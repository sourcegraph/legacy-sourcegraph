#!/usr/bin/env bash

<<<<<<< HEAD
set -ex

# Honeycomb's buildevent plumbing.
# -------------------------------

echo "~~~ Setting up Honeycomb tracing for the build"

envsubst <./enterprise/dev/ci/scripts/buildevent_file >.buildevent_file
BUILDEVENT_FILE="$(pwd)/.buildevent_file"
export BUILDEVENT_FILE

# Record start time if we need to exit
BUILD_START_TIME=$(curl --retry 10 --retry-delay 2 -H "Authorization: Bearer $BUILDKITE_API_TOKEN" "https://api.buildkite.com/v2/organizations/$BUILDKITE_ORGANIZATION_SLUG/pipelines/$BUILDKITE_PIPELINE_SLUG/builds/$BUILDKITE_BUILD_NUMBER/" | jq -r .started_at)

# Convert to UTC & Epoch
BUILD_START_TIME=$(TZ=UTC date -d "$BUILD_START_TIME" +'%s')
export BUILD_START_TIME

# Init the step
STEP_START=$(date +'%s')
export STEP_START
=======
set -eu
>>>>>>> b0af2ce0

# Create the folder for annotations
mkdir -p ./annotations/

# # asdf setup
# ----------
if [[ "$BUILDKITE_AGENT_META_DATA_QUEUE" != "bazel" ]]; then
  echo "~~~ Preparing asdf dependencies"

  if [[ "$BUILDKITE_STEP_KEY" == "pipeline-gen" ]]; then
    echo "pipeline-gen step: running go install only"
    asdf install golang
  elif [[ "$BUILDKITE_STEP_KEY" == "pipeline-upload" ]]; then
    echo "pipeline-upload step: skipping asdf install"
  elif [[ "$BUILDKITE_GROUP_KEY" == "Publishimages" ]]; then
    echo "publish image step: skipping asdf install"
  else
    echo "running normal install"
    ./dev/ci/asdf-install.sh
  fi
  #else
  # Only enable when you're debugging, this produces about 300 log files
  # export BUILDKITE_ARTIFACT_PATHS="$(bazel info bazel-testlogs)/**/*.log"
fi<|MERGE_RESOLUTION|>--- conflicted
+++ resolved
@@ -1,30 +1,6 @@
 #!/usr/bin/env bash
 
-<<<<<<< HEAD
-set -ex
-
-# Honeycomb's buildevent plumbing.
-# -------------------------------
-
-echo "~~~ Setting up Honeycomb tracing for the build"
-
-envsubst <./enterprise/dev/ci/scripts/buildevent_file >.buildevent_file
-BUILDEVENT_FILE="$(pwd)/.buildevent_file"
-export BUILDEVENT_FILE
-
-# Record start time if we need to exit
-BUILD_START_TIME=$(curl --retry 10 --retry-delay 2 -H "Authorization: Bearer $BUILDKITE_API_TOKEN" "https://api.buildkite.com/v2/organizations/$BUILDKITE_ORGANIZATION_SLUG/pipelines/$BUILDKITE_PIPELINE_SLUG/builds/$BUILDKITE_BUILD_NUMBER/" | jq -r .started_at)
-
-# Convert to UTC & Epoch
-BUILD_START_TIME=$(TZ=UTC date -d "$BUILD_START_TIME" +'%s')
-export BUILD_START_TIME
-
-# Init the step
-STEP_START=$(date +'%s')
-export STEP_START
-=======
-set -eu
->>>>>>> b0af2ce0
+set -e
 
 # Create the folder for annotations
 mkdir -p ./annotations/
