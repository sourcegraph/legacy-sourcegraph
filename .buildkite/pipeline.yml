# pipeline.yml sets up the appropriate pipeline to run for any given commit through the
# pipeline generator (see steps).
#
# 🚨 SECURITY: DO NOT DEFINE SECRETS HERE IN PIPELINE ENV - instead, go to
# https://sourcegraph.com/github.com/sourcegraph/infrastructure/-/blob/buildkite/kubernetes/gsm-secrets.tf
#
# MUST_INCLUDE_COMMIT, as well as other non-secret variables, are now defined in
# https://sourcegraph.com/github.com/sourcegraph/infrastructure/-/blob/buildkite/kubernetes/buildkite-agent/buildkite-agent.Deployment.yaml

steps:
<<<<<<< HEAD
  - label: ':hammer_and_wrench: :pipeline: Generate pipeline'
    # Prioritize generating pipelines so that jobs can get generated and queued up as soon
    # as possible, so as to better assess pipeline load e.g. to scale the Buildkite fleet.
    priority: 10
    command: |
      echo "--- generate pipeline"
      go run ./enterprise/dev/ci/gen-pipeline.go | tee generated-pipeline.yml
      echo ""
      echo "--- upload pipeline"
      buildkite-agent pipeline upload generated-pipeline.yml
=======
  - group: "Pipeline setup"
    steps:
      - label: ':hammer_and_wrench: :pipeline: Generate pipeline'
        command: |
          echo "--- generate pipeline"
          go run ./enterprise/dev/ci/gen-pipeline.go | tee generated-pipeline.yml
          echo ""
          echo "--- upload pipeline"
          buildkite-agent pipeline upload generated-pipeline.yml
>>>>>>> 3094ee57
<|MERGE_RESOLUTION|>--- conflicted
+++ resolved
@@ -8,25 +8,15 @@
 # https://sourcegraph.com/github.com/sourcegraph/infrastructure/-/blob/buildkite/kubernetes/buildkite-agent/buildkite-agent.Deployment.yaml
 
 steps:
-<<<<<<< HEAD
-  - label: ':hammer_and_wrench: :pipeline: Generate pipeline'
-    # Prioritize generating pipelines so that jobs can get generated and queued up as soon
-    # as possible, so as to better assess pipeline load e.g. to scale the Buildkite fleet.
-    priority: 10
-    command: |
-      echo "--- generate pipeline"
-      go run ./enterprise/dev/ci/gen-pipeline.go | tee generated-pipeline.yml
-      echo ""
-      echo "--- upload pipeline"
-      buildkite-agent pipeline upload generated-pipeline.yml
-=======
   - group: "Pipeline setup"
     steps:
       - label: ':hammer_and_wrench: :pipeline: Generate pipeline'
+        # Prioritize generating pipelines so that jobs can get generated and queued up as soon
+        # as possible, so as to better assess pipeline load e.g. to scale the Buildkite fleet.
+        priority: 10
         command: |
           echo "--- generate pipeline"
           go run ./enterprise/dev/ci/gen-pipeline.go | tee generated-pipeline.yml
           echo ""
           echo "--- upload pipeline"
-          buildkite-agent pipeline upload generated-pipeline.yml
->>>>>>> 3094ee57
+          buildkite-agent pipeline upload generated-pipeline.yml