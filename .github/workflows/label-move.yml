--- conflicted
+++ resolved
@@ -176,30 +176,6 @@
               }
             }
           }' -f project=$PROJECT_ID -f node_id=$NODE_ID
-<<<<<<< HEAD
-  frontend-platform-board:
-    runs-on: ubuntu-latest
-    env:
-      PROJECT_ID: PN_kwDOADy5QM2FqQ== # https://github.com/orgs/sourcegraph/projects/222
-      GITHUB_TOKEN: ${{ secrets.GH_PROJECTS_ACTION_TOKEN }}
-    steps:
-    - name: Get issue if relevant
-      if: ${{ contains(github.event.issue.labels.*.name, 'team/frontend-platform') }}
-      env:
-        NODE_ID: ${{ github.event.issue.node_id }}
-      run: echo 'NODE_ID='$NODE_ID >> $GITHUB_ENV
-    - name: Add to Frontend Platform board
-      if: ${{ env.NODE_ID != '' }}
-      run: |
-        gh api graphql --header 'GraphQL-Features: projects_next_graphql' -f query='
-          mutation($project:ID!, $node_id:ID!) {
-            addProjectNextItem(input: {projectId: $project, contentId: $node_id}) {
-              projectNextItem {
-                id
-              }
-            }
-          }' -f project=$PROJECT_ID -f node_id=$NODE_ID
-=======
   dev-ops-board:
     runs-on: ubuntu-latest
     env:
@@ -227,4 +203,25 @@
                 }
               }
             }' -f project=$PROJECT_ID -f node_id=$NODE_ID
->>>>>>> 0e6aacb5
+  frontend-platform-board:
+    runs-on: ubuntu-latest
+    env:
+      PROJECT_ID: PN_kwDOADy5QM2FqQ== # https://github.com/orgs/sourcegraph/projects/222
+      GITHUB_TOKEN: ${{ secrets.GH_PROJECTS_ACTION_TOKEN }}
+    steps:
+    - name: Get issue if relevant
+      if: ${{ contains(github.event.issue.labels.*.name, 'team/frontend-platform') }}
+      env:
+        NODE_ID: ${{ github.event.issue.node_id }}
+      run: echo 'NODE_ID='$NODE_ID >> $GITHUB_ENV
+    - name: Add to Frontend Platform board
+      if: ${{ env.NODE_ID != '' }}
+      run: |
+        gh api graphql --header 'GraphQL-Features: projects_next_graphql' -f query='
+          mutation($project:ID!, $node_id:ID!) {
+            addProjectNextItem(input: {projectId: $project, contentId: $node_id}) {
+              projectNextItem {
+                id
+              }
+            }
+          }' -f project=$PROJECT_ID -f node_id=$NODE_ID