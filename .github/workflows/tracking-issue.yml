--- conflicted
+++ resolved
@@ -10,19 +10,11 @@
       - uses: docker://sourcegraph/tracking-issue:latest
         env:
           GITHUB_TOKEN: ${{ secrets.TRACKING_ISSUE_SYNCER_TOKEN_DEVX_BOT }}
-<<<<<<< HEAD
-      - name: report failure to sentry
-        if: ${{ failure() }}
-        run: |
-          npm i -g @sentry/cli
-          sentry-cli send-event -m "$GITHUB_WORKFLOW action failure - see run for exact failure" \
-=======
       - name: Report failure to sentry
         if: ${{ failure() }}
         run: |
           npm i -g @sentry/cli
           sentry-cli send-event -m "Job '$GITHUB_JOB' in the $GITHUB_WORKFLOW action has failed - see run for exact failure" \
->>>>>>> 77ee8490
             -t "github-action:$GITHUB_WORKFLOW" \
             -t "branch:$GITHUB_REF_NAME" \
             -t "repository:$GITHUB_REPOSITORY" \
