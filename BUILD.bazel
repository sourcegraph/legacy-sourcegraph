load("@io_bazel_rules_go//go:def.bzl", "go_library", "nogo")
load("@aspect_bazel_lib//lib:copy_to_bin.bzl", "copy_to_bin")
load("@aspect_rules_ts//ts:defs.bzl", "ts_config")
load("@aspect_rules_js//js:defs.bzl", "js_library")
load("@bazel_gazelle//:def.bzl", "gazelle", "gazelle_binary")
load("@io_bazel_rules_go//proto:compiler.bzl", "go_proto_compiler")
load("@io_bazel_rules_go//proto/wkt:well_known_types.bzl", "WELL_KNOWN_TYPES_APIV2")
load("@npm//:defs.bzl", "npm_link_all_packages")
load("//dev/linters/staticcheck:analyzers.bzl", "STATIC_CHECK_ANALYZERS")

# Gazelle config
#
# gazelle:prefix github.com/sourcegraph/sourcegraph
# gazelle:build_file_name BUILD.bazel
# Disable some by default, only include configured BUILDs
#
# gazelle:js disabled
# gazelle:js_npm_package_target_name {dirname}_pkg

# Enable: Aspect javascript, standard go
# gazelle:lang js,go,proto

package(default_visibility = ["//visibility:public"])

npm_link_all_packages(name = "node_modules")

js_library(
    name = "prettier_config_js",
    srcs = ["prettier.config.js"],
    data = [
        "//:node_modules/@sourcegraph/prettierrc",
    ],
)

ts_config(
    name = "tsconfig",
    src = "tsconfig.base.json",
    visibility = ["//visibility:public"],
    deps = [
        "//:node_modules/@sourcegraph/tsconfig",
    ],
)

gazelle_binary(
    name = "gazelle-buf",
    languages = [
        # Loads the native proto extension
        "@bazel_gazelle//language/proto:go_default_library",
        # Gazelle-buf does not include the Go plugin by default, so we have to add it
        # ourselves.
        "@bazel_gazelle//language/go:go_default_library",
        # Loads the Buf extension
        "@rules_buf//gazelle/buf:buf",
        # NOTE: This needs to be loaded after the proto language
    ],
)

# Tell gazelle what is our main module
# gazelle:prefix github.com/sourcegraph/sourcegraph

gazelle(
    name = "gazelle",
    gazelle = ":gazelle-buf",
)

go_library(
    name = "sourcegraph",
    srcs = [
        "doc.go",
        "gen.go",
    ],
    importpath = "github.com/sourcegraph/sourcegraph",
)

gazelle(
    name = "gazelle-update-repos",
    args = [
        "-from_file=go.mod",
        "-to_macro=deps.bzl%go_dependencies",
        "-prune",
        "-build_file_proto_mode=disable_global",
    ],
    command = "update-repos",
)

# Because the current implementation of rules_go uses the old protoc grpc compiler, we have to declare our own, and declare it manually in the build files.
# See https://github.com/bazelbuild/rules_go/issues/3022
go_proto_compiler(
    name = "gen-go-grpc",
    plugin = "@org_golang_google_grpc_cmd_protoc_gen_go_grpc//:protoc-gen-go-grpc",
    suffix = "_grpc.pb.go",
    valid_archive = False,
    visibility = ["//visibility:public"],
    deps = WELL_KNOWN_TYPES_APIV2 + [
        "@org_golang_google_grpc//:go_default_library",
        "@org_golang_google_grpc//codes:go_default_library",
        "@org_golang_google_grpc//status:go_default_library",
    ],
)

js_library(
    name = "postcss_config_js",
    srcs = ["postcss.config.js"],
    deps = [
        "//:node_modules/autoprefixer",
        "//:node_modules/postcss-custom-media",
        "//:node_modules/postcss-focus-visible",
        "//:node_modules/postcss-inset",
    ],
)

copy_to_bin(
    name = "browserslist",
    srcs = [".browserslistrc"],
    visibility = ["//visibility:public"],
)

copy_to_bin(
    name = "package_json",
    srcs = ["package.json"],
    visibility = ["//visibility:public"],
)

js_library(
    name = "jest_config",
    testonly = True,
    srcs = [
        "jest.config.base.js",
    ],
    data = [
        "jest.snapshot-resolver.js",
    ],
    visibility = ["//visibility:public"],
    deps = [
        ":babel_config_jest",
        "//:node_modules/@testing-library/jest-dom",
        "//:node_modules/abort-controller",
        "//:node_modules/babel-jest",
        "//:node_modules/core-js",
        "//:node_modules/identity-obj-proxy",
        "//:node_modules/message-port-polyfill",
        "//:node_modules/regenerator-runtime",
        "//client/shared/dev:mock",
    ],
)

js_library(
    name = "babel_config_jest",
    testonly = True,
    srcs = [
        "babel.config.jest.js",
    ],
    visibility = ["//visibility:public"],
    deps = [
        "//:node_modules/@babel/preset-env",
        "//:node_modules/@babel/runtime",
        "//:node_modules/signale",
    ],
)

js_library(
    name = "babel_config",
    srcs = [
        "babel.config.js",
    ],
    data = [
        ":package_json",
    ],
    visibility = ["//visibility:public"],
    deps = [
        "//:node_modules/@babel/plugin-transform-runtime",
        "//:node_modules/@babel/plugin-transform-typescript",
        "//:node_modules/@babel/preset-env",
        "//:node_modules/@babel/preset-react",
        "//:node_modules/@babel/preset-typescript",
        "//:node_modules/@babel/runtime",
        "//:node_modules/babel-plugin-lodash",
        "//:node_modules/babel-plugin-webpack-chunkname",
        "//:node_modules/semver",
        "//:node_modules/signale",
    ],
)

js_library(
    name = "mocha_config",
    testonly = True,
    srcs = [
        ".mocharc.js",
    ],
    deps = [
        "//:node_modules/abort-controller",
        "//client/shared/dev:fetch-mock",
        "//client/shared/dev:mocha-reporter",
        "//client/shared/dev:suppress-polly-errors",
    ],
)

js_library(
    name = "graphql_schema_config",
    srcs = [
        ".graphqlrc.yml",
        "graphql-schema-linter.config.js",
    ],
    visibility = ["//visibility:public"],
)

# Go

# nogo config
#
# For nogo to be able to run a linter, it needs to have `var Analyzer analysis.Analyzer` defined in the main package.
# some of the linters do not have that, so we need to define that ourselves. The linters where we have defined can
# be found at dev/linters. Finally, the nogo configuration can be found at the root of the repository in `nogo_config.json`
nogo(
    name = "sg_nogo",
    config = ":nogo_config.json",
    vet = True,
    visibility = ["//visibility:public"],  # must have public visibility
    deps = [
        "//dev/linters/bodyclose",
        "//dev/linters/depguard",
        "//dev/linters/exportloopref",
        "//dev/linters/forbidigo",
        "//dev/linters/gocritic",
        "//dev/linters/ineffassign",
        "//dev/linters/unparam",
    ] + STATIC_CHECK_ANALYZERS,
)

<<<<<<< HEAD
exports_files(["go.mod"])

load("@bazel_skylib//rules:common_settings.bzl", "string_flag")

# This settings enable to switch from one compiled "dist" bundle type to the other.
# Enabling one or the other will enable the `dist` go tag, which will reflect on the build
# constraints of the //ui/assets package.
#
# If none is set, this will default back to the dev bundle.
string_flag(
    name = "assets_bundle_type",
    build_setting_default = "dev",
)

config_setting(
    name = "bundle_dist_oss",
    flag_values = {
        ":assets_bundle_type": "oss",
    },
)

config_setting(
    name = "bundle_dist_enterprise",
    flag_values = {
        ":assets_bundle_type": "enterprise",
    },
)

# Used for when copy_to_directory might reference an empty filegroup
# under certain conditions. See //ui/assets.
exports_files(["CHANGELOG.md"])
=======
exports_files([
    "go.mod",
    # Used for when copy_to_directory might reference an empty filegroup
    # under certain conditions. See //ui/assets/...
    "CHANGELOG.md",
])
>>>>>>> 55d54ebc
<|MERGE_RESOLUTION|>--- conflicted
+++ resolved
@@ -227,43 +227,9 @@
     ] + STATIC_CHECK_ANALYZERS,
 )
 
-<<<<<<< HEAD
-exports_files(["go.mod"])
-
-load("@bazel_skylib//rules:common_settings.bzl", "string_flag")
-
-# This settings enable to switch from one compiled "dist" bundle type to the other.
-# Enabling one or the other will enable the `dist` go tag, which will reflect on the build
-# constraints of the //ui/assets package.
-#
-# If none is set, this will default back to the dev bundle.
-string_flag(
-    name = "assets_bundle_type",
-    build_setting_default = "dev",
-)
-
-config_setting(
-    name = "bundle_dist_oss",
-    flag_values = {
-        ":assets_bundle_type": "oss",
-    },
-)
-
-config_setting(
-    name = "bundle_dist_enterprise",
-    flag_values = {
-        ":assets_bundle_type": "enterprise",
-    },
-)
-
-# Used for when copy_to_directory might reference an empty filegroup
-# under certain conditions. See //ui/assets.
-exports_files(["CHANGELOG.md"])
-=======
 exports_files([
     "go.mod",
     # Used for when copy_to_directory might reference an empty filegroup
     # under certain conditions. See //ui/assets/...
     "CHANGELOG.md",
-])
->>>>>>> 55d54ebc
+])