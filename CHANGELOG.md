--- conflicted
+++ resolved
@@ -7,17 +7,15 @@
 
 ## Unreleased
 
-<<<<<<< HEAD
-### Removed
-
-- The experimental feature flag to disable the new repo update scheduler has been removed.
-=======
 ### Changed
 
 - Updating `maxReposToSearch` site config no longer requires a server restart to take effect.
 - We use GitHub's REST API to query affliated repositories. This API has wider
   support on older GitHub enterprise versions.
->>>>>>> ce29da2a
+
+### Removed
+
+- The experimental feature flag to disable the new repo update scheduler has been removed.
 
 ## 2.12.0
 
