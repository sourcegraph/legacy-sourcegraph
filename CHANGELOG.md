--- conflicted
+++ resolved
@@ -34,11 +34,8 @@
 
 - The Code Insights commit indexer no longer errors when fetching commits from empty repositories when sub-repo permissions are enabled. [#44558](https://github.com/sourcegraph/sourcegraph/pull/44558)
 - Unintended newline characters that could appear in diff view rendering have been fixed. [#44805](https://github.com/sourcegraph/sourcegraph/pull/44805)
-<<<<<<< HEAD
 - Signing out doesn't immediately log the user back in when there's only one OAuth provider enabled. It now redirects the user to the Sourcegraph login page. [#44803](https://github.com/sourcegraph/sourcegraph/pull/44803)
-=======
 - An issue causing certain kinds of queries to behave inconsistently in Code Insights. [#44917](https://github.com/sourcegraph/sourcegraph/pull/44917)
->>>>>>> b1edee64
 
 ### Removed
 
