--- conflicted
+++ resolved
@@ -31,11 +31,8 @@
 - A bug where some complex `repo:` regexes only returned a subset of repository results. [#37925](https://github.com/sourcegraph/sourcegraph/pull/37925)
 - Fix a bug with bad code insights chart data points links. [#38102](https://github.com/sourcegraph/sourcegraph/pull/38102)
 - Code Insights: the commit indexer no longer errors when fetching commits from empty repositories and marks them as successfully indexed. [#39081](https://github.com/sourcegraph/sourcegraph/pull/38091)
-<<<<<<< HEAD
 - The file view does not jump to the first selected line anymore when selecting multiple lines and the first selected line was out of view. [#38175](https://github.com/sourcegraph/sourcegraph/pull/38175)
-=======
 - Fixed an issue where multiple activations of the back button are required to navigate back to a previously selected line in a file [#38193](https://github.com/sourcegraph/sourcegraph/pull/38193)
->>>>>>> 260572ae
 
 ### Removed
 
