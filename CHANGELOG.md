--- conflicted
+++ resolved
@@ -30,11 +30,8 @@
 - When encountering GitHub or GitLab rate limits, Sourcegraph will now wait the recommended amount of time and retry the request. This prevents sync jobs from failing prematurely due to external rate limits. [#48423](https://github.com/sourcegraph/sourcegraph/pull/48423), [#48616](https://github.com/sourcegraph/sourcegraph/pull/48616)
 - Switching between code editor, files and symbols trees using keyboard shortcuts (currently under the experimental feature flag: `blob-page-switch-areas-shortcuts`). [#46829](https://github.com/sourcegraph/sourcegraph/pull/46829).
 - Added "SCIM" badges for SCIM-controlled users on the User admin page. [#48727](https://github.com/sourcegraph/sourcegraph/pull/48727)
-<<<<<<< HEAD
 - Added Azure DevOps Services as a Tier 1 Code Host, including: repository syncing, permissions syncing, and Batch Changes support. [#46265](https://github.com/sourcegraph/sourcegraph/issues/46265)
-=======
 - Added feature to disable some fields on user profiles for SCIM-controlled users. [#48816](https://github.com/sourcegraph/sourcegraph/pull/48816)
->>>>>>> db292250
 
 ### Changed
 
