<!--
###################################### READ ME ###########################################
### This changelog should always be read on `main` branch. Its contents on version   ###
### branches do not necessarily reflect the changes that have gone into that branch.   ###
##########################################################################################
-->

# Changelog

All notable changes to Sourcegraph are documented in this file.

<!-- START CHANGELOG -->

## Unreleased

### Added

- The search sidebar shows a revisions section if all search results are from a single repository. This makes it easier to search in and switch between different revisions. [#23835](https://github.com/sourcegraph/sourcegraph/pull/23835)
<<<<<<< HEAD
- The various alerts overview panels in Grafana can now be clicked to go directly to the relevant panels and dashboards. [#24920](https://github.com/sourcegraph/sourcegraph/pull/24920)
=======
- Added a `Documentation` tab to the Site Admin Maintenance panel that links to the official Sourcegraph documentation. [#24917](https://github.com/sourcegraph/sourcegraph/pull/24917)
- Code Insights that run over all repositories now generate a moving daily snapshot between time points. [#24804](https://github.com/sourcegraph/sourcegraph/pull/24804)
>>>>>>> 70085ce7

### Changed

- `allowGroupsPermissionsSync` in the GitHub authorization provider is now required to enable the experimental GitHub teams and organization permissions caching. [#24561](https://github.com/sourcegraph/sourcegraph/pull/24561)
- GitHub external code hosts now validate if a corresponding authorization provider is set, and emits a warning if not. [#24526](https://github.com/sourcegraph/sourcegraph/pull/24526)
- Sourcegraph is now built with Go 1.17. [#24566](https://github.com/sourcegraph/sourcegraph/pull/24566)
- Code Insights is now available only in the Sourcegraph enterprise. [#24741](https://github.com/sourcegraph/sourcegraph/pull/24741)
- Prometheus in Sourcegraph with Docker Compose now scrapes Postgres and Redis instances for metrics. [deploy-sourcegraph-docker#580](https://github.com/sourcegraph/deploy-sourcegraph-docker/pull/580)
- Symbol suggestions now leverage optimizations for global searches. [#24943](https://github.com/sourcegraph/sourcegraph/pull/24943)

### Fixed

-

### Removed

-

## 3.31.2

### Fixed

- Fixed multiple CVEs for [libssl](https://cve.mitre.org/cgi-bin/cvename.cgi?name=CVE-2021-3711) and [Python3](https://cve.mitre.org/cgi-bin/cvename.cgi?name=CVE-2021-29921). [#24700](https://github.com/sourcegraph/sourcegraph/pull/24700) [#24620](https://github.com/sourcegraph/sourcegraph/pull/24620) [#24695](https://github.com/sourcegraph/sourcegraph/pull/24695)

## 3.31.1

### Added

- The required authentication scopes required to enable caching behaviour for GitHub repository permissions can now be requested via `allowGroupsPermissionsSync` in GitHub `auth.providers`. [#24328](https://github.com/sourcegraph/sourcegraph/pull/24328)

### Changed

- Caching behaviour for GitHub repository permissions enabled via the `authorization.groupsCacheTTL` field in the code host config can now leverage additional caching of team and organization permissions for repository permissions syncing (on top of the caching for user permissions syncing introduced in 3.31). [#24328](https://github.com/sourcegraph/sourcegraph/pull/24328)

## 3.31.0

### Added

- Backend Code Insights GraphQL queries now support arguments `includeRepoRegex` and `excludeRepoRegex` to filter on repository names. [#23256](https://github.com/sourcegraph/sourcegraph/pull/23256)
- Code Insights background queries now process in a priority order backwards through time. This will allow insights to populate concurrently. [#23101](https://github.com/sourcegraph/sourcegraph/pull/23101)
- Operator documentation has been added to the Search Reference sidebar section. [#23116](https://github.com/sourcegraph/sourcegraph/pull/23116)
- Syntax highlighting support for the [Cue](https://cuelang.org) language.
- Reintroduced a revised version of the Search Types sidebar section. [#23170](https://github.com/sourcegraph/sourcegraph/pull/23170)
- Improved usability where filters followed by a space in the search query will warn users that the filter value is empty. [#23646](https://github.com/sourcegraph/sourcegraph/pull/23646)
- Perforce: [`git p4`'s `--use-client-spec` option](https://git-scm.com/docs/git-p4#Documentation/git-p4.txt---use-client-spec) can now be enabled by configuring the `p4.client` field. [#23833](https://github.com/sourcegraph/sourcegraph/pull/23833), [#23845](https://github.com/sourcegraph/sourcegraph/pull/23845)
- Code Insights will do a one-time reset of ephemeral insights specific database tables to clean up stale and invalid data. Insight data will regenerate automatically. [23791](https://github.com/sourcegraph/sourcegraph/pull/23791)
- Perforce: added basic support for Perforce permission table path wildcards. [#23755](https://github.com/sourcegraph/sourcegraph/pull/23755)
- Added autocompletion and search filtering of branch/tag/commit revisions to the repository compare page. [#23977](https://github.com/sourcegraph/sourcegraph/pull/23977)
- Batch Changes changesets can now be [set to published when previewing new or updated batch changes](https://docs.sourcegraph.com/batch_changes/how-tos/publishing_changesets#within-the-ui). [#22912](https://github.com/sourcegraph/sourcegraph/issues/22912)
- Added Python3 to server and gitserver images to enable git-p4 support. [#24204](https://github.com/sourcegraph/sourcegraph/pull/24204)
- Code Insights drill-down filters now allow filtering insights data on the dashboard page using repo: filters. [#23186](https://github.com/sourcegraph/sourcegraph/issues/23186)
- GitHub repository permissions can now leverage caching of team and organization permissions for user permissions syncing. Caching behaviour can be enabled via the `authorization.groupsCacheTTL` field in the code host config. This can significantly reduce the amount of time it takes to perform a full permissions sync due to reduced instances of being rate limited by the code host. [#23978](https://github.com/sourcegraph/sourcegraph/pull/23978)

### Changed

- Code Insights will now always backfill from the time the data series was created. [#23430](https://github.com/sourcegraph/sourcegraph/pull/23430)
- Code Insights queries will now extract repository name out of the GraphQL response instead of going to the database. [#23388](https://github.com/sourcegraph/sourcegraph/pull/23388)
- Code Insights backend has moved from the `repo-updater` service to the `worker` service. [#23050](https://github.com/sourcegraph/sourcegraph/pull/23050)
- Code Insights feature flag `DISABLE_CODE_INSIGHTS` environment variable has moved from the `repo-updater` service to the `worker` service. Any users of this flag will need to update their `worker` service configuration to continue using it. [#23050](https://github.com/sourcegraph/sourcegraph/pull/23050)
- Updated Docker-Compose Caddy Image to v2.0.0-alpine. [#468](https://github.com/sourcegraph/deploy-sourcegraph-docker/pull/468)
- Code Insights historical samples will record using the timestamp of the commit that was searched. [#23520](https://github.com/sourcegraph/sourcegraph/pull/23520)
- Authorization checks are now handled using role based permissions instead of manually altering SQL statements. [23398](https://github.com/sourcegraph/sourcegraph/pull/23398)
- Docker Compose: the Jaeger container's `SAMPLING_STRATEGIES_FILE` now has a default value. If you are currently using a custom sampling strategies configuration, you may need to make sure your configuration is not overridden by the change when upgrading. [sourcegraph/deploy-sourcegraph#489](https://github.com/sourcegraph/deploy-sourcegraph-docker/pull/489)
- Code Insights historical samples will record using the most recent commit to the start of the frame instead of the middle of the frame. [#23573](https://github.com/sourcegraph/sourcegraph/pull/23573)
- The copy icon displayed next to files and repositories will now copy the file or repository path. Previously, this action copied the URL to clipboard. [#23390](https://github.com/sourcegraph/sourcegraph/pull/23390)
- Sourcegraph's Prometheus dependency has been upgraded to v2.28.1. [23663](https://github.com/sourcegraph/sourcegraph/pull/23663)
- Sourcegraph's Alertmanager dependency has been upgraded to v0.22.2. [23663](https://github.com/sourcegraph/sourcegraph/pull/23714)
- Code Insights will now schedule sample recordings for the first of the next month after creation or a previous recording. [#23799](https://github.com/sourcegraph/sourcegraph/pull/23799)
- Code Insights now stores data in a new format. Data points will store complete vectors for all repositories even if the underlying Sourcegraph queries were compressed. [#23768](https://github.com/sourcegraph/sourcegraph/pull/23768)
- Code Insights rate limit values have been tuned for a more reasonable performance. [#23860](https://github.com/sourcegraph/sourcegraph/pull/23860)
- Code Insights will now generate historical data once per month on the first of the month, up to the configured `insights.historical.frames` number of frames. [#23768](https://github.com/sourcegraph/sourcegraph/pull/23768)
- Code Insights will now schedule recordings for the first of the next calendar month after an insight is created or recorded. [#23799](https://github.com/sourcegraph/sourcegraph/pull/23799)
- Code Insights will attempt to sync insight definitions from settings to the database once every 10 minutes. [23805](https://github.com/sourcegraph/sourcegraph/pull/23805)
- Code Insights exposes information about queries that are flagged `dirty` through the `insights` GraphQL query. [#23857](https://github.com/sourcegraph/sourcegraph/pull/23857/)
- Code Insights GraphQL query `insights` will now fetch 12 months of data instead of 6 if a specific time range is not provided. [#23786](https://github.com/sourcegraph/sourcegraph/pull/23786)
- Code Insights will now generate 12 months of historical data during a backfill instead of 6. [#23860](https://github.com/sourcegraph/sourcegraph/pull/23860)
- The `sourcegraph-frontend.Role` in Kubernetes deployments was updated to permit statefulsets access in the Kubernetes API. This is needed to better support stable service discovery for stateful sets during deployments, which isn't currently possible by using service endpoints. [#3670](https://github.com/sourcegraph/deploy-sourcegraph/pull/3670) [#23889](https://github.com/sourcegraph/sourcegraph/pull/23889)
- For Docker-Compose and Kubernetes users, the built-in main Postgres and codeintel databases have switched to an alpine Docker image. This requires re-indexing the entire database. This process can take up to a few hours on systems with large datasets. [#23697](https://github.com/sourcegraph/sourcegraph/pull/23697)
- Results are now streamed from searcher by default, improving memory usage and latency for large, unindexed searches. [#23754](https://github.com/sourcegraph/sourcegraph/pull/23754)
- [`deploy-sourcegraph` overlays](https://docs.sourcegraph.com/admin/install/kubernetes/configure#overlays) now use `resources:` instead of the [deprecated `bases:` field](https://kubectl.docs.kubernetes.io/references/kustomize/kustomization/bases/) for referencing Kustomize bases. [deploy-sourcegraph#3606](https://github.com/sourcegraph/deploy-sourcegraph/pull/3606)
- The `deploy-sourcegraph-docker` Pure Docker deployment scripts and configuration has been moved to the `./pure-docker` subdirectory. [deploy-sourcegraph-docker#454](https://github.com/sourcegraph/deploy-sourcegraph-docker/pull/454)
- In Kubernetes deployments, setting the `SRC_GIT_SERVERS` environment variable explicitly is no longer needed. Addresses of the gitserver pods will be discovered automatically and in the same numerical order as with the static list. Unset the env var in your `frontend.Deployment.yaml` to make use of this feature. [#24094](https://github.com/sourcegraph/sourcegraph/pull/24094)
- The consistent hashing scheme used to distribute repositories across indexed-search replicas has changed to improve distribution and reduce load discrepancies. In the next upgrade, indexed-search pods will re-index the majority of repositories since the repo to replica assignments will change. This can take a few hours in large instances, but searches should succeed during that time since a replica will only delete a repo once it has been indexed in the new replica that owns it. You can monitor this process in the Zoekt Index Server Grafana dashboard - the "assigned" repos in "Total number of repos" will spike and then reduce until it becomes the same as "indexed". As a fail-safe, the old consistent hashing scheme can be enabled by setting the `SRC_ENDPOINTS_CONSISTENT_HASH` env var to `consistent(crc32ieee)` in the `sourcegraph-frontend` deployment. [#23921](https://github.com/sourcegraph/sourcegraph/pull/23921)
- In Kubernetes deployments an emptyDir (`/dev/shm`) is now mounted in the `pgsql` deployment to allow Postgres to access more than 64KB shared memory. This value should be configured to match the `shared_buffers` value in your Postgres configuration. [deploy-sourcegraph#3784](https://github.com/sourcegraph/deploy-sourcegraph/pull/3784/)

### Fixed

- The search reference will now show matching entries when using the filter input. [#23224](https://github.com/sourcegraph/sourcegraph/pull/23224)
- Graceful termination periods have been added to database deployments. [#3358](https://github.com/sourcegraph/deploy-sourcegraph/pull/3358) & [#477](https://github.com/sourcegraph/deploy-sourcegraph-docker/pull/477)
- All commit search results for `and`-expressions are now highlighted. [#23336](https://github.com/sourcegraph/sourcegraph/pull/23336)
- Email notifiers in `observability.alerts` now correctly respect the `email.smtp.noVerifyTLS` site configuration field. [#23636](https://github.com/sourcegraph/sourcegraph/issues/23636)
- Alertmanager (Prometheus) now respects `SMTPServerConfig.noVerifyTLS` field. [#23636](https://github.com/sourcegraph/sourcegraph/issues/23636)
- Clicking on symbols in the left search pane now renders hover tooltips for indexed repositories. [#23664](https://github.com/sourcegraph/sourcegraph/pull/23664)
- Fixed a result streaming throttling issue that was causing significantly increased latency for some searches. [#23736](https://github.com/sourcegraph/sourcegraph/pull/23736)
- GitCredentials passwords stored in AWS CodeCommit configuration is now redacted. [#23832](https://github.com/sourcegraph/sourcegraph/pull/23832)
- Patched a vulnerability in `apk-tools`. [#23917](https://github.com/sourcegraph/sourcegraph/pull/23917)
- Line content was being duplicated in unindexed search payloads, causing memory instability for some dense search queries. [#23918](https://github.com/sourcegraph/sourcegraph/pull/23918)
- Updating draft merge requests on GitLab from batch changes no longer removes the draft status. [#23944](https://github.com/sourcegraph/sourcegraph/issues/23944)
- Report highlight matches instead of line matches in search results. [#21443](https://github.com/sourcegraph/sourcegraph/issues/21443)
- Force the `codeinsights-db` database to read from the `configMap` configuration file by explicitly setting the `POSTGRESQL_CONF_DIR` environment variable to the `configMap` mount path. [deploy-sourcegraph#3788](https://github.com/sourcegraph/deploy-sourcegraph/pull/3788)

### Removed

- The old batch repository syncer was removed and can no longer be activated by setting `ENABLE_STREAMING_REPOS_SYNCER=false`. [#22949](https://github.com/sourcegraph/sourcegraph/pull/22949)
- Email notifications for saved searches are now deprecated in favor of Code Monitoring. Email notifications can no longer be enabled for saved searches. Saved searches that already have notifications enabled will continue to work, but there is now a button users can click to migrate to code monitors. Notifications for saved searches will be removed entirely in the future. [#23275](https://github.com/sourcegraph/sourcegraph/pull/23275)
- The `sg_service` Postgres role and `sg_repo_access_policy` policy on the `repo` table have been removed due to performance concerns. [#23622](https://github.com/sourcegraph/sourcegraph/pull/23622)
- Deprecated site configuration field `email.smtp.disableTLS` has been removed. [#23639](https://github.com/sourcegraph/sourcegraph/pull/23639)
- Deprecated language servers have been removed from `deploy-sourcegraph`. [deploy-sourcegraph#3605](https://github.com/sourcegraph/deploy-sourcegraph/pull/3605)
- The experimental `codeInsightsAllRepos` feature flag has been removed. [#23850](https://github.com/sourcegraph/sourcegraph/pull/23850)

## 3.30.4

### Added

- Add a new environment variable `SRC_HTTP_CLI_EXTERNAL_TIMEOUT` to control the timeout for all external HTTP requests. [#23620](https://github.com/sourcegraph/sourcegraph/pull/23620)

### Changed

- Postgres has been upgraded to `12.8` in the single-server Sourcegraph image [#23999](https://github.com/sourcegraph/sourcegraph/pull/23999)

## 3.30.3

**⚠️ Users on 3.29.x are advised to upgrade directly to 3.30.3**. If you have already upgraded to 3.30.0, 3.30.1, or 3.30.2 please follow [this migration guide](https://docs.sourcegraph.com/admin/migration/3_30).

### Fixed

- Codeintel-db database images have been reverted back to debian due to corruption caused by glibc and alpine. [23324](https://github.com/sourcegraph/sourcegraph/pull/23324)

## 3.30.2

**⚠️ Users on 3.29.x are advised to upgrade directly to 3.30.3**. If you have already upgraded to 3.30.0, 3.30.1, or 3.30.2 please follow [this migration guide](https://docs.sourcegraph.com/admin/migration/3_30).

### Fixed

- Postgres database images have been reverted back to debian due to corruption caused by glibc and alpine. [23302](https://github.com/sourcegraph/sourcegraph/pull/23302)

## 3.30.1

**⚠️ Users on 3.29.x are advised to upgrade directly to 3.30.3**. If you have already upgraded to 3.30.0, 3.30.1, or 3.30.2 please follow [this migration guide](https://docs.sourcegraph.com/admin/migration/3_30).

### Fixed

- An issue where the UI would occasionally display `lsifStore.Ranges: ERROR: relation \"lsif_documentation_mappings\" does not exist (SQLSTATE 42P01)` [#23115](https://github.com/sourcegraph/sourcegraph/pull/23115)
- Fixed a vulnerability in our Postgres Alpine image related to libgcrypt [#23174](https://github.com/sourcegraph/sourcegraph/pull/23174)
- When syncing in streaming mode, repo-updater will now ensure a repo's transaction is committed before notifying gitserver to update that repo. [#23169](https://github.com/sourcegraph/sourcegraph/pull/23169)
- When encountering spurious errors during streaming syncing (like temporary 500s from codehosts), repo-updater will no longer delete all associated repos that weren't seen. Deletion will happen only if there were no errors or if the error was one of "Unauthorized", "Forbidden" or "Account Suspended". [#23171](https://github.com/sourcegraph/sourcegraph/pull/23171)
- External HTTP requests are now automatically retried when appropriate. [#23131](https://github.com/sourcegraph/sourcegraph/pull/23131)

## 3.30.0

**⚠️ Users on 3.29.x are advised to upgrade directly to 3.30.3**. If you have already upgraded to 3.30.0, 3.30.1, or 3.30.2 please follow [this migration guide](https://docs.sourcegraph.com/admin/migration/3_30).

### Added

- Added support for `select:file.directory` in search queries, which returns unique directory paths for results that satisfy the query. [#22449](https://github.com/sourcegraph/sourcegraph/pull/22449)
- An `sg_service` Postgres role has been introduced, as well as an `sg_repo_access_policy` policy on the `repo` table that restricts access to that role. The role that owns the `repo` table will continue to get unrestricted access. [#22303](https://github.com/sourcegraph/sourcegraph/pull/22303)
- Every service that connects to the database (i.e. Postgres) now has a "Database connections" monitoring section in its Grafana dashboard. [#22570](https://github.com/sourcegraph/sourcegraph/pull/22570)
- A new bulk operation to close many changesets at once has been added to Batch Changes. [#22547](https://github.com/sourcegraph/sourcegraph/pull/22547)
- Backend Code Insights will aggregate viewable repositories based on the authenticated user. [#22471](https://github.com/sourcegraph/sourcegraph/pull/22471)
- Added support for highlighting .frugal files as Thrift syntax.
- Added `file:contains.content(regexp)` predicate, which filters only to files that contain matches of the given pattern. [#22666](https://github.com/sourcegraph/sourcegraph/pull/22666)
- Repository syncing is now done in streaming mode by default. Customers with many repositories should notice code host updates much faster, with repo-updater consuming less memory. Using the previous batch mode can be done by setting the `ENABLE_STREAMING_REPOS_SYNCER` environment variable to `false` in `repo-updater`. That environment variable will be deleted in the next release. [#22756](https://github.com/sourcegraph/sourcegraph/pull/22756)
- Enabled the ability to query Batch Changes changesets, changesets stats, and file diff stats for an individual repository via the Sourcegraph GraphQL API. [#22744](https://github.com/sourcegraph/sourcegraph/pull/22744/)
- Added "Groovy" to the initial `lang:` filter suggestions in the search bar. [#22755](https://github.com/sourcegraph/sourcegraph/pull/22755)
- The `lang:` filter suggestions now show all supported, matching languages as the user types a language name. [#22765](https://github.com/sourcegraph/sourcegraph/pull/22765)
- Code Insights can now be grouped into dashboards. [#22215](https://github.com/sourcegraph/sourcegraph/issues/22215)
- Batch Changes changesets can now be [published from the Sourcegraph UI](https://docs.sourcegraph.com/batch_changes/how-tos/publishing_changesets#within-the-ui). [#18277](https://github.com/sourcegraph/sourcegraph/issues/18277)
- The repository page now has a new button to view batch change changesets created in that specific repository, with a badge indicating how many changesets are currently open. [#22804](https://github.com/sourcegraph/sourcegraph/pull/22804)
- Experimental: Search-based code insights can run over all repositories on the instance. To enable, use the feature flag `"experimentalFeatures": { "codeInsightsAllRepos": true }` and tick the checkbox in the insight creation/edit UI. [#22759](https://github.com/sourcegraph/sourcegraph/issues/22759)
- Search References is a new search sidebar section to simplify learning about the available search filters directly where they are used. [#21539](https://github.com/sourcegraph/sourcegraph/issues/21539)

### Changed

- Backend Code Insights only fills historical data frames that have changed to reduce the number of searches required. [#22298](https://github.com/sourcegraph/sourcegraph/pull/22298)
- Backend Code Insights displays data points for a fixed 6 months period in 2 week intervals, and will carry observations forward that are missing. [#22298](https://github.com/sourcegraph/sourcegraph/pull/22298)
- Backend Code Insights now aggregate over 26 weeks instead of 6 months. [#22527](https://github.com/sourcegraph/sourcegraph/pull/22527)
- Search queries now disallow specifying `rev:` without `repo:`. Note that to search across potentially multiple revisions, a query like `repo:.* rev:<revision>` remains valid. [#22705](https://github.com/sourcegraph/sourcegraph/pull/22705)
- The extensions status bar on diff pages has been redesigned and now shows information for both the base and head commits. [#22123](https://github.com/sourcegraph/sourcegraph/pull/22123/files)
- The `applyBatchChange` and `createBatchChange` mutations now accept an optional `publicationStates` argument to set the publication state of specific changesets within the batch change. [#22485](https://github.com/sourcegraph/sourcegraph/pull/22485) and [#22854](https://github.com/sourcegraph/sourcegraph/pull/22854)
- Search queries now return up to 80 suggested filters. Previously we returned up to 24. [#22863](https://github.com/sourcegraph/sourcegraph/pull/22863)
- GitHub code host connections can now include `repositoryQuery` entries that match more than 1000 repositories from the GitHub search API without requiring the previously documented work-around of splitting the query up with `created:` qualifiers, which is now done automatically. [#2562](https://github.com/sourcegraph/sourcegraph/issues/2562)

### Fixed

- The Batch Changes user and site credential encryption migrators added in Sourcegraph 3.28 could report zero progress when encryption was disabled, even though they had nothing to do. This has been fixed, and progress will now be correctly reported. [#22277](https://github.com/sourcegraph/sourcegraph/issues/22277)
- Listing Github Entreprise org repos now returns internal repos as well. [#22339](https://github.com/sourcegraph/sourcegraph/pull/22339)
- Jaeger works in Docker-compose deployments again. [#22691](https://github.com/sourcegraph/sourcegraph/pull/22691)
- A bug where the pattern `)` makes the browser unresponsive. [#22738](https://github.com/sourcegraph/sourcegraph/pull/22738)
- An issue where using `select:repo` in conjunction with `and` patterns did not yield expected repo results. [#22743](https://github.com/sourcegraph/sourcegraph/pull/22743)
- The `isLocked` and `isDisabled` fields of GitHub repositories are now fetched correctly from the GraphQL API of GitHub Enterprise instances. Users that rely on the `repos` config in GitHub code host connections should update so that locked and disabled repositories defined in that list are actually skipped. [#22788](https://github.com/sourcegraph/sourcegraph/pull/22788)
- Homepage no longer fails to load if there are invalid entries in user's search history. [#22857](https://github.com/sourcegraph/sourcegraph/pull/22857)
- An issue where regexp query highlighting in the search bar would render incorrectly on Firefox. [#23043](https://github.com/sourcegraph/sourcegraph/pull/23043)
- Code intelligence uploads and indexes are restricted to only site-admins. It was read-only for any user. [#22890](https://github.com/sourcegraph/sourcegraph/pull/22890)
- Daily usage statistics are restricted to only site-admins. It was read-only for any user. [#23026](https://github.com/sourcegraph/sourcegraph/pull/23026)
- Ephemeral storage requests now match their cache size requests for Kubernetes deployments. [#2953](https://github.com/sourcegraph/deploy-sourcegraph/pull/2953)

### Removed

- The experimental paginated search feature (the `stable:` keyword) has been removed, to be replaced with streaming search. [#22428](https://github.com/sourcegraph/sourcegraph/pull/22428)
- The experimental extensions view page has been removed. [#22565](https://github.com/sourcegraph/sourcegraph/pull/22565)
- A search query diagnostic that previously warned the user when quotes are interpreted literally has been removed. The literal meaning has been Sourcegraph's default search behavior for some time now. [#22892](https://github.com/sourcegraph/sourcegraph/pull/22892)
- Non-root overlays were removed for `deploy-sourcegraph` in favor of using `non-privileged`. [#3404](https://github.com/sourcegraph/deploy-sourcegraph/pull/3404)

### API docs (experimental)

API docs is a new experimental feature of Sourcegraph ([learn more](https://docs.sourcegraph.com/code_intelligence/apidocs)). It is enabled by default in Sourcegraph 3.30.0.

- API docs is enabled by default in Sourcegraph 3.30.0. It can be disabled by adding `"apiDocs": false` to the `experimentalFeatures` section of user settings.
- The API docs landing page now indicates what API docs are and provide more info.
- The API docs landing page now represents the code in the repository root, instead of an empty page.
- Pages now correctly indicate it is an experimental feature, and include a feedback widget.
- Subpages linked via the sidebar are now rendered much better, and have an expandable section.
- Symbols in documentation now have distinct icons for e.g. functions/vars/consts/etc.
- Symbols are now sorted in exported-first, alphabetical order.
- Repositories without LSIF documentation data now show a friendly error page indicating what languages are supported, how to set it up, etc.
- API docs can now distinguish between different types of symbols, tests, examples, benchmarks, etc. and whether symbols are public/private - to support filtering in the future.
- Only public/exported symbols are included by default for now.
- URL paths for Go packages are now friendlier, e.g. `/-/docs/cmd/frontend/auth` instead of `/-/docs/cmd-frontend-auth`.
- URLs are now formatted by the language indexer, in a way that makes sense for the language, e.g. `#Mocks.CreateUserAndSave` instead of `#ypeMocksCreateUserAndSave` for a Go method `CreateUserAndSave` on type `Mocks`.
- Go blank identifier assignments `var _ = ...` are no longer incorrectly included.
- Go symbols defined within functions, e.g. a `var` inside a `func` scope are no longer incorrectly included.
- `Functions`, `Variables`, and other top-level sections are no longer rendered empty if there are none in that section.
- A new test suite for LSIF indexers implementing the Sourcegraph documentation extension to LSIF [is available](https://github.com/sourcegraph/lsif-static-doc).
- We now emit the LSIF data needed to in the future support "Jump to API docs" from code views, "View code" from API docs, usage examples in API docs, and search indexing.
- Various UI style issues, color contrast issues, etc. have been fixed.
- Major improvements to the GraphQL APIs for API documentation.

## 3.29.0

### Added

- Code Insights queries can now run concurrently up to a limit set by the `insights.query.worker.concurrency` site config. [#21219](https://github.com/sourcegraph/sourcegraph/pull/21219)
- Code Insights workers now support a rate limit for query execution and historical data frame analysis using the `insights.query.worker.rateLimit` and `insights.historical.worker.rateLimit` site configurations. [#21533](https://github.com/sourcegraph/sourcegraph/pull/21533)
- The GraphQL `Site` `SettingsSubject` type now has an `allowSiteSettingsEdits` field to allow clients to determine whether the instance uses the `GLOBAL_SETTINGS_FILE` environment variable. [#21827](https://github.com/sourcegraph/sourcegraph/pull/21827)
- The Code Insights creation UI now remembers previously filled-in field values when returning to the form after having navigated away. [#21744](https://github.com/sourcegraph/sourcegraph/pull/21744)
- The Code Insights creation UI now shows autosuggestions for the repository field. [#21699](https://github.com/sourcegraph/sourcegraph/pull/21699)
- A new bulk operation to retry many changesets at once has been added to Batch Changes. [#21173](https://github.com/sourcegraph/sourcegraph/pull/21173)
- A `security_event_logs` database table has been added in support of upcoming security-related efforts. [#21949](https://github.com/sourcegraph/sourcegraph/pull/21949)
- Added featured Sourcegraph extensions query to the GraphQL API, as well as a section in the extension registry to display featured extensions. [#21665](https://github.com/sourcegraph/sourcegraph/pull/21665)
- The search page now has a `create insight` button to create search-based insight based on your search query [#21943](https://github.com/sourcegraph/sourcegraph/pull/21943)
- Added support for Terraform syntax highlighting. [#22040](https://github.com/sourcegraph/sourcegraph/pull/22040)
- A new bulk operation to merge many changesets at once has been added to Batch Changes. [#21959](https://github.com/sourcegraph/sourcegraph/pull/21959)
- Pings include aggregated usage for the Code Insights creation UI, organization visible insight count per insight type, and insight step size in days. [#21671](https://github.com/sourcegraph/sourcegraph/pull/21671)
- Search-based insight creation UI now supports `count:` filter in data series query input. [#22049](https://github.com/sourcegraph/sourcegraph/pull/22049)
- Code Insights background workers will now index commits in a new table `commit_index` for future optimization efforts. [#21994](https://github.com/sourcegraph/sourcegraph/pull/21994)
- The creation UI for search-based insights now supports the `count:` filter in the data series query input. [#22049](https://github.com/sourcegraph/sourcegraph/pull/22049)
- A new service, `worker`, has been introduced to run background jobs that were previously run in the frontend. See the [deployment documentation](https://docs.sourcegraph.com/admin/workers) for additional details. [#21768](https://github.com/sourcegraph/sourcegraph/pull/21768)

### Changed

- SSH public keys generated to access code hosts with batch changes now include a comment indicating they originated from Sourcegraph. [#20523](https://github.com/sourcegraph/sourcegraph/issues/20523)
- The copy query button is now permanently enabled and `experimentalFeatures.copyQueryButton` setting has been deprecated. [#21364](https://github.com/sourcegraph/sourcegraph/pull/21364)
- Search streaming is now permanently enabled and `experimentalFeatures.searchStreaming` setting has been deprecated. [#21522](https://github.com/sourcegraph/sourcegraph/pull/21522)
- Pings removes the collection of aggregate search filter usage counts and adds a smaller set of aggregate usage counts for query operators, predicates, and pattern counts. [#21320](https://github.com/sourcegraph/sourcegraph/pull/21320)
- Sourcegraph will now refuse to start if there are unfinished [out-of-band-migrations](https://docs.sourcegraph.com/admin/migrations) that are deprecated in the current version. See the [upgrade documentation](https://docs.sourcegraph.com/admin/updates) for changes to the upgrade process. [#20967](https://github.com/sourcegraph/sourcegraph/pull/20967)
- Code Insight pages now have new URLs [#21856](https://github.com/sourcegraph/sourcegraph/pull/21856)
- We are proud to bring you [an entirely new visual design for the Sourcegraph UI](https://about.sourcegraph.com/blog/introducing-sourcegraphs-new-ui/). We think you’ll find this new design improves your experience and sets the stage for some incredible features to come. Some of the highlights include:

  - **Refined search results:** The redesigned search bar provides more space for expressive queries, and the new results sidebar helps to discover search syntax without referencing documentation.
  - **Improved focus on code:** We’ve reduced non-essential UI elements to provide greater focus on the code itself, and positioned the most important items so they’re unobtrusive and located exactly where they are needed.
  - **Improved layouts:** We’ve improved pages like diff views to make them easier to use and to help find information quickly.
  - **New navigation:** A new global navigation provides immediate discoverability and access to current and future functionality.
  - **Promoting extensibility:** We've brought the extension registry back to the main navigation and improved its design and navigation.

  With bulk of the redesign complete, future releases will include more improvements and refinements.

### Fixed

- Stricter validation of structural search queries. The `type:` parameter is not supported for structural searches and returns an appropriate alert. [#21487](https://github.com/sourcegraph/sourcegraph/pull/21487)
- Batch changeset specs that are not attached to changesets will no longer prematurely expire before the batch specs that they are associated with. [#21678](https://github.com/sourcegraph/sourcegraph/pull/21678)
- The Y-axis of Code Insights line charts no longer start at a negative value. [#22018](https://github.com/sourcegraph/sourcegraph/pull/22018)
- Correctly handle field aliases in the query (like `r:` versus `repo:`) when used with `contains` predicates. [#22105](https://github.com/sourcegraph/sourcegraph/pull/22105)
- Running a code insight over a timeframe when the repository didn't yet exist doesn't break the entire insight anymore. [#21288](https://github.com/sourcegraph/sourcegraph/pull/21288)

### Removed

- The deprecated GraphQL `icon` field on CommitSearchResult and Repository was removed. [#21310](https://github.com/sourcegraph/sourcegraph/pull/21310)
- The undocumented `index` filter was removed from search type-ahead suggestions. [#18806](https://github.com/sourcegraph/sourcegraph/issues/18806)
- Code host connection tokens aren't used for creating changesets anymore when the user is site admin and no credential has been specified. [#16814](https://github.com/sourcegraph/sourcegraph/issues/16814)

## 3.28.0

### Added

- Added `select:commit.diff.added` and `select:commit.diff.removed` for `type:diff` search queries. These selectors return commit diffs only if a pattern matches in `added` (respespectively, `removed`) lines. [#20328](https://github.com/sourcegraph/sourcegraph/pull/20328)
- Additional language autocompletions for the `lang:` filter in the search bar. [#20535](https://github.com/sourcegraph/sourcegraph/pull/20535)
- Steps in batch specs can now have an `if:` attribute to enable conditional execution of different steps. [#20701](https://github.com/sourcegraph/sourcegraph/pull/20701)
- Extensions can now log messages through `sourcegraph.app.log` to aid debugging user issues. [#20474](https://github.com/sourcegraph/sourcegraph/pull/20474)
- Bulk comments on many changesets are now available in Batch Changes. [#20361](https://github.com/sourcegraph/sourcegraph/pull/20361)
- Batch specs are now viewable when previewing changesets. [#19534](https://github.com/sourcegraph/sourcegraph/issues/19534)
- Added a new UI for creating code insights. [#20212](https://github.com/sourcegraph/sourcegraph/issues/20212)

### Changed

- User and site credentials used in Batch Changes are now encrypted in the database if encryption is enabled with the `encryption.keys` config. [#19570](https://github.com/sourcegraph/sourcegraph/issues/19570)
- All Sourcegraph images within [deploy-sourcegraph](https://github.com/sourcegraph/deploy-sourcegraph) now specify the registry. Thanks! @k24dizzle [#2901](https://github.com/sourcegraph/deploy-sourcegraph/pull/2901).
- Default reviewers are now added to Bitbucket Server PRs opened by Batch Changes. [#20551](https://github.com/sourcegraph/sourcegraph/pull/20551)
- The default memory requirements for the `redis-*` containers have been raised by 1GB (to a new total of 7GB). This change allows Redis to properly run its key-eviction routines (when under memory pressure) without getting killed by the host machine. This affects both the docker-compose and Kubernetes deployments. [sourcegraph/deploy-sourcegraph-docker#373](https://github.com/sourcegraph/deploy-sourcegraph-docker/pull/373) and [sourcegraph/deploy-sourcegraph#2898](https://github.com/sourcegraph/deploy-sourcegraph/pull/2898)
- Only site admins can now list users on an instance. [#20619](https://github.com/sourcegraph/sourcegraph/pull/20619)
- Repository permissions can now be enabled for site admins via the `authz.enforceForSiteAdmins` setting. [#20674](https://github.com/sourcegraph/sourcegraph/pull/20674)
- Site admins can no longer view user added code host configuration. [#20851](https://github.com/sourcegraph/sourcegraph/pull/20851)
- Site admins cannot add access tokens for any user by default. [#20988](https://github.com/sourcegraph/sourcegraph/pull/20988)
- Our namespaced overlays now only scrape container metrics within that namespace. [#2969](https://github.com/sourcegraph/deploy-sourcegraph/pull/2969)
- The extension registry main page has a new visual design that better conveys the most useful information about extensions, and individual extension pages have better information architecture. [#20822](https://github.com/sourcegraph/sourcegraph/pull/20822)

### Fixed

- Search returned inconsistent result counts when a `count:` limit was not specified.
- Indexed search failed when the `master` branch needed indexing but was not the default. [#20260](https://github.com/sourcegraph/sourcegraph/pull/20260)
- `repo:contains(...)` built-in did not respect parameters that affect repo filtering (e.g., `repogroup`, `fork`). It now respects these. [#20339](https://github.com/sourcegraph/sourcegraph/pull/20339)
- An issue where duplicate results would render for certain `or`-expressions. [#20480](https://github.com/sourcegraph/sourcegraph/pull/20480)
- Issue where the search query bar suggests that some `lang` values are not valid. [#20534](https://github.com/sourcegraph/sourcegraph/pull/20534)
- Pull request event webhooks received from GitHub with unexpected actions no longer cause panics. [#20571](https://github.com/sourcegraph/sourcegraph/pull/20571)
- Repository search patterns like `^repo/(prefix-suffix|prefix)$` now correctly match both `repo/prefix-suffix` and `repo/prefix`. [#20389](https://github.com/sourcegraph/sourcegraph/issues/20389)
- Ephemeral storage requests and limits now match the default cache size to avoid Symbols pods being evicted. The symbols pod now requires 10GB of ephemeral space as a minimum to scheduled. [#2369](https://github.com/sourcegraph/deploy-sourcegraph/pull/2369)
- Minor query syntax highlighting bug for `repo:contains` predicate. [#21038](https://github.com/sourcegraph/sourcegraph/pull/21038)
- An issue causing diff and commit results with file filters to return invalid results. [#21039](https://github.com/sourcegraph/sourcegraph/pull/21039)
- All databases now have the Kubernetes Quality of Service class of 'Guaranteed' which should reduce the chance of them
  being evicted during NodePressure events. [#2900](https://github.com/sourcegraph/deploy-sourcegraph/pull/2900)
- An issue causing diff views to display without syntax highlighting [#21160](https://github.com/sourcegraph/sourcegraph/pull/21160)

### Removed

- The deprecated `SetRepositoryEnabled` mutation was removed. [#21044](https://github.com/sourcegraph/sourcegraph/pull/21044)

## 3.27.5

### Fixed

- Fix scp style VCS url parsing. [#20799](https://github.com/sourcegraph/sourcegraph/pull/20799)

## 3.27.4

### Fixed

- Fixed an issue related to Gitolite repos with `@` being prepended with a `?`. [#20297](https://github.com/sourcegraph/sourcegraph/pull/20297)
- Add missing return from handler when DisableAutoGitUpdates is true. [#20451](https://github.com/sourcegraph/sourcegraph/pull/20451)

## 3.27.3

### Fixed

- Pushing batch changes to Bitbucket Server code hosts over SSH was broken in 3.27.0, and has been fixed. [#20324](https://github.com/sourcegraph/sourcegraph/issues/20324)

## 3.27.2

### Fixed

- Fixed an issue with our release tooling that was preventing all images from being tagged with the correct version.
  All sourcegraph images have the proper release version now.

## 3.27.1

### Fixed

- Indexed search failed when the `master` branch needed indexing but was not the default. [#20260](https://github.com/sourcegraph/sourcegraph/pull/20260)
- Fixed a regression that caused "other" code hosts urls to not be built correctly which prevents code to be cloned / updated in 3.27.0. This change will provoke some cloning errors on repositories that are already sync'ed, until the next code host sync. [#20258](https://github.com/sourcegraph/sourcegraph/pull/20258)

## 3.27.0

### Added

- `count:` now supports "all" as value. Queries with `count:all` will return up to 999999 results. [#19756](https://github.com/sourcegraph/sourcegraph/pull/19756)
- Credentials for Batch Changes are now validated when adding them. [#19602](https://github.com/sourcegraph/sourcegraph/pull/19602)
- Batch Changes now ignore repositories that contain a `.batchignore` file. [#19877](https://github.com/sourcegraph/sourcegraph/pull/19877) and [src-cli#509](https://github.com/sourcegraph/src-cli/pull/509)
- Side-by-side diff for commit visualization. [#19553](https://github.com/sourcegraph/sourcegraph/pull/19553)
- The site configuration now supports defining batch change rollout windows, which can be used to slow or disable pushing changesets at particular times of day or days of the week. [#19796](https://github.com/sourcegraph/sourcegraph/pull/19796), [#19797](https://github.com/sourcegraph/sourcegraph/pull/19797), and [#19951](https://github.com/sourcegraph/sourcegraph/pull/19951).
- Search functionality via built-in `contains` predicate: `repo:contains(...)`, `repo:contains.file(...)`, `repo:contains.content(...)`, repo:contains.commit.after(...)`. [#18584](https://github.com/sourcegraph/sourcegraph/issues/18584)
- Database encryption, external service config & user auth data can now be encrypted in the database using the `encryption.keys` config. See [the docs](https://docs.sourcegraph.com/admin/encryption) for more info.
- Repositories that gitserver fails to clone or fetch are now gradually moved to the back of the background update queue instead of remaining at the front. [#20204](https://github.com/sourcegraph/sourcegraph/pull/20204)
- The new `disableAutoCodeHostSyncs` setting allows site admins to disable any periodic background syncing of configured code host connections. That includes syncing of repository metadata (i.e. not git updates, use `disableAutoGitUpdates` for that), permissions and batch changes changesets, but may include other data we'd sync from the code host API in the future.

### Changed

- Bumped the minimum supported version of Postgres from `9.6` to `12`. The upgrade procedure is mostly automated for existing deployments, but may require action if using the single-container deployment or an external database. See the [upgrade documentation](https://docs.sourcegraph.com/admin/updates) for your deployment type for detailed instructions.
- Changesets in batch changes will now be marked as archived instead of being detached when a new batch spec that doesn't include the changesets is applied. Once they're archived users can manually detach them in the UI. [#19527](https://github.com/sourcegraph/sourcegraph/pull/19527)
- The default replica count on `sourcegraph-frontend` and `precise-code-intel-worker` for Kubernetes has changed from `1` -> `2`.
- Changes to code monitor trigger search queries [#19680](https://github.com/sourcegraph/sourcegraph/pull/19680)
  - A `repo:` filter is now required. This is due to an existing limitations where only 50 repositories can be searched at a time, so using a `repo:` filter makes sure the right code is being searched. Any existing code monitor without `repo:` in the trigger query will continue to work (with the limitation that not all repositories will be searched) but will require a `repo:` filter to be added when making any changes to it.
  - A `patternType` filter is no longer required. `patternType:literal` will be added to a code monitor query if not specified.
  - Added a new checklist UI to make it more intuitive to create code monitor trigger queries.
- Deprecated the GraphQL `icon` field on `GenericSearchResultInterface`. It will be removed in a future release. [#20028](https://github.com/sourcegraph/sourcegraph/pull/20028/files)
- Creating changesets through Batch Changes as a site-admin without configured Batch Changes credentials has been deprecated. Please configure user or global credentials before Sourcegraph 3.29 to not experience any interruptions in changeset creation. [#20143](https://github.com/sourcegraph/sourcegraph/pull/20143)
- Deprecated the GraphQL `limitHit` field on `LineMatch`. It will be removed in a future release. [#20164](https://github.com/sourcegraph/sourcegraph/pull/20164)

### Fixed

- A regression caused by search onboarding tour logic to never focus input in the search bar on the homepage. Input now focuses on the homepage if the search tour isn't in effect. [#19678](https://github.com/sourcegraph/sourcegraph/pull/19678)
- New changes of a Perforce depot will now be reflected in `master` branch after the initial clone. [#19718](https://github.com/sourcegraph/sourcegraph/pull/19718)
- Gitolite and Other type code host connection configuration can be correctly displayed. [#19976](https://github.com/sourcegraph/sourcegraph/pull/19976)
- Fixed a regression that caused user and code host limits to be ignored. [#20089](https://github.com/sourcegraph/sourcegraph/pull/20089)
- A regression where incorrect query highlighting happens for certain quoted values. [#20110](https://github.com/sourcegraph/sourcegraph/pull/20110)
- We now respect the `disableAutoGitUpdates` setting when cloning or fetching repos on demand and during cleanup tasks that may re-clone old repos. [#20194](https://github.com/sourcegraph/sourcegraph/pull/20194)

## 3.26.3

### Fixed

- Setting `gitMaxCodehostRequestsPerSecond` to `0` now actually blocks all Git operations happening on the gitserver. [#19716](https://github.com/sourcegraph/sourcegraph/pull/19716)

## 3.26.2

### Fixed

- Our indexed search logic now correctly handles de-duplication of search results across multiple replicas. [#19743](https://github.com/sourcegraph/sourcegraph/pull/19743)

## 3.26.1

### Added

- Experimental: Sync permissions of Perforce depots through the Sourcegraph UI. To enable, use the feature flag `"experimentalFeatures": { "perforce": "enabled" }`. For more information, see [how to enable permissions for your Perforce depots](https://docs.sourcegraph.com/admin/repo/perforce). [#16705](https://github.com/sourcegraph/sourcegraph/issues/16705)
- Added support for user email headers in the HTTP auth proxy. See [HTTP Auth Proxy docs](https://docs.sourcegraph.com/admin/auth#http-authentication-proxies) for more information.
- Ignore locked and disabled GitHub Enterprise repositories. [#19500](https://github.com/sourcegraph/sourcegraph/pull/19500)
- Remote code host git operations (such as `clone` or `ls-remote`) can now be rate limited beyond concurrency (which was already possible with `gitMaxConcurrentClones`). Set `gitMaxCodehostRequestsPerSecond` in site config to control the maximum rate of these operations per git-server instance. [#19504](https://github.com/sourcegraph/sourcegraph/pull/19504)

### Changed

-

### Fixed

- Commit search returning duplicate commits. [#19460](https://github.com/sourcegraph/sourcegraph/pull/19460)
- Clicking the Code Monitoring tab tries to take users to a non-existent repo. [#19525](https://github.com/sourcegraph/sourcegraph/pull/19525)
- Diff and commit search not highlighting search terms correctly for some files. [#19543](https://github.com/sourcegraph/sourcegraph/pull/19543), [#19639](https://github.com/sourcegraph/sourcegraph/pull/19639)
- File actions weren't appearing on large window sizes in Firefox and Safari. [#19380](https://github.com/sourcegraph/sourcegraph/pull/19380)

### Removed

-

## 3.26.0

### Added

- Searches are streamed into Sourcegraph by default. [#19300](https://github.com/sourcegraph/sourcegraph/pull/19300)
  - This gives a faster time to first result.
  - Several heuristics around result limits have been improved. You should see more consistent result counts now.
  - Can be disabled with the setting `experimentalFeatures.streamingSearch`.
- Opsgenie API keys can now be added via an environment variable. [#18662](https://github.com/sourcegraph/sourcegraph/pull/18662)
- It's now possible to control where code insights are displayed through the boolean settings `insights.displayLocation.homepage`, `insights.displayLocation.insightsPage` and `insights.displayLocation.directory`. [#18979](https://github.com/sourcegraph/sourcegraph/pull/18979)
- Users can now create changesets in batch changes on repositories that are cloned using SSH. [#16888](https://github.com/sourcegraph/sourcegraph/issues/16888)
- Syntax highlighting for Elixir, Elm, REG, Julia, Move, Nix, Puppet, VimL, Coq. [#19282](https://github.com/sourcegraph/sourcegraph/pull/19282)
- `BUILD.in` files are now highlighted as Bazel/Starlark build files. Thanks to @jjwon0 [#19282](https://github.com/sourcegraph/sourcegraph/pull/19282)
- `*.pyst` and `*.pyst-include` are now highlighted as Python files. Thanks to @jjwon0 [#19282](https://github.com/sourcegraph/sourcegraph/pull/19282)
- The code monitoring feature flag is now enabled by default. [#19295](https://github.com/sourcegraph/sourcegraph/pull/19295)
- New query field `select` enables returning only results of the desired type. See [documentation](https://docs.sourcegraph.com/code_search/reference/language#select) for details. [#19236](https://github.com/sourcegraph/sourcegraph/pull/19236)
- Syntax highlighting for Elixer, Elm, REG, Julia, Move, Nix, Puppet, VimL thanks to @rvantonder
- `BUILD.in` files are now highlighted as Bazel/Starlark build files. Thanks to @jjwon0
- `*.pyst` and `*.pyst-include` are now highlighted as Python files. Thanks to @jjwon0
- Added a `search.defaultCaseSensitive` setting to configure whether query patterns should be treated case sensitivitely by default.

### Changed

- Campaigns have been renamed to Batch Changes! See [#18771](https://github.com/sourcegraph/sourcegraph/issues/18771) for a detailed log on what has been renamed.
  - A new [Sourcegraph CLI](https://docs.sourcegraph.com/cli) version will use `src batch [preview|apply]` commands, while keeping the old ones working to be used with older Sourcegraph versions.
  - Old URLs in the application and in the documentation will redirect.
  - GraphQL API entities with "campaign" in their name have been deprecated and have new Batch Changes counterparts:
    - Deprecated GraphQL entities: `CampaignState`, `Campaign`, `CampaignSpec`, `CampaignConnection`, `CampaignsCodeHostConnection`, `CampaignsCodeHost`, `CampaignsCredential`, `CampaignDescription`
    - Deprecated GraphQL mutations: `createCampaign`, `applyCampaign`, `moveCampaign`, `closeCampaign`, `deleteCampaign`, `createCampaignSpec`, `createCampaignsCredential`, `deleteCampaignsCredential`
    - Deprecated GraphQL queries: `Org.campaigns`, `User.campaigns`, `User.campaignsCodeHosts`, `camapigns`, `campaign`
  - Site settings with `campaigns` in their name have been replaced with equivalent `batchChanges` settings.
- A repository's `remote.origin.url` is not stored on gitserver disk anymore. Note: if you use the experimental feature `customGitFetch` your setting may need to be updated to specify the remote URL. [#18535](https://github.com/sourcegraph/sourcegraph/pull/18535)
- Repositories and files containing spaces will now render with escaped spaces in the query bar rather than being
  quoted. [#18642](https://github.com/sourcegraph/sourcegraph/pull/18642)
- Sourcegraph is now built with Go 1.16. [#18447](https://github.com/sourcegraph/sourcegraph/pull/18447)
- Cursor hover information in the search query bar will now display after 150ms (previously 0ms). [#18916](https://github.com/sourcegraph/sourcegraph/pull/18916)
- The `repo.cloned` column is deprecated in favour of `gitserver_repos.clone_status`. It will be removed in a subsequent release.
- Precision class indicators have been improved for code intelligence results in both the hover overlay as well as the definition and references locations panel. [#18843](https://github.com/sourcegraph/sourcegraph/pull/18843)
- Pings now contain added, aggregated campaigns usage data: aggregate counts of unique monthly users and Weekly campaign and changesets counts for campaign cohorts created in the last 12 months. [#18604](https://github.com/sourcegraph/sourcegraph/pull/18604)

### Fixed

- Auto complete suggestions for repositories and files containing spaces will now be automatically escaped when accepting the suggestion. [#18635](https://github.com/sourcegraph/sourcegraph/issues/18635)
- An issue causing repository results containing spaces to not be clickable in some cases. [#18668](https://github.com/sourcegraph/sourcegraph/pull/18668)
- Closing a batch change now correctly closes the entailed changesets, when requested by the user. [#18957](https://github.com/sourcegraph/sourcegraph/pull/18957)
- TypesScript highlighting bug. [#15930](https://github.com/sourcegraph/sourcegraph/issues/15930)
- The number of shards is now reported accurately in Site Admin > Repository Status > Settings > Indexing. [#19265](https://github.com/sourcegraph/sourcegraph/pull/19265)

### Removed

- Removed the deprecated GraphQL fields `SearchResults.repositoriesSearched` and `SearchResults.indexedRepositoriesSearched`.
- Removed the deprecated search field `max`
- Removed the `experimentalFeatures.showBadgeAttachments` setting

## 3.25.2

### Fixed

- A security vulnerability with in the authentication workflow has been fixed. [#18686](https://github.com/sourcegraph/sourcegraph/pull/18686)

## 3.25.1

### Added

- Experimental: Sync Perforce depots directly through the Sourcegraph UI. To enable, use the feature flag `"experimentalFeatures": { "perforce": "enabled" }`. For more information, see [how to add your Perforce depots](https://docs.sourcegraph.com/admin/repo/perforce). [#16703](https://github.com/sourcegraph/sourcegraph/issues/16703)

## 3.25.0

**IMPORTANT** Sourcegraph now uses Go 1.15. This may break AWS RDS database connections with older x509 certificates. Please follow the Amazon [docs](https://docs.aws.amazon.com/AmazonRDS/latest/UserGuide/UsingWithRDS.SSL-certificate-rotation.html) to rotate your certificate.

### Added

- New site config option `"log": { "sentry": { "backendDSN": "<REDACTED>" } }` to use a separate Sentry project for backend errors. [#17363](https://github.com/sourcegraph/sourcegraph/pull/17363)
- Structural search now supports searching indexed branches other than default. [#17726](https://github.com/sourcegraph/sourcegraph/pull/17726)
- Structural search now supports searching unindexed revisions. [#17967](https://github.com/sourcegraph/sourcegraph/pull/17967)
- New site config option `"allowSignup"` for SAML authentication to determine if automatically create new users is allowed. [#17989](https://github.com/sourcegraph/sourcegraph/pull/17989)
- Experimental: The webapp can now stream search results to the client, improving search performance. To enable it, add `{ "experimentalFeatures": { "searchStreaming": true } }` in user settings. [#16097](https://github.com/sourcegraph/sourcegraph/pull/16097)
- New product research sign-up page. This can be accessed by all users in their user settings. [#17945](https://github.com/sourcegraph/sourcegraph/pull/17945)
- New site config option `productResearchPage.enabled` to disable access to the product research sign-up page. [#17945](https://github.com/sourcegraph/sourcegraph/pull/17945)
- Pings now contain Sourcegraph extension activation statistics. [#16421](https://github.com/sourcegraph/sourcegraph/pull/16421)
- Pings now contain aggregate Sourcegraph extension activation statistics: the number of users and number of activations per (public) extension per week, and the number of total extension users per week and average extensions activated per user. [#16421](https://github.com/sourcegraph/sourcegraph/pull/16421)
- Pings now contain aggregate code insights usage data: total insight views, interactions, edits, creations, removals, and counts of unique users that view and create insights. [#16421](https://github.com/sourcegraph/sourcegraph/pull/17805)
- When previewing a campaign spec, changesets can be filtered by current state or the action(s) to be performed. [#16960](https://github.com/sourcegraph/sourcegraph/issues/16960)

### Changed

- Alert solutions links included in [monitoring alerts](https://docs.sourcegraph.com/admin/observability/alerting) now link to the relevant documentation version. [#17828](https://github.com/sourcegraph/sourcegraph/pull/17828)
- Secrets (such as access tokens and passwords) will now appear as REDACTED when editing external service config, and in graphql API responses. [#17261](https://github.com/sourcegraph/sourcegraph/issues/17261)
- Sourcegraph is now built with Go 1.15
  - Go `1.15` introduced changes to SSL/TLS connection validation which requires certificates to include a `SAN`. This field was not included in older certificates and clients relied on the `CN` field. You might see an error like `x509: certificate relies on legacy Common Name field`. We recommend that customers using Sourcegraph with an external database and connecting to it using SSL/TLS check whether the certificate is up to date.
  - RDS Customers please reference [AWS' documentation on updating the SSL/TLS certificate](https://docs.aws.amazon.com/AmazonRDS/latest/UserGuide/UsingWithRDS.SSL-certificate-rotation.html).
- Search results on `.rs` files now recommend `lang:rust` instead of `lang:renderscript` as a filter. [#18316](https://github.com/sourcegraph/sourcegraph/pull/18316)
- Campaigns users creating Personal Access Tokens on GitHub are now asked to request the `user:email` scope in addition to the [previous scopes](https://docs.sourcegraph.com/@3.24/admin/external_service/github#github-api-token-and-access). This will be used in a future Sourcegraph release to display more fine-grained information on the progress of pull requests. [#17555](https://github.com/sourcegraph/sourcegraph/issues/17555)

### Fixed

- Fixes an issue that prevented the hard deletion of a user if they had saved searches. [#17461](https://github.com/sourcegraph/sourcegraph/pull/17461)
- Fixes an issue that caused some missing results for `type:commit` when a pattern was used instead of the `message` field. [#17490](https://github.com/sourcegraph/sourcegraph/pull/17490#issuecomment-764004758)
- Fixes an issue where cAdvisor-based alerts would not fire correctly for services with multiple replicas. [#17600](https://github.com/sourcegraph/sourcegraph/pull/17600)
- Significantly improved performance of structural search on monorepo deployments [#17846](https://github.com/sourcegraph/sourcegraph/pull/17846)
- Fixes an issue where upgrades on Kubernetes may fail due to null environment variable lists in deployment manifests [#1781](https://github.com/sourcegraph/deploy-sourcegraph/pull/1781)
- Fixes an issue where counts on search filters were inaccurate. [#18158](https://github.com/sourcegraph/sourcegraph/pull/18158)
- Fixes services with emptyDir volumes being evicted from nodes. [#1852](https://github.com/sourcegraph/deploy-sourcegraph/pull/1852)

### Removed

- Removed the `search.migrateParser` setting. As of 3.20 and onward, a new parser processes search queries by default. Previously, `search.migrateParser` was available to enable the legacy parser. Enabling/disabling this setting now no longer has any effect. [#17344](https://github.com/sourcegraph/sourcegraph/pull/17344)

## 3.24.1

### Fixed

- Fixes an issue that SAML is not able to proceed with the error `Expected Enveloped and C14N transforms`. [#13032](https://github.com/sourcegraph/sourcegraph/issues/13032)

## 3.24.0

### Added

- Panels in the [Sourcegraph monitoring dashboards](https://docs.sourcegraph.com/admin/observability/metrics#grafana) now:
  - include links to relevant alerts documentation and the new [monitoring dashboards reference](https://docs.sourcegraph.com/admin/observability/dashboards). [#16939](https://github.com/sourcegraph/sourcegraph/pull/16939)
  - include alert events and version changes annotations that can be enabled from the top of each service dashboard. [#17198](https://github.com/sourcegraph/sourcegraph/pull/17198)
- Suggested filters in the search results page can now be scrolled. [#17097](https://github.com/sourcegraph/sourcegraph/pull/17097)
- Structural search queries can now be used in saved searches by adding `patternType:structural`. [#17265](https://github.com/sourcegraph/sourcegraph/pull/17265)

### Changed

- Dashboard links included in [monitoring alerts](https://docs.sourcegraph.com/admin/observability/alerting) now:
  - link directly to the relevant Grafana panel, instead of just the service dashboard. [#17014](https://github.com/sourcegraph/sourcegraph/pull/17014)
  - link to a time frame relevant to the alert, instead of just the past few hours. [#17034](https://github.com/sourcegraph/sourcegraph/pull/17034)
- Added `serviceKind` field of the `ExternalServiceKind` type to `Repository.externalURLs` GraphQL API, `serviceType` field is deprecated and will be removed in the future releases. [#14979](https://github.com/sourcegraph/sourcegraph/issues/14979)
- Deprecated the GraphQL fields `SearchResults.repositoriesSearched` and `SearchResults.indexedRepositoriesSearched`.
- The minimum Kubernetes version required to use the [Kubernetes deployment option](https://docs.sourcegraph.com/admin/install/kubernetes) is now [v1.15 (released June 2019)](https://kubernetes.io/blog/2019/06/19/kubernetes-1-15-release-announcement/).

### Fixed

- Imported changesets acquired an extra button to download the "generated diff", which did nothing, since imported changesets don't have a generated diff. This button has been removed. [#16778](https://github.com/sourcegraph/sourcegraph/issues/16778)
- Quoted global filter values (case, patterntype) are now properly extracted and set in URL parameters. [#16186](https://github.com/sourcegraph/sourcegraph/issues/16186)
- The endpoint for "Open in Sourcegraph" functionality in editor extensions now uses code host connection information to resolve the repository, which makes it more correct and respect the `repositoryPathPattern` setting. [#16846](https://github.com/sourcegraph/sourcegraph/pull/16846)
- Fixed an issue that prevented search expressions of the form `repo:foo (rev:a or rev:b)` from evaluating all revisions [#16873](https://github.com/sourcegraph/sourcegraph/pull/16873)
- Updated language detection library. Includes language detection for `lang:starlark`. [#16900](https://github.com/sourcegraph/sourcegraph/pull/16900)
- Fixed retrieving status for indexed tags and deduplicated main branches in the indexing settings page. [#13787](https://github.com/sourcegraph/sourcegraph/issues/13787)
- Specifying a ref that doesn't exist would show an alert, but still return results [#15576](https://github.com/sourcegraph/sourcegraph/issues/15576)
- Fixed search highlighting the wrong line. [#10468](https://github.com/sourcegraph/sourcegraph/issues/10468)
- Fixed an issue where searches of the form `foo type:file` returned results of type `path` too. [#17076](https://github.com/sourcegraph/sourcegraph/issues/17076)
- Fixed queries like `(type:commit or type:diff)` so that if the query matches both the commit message and the diff, both are returned as results. [#16899](https://github.com/sourcegraph/sourcegraph/issues/16899)
- Fixed container monitoring and provisioning dashboard panels not displaying metrics in certain deployment types and environments. If you continue to have issues with these panels not displaying any metrics after upgrading, please [open an issue](https://github.com/sourcegraph/sourcegraph/issues/new).
- Fixed a nonexistent field in site configuration being marked as "required" when configuring PagerDuty alert notifications. [#17277](https://github.com/sourcegraph/sourcegraph/pull/17277)
- Fixed cases of incorrect highlighting for symbol definitions in the definitions panel. [#17258](https://github.com/sourcegraph/sourcegraph/pull/17258)
- Fixed a Cross-Site Scripting vulnerability where quick links created on the homepage were not sanitized and allowed arbitrary JavaScript execution. [#17099](https://github.com/sourcegraph/sourcegraph/pull/17099)

### Removed

- Interactive mode has now been removed. [#16868](https://github.com/sourcegraph/sourcegraph/pull/16868).

## 3.23.0

### Added

- Password reset link expiration can be customized via `auth.passwordResetLinkExpiry` in the site config. [#13999](https://github.com/sourcegraph/sourcegraph/issues/13999)
- Campaign steps may now include environment variables from outside of the campaign spec using [array syntax](http://docs.sourcegraph.com/campaigns/references/campaign_spec_yaml_reference#environment-array). [#15822](https://github.com/sourcegraph/sourcegraph/issues/15822)
- The total size of all Git repositories and the lines of code for indexed branches are displayed in the site admin overview. [#15125](https://github.com/sourcegraph/sourcegraph/issues/15125)
- Extensions can now add decorations to files on the sidebar tree view and tree page through the experimental `FileDecoration` API. [#15833](https://github.com/sourcegraph/sourcegraph/pull/15833)
- Extensions can now easily query the Sourcegraph GraphQL API through a dedicated API method. [#15566](https://github.com/sourcegraph/sourcegraph/pull/15566)
- Individual changesets can now be downloaded as a diff. [#16098](https://github.com/sourcegraph/sourcegraph/issues/16098)
- The campaigns preview page is much more detailed now, especially when updating existing campaigns. [#16240](https://github.com/sourcegraph/sourcegraph/pull/16240)
- When a newer version of a campaign spec is uploaded, a message is now displayed when viewing the campaign or an outdated campaign spec. [#14532](https://github.com/sourcegraph/sourcegraph/issues/14532)
- Changesets in a campaign can now be searched by title and repository name. [#15781](https://github.com/sourcegraph/sourcegraph/issues/15781)
- Experimental: [`transformChanges` in campaign specs](https://docs.sourcegraph.com/campaigns/references/campaign_spec_yaml_reference#transformchanges) is now available as a feature preview to allow users to create multiple changesets in a single repository. [#16235](https://github.com/sourcegraph/sourcegraph/pull/16235)
- The `gitUpdateInterval` site setting was added to allow custom git update intervals based on repository names. [#16765](https://github.com/sourcegraph/sourcegraph/pull/16765)
- Various additions to syntax highlighting and hover tooltips in the search query bar (e.g., regular expressions). Can be disabled with `{ "experimentalFeatures": { "enableSmartQuery": false } }` in case of unlikely adverse effects. [#16742](https://github.com/sourcegraph/sourcegraph/pull/16742)
- Search queries may now scope subexpressions across repositories and files, and also allow greater freedom for combining search filters. See the updated documentation on [search subexpressions](https://docs.sourcegraph.com/code_search/tutorials/search_subexpressions) to learn more. [#16866](https://github.com/sourcegraph/sourcegraph/pull/16866)

### Changed

- Search indexer tuned to wait longer before assuming a deadlock has occurred. Previously if the indexserver had many cores (40+) and indexed a monorepo it could give up. [#16110](https://github.com/sourcegraph/sourcegraph/pull/16110)
- The total size of all Git repositories and the lines of code for indexed branches will be sent back in pings as part of critical telemetry. [#16188](https://github.com/sourcegraph/sourcegraph/pull/16188)
- The `gitserver` container now has a dependency on Postgres. This does not require any additional configuration unless access to Postgres requires a sidecar proxy / firewall rules. [#16121](https://github.com/sourcegraph/sourcegraph/pull/16121)
- Licensing is now enforced for campaigns: creating a campaign with more than five changesets requires a valid license. Please [contact Sourcegraph with any licensing questions](https://about.sourcegraph.com/contact/sales/). [#15715](https://github.com/sourcegraph/sourcegraph/issues/15715)

### Fixed

- Syntax highlighting on files with mixed extension case (e.g. `.CPP` vs `.cpp`) now works as expected. [#11327](https://github.com/sourcegraph/sourcegraph/issues/11327)
- After applying a campaign, some GitLab MRs might have had outdated state shown in the UI until the next sync with the code host. [#16100](https://github.com/sourcegraph/sourcegraph/pull/16100)
- The web app no longer sends stale text document content to extensions. [#14965](https://github.com/sourcegraph/sourcegraph/issues/14965)
- The blob viewer now supports multiple decorations per line as intended. [#15063](https://github.com/sourcegraph/sourcegraph/issues/15063)
- Repositories with plus signs in their name can now be navigated to as expected. [#15079](https://github.com/sourcegraph/sourcegraph/issues/15079)

### Removed

-

## 3.22.1

### Changed

- Reduced memory and CPU required for updating the code intelligence commit graph [#16517](https://github.com/sourcegraph/sourcegraph/pull/16517)

## 3.22.0

### Added

- GraphQL and TOML syntax highlighting is now back (special thanks to @rvantonder) [#13935](https://github.com/sourcegraph/sourcegraph/issues/13935)
- Zig and DreamMaker syntax highlighting.
- Campaigns now support publishing GitHub draft PRs and GitLab WIP MRs. [#7998](https://github.com/sourcegraph/sourcegraph/issues/7998)
- `indexed-searcher`'s watchdog can be configured and has additional instrumentation. This is useful when diagnosing [zoekt-webserver is restarting due to watchdog](https://docs.sourcegraph.com/admin/observability/troubleshooting#scenario-zoekt-webserver-is-restarting-due-to-watchdog). [#15148](https://github.com/sourcegraph/sourcegraph/pull/15148)
- Pings now contain Redis & Postgres server versions. [14405](https://github.com/sourcegraph/sourcegraph/14405)
- Aggregated usage data of the search onboarding tour is now included in pings. The data tracked are: total number of views of the onboarding tour, total number of views of each step in the onboarding tour, total number of tours closed. [#15113](https://github.com/sourcegraph/sourcegraph/pull/15113)
- Users can now specify credentials for code hosts to enable campaigns for non site-admin users. [#15506](https://github.com/sourcegraph/sourcegraph/pull/15506)
- A `campaigns.restrictToAdmins` site configuration option has been added to prevent non site-admin users from using campaigns. [#15785](https://github.com/sourcegraph/sourcegraph/pull/15785)
- Number of page views on campaign apply page, page views on campaign details page after create/update, closed campaigns, created campaign specs and changesets specs and the sum of changeset diff stats will be sent back in pings. [#15279](https://github.com/sourcegraph/sourcegraph/pull/15279)
- Users can now explicitly set their primary email address. [#15683](https://github.com/sourcegraph/sourcegraph/pull/15683)
- "[Why code search is still needed for monorepos](https://docs.sourcegraph.com/adopt/code_search_in_monorepos)" doc page

### Changed

- Improved contrast / visibility in comment syntax highlighting. [#14546](https://github.com/sourcegraph/sourcegraph/issues/14546)
- Campaigns are no longer in beta. [#14900](https://github.com/sourcegraph/sourcegraph/pull/14900)
- Campaigns now have a fancy new icon. [#14740](https://github.com/sourcegraph/sourcegraph/pull/14740)
- Search queries with an unbalanced closing paren `)` are now invalid, since this likely indicates an error. Previously, patterns with dangling `)` were valid in some cases. Note that patterns with dangling `)` can still be searched, but should be quoted via `content:"foo)"`. [#15042](https://github.com/sourcegraph/sourcegraph/pull/15042)
- Extension providers can now return AsyncIterables, enabling dynamic provider results without dependencies. [#15042](https://github.com/sourcegraph/sourcegraph/issues/15061)
- Deprecated the `"email.smtp": { "disableTLS" }` site config option, this field has been replaced by `"email.smtp": { "noVerifyTLS" }`. [#15682](https://github.com/sourcegraph/sourcegraph/pull/15682)

### Fixed

- The `file:` added to the search field when navigating to a tree or file view will now behave correctly when the file path contains spaces. [#12296](https://github.com/sourcegraph/sourcegraph/issues/12296)
- OAuth login now respects site configuration `experimentalFeatures: { "tls.external": {...} }` for custom certificates and skipping TLS verify. [#14144](https://github.com/sourcegraph/sourcegraph/issues/14144)
- If the `HEAD` file in a cloned repo is absent or truncated, background cleanup activities will use a best-effort default to remedy the situation. [#14962](https://github.com/sourcegraph/sourcegraph/pull/14962)
- Search input will always show suggestions. Previously we only showed suggestions for letters and some special characters. [#14982](https://github.com/sourcegraph/sourcegraph/pull/14982)
- Fixed an issue where `not` keywords were not recognized inside expression groups, and treated incorrectly as patterns. [#15139](https://github.com/sourcegraph/sourcegraph/pull/15139)
- Fixed an issue where hover pop-ups would not show on the first character of a valid hover range in search queries. [#15410](https://github.com/sourcegraph/sourcegraph/pull/15410)
- Fixed an issue where submodules configured with a relative URL resulted in non-functional hyperlinks in the file tree UI. [#15286](https://github.com/sourcegraph/sourcegraph/issues/15286)
- Pushing commits to public GitLab repositories with campaigns now works, since we use the configured token even if the repository is public. [#15536](https://github.com/sourcegraph/sourcegraph/pull/15536)
- `.kts` is now highlighted properly as Kotlin code, fixed various other issues in Kotlin syntax highlighting.
- Fixed an issue where the value of `content:` was treated literally when the regular expression toggle is active. [#15639](https://github.com/sourcegraph/sourcegraph/pull/15639)
- Fixed an issue where non-site admins were prohibited from updating some of their other personal metadata when `auth.enableUsernameChanges` was `false`. [#15663](https://github.com/sourcegraph/sourcegraph/issues/15663)
- Fixed the `url` fields of repositories and trees in GraphQL returning URLs that were not %-encoded (e.g. when the repository name contained spaces). [#15667](https://github.com/sourcegraph/sourcegraph/issues/15667)
- Fixed "Find references" showing errors in the references panel in place of the syntax-highlighted code for repositories with spaces in their name. [#15618](https://github.com/sourcegraph/sourcegraph/issues/15618)
- Fixed an issue where specifying the `repohasfile` filter did not return results as expected unless `repo` was specified. [#15894](https://github.com/sourcegraph/sourcegraph/pull/15894)
- Fixed an issue causing user input in the search query field to be erased in some cases. [#15921](https://github.com/sourcegraph/sourcegraph/issues/15921).

### Removed

-

## 3.21.2

:warning: WARNING :warning: For users of single-image Sourcegraph instance, please delete the secret key file `/var/lib/sourcegraph/token` inside the container before attempting to upgrade to 3.21.x.

### Fixed

- Fix externalURLs alert logic [#14980](https://github.com/sourcegraph/sourcegraph/pull/14980)

## 3.21.1

:warning: WARNING :warning: For users of single-image Sourcegraph instance, please delete the secret key file `/var/lib/sourcegraph/token` inside the container before attempting to upgrade to 3.21.x.

### Fixed

- Fix alerting for native integration condition [#14775](https://github.com/sourcegraph/sourcegraph/pull/14775)
- Fix query with large repo count hanging [#14944](https://github.com/sourcegraph/sourcegraph/pull/14944)
- Fix server upgrade where codeintel database does not exist [#14953](https://github.com/sourcegraph/sourcegraph/pull/14953)
- CVE-2019-18218 in postgres docker image [#14954](https://github.com/sourcegraph/sourcegraph/pull/14954)
- Fix an issue where .git/HEAD in invalid [#14962](https://github.com/sourcegraph/sourcegraph/pull/14962)
- Repository syncing will not happen more frequently than the repoListUpdateInterval config value [#14901](https://github.com/sourcegraph/sourcegraph/pull/14901) [#14983](https://github.com/sourcegraph/sourcegraph/pull/14983)

## 3.21.0

:warning: WARNING :warning: For users of single-image Sourcegraph instance, please delete the secret key file `/var/lib/sourcegraph/token` inside the container before attempting to upgrade to 3.21.x.

### Added

- The new GraphQL API query field `namespaceByName(name: String!)` makes it easier to look up the user or organization with the given name. Previously callers needed to try looking up the user and organization separately.
- Changesets created by campaigns will now include a link back to the campaign in their body text. [#14033](https://github.com/sourcegraph/sourcegraph/issues/14033)
- Users can now preview commits that are going to be created in their repositories in the campaign preview UI. [#14181](https://github.com/sourcegraph/sourcegraph/pull/14181)
- If emails are configured, the user will be sent an email when important account information is changed. This currently encompasses changing/resetting the password, adding/removing emails, and adding/removing access tokens. [#14320](https://github.com/sourcegraph/sourcegraph/pull/14320)
- A subset of changesets can now be published by setting the `published` flag in campaign specs [to an array](https://docs.sourcegraph.com/@main/campaigns/campaign_spec_yaml_reference#publishing-only-specific-changesets), which allows only specific changesets within a campaign to be published based on the repository name. [#13476](https://github.com/sourcegraph/sourcegraph/pull/13476)
- Homepage panels are now enabled by default. [#14287](https://github.com/sourcegraph/sourcegraph/issues/14287)
- The most recent ping data is now available to site admins via the Site-admin > Pings page. [#13956](https://github.com/sourcegraph/sourcegraph/issues/13956)
- Homepage panel engagement metrics will be sent back in pings. [#14589](https://github.com/sourcegraph/sourcegraph/pull/14589)
- Homepage now has a footer with links to different extensibility features. [#14638](https://github.com/sourcegraph/sourcegraph/issues/14638)
- Added an onboarding tour of Sourcegraph for new users. It can be enabled in user settings with `experimentalFeatures.showOnboardingTour` [#14636](https://github.com/sourcegraph/sourcegraph/pull/14636)
- Added an onboarding tour of Sourcegraph for new users. [#14636](https://github.com/sourcegraph/sourcegraph/pull/14636)
- Repository GraphQL queries now support an `after` parameter that permits cursor-based pagination. [#13715](https://github.com/sourcegraph/sourcegraph/issues/13715)
- Searches in the Recent Searches panel and other places are now syntax highlighted. [#14443](https://github.com/sourcegraph/sourcegraph/issues/14443)

### Changed

- Interactive search mode is now disabled by default because the new plain text search input is smarter. To reenable it, add `{ "experimentalFeatures": { "splitSearchModes": true } }` in user settings.
- The extension registry has been redesigned to make it easier to find non-default Sourcegraph extensions.
- Tokens and similar sensitive information included in the userinfo portion of remote repository URLs will no longer be visible on the Mirroring settings page. [#14153](https://github.com/sourcegraph/sourcegraph/pull/14153)
- The sign in and sign up forms have been redesigned with better input validation.
- Kubernetes admins mounting [configuration files](https://docs.sourcegraph.com/admin/config/advanced_config_file#kubernetes-configmap) are encouraged to change how the ConfigMap is mounted. See the new documentation. Previously our documentation suggested using subPath. However, this lead to Kubernetes not automatically updating the files on configuration change. [#14297](https://github.com/sourcegraph/sourcegraph/pull/14297)
- The precise code intel bundle manager will now expire any converted LSIF data that is older than `PRECISE_CODE_INTEL_MAX_DATA_AGE` (30 days by default) that is also not visible from the tip of the default branch.
- `SRC_LOG_LEVEL=warn` is now the default in Docker Compose and Kubernetes deployments, reducing the amount of uninformative log spam. [#14458](https://github.com/sourcegraph/sourcegraph/pull/14458)
- Permissions data that were stored in deprecated binary format are abandoned. Downgrade from 3.21 to 3.20 is OK, but to 3.19 or prior versions might experience missing/incomplete state of permissions for a short period of time. [#13740](https://github.com/sourcegraph/sourcegraph/issues/13740)
- The query builder page is now disabled by default. To reenable it, add `{ "experimentalFeatures": { "showQueryBuilder": true } }` in user settings.
- The GraphQL `updateUser` mutation now returns the updated user (instead of an empty response).

### Fixed

- Git clone URLs now validate their format correctly. [#14313](https://github.com/sourcegraph/sourcegraph/pull/14313)
- Usernames set in Slack `observability.alerts` now apply correctly. [#14079](https://github.com/sourcegraph/sourcegraph/pull/14079)
- Path segments in breadcrumbs get truncated correctly again on small screen sizes instead of inflating the header bar. [#14097](https://github.com/sourcegraph/sourcegraph/pull/14097)
- GitLab pipelines are now parsed correctly and show their current status in campaign changesets. [#14129](https://github.com/sourcegraph/sourcegraph/pull/14129)
- Fixed an issue where specifying any repogroups would effectively search all repositories for all repogroups. [#14190](https://github.com/sourcegraph/sourcegraph/pull/14190)
- Changesets that were previously closed after being detached from a campaign are now reopened when being reattached. [#14099](https://github.com/sourcegraph/sourcegraph/pull/14099)
- Previously large files that match the site configuration [search.largeFiles](https://docs.sourcegraph.com/admin/config/site_config#search-largeFiles) would not be indexed if they contained a large number of unique trigrams. We now index those files as well. Note: files matching the glob still need to be valid utf-8. [#12443](https://github.com/sourcegraph/sourcegraph/issues/12443)
- Git tags without a `creatordate` value will no longer break tag search within a repository. [#5453](https://github.com/sourcegraph/sourcegraph/issues/5453)
- Campaigns pages now work properly on small viewports. [#14292](https://github.com/sourcegraph/sourcegraph/pull/14292)
- Fix an issue with viewing repositories that have spaces in the repository name [#2867](https://github.com/sourcegraph/sourcegraph/issues/2867)

### Removed

- Syntax highlighting for GraphQL, INI, TOML, and Perforce files has been removed [due to incompatible/absent licenses](https://github.com/sourcegraph/sourcegraph/issues/13933). We plan to [add it back in the future](https://github.com/sourcegraph/sourcegraph/issues?q=is%3Aissue+is%3Aopen+add+syntax+highlighting+for+develop+a+).
- Search scope pages (`/search/scope/:id`) were removed.
- User-defined search scopes are no longer shown below the search bar on the homepage. Use the [`quicklinks`](https://docs.sourcegraph.com/user/personalization/quick_links) setting instead to display links there.
- The explore page (`/explore`) was removed.
- The sign out page was removed.
- The unused GraphQL types `DiffSearchResult` and `DeploymentConfiguration` were removed.
- The deprecated GraphQL mutation `updateAllMirrorRepositories`.
- The deprecated GraphQL field `Site.noRepositoriesEnabled`.
- Total counts of users by product area have been removed from pings.
- Aggregate daily, weekly, and monthly latencies (in ms) of code intelligence events (e.g., hover tooltips) have been removed from pings.

## 3.20.1

### Fixed

- gomod: rollback go-diff to v0.5.3 (v0.6.0 causes panic in certain cases) [#13973](https://github.com/sourcegraph/sourcegraph/pull/13973).
- Fixed an issue causing the scoped query in the search field to be erased when viewing files. [#13954](https://github.com/sourcegraph/sourcegraph/pull/13954).

## 3.20.0

### Added

- Site admins can now force a specific user to re-authenticate on their next request or visit. [#13647](https://github.com/sourcegraph/sourcegraph/pull/13647)
- Sourcegraph now watches its [configuration files](https://docs.sourcegraph.com/admin/config/advanced_config_file) (when using external files) and automatically applies the changes to Sourcegraph's configuration when they change. For example, this allows Sourcegraph to detect when a Kubernetes ConfigMap changes. [#13646](https://github.com/sourcegraph/sourcegraph/pull/13646)
- To define repository groups (`search.repositoryGroups` in global, org, or user settings), you can now specify regular expressions in addition to single repository names. [#13730](https://github.com/sourcegraph/sourcegraph/pull/13730)
- The new site configuration property `search.limits` configures the maximum search timeout and the maximum number of repositories to search for various types of searches. [#13448](https://github.com/sourcegraph/sourcegraph/pull/13448)
- Files and directories can now be excluded from search by adding the file `.sourcegraph/ignore` to the root directory of a repository. Each line in the _ignore_ file is interpreted as a globbing pattern. [#13690](https://github.com/sourcegraph/sourcegraph/pull/13690)
- Structural search syntax now allows regular expressions in patterns. Also, `...` can now be used in place of `:[_]`. See the [documentation](https://docs.sourcegraph.com/@main/code_search/reference/structural) for example syntax. [#13809](https://github.com/sourcegraph/sourcegraph/pull/13809)
- The total size of all Git repositories and the lines of code for indexed branches will be sent back in pings. [#13764](https://github.com/sourcegraph/sourcegraph/pull/13764)
- Experimental: A new homepage UI for Sourcegraph Server shows the user their recent searches, repositories, files, and saved searches. It can be enabled with `experimentalFeatures.showEnterpriseHomePanels`. [#13407](https://github.com/sourcegraph/sourcegraph/issues/13407)

### Changed

- Campaigns are enabled by default for all users. Site admins may view and create campaigns; everyone else may only view campaigns. The new site configuration property `campaigns.enabled` can be used to disable campaigns for all users. The properties `campaigns.readAccess`, `automation.readAccess.enabled`, and `"experimentalFeatures": { "automation": "enabled" }}` are deprecated and no longer have any effect.
- Diff and commit searches are limited to 10,000 repositories (if `before:` or `after:` filters are used), or 50 repositories (if no time filters are used). You can configure this limit in the site configuration property `search.limits`. [#13386](https://github.com/sourcegraph/sourcegraph/pull/13386)
- The site configuration `maxReposToSearch` has been deprecated in favor of the property `maxRepos` on `search.limits`. [#13439](https://github.com/sourcegraph/sourcegraph/pull/13439)
- Search queries are now processed by a new parser that will always be enabled going forward. There should be no material difference in behavior. In case of adverse effects, the previous parser can be reenabled by setting `"search.migrateParser": false` in settings. [#13435](https://github.com/sourcegraph/sourcegraph/pull/13435)
- It is now possible to search for file content that excludes a term using the `NOT` operator. [#12412](https://github.com/sourcegraph/sourcegraph/pull/12412)
- `NOT` is available as an alternative syntax of `-` on supported keywords `repo`, `file`, `content`, `lang`, and `repohasfile`. [#12412](https://github.com/sourcegraph/sourcegraph/pull/12412)
- Negated content search is now also supported for unindexed repositories. Previously it was only supported for indexed repositories [#13359](https://github.com/sourcegraph/sourcegraph/pull/13359).
- The experimental feature flag `andOrQuery` is deprecated. [#13435](https://github.com/sourcegraph/sourcegraph/pull/13435)
- After a user's password changes, they will be signed out on all devices and must sign in again. [#13647](https://github.com/sourcegraph/sourcegraph/pull/13647)
- `rev:` is available as alternative syntax of `@` for searching revisions instead of the default branch [#13133](https://github.com/sourcegraph/sourcegraph/pull/13133)
- Campaign URLs have changed to use the campaign name instead of an opaque ID. The old URLs no longer work. [#13368](https://github.com/sourcegraph/sourcegraph/pull/13368)
- A new `external_service_repos` join table was added. The migration required to make this change may take a few minutes.

### Fixed

- User satisfaction/NPS surveys will now correctly provide a range from 0–10, rather than 0–9. [#13163](https://github.com/sourcegraph/sourcegraph/pull/13163)
- Fixed a bug where we returned repositories with invalid revisions in the search results. Now, if a user specifies an invalid revision, we show an alert. [#13271](https://github.com/sourcegraph/sourcegraph/pull/13271)
- Previously it wasn't possible to search for certain patterns containing `:` because they would not be considered valid filters. We made these checks less strict. [#10920](https://github.com/sourcegraph/sourcegraph/pull/10920)
- When a user signs out of their account, all of their sessions will be invalidated, not just the session where they signed out. [#13647](https://github.com/sourcegraph/sourcegraph/pull/13647)
- URL information will no longer be leaked by the HTTP referer header. This prevents the user's password reset code from being leaked. [#13804](https://github.com/sourcegraph/sourcegraph/pull/13804)
- GitLab OAuth2 user authentication now respects `tls.external` site setting. [#13814](https://github.com/sourcegraph/sourcegraph/pull/13814)

### Removed

- The smartSearchField feature is now always enabled. The `experimentalFeatures.smartSearchField` settings option has been removed.

## 3.19.2

### Fixed

- search: always limit commit and diff to less than 10,000 repos [a97f81b0f7](https://github.com/sourcegraph/sourcegraph/commit/a97f81b0f79535253bd7eae6c30d5c91d48da5ca)
- search: configurable limits on commit/diff search [1c22d8ce1](https://github.com/sourcegraph/sourcegraph/commit/1c22d8ce13c149b3fa3a7a26f8cb96adc89fc556)
- search: add site configuration for maxTimeout [d8d61b43c0f](https://github.com/sourcegraph/sourcegraph/commit/d8d61b43c0f0d229d46236f2f128ca0f93455172)

## 3.19.1

### Fixed

- migrations: revert migration causing deadlocks in some deployments [#13194](https://github.com/sourcegraph/sourcegraph/pull/13194)

## 3.19.0

### Added

- Emails can be now be sent to SMTP servers with self-signed certificates, using `email.smtp.disableTLS`. [#12243](https://github.com/sourcegraph/sourcegraph/pull/12243)
- Saved search emails now include a link to the user's saved searches page. [#11651](https://github.com/sourcegraph/sourcegraph/pull/11651)
- Campaigns can now be synced using GitLab webhooks. [#12139](https://github.com/sourcegraph/sourcegraph/pull/12139)
- Configured `observability.alerts` can now be tested using a GraphQL endpoint, `triggerObservabilityTestAlert`. [#12532](https://github.com/sourcegraph/sourcegraph/pull/12532)
- The Sourcegraph CLI can now serve local repositories for Sourcegraph to clone. This was previously in a command called `src-expose`. See [serving local repositories](https://docs.sourcegraph.com/admin/external_service/src_serve_git) in our documentation to find out more. [#12363](https://github.com/sourcegraph/sourcegraph/issues/12363)
- The count of retained, churned, resurrected, new and deleted users will be sent back in pings. [#12136](https://github.com/sourcegraph/sourcegraph/pull/12136)
- Saved search usage will be sent back in pings. [#12956](https://github.com/sourcegraph/sourcegraph/pull/12956)
- Any request with `?trace=1` as a URL query parameter will enable Jaeger tracing (if Jaeger is enabled). [#12291](https://github.com/sourcegraph/sourcegraph/pull/12291)
- Password reset emails will now be automatically sent to users created by a site admin if email sending is configured and password reset is enabled. Previously, site admins needed to manually send the user this password reset link. [#12803](https://github.com/sourcegraph/sourcegraph/pull/12803)
- Syntax highlighting for `and` and `or` search operators. [#12694](https://github.com/sourcegraph/sourcegraph/pull/12694)
- It is now possible to search for file content that excludes a term using the `NOT` operator. Negating pattern syntax requires setting `"search.migrateParser": true` in settings and is currently only supported for literal and regexp queries on indexed repositories. [#12412](https://github.com/sourcegraph/sourcegraph/pull/12412)
- `NOT` is available as an alternative syntax of `-` on supported keywords `repo`, `file`, `content`, `lang`, and `repohasfile`. `NOT` requires setting `"search.migrateParser": true` option in settings. [#12520](https://github.com/sourcegraph/sourcegraph/pull/12520)

### Changed

- Repository permissions are now always checked and updated asynchronously ([background permissions syncing](https://docs.sourcegraph.com/admin/repo/permissions#background-permissions-syncing)) instead of blocking each operation. The site config option `permissions.backgroundSync` (which enabled this behavior in previous versions) is now a no-op and is deprecated.
- [Background permissions syncing](https://docs.sourcegraph.com/admin/repo/permissions#background-permissions-syncing) (`permissions.backgroundSync`) has become the only option for mirroring repository permissions from code hosts. All relevant site configurations are deprecated.

### Fixed

- Fixed site admins are getting errors when visiting user settings page in OSS version. [#12313](https://github.com/sourcegraph/sourcegraph/pull/12313)
- `github-proxy` now respects the environment variables `HTTP_PROXY`, `HTTPS_PROXY` and `NO_PROXY` (or the lowercase versions thereof). Other services already respect these variables, but this was missed. If you need a proxy to access github.com set the environment variable for the github-proxy container. [#12377](https://github.com/sourcegraph/sourcegraph/issues/12377)
- `sourcegraph-frontend` now respects the `tls.external` experimental setting as well as the proxy environment variables. In proxy environments this allows Sourcegraph to fetch extensions. [#12633](https://github.com/sourcegraph/sourcegraph/issues/12633)
- Fixed a bug that would sometimes cause trailing parentheses to be removed from search queries upon page load. [#12960](https://github.com/sourcegraph/sourcegraph/issues/12690)
- Indexed search will no longer stall if a specific index job stalls. Additionally at scale many corner cases causing indexing to stall have been fixed. [#12502](https://github.com/sourcegraph/sourcegraph/pull/12502)
- Indexed search will quickly recover from rebalancing / roll outs. When a indexed search shard goes down, its repositories are re-indexed by other shards. This takes a while and during a rollout leads to effectively re-indexing all repositories. We now avoid indexing the redistributed repositories once a shard comes back online. [#12474](https://github.com/sourcegraph/sourcegraph/pull/12474)
- Indexed search has many improvements to observability. More detailed Jaeger traces, detailed logging during startup and more prometheus metrics.
- The site admin repository needs-index page is significantly faster. Previously on large instances it would usually timeout. Now it should load within a second. [#12513](https://github.com/sourcegraph/sourcegraph/pull/12513)
- User password reset page now respects the value of site config `auth.minPasswordLength`. [#12971](https://github.com/sourcegraph/sourcegraph/pull/12971)
- Fixed an issue where duplicate search results would show for queries with `or`-expressions. [#12531](https://github.com/sourcegraph/sourcegraph/pull/12531)
- Faster indexed search queries over a large number of repositories. Searching 100k+ repositories is now ~400ms faster and uses much less memory. [#12546](https://github.com/sourcegraph/sourcegraph/pull/12546)

### Removed

- Deprecated site settings `lightstepAccessToken` and `lightstepProject` have been removed. We now only support sending traces to Jaeger. Configure Jaeger with `observability.tracing` site setting.
- Removed `CloneInProgress` option from GraphQL Repositories API. [#12560](https://github.com/sourcegraph/sourcegraph/pull/12560)

## 3.18.0

### Added

- To search across multiple revisions of the same repository, list multiple branch names (or other revspecs) separated by `:` in your query, as in `repo:myrepo@branch1:branch2:branch2`. To search all branches, use `repo:myrepo@*refs/heads/`. Previously this was only supported for diff and commit searches and only available via the experimental site setting `searchMultipleRevisionsPerRepository`.
- The "Add repositories" page (/site-admin/external-services/new) now displays a dismissable notification explaining how and why we access code host data. [#11789](https://github.com/sourcegraph/sourcegraph/pull/11789).
- New `observability.alerts` features:
  - Notifications now provide more details about relevant alerts.
  - Support for email and OpsGenie notifications has been added. Note that to receive email alerts, `email.address` and `email.smtp` must be configured.
  - Some notifiers now have new options:
    - PagerDuty notifiers: `severity` and `apiUrl`
    - Webhook notifiers: `bearerToken`
  - A new `disableSendResolved` option disables notifications for when alerts resolve themselves.
- Recently firing critical alerts can now be displayed to admins via site alerts, use the flag `{ "alerts.hideObservabilitySiteAlerts": false }` to enable these alerts in user configuration.
- Specific alerts can now be silenced using `observability.silenceAlerts`. [#12087](https://github.com/sourcegraph/sourcegraph/pull/12087)
- Revisions listed in `experimentalFeatures.versionContext` will be indexed for faster searching. This is the first support towards indexing non-default branches. [#6728](https://github.com/sourcegraph/sourcegraph/issues/6728)
- Revisions listed in `experimentalFeatures.versionContext` or `experimentalFeatures.search.index.branches` will be indexed for faster searching. This is the first support towards indexing non-default branches. [#6728](https://github.com/sourcegraph/sourcegraph/issues/6728)
- Campaigns are now supported on GitLab.
- Campaigns now support GitLab and allow users to create, update and track merge requests on GitLab instances.
- Added a new section on the search homepage on Sourcegraph.com. It is currently feature flagged behind `experimentalFeatures.showRepogroupHomepage` in settings.
- Added new repository group pages.

### Changed

- Some monitoring alerts now have more useful descriptions. [#11542](https://github.com/sourcegraph/sourcegraph/pull/11542)
- Searching `fork:true` or `archived:true` has the same behaviour as searching `fork:yes` or `archived:yes` respectively. Previously it incorrectly had the same behaviour as `fork:only` and `archived:only` respectively. [#11740](https://github.com/sourcegraph/sourcegraph/pull/11740)
- Configuration for `observability.alerts` has changed and notifications are now provided by Prometheus Alertmanager. [#11832](https://github.com/sourcegraph/sourcegraph/pull/11832)
  - Removed: `observability.alerts.id`.
  - Removed: Slack notifiers no longer accept `mentionUsers`, `mentionGroups`, `mentionChannel`, and `token` options.

### Fixed

- The single-container `sourcegraph/server` image now correctly reports its version.
- An issue where repositories would not clone and index in some edge cases where the clones were deleted or not successful on gitserver. [#11602](https://github.com/sourcegraph/sourcegraph/pull/11602)
- An issue where repositories previously deleted on gitserver would not immediately reclone on system startup. [#11684](https://github.com/sourcegraph/sourcegraph/issues/11684)
- An issue where the sourcegraph/server Jaeger config was invalid. [#11661](https://github.com/sourcegraph/sourcegraph/pull/11661)
- An issue where valid search queries were improperly hinted as being invalid in the search field. [#11688](https://github.com/sourcegraph/sourcegraph/pull/11688)
- Reduce frontend memory spikes by limiting the number of goroutines launched by our GraphQL resolvers. [#11736](https://github.com/sourcegraph/sourcegraph/pull/11736)
- Fixed a bug affecting Sourcegraph icon display in our Phabricator native integration [#11825](https://github.com/sourcegraph/sourcegraph/pull/11825).
- Improve performance of site-admin repositories status page. [#11932](https://github.com/sourcegraph/sourcegraph/pull/11932)
- An issue where search autocomplete for files didn't add the right path. [#12241](https://github.com/sourcegraph/sourcegraph/pull/12241)

### Removed

- Backwards compatibility for "critical configuration" (a type of configuration that was deprecated in December 2019) was removed. All critical configuration now belongs in site configuration.
- Experimental feature setting `{ "experimentalFeatures": { "searchMultipleRevisionsPerRepository": true } }` will be removed in 3.19. It is now always on. Please remove references to it.
- Removed "Cloning" tab in site-admin Repository Status page. [#12043](https://github.com/sourcegraph/sourcegraph/pull/12043)
- The `blacklist` configuration option for Gitolite that was deprecated in 3.17 has been removed in 3.19. Use `exclude.pattern` instead. [#12345](https://github.com/sourcegraph/sourcegraph/pull/12345)

## 3.17.3

### Fixed

- git: Command retrying made a copy that was never used [#11807](https://github.com/sourcegraph/sourcegraph/pull/11807)
- frontend: Allow opt out of EnsureRevision when making a comparison query [#11811](https://github.com/sourcegraph/sourcegraph/pull/11811)
- Fix Phabricator icon class [#11825](https://github.com/sourcegraph/sourcegraph/pull/11825)

## 3.17.2

### Fixed

- An issue where repositories previously deleted on gitserver would not immediately reclone on system startup. [#11684](https://github.com/sourcegraph/sourcegraph/issues/11684)

## 3.17.1

### Added

- Improved search indexing metrics

### Changed

- Some monitoring alerts now have more useful descriptions. [#11542](https://github.com/sourcegraph/sourcegraph/pull/11542)

### Fixed

- The single-container `sourcegraph/server` image now correctly reports its version.
- An issue where repositories would not clone and index in some edge cases where the clones were deleted or not successful on gitserver. [#11602](https://github.com/sourcegraph/sourcegraph/pull/11602)
- An issue where the sourcegraph/server Jaeger config was invalid. [#11661](https://github.com/sourcegraph/sourcegraph/pull/11661)

## 3.17.0

### Added

- The search results page now shows a small UI notification if either repository forks or archives are excluded, when `fork` or `archived` options are not explicitly set. [#10624](https://github.com/sourcegraph/sourcegraph/pull/10624)
- Prometheus metric `src_gitserver_repos_removed_disk_pressure` which is incremented everytime we remove a repository due to disk pressure. [#10900](https://github.com/sourcegraph/sourcegraph/pull/10900)
- `gitolite.exclude` setting in [Gitolite external service config](https://docs.sourcegraph.com/admin/external_service/gitolite#configuration) now supports a regular expression via the `pattern` field. This is consistent with how we exclude in other external services. Additionally this is a replacement for the deprecated `blacklist` configuration. [#11403](https://github.com/sourcegraph/sourcegraph/pull/11403)
- Notifications about Sourcegraph being out of date will now be shown to site admins and users (depending on how out-of-date it is).
- Alerts are now configured using `observability.alerts` in the site configuration, instead of via the Grafana web UI. This does not yet support all Grafana notification channel types, and is not yet supported on `sourcegraph/server` ([#11473](https://github.com/sourcegraph/sourcegraph/issues/11473)). For more details, please refer to the [Sourcegraph alerting guide](https://docs.sourcegraph.com/admin/observability/alerting).
- Experimental basic support for detecting if your Sourcegraph instance is over or under-provisioned has been added through a set of dashboards and warning-level alerts based on container utilization.
- Query [operators](https://docs.sourcegraph.com/code_search/reference/queries#boolean-operators) `and` and `or` are now enabled by default in all search modes for searching file content. [#11521](https://github.com/sourcegraph/sourcegraph/pull/11521)

### Changed

- Repository search within a version context will link to the revision in the version context. [#10860](https://github.com/sourcegraph/sourcegraph/pull/10860)
- Background permissions syncing becomes the default method to sync permissions from code hosts. Please [read our documentation for things to keep in mind before upgrading](https://docs.sourcegraph.com/admin/repo/permissions#background-permissions-syncing). [#10972](https://github.com/sourcegraph/sourcegraph/pull/10972)
- The styling of the hover overlay was overhauled to never have badges or the close button overlap content while also always indicating whether the overlay is currently pinned. The styling on code hosts was also improved. [#10956](https://github.com/sourcegraph/sourcegraph/pull/10956)
- Previously, it was required to quote most patterns in structural search. This is no longer a restriction and single and double quotes in structural search patterns are interpreted literally. Note: you may still use `content:"structural-pattern"` if the pattern without quotes conflicts with other syntax. [#11481](https://github.com/sourcegraph/sourcegraph/pull/11481)

### Fixed

- Dynamic repo search filters on branches which contain special characters are correctly escaped now. [#10810](https://github.com/sourcegraph/sourcegraph/pull/10810)
- Forks and archived repositories at a specific commit are searched without the need to specify "fork:yes" or "archived:yes" in the query. [#10864](https://github.com/sourcegraph/sourcegraph/pull/10864)
- The git history for binary files is now correctly shown. [#11034](https://github.com/sourcegraph/sourcegraph/pull/11034)
- Links to AWS Code Commit repositories have been fixed after the URL schema has been changed. [#11019](https://github.com/sourcegraph/sourcegraph/pull/11019)
- A link to view all repositories will now always appear on the Explore page. [#11113](https://github.com/sourcegraph/sourcegraph/pull/11113)
- The Site-admin > Pings page no longer incorrectly indicates that pings are disabled when they aren't. [#11229](https://github.com/sourcegraph/sourcegraph/pull/11229)
- Match counts are now accurately reported for indexed search. [#11242](https://github.com/sourcegraph/sourcegraph/pull/11242)
- When background permissions syncing is enabled, it is now possible to only enforce permissions for repositories from selected code hosts (instead of enforcing permissions for repositories from all code hosts). [#11336](https://github.com/sourcegraph/sourcegraph/pull/11336)
- When more than 200+ repository revisions in a search are unindexed (very rare), the remaining repositories are reported as missing instead of Sourcegraph issuing e.g. several thousand unindexed search requests which causes system slowness and ultimately times out - ensuring searches are still fast even if there are indexing issues on a deployment of Sourcegraph. This does not apply if `index:no` is present in the query.

### Removed

- Automatic syncing of Campaign webhooks for Bitbucket Server. [#10962](https://github.com/sourcegraph/sourcegraph/pull/10962)
- The `blacklist` configuration option for Gitolite is DEPRECATED and will be removed in 3.19. Use `exclude.pattern` instead.

## 3.16.2

### Fixed

- Search: fix indexed search match count [#7fc96](https://github.com/sourcegraph/sourcegraph/commit/7fc96d319f49f55da46a7649ccf261aa7e8327c3)
- Sort detected languages properly [#e7750](https://github.com/sourcegraph/sourcegraph/commit/e77507d060a40355e7b86fb093d21a7149ea03ac)

## 3.16.1

### Fixed

- Fix repo not found error for patches [#11021](https://github.com/sourcegraph/sourcegraph/pull/11021).
- Show expired license screen [#10951](https://github.com/sourcegraph/sourcegraph/pull/10951).
- Sourcegraph is now built with Go 1.14.3, fixing issues running Sourcegraph onUbuntu 19 and 20. [#10447](https://github.com/sourcegraph/sourcegraph/issues/10447)

## 3.16.0

### Added

- Autocompletion for `repogroup` filters in search queries. [#10141](https://github.com/sourcegraph/sourcegraph/pull/10286)
- If the experimental feature flag `codeInsights` is enabled, extensions can contribute content to directory pages through the experimental `ViewProvider` API. [#10236](https://github.com/sourcegraph/sourcegraph/pull/10236)
  - Directory pages are then represented as an experimental `DirectoryViewer` in the `visibleViewComponents` of the extension API. **Note: This may break extensions that were assuming `visibleViewComponents` were always `CodeEditor`s and did not check the `type` property.** Extensions checking the `type` property will continue to work. [#10236](https://github.com/sourcegraph/sourcegraph/pull/10236)
- [Major syntax highlighting improvements](https://github.com/sourcegraph/syntect_server/pull/29), including:
  - 228 commits / 1 year of improvements to the syntax highlighter library Sourcegraph uses ([syntect](https://github.com/trishume/syntect)).
  - 432 commits / 1 year of improvements to the base syntax definitions for ~36 languages Sourcegraph uses ([sublimehq/Packages](https://github.com/sublimehq/Packages)).
  - 30 new file extensions/names now detected.
  - Likely fixes other major instability and language support issues. #9557
  - Added [Smarty](#2885), [Ethereum / Solidity / Vyper)](#2440), [Cuda](#5907), [COBOL](#10154), [vb.NET](#4901), and [ASP.NET](#4262) syntax highlighting.
  - Fixed OCaml syntax highlighting #3545
  - Bazel/Starlark support improved (.star, BUILD, and many more extensions now properly highlighted). #8123
- New permissions page in both user and repository settings when background permissions syncing is enabled (`"permissions.backgroundSync": {"enabled": true}`). [#10473](https://github.com/sourcegraph/sourcegraph/pull/10473) [#10655](https://github.com/sourcegraph/sourcegraph/pull/10655)
- A new dropdown for choosing version contexts appears on the left of the query input when version contexts are specified in `experimentalFeatures.versionContext` in site configuration. Version contexts allow you to scope your search to specific sets of repos at revisions.
- Campaign changeset usage counts including changesets created, added and merged will be sent back in pings. [#10591](https://github.com/sourcegraph/sourcegraph/pull/10591)
- Diff views now feature syntax highlighting and can be properly copy-pasted. [#10437](https://github.com/sourcegraph/sourcegraph/pull/10437)
- Admins can now download an anonymized usage statistics ZIP archive in the **Site admin > Usage stats**. Opting to share this archive with the Sourcegraph team helps us make the product even better. [#10475](https://github.com/sourcegraph/sourcegraph/pull/10475)
- Extension API: There is now a field `versionContext` and subscribable `versionContextChanges` in `Workspace` to allow extensions to respect the instance's version context.
- The smart search field, providing syntax highlighting, hover tooltips, and validation on filters in search queries, is now activated by default. It can be disabled by setting `{ "experimentalFeatures": { "smartSearchField": false } }` in global settings.

### Changed

- The `userID` and `orgID` fields in the SavedSearch type in the GraphQL API have been replaced with a `namespace` field. To get the ID of the user or org that owns the saved search, use `namespace.id`. [#5327](https://github.com/sourcegraph/sourcegraph/pull/5327)
- Tree pages now redirect to blob pages if the path is not a tree and vice versa. [#10193](https://github.com/sourcegraph/sourcegraph/pull/10193)
- Files and directories that are not found now return a 404 status code. [#10193](https://github.com/sourcegraph/sourcegraph/pull/10193)
- The site admin flag `disableNonCriticalTelemetry` now allows Sourcegraph admins to disable most anonymous telemetry. Visit https://docs.sourcegraph.com/admin/pings to learn more. [#10402](https://github.com/sourcegraph/sourcegraph/pull/10402)

### Fixed

- In the OSS version of Sourcegraph, authorization providers are properly initialized and GraphQL APIs are no longer blocked. [#3487](https://github.com/sourcegraph/sourcegraph/issues/3487)
- Previously, GitLab repository paths containing certain characters could not be excluded (slashes and periods in parts of the paths). These characters are now allowed, so the repository paths can be excluded. [#10096](https://github.com/sourcegraph/sourcegraph/issues/10096)
- Symbols for indexed commits in languages Haskell, JSONNet, Kotlin, Scala, Swift, Thrift, and TypeScript will show up again. Previously our symbol indexer would not know how to extract symbols for those languages even though our unindexed symbol service did. [#10357](https://github.com/sourcegraph/sourcegraph/issues/10357)
- When periodically re-cloning a repository it will still be available. [#10663](https://github.com/sourcegraph/sourcegraph/pull/10663)

### Removed

- The deprecated feature discussions has been removed. [#9649](https://github.com/sourcegraph/sourcegraph/issues/9649)

## 3.15.2

### Fixed

- Fix repo not found error for patches [#11021](https://github.com/sourcegraph/sourcegraph/pull/11021).
- Show expired license screen [#10951](https://github.com/sourcegraph/sourcegraph/pull/10951).

## 3.15.1

### Fixed

- A potential security vulnerability with in the authentication workflow has been fixed. [#10167](https://github.com/sourcegraph/sourcegraph/pull/10167)
- An issue where `sourcegraph/postgres-11.4:3.15.0` was incorrectly an older version of the image incompatible with non-root Kubernetes deployments. `sourcegraph/postgres-11.4:3.15.1` now matches the same image version found in Sourcegraph 3.14.3 (`20-04-07_56b20163`).
- An issue that caused the search result type tabs to be overlapped in Safari. [#10191](https://github.com/sourcegraph/sourcegraph/pull/10191)

## 3.15.0

### Added

- Users and site administrators can now view a log of their actions/events in the user settings. [#9141](https://github.com/sourcegraph/sourcegraph/pull/9141)
- With the new `visibility:` filter search results can now be filtered based on a repository's visibility (possible filter values: `any`, `public` or `private`). [#8344](https://github.com/sourcegraph/sourcegraph/issues/8344)
- [`sourcegraph/git-extras`](https://sourcegraph.com/extensions/sourcegraph/git-extras) is now enabled by default on new instances [#3501](https://github.com/sourcegraph/sourcegraph/issues/3501)
- The Sourcegraph Docker image will now copy `/etc/sourcegraph/gitconfig` to `$HOME/.gitconfig`. This is a convenience similiar to what we provide for [repositories that need HTTP(S) or SSH authentication](https://docs.sourcegraph.com/admin/repo/auth). [#658](https://github.com/sourcegraph/sourcegraph/issues/658)
- Permissions background syncing is now supported for GitHub via site configuration `"permissions.backgroundSync": {"enabled": true}`. [#8890](https://github.com/sourcegraph/sourcegraph/issues/8890)
- Search: Adding `stable:true` to a query ensures a deterministic search result order. This is an experimental parameter. It applies only to file contents, and is limited to at max 5,000 results (consider using [the paginated search API](https://docs.sourcegraph.com/api/graphql/search#sourcegraph-3-9-experimental-paginated-search) if you need more than that.). [#9681](https://github.com/sourcegraph/sourcegraph/pull/9681).
- After completing the Sourcegraph user feedback survey, a button may appear for tweeting this feedback at [@sourcegraph](https://twitter.com/sourcegraph). [#9728](https://github.com/sourcegraph/sourcegraph/pull/9728)
- `git fetch` and `git clone` now inherit the parent process environment variables. This allows site admins to set `HTTPS_PROXY` or [git http configurations](https://git-scm.com/docs/git-config/2.26.0#Documentation/git-config.txt-httpproxy) via environment variables. For cluster environments site admins should set this on the gitserver container. [#250](https://github.com/sourcegraph/sourcegraph/issues/250)
- Experimental: Search for file contents using `and`- and `or`-expressions in queries. Enabled via the global settings value `{"experimentalFeatures": {"andOrQuery": "enabled"}}`. [#8567](https://github.com/sourcegraph/sourcegraph/issues/8567)
- Always include forks or archived repositories in searches via the global/org/user settings with `"search.includeForks": true` or `"search.includeArchived": true` respectively. [#9927](https://github.com/sourcegraph/sourcegraph/issues/9927)
- observability (debugging): It is now possible to log all Search and GraphQL requests slower than N milliseconds, using the new site configuration options `observability.logSlowGraphQLRequests` and `observability.logSlowSearches`.
- observability (monitoring): **More metrics monitored and alerted on, more legible dashboards**
  - Dashboard panels now show an orange/red background color when the defined warning/critical alert threshold has been met, making it even easier to see on a dashboard what is in a bad state.
  - Symbols: failing `symbols` -> `frontend-internal` requests are now monitored. [#9732](https://github.com/sourcegraph/sourcegraph/issues/9732)
  - Frontend dasbhoard: Search error types are now broken into distinct panels for improved visibility/legibility.
    - **IMPORTANT**: If you have previously configured alerting on any of these panels or on "hard search errors", you will need to reconfigure it after upgrading.
  - Frontend dasbhoard: Search error and latency are now broken down by type: Browser requests, search-based code intel requests, and API requests.
- observability (debugging): **Distributed tracing is a powerful tool for investigating performance issues.** The following changes have been made with the goal of making it easier to use distributed tracing with Sourcegraph:

  - The site configuration field `"observability.tracing": { "sampling": "..." }` allows a site admin to control which requests generate tracing data.
    - `"all"` will trace all requests.
    - `"selective"` (recommended) will trace all requests initiated from an end-user URL with `?trace=1`. Non-end-user-initiated requests can set a HTTP header `X-Sourcegraph-Should-Trace: true`. This is the recommended setting, as `"all"` can generate large amounts of tracing data that may cause network and memory resource contention in the Sourcegraph instance.
    - `"none"` (default) turns off tracing.
  - Jaeger is now the officially supported distributed tracer. The following is the recommended site configuration to connect Sourcegraph to a Jaeger agent (which must be deployed on the same host and listening on the default ports):

    ```
    "observability.tracing": {
      "sampling": "selective"
    }
    ```

  - Jaeger is now included in the Sourcegraph deployment configuration by default if you are using Kubernetes, Docker Compose, or the pure Docker cluster deployment model. (It is not yet included in the single Docker container distribution.) It will be included as part of upgrading to 3.15 in these deployment models, unless disabled.
  - The site configuration field, `useJaeger`, is deprecated in favor of `observability.tracing`.
  - Support for configuring Lightstep as a distributed tracer is deprecated and will be removed in a subsequent release. Instances that use Lightstep with Sourcegraph are encouraged to migrate to Jaeger (directions for running Jaeger alongside Sourcegraph are included in the installation instructions).

### Changed

- Multiple backwards-incompatible changes in the parts of the GraphQL API related to Campaigns [#9106](https://github.com/sourcegraph/sourcegraph/issues/9106):
  - `CampaignPlan.status` has been removed, since we don't need it anymore after moving execution of campaigns to src CLI in [#8008](https://github.com/sourcegraph/sourcegraph/pull/8008).
  - `CampaignPlan` has been renamed to `PatchSet`.
  - `ChangesetPlan`/`ChangesetPlanConnection` has been renamed to `Patch`/`PatchConnection`.
  - `CampaignPlanPatch` has been renamed to `PatchInput`.
  - `Campaign.plan` has been renamed to `Campaign.patchSet`.
  - `Campaign.changesetPlans` has been renamed to `campaign.changesetPlan`.
  - `createCampaignPlanFromPatches` mutation has been renamed to `createPatchSetFromPatches`.
- Removed the scoped search field on tree pages. When browsing code, the global search query will now get scoped to the current tree or file. [#9225](https://github.com/sourcegraph/sourcegraph/pull/9225)
- Instances without a license key that exceed the published user limit will now display a notice to all users.

### Fixed

- `.*` in the filter pattern were ignored and led to missing search results. [#9152](https://github.com/sourcegraph/sourcegraph/pull/9152)
- The Phabricator integration no longer makes duplicate requests to Phabricator's API on diff views. [#8849](https://github.com/sourcegraph/sourcegraph/issues/8849)
- Changesets on repositories that aren't available on the instance anymore are now hidden instead of failing. [#9656](https://github.com/sourcegraph/sourcegraph/pull/9656)
- observability (monitoring):
  - **Dashboard and alerting bug fixes**
    - Syntect Server dashboard: "Worker timeouts" can no longer appear to go negative. [#9523](https://github.com/sourcegraph/sourcegraph/issues/9523)
    - Symbols dashboard: "Store fetch queue size" can no longer appear to go negative. [#9731](https://github.com/sourcegraph/sourcegraph/issues/9731)
    - Syntect Server dashboard: "Worker timeouts" no longer incorrectly shows multiple values. [#9524](https://github.com/sourcegraph/sourcegraph/issues/9524)
    - Searcher dashboard: "Search errors on unindexed repositories" no longer includes cancelled search requests (which are expected).
    - Fixed an issue where NaN could leak into the `alert_count` metric. [#9832](https://github.com/sourcegraph/sourcegraph/issues/9832)
    - Gitserver: "resolve_revision_duration_slow" alert is no longer flaky / non-deterministic. [#9751](https://github.com/sourcegraph/sourcegraph/issues/9751)
    - Git Server dashboard: there is now a panel to show concurrent command executions to match the defined alerts. [#9354](https://github.com/sourcegraph/sourcegraph/issues/9354)
    - Git Server dashboard: adjusted the critical disk space alert to 15% so it can now fire. [#9351](https://github.com/sourcegraph/sourcegraph/issues/9351)
  - **Dashboard visiblity and legibility improvements**
    - all: "frontend internal errors" are now broken down just by route, which makes reading the graph easier. [#9668](https://github.com/sourcegraph/sourcegraph/issues/9668)
    - Frontend dashboard: panels no longer show misleading duplicate labels. [#9660](https://github.com/sourcegraph/sourcegraph/issues/9660)
    - Syntect Server dashboard: panels are no longer compacted, for improved visibility. [#9525](https://github.com/sourcegraph/sourcegraph/issues/9525)
    - Frontend dashboard: panels are no longer compacted, for improved visibility. [#9356](https://github.com/sourcegraph/sourcegraph/issues/9356)
    - Searcher dashboard: "Search errors on unindexed repositories" is now broken down by code instead of instance for improved readability. [#9670](https://github.com/sourcegraph/sourcegraph/issues/9670)
    - Symbols dashboard: metrics are now aggregated instead of per-instance, for improved visibility. [#9730](https://github.com/sourcegraph/sourcegraph/issues/9730)
    - Firing alerts are now correctly sorted at the top of dashboards by default. [#9766](https://github.com/sourcegraph/sourcegraph/issues/9766)
    - Panels at the bottom of the home dashboard no longer appear clipped / cut off. [#9768](https://github.com/sourcegraph/sourcegraph/issues/9768)
    - Git Server dashboard: disk usage now shown in percentages to match the alerts that can fire. [#9352](https://github.com/sourcegraph/sourcegraph/issues/9352)
    - Git Server dashboard: the 'echo command duration test' panel now properly displays units in seconds. [#7628](https://github.com/sourcegraph/sourcegraph/issues/7628)
    - Dashboard panels showing firing alerts no longer over-count firing alerts due to the number of service replicas. [#9353](https://github.com/sourcegraph/sourcegraph/issues/9353)

### Removed

- The experimental feature discussions is marked as deprecated. GraphQL and configuration fields related to it will be removed in 3.16. [#9649](https://github.com/sourcegraph/sourcegraph/issues/9649)

## 3.14.4

### Fixed

- A potential security vulnerability with in the authentication workflow has been fixed. [#10167](https://github.com/sourcegraph/sourcegraph/pull/10167)

## 3.14.3

### Fixed

- phabricator: Duplicate requests to phabricator API from sourcegraph extensions. [#8849](https://github.com/sourcegraph/sourcegraph/issues/8849)

## 3.14.2

### Fixed

- campaigns: Ignore changesets where repo does not exist anymore. [#9656](https://github.com/sourcegraph/sourcegraph/pull/9656)

## 3.14.1

### Added

- monitoring: new Permissions dashboard to show stats of repository permissions.

### Changed

- Site-Admin/Instrumentation in the Kubernetes cluster deployment now includes indexed-search.

## 3.14.0

### Added

- Site-Admin/Instrumentation is now available in the Kubernetes cluster deployment [8805](https://github.com/sourcegraph/sourcegraph/pull/8805).
- Extensions can now specify a `baseUri` in the `DocumentFilter` when registering providers.
- Admins can now exclude GitHub forks and/or archived repositories from the set of repositories being mirrored in Sourcegraph with the `"exclude": [{"forks": true}]` or `"exclude": [{"archived": true}]` GitHub external service configuration. [#8974](https://github.com/sourcegraph/sourcegraph/pull/8974)
- Campaign changesets can be filtered by State, Review State and Check State. [#8848](https://github.com/sourcegraph/sourcegraph/pull/8848)
- Counts of users of and searches conducted with interactive and plain text search modes will be sent back in pings, aggregated daily, weekly, and monthly.
- Aggregated counts of daily, weekly, and monthly active users of search will be sent back in pings.
- Counts of number of searches conducted using each filter will be sent back in pings, aggregated daily, weekly, and monthly.
- Counts of number of users conducting searches containing each filter will be sent back in pings, aggregated daily, weekly, and monthly.
- Added more entries (Bash, Erlang, Julia, OCaml, Scala) to the list of suggested languages for the `lang:` filter.
- Permissions background sync is now supported for GitLab and Bitbucket Server via site configuration `"permissions.backgroundSync": {"enabled": true}`.
- Indexed search exports more prometheus metrics and debug logs to aid debugging performance issues. [#9111](https://github.com/sourcegraph/sourcegraph/issues/9111)
- monitoring: the Frontend dashboard now shows in excellent detail how search is behaving overall and at a glance.
- monitoring: added alerts for when hard search errors (both timeouts and general errors) are high.
- monitoring: added alerts for when partial search timeouts are high.
- monitoring: added alerts for when search 90th and 99th percentile request duration is high.
- monitoring: added alerts for when users are being shown an abnormally large amount of search alert user suggestions and no results.
- monitoring: added alerts for when the internal indexed and unindexed search services are returning bad responses.
- monitoring: added alerts for when gitserver may be under heavy load due to many concurrent command executions or under-provisioning.

### Changed

- The "automation" feature was renamed to "campaigns".
  - `campaigns.readAccess.enabled` replaces the deprecated site configuration property `automation.readAccess.enabled`.
  - The experimental feature flag was not renamed (because it will go away soon) and remains `{"experimentalFeatures": {"automation": "enabled"}}`.
- The [Kubernetes deployment](https://github.com/sourcegraph/deploy-sourcegraph) for **existing** installations requires a
  [migration step](https://github.com/sourcegraph/deploy-sourcegraph/blob/master/docs/migrate.md) when upgrading
  past commit [821032e2ee45f21f701](https://github.com/sourcegraph/deploy-sourcegraph/commit/821032e2ee45f21f701caac624e4f090c59fd259) or when upgrading to 3.14.
  New installations starting with the mentioned commit or with 3.14 do not need this migration step.
- Aggregated search latencies (in ms) of search queries are now included in [pings](https://docs.sourcegraph.com/admin/pings).
- The [Kubernetes deployment](https://github.com/sourcegraph/deploy-sourcegraph) frontend role has added services as a resource to watch/listen/get.
  This change does not affect the newly-introduced, restricted Kubernetes config files.
- Archived repositories are excluded from search by default. Adding `archived:yes` includes archived repositories.
- Forked repositories are excluded from search by default. Adding `fork:yes` includes forked repositories.
- CSRF and session cookies now set `SameSite=None` when Sourcegraph is running behind HTTPS and `SameSite=Lax` when Sourcegraph is running behind HTTP in order to comply with a [recent IETF proposal](https://web.dev/samesite-cookies-explained/#samesitenone-must-be-secure). As a side effect, the Sourcegraph browser extension and GitLab/Bitbucket native integrations can only connect to private instances that have HTTPS configured. If your private instance is only running behind HTTP, please configure your instance to use HTTPS in order to continue using these.
- The Bitbucket Server rate limit that Sourcegraph self-imposes has been raised from 120 req/min to 480 req/min to account for Sourcegraph instances that make use of Sourcegraphs' Bitbucket Server repository permissions and campaigns at the same time (which require a larger number of API requests against Bitbucket Server). The new number is based on Sourcegraph consuming roughly 8% the average API request rate of a large customers' Bitbucket Server instance. [#9048](https://github.com/sourcegraph/sourcegraph/pull/9048/files)
- If a single, unambiguous commit SHA is used in a search query (e.g., `repo@c98f56`) and a search index exists at this commit (i.e., it is the `HEAD` commit), then the query is searched using the index. Prior to this change, unindexed search was performed for any query containing an `@commit` specifier.

### Fixed

- Zoekt's watchdog ensures the service is down upto 3 times before exiting. The watchdog would misfire on startup on resource constrained systems, with the retries this should make a false positive far less likely. [#7867](https://github.com/sourcegraph/sourcegraph/issues/7867)
- A regression in repo-updater was fixed that lead to every repository's git clone being updated every time the list of repositories was synced from the code host. [#8501](https://github.com/sourcegraph/sourcegraph/issues/8501)
- The default timeout of indexed search has been increased. Previously indexed search would always return within 3s. This lead to broken behaviour on new instances which had yet to tune resource allocations. [#8720](https://github.com/sourcegraph/sourcegraph/pull/8720)
- Bitbucket Server older than 5.13 failed to sync since Sourcegraph 3.12. This was due to us querying for the `archived` label, but Bitbucket Server 5.13 does not support labels. [#8883](https://github.com/sourcegraph/sourcegraph/issues/8883)
- monitoring: firing alerts are now ordered at the top of the list in dashboards by default for better visibility.
- monitoring: fixed an issue where some alerts would fail to report in for the "Total alerts defined" panel in the overview dashboard.

### Removed

- The v3.11 migration to merge critical and site configuration has been removed. If you are still making use of the deprecated `CRITICAL_CONFIG_FILE`, your instance may not start up. See the [migration notes for Sourcegraph 3.11](https://docs.sourcegraph.com/admin/migration/3_11) for more information.

## 3.13.2

### Fixed

- The default timeout of indexed search has been increased. Previously indexed search would always return within 3s. This lead to broken behaviour on new instances which had yet to tune resource allocations. [#8720](https://github.com/sourcegraph/sourcegraph/pull/8720)
- Bitbucket Server older than 5.13 failed to sync since Sourcegraph 3.12. This was due to us querying for the `archived` label, but Bitbucket Server 5.13 does not support labels. [#8883](https://github.com/sourcegraph/sourcegraph/issues/8883)
- A regression in repo-updater was fixed that lead to every repository's git clone being updated every time the list of repositories was synced from the code host. [#8501](https://github.com/sourcegraph/sourcegraph/issues/8501)

## 3.13.1

### Fixed

- To reduce the chance of users running into "502 Bad Gateway" errors an internal timeout has been increased from 60 seconds to 10 minutes so that long running requests are cut short by the proxy in front of `sourcegraph-frontend` and correctly reported as "504 Gateway Timeout". [#8606](https://github.com/sourcegraph/sourcegraph/pull/8606)
- Sourcegraph instances that are not connected to the internet will no longer display errors when users submit NPS survey responses (the responses will continue to be stored locally). Rather, an error will be printed to the frontend logs. [#8598](https://github.com/sourcegraph/sourcegraph/issues/8598)
- Showing `head>` in the search results if the first line of the file is shown [#8619](https://github.com/sourcegraph/sourcegraph/issues/8619)

## 3.13.0

### Added

- Experimental: Added new field `experimentalFeatures.customGitFetch` that allows defining custom git fetch commands for code hosts and repositories with special settings. [#8435](https://github.com/sourcegraph/sourcegraph/pull/8435)
- Experimental: the search query input now provides syntax highlighting, hover tooltips, and diagnostics on filters in search queries. Requires the global settings value `{ "experimentalFeatures": { "smartSearchField": true } }`.
- Added a setting `search.hideSuggestions`, which when set to `true`, will hide search suggestions in the search bar. [#8059](https://github.com/sourcegraph/sourcegraph/pull/8059)
- Experimental: A tool, [src-expose](https://docs.sourcegraph.com/admin/external_service/other#experimental-src-expose), can be used to import code from any code host.
- Experimental: Added new field `certificates` as in `{ "experimentalFeatures" { "tls.external": { "certificates": ["<CERT>"] } } }`. This allows you to add certificates to trust when communicating with a code host (via API or git+http). We expect this to be useful for adding internal certificate authorities/self-signed certificates. [#71](https://github.com/sourcegraph/sourcegraph/issues/71)
- Added a setting `auth.minPasswordLength`, which when set, causes a minimum password length to be enforced when users sign up or change passwords. [#7521](https://github.com/sourcegraph/sourcegraph/issues/7521)
- GitHub labels associated with code change campaigns are now displayed. [#8115](https://github.com/sourcegraph/sourcegraph/pull/8115)
- GitHub labels associated with campaigns are now displayed. [#8115](https://github.com/sourcegraph/sourcegraph/pull/8115)
- When creating a campaign, users can now specify the branch name that will be used on code host. This is also a breaking change for users of the GraphQL API since the `branch` attribute is now required in `CreateCampaignInput` when a `plan` is also specified. [#7646](https://github.com/sourcegraph/sourcegraph/issues/7646)
- Added an optional `content:` parameter for specifying a search pattern. This parameter overrides any other search patterns in a query. Useful for unambiguously specifying what to search for when search strings clash with other query syntax. [#6490](https://github.com/sourcegraph/sourcegraph/issues/6490)
- Interactive search mode, which helps users construct queries using UI elements, is now made available to users by default. A dropdown to the left of the search bar allows users to toggle between interactive and plain text modes. The option to use interactive search mode can be disabled by adding `{ "experimentalFeatures": { "splitSearchModes": false } }` in global settings. [#8461](https://github.com/sourcegraph/sourcegraph/pull/8461)
- Our [upgrade policy](https://docs.sourcegraph.com/#upgrading-sourcegraph) is now enforced by the `sourcegraph-frontend` on startup to prevent admins from mistakenly jumping too many versions. [#8157](https://github.com/sourcegraph/sourcegraph/pull/8157) [#7702](https://github.com/sourcegraph/sourcegraph/issues/7702)
- Repositories with bad object packs or bad objects are automatically repaired. We now detect suspect output of git commands to mark a repository for repair. [#6676](https://github.com/sourcegraph/sourcegraph/issues/6676)
- Hover tooltips for Scala and Perl files now have syntax highlighting. [#8456](https://github.com/sourcegraph/sourcegraph/pull/8456) [#8307](https://github.com/sourcegraph/sourcegraph/issues/8307)

### Changed

- `experimentalFeatures.splitSearchModes` was removed as a site configuration option. It should be set in global/org/user settings.
- Sourcegraph now waits for `90s` instead of `5s` for Redis to be available before quitting. This duration is configurable with the new `SRC_REDIS_WAIT_FOR` environment variable.
- Code intelligence usage statistics will be sent back via pings by default. Aggregated event counts can be disabled via the site admin flag `disableNonCriticalTelemetry`.
- The Sourcegraph Docker image optimized its use of Redis to make start-up significantly faster in certain scenarios (e.g when container restarts were frequent). ([#3300](https://github.com/sourcegraph/sourcegraph/issues/3300), [#2904](https://github.com/sourcegraph/sourcegraph/issues/2904))
- Upgrading Sourcegraph is officially supported for one minor version increment (e.g., 3.12 -> 3.13). Previously, upgrades from 2 minor versions previous were supported. Please reach out to support@sourcegraph.com if you would like assistance upgrading from a much older version of Sourcegraph.
- The GraphQL mutation `previewCampaignPlan` has been renamed to `createCampaignPlan`. This mutation is part of campaigns, which is still in beta and behind a feature flag and thus subject to possible breaking changes while we still work on it.
- The GraphQL mutation `previewCampaignPlan` has been renamed to `createCampaignPlan`. This mutation is part of the campaigns feature, which is still in beta and behind a feature flag and thus subject to possible breaking changes while we still work on it.
- The GraphQL field `CampaignPlan.changesets` has been deprecated and will be removed in 3.15. A new field called `CampaignPlan.changesetPlans` has been introduced to make the naming more consistent with the `Campaign.changesetPlans` field. Please use that instead. [#7966](https://github.com/sourcegraph/sourcegraph/pull/7966)
- Long lines (>2000 bytes) are no longer highlighted, in order to prevent performance issues in browser rendering. [#6489](https://github.com/sourcegraph/sourcegraph/issues/6489)
- No longer requires `read:org` permissions for GitHub OAuth if `allowOrgs` is not enabled in the site configuration. [#8163](https://github.com/sourcegraph/sourcegraph/issues/8163)
- [Documentation](https://github.com/sourcegraph/deploy-sourcegraph/blob/master/configure/jaeger/README.md) in github.com/sourcegraph/deploy-sourcegraph for deploying Jaeger in Kubernetes clusters running Sourcegraph has been updated to use the [Jaeger Operator](https://www.jaegertracing.io/docs/1.16/operator/), the recommended standard way of deploying Jaeger in a Kubernetes cluster. We recommend existing customers that use Jaeger adopt this new method of deployment. Please reach out to support@sourcegraph.com if you'd like assistance updating.

### Fixed

- The syntax highlighter (syntect-server) no longer fails when run in environments without IPv6 support. [#8463](https://github.com/sourcegraph/sourcegraph/pull/8463)
- After adding/removing a gitserver replica the admin interface will correctly report that repositories that need to move replicas as cloning. [#7970](https://github.com/sourcegraph/sourcegraph/issues/7970)
- Show download button for images. [#7924](https://github.com/sourcegraph/sourcegraph/issues/7924)
- gitserver backoffs trying to re-clone repositories if they fail to clone. In the case of large monorepos that failed this lead to gitserver constantly cloning them and using many resources. [#7804](https://github.com/sourcegraph/sourcegraph/issues/7804)
- It is now possible to escape spaces using `\` in the search queries when using regexp. [#7604](https://github.com/sourcegraph/sourcegraph/issues/7604)
- Clicking filter chips containing whitespace is now correctly quoted in the web UI. [#6498](https://github.com/sourcegraph/sourcegraph/issues/6498)
- **Monitoring:** Fixed an issue with the **Frontend** -> **Search responses by status** panel which caused search response types to not be aggregated as expected. [#7627](https://github.com/sourcegraph/sourcegraph/issues/7627)
- **Monitoring:** Fixed an issue with the **Replacer**, **Repo Updater**, and **Searcher** dashboards would incorrectly report on a metric from the unrelated query-runner service. [#7531](https://github.com/sourcegraph/sourcegraph/issues/7531)
- Deterministic ordering of results from indexed search. Previously when refreshing a page with many results some results may come and go.
- Spread out periodic git reclones. Previously we would reclone all git repositories every 45 days. We now add in a jitter of 12 days to spread out the load for larger installations. [#8259](https://github.com/sourcegraph/sourcegraph/issues/8259)
- Fixed an issue with missing commit information in graphql search results. [#8343](https://github.com/sourcegraph/sourcegraph/pull/8343)

### Removed

- All repository fields related to `enabled` and `disabled` have been removed from the GraphQL API. These fields have been deprecated since 3.4. [#3971](https://github.com/sourcegraph/sourcegraph/pull/3971)
- The deprecated extension API `Hover.__backcompatContents` was removed.

## 3.12.10

This release backports the fixes released in `3.13.2` for customers still on `3.12`.

### Fixed

- The default timeout of indexed search has been increased. Previously indexed search would always return within 3s. This lead to broken behaviour on new instances which had yet to tune resource allocations. [#8720](https://github.com/sourcegraph/sourcegraph/pull/8720)
- Bitbucket Server older than 5.13 failed to sync since Sourcegraph 3.12. This was due to us querying for the `archived` label, but Bitbucket Server 5.13 does not support labels. [#8883](https://github.com/sourcegraph/sourcegraph/issues/8883)
- A regression in repo-updater was fixed that lead to every repository's git clone being updated every time the list of repositories was synced from the code host. [#8501](https://github.com/sourcegraph/sourcegraph/issues/8501)

## 3.12.9

This is `3.12.8` release with internal infrastructure fixes to publish the docker images.

## 3.12.8

### Fixed

- Extension API showInputBox and other Window methods now work on search results pages [#8519](https://github.com/sourcegraph/sourcegraph/issues/8519)
- Extension error notification styling is clearer [#8521](https://github.com/sourcegraph/sourcegraph/issues/8521)

## 3.12.7

### Fixed

- Campaigns now gracefully handle GitHub review dismissals when rendering the burndown chart.

## 3.12.6

### Changed

- When GitLab permissions are turned on using GitLab OAuth authentication, GitLab project visibility is fetched in batches, which is generally more efficient than fetching them individually. The `minBatchingThreshold` and `maxBatchRequests` fields of the `authorization.identityProvider` object in the GitLab repositories configuration control when such batch fetching is used. [#8171](https://github.com/sourcegraph/sourcegraph/pull/8171)

## 3.12.5

### Fixed

- Fixed an internal race condition in our Docker build process. The previous patch version 3.12.4 contained an lsif-server version that was newer than expected. The affected artifacts have since been removed from the Docker registry.

## 3.12.4

### Added

- New optional `apiURL` configuration option for Bitbucket Cloud code host connection [#8082](https://github.com/sourcegraph/sourcegraph/pull/8082)

## 3.12.3

### Fixed

- Fixed an issue in `sourcegraph/*` Docker images where data folders were either not created or had incorrect permissions - preventing the use of Docker volumes. [#7991](https://github.com/sourcegraph/sourcegraph/pull/7991)

## 3.12.2

### Added

- Experimental: The site configuration field `campaigns.readAccess.enabled` allows site-admins to give read-only access for code change campaigns to non-site-admins. This is a setting for the experimental feature campaigns and will only have an effect when campaigns are enabled under `experimentalFeatures`. [#8013](https://github.com/sourcegraph/sourcegraph/issues/8013)

### Fixed

- A regression in 3.12.0 which caused [find-leaked-credentials campaigns](https://docs.sourcegraph.com/user/campaigns#finding-leaked-credentials) to not return any results for private repositories. [#7914](https://github.com/sourcegraph/sourcegraph/issues/7914)
- Experimental: The site configuration field `campaigns.readAccess.enabled` allows site-admins to give read-only access for campaigns to non-site-admins. This is a setting for the experimental campaigns feature and will only have an effect when campaigns is enabled under `experimentalFeatures`. [#8013](https://github.com/sourcegraph/sourcegraph/issues/8013)

### Fixed

- A regression in 3.12.0 which caused find-leaked-credentials campaigns to not return any results for private repositories. [#7914](https://github.com/sourcegraph/sourcegraph/issues/7914)
- A regression in 3.12.0 which removed the horizontal bar between search result matches.
- Manual campaigns were wrongly displayed as being in draft mode. [#8009](https://github.com/sourcegraph/sourcegraph/issues/8009)
- Manual campaigns could be published and create the wrong changesets on code hosts, even though the campaign was never in draft mode (see line above). [#8012](https://github.com/sourcegraph/sourcegraph/pull/8012)
- A regression in 3.12.0 which caused manual campaigns to not properly update the UI after adding a changeset. [#8023](https://github.com/sourcegraph/sourcegraph/pull/8023)
- Minor improvements to manual campaign form fields. [#8033](https://github.com/sourcegraph/sourcegraph/pull/8033)

## 3.12.1

### Fixed

- The ephemeral `/site-config.json` escape-hatch config file has moved to `$HOME/site-config.json`, to support non-root container environments. [#7873](https://github.com/sourcegraph/sourcegraph/issues/7873)
- Fixed an issue where repository permissions would sometimes not be cached, due to improper Redis nil value handling. [#7912](https://github.com/sourcegraph/sourcegraph/issues/7912)

## 3.12.0

### Added

- Bitbucket Server repositories with the label `archived` can be excluded from search with `archived:no` [syntax](https://docs.sourcegraph.com/code_search/reference/queries). [#5494](https://github.com/sourcegraph/sourcegraph/issues/5494)
- Add button to download file in code view. [#5478](https://github.com/sourcegraph/sourcegraph/issues/5478)
- The new `allowOrgs` site config setting in GitHub `auth.providers` enables admins to restrict GitHub logins to members of specific GitHub organizations. [#4195](https://github.com/sourcegraph/sourcegraph/issues/4195)
- Support case field in repository search. [#7671](https://github.com/sourcegraph/sourcegraph/issues/7671)
- Skip LFS content when cloning git repositories. [#7322](https://github.com/sourcegraph/sourcegraph/issues/7322)
- Hover tooltips and _Find Reference_ results now display a badge to indicate when a result is search-based. These indicators can be disabled by adding `{ "experimentalFeatures": { "showBadgeAttachments": false } }` in global settings.
- Campaigns can now be created as drafts, which can be shared and updated without creating changesets (pull requests) on code hosts. When ready, a draft can then be published, either completely or changeset by changeset, to create changesets on the code host. [#7659](https://github.com/sourcegraph/sourcegraph/pull/7659)
- Experimental: feature flag `BitbucketServerFastPerm` can be enabled to speed up fetching ACL data from Bitbucket Server instances. This requires [Bitbucket Server Sourcegraph plugin](https://github.com/sourcegraph/bitbucket-server-plugin) to be installed.
- Experimental: A site configuration field `{ "experimentalFeatures" { "tls.external": { "insecureSkipVerify": true } } }` which allows you to configure SSL/TLS settings for Sourcegraph contacting your code hosts. Currently just supports turning off TLS/SSL verification. [#71](https://github.com/sourcegraph/sourcegraph/issues/71)
- Experimental: To search across multiple revisions of the same repository, list multiple branch names (or other revspecs) separated by `:` in your query, as in `repo:myrepo@branch1:branch2:branch2`. To search all branches, use `repo:myrepo@*refs/heads/`. Requires the site configuration value `{ "experimentalFeatures": { "searchMultipleRevisionsPerRepository": true } }`. Previously this was only supported for diff and commit searches.
- Experimental: interactive search mode, which helps users construct queries using UI elements. Requires the site configuration value `{ "experimentalFeatures": { "splitSearchModes": true } }`. The existing plain text search format is still available via the dropdown menu on the left of the search bar.
- A case sensitivity toggle now appears in the search bar.
- Add explicit repository permissions support with site configuration field `{ "permissions.userMapping" { "enabled": true, "bindID": "email" } }`.

### Changed

- The "Files" tab in the search results page has been renamed to "Filenames" for clarity.
- The search query builder now lives on its own page at `/search/query-builder`. The home search page has a link to it.
- User passwords when using builtin auth are limited to 256 characters. Existing passwords longer than 256 characters will continue to work.
- GraphQL API: Campaign.changesetCreationStatus has been renamed to Campaign.status to be aligned with CampaignPlan. [#7654](https://github.com/sourcegraph/sourcegraph/pull/7654)
- When using GitHub as an authentication provider, `read:org` scope is now required. This is used to support the new `allowOrgs` site config setting in the GitHub `auth.providers` configuration, which enables site admins to restrict GitHub logins to members of a specific GitHub organization. This for example allows having a Sourcegraph instance with GitHub sign in configured be exposed to the public internet without allowing everyone with a GitHub account access to your Sourcegraph instance.

### Fixed

- The experimental search pagination API no longer times out when large repositories are encountered. [#6384](https://github.com/sourcegraph/sourcegraph/issues/6384)
- We resolve relative symbolic links from the directory of the symlink, rather than the root of the repository. [#6034](https://github.com/sourcegraph/sourcegraph/issues/6034)
- Show errors on repository settings page when repo-updater is down. [#3593](https://github.com/sourcegraph/sourcegraph/issues/3593)
- Remove benign warning that verifying config took more than 10s when updating or saving an external service. [#7176](https://github.com/sourcegraph/sourcegraph/issues/7176)
- repohasfile search filter works again (regressed in 3.10). [#7380](https://github.com/sourcegraph/sourcegraph/issues/7380)
- Structural search can now run on very large repositories containing any number of files. [#7133](https://github.com/sourcegraph/sourcegraph/issues/7133)

### Removed

- The deprecated GraphQL mutation `setAllRepositoriesEnabled` has been removed. [#7478](https://github.com/sourcegraph/sourcegraph/pull/7478)
- The deprecated GraphQL mutation `deleteRepository` has been removed. [#7483](https://github.com/sourcegraph/sourcegraph/pull/7483)

## 3.11.4

### Fixed

- The `/.auth/saml/metadata` endpoint has been fixed. Previously it panicked if no encryption key was set.
- The version updating logic has been fixed for `sourcegraph/server`. Users running `sourcegraph/server:3.11.1` will need to manually modify their `docker run` command to use `sourcegraph/server:3.11.4` or higher. [#7442](https://github.com/sourcegraph/sourcegraph/issues/7442)

## 3.11.1

### Fixed

- The syncing process for newly created campaign changesets has been fixed again after they have erroneously been marked as deleted in the database. [#7522](https://github.com/sourcegraph/sourcegraph/pull/7522)
- The syncing process for newly created changesets (in campaigns) has been fixed again after they have erroneously been marked as deleted in the database. [#7522](https://github.com/sourcegraph/sourcegraph/pull/7522)

## 3.11.0

**Important:** If you use `SITE_CONFIG_FILE` or `CRITICAL_CONFIG_FILE`, please be sure to follow the steps in: [migration notes for Sourcegraph v3.11+](https://docs.sourcegraph.com/admin/migration/3_11.md) after upgrading.

### Added

- Language statistics by commit are available via the API. [#6737](https://github.com/sourcegraph/sourcegraph/pull/6737)
- Added a new page that shows [language statistics for the results of a search query](https://docs.sourcegraph.com/user/search#statistics).
- Global settings can be configured from a local file using the environment variable `GLOBAL_SETTINGS_FILE`.
- High-level health metrics and dashboards have been added to Sourcegraph's monitoring (found under the **Site admin** -> **Monitoring** area). [#7216](https://github.com/sourcegraph/sourcegraph/pull/7216)
- Logging for GraphQL API requests not issued by Sourcegraph is now much more verbose, allowing for easier debugging of problematic queries and where they originate from. [#5706](https://github.com/sourcegraph/sourcegraph/issues/5706)
- A new campaign type finds and removes leaked NPM credentials. [#6893](https://github.com/sourcegraph/sourcegraph/pull/6893)
- Campaigns can now be retried to create failed changesets due to ephemeral errors (e.g. network problems when creating a pull request on GitHub). [#6718](https://github.com/sourcegraph/sourcegraph/issues/6718)
- The initial release of [structural code search](https://docs.sourcegraph.com/code_search/reference/structural).

### Changed

- `repohascommitafter:` search filter uses a more efficient git command to determine inclusion. [#6739](https://github.com/sourcegraph/sourcegraph/pull/6739)
- `NODE_NAME` can be specified instead of `HOSTNAME` for zoekt-indexserver. `HOSTNAME` was a confusing configuration to use in [Pure-Docker Sourcegraph deployments](https://github.com/sourcegraph/deploy-sourcegraph-docker). [#6846](https://github.com/sourcegraph/sourcegraph/issues/6846)
- The feedback toast now requests feedback every 60 days of usage (was previously only once on the 3rd day of use). [#7165](https://github.com/sourcegraph/sourcegraph/pull/7165)
- The lsif-server container now only has a dependency on Postgres, whereas before it also relied on Redis. [#6880](https://github.com/sourcegraph/sourcegraph/pull/6880)
- Renamed the GraphQL API `LanguageStatistics` fields to `name`, `totalBytes`, and `totalLines` (previously the field names started with an uppercase letter, which was inconsistent).
- Detecting a file's language uses a more accurate but slower algorithm. To revert to the old (faster and less accurate) algorithm, set the `USE_ENHANCED_LANGUAGE_DETECTION` env var to the string `false` (on the `sourcegraph/server` container, or if using the cluster deployment, on the `sourcegraph-frontend` pod).
- Diff and commit searches that make use of `before:` and `after:` filters to narrow their search area are now no longer subject to the 50-repository limit. This allows for creating saved searches on more than 50 repositories as before. [#7215](https://github.com/sourcegraph/sourcegraph/issues/7215)

### Fixed

- Changes to external service configurations are reflected much faster. [#6058](https://github.com/sourcegraph/sourcegraph/issues/6058)
- Deleting an external service will not show warnings for the non-existent service. [#5617](https://github.com/sourcegraph/sourcegraph/issues/5617)
- Suggested search filter chips are quoted if necessary. [#6498](https://github.com/sourcegraph/sourcegraph/issues/6498)
- Remove potential panic in gitserver if heavily loaded. [#6710](https://github.com/sourcegraph/sourcegraph/issues/6710)
- Multiple fixes to make the preview and creation of campaigns more robust and a smoother user experience. [#6682](https://github.com/sourcegraph/sourcegraph/pull/6682) [#6625](https://github.com/sourcegraph/sourcegraph/issues/6625) [#6658](https://github.com/sourcegraph/sourcegraph/issues/6658) [#7088](https://github.com/sourcegraph/sourcegraph/issues/7088) [#6766](https://github.com/sourcegraph/sourcegraph/issues/6766) [#6717](https://github.com/sourcegraph/sourcegraph/issues/6717) [#6659](https://github.com/sourcegraph/sourcegraph/issues/6659)
- Repositories referenced in campaigns that are removed in an external service configuration change won't lead to problems with the syncing process anymore. [#7015](https://github.com/sourcegraph/sourcegraph/pull/7015)
- The Searcher dashboard (and the `src_graphql_search_response` Prometheus metric) now properly account for search alerts instead of them being incorrectly added to the `timeout` category. [#7214](https://github.com/sourcegraph/sourcegraph/issues/7214)
- In the experimental search pagination API, the `cloning`, `missing`, and other repository fields now return a well-defined set of results. [#6000](https://github.com/sourcegraph/sourcegraph/issues/6000)

### Removed

- The management console has been removed. All critical configuration previously stored in the management console will be automatically migrated to your site configuration. For more information about this change, or if you use `SITE_CONFIG_FILE` / `CRITICAL_CONFIG_FILE`, please see the [migration notes for Sourcegraph v3.11+](https://docs.sourcegraph.com/admin/migration/3_11.md).

## 3.10.4

### Fixed

- An issue where diff/commit searches that would run over more than 50 repositories would incorrectly display a timeout error instead of the correct error suggesting users scope their query to less repositories. [#7090](https://github.com/sourcegraph/sourcegraph/issues/7090)

## 3.10.3

### Fixed

- A critical regression in 3.10.2 which caused diff, commit, and repository searches to timeout. [#7090](https://github.com/sourcegraph/sourcegraph/issues/7090)
- A critical regression in 3.10.2 which caused "No results" to appear frequently on pages with search results. [#7095](https://github.com/sourcegraph/sourcegraph/pull/7095)
- An issue where the built-in Grafana Searcher dashboard would show duplicate success/error metrics. [#7078](https://github.com/sourcegraph/sourcegraph/pull/7078)

## 3.10.2

### Added

- Site admins can now use the built-in Grafana Searcher dashboard to observe how many search requests are successful, or resulting in errors or timeouts. [#6756](https://github.com/sourcegraph/sourcegraph/issues/6756)

### Fixed

- When searches timeout, a consistent UI with clear actions like a button to increase the timeout is now returned. [#6754](https://github.com/sourcegraph/sourcegraph/issues/6754)
- To reduce the chance of search timeouts in some cases, the default indexed search timeout has been raised from 1.5s to 3s. [#6754](https://github.com/sourcegraph/sourcegraph/issues/6754)
- We now correctly inform users of the limitations of diff/commit search. If a diff/commit search would run over more than 50 repositories, users will be shown an error suggesting they scope their search to less repositories using the `repo:` filter. Global diff/commit search support is being tracked in [#6826](https://github.com/sourcegraph/sourcegraph/issues/6826). [#5519](https://github.com/sourcegraph/sourcegraph/issues/5519)

## 3.10.1

### Added

- Syntax highlighting for Starlark (Bazel) files. [#6827](https://github.com/sourcegraph/sourcegraph/issues/6827)

### Fixed

- The experimental search pagination API no longer times out when large repositories are encountered. [#6384](https://github.com/sourcegraph/sourcegraph/issues/6384) [#6383](https://github.com/sourcegraph/sourcegraph/issues/6383)
- In single-container deployments, the builtin `postgres_exporter` now correctly respects externally configured databases. This previously caused PostgreSQL metrics to not show up in Grafana when an external DB was in use. [#6735](https://github.com/sourcegraph/sourcegraph/issues/6735)

## 3.10.0

### Added

- Indexed Search supports horizontally scaling. Instances with large number of repositories can update the `replica` field of the `indexed-search` StatefulSet. See [configure indexed-search replica count](https://github.com/sourcegraph/deploy-sourcegraph/blob/master/docs/configure.md#configure-indexed-search-replica-count). [#5725](https://github.com/sourcegraph/sourcegraph/issues/5725)
- Bitbucket Cloud external service supports `exclude` config option. [#6035](https://github.com/sourcegraph/sourcegraph/issues/6035)
- `sourcegraph/server` Docker deployments now support the environment variable `IGNORE_PROCESS_DEATH`. If set to true the container will keep running, even if a subprocess has died. This is useful when manually fixing problems in the container which the container refuses to start. For example a bad database migration.
- Search input now offers filter type suggestions [#6105](https://github.com/sourcegraph/sourcegraph/pull/6105).
- The keyboard shortcut <kbd>Ctrl</kbd>+<kbd>Space</kbd> in the search input shows a list of available filter types.
- Sourcegraph Kubernetes cluster site admins can configure PostgreSQL by specifying `postgresql.conf` via ConfigMap. [sourcegraph/deploy-sourcegraph#447](https://github.com/sourcegraph/deploy-sourcegraph/pull/447)

### Changed

- **Required Kubernetes Migration:** The [Kubernetes deployment](https://github.com/sourcegraph/deploy-sourcegraph) manifest for indexed-search services has changed from a Normal Service to a Headless Service. This is to enable Sourcegraph to individually resolve indexed-search pods. Services are immutable, so please follow the [migration guide](https://github.com/sourcegraph/deploy-sourcegraph/blob/master/docs/migrate.md#310).
- Fields of type `String` in our GraphQL API that contain [JSONC](https://komkom.github.io/) now have the custom scalar type `JSONCString`. [#6209](https://github.com/sourcegraph/sourcegraph/pull/6209)
- `ZOEKT_HOST` environment variable has been deprecated. Please use `INDEXED_SEARCH_SERVERS` instead. `ZOEKT_HOST` will be removed in 3.12.
- Directory names on the repository tree page are now shown in bold to improve readability.
- Added support for Bitbucket Server pull request activity to the [campaign](https://about.sourcegraph.com/product/code-change-management/) burndown chart. When used, this feature leads to more requests being sent to Bitbucket Server, since Sourcegraph needs to keep track of how a pull request's state changes over time. With [the instance scoped webhooks](https://docs.google.com/document/d/1I3Aq1WSUh42BP8KvKr6AlmuCfo8tXYtJu40WzdNT6go/edit) in our [Bitbucket Server plugin](https://github.com/sourcegraph/bitbucket-server-plugin/pull/10) as well as up-coming [heuristical syncing changes](#6389), this additional load will be significantly reduced in the future.
- Added support for Bitbucket Server pull request activity to the campaign burndown chart. When used, this feature leads to more requests being sent to Bitbucket Server, since Sourcegraph needs to keep track of how a pull request's state changes over time. With [the instance scoped webhooks](https://docs.google.com/document/d/1I3Aq1WSUh42BP8KvKr6AlmuCfo8tXYtJu40WzdNT6go/edit) in our [Bitbucket Server plugin](https://github.com/sourcegraph/bitbucket-server-plugin/pull/10) as well as up-coming [heuristical syncing changes](#6389), this additional load will be significantly reduced in the future.

### Fixed

- Support hyphens in Bitbucket Cloud team names. [#6154](https://github.com/sourcegraph/sourcegraph/issues/6154)
- Server will run `redis-check-aof --fix` on startup to fix corrupted AOF files. [#651](https://github.com/sourcegraph/sourcegraph/issues/651)
- Authorization provider configuration errors in external services will be shown as site alerts. [#6061](https://github.com/sourcegraph/sourcegraph/issues/6061)

### Removed

## 3.9.4

### Changed

- The experimental search pagination API's `PageInfo` object now returns a `String` instead of an `ID` for its `endCursor`, and likewise for the `after` search field. Experimental paginated search API users may need to update their usages to replace `ID` cursor types with `String` ones.

### Fixed

- The experimental search pagination API no longer omits a single repository worth of results at the end of the result set. [#6286](https://github.com/sourcegraph/sourcegraph/issues/6286)
- The experimental search pagination API no longer produces search cursors that can get "stuck". [#6287](https://github.com/sourcegraph/sourcegraph/issues/6287)
- In literal search mode, searching for quoted strings now works as expected. [#6255](https://github.com/sourcegraph/sourcegraph/issues/6255)
- In literal search mode, quoted field values now work as expected. [#6271](https://github.com/sourcegraph/sourcegraph/pull/6271)
- `type:path` search queries now correctly work in indexed search again. [#6220](https://github.com/sourcegraph/sourcegraph/issues/6220)

## 3.9.3

### Changed

- Sourcegraph is now built using Go 1.13.3 [#6200](https://github.com/sourcegraph/sourcegraph/pull/6200).

## 3.9.2

### Fixed

- URI-decode the username, password, and pathname when constructing Postgres connection paramers in lsif-server [#6174](https://github.com/sourcegraph/sourcegraph/pull/6174). Fixes a crashing lsif-server process for users with passwords containing special characters.

## 3.9.1

### Changed

- Reverted [#6094](https://github.com/sourcegraph/sourcegraph/pull/6094) because it introduced a minor security hole involving only Grafana.
  [#6075](https://github.com/sourcegraph/sourcegraph/issues/6075) will be fixed with a different approach.

## 3.9.0

### Added

- Our external service syncing model will stream in new repositories to Sourcegraph. Previously we could only add a repository to our database and clone it once we had synced all information from all external services (to detect deletions and renames). Now adding a repository to an external service configuration should be reflected much sooner, even on large instances. [#5145](https://github.com/sourcegraph/sourcegraph/issues/5145)
- There is now an easy way for site admins to view and export settings and configuration when reporting a bug. The page for doing so is at /site-admin/report-bug, linked to from the site admin side panel under "Report a bug".
- An experimental search pagination API to enable better programmatic consumption of search results is now available to try. For more details and known limitations see [the documentation](https://docs.sourcegraph.com/api/graphql/search).
- Search queries can now be interpreted literally.
  - There is now a dot-star icon in the search input bar to toggle the pattern type of a query between regexp and literal.
  - There is a new `search.defaultPatternType` setting to configure the default pattern type, regexp or literal, for searches.
  - There is a new `patternType:` search token which overrides the `search.defaultPatternType` setting, and the active state of the dot-star icon in determining the pattern type of the query.
  - Old URLs without a patternType URL parameter will be redirected to the same URL with
    patternType=regexp appended to preserve intended behavior.
- Added support for GitHub organization webhooks to enable faster updates of metadata used by [campaigns](https://about.sourcegraph.com/product/code-change-management/), such as pull requests or issue comments. See the [GitHub webhook documentation](https://docs.sourcegraph.com/admin/external_service/github#webhooks) for instructions on how to enable webhooks.
- Added support for GitHub organization webhooks to enable faster updates of changeset metadata used by campaigns. See the [GitHub webhook documentation](https://docs.sourcegraph.com/admin/external_service/github#webhooks) for instructions on how to enable webhooks.
- Added burndown chart to visualize progress of campaigns.
- Added ability to edit campaign titles and descriptions.

### Changed

- **Recommended Kubernetes Migration:** The [Kubernetes deployment](https://github.com/sourcegraph/deploy-sourcegraph) manifest for indexed-search pods has changed from a Deployment to a StatefulSet. This is to enable future work on horizontally scaling indexed search. To retain your existing indexes there is a [migration guide](https://github.com/sourcegraph/deploy-sourcegraph/blob/master/docs/migrate.md#39).
- Allow single trailing hyphen in usernames and org names [#5680](https://github.com/sourcegraph/sourcegraph/pull/5680)
- Indexed search won't spam the logs on startup if the frontend API is not yet available. [zoekt#30](https://github.com/sourcegraph/zoekt/pull/30), [#5866](https://github.com/sourcegraph/sourcegraph/pull/5866)
- Search query fields are now case insensitive. For example `repoHasFile:` will now be recognized, not just `repohasfile:`. [#5168](https://github.com/sourcegraph/sourcegraph/issues/5168)
- Search queries are now interpreted literally by default, rather than as regular expressions. [#5899](https://github.com/sourcegraph/sourcegraph/pull/5899)
- The `search` GraphQL API field now takes a two new optional parameters: `version` and `patternType`. `version` determines the search syntax version to use, and `patternType` determines the pattern type to use for the query. `version` defaults to "V1", which is regular expression searches by default, if not explicitly passed in. `patternType` overrides the pattern type determined by version.
- Saved searches have been updated to support the new patternType filter. All existing saved searches have been updated to append `patternType:regexp` to the end of queries to ensure deterministic results regardless of the patternType configurations on an instance. All new saved searches are required to have a `patternType:` field in the query.
- Allow text selection in search result headers (to allow for e.g. copying filenames)

### Fixed

- Web app: Fix paths with special characters (#6050)
- Fixed an issue that rendered the search filter `repohascommitafter` unusable in the presence of an empty repository. [#5149](https://github.com/sourcegraph/sourcegraph/issues/5149)
- An issue where `externalURL` not being configured in the management console could go unnoticed. [#3899](https://github.com/sourcegraph/sourcegraph/issues/3899)
- Listing branches and refs now falls back to a fast path if there are a large number of branches. Previously we would time out. [#4581](https://github.com/sourcegraph/sourcegraph/issues/4581)
- Sourcegraph will now ignore the ambiguous ref HEAD if a repository contains it. [#5291](https://github.com/sourcegraph/sourcegraph/issues/5291)

### Removed

## 3.8.2

### Fixed

- Sourcegraph cluster deployments now run a more stable syntax highlighting server which can self-recover from rarer failure cases such as getting stuck at high CPU usage when highlighting some specific files. [#5406](https://github.com/sourcegraph/sourcegraph/issues/5406) This will be ported to single-container deployments [at a later date](https://github.com/sourcegraph/sourcegraph/issues/5841).

## 3.8.1

### Added

- Add `nameTransformations` setting to GitLab external service to help transform repository name that shows up in the Sourcegraph UI.

## 3.8.0

### Added

- A toggle button for browser extension to quickly enable/disable the core functionality without actually enable/disable the entire extension in the browser extension manager.
- Tabs to easily toggle between the different search result types on the search results page.

### Changed

- A `hardTTL` setting was added to the [Bitbucket Server `authorization` config](https://docs.sourcegraph.com/admin/external_service/bitbucketserver#configuration). This setting specifies a duration after which a user's cached permissions must be updated before any user action is authorized. This contrasts with the already existing `ttl` setting which defines a duration after which a user's cached permissions will get updated in the background, but the previously cached (and now stale) permissions are used to authorize any user action occuring before the update concludes. If your previous `ttl` value is larger than the default of the new `hardTTL` setting (i.e. **3 days**), you must change the `ttl` to be smaller or, `hardTTL` to be larger.

### Fixed

### Removed

- The `statusIndicator` feature flag has been removed from the site configuration's `experimentalFeatures` section. The status indicator has been enabled by default since 3.6.0 and you can now safely remove the feature flag from your configuration.
- Public usage is now only available on Sourcegraph.com. Because many core features rely on persisted user settings, anonymous usage leads to a degraded experience for most users. As a result, for self-hosted private instances it is preferable for all users to have accounts. But on sourcegraph.com, users will continue to have to opt-in to accounts, despite the degraded UX.

## 3.7.2

### Added

- A [migration guide for Sourcegraph v3.7+](https://docs.sourcegraph.com/admin/migration/3_7.md).

### Fixed

- Fixed an issue where some repositories with very long symbol names would fail to index after v3.7.
- We now retain one prior search index version after an upgrade, meaning upgrading AND downgrading from v3.6.2 <-> v3.7.2 is now 100% seamless and involves no downtime or negated search performance while repositories reindex. Please refer to the [v3.7+ migration guide](https://docs.sourcegraph.com/admin/migration/3_7.md) for details.

## 3.7.1

### Fixed

- When re-indexing repositories, we now continue to serve from the old index in the meantime. Thus, you can upgrade to 3.7.1 without downtime.
- Indexed symbol search is now faster, as we've fixed a performance issue that occurred when many repositories without any symbols existed.
- Indexed symbol search now uses less disk space when upgrading directly to v3.7.1 as we properly remove old indexes.

## 3.7.0

### Added

- Indexed search now supports symbol queries. This feature will require re-indexing all repositories. This will increase the disk and memory usage of indexed search by roughly 10%. You can disable the feature with the configuration `search.index.symbols.enabled`. [#3534](https://github.com/sourcegraph/sourcegraph/issues/3534)
- Multi-line search now works for non-indexed search. [#4518](https://github.com/sourcegraph/sourcegraph/issues/4518)
- When using `SITE_CONFIG_FILE` and `EXTSVC_CONFIG_FILE`, you [may now also specify e.g. `SITE_CONFIG_ALLOW_EDITS=true`](https://docs.sourcegraph.com/admin/config/advanced_config_file) to allow edits to be made to the config in the application which will be overwritten on the next process restart. [#4912](https://github.com/sourcegraph/sourcegraph/issues/4912)

### Changed

- In the [GitHub external service config](https://docs.sourcegraph.com/admin/external_service/github#configuration) it's now possible to specify `orgs` without specifying `repositoryQuery` or `repos` too.
- Out-of-the-box TypeScript code intelligence is much better with an updated ctags version with a built-in TypeScript parser.
- Sourcegraph uses Git protocol version 2 for increased efficiency and performance when fetching data from compatible code hosts.
- Searches with `repohasfile:` are faster at finding repository matches. [#4833](https://github.com/sourcegraph/sourcegraph/issues/4833).
- Zoekt now runs with GOGC=50 by default, helping to reduce the memory consumption of Sourcegraph. [#3792](https://github.com/sourcegraph/sourcegraph/issues/3792)
- Upgraded the version of Go in use, which improves security for publicly accessible Sourcegraph instances.

### Fixed

- Disk cleanup in gitserver is now done in terms of percentages to fix [#5059](https://github.com/sourcegraph/sourcegraph/issues/5059).
- Search results now correctly show highlighting of matches with runes like 'İ' that lowercase to runes with a different number of bytes in UTF-8 [#4791](https://github.com/sourcegraph/sourcegraph/issues/4791).
- Fixed an issue where search would sometimes crash with a panic due to a nil pointer. [#5246](https://github.com/sourcegraph/sourcegraph/issues/5246)

### Removed

## 3.6.2

### Fixed

- Fixed Phabricator external services so they won't stop the syncing process for repositories when Phabricator doesn't return clone URLs. [#5101](https://github.com/sourcegraph/sourcegraph/pull/5101)

## 3.6.1

### Added

- New site config option `branding.brandName` configures the brand name to display in the Sourcegraph \<title\> element.
- `repositoryPathPattern` option added to the "Other" external service type for repository name customization.

## 3.6.0

### Added

- The `github.exclude` setting in [GitHub external service config](https://docs.sourcegraph.com/admin/external_service/github#configuration) additionally allows you to specify regular expressions with `{"pattern": "regex"}`.
- A new [`quicklinks` setting](https://docs.sourcegraph.com/user/personalization/quick_links) allows adding links to be displayed on the homepage and search page for all users (or users in an organization).
- Compatibility with the [Sourcegraph for Bitbucket Server](https://github.com/sourcegraph/bitbucket-server-plugin) plugin.
- Support for [Bitbucket Cloud](https://bitbucket.org) as an external service.

### Changed

- Updating or creating an external service will no longer block until the service is synced.
- The GraphQL fields `Repository.createdAt` and `Repository.updatedAt` are deprecated and will be removed in 3.8. Now `createdAt` is always the current time and updatedAt is always null.
- In the [GitHub external service config](https://docs.sourcegraph.com/admin/external_service/github#configuration) and [Bitbucket Server external service config](https://docs.sourcegraph.com/admin/external_service/bitbucket_server#permissions) `repositoryQuery` is now only required if `repos` is not set.
- Log messages from query-runner when saved searches fail now include the raw query as part of the message.
- The status indicator in the navigation bar is now enabled by default
- Usernames and org names can now contain the `.` character. [#4674](https://github.com/sourcegraph/sourcegraph/issues/4674)

### Fixed

- Commit searches now correctly highlight unicode characters, for example 加. [#4512](https://github.com/sourcegraph/sourcegraph/issues/4512)
- Symbol searches now show the number of symbol matches rather than the number of file matches found. [#4578](https://github.com/sourcegraph/sourcegraph/issues/4578)
- Symbol searches with truncated results now show a `+` on the results page to signal that some results have been omitted. [#4579](https://github.com/sourcegraph/sourcegraph/issues/4579)

## 3.5.4

### Fixed

- Fixed Phabricator external services so they won't stop the syncing process for repositories when Phabricator doesn't return clone URLs. [#5101](https://github.com/sourcegraph/sourcegraph/pull/5101)

## 3.5.2

### Changed

- Usernames and org names can now contain the `.` character. [#4674](https://github.com/sourcegraph/sourcegraph/issues/4674)

### Added

- Syntax highlighting requests that fail are now logged and traced. A new Prometheus metric `src_syntax_highlighting_requests` allows monitoring and alerting. [#4877](https://github.com/sourcegraph/sourcegraph/issues/4877).
- Sourcegraph's SAML authentication now supports RSA PKCS#1 v1.5. [#4869](https://github.com/sourcegraph/sourcegraph/pull/4869)

### Fixed

- Increased nginx proxy buffer size to fix issue where login failed when SAML AuthnRequest was too large. [#4849](https://github.com/sourcegraph/sourcegraph/pull/4849)
- A regression in 3.3.8 where `"corsOrigin": "*"` was improperly forbidden. [#4424](https://github.com/sourcegraph/sourcegraph/issues/4424)

## 3.5.1

### Added

- A new [`quicklinks` setting](https://docs.sourcegraph.com/user/personalization/quick_links) allows adding links to be displayed on the homepage and search page for all users (or users in an organization).
- Site admins can prevent the icon in the top-left corner of the screen from spinning on hovers by setting `"branding": { "disableSymbolSpin": true }` in their site configuration.

### Fixed

- Fix `repository.language` GraphQL field (previously returned empty for most repositories).

## 3.5.0

### Added

- Indexed search now supports matching consecutive literal newlines, with queries like e.g. `foo\nbar.*` to search over multiple lines. [#4138](https://github.com/sourcegraph/sourcegraph/issues/4138)
- The `orgs` setting in [GitHub external service config](https://docs.sourcegraph.com/admin/external_service/github) allows admins to select all repositories from the specified organizations to be synced.
- A new experimental search filter `repohascommitafter:"30 days ago"` allows users to exclude stale repositories that don't contain commits (to the branch being searched over) past a specified date from their search query.
- The `authorization` setting in the [Bitbucket Server external service config](https://docs.sourcegraph.com/admin/external_service/bitbucket_server#permissions) enables Sourcegraph to enforce the repository permissions defined in Bitbucket Server.
- A new, experimental status indicator in the navigation bar allows admins to quickly see whether the configured repositories are up to date or how many are currently being updated in the background. You can enable the status indicator with the following site configuration: `"experimentalFeatures": { "statusIndicator": "enabled" }`.
- A new search filter `repohasfile` allows users to filter results to just repositories containing a matching file. For example `ubuntu file:Dockerfile repohasfile:\.py$` would find Dockerfiles mentioning Ubuntu in repositories that contain Python files. [#4501](https://github.com/sourcegraph/sourcegraph/pull/4501)

### Changed

- The saved searches UI has changed. There is now a Saved searches page in the user and organizations settings area. A saved search appears in the settings area of the user or organization it is associated with.

### Removed

### Fixed

- Fixed repository search patterns which contain `.*`. Previously our optimizer would ignore `.*`, which in some cases would lead to our repository search excluding some repositories from the results.
- Fixed an issue where the Phabricator native integration would be broken on recent Phabricator versions. This fix depends on v1.2 of the [Phabricator extension](https://github.com/sourcegraph/phabricator-extension).
- Fixed an issue where the "Empty repository" banner would be shown on a repository page when starting to clone a repository.
- Prevent data inconsistency on cached archives due to restarts. [#4366](https://github.com/sourcegraph/sourcegraph/pull/4366)
- On the /extensions page, the UI is now less ambiguous when an extension has not been activated. [#4446](https://github.com/sourcegraph/sourcegraph/issues/4446)

## 3.4.5

### Fixed

- Fixed an issue where syntax highlighting taking too long would result in errors or wait long amounts of time without properly falling back to plaintext rendering after a few seconds. [#4267](https://github.com/sourcegraph/sourcegraph/issues/4267) [#4268](https://github.com/sourcegraph/sourcegraph/issues/4268) (this fix was intended to be in 3.4.3, but was in fact left out by accident)
- Fixed an issue with `sourcegraph/server` Docker deployments where syntax highlighting could produce `server closed idle connection` errors. [#4269](https://github.com/sourcegraph/sourcegraph/issues/4269) (this fix was intended to be in 3.4.3, but was in fact left out by accident)
- Fix `repository.language` GraphQL field (previously returned empty for most repositories).

## 3.4.4

### Fixed

- Fixed an out of bounds error in the GraphQL repository query. [#4426](https://github.com/sourcegraph/sourcegraph/issues/4426)

## 3.4.3

### Fixed

- Improved performance of the /site-admin/repositories page significantly (prevents timeouts). [#4063](https://github.com/sourcegraph/sourcegraph/issues/4063)
- Fixed an issue where Gitolite repositories would be inaccessible to non-admin users after upgrading to 3.3.0+ from an older version. [#4263](https://github.com/sourcegraph/sourcegraph/issues/4263)
- Repository names are now treated as case-sensitive, fixing an issue where users saw `pq: duplicate key value violates unique constraint \"repo_name_unique\"` [#4283](https://github.com/sourcegraph/sourcegraph/issues/4283)
- Repositories containing submodules not on Sourcegraph will now load without error [#2947](https://github.com/sourcegraph/sourcegraph/issues/2947)
- HTTP metrics in Prometheus/Grafana now distinguish between different types of GraphQL requests.

## 3.4.2

### Fixed

- Fixed incorrect wording in site-admin onboarding. [#4127](https://github.com/sourcegraph/sourcegraph/issues/4127)

## 3.4.1

### Added

- You may now specify `DISABLE_CONFIG_UPDATES=true` on the management console to prevent updates to the critical configuration. This is useful when loading critical config via a file using `CRITICAL_CONFIG_FILE` on the frontend.

### Changed

- When `EXTSVC_CONFIG_FILE` or `SITE_CONFIG_FILE` are specified, updates to external services and the site config are now prevented.
- Site admins will now see a warning if creating or updating an external service was successful but the process could not complete entirely due to an ephemeral error (such as GitHub API search queries running into timeouts and returning incomplete results).

### Removed

### Fixed

- Fixed an issue where `EXTSVC_CONFIG_FILE` being specified would incorrectly cause a panic.
- Fixed an issue where user/org/global settings from old Sourcegraph versions (2.x) could incorrectly be null, leading to various errors.
- Fixed an issue where an ephemeral infrastructure error (`tar/archive: invalid tar header`) would fail a search.

## 3.4.0

### Added

- When `repositoryPathPattern` is configured, paths from the full long name will redirect to the configured name. Extensions will function with the configured name. `repositoryPathPattern` allows administrators to configure "nice names". For example `sourcegraph.example.com/github.com/foo/bar` can configured to be `sourcegraph.example.com/gh/foo/bar` with `"repositoryPathPattern": "gh/{nameWithOwner}"`. (#462)
- Admins can now turn off site alerts for patch version release updates using the `alerts.showPatchUpdates` setting. Alerts will still be shown for major and minor version updates.
- The new `gitolite.exclude` setting in [Gitolite external service config](https://docs.sourcegraph.com/admin/external_service/gitolite#configuration) allows you to exclude specific repositories by their Gitolite name so that they won't be mirrored. Upon upgrading, previously "disabled" repositories will be automatically migrated to this exclusion list.
- The new `aws_codecommit.exclude` setting in [AWS CodeCommit external service config](https://docs.sourcegraph.com/admin/external_service/aws_codecommit#configuration) allows you to exclude specific repositories by their AWS name or ID so that they won't be synced. Upon upgrading, previously "disabled" repositories will be automatically migrated to this exclusion list.
- Added a new, _required_ `aws_codecommit.gitCredentials` setting to the [AWS CodeCommit external service config](https://docs.sourcegraph.com/admin/external_service/aws_codecommit#configuration). These Git credentials are required to create long-lived authenticated clone URLs for AWS CodeCommit repositories. For more information about Git credentials, see the AWS CodeCommit documentation: https://docs.aws.amazon.com/IAM/latest/UserGuide/id_credentials_ssh-keys.html#git-credentials-code-commit. For detailed instructions on how to create the credentials in IAM, see this page: https://docs.aws.amazon.com/codecommit/latest/userguide/setting-up-gc.html
- Added support for specifying a URL formatted `gitolite.host` setting in [Gitolite external service config](https://docs.sourcegraph.com/admin/external_service/gitolite#configuration) (e.g. `ssh://git@gitolite.example.org:2222/`), in addition to the already supported SCP like format (e.g `git@gitolite.example.org`)
- Added support for overriding critical, site, and external service configurations via files. Specify `CRITICAL_CONFIG_FILE=critical.json`, `SITE_CONFIG_FILE=site.json`, and/or `EXTSVC_CONFIG_FILE=extsvc.json` on the `frontend` container to do this.

### Changed

- Kinds of external services in use are now included in [server pings](https://docs.sourcegraph.com/admin/pings).
- Bitbucket Server: An actual Bitbucket icon is now used for the jump-to-bitbucket action on repository pages instead of the previously generic icon.
- Default config for GitHub, GitHub Enterprise, GitLab, Bitbucket Server, and AWS Code Commit external services has been revised to make it easier for first time admins.

### Removed

- Fields related to Repository enablement have been deprecated. Mutations are now NOOPs, and for repositories returned the value is always true for Enabled. The enabled field and mutations will be removed in 3.6. Mutations: `setRepositoryEnabled`, `setAllRepositoriesEnabled`, `updateAllMirrorRepositories`, `deleteRepository`. Query parameters: `repositories.enabled`, `repositories.disabled`. Field: `Repository.enabled`.
- Global saved searches are now deprecated. Any existing global saved searches have been assigned to the Sourcegraph instance's first site admin's user account.
- The `search.savedQueries` configuration option is now deprecated. Existing entries remain in user and org settings for backward compatibility, but are unused as saved searches are now stored in the database.

### Fixed

- Fixed a bug where submitting a saved query without selecting the location would fail for non-site admins (#3628).
- Fixed settings editors only having a few pixels height.
- Fixed a bug where browser extension and code review integration usage stats were not being captured on the site-admin Usage Stats page.
- Fixed an issue where in some rare cases PostgreSQL starting up slowly could incorrectly trigger a panic in the `frontend` service.
- Fixed an issue where the management console password would incorrectly reset to a new secure one after a user account was created.
- Fixed a bug where gitserver would leak file descriptors when performing common operations.
- Substantially improved the performance of updating Bitbucket Server external service configurations on instances with thousands of repositories, going from e.g. several minutes to about a minute for ~20k repositories (#4037).
- Fully resolved the search performance regression in v3.2.0, restoring performance of search back to the same levels it was before changes made in v3.2.0.
- Fix a bug where using a repo search filter with the prefix `github.com` only searched for repos whose name starts with `github.com`, even though no `^` was specified in the search filter. (#4103)
- Fixed an issue where files that fail syntax highlighting would incorrectly render an error instead of gracefully falling back to their plaintext form.

## 3.3.9

### Added

- Syntax highlighting requests that fail are now logged and traced. A new Prometheus metric `src_syntax_highlighting_requests` allows monitoring and alerting. [#4877](https://github.com/sourcegraph/sourcegraph/issues/4877).

## 3.3.8

### Fixed

- Fully resolved the search performance regression in v3.2.0, restoring performance of search back to the same levels it was before changes made in v3.2.0.
- Fixed an issue where files that fail syntax highlighting would incorrectly render an error instead of gracefully falling back to their plaintext form.
- Fixed an issue introduced in v3.3 where Sourcegraph would under specific circumstances incorrectly have to re-clone and re-index repositories from Bitbucket Server and AWS CodeCommit.

## 3.3.7

### Added

- The `bitbucketserver.exclude` setting in [Bitbucket Server external service config](https://docs.sourcegraph.com/admin/external_service/bitbucketserver#configuration) additionally allows you to exclude repositories matched by a regular expression (so that they won't be synced).

### Changed

### Removed

### Fixed

- Fixed a major indexed search performance regression that occurred in v3.2.0. (#3685)
- Fixed an issue where Sourcegraph would fail to update repositories on some instances (`pq: duplicate key value violates unique constraint "repo_external_service_unique_idx"`) (#3680)
- Fixed an issue where Sourcegraph would not exclude unavailable Bitbucket Server repositories. (#3772)

## 3.3.6

## Changed

- All 24 language extensions are enabled by default.

## 3.3.5

## Changed

- Indexed search is now enabled by default for new Docker deployments. (#3540)

### Removed

- Removed smart-casing behavior from search.

### Fixed

- Removes corrupted archives in the searcher cache and tries to populate the cache again instead of returning an error.
- Fixed a bug where search scopes would not get merged, and only the lowest-level list of search scopes would appear.
- Fixed an issue where repo-updater was slower in performing its work which could sometimes cause other performance issues. https://github.com/sourcegraph/sourcegraph/pull/3633

## 3.3.4

### Fixed

- Fixed bundling of the Phabricator integration assets in the Sourcegraph docker image.

## 3.3.3

### Fixed

- Fixed bug that prevented "Find references" action from being completed in the activation checklist.

## 3.3.2

### Fixed

- Fixed an issue where the default `bitbucketserver.repositoryQuery` would not be created on migration from older Sourcegraph versions. https://github.com/sourcegraph/sourcegraph/issues/3591
- Fixed an issue where Sourcegraph would add deleted repositories to the external service configuration. https://github.com/sourcegraph/sourcegraph/issues/3588
- Fixed an issue where a repo-updater migration would hit code host rate limits. https://github.com/sourcegraph/sourcegraph/issues/3582
- The required `bitbucketserver.username` field of a [Bitbucket Server external service configuration](https://docs.sourcegraph.com/admin/external_service/bitbucketserver#configuration), if unset or empty, is automatically migrated to match the user part of the `url` (if defined). https://github.com/sourcegraph/sourcegraph/issues/3592
- Fixed a panic that would occur in indexed search / the frontend when a search error ocurred. https://github.com/sourcegraph/sourcegraph/issues/3579
- Fixed an issue where the repo-updater service could become deadlocked while performing a migration. https://github.com/sourcegraph/sourcegraph/issues/3590

## 3.3.1

### Fixed

- Fixed a bug that prevented external service configurations specifying client certificates from working (#3523)

## 3.3.0

### Added

- In search queries, treat `foo(` as `foo\(` and `bar[` as `bar\[` rather than failing with an error message.
- Enterprise admins can now customize the appearance of the homepage and search icon.
- A new settings property `notices` allows showing custom informational messages on the homepage and at the top of each page. The `motd` property is deprecated and its value is automatically migrated to the new `notices` property.
- The new `gitlab.exclude` setting in [GitLab external service config](https://docs.sourcegraph.com/admin/external_service/gitlab#configuration) allows you to exclude specific repositories matched by `gitlab.projectQuery` and `gitlab.projects` (so that they won't be synced). Upon upgrading, previously "disabled" repositories will be automatically migrated to this exclusion list.
- The new `gitlab.projects` setting in [GitLab external service config](https://docs.sourcegraph.com/admin/external_service/gitlab#configuration) allows you to select specific repositories to be synced.
- The new `bitbucketserver.exclude` setting in [Bitbucket Server external service config](https://docs.sourcegraph.com/admin/external_service/bitbucketserver#configuration) allows you to exclude specific repositories matched by `bitbucketserver.repositoryQuery` and `bitbucketserver.repos` (so that they won't be synced). Upon upgrading, previously "disabled" repositories will be automatically migrated to this exclusion list.
- The new `bitbucketserver.repos` setting in [Bitbucket Server external service config](https://docs.sourcegraph.com/admin/external_service/bitbucketserver#configuration) allows you to select specific repositories to be synced.
- The new required `bitbucketserver.repositoryQuery` setting in [Bitbucket Server external service configuration](https://docs.sourcegraph.com/admin/external_service/bitbucketserver#configuration) allows you to use Bitbucket API repository search queries to select repos to be synced. Existing configurations will be migrate to have it set to `["?visibility=public", "?visibility=private"]` which is equivalent to the previous implicit behaviour that this setting supersedes.
- "Quick configure" buttons for common actions have been added to the config editor for all external services.
- "Quick configure" buttons for common actions have been added to the management console.
- Site-admins now receive an alert every day for the seven days before their license key expires.
- The user menu (in global nav) now lists the user's organizations.
- All users on an instance now see a non-dismissable alert when when there's no license key in use and the limit of free user accounts is exceeded.
- All users will see a dismissible warning about limited search performance and accuracy on when using the sourcegraph/server Docker image with more than 100 repositories enabled.

### Changed

- Indexed searches that time out more consistently report a timeout instead of erroneously saying "No results."
- The symbols sidebar now only shows symbols defined in the current file or directory.
- The dynamic filters on search results pages will now display `lang:` instead of `file:` filters for language/file-extension filter suggestions.
- The default `github.repositoryQuery` of a [GitHub external service configuration](https://docs.sourcegraph.com/admin/external_service/github#configuration) has been changed to `["none"]`. Existing configurations that had this field unset will be migrated to have the previous default explicitly set (`["affiliated", "public"]`).
- The default `gitlab.projectQuery` of a [GitLab external service configuration](https://docs.sourcegraph.com/admin/external_service/gitlab#configuration) has been changed to `["none"]`. Existing configurations that had this field unset will be migrated to have the previous default explicitly set (`["?membership=true"]`).
- The default value of `maxReposToSearch` is now unlimited (was 500).
- The default `github.repositoryQuery` of a [GitHub external service configuration](https://docs.sourcegraph.com/admin/external_service/github#configuration) has been changed to `["none"]` and is now a required field. Existing configurations that had this field unset will be migrated to have the previous default explicitly set (`["affiliated", "public"]`).
- The default `gitlab.projectQuery` of a [GitLab external service configuration](https://docs.sourcegraph.com/admin/external_service/gitlab#configuration) has been changed to `["none"]` and is now a required field. Existing configurations that had this field unset will be migrated to have the previous default explicitly set (`["?membership=true"]`).
- The `bitbucketserver.username` field of a [Bitbucket Server external service configuration](https://docs.sourcegraph.com/admin/external_service/bitbucketserver#configuration) is now **required**. This field is necessary to authenticate with the Bitbucket Server API with either `password` or `token`.
- The settings and account pages for users and organizations are now combined into a single tab.

### Removed

- Removed the option to show saved searches on the Sourcegraph homepage.

### Fixed

- Fixed an issue where the site-admin repositories page `Cloning`, `Not Cloned`, `Needs Index` tabs were very slow on instances with thousands of repositories.
- Fixed an issue where failing to syntax highlight a single file would take down the entire syntax highlighting service.

## 3.2.6

### Fixed

- Fully resolved the search performance regression in v3.2.0, restoring performance of search back to the same levels it was before changes made in v3.2.0.

## 3.2.5

### Fixed

- Fixed a major indexed search performance regression that occurred in v3.2.0. (#3685)

## 3.2.4

### Fixed

- Fixed bundling of the Phabricator integration assets in the Sourcegraph docker image.

## 3.2.3

### Fixed

- Fixed https://github.com/sourcegraph/sourcegraph/issues/3336.
- Clearer error message when a repository sync fails due to the inability to clone a repository.
- Rewrite '@' character in Gitolite repository names to '-', which permits them to be viewable in the UI.

## 3.2.2

### Changed

- When using an external Zoekt instance (specified via the `ZOEKT_HOST` environment variable), sourcegraph/server no longer spins up a redundant internal Zoekt instance.

## 3.2.1

### Fixed

- Jaeger tracing, once enabled, can now be configured via standard [environment variables](https://github.com/jaegertracing/jaeger-client-go/blob/v2.14.0/README.md#environment-variables).
- Fixed an issue where some search and zoekt errors would not be logged.

## 3.2.0

### Added

- Sourcegraph can now automatically use the system's theme.
  To enable, open the user menu in the top right and make sure the theme dropdown is set to "System".
  This is currently supported on macOS Mojave with Safari Technology Preview 68 and later.
- The `github.exclude` setting was added to the [GitHub external service config](https://docs.sourcegraph.com/admin/external_service/github#configuration) to allow excluding repositories yielded by `github.repos` or `github.repositoryQuery` from being synced.

### Changed

- Symbols search is much faster now. After the initial indexing, you can expect code intelligence to be nearly instant no matter the size of your repository.
- Massively reduced the number of code host API requests Sourcegraph performs, which caused rate limiting issues such as slow search result loading to appear.
- The [`corsOrigin`](https://docs.sourcegraph.com/admin/config/site_config) site config property is no longer needed for integration with GitHub, GitLab, etc., via the [Sourcegraph browser extension](https://docs.sourcegraph.com/integration/browser_extension). Only the [Phabricator extension](https://github.com/sourcegraph/phabricator-extension) requires it.

### Fixed

- Fixed a bug where adding a search scope that adds a `repogroup` filter would cause invalid queries if `repogroup:sample` was already part of the query.
- An issue where errors during displaying search results would not be displayed.

### Removed

- The `"updateScheduler2"` experiment is now the default and it's no longer possible to configure.

## 3.1.2

### Added

- The `search.contextLines` setting was added to allow configuration of the number of lines of context to be displayed around search results.

### Changed

- Massively reduced the number of code host API requests Sourcegraph performs, which caused rate limiting issues such as slow search result loading to appear.
- Improved logging in various situations where Sourcegraph would potentially hit code host API rate limits.

### Fixed

- Fixed an issue where search results loading slowly would display a `Cannot read property "lastChild" of undefined` error.

## 3.1.1

### Added

- Query builder toggle (open/closed) state is now retained.

### Fixed

- Fixed an issue where single-term values entered into the "Exact match" field in the query builder were not getting wrapped in quotes.

## 3.1.0

### Added

- Added Docker-specific help text when running the Sourcegraph docker image in an environment with an sufficient open file descriptor limit.
- Added syntax highlighting for Kotlin and Dart.
- Added a management console environment variable to disable HTTPS, see [the docs](https://docs.sourcegraph.com/admin/management_console.md#can-i-disable-https-on-the-management-console) for more information.
- Added `auth.disableUsernameChanges` to critical configuration to prevent users from changing their usernames.
- Site admins can query a user by email address or username from the GraphQL API.
- Added a search query builder to the main search page. Click "Use search query builder" to open the query builder, which is a form with separate inputs for commonly used search keywords.

### Changed

- File match search results now show full repository name if there are results from mirrors on different code hosts (e.g. github.com/sourcegraph/sourcegraph and gitlab.com/sourcegraph/sourcegraph)
- Search queries now use "smart case" by default. Searches are case insensitive unless you use uppercase letters. To explicitly set the case, you can still use the `case` field (e.g. `case:yes`, `case:no`). To explicitly set smart case, use `case:auto`.

### Fixed

- Fixed an issue where the management console would improperly regenerate the TLS cert/key unless `CUSTOM_TLS=true` was set. See the documentation for [how to use your own TLS certificate with the management console](https://docs.sourcegraph.com/admin/management_console.md#how-can-i-use-my-own-tls-certificates-with-the-management-console).

## 3.0.1

### Added

- Symbol search now supports Elixir, Haskell, Kotlin, Scala, and Swift

### Changed

- Significantly optimized how file search suggestions are provided when using indexed search (cluster deployments).
- Both the `sourcegraph/server` image and the [Kubernetes deployment](https://github.com/sourcegraph/deploy-sourcegraph) manifests ship with Postgres `11.1`. For maximum compatibility, however, the minimum supported version remains `9.6`. The upgrade procedure is mostly automated for existing deployments. Please refer to [this page](https://docs.sourcegraph.com/admin/postgres) for detailed instructions.

### Removed

- The deprecated `auth.disableAccessTokens` site config property was removed. Use `auth.accessTokens` instead.
- The `disableBrowserExtension` site config property was removed. [Configure nginx](https://docs.sourcegraph.com/admin/nginx) instead to block clients (if needed).

## 3.0.0

See the changelog entries for 3.0.0 beta releases and our [3.0](https://docs.sourcegraph.com/admin/migration/3_0.md) upgrade guide if you are upgrading from 2.x.

## 3.0.0-beta.4

### Added

- Basic code intelligence for the top 10 programming languages works out of the box without any configuration. [TypeScript/JavaScript](https://sourcegraph.com/extensions/sourcegraph/typescript), [Python](https://sourcegraph.com/extensions/sourcegraph/python), [Java](https://sourcegraph.com/extensions/sourcegraph/java), [Go](https://sourcegraph.com/extensions/sourcegraph/go), [C/C++](https://sourcegraph.com/extensions/sourcegraph/cpp), [Ruby](https://sourcegraph.com/extensions/sourcegraph/ruby), [PHP](https://sourcegraph.com/extensions/sourcegraph/php), [C#](https://sourcegraph.com/extensions/sourcegraph/csharp), [Shell](https://sourcegraph.com/extensions/sourcegraph/shell), and [Scala](https://sourcegraph.com/extensions/sourcegraph/scala) are enabled by default, and you can find more in the [extension registry](https://sourcegraph.com/extensions?query=category%3A"Programming+languages").

## 3.0.0-beta.3

- Fixed an issue where the site admin is redirected to the start page instead of being redirected to the repositories overview page after deleting a repo.

## 3.0.0-beta

### Added

- Repositories can now be queried by a git clone URL through the GraphQL API.
- A new Explore area is linked from the top navigation bar (when the `localStorage.explore=true;location.reload()` feature flag is enabled).
- Authentication via GitHub is now supported. To enable, add an item to the `auth.providers` list with `type: "github"`. By default, GitHub identities must be linked to an existing Sourcegraph user account. To enable new account creation via GitHub, use the `allowSignup` option in the `GitHubConnection` config.
- Authentication via GitLab is now supported. To enable, add an item to the `auth.providers` list with `type: "gitlab"`.
- GitHub repository permissions are supported if authentication via GitHub is enabled. See the
  documentation for the `authorization` field of the `GitHubConnection` configuration.
- The repository settings mirroring page now shows when a repo is next scheduled for an update (requires experiment `"updateScheduler2": "enabled"`).
- Configured repositories are periodically scheduled for updates using a new algorithm. You can disable the new algorithm with the following site configuration: `"experimentalFeatures": { "updateScheduler2": "disabled" }`. If you do so, please file a public issue to describe why you needed to disable it.
- When using HTTP header authentication, [`stripUsernameHeaderPrefix`](https://docs.sourcegraph.com/admin/auth/#username-header-prefixes) field lets an admin specify a prefix to strip from the HTTP auth header when converting the header value to a username.
- Sourcegraph extensions whose package.json contains `"wip": true` are considered [work-in-progress extensions](https://docs.sourcegraph.com/extensions/authoring/publishing#wip-extensions) and are indicated as such to avoid users accidentally using them.
- Information about user survey submissions and a chart showing weekly active users is now displayed on the site admin Overview page.
- A new GraphQL API field `UserEmail.isPrimary` was added that indicates whether an email is the user's primary email.
- The filters bar in the search results page can now display filters from extensions.
- Extensions' `activate` functions now receive a `sourcegraph.ExtensionContext` parameter (i.e., `export function activate(ctx: sourcegraph.ExtensionContext): void { ... }`) to support deactivation and running multiple extensions in the same process.
- Users can now request an Enterprise trial license from the site init page.
- When searching, a filter button `case:yes` will now appear when relevant. This helps discovery and makes it easier to use our case-sensitive search syntax.
- Extensions can now report progress in the UI through the `withProgress()` extension API.
- When calling `editor.setDecorations()`, extensions must now provide an instance of `TextDocumentDecorationType` as first argument. This helps gracefully displaying decorations from several extensions.

### Changed

- The Postgres database backing Sourcegraph has been upgraded from 9.4 to 11.1. Existing Sourcegraph users must conduct an [upgrade procedure](https://docs.sourcegraph.com/admin/postgres_upgrade)
- Code host configuration has moved out of the site config JSON into the "External services" area of the site admin web UI. Sourcegraph instances will automatically perform a one time migration of existing data in the site config JSON. After the migration these keys can be safely deleted from the site config JSON: `awsCodeCommit`, `bitbucketServer`, `github`, `gitlab`, `gitolite`, and `phabricator`.
- Site and user usage statistics are now visible to all users. Previously only site admins (and users, for their own usage statistics) could view this information. The information consists of aggregate counts of actions such as searches, page views, etc.
- The Git blame information shown at the end of a line is now provided by the [Git extras extension](https://sourcegraph.com/extensions/sourcegraph/git-extras). You must add that extension to continue using this feature.
- The `appURL` site configuration option was renamed to `externalURL`.
- The repository and directory pages now show all entries together instead of showing files and (sub)directories separately.
- Extensions no longer can specify titles (in the `title` property in the `package.json` extension manifest). Their extension ID (such as `alice/myextension`) is used.

### Fixed

- Fixed an issue where the site admin License page showed a count of current users, rather than the max number of users over the life of the license.
- Fixed number formatting issues on site admin Overview and Survey Response pages.
- Fixed resolving of git clone URLs with `git+` prefix through the GraphQL API
- Fixed an issue where the graphql Repositories endpoint would order by a field which was not indexed. Times on Sourcegraph.com went from 10s to 200ms.
- Fixed an issue where whitespace was not handled properly in environment variable lists (`SYMBOLS_URL`, `SEARCHER_URL`).
- Fixed an issue where clicking inside the repository popover or clicking "Show more" would dismiss the popover.

### Removed

- The `siteID` site configuration option was removed because it is no longer needed. If you previously specified this in site configuration, a new, random site ID will be generated upon server startup. You can safely remove the existing `siteID` value from your site configuration after upgrading.
- The **Info** panel was removed. The information it presented can be viewed in the hover.
- The top-level `repos.list` site configuration was removed in favour of each code-host's equivalent options,
  now configured via the new _External Services UI_ available at `/site-admin/external-services`. Equivalent options in code hosts configuration:
  - GitHub via [`github.repos`](https://docs.sourcegraph.com/admin/site_config/all#repos-array)
  - Gitlab via [`gitlab.projectQuery`](https://docs.sourcegraph.com/admin/site_config/all#projectquery-array)
  - Phabricator via [`phabricator.repos`](https://docs.sourcegraph.com/admin/site_config/all#phabricator-array)
  - [Other external services](https://docs.sourcegraph.com/admin/repo/add_from_other_external_services)
- Removed the `httpStrictTransportSecurity` site configuration option. Use [nginx configuration](https://docs.sourcegraph.com/admin/nginx) for this instead.
- Removed the `tls.letsencrypt` site configuration option. Use [nginx configuration](https://docs.sourcegraph.com/admin/nginx) for this instead.
- Removed the `tls.cert` and `tls.key` site configuration options. Use [nginx configuration](https://docs.sourcegraph.com/admin/nginx) for this instead.
- Removed the `httpToHttpsRedirect` and `experimentalFeatures.canonicalURLRedireect` site configuration options. Use [nginx configuration](https://docs.sourcegraph.com/admin/nginx) for these instead.
- Sourcegraph no longer requires access to `/var/run/docker.sock`.

## 2.13.6

### Added

- The `/-/editor` endpoint now accepts a `hostname_patterns` URL parameter, which specifies a JSON
  object mapping from hostname to repository name pattern. This serves as a hint to Sourcegraph when
  resolving git clone URLs to repository names. The name pattern is the same style as is used in
  code host configurations. The default value is `{hostname}/{path}`.

## 2.13.5

### Fixed

- Fixed another issue where Sourcegraph would try to fetch more than the allowed number of repositories from AWS CodeCommit.

## 2.13.4

### Changed

- The default for `experimentalFeatures.canonicalURLRedirect` in site config was changed back to `disabled` (to avoid [#807](https://github.com/sourcegraph/sourcegraph/issues/807)).

## 2.13.3

### Fixed

- Fixed an issue that would cause the frontend health check endpoint `/healthz` to not respond. This only impacts Kubernetes deployments.
- Fixed a CORS policy issue that caused requests to be rejected when they come from origins not in our [manifest.json](https://sourcegraph.com/github.com/sourcegraph/sourcegraph/-/blob/browser/src/extension/manifest.spec.json#L72) (i.e. requested via optional permissions by the user).
- Fixed an issue that prevented `repositoryQuery` from working correctly on GitHub enterprise instances.

## 2.13.2

### Fixed

- Fixed an issue where Sourcegraph would try to fetch more than the allowed number of repositories from AWS CodeCommit.

## 2.13.1

### Changed

- The timeout when running `git ls-remote` to determine if a remote url is cloneable has been increased from 5s to 30s.
- Git commands now use [version 2 of the Git wire protocol](https://opensource.googleblog.com/2018/05/introducing-git-protocol-version-2.html), which should speed up certain operations (e.g. `git ls-remote`, `git fetch`) when communicating with a v2 enabled server.

## 2.13.0

### Added

- A new site config option `search.index.enabled` allows toggling on indexed search.
- Search now uses [Sourcegraph extensions](https://docs.sourcegraph.com/extensions) that register `queryTransformer`s.
- GitLab repository permissions are now supported. To enable this, you will need to set the `authz`
  field in the `GitLabConnection` configuration object and ensure that the access token set in the
  `token` field has both `sudo` and `api` scope.

### Changed

- When the `DEPLOY_TYPE` environment variable is incorrectly specified, Sourcegraph now shuts down and logs an error message.
- The `experimentalFeatures.canonicalURLRedirect` site config property now defaults to `enabled`. Set it to `disabled` to disable redirection to the `appURL` from other hosts.
- Updating `maxReposToSearch` site config no longer requires a server restart to take effect.
- The update check page no longer shows an error if you are using an insiders build. Insiders builds will now notify site administrators that updates are available 40 days after the release date of the installed build.
- The `github.repositoryQuery` site config property now accepts arbitrary GitHub repository searches.

### Fixed

- The user account sidebar "Password" link (to the change-password form) is now shown correctly.
- Fixed an issue where GitHub rate limits were underutilized if the remaining
  rate limit dropped below 150.
- Fixed an issue where GraphQL field `elapsedMilliseconds` returned invalid value on empty searches
- Editor extensions now properly search the selection as a literal string, instead of incorrectly using regexp.
- Fixed a bug where editing and deleting global saved searches was not possible.
- In index search, if the search regex produces multiline matches, search results are still processed per line and highlighted correctly.
- Go-To-GitHub and Go-To-GitLab buttons now link to the right branch, line and commit range.
- Go-to-GitHub button links to default branch when no rev is given.
- The close button in the panel header stays located on the top.
- The Phabricator icon is now displayed correctly.
- The view mode button in the BlobPage now shows the correct view mode to switch to.

### Removed

- The experimental feature flag to disable the new repo update scheduler has been removed.
- The `experimentalFeatures.configVars` feature flag was removed.
- The `experimentalFeatures.multipleAuthProviders` feature flag was removed because the feature is now always enabled.
- The following deprecated auth provider configuration properties were removed: `auth.provider`, `auth.saml`, `auth.openIDConnect`, `auth.userIdentityHTTPHeader`, and `auth.allowSignup`. Use `auth.providers` for all auth provider configuration. (If you were still using the deprecated properties and had no `auth.providers` set, all access to your instance will be rejected until you manually set `auth.providers`.)
- The deprecated site configuration properties `search.scopes` and `settings` were removed. Define search scopes and settings in global settings in the site admin area instead of in site configuration.
- The `pendingContents` property has been removed from our GraphQL schema.
- The **Explore** page was replaced with a **Repositories** search link in the top navigation bar.

## 2.12.3

### Fixed

- Fixed an error that prevented users without emails from submitting satisfaction surveys.

## 2.12.2

### Fixed

- Fixed an issue where private GitHub Enterprise repositories were not fetched.

## 2.12.1

### Fixed

- We use GitHub's REST API to query affliated repositories. This API has wider support on older GitHub enterprise versions.
- Fixed an issue that prevented users without email addresses from signing in (https://github.com/sourcegraph/sourcegraph/issues/426).

## 2.12.0

### Changed

- Reduced the size of in-memory data structured used for storing search results. This should reduce the backend memory usage of large result sets.
- Code intelligence is now provided by [Sourcegraph extensions](https://docs.sourcegraph.com/extensions). The extension for each language in the site configuration `langservers` property is automatically enabled.
- Support for multiple authentication providers is now enabled by default. To disable it, set the `experimentalFeatures.multipleAuthProviders` site config option to `"disabled"`. This only applies to Sourcegraph Enterprise.
- When using the `http-header` auth provider, valid auth cookies (from other auth providers that are currently configured or were previously configured) are now respected and will be used for authentication. These auth cookies also take precedence over the `http-header` auth. Previously, the `http-header` auth took precedence.
- Bitbucket Server username configuration is now used to clone repositories if the Bitbucket Server API does not set a username.
- Code discussions: On Sourcegraph.com / when `discussions.abuseProtection` is enabled in the site config, rate limits to thread creation, comment creation, and @mentions are now applied.

### Added

- Search syntax for filtering archived repositories. `archived:no` will exclude archived repositories from search results, `archived:only` will search over archived repositories only. This applies for GitHub and GitLab repositories.
- A Bitbucket Server option to exclude personal repositories in the event that you decide to give an admin-level Bitbucket access token to Sourcegraph and do not want to create a bot account. See https://docs.sourcegraph.com/integration/bitbucket_server#excluding-personal-repositories for more information.
- Site admins can now see when users of their Sourcegraph instance last used it via a code host integration (e.g. Sourcegraph browser extensions). Visit the site admin Analytics page (e.g. https://sourcegraph.example.com/site-admin/analytics) to view this information.
- A new site config option `extensions.allowRemoteExtensions` lets you explicitly specify the remote extensions (from, e.g., Sourcegraph.com) that are allowed.
- Pings now include a total count of user accounts.

### Fixed

- Files with the gitattribute `export-ignore` are no longer excluded for language analysis and search.
- "Discard changes?" confirmation popup doesn't pop up every single time you try to navigate to a new page after editting something in the site settings page anymore.
- Fixed an issue where Git repository URLs would sometimes be logged, potentially containing e.g. basic auth tokens.
- Fixed date formatting on the site admin Analytics page.
- File names of binary and large files are included in search results.

### Removed

- The deprecated environment variables `SRC_SESSION_STORE_REDIS` and `REDIS_MASTER_ENDPOINT` are no longer used to configure alternative redis endpoints. For more information, see "[using external services with Sourcegraph](https://docs.sourcegraph.com/admin/external_services)".

## 2.11.1

### Added

- A new site config option `git.cloneURLToRepositoryName` specifies manual mapping from Git clone URLs to Sourcegraph repository names. This is useful, for example, for Git submodules that have local clone URLs.

### Fixed

- Slack notifications for saved searches have been fixed.

## 2.11.0

### Changed

### Added

- Support for ACME "tls-alpn-01" challenges to obtain LetsEncrypt certificates. Previously Sourcegraph only supported ACME "http-01" challenges which required port 80 to be accessible.
- gitserver periodically removes stale lock files that git can leave behind.
- Commits with empty trees no longer return 404.
- Clients (browser/editor extensions) can now query configuration details from the `ClientConfiguration` GraphQL API.
- The config field `auth.accessTokens.allow` allows or restricts use of access tokens. It can be set to one of three values: "all-users-create" (the default), "none" (all access tokens are disabled), and "site-admin-create" (access tokens are enabled, but only site admins can create new access tokens). The field `auth.disableAccessTokens` is now deprecated in favor of this new field.
- A webhook endpoint now exists to trigger repository updates. For example, `curl -XPOST -H 'Authorization: token $ACCESS_TOKEN' $SOURCEGRAPH_ORIGIN/.api/repos/$REPO_URI/-/refresh`.
- Git submodules entries in the file tree now link to the submodule repository.

### Fixed

- An issue / edge case where the Code Intelligence management admin page would incorrectly show language servers as `Running` when they had been removed from Docker.
- Log level is respected in lsp-proxy logs.
- Fixed an error where text searches could be routed to a faulty search worker.
- Gitolite integration should correctly detect names which Gitolite would consider to be patterns, and not treat them as repositories.
- repo-updater backs off fetches on a repo that's failing to fetch.
- Attempts to add a repo with an empty string for the name are checked for and ignored.
- Fixed an issue where non-site-admin authenticated users could modify global settings (not site configuration), other organizations' settings, and other users' settings.
- Search results are rendered more eagerly, resulting in fewer blank file previews
- An issue where automatic code intelligence would fail to connect to the underlying `lsp` network, leading to `dial tcp: lookup lang on 0.0.0.0:53: no such host` errors.
- More useful error messages from lsp-proxy when a language server can't get a requested revision of a repository.
- Creation of a new user with the same name as an existing organization (and vice versa) is prevented.

### Removed

## 2.10.5

### Fixed

- Slack notifications for saved searches have been fixed.

## 2.10.4

### Fixed

- Fixed an issue that caused the frontend to return a HTTP 500 and log an error message like:
  ```
  lvl=eror msg="ui HTTP handler error response" method=GET status_code=500 error="Post http://127.0.0.1:3182/repo-lookup: context canceled"
  ```

## 2.10.3

### Fixed

- The SAML AuthnRequest signature when using HTTP redirect binding is now computed using a URL query string with correct ordering of parameters. Previously, the ordering was incorrect and caused errors when the IdP was configured to check the signature in the AuthnRequest.

## 2.10.2

### Fixed

- SAML IdP-initiated login previously failed with the IdP set a RelayState value. This now works.

## 2.10.1

### Changed

- Most `experimentalFeatures` in the site configuration now respond to configuration changes live, without requiring a server restart. As usual, you will be prompted for a restart after saving your configuration changes if one is required.
- Gravatar image avatars are no longer displayed for committers.

## 2.10.0

### Changed

- In the file tree, if a directory that contains only a single directory is expanded, its child directory is now expanded automatically.

### Fixed

- Fixed an issue where `sourcegraph/server` would not start code intelligence containers properly when the `sourcegraph/server` container was shut down non-gracefully.
- Fixed an issue where the file tree would return an error when navigating between repositories.

## 2.9.4

### Changed

- Repo-updater has a new and improved scheduler for periodic repo fetches. If you have problems with it, you can revert to the old behavior by adding `"experimentalFeatures": { "updateScheduler": "disabled" }` to your `config.json`.
- A once-off migration will run changing the layout of cloned repos on disk. This should only affect installations created January 2018 or before. There should be no user visible changes.
- Experimental feature flag "updateScheduler" enables a smarter and less spammy algorithm for automatic repository updates.
- It is no longer possible to disable code intelligence by unsetting the LSP_PROXY environment variable. Instead, code intelligence can be disabled per language on the site admin page (e.g. https://sourcegraph.example.com/site-admin/code-intelligence).
- Bitbucket API requests made by Sourcegraph are now under a self-enforced API rate limit (since Bitbucket Server does not have a concept of rate limiting yet). This will reduce any chance of Sourcegraph slowing down or causing trouble for Bitbucket Server instances connected to it. The limits are: 7,200 total requests/hr, with a bucket size / maximum burst size of 500 requests.
- Global, org, and user settings are now validated against the schema, so invalid settings will be shown in the settings editor with a red squiggly line.
- The `http-header` auth provider now supports being used with other auth providers (still only when `experimentalFeatures.multipleAuthProviders` is `true`).
- Periodic fetches of Gitolite-hosted repositories are now handled internally by repo-updater.

### Added

- The `log.sentry.dsn` field in the site config makes Sourcegraph log application errors to a Sentry instance.
- Two new repository page hotkeys were added: <kbd>r</kbd> to open the repositories menu and <kbd>v</kbd> to open the revision selector.
- Repositories are periodically (~45 days) recloned from the codehost. The codehost can be relied on to give an efficient packing. This is an alternative to running a memory and CPU intensive git gc and git prune.
- The `auth.sessionExpiry` field sets the session expiration age in seconds (defaults to 90 days).

### Fixed

- Fixed a bug in the API console that caused it to display as a blank page in some cases.
- Fixed cases where GitHub rate limit wasn't being respected.
- Fixed a bug where scrolling in references, history, etc. file panels was not possible in Firefox.
- Fixed cases where gitserver directory structure migration could fail/crash.
- Fixed "Generate access token" link on user settings page. Previously, this link would 404.
- Fixed a bug where the search query was not updated in the search bar when searching from the homepage.
- Fixed a possible crash in github-proxy.
- Fixed a bug where file matching for diff search was case sensitive by default.

### Removed

- `SOURCEGRAPH_CONFIG` environment variable has been removed. Site configuration is always read from and written to disk. You can configure the location by providing `SOURCEGRAPH_CONFIG_FILE`. The default path is `/etc/sourcegraph/config.json`.

## 2.9.3

### Changed

- The search results page will merge duplicated lines of context.
- The following deprecated site configuration properties have been removed: `github[].preemptivelyClone`, `gitOriginMap`, `phabricatorURL`, `githubPersonalAccessToken`, `githubEnterpriseURL`, `githubEnterpriseCert`, and `githubEnterpriseAccessToken`.
- The `settings` field in the site config file is deprecated and will not be supported in a future release. Site admins should move those settings (if any) to global settings (in the site admin UI). Global settings are preferred to site config file settings because the former can be applied without needing to restart/redeploy the Sourcegraph server or cluster.

### Fixed

- Fixed a goroutine leak which occurs when search requests are canceled.
- Console output should have fewer spurious line breaks.
- Fixed an issue where it was not possible to override the `StrictHostKeyChecking` SSH option in the SSH configuration.
- Cross-repository code intelligence indexing for non-Go languages is now working again (originally broken in 2.9.2).

## 2.9.1

### Fixed

- Fixed an issue where saving an organization's configuration would hang indefinitely.

## 2.9.0

### Changed

- Hover tooltips were rewritten to fix a couple of issues and are now much more robust, received a new design and show more information.
- The `max:` search flag was renamed to `count:` in 2.8.8, but for backward compatibility `max:` has been added back as a deprecated alias for `count:`.
- Drastically improved the performance / load time of the Code Intelligence site admin page.

### Added

- The site admin code intelligence page now displays an error or reason whenever language servers are unable to be managed from the UI or Sourcegraph API.
- The ability to directly specify the root import path of a repository via `.sourcegraph/config.json` in the repo root, instead of relying on the heuristics of the Go language server to detect it.

### Fixed

- Configuring Bitbucket Server now correctly suppresses the the toast message "Configure repositories and code hosts to add to Sourcegraph."
- A bug where canonical import path comments would not be detected by the Go language server's heuristics under `cmd/` folders.
- Fixed an issue where a repository would only be refreshed on demand by certain user actions (such as a page reload) and would otherwise not be updated when expected.
- If a code host returned a repository-not-found or unauthorized error (to `repo-updater`) for a repository that previously was known to Sourcegraph, then in some cases a misleading "Empty repository" screen was shown. Now the repository is displayed as though it still existed, using cached data; site admins must explicitly delete repositories on Sourcegraph after they have been deleted on the code host.
- Improved handling of GitHub API rate limit exhaustion cases. Cached repository metadata and Git data will be used to provide full functionality during this time, and log messages are more informative. Previously, in some cases, repositories would become inaccessible.
- Fixed an issue where indexed search would sometimes not indicate that there were more results to show for a given file.
- Fixed an issue where the code intelligence admin page would never finish loading language servers.

## 2.9.0-pre0

### Changed

- Search scopes have been consolidated into the "Filters" bar on the search results page.
- Usernames and organization names of up to 255 characters are allowed. Previously the max length was 38.

### Fixed

- The target commit ID of a Git tag object (i.e., not lightweight Git tag refs) is now dereferenced correctly. Previously the tag object's OID was given.
- Fixed an issue where AWS Code Commit would hit the rate limit.
- Fixed an issue where dismissing the search suggestions dropdown did not unfocus previously highlighted suggestions.
- Fixed an issue where search suggestions would appear twice.
- Indexed searches now return partial results if they timeout.
- Git repositories with files whose paths contain `.git` path components are now usable (via indexed and non-indexed search and code intelligence). These corrupt repositories are rare and generally were created by converting some other VCS repository to Git (the Git CLI will forbid creation of such paths).
- Various diff search performance improvements and bug fixes.
- New Phabricator extension versions would used cached stylesheets instead of the upgraded version.
- Fixed an issue where hovers would show an error for Rust and C/C++ files.

### Added

- The `sourcegraph/server` container now emits the most recent log message when redis terminates to make it easier to debug why redis stopped.
- Organization invites (which allow users to invite other users to join organizations) are significantly improved. A new accept-invitation page was added.
- The new help popover allows users to easily file issues in the Sourcegraph public issue tracker and view documentation.
- An issue where Java files would be highlighted incorrectly if they contained JavaDoc blocks with an uneven number of opening/closing `*`s.

### Removed

- The `secretKey` site configuration value is no longer needed. It was only used for generating tokens for inviting a user to an organization. The invitation is now stored in the database associated with the recipient, so a secret token is no longer needed.
- The `experimentalFeatures.searchTimeoutParameter` site configuration value has been removed. It defaulted to `enabled` in 2.8 and it is no longer possible to disable.

### Added

- Syntax highlighting for:
  - TOML files (including Go `Gopkg.lock` and Rust `Cargo.lock` files).
  - Rust files.
  - GraphQL files.
  - Protobuf files.
  - `.editorconfig` files.

## 2.8.9

### Changed

- The "invite user" site admin page was moved to a sub-page of the users page (`/site-admin/users/new`).
- It is now possible for a site admin to create a new user without providing an email address.

### Fixed

- Checks for whether a repo is cloned will no longer exhaust open file pools over time.

### Added

- The Phabricator extension shows code intelligence status and supports enabling / disabling code intelligence for files.

## 2.8.8

### Changed

- Queries for repositories (in the explore, site admin repositories, and repository header dropdown) are matched on case-insensitive substrings, not using fuzzy matching logic.
- HTTP Authorization headers with an unrecognized scheme are ignored; they no longer cause the HTTP request to be rejected with HTTP 401 Unauthorized and an "Invalid Authorization header." error.
- Renamed the `max` search flag to `count`. Searches that specify `count:` will fetch at least that number of results, or the full result set.
- Bumped `lsp-proxy`'s `initialize` timeout to 3 minutes for every language.
- Search results are now sorted by repository and file name.
- More easily accessible "Show more" button at the top of the search results page.
- Results from user satisfaction surveys are now always hosted locally and visible to admins. The `"experimentalFeatures": { "hostSurveysLocally" }` config option has been deprecated.
- If the OpenID Connect authentication provider reports that a user's email address is not verified, the authentication attempt will fail.

### Fixed

- Fixed an issue where the search results page would not update its title.
- The session cookie name is now `sgs` (not `sg-session`) so that Sourcegraph 2.7 and Sourcegraph 2.8 can be run side-by-side temporarily during a rolling update without clearing each other's session cookies.
- Fixed the default hostnames of the C# and R language servers
- Fixed an issue where deleting an organization prevented the creation of organizations with the name of the deleted organization.
- Non-UTF8 encoded files (e.g. ISO-8859-1/Latin1, UTF16, etc) are now displayed as text properly rather than being detected as binary files.
- Improved error message when lsp-proxy's initalize timeout occurs
- Fixed compatibility issues and added [instructions for using Microsoft ADFS 2.1 and 3.0 for SAML authentication](https://docs.sourcegraph.com/admin/auth/saml_with_microsoft_adfs).
- Fixed an issue where external accounts associated with deleted user accounts would still be returned by the GraphQL API. This caused the site admin external accounts page to fail to render in some cases.
- Significantly reduced the number of code host requests for non github.com or gitlab.com repositories.

### Added

- The repository revisions popover now shows the target commit's last-committed/authored date for branches and tags.
- Setting the env var `INSECURE_SAML_LOG_TRACES=1` on the server (or the `sourcegraph-frontend` pod in Kubernetes) causes all SAML requests and responses to be logged, which helps with debugging SAML.
- Site admins can now view user satisfaction surveys grouped by user, in addition to chronological order, and aggregate summary values (including the average score and the net promoter score over the last 30 days) are now displayed.
- The site admin overview page displays the site ID, the primary admin email, and premium feature usage information.
- Added Haskell as an experimental language server on the code intelligence admin page.

## 2.8.0

### Changed

- `gitMaxConcurrentClones` now also limits the concurrency of updates to repos in addition to the initial clone.
- In the GraphQL API, `site.users` has been renamed to `users`, `site.orgs` has been renamed to `organizations`, and `site.repositories` has been renamed to `repositories`.
- An authentication provider must be set in site configuration (see [authentication provider documentation](https://docs.sourcegraph.com/admin/auth)). Previously the server defaulted to builtin auth if none was set.
- If a process dies inside the Sourcegraph container the whole container will shut down. We suggest operators configure a [Docker Restart Policy](https://docs.docker.com/config/containers/start-containers-automatically/#restart-policy-details) or a [Kubernetes Restart Policy](https://kubernetes.io/docs/concepts/workloads/pods/pod-lifecycle/#restart-policy). Previously the container would operate in a degraded mode if a process died.
- Changes to the `auth.public` site config are applied immediately in `sourcegraph/server` (no restart needed).
- The new search timeout behavior is now enabled by default. Set `"experimentalFeatures": {"searchTimeoutParameter": "disabled"}` in site config to disable it.
- Search includes files up to 1MB (previous limit was 512KB for unindexed search and 128KB for indexed search).
- Usernames and email addresses reported by OpenID Connect and SAML auth providers are now trusted, and users will sign into existing Sourcegraph accounts that match on the auth provider's reported username or email.
- The repository sidebar file tree is much, much faster on massive repositories (200,000+ files)
- The SAML authentication provider was significantly improved. Users who were signed in using SAML previously will need to reauthenticate via SAML next time they visit Sourcegraph.
- The SAML `serviceProviderCertificate` and `serviceProviderPrivateKey` site config properties are now optional.

### Fixed

- Fixed an issue where Index Search status page failed to render.
- User data on the site admin Analytics page is now paginated, filterable by a user's recent activity, and searchable.
- The link to the root of a repository in the repository header now preserves the revision you're currently viewing.
- When using the `http-header` auth provider, signin/signup/signout links are now hidden.
- Repository paths beginning with `go/` are no longer reservered by Sourcegraph.
- Interpret `X-Forwarded-Proto` HTTP header when `httpToHttpsRedirect` is set to `load-balanced`.
- Deleting a user account no longer prevents the creation of a new user account with the same username and/or association with authentication provider account (SAML/OpenID/etc.)
- It is now possible for a user to verify an email address that was previously associated with now-deleted user account.
- Diff searches over empty repositories no longer fail (this was not an issue for Sourcegraph cluster deployments).
- Stray `tmp_pack_*` files from interrupted fetches should now go away.
- When multiple `repo:` tokens match the same repo, process @revspec requirements from all of them, not just the first one in the search.

### Removed

- The `ssoUserHeader` site config property (deprecated since January 2018) has been removed. The functionality was moved to the `http-header` authentication provider.
- The experiment flag `showMissingReposEnabled`, which defaulted to enabled, has been removed so it is no longer possible to disable this feature.
- Event-level telemetry has been completely removed from self-hosted Sourcegraph instances. As a result, the `disableTelemetry` site configuration option has been deprecated. The new site-admin Pings page clarifies the only high-level telemetry being sent to Sourcegraph.com.
- The deprecated `adminUsernames` site config property (deprecated since January 2018) has been removed because it is no longer necessary. Site admins can designate other users as site admins in the site admin area, and the first user to sign into a new instance always becomes a site admin (even when using an external authentication provider).

### Added

- The new repository contributors page (linked from the repository homepage) displays the top Git commit authors in a repository, with filtering options.
- Custom language servers in the site config may now specify a `metadata` property containing things like homepage/docs/issues URLs for the language server project, as well as whether or not the language server should be considered experimental (not ready for prime-time). This `metadata` will be displayed in the UI to better communicate the status of a language server project.
- Access tokens now have scopes (which define the set of operations they permit). All access tokens still provide full control of all resources associated with the user account (the `user:all` scope, which is now explicitly displayed).
- The new access token scope `site-admin:sudo` allows the holder to perform any action as any other user. Only site admins may create this token.
- Links to Sourcegraph's changelog have been added to the site admin Updates page and update alert.
- If the site configuration is invalid or uses deprecated properties, a global alert will be shown to all site admins.
- There is now a code intelligence status indicator when viewing files. It contains information about the capabailities of the language server that is providing code intelligence for the file.
- Java code intelligence can now be enabled for repositories that aren't automatically supported using a
  `javaconfig.json` file. For Gradle plugins, this file can be generated using
  the [Javaconfig Gradle plugin](https://docs.sourcegraph.com/extensions/language_servers/java#gradle-execution).
- The new `auth.providers` site config is an array of authentication provider objects. Currently only 1 auth provider is supported. The singular `auth.provider` is deprecated.
- Users authenticated with OpenID Connect are now able to sign out of Sourcegraph (if the provider supports token revocation or the end-session endpoint).
- Users can now specify the number of days, weeks, and months of site activity to query through the GraphQL API.
- Added 14 new experimental language servers on the code intelligence admin page.
- Added `httpStrictTransportSecurity` site configuration option to customize the Strict-Transport-Security HTTP header. It defaults to `max-age=31536000` (one year).
- Added `nameIDFormat` in the `saml` auth provider to set the SAML NameID format. The default changed from transient to persistent.
- (This feature has been removed.) Experimental env var expansion in site config JSON: set `SOURCEGRAPH_EXPAND_CONFIG_VARS=1` to replace `${var}` or `$var` (based on environment variables) in any string value in site config JSON (except for JSON object property names).
- The new (optional) SAML `serviceProviderIssuer` site config property (in an `auth.providers` array entry with `{"type":"saml", ...}`) allows customizing the SAML Service Provider issuer name.
- The site admin area now has an "Auth" section that shows the enabled authentication provider(s) and users' external accounts.

## 2.7.6

### Fixed

- If a user's account is deleted, session cookies for that user are no longer considered valid.

## 2.7.5

### Changed

- When deploying Sourcegraph to Kubernetes, RBAC is now used by default. Most Kubernetes clusters require it. See the Kubernetes installation instructions for more information (including disabling if needed).
- Increased git ssh connection timeout to 30s from 7s.
- The Phabricator integration no longer requires staging areas, but using them is still recommended because it improves performance.

### Fixed

- Fixed an issue where language servers that were not enabled would display the "Restart" button in the Code Intelligence management panel.
- Fixed an issue where the "Update" button in the Code Intelligence management panel would be displayed inconsistently.
- Fixed an issue where toggling a dynamic search scope would not also remove `@rev` (if specified)
- Fixed an issue where where modes that can only be determined by the full filename (not just the file extension) of a path weren't supported (Dockerfiles are the first example of this).
- Fixed an issue where the GraphiQL console failed when variables are specified.
- Indexed search no longer maintains its own git clones. For Kubernetes cluster deployments, this significantly reduces disk size requirements for the indexed-search pod.
- Fixed an issue where language server Docker containers would not be automatically restarted if they crashed (`sourcegraph/server` only).
- Fixed an issue where if the first user on a site authenticated via SSO, the site would remain stuck in uninitialized mode.

### Added

- More detailed progress information is displayed on pages that are waiting for repositories to clone.
- Admins can now see charts with daily, weekly, and monthly unique user counts by visiting the site-admin Analytics page.
- Admins can now host and see results from Sourcegraph user satisfaction surveys locally by setting the `"experimentalFeatures": { "hostSurveysLocally": "enabled"}` site config option. This feature will be enabled for all instances once stable.
- Access tokens are now supported for all authentication providers (including OpenID Connect and SAML, which were previously not supported).
- The new `motd` setting (in global, organization, and user settings) displays specified messages at the top of all pages.
- Site admins may now view all access tokens site-wide (for all users) and revoke tokens from the new access tokens page in the site admin area.

## 2.7.0

### Changed

- Missing repositories no longer appear as search results. Instead, a count of repositories that were not found is displayed above the search results. Hovering over the count will reveal the names of the missing repositories.
- "Show more" on the search results page will now reveal results that have already been fetched (if such results exist) without needing to do a new query.
- The bottom panel (on a file) now shows more tabs, including docstrings, multiple definitions, references (as before), external references grouped by repository, implementations (if supported by the language server), and file history.
- The repository sidebar file tree is much faster on massive repositories (200,000+ files)

### Fixed

- Searches no longer block if the index is unavailable (e.g. after the index pod restarts). Instead, it respects the normal search timeout and reports the situation to the user if the index is not yet available.
- Repository results are no longer returned for filters that are not supported (e.g. if `file:` is part of the search query)
- Fixed an issue where file tree elements may be scrolled out of view on page load.
- Fixed an issue that caused "Could not ensure repository updated" log messages when trying to update a large number of repositories from gitolite.
- When using an HTTP authentication proxy (`"auth.provider": "http-header"`), usernames are now properly normalized (special characters including `.` replaced with `-`). This fixes an issue preventing users from signing in if their username contained these special characters.
- Fixed an issue where the site-admin Updates page would incorrectly report that update checking was turned off when `telemetryDisabled` was set, even as it continued to report new updates.
- `repo:` filters that match multiple repositories and contain a revision specifier now correctly return partial results even if some of the matching repositories don't have a matching revision.
- Removed hardcoded list of supported languages for code intelligence. Any language can work now and support is determined from the server response.
- Fixed an issue where modifying `config.json` on disk would not correctly mark the server as needing a restart.
- Fixed an issue where certain diff searches (with very sparse matches in a repository's history) would incorrectly report no results found.
- Fixed an issue where the `langservers` field in the site-configuration didn't require both the `language` and `address` field to be specified for each entry

### Added

- Users (and site admins) may now create and manage access tokens to authenticate API clients. The site config `auth.disableAccessTokens` (renamed to `auth.accessTokens` in 2.11) disables this new feature. Access tokens are currently only supported when using the `builtin` and `http-header` authentication providers (not OpenID Connect or SAML).
- User and site admin management capabilities for user email addresses are improved.
- The user and organization management UI has been greatly improved. Site admins may now administer all organizations (even those they aren't a member of) and may edit profile info and configuration for all users.
- If SSO is enabled (via OpenID Connect or SAML) and the SSO system provides user avatar images and/or display names, those are now used by Sourcegraph.
- Enable new search timeout behavior by setting `"experimentalFeatures": { "searchTimeoutParameter": "enabled"}` in your site config.
  - Adds a new `timeout:` parameter to customize the timeout for searches. It defaults to 10s and may not be set higher than 1m.
  - The value of the `timeout:` parameter is a string that can be parsed by [time.Duration](https://golang.org/pkg/time/#ParseDuration) (e.g. "100ms", "2s").
  - When `timeout:` is not provided, search optimizes for retuning results as soon as possible and will include slower kinds of results (e.g. symbols) only if they are found quickly.
  - When `timeout:` is provided, all result kinds are given the full timeout to complete.
- A new user settings tokens page was added that allows users to obtain a token that they can use to authenticate to the Sourcegraph API.
- Code intelligence indexes are now built for all repositories in the background, regardless of whether or not they are visited directly by a user.
- Language servers are now automatically enabled when visiting a repository. For example, visiting a Go repository will now automatically download and run the relevant Docker container for Go code intelligence.
  - This change only affects when Sourcegraph is deployed using the `sourcegraph/server` Docker image (not using Kubernetes).
  - You will need to use the new `docker run` command at https://docs.sourcegraph.com/#quick-install in order for this feature to be enabled. Otherwise, you will receive errors in the log about `/var/run/docker.sock` and things will work just as they did before. See https://docs.sourcegraph.com/extensions/language_servers for more information.
- The site admin Analytics page will now display the number of "Code Intelligence" actions each user has made, including hovers, jump to definitions, and find references, on the Sourcegraph webapp or in a code host integration or extension.
- An experimental cross repository jump to definition which consults the OSS index on Sourcegraph.com. This is disabled by default; use `"experimentalFeatures": { "jumpToDefOSSIndex": "enabled" }` in your site configuration to enable it.
- Users can now view Git branches, tags, and commits, and compare Git branches and revisions on Sourcegraph. (The code host icon in the header takes you to the commit on the code host.)
- A new admin panel allows you to view and manage language servers. For Docker deployments, it allows you to enable/disable/update/restart language servers at the click of a button. For cluster deployments, it shows the current status of language servers.
- Users can now tweet their feedback about Sourcegraph when clicking on the feedback smiley located in the navbar and filling out a Twitter feedback form.
- A new button in the repository header toggles on/off the Git history panel for the current file.

## 2.6.8

### Bug fixes

- Searches of `type:repo` now work correctly with "Show more" and the `max` parameter.
- Fixes an issue where the server would crash if the DB was not available upon startup.

## 2.6.7

### Added

- The duration that the frontend waits for the PostgreSQL database to become available is now configurable with the `DB_STARTUP_TIMEOUT` env var (the value is any valid Go duration string).
- Dynamic search filters now suggest exclusions of Go test files, vendored files and node_modules files.

## 2.6.6

### Added

- Authentication to Bitbucket Server using username-password credentials is now supported (in the `bitbucketServer` site config `username`/`password` options), for servers running Bitbucket Server version 2.4 and older (which don't support personal access tokens).

## 2.6.5

### Added

- The externally accessible URL path `/healthz` performs a basic application health check, returning HTTP 200 on success and HTTP 500 on failure.

### Behavior changes

- Read-only forks on GitHub are no longer synced by default. If you want to add a readonly fork, navigate directly to the repository page on Sourcegraph to add it (e.g. https://sourcegraph.mycompany.internal/github.com/owner/repo). This prevents your repositories list from being cluttered with a large number of private forks of a private repository that you have access to. One notable example is https://github.com/EpicGames/UnrealEngine.
- SAML cookies now expire after 90 days. The previous behavior was every 1 hour, which was unintentionally low.

## 2.6.4

### Added

- Improve search timeout error messages
- Performance improvements for searching regular expressions that do not start with a literal.

## 2.6.3

### Bug fixes

- Symbol results are now only returned for searches that contain `type:symbol`

## 2.6.2

### Added

- More detailed logging to help diagnose errors with third-party authentication providers.
- Anchors (such as `#my-section`) in rendered Markdown files are now supported.
- Instrumentation section for admins. For each service we expose pprof, prometheus metrics and traces.

### Bug fixes

- Applies a 1s timeout to symbol search if invoked without specifying `type:` to not block plain text results. No change of behaviour if `type:symbol` is given explicitly.
- Only show line wrap toggle for code-view-rendered files.

## 2.6.1

### Bug fixes

- Fixes a bug where typing in the search query field would modify the expanded state of file search results.
- Fixes a bug where new logins via OpenID Connect would fail with the error `SSO error: ID Token verification failed`.

## 2.6.0

### Added

- Support for [Bitbucket Server](https://www.atlassian.com/software/bitbucket/server) as a codehost. Configure via the `bitbucketServer` site config field.
- Prometheus gauges for git clone queue depth (`src_gitserver_clone_queue`) and git ls-remote queue depth (`src_gitserver_lsremote_queue`).
- Slack notifications for saved searches may now be added for individual users (not just organizations).
- The new search filter `lang:` filters results by programming language (example: `foo lang:go` or `foo -lang:clojure`).
- Dynamic filters: filters generated from your search results to help refine your results.
- Search queries that consist only of `file:` now show files whose path matches the filters (instead of no results).
- Sourcegraph now automatically detects basic `$GOPATH` configurations found in `.envrc` files in the root of repositories.
- You can now configure the effective `$GOPATH`s of a repository by adding a `.sourcegraph/config.json` file to your repository with the contents `{"go": {"GOPATH": ["mygopath"]}}`.
- A new `"blacklistGoGet": ["mydomain.org,myseconddomain.com"]` offers users a quick escape hatch in the event that Sourcegraph is making unwanted `go get` or `git clone` requests to their website due to incorrectly-configured monorepos. Most users will never use this option.
- Search suggestions and results now include symbol results. The new filter `type:symbol` causes only symbol results to be shown.
  Additionally, symbols for a repository can be browsed in the new symbols sidebar.
- You can now expand and collapse all items on a search results page or selectively expand and collapse individual items.

### Configuration changes

- Reduced the `gitMaxConcurrentClones` site config option's default value from 100 to 5, to help prevent too many concurrent clones from causing issues on code hosts.
- Changes to some site configuration options are now automatically detected and no longer require a server restart. After hitting Save in the UI, you will be informed if a server restart is required, per usual.
- Saved search notifications are now only sent to the owner of a saved search (all of an organization's members for an organization-level saved search, or a single user for a user-level saved search). The `notifyUsers` and `notifyOrganizations` properties underneath `search.savedQueries` have been removed.
- Slack webhook URLs are now defined in user/organization JSON settings, not on the organization profile page. Previously defined organization Slack webhook URLs are automatically migrated to the organization's JSON settings.
- The "unlimited" value for `maxReposToSearch` is now `-1` instead of `0`, and `0` now means to use the default.
- `auth.provider` must be set (`builtin`, `openidconnect`, `saml`, `http-header`, etc.) to configure an authentication provider. Previously you could just set the detailed configuration property (`"auth.openIDConnect": {...}`, etc.) and it would implicitly enable that authentication provider.
- The `autoRepoAdd` site configuration property was removed. Site admins can add repositories via site configuration.

### Bug fixes

- Only cross reference index enabled repositories.
- Fixed an issue where search would return results with empty file contents for matches in submodules with indexing enabled. Searching over submodules is not supported yet, so these (empty) results have been removed.
- Fixed an issue where match highlighting would be incorrect on lines that contained multibyte characters.
- Fixed an issue where search suggestions would always link to master (and 404) even if the file only existed on a branch. Now suggestions always link to the revision that is being searched over.
- Fixed an issue where all file and repository links on the search results page (for all search results types) would always link to master branch, even if the results only existed in another branch. Now search results links always link to the revision that is being searched over.
- The first user to sign up for a (not-yet-initialized) server is made the site admin, even if they signed up using SSO. Previously if the first user signed up using SSO, they would not be a site admin and no site admin could be created.
- Fixed an issue where our code intelligence archive cache (in `lsp-proxy`) would not evict items from the disk. This would lead to disks running out of free space.

## 2.5.16, 2.5.17

- Version bump to keep deployment variants in sync.

## 2.5.15

### Bug fixes

- Fixed issue where a Sourcegraph cluster would incorrectly show "An update is available".
- Fixed Phabricator links to repositories
- Searches over a single repository are now less likely to immediately time out the first time they are searched.
- Fixed a bug where `auth.provider == "http-header"` would incorrectly require builtin authentication / block site access when `auth.public == "false"`.

### Phabricator Integration Changes

We now display a "View on Phabricator" link rather than a "View on other code host" link if you are using Phabricator and hosting on GitHub or another code host with a UI. Commit links also will point to Phabricator.

### Improvements to SAML authentication

You may now optionally provide the SAML Identity Provider metadata XML file contents directly, with the `auth.saml` `identityProviderMetadata` site configuration property. (Previously, you needed to specify the URL where that XML file was available; that is still possible and is more common.) The new option is useful for organizations whose SAML metadata is not web-accessible or while testing SAML metadata configuration changes.

## 2.5.13

### Improvements to builtin authentication

When using `auth.provider == "builtin"`, two new important changes mean that a Sourcegraph server will be locked down and only accessible to users who are invited by an admin user (previously, we advised users to place their own auth proxy in front of Sourcegraph servers).

1.  When `auth.provider == "builtin"` Sourcegraph will now by default require an admin to invite users instead of allowing anyone who can visit the site to sign up. Set `auth.allowSignup == true` to retain the old behavior of allowing anyone who can access the site to signup.
2.  When `auth.provider == "builtin"`, Sourcegraph will now respects a new `auth.public` site configuration option (default value: `false`). When `auth.public == false`, Sourcegraph will not allow anyone to access the site unless they have an account and are signed in.

## 2.4.3

### Added

- Code Intelligence support
- Custom links to code hosts with the `links:` config options in `repos.list`

### Changed

- Search by file path enabled by default

## 2.4.2

### Added

- Repository settings mirror/cloning diagnostics page

### Changed

- Repositories added from GitHub are no longer enabled by default. The site admin UI for enabling/disabling repositories is improved.

## 2.4.0

### Added

- Search files by name by including `type:path` in a search query
- Global alerts for configuration-needed and cloning-in-progress
- Better list interfaces for repositories, users, organizations, and threads
- Users can change their own password in settings
- Repository groups can now be specified in settings by site admins, organizations, and users. Then `repogroup:foo` in a search query will search over only those repositories specified for the `foo` repository group.

### Changed

- Log messages are much quieter by default

## 2.3.11

### Added

- Added site admin updates page and update checking
- Added site admin telemetry page

### Changed

- Enhanced site admin panel
- Changed repo- and SSO-related site config property names to be consistent, updated documentation

## 2.3.10

### Added

- Online site configuration editing and reloading

### Changed

- Site admins are now configured in the site admin area instead of in the `adminUsernames` config key or `ADMIN_USERNAMES` env var. Users specified in those deprecated configs will be designated as site admins in the database upon server startup until those configs are removed in a future release.

## 2.3.9

### Fixed

- An issue that prevented creation and deletion of saved queries

## 2.3.8

### Added

- Built-in authentication: you can now sign up without an SSO provider.
- Faster default branch code search via indexing.

### Fixed

- Many performance improvements to search.
- Much log spam has been eliminated.

### Changed

- We optionally read `SOURCEGRAPH_CONFIG` from `$DATA_DIR/config.json`.
- SSH key required to clone repositories from GitHub Enterprise when using a self-signed certificate.

## 0.3 - 13 December 2017

The last version without a CHANGELOG.<|MERGE_RESOLUTION|>--- conflicted
+++ resolved
@@ -16,12 +16,9 @@
 ### Added
 
 - The search sidebar shows a revisions section if all search results are from a single repository. This makes it easier to search in and switch between different revisions. [#23835](https://github.com/sourcegraph/sourcegraph/pull/23835)
-<<<<<<< HEAD
 - The various alerts overview panels in Grafana can now be clicked to go directly to the relevant panels and dashboards. [#24920](https://github.com/sourcegraph/sourcegraph/pull/24920)
-=======
 - Added a `Documentation` tab to the Site Admin Maintenance panel that links to the official Sourcegraph documentation. [#24917](https://github.com/sourcegraph/sourcegraph/pull/24917)
 - Code Insights that run over all repositories now generate a moving daily snapshot between time points. [#24804](https://github.com/sourcegraph/sourcegraph/pull/24804)
->>>>>>> 70085ce7
 
 ### Changed
 
