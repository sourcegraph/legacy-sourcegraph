--- conflicted
+++ resolved
@@ -19,11 +19,8 @@
 - An `sg_service` Postgres role has been introduced, as well as an `sg_repo_access_policy` policy on the `repo` table that restricts access to that role. The role that owns the `repo` table will continue to get unrestricted access. [#22303](https://github.com/sourcegraph/sourcegraph/pull/22303)
 - Every service that connects to the database (i.e. Postgres) now has a "Database connections" monitoring section in its Grafana dashboard. [#22570](https://github.com/sourcegraph/sourcegraph/pull/22570)
 - A new bulk operation to close many changesets at once has been added to Batch Changes. [#22547](https://github.com/sourcegraph/sourcegraph/pull/22547)
-<<<<<<< HEAD
 - Backend Code Insights will aggregate viewable repositories based on the authenticated user. [#22471](https://github.com/sourcegraph/sourcegraph/pull/22471)
-=======
 - Added support for highlighting .frugal files as Thrift syntax.
->>>>>>> 4b9cfa72
 
 ### Changed
 
