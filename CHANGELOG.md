<!--
###################################### READ ME ###########################################
### This changelog should always be read on `master` branch. Its contents on version   ###
### branches do not necessarily reflect the changes that have gone into that branch.   ###
##########################################################################################
-->

# Changelog

All notable changes to Sourcegraph are documented in this file.

## 3.12.0 (unreleased)

### Added

### Changed

### Fixed

### Removed

## 3.11.0

**Important:** If you use `SITE_CONFIG_FILE` or `CRITICAL_CONFIG_FILE`, please be sure to follow the steps in: [migration notes for Sourcegraph v3.11+](doc/admin/migration/3_11.md) after upgrading.

### Added

- Language statistics by commit are available via the API. [#6737](https://github.com/sourcegraph/sourcegraph/pull/6737)
- Global settings can be configured from a local file using the environment variable `GLOBAL_SETTINGS_FILE`.
<<<<<<< HEAD
- Logging for GraphQL API requests not issued by Sourcegraph is now much more verbose, allowing for easier debugging of problematic queries and where they originate from. [#5706](https://github.com/sourcegraph/sourcegraph/issues/5706)
=======
- A new Automation campaign type finds and removes leaked NPM credentials. [#6893](https://github.com/sourcegraph/sourcegraph/pull/6893)
- Automation campaigns can now be retried to create failed changesets due to ephemeral errors (e.g. network problems when creating a pull request on GitHub). [#6718](https://github.com/sourcegraph/sourcegraph/issues/6718)
>>>>>>> d760cab6

### Changed

- `repohascommitafter:` search filter uses a more efficient git command to determine inclusion. [#6739](https://github.com/sourcegraph/sourcegraph/pull/6739)
- `NODE_NAME` can be specified instead of `HOSTNAME` for zoekt-indexserver. `HOSTNAME` was a confusing configuration to use in [Pure-Docker Sourcegraph deployments](https://github.com/sourcegraph/deploy-sourcegraph-docker). [#6846](https://github.com/sourcegraph/sourcegraph/issues/6846)
- The feedback toast now requests feedback every 60 days of usage (was previously only once on the 3rd day of use). [#7165](https://github.com/sourcegraph/sourcegraph/pull/7165)
- The lsif-server container now only has a dependency on Postgres, whereas before it also relied on Redis. [#6880](https://github.com/sourcegraph/sourcegraph/pull/6880)
- Renamed the GraphQL API `LanguageStatistics` fields to `name`, `totalBytes`, and `totalLines` (previously the field names started with an uppercase letter, which was inconsistent).
- Detecting a file's language uses a more accurate but slower algorithm. To revert to the old (faster and less accurate) algorithm, set the `USE_ENHANCED_LANGUAGE_DETECTION` env var to the string `false` (on the `sourcegraph/server` container, or if using the cluster deployment, on the `sourcegraph-frontend` pod).

### Fixed

- Changes to external service configurations are reflected much faster. [#6058](https://github.com/sourcegraph/sourcegraph/issues/6058)
- Deleting an external service will not show warnings for the non-existent service. [#5617](https://github.com/sourcegraph/sourcegraph/issues/5617)
- Suggested search filter chips are quoted if necessary. [#6498](https://github.com/sourcegraph/sourcegraph/issues/6498)
- Remove potential panic in gitserver if heavily loaded. [#6710](https://github.com/sourcegraph/sourcegraph/issues/6710)
- Multiple fixes to make the preview and creation of Automation campaigns more robust and a smoother user experience. [#6682](https://github.com/sourcegraph/sourcegraph/pull/6682) [#6625](https://github.com/sourcegraph/sourcegraph/issues/6625) [#6658](https://github.com/sourcegraph/sourcegraph/issues/6658) [#7088](https://github.com/sourcegraph/sourcegraph/issues/7088) [#6766](https://github.com/sourcegraph/sourcegraph/issues/6766) [#6717](https://github.com/sourcegraph/sourcegraph/issues/6717) [#6659](https://github.com/sourcegraph/sourcegraph/issues/6659)
- Repositories referenced in Automation campaigns that are removed in an external service configuration change won't lead to problems with the syncing process anymore. [#7015](https://github.com/sourcegraph/sourcegraph/pull/7015)

### Removed

- The management console has been removed. All critical configuration previously stored in the management console will be automatically migrated to your site configuration. For more information about this change, or if you use `SITE_CONFIG_FILE` / `CRITICAL_CONFIG_FILE`, please see the [migration notes for Sourcegraph v3.11+](doc/admin/migration/3_11.md).

## 3.10.4

### Fixed

- An issue where diff/commit searches that would run over more than 50 repositories would incorrectly display a timeout error instead of the correct error suggesting users scope their query to less repositories. [#7090](https://github.com/sourcegraph/sourcegraph/issues/7090)

## 3.10.3

### Fixed

- A critical regression in 3.10.2 which caused diff, commit, and repository searches to timeout. [#7090](https://github.com/sourcegraph/sourcegraph/issues/7090)
- A critical regression in 3.10.2 which caused "No results" to appear frequently on pages with search results. [#7095](https://github.com/sourcegraph/sourcegraph/pull/7095)
- An issue where the built-in Grafana Searcher dashboard would show duplicate success/error metrics. [#7078](https://github.com/sourcegraph/sourcegraph/pull/7078)

## 3.10.2

### Added

- Site admins can now use the built-in Grafana Searcher dashboard to observe how many search requests are successful, or resulting in errors or timeouts. [#6756](https://github.com/sourcegraph/sourcegraph/issues/6756)

### Fixed

- When searches timeout, a consistent UI with clear actions like a button to increase the timeout is now returned. [#6754](https://github.com/sourcegraph/sourcegraph/issues/6754)
- To reduce the chance of search timeouts in some cases, the default indexed search timeout has been raised from 1.5s to 3s. [#6754](https://github.com/sourcegraph/sourcegraph/issues/6754)
- We now correctly inform users of the limitations of diff/commit search. If a diff/commit search would run over more than 50 repositories, users will be shown an error suggesting they scope their search to less repositories using the `repo:` filter. Global diff/commit search support is being tracked in [#6826](https://github.com/sourcegraph/sourcegraph/issues/6826). [#5519](https://github.com/sourcegraph/sourcegraph/issues/5519)

## 3.10.1

### Added

- Syntax highlighting for Starlark (Bazel) files. [#6827](https://github.com/sourcegraph/sourcegraph/issues/6827)

### Fixed

- The experimental search pagination API no longer times out when large repositories are encountered. [#6384](https://github.com/sourcegraph/sourcegraph/issues/6384) [#6383](https://github.com/sourcegraph/sourcegraph/issues/6383)
- In single-container deployments, the builtin `postgres_exporter` now correctly respects externally configured databases. This previously caused PostgreSQL metrics to not show up in Grafana when an external DB was in use. [#6735](https://github.com/sourcegraph/sourcegraph/issues/6735)

## 3.10.0

### Added

- Indexed Search supports horizontally scaling. Instances with large number of repositories can update the `replica` field of the `indexed-search` StatefulSet. See [configure indexed-search replica count](https://github.com/sourcegraph/deploy-sourcegraph/blob/master/docs/configure.md#configure-indexed-search-replica-count). [#5725](https://github.com/sourcegraph/sourcegraph/issues/5725)
- Bitbucket Cloud external service supports `exclude` config option. [#6035](https://github.com/sourcegraph/sourcegraph/issues/6035)
- `sourcegraph/server` Docker deployments now support the environment variable `IGNORE_PROCESS_DEATH`. If set to true the container will keep running, even if a subprocess has died. This is useful when manually fixing problems in the container which the container refuses to start. For example a bad database migration.
- Search input now offers filter type suggestions [#6105](https://github.com/sourcegraph/sourcegraph/pull/6105).
- The keyboard shortcut <kbd>Ctrl</kbd>+<kbd>Space</kbd> in the search input shows a list of available filter types.
- Sourcegraph Kubernetes cluster site admins can configure PostgreSQL by specifying `postgresql.conf` via ConfigMap. [sourcegraph/deploy-sourcegraph#447](https://github.com/sourcegraph/deploy-sourcegraph/pull/447)

### Changed

- **Required Kubernetes Migration:** The [Kubernetes deployment](https://github.com/sourcegraph/deploy-sourcegraph) manifest for indexed-search services has changed from a Normal Service to a Headless Service. This is to enable Sourcegraph to individually resolve indexed-search pods. Services are immutable, so please follow the [migration guide](https://github.com/sourcegraph/deploy-sourcegraph/blob/master/docs/migrate.md#310).
- Fields of type `String` in our GraphQL API that contain [JSONC](https://komkom.github.io/) now have the custom scalar type `JSONCString`. [#6209](https://github.com/sourcegraph/sourcegraph/pull/6209)
- `ZOEKT_HOST` environment variable has been deprecated. Please use `INDEXED_SEARCH_SERVERS` instead. `ZOEKT_HOST` will be removed in 3.12.
- Directory names on the repository tree page are now shown in bold to improve readability.
- Added support for Bitbucket Server pull request activity to the [Automation](https://about.sourcegraph.com/product/automation/) campaign burndown chart. When used, this feature leads to more requests being sent to Bitbucket Server, since Sourcegraph needs to keep track of how a pull request's state changes over time. With [the instance scoped webhooks](https://docs.google.com/document/d/1I3Aq1WSUh42BP8KvKr6AlmuCfo8tXYtJu40WzdNT6go/edit) in our [Bitbucket Server plugin](https://github.com/sourcegraph/bitbucket-server-plugin/pull/10) as well as up-coming [heuristical syncing changes](#6389), this additional load will be significantly reduced in the future.

### Fixed

- Support hyphens in Bitbucket Cloud team names. [#6154](https://github.com/sourcegraph/sourcegraph/issues/6154)
- Server will run `redis-check-aof --fix` on startup to fix corrupted AOF files. [#651](https://github.com/sourcegraph/sourcegraph/issues/651)
- Authorization provider configuration errors in external services will be shown as site alerts. [#6061](https://github.com/sourcegraph/sourcegraph/issues/6061)

### Removed

## 3.9.4

### Changed

- The experimental search pagination API's `PageInfo` object now returns a `String` instead of an `ID` for its `endCursor`, and likewise for the `after` search field. Experimental paginated search API users may need to update their usages to replace `ID` cursor types with `String` ones.

### Fixed

- The experimental search pagination API no longer omits a single repository worth of results at the end of the result set. [#6286](https://github.com/sourcegraph/sourcegraph/issues/6286)
- The experimental search pagination API no longer produces search cursors that can get "stuck". [#6287](https://github.com/sourcegraph/sourcegraph/issues/6287)
- In literal search mode, searching for quoted strings now works as expected. [#6255](https://github.com/sourcegraph/sourcegraph/issues/6255)
- In literal search mode, quoted field values now work as expected. [#6271](https://github.com/sourcegraph/sourcegraph/pull/6271)
- `type:path` search queries now correctly work in indexed search again. [#6220](https://github.com/sourcegraph/sourcegraph/issues/6220)

## 3.9.3

### Changed

- Sourcegraph is now built using Go 1.13.3 [#6200](https://github.com/sourcegraph/sourcegraph/pull/6200).

## 3.9.2

### Fixed

- URI-decode the username, password, and pathname when constructing Postgres connection paramers in lsif-server [#6174](https://github.com/sourcegraph/sourcegraph/pull/6174). Fixes a crashing lsif-server process for users with passwords containing special characters.

## 3.9.1

### Changed

- Reverted [#6094](https://github.com/sourcegraph/sourcegraph/pull/6094) because it introduced a minor security hole involving only Grafana.
  [#6075](https://github.com/sourcegraph/sourcegraph/issues/6075) will be fixed with a different approach.

## 3.9.0

### Added

- Our external service syncing model will stream in new repositories to Sourcegraph. Previously we could only add a repository to our database and clone it once we had synced all information from all external services (to detect deletions and renames). Now adding a repository to an external service configuration should be reflected much sooner, even on large instances. [#5145](https://github.com/sourcegraph/sourcegraph/issues/5145)
- There is now an easy way for site admins to view and export settings and configuration when reporting a bug. The page for doing so is at /site-admin/report-bug, linked to from the site admin side panel under "Report a bug".
- An experimental search pagination API to enable better programmatic consumption of search results is now available to try. For more details and known limitations see [the documentation](https://docs.sourcegraph.com/api/graphql/search).
- Search queries can now be interpreted literally.
  - There is now a dot-star icon in the search input bar to toggle the pattern type of a query between regexp and literal.
  - There is a new `search.defaultPatternType` setting to configure the default pattern type, regexp or literal, for searches.
  - There is a new `patternType:` search token which overrides the `search.defaultPatternType` setting, and the active state of the dot-star icon in determining the pattern type of the query.
- Added support for GitHub organization webhooks to enable faster updates of metadata used by [Automation](https://about.sourcegraph.com/product/automation/), such as pull requests or issue comments. See the [GitHub webhook documentation](https://docs.sourcegraph.com/admin/external_service/github#webhooks) for instructions on how to enable webhooks.
- Added burndown chart to visualize progress of campaigns.
- Added ability to edit campaign titles and descriptions.

### Changed

- **Recommended Kubernetes Migration:** The [Kubernetes deployment](https://github.com/sourcegraph/deploy-sourcegraph) manifest for indexed-search pods has changed from a Deployment to a StatefulSet. This is to enable future work on horizontally scaling indexed search. To retain your existing indexes there is a [migration guide](https://github.com/sourcegraph/deploy-sourcegraph/blob/master/docs/migrate.md#39).
- Allow single trailing hyphen in usernames and org names [#5680](https://github.com/sourcegraph/sourcegraph/pull/5680)
- Indexed search won't spam the logs on startup if the frontend API is not yet available. [zoekt#30](https://github.com/sourcegraph/zoekt/pull/30), [#5866](https://github.com/sourcegraph/sourcegraph/pull/5866)
- Search query fields are now case insensitive. For example `repoHasFile:` will now be recognized, not just `repohasfile:`. [#5168](https://github.com/sourcegraph/sourcegraph/issues/5168)
- Search queries are now interpreted literally by default, rather than as regular expressions. [#5899](https://github.com/sourcegraph/sourcegraph/pull/5899)
- The `search` GraphQL API field now takes a two new optional parameters: `version` and `patternType`. `version` determines the search syntax version to use, and `patternType` determines the pattern type to use for the query. `version` defaults to "V1", which is regular expression searches by default, if not explicitly passed in. `patternType` overrides the pattern type determined by version.
- Saved searches have been updated to support the new patternType filter. All existing saved searches have been updated to append `patternType:regexp` to the end of queries to ensure deterministic results regardless of the patternType configurations on an instance. All new saved searches are required to have a `patternType:` field in the query.
- Allow text selection in search result headers (to allow for e.g. copying filenames)

### Fixed

- Web app: Fix paths with special characters (#6050)
- Fixed an issue that rendered the search filter `repohascommitafter` unusable in the presence of an empty repository. [#5149](https://github.com/sourcegraph/sourcegraph/issues/5149)
- An issue where `externalURL` not being configured in the management console could go unnoticed. [#3899](https://github.com/sourcegraph/sourcegraph/issues/3899)
- Listing branches and refs now falls back to a fast path if there are a large number of branches. Previously we would time out. [#4581](https://github.com/sourcegraph/sourcegraph/issues/4581)
- Sourcegraph will now ignore the ambiguous ref HEAD if a repository contains it. [#5291](https://github.com/sourcegraph/sourcegraph/issues/5291)

### Removed

## 3.8.2

### Fixed

- Sourcegraph cluster deployments now run a more stable syntax highlighting server which can self-recover from rarer failure cases such as getting stuck at high CPU usage when highlighting some specific files. [#5406](https://github.com/sourcegraph/sourcegraph/issues/5406) This will be ported to single-container deployments [at a later date](https://github.com/sourcegraph/sourcegraph/issues/5841).

## 3.8.1

### Added

- Add `nameTransformations` setting to GitLab external service to help transform repository name that shows up in the Sourcegraph UI.

## 3.8.0

### Added

- A toggle button for browser extension to quickly enable/disable the core functionality without actually enable/disable the entire extension in the browser extension manager.
- Tabs to easily toggle between the different search result types on the search results page.

### Changed

- A `hardTTL` setting was added to the [Bitbucket Server `authorization` config](https://docs.sourcegraph.com/admin/external_service/bitbucketserver#configuration). This setting specifies a duration after which a user's cached permissions must be updated before any user action is authorized. This contrasts with the already existing `ttl` setting which defines a duration after which a user's cached permissions will get updated in the background, but the previously cached (and now stale) permissions are used to authorize any user action occuring before the update concludes. If your previous `ttl` value is larger than the default of the new `hardTTL` setting (i.e. **3 days**), you must change the `ttl` to be smaller or, `hardTTL` to be larger.

### Fixed

### Removed

- The `statusIndicator` feature flag has been removed from the site configuration's `experimentalFeatures` section. The status indicator has been enabled by default since 3.6.0 and you can now safely remove the feature flag from your configuration.
- Public usage is now only available on Sourcegraph.com. Because many core features rely on persisted user settings, anonymous usage leads to a degraded experience for most users. As a result, for self-hosted private instances it is preferable for all users to have accounts. But on sourcegraph.com, users will continue to have to opt-in to accounts, despite the degraded UX.

## 3.7.2

### Added

- A [migration guide for Sourcegraph v3.7+](doc/admin/migration/3_7.md).

### Fixed

- Fixed an issue where some repositories with very long symbol names would fail to index after v3.7.
- We now retain one prior search index version after an upgrade, meaning upgrading AND downgrading from v3.6.2 <-> v3.7.2 is now 100% seamless and involves no downtime or negated search performance while repositories reindex. Please refer to the [v3.7+ migration guide](doc/admin/migration/3_7.md) for details.

## 3.7.1

### Fixed

- When re-indexing repositories, we now continue to serve from the old index in the meantime. Thus, you can upgrade to 3.7.1 without downtime.
- Indexed symbol search is now faster, as we've fixed a performance issue that occurred when many repositories without any symbols existed.
- Indexed symbol search now uses less disk space when upgrading directly to v3.7.1 as we properly remove old indexes.

## 3.7.0

### Added

- Indexed search now supports symbol queries. This feature will require re-indexing all repositories. This will increase the disk and memory usage of indexed search by roughly 10%. You can disable the feature with the configuration `search.index.symbols.enabled`. [#3534](https://github.com/sourcegraph/sourcegraph/issues/3534)
- Multi-line search now works for non-indexed search. [#4518](https://github.com/sourcegraph/sourcegraph/issues/4518)
- When using `SITE_CONFIG_FILE` and `EXTSVC_CONFIG_FILE`, you [may now also specify e.g. `SITE_CONFIG_ALLOW_EDITS=true`](https://docs.sourcegraph.com/admin/config/advanced_config_file) to allow edits to be made to the config in the application which will be overwritten on the next process restart. [#4912](https://github.com/sourcegraph/sourcegraph/issues/4912)

### Changed

- In the [GitHub external service config](https://docs.sourcegraph.com/admin/external_service/github#configuration) it's now possible to specify `orgs` without specifying `repositoryQuery` or `repos` too.
- Out-of-the-box TypeScript code intelligence is much better with an updated ctags version with a built-in TypeScript parser.
- Sourcegraph uses Git protocol version 2 for increased efficiency and performance when fetching data from compatible code hosts.
- Searches with `repohasfile:` are faster at finding repository matches. [#4833](https://github.com/sourcegraph/sourcegraph/issues/4833).
- Zoekt now runs with GOGC=50 by default, helping to reduce the memory consumption of Sourcegraph. [#3792](https://github.com/sourcegraph/sourcegraph/issues/3792)
- Upgraded the version of Go in use, which improves security for publicly accessible Sourcegraph instances.

### Fixed

- Disk cleanup in gitserver is now done in terms of percentages to fix [#5059](https://github.com/sourcegraph/sourcegraph/issues/5059).
- Search results now correctly show highlighting of matches with runes like 'İ' that lowercase to runes with a different number of bytes in UTF-8 [#4791](https://github.com/sourcegraph/sourcegraph/issues/4791).
- Fixed an issue where search would sometimes crash with a panic due to a nil pointer. [#5246](https://github.com/sourcegraph/sourcegraph/issues/5246)

### Removed

## 3.6.2

### Fixed

- Fixed Phabricator external services so they won't stop the syncing process for repositories when Phabricator doesn't return clone URLs. [#5101](https://github.com/sourcegraph/sourcegraph/pull/5101)

## 3.6.1

### Added

- New site config option `branding.brandName` configures the brand name to display in the Sourcegraph \<title\> element.
- `repositoryPathPattern` option added to the "Other" external service type for repository name customization.

## 3.6.0

### Added

- The `github.exclude` setting in [GitHub external service config](https://docs.sourcegraph.com/admin/external_service/github#configuration) additionally allows you to specify regular expressions with `{"pattern": "regex"}`.
- A new [`quicklinks` setting](https://docs.sourcegraph.com/user/quick_links) allows adding links to be displayed on the homepage and search page for all users (or users in an organization).
- Compatibility with the [Sourcegraph for Bitbucket Server](https://github.com/sourcegraph/bitbucket-server-plugin) plugin.
- Support for [Bitbucket Cloud](https://bitbucket.org) as an external service.

### Changed

- Updating or creating an external service will no longer block until the service is synced.
- The GraphQL fields `Repository.createdAt` and `Repository.updatedAt` are deprecated and will be removed in 3.8. Now `createdAt` is always the current time and updatedAt is always null.
- In the [GitHub external service config](https://docs.sourcegraph.com/admin/external_service/github#configuration) and [Bitbucket Server external service config](https://docs.sourcegraph.com/admin/external_service/bitbucket_server#permissions) `repositoryQuery` is now only required if `repos` is not set.
- Log messages from query-runner when saved searches fail now include the raw query as part of the message.
- The status indicator in the navigation bar is now enabled by default
- Usernames and org names can now contain the `.` character. [#4674](https://github.com/sourcegraph/sourcegraph/issues/4674)

### Fixed

- Commit searches now correctly highlight unicode characters, for example 加. [#4512](https://github.com/sourcegraph/sourcegraph/issues/4512)
- Symbol searches now show the number of symbol matches rather than the number of file matches found. [#4578](https://github.com/sourcegraph/sourcegraph/issues/4578)
- Symbol searches with truncated results now show a `+` on the results page to signal that some results have been omitted. [#4579](https://github.com/sourcegraph/sourcegraph/issues/4579)

## 3.5.4

### Fixed

- Fixed Phabricator external services so they won't stop the syncing process for repositories when Phabricator doesn't return clone URLs. [#5101](https://github.com/sourcegraph/sourcegraph/pull/5101)

## 3.5.2

### Changed

- Usernames and org names can now contain the `.` character. [#4674](https://github.com/sourcegraph/sourcegraph/issues/4674)

### Added

- Syntax highlighting requests that fail are now logged and traced. A new Prometheus metric `src_syntax_highlighting_requests` allows monitoring and alerting. [#4877](https://github.com/sourcegraph/sourcegraph/issues/4877).
- Sourcegraph's SAML authentication now supports RSA PKCS#1 v1.5. [#4869](https://github.com/sourcegraph/sourcegraph/pull/4869)

### Fixed

- Increased nginx proxy buffer size to fix issue where login failed when SAML AuthnRequest was too large. [#4849](https://github.com/sourcegraph/sourcegraph/pull/4849)
- A regression in 3.3.8 where `"corsOrigin": "*"` was improperly forbidden. [#4424](https://github.com/sourcegraph/sourcegraph/issues/4424)

## 3.5.1

### Added

- A new [`quicklinks` setting](https://docs.sourcegraph.com/user/quick_links) allows adding links to be displayed on the homepage and search page for all users (or users in an organization).
- Site admins can prevent the icon in the top-left corner of the screen from spinning on hovers by setting `"branding": { "disableSymbolSpin": true }` in their site configuration.

### Fixed

- Fix `repository.language` GraphQL field (previously returned empty for most repositories).

## 3.5.0

### Added

- Indexed search now supports matching consecutive literal newlines, with queries like e.g. `foo\nbar.*` to search over multiple lines. [#4138](https://github.com/sourcegraph/sourcegraph/issues/4138)
- The `orgs` setting in [GitHub external service config](https://docs.sourcegraph.com/admin/external_service/github) allows admins to select all repositories from the specified organizations to be synced.
- A new experimental search filter `repohascommitafter:"30 days ago"` allows users to exclude stale repositories that don't contain commits (to the branch being searched over) past a specified date from their search query.
- The `authorization` setting in the [Bitbucket Server external service config](https://docs.sourcegraph.com/admin/external_service/bitbucket_server#permissions) enables Sourcegraph to enforce the repository permissions defined in Bitbucket Server.
- A new, experimental status indicator in the navigation bar allows admins to quickly see whether the configured repositories are up to date or how many are currently being updated in the background. You can enable the status indicator with the following site configuration: `"experimentalFeatures": { "statusIndicator": "enabled" }`.
- A new search filter `repohasfile` allows users to filter results to just repositories containing a matching file. For example `ubuntu file:Dockerfile repohasfile:\.py$` would find Dockerfiles mentioning Ubuntu in repositories that contain Python files. [#4501](https://github.com/sourcegraph/sourcegraph/pull/4501)

### Changed

- The saved searches UI has changed. There is now a Saved searches page in the user and organizations settings area. A saved search appears in the settings area of the user or organization it is associated with.

### Removed

### Fixed

- Fixed repository search patterns which contain `.*`. Previously our optimizer would ignore `.*`, which in some cases would lead to our repository search excluding some repositories from the results.
- Fixed an issue where the Phabricator native integration would be broken on recent Phabricator versions. This fix depends on v1.2 of the [Phabricator extension](https://github.com/sourcegraph/phabricator-extension).
- Fixed an issue where the "Empty repository" banner would be shown on a repository page when starting to clone a repository.
- Prevent data inconsistency on cached archives due to restarts. [#4366](https://github.com/sourcegraph/sourcegraph/pull/4366)
- On the /extensions page, the UI is now less ambiguous when an extension has not been activated. [#4446](https://github.com/sourcegraph/sourcegraph/issues/4446)

## 3.4.5

### Fixed

- Fixed an issue where syntax highlighting taking too long would result in errors or wait long amounts of time without properly falling back to plaintext rendering after a few seconds. [#4267](https://github.com/sourcegraph/sourcegraph/issues/4267) [#4268](https://github.com/sourcegraph/sourcegraph/issues/4268) (this fix was intended to be in 3.4.3, but was in fact left out by accident)
- Fixed an issue with `sourcegraph/server` Docker deployments where syntax highlighting could produce `server closed idle connection` errors. [#4269](https://github.com/sourcegraph/sourcegraph/issues/4269) (this fix was intended to be in 3.4.3, but was in fact left out by accident)
- Fix `repository.language` GraphQL field (previously returned empty for most repositories).

## 3.4.4

### Fixed

- Fixed an out of bounds error in the GraphQL repository query. [#4426](https://github.com/sourcegraph/sourcegraph/issues/4426)

## 3.4.3

### Fixed

- Improved performance of the /site-admin/repositories page significantly (prevents timeouts). [#4063](https://github.com/sourcegraph/sourcegraph/issues/4063)
- Fixed an issue where Gitolite repositories would be inaccessible to non-admin users after upgrading to 3.3.0+ from an older version. [#4263](https://github.com/sourcegraph/sourcegraph/issues/4263)
- Repository names are now treated as case-sensitive, fixing an issue where users saw `pq: duplicate key value violates unique constraint \"repo_name_unique\"` [#4283](https://github.com/sourcegraph/sourcegraph/issues/4283)
- Repositories containing submodules not on Sourcegraph will now load without error [#2947](https://github.com/sourcegraph/sourcegraph/issues/2947)
- HTTP metrics in Prometheus/Grafana now distinguish between different types of GraphQL requests.

## 3.4.2

### Fixed

- Fixed incorrect wording in site-admin onboarding. [#4127](https://github.com/sourcegraph/sourcegraph/issues/4127)

## 3.4.1

### Added

- You may now specify `DISABLE_CONFIG_UPDATES=true` on the management console to prevent updates to the critical configuration. This is useful when loading critical config via a file using `CRITICAL_CONFIG_FILE` on the frontend.

### Changed

- When `EXTSVC_CONFIG_FILE` or `SITE_CONFIG_FILE` are specified, updates to external services and the site config are now prevented.
- Site admins will now see a warning if creating or updating an external service was successful but the process could not complete entirely due to an ephemeral error (such as GitHub API search queries running into timeouts and returning incomplete results).

### Removed

### Fixed

- Fixed an issue where `EXTSVC_CONFIG_FILE` being specified would incorrectly cause a panic.
- Fixed an issue where user/org/global settings from old Sourcegraph versions (2.x) could incorrectly be null, leading to various errors.
- Fixed an issue where an ephemeral infrastructure error (`tar/archive: invalid tar header`) would fail a search.

## 3.4.0

### Added

- When `repositoryPathPattern` is configured, paths from the full long name will redirect to the configured name. Extensions will function with the configured name. `repositoryPathPattern` allows administrators to configure "nice names". For example `sourcegraph.example.com/github.com/foo/bar` can configured to be `sourcegraph.example.com/gh/foo/bar` with `"repositoryPathPattern": "gh/{nameWithOwner}"`. (#462)
- Admins can now turn off site alerts for patch version release updates using the `alerts.showPatchUpdates` setting. Alerts will still be shown for major and minor version updates.
- The new `gitolite.exclude` setting in [Gitolite external service config](https://docs.sourcegraph.com/admin/external_service/gitolite#configuration) allows you to exclude specific repositories by their Gitolite name so that they won't be mirrored. Upon upgrading, previously "disabled" repositories will be automatically migrated to this exclusion list.
- The new `aws_codecommit.exclude` setting in [AWS CodeCommit external service config](https://docs.sourcegraph.com/admin/external_service/aws_codecommit#configuration) allows you to exclude specific repositories by their AWS name or ID so that they won't be synced. Upon upgrading, previously "disabled" repositories will be automatically migrated to this exclusion list.
- Added a new, _required_ `aws_codecommit.gitCredentials` setting to the [AWS CodeCommit external service config](https://docs.sourcegraph.com/admin/external_service/aws_codecommit#configuration). These Git credentials are required to create long-lived authenticated clone URLs for AWS CodeCommit repositories. For more information about Git credentials, see the AWS CodeCommit documentation: https://docs.aws.amazon.com/IAM/latest/UserGuide/id_credentials_ssh-keys.html#git-credentials-code-commit. For detailed instructions on how to create the credentials in IAM, see this page: https://docs.aws.amazon.com/codecommit/latest/userguide/setting-up-gc.html
- Added support for specifying a URL formatted `gitolite.host` setting in [Gitolite external service config](https://docs.sourcegraph.com/admin/external_service/gitolite#configuration) (e.g. `ssh://git@gitolite.example.org:2222/`), in addition to the already supported SCP like format (e.g `git@gitolite.example.org`)
- Added support for overriding critical, site, and external service configurations via files. Specify `CRITICAL_CONFIG_FILE=critical.json`, `SITE_CONFIG_FILE=site.json`, and/or `EXTSVC_CONFIG_FILE=extsvc.json` on the `frontend` container to do this.

### Changed

- Kinds of external services in use are now included in [server pings](https://docs.sourcegraph.com/admin/pings).
- Bitbucket Server: An actual Bitbucket icon is now used for the jump-to-bitbucket action on repository pages instead of the previously generic icon.
- Default config for GitHub, GitHub Enterprise, GitLab, Bitbucket Server, and AWS Code Commit external services has been revised to make it easier for first time admins.

### Removed

- Fields related to Repository enablement have been deprecated. Mutations are now NOOPs, and for repositories returned the value is always true for Enabled. The enabled field and mutations will be removed in 3.6. Mutations: `setRepositoryEnabled`, `setAllRepositoriesEnabled`, `updateAllMirrorRepositories`, `deleteRepository`. Query parameters: `repositories.enabled`, `repositories.disabled`. Field: `Repository.enabled`.
- Global saved searches are now deprecated. Any existing global saved searches have been assigned to the Sourcegraph instance's first site admin's user account.
- The `search.savedQueries` configuration option is now deprecated. Existing entries remain in user and org settings for backward compatibility, but are unused as saved searches are now stored in the database.

### Fixed

- Fixed a bug where submitting a saved query without selecting the location would fail for non-site admins (#3628).
- Fixed settings editors only having a few pixels height.
- Fixed a bug where browser extension and code review integration usage stats were not being captured on the site-admin Usage Stats page.
- Fixed an issue where in some rare cases PostgreSQL starting up slowly could incorrectly trigger a panic in the `frontend` service.
- Fixed an issue where the management console password would incorrectly reset to a new secure one after a user account was created.
- Fixed a bug where gitserver would leak file descriptors when performing common operations.
- Substantially improved the performance of updating Bitbucket Server external service configurations on instances with thousands of repositories, going from e.g. several minutes to about a minute for ~20k repositories (#4037).
- Fully resolved the search performance regression in v3.2.0, restoring performance of search back to the same levels it was before changes made in v3.2.0.
- Fix a bug where using a repo search filter with the prefix `github.com` only searched for repos whose name starts with `github.com`, even though no `^` was specified in the search filter. (#4103)
- Fixed an issue where files that fail syntax highlighting would incorrectly render an error instead of gracefully falling back to their plaintext form.

## 3.3.9

### Added

- Syntax highlighting requests that fail are now logged and traced. A new Prometheus metric `src_syntax_highlighting_requests` allows monitoring and alerting. [#4877](https://github.com/sourcegraph/sourcegraph/issues/4877).

## 3.3.8

### Fixed

- Fully resolved the search performance regression in v3.2.0, restoring performance of search back to the same levels it was before changes made in v3.2.0.
- Fixed an issue where files that fail syntax highlighting would incorrectly render an error instead of gracefully falling back to their plaintext form.
- Fixed an issue introduced in v3.3 where Sourcegraph would under specific circumstances incorrectly have to re-clone and re-index repositories from Bitbucket Server and AWS CodeCommit.

## 3.3.7

### Added

- The `bitbucketserver.exclude` setting in [Bitbucket Server external service config](https://docs.sourcegraph.com/admin/external_service/bitbucketserver#configuration) additionally allows you to exclude repositories matched by a regular expression (so that they won't be synced).

### Changed

### Removed

### Fixed

- Fixed a major indexed search performance regression that occurred in v3.2.0. (#3685)
- Fixed an issue where Sourcegraph would fail to update repositories on some instances (`pq: duplicate key value violates unique constraint "repo_external_service_unique_idx"`) (#3680)
- Fixed an issue where Sourcegraph would not exclude unavailable Bitbucket Server repositories. (#3772)

## 3.3.6

## Changed

- All 24 language extensions are enabled by default.

## 3.3.5

## Changed

- Indexed search is now enabled by default for new Docker deployments. (#3540)

### Removed

- Removed smart-casing behavior from search.

### Fixed

- Removes corrupted archives in the searcher cache and tries to populate the cache again instead of returning an error.
- Fixed a bug where search scopes would not get merged, and only the lowest-level list of search scopes would appear.
- Fixed an issue where repo-updater was slower in performing its work which could sometimes cause other performance issues. https://github.com/sourcegraph/sourcegraph/pull/3633

## 3.3.4

### Fixed

- Fixed bundling of the Phabricator integration assets in the Sourcegraph docker image.

## 3.3.3

### Fixed

- Fixed bug that prevented "Find references" action from being completed in the activation checklist.

## 3.3.2

### Fixed

- Fixed an issue where the default `bitbucketserver.repositoryQuery` would not be created on migration from older Sourcegraph versions. https://github.com/sourcegraph/sourcegraph/issues/3591
- Fixed an issue where Sourcegraph would add deleted repositories to the external service configuration. https://github.com/sourcegraph/sourcegraph/issues/3588
- Fixed an issue where a repo-updater migration would hit code host rate limits. https://github.com/sourcegraph/sourcegraph/issues/3582
- The required `bitbucketserver.username` field of a [Bitbucket Server external service configuration](https://docs.sourcegraph.com/admin/external_service/bitbucketserver#configuration), if unset or empty, is automatically migrated to match the user part of the `url` (if defined). https://github.com/sourcegraph/sourcegraph/issues/3592
- Fixed a panic that would occur in indexed search / the frontend when a search error ocurred. https://github.com/sourcegraph/sourcegraph/issues/3579
- Fixed an issue where the repo-updater service could become deadlocked while performing a migration. https://github.com/sourcegraph/sourcegraph/issues/3590

## 3.3.1

### Fixed

- Fixed a bug that prevented external service configurations specifying client certificates from working (#3523)

## 3.3.0

### Added

- In search queries, treat `foo(` as `foo\(` and `bar[` as `bar\[` rather than failing with an error message.
- Enterprise admins can now customize the appearance of the homepage and search icon.
- A new settings property `notices` allows showing custom informational messages on the homepage and at the top of each page. The `motd` property is deprecated and its value is automatically migrated to the new `notices` property.
- The new `gitlab.exclude` setting in [GitLab external service config](https://docs.sourcegraph.com/admin/external_service/gitlab#configuration) allows you to exclude specific repositories matched by `gitlab.projectQuery` and `gitlab.projects` (so that they won't be synced). Upon upgrading, previously "disabled" repositories will be automatically migrated to this exclusion list.
- The new `gitlab.projects` setting in [GitLab external service config](https://docs.sourcegraph.com/admin/external_service/gitlab#configuration) allows you to select specific repositories to be synced.
- The new `bitbucketserver.exclude` setting in [Bitbucket Server external service config](https://docs.sourcegraph.com/admin/external_service/bitbucketserver#configuration) allows you to exclude specific repositories matched by `bitbucketserver.repositoryQuery` and `bitbucketserver.repos` (so that they won't be synced). Upon upgrading, previously "disabled" repositories will be automatically migrated to this exclusion list.
- The new `bitbucketserver.repos` setting in [Bitbucket Server external service config](https://docs.sourcegraph.com/admin/external_service/bitbucketserver#configuration) allows you to select specific repositories to be synced.
- The new required `bitbucketserver.repositoryQuery` setting in [Bitbucket Server external service configuration](https://docs.sourcegraph.com/admin/external_service/bitbucketserver#configuration) allows you to use Bitbucket API repository search queries to select repos to be synced. Existing configurations will be migrate to have it set to `["?visibility=public", "?visibility=private"]` which is equivalent to the previous implicit behaviour that this setting supersedes.
- "Quick configure" buttons for common actions have been added to the config editor for all external services.
- "Quick configure" buttons for common actions have been added to the management console.
- Site-admins now receive an alert every day for the seven days before their license key expires.
- The user menu (in global nav) now lists the user's organizations.
- All users on an instance now see a non-dismissable alert when when there's no license key in use and the limit of free user accounts is exceeded.
- All users will see a dismissible warning about limited search performance and accuracy on when using the sourcegraph/server Docker image with more than 100 repositories enabled.

### Changed

- Indexed searches that time out more consistently report a timeout instead of erroneously saying "No results."
- The symbols sidebar now only shows symbols defined in the current file or directory.
- The dynamic filters on search results pages will now display `lang:` instead of `file:` filters for language/file-extension filter suggestions.
- The default `github.repositoryQuery` of a [GitHub external service configuration](https://docs.sourcegraph.com/admin/external_service/github#configuration) has been changed to `["none"]`. Existing configurations that had this field unset will be migrated to have the previous default explicitly set (`["affiliated", "public"]`).
- The default `gitlab.projectQuery` of a [GitLab external service configuration](https://docs.sourcegraph.com/admin/external_service/gitlab#configuration) has been changed to `["none"]`. Existing configurations that had this field unset will be migrated to have the previous default explicitly set (`["?membership=true"]`).
- The default value of `maxReposToSearch` is now unlimited (was 500).
- The default `github.repositoryQuery` of a [GitHub external service configuration](https://docs.sourcegraph.com/admin/external_service/github#configuration) has been changed to `["none"]` and is now a required field. Existing configurations that had this field unset will be migrated to have the previous default explicitly set (`["affiliated", "public"]`).
- The default `gitlab.projectQuery` of a [GitLab external service configuration](https://docs.sourcegraph.com/admin/external_service/gitlab#configuration) has been changed to `["none"]` and is now a required field. Existing configurations that had this field unset will be migrated to have the previous default explicitly set (`["?membership=true"]`).
- The `bitbucketserver.username` field of a [Bitbucket Server external service configuration](https://docs.sourcegraph.com/admin/external_service/bitbucketserver#configuration) is now **required**. This field is necessary to authenticate with the Bitbucket Server API with either `password` or `token`.
- The settings and account pages for users and organizations are now combined into a single tab.

### Removed

- Removed the option to show saved searches on the Sourcegraph homepage.

### Fixed

- Fixed an issue where the site-admin repositories page `Cloning`, `Not Cloned`, `Needs Index` tabs were very slow on instances with thousands of repositories.
- Fixed an issue where failing to syntax highlight a single file would take down the entire syntax highlighting service.

## 3.2.6

### Fixed

- Fully resolved the search performance regression in v3.2.0, restoring performance of search back to the same levels it was before changes made in v3.2.0.

## 3.2.5

### Fixed

- Fixed a major indexed search performance regression that occurred in v3.2.0. (#3685)

## 3.2.4

### Fixed

- Fixed bundling of the Phabricator integration assets in the Sourcegraph docker image.

## 3.2.3

### Fixed

- Fixed https://github.com/sourcegraph/sourcegraph/issues/3336.
- Clearer error message when a repository sync fails due to the inability to clone a repository.
- Rewrite '@' character in Gitolite repository names to '-', which permits them to be viewable in the UI.

## 3.2.2

### Changed

- When using an external Zoekt instance (specified via the `ZOEKT_HOST` environment variable), sourcegraph/server no longer spins up a redundant internal Zoekt instance.

## 3.2.1

### Fixed

- Jaeger tracing, once enabled, can now be configured via standard [environment variables](https://github.com/jaegertracing/jaeger-client-go/blob/v2.14.0/README.md#environment-variables).
- Fixed an issue where some search and zoekt errors would not be logged.

## 3.2.0

### Added

- Sourcegraph can now automatically use the system's theme.
  To enable, open the user menu in the top right and make sure the theme dropdown is set to "System".
  This is currently supported on macOS Mojave with Safari Technology Preview 68 and later.
- The `github.exclude` setting was added to the [GitHub external service config](https://docs.sourcegraph.com/admin/external_service/github#configuration) to allow excluding repositories yielded by `github.repos` or `github.repositoryQuery` from being synced.

### Changed

- Symbols search is much faster now. After the initial indexing, you can expect code intelligence to be nearly instant no matter the size of your repository.
- Massively reduced the number of code host API requests Sourcegraph performs, which caused rate limiting issues such as slow search result loading to appear.
- The [`corsOrigin`](https://docs.sourcegraph.com/admin/config/site_config) site config property is no longer needed for integration with GitHub, GitLab, etc., via the [Sourcegraph browser extension](https://docs.sourcegraph.com/integration/browser_extension). Only the [Phabricator extension](https://github.com/sourcegraph/phabricator-extension) requires it.

### Fixed

- Fixed a bug where adding a search scope that adds a `repogroup` filter would cause invalid queries if `repogroup:sample` was already part of the query.
- An issue where errors during displaying search results would not be displayed.

### Removed

- The `"updateScheduler2"` experiment is now the default and it's no longer possible to configure.

## 3.1.2

### Added

- The `search.contextLines` setting was added to allow configuration of the number of lines of context to be displayed around search results.

### Changed

- Massively reduced the number of code host API requests Sourcegraph performs, which caused rate limiting issues such as slow search result loading to appear.
- Improved logging in various situations where Sourcegraph would potentially hit code host API rate limits.

### Fixed

- Fixed an issue where search results loading slowly would display a `Cannot read property "lastChild" of undefined` error.

## 3.1.1

### Added

- Query builder toggle (open/closed) state is now retained.

### Fixed

- Fixed an issue where single-term values entered into the "Exact match" field in the query builder were not getting wrapped in quotes.

## 3.1.0

### Added

- Added Docker-specific help text when running the Sourcegraph docker image in an environment with an sufficient open file descriptor limit.
- Added syntax highlighting for Kotlin and Dart.
- Added a management console environment variable to disable HTTPS, see [the docs](doc/admin/management_console.md#can-i-disable-https-on-the-management-console) for more information.
- Added `auth.disableUsernameChanges` to critical configuration to prevent users from changing their usernames.
- Site admins can query a user by email address or username from the GraphQL API.
- Added a search query builder to the main search page. Click "Use search query builder" to open the query builder, which is a form with separate inputs for commonly used search keywords.

### Changed

- File match search results now show full repository name if there are results from mirrors on different code hosts (e.g. github.com/sourcegraph/sourcegraph and gitlab.com/sourcegraph/sourcegraph)
- Search queries now use "smart case" by default. Searches are case insensitive unless you use uppercase letters. To explicitly set the case, you can still use the `case` field (e.g. `case:yes`, `case:no`). To explicitly set smart case, use `case:auto`.

### Fixed

- Fixed an issue where the management console would improperly regenerate the TLS cert/key unless `CUSTOM_TLS=true` was set. See the documentation for [how to use your own TLS certificate with the management console](doc/admin/management_console.md#how-can-i-use-my-own-tls-certificates-with-the-management-console).

## 3.0.1

### Added

- Symbol search now supports Elixir, Haskell, Kotlin, Scala, and Swift

### Changed

- Significantly optimized how file search suggestions are provided when using indexed search (cluster deployments).
- Both the `sourcegraph/server` image and the [Kubernetes deployment](https://github.com/sourcegraph/deploy-sourcegraph) manifests ship with Postgres `11.1`. For maximum compatibility, however, the minimum supported version remains `9.6`. The upgrade procedure is mostly automated for existing deployments. Please refer to [this page](https://docs.sourcegraph.com/admin/postgres) for detailed instructions.

### Removed

- The deprecated `auth.disableAccessTokens` site config property was removed. Use `auth.accessTokens` instead.
- The `disableBrowserExtension` site config property was removed. [Configure nginx](https://docs.sourcegraph.com/admin/nginx) instead to block clients (if needed).

## 3.0.0

See the changelog entries for 3.0.0 beta releases and our [3.0](doc/admin/migration/3_0.md) upgrade guide if you are upgrading from 2.x.

## 3.0.0-beta.4

### Added

- Basic code intelligence for the top 10 programming languages works out of the box without any configuration. [TypeScript/JavaScript](https://sourcegraph.com/extensions/sourcegraph/typescript), [Python](https://sourcegraph.com/extensions/sourcegraph/python), [Java](https://sourcegraph.com/extensions/sourcegraph/java), [Go](https://sourcegraph.com/extensions/sourcegraph/go), [C/C++](https://sourcegraph.com/extensions/sourcegraph/cpp), [Ruby](https://sourcegraph.com/extensions/sourcegraph/ruby), [PHP](https://sourcegraph.com/extensions/sourcegraph/php), [C#](https://sourcegraph.com/extensions/sourcegraph/csharp), [Shell](https://sourcegraph.com/extensions/sourcegraph/shell), and [Scala](https://sourcegraph.com/extensions/sourcegraph/scala) are enabled by default, and you can find more in the [extension registry](https://sourcegraph.com/extensions?query=category%3A"Programming+languages").

## 3.0.0-beta.3

- Fixed an issue where the site admin is redirected to the start page instead of being redirected to the repositories overview page after deleting a repo.

## 3.0.0-beta

### Added

- Repositories can now be queried by a git clone URL through the GraphQL API.
- A new Explore area is linked from the top navigation bar (when the `localStorage.explore=true;location.reload()` feature flag is enabled).
- Authentication via GitHub is now supported. To enable, add an item to the `auth.providers` list with `type: "github"`. By default, GitHub identities must be linked to an existing Sourcegraph user account. To enable new account creation via GitHub, use the `allowSignup` option in the `GitHubConnection` config.
- Authentication via GitLab is now supported. To enable, add an item to the `auth.providers` list with `type: "gitlab"`.
- GitHub repository permissions are supported if authentication via GitHub is enabled. See the
  documentation for the `authorization` field of the `GitHubConnection` configuration.
- The repository settings mirroring page now shows when a repo is next scheduled for an update (requires experiment `"updateScheduler2": "enabled"`).
- Configured repositories are periodically scheduled for updates using a new algorithm. You can disable the new algorithm with the following site configuration: `"experimentalFeatures": { "updateScheduler2": "disabled" }`. If you do so, please file a public issue to describe why you needed to disable it.
- When using HTTP header authentication, [`stripUsernameHeaderPrefix`](https://docs.sourcegraph.com/admin/auth/#username-header-prefixes) field lets an admin specify a prefix to strip from the HTTP auth header when converting the header value to a username.
- Sourcegraph extensions whose package.json contains `"wip": true` are considered [work-in-progress extensions](https://docs.sourcegraph.com/extensions/authoring/publishing#wip-extensions) and are indicated as such to avoid users accidentally using them.
- Information about user survey submissions and a chart showing weekly active users is now displayed on the site admin Overview page.
- A new GraphQL API field `UserEmail.isPrimary` was added that indicates whether an email is the user's primary email.
- The filters bar in the search results page can now display filters from extensions.
- Extensions' `activate` functions now receive a `sourcegraph.ExtensionContext` parameter (i.e., `export function activate(ctx: sourcegraph.ExtensionContext): void { ... }`) to support deactivation and running multiple extensions in the same process.
- Users can now request an Enterprise trial license from the site init page.
- When searching, a filter button `case:yes` will now appear when relevant. This helps discovery and makes it easier to use our case-sensitive search syntax.
- Extensions can now report progress in the UI through the `withProgress()` extension API.
- When calling `editor.setDecorations()`, extensions must now provide an instance of `TextDocumentDecorationType` as first argument. This helps gracefully displaying decorations from several extensions.

### Changed

- The Postgres database backing Sourcegraph has been upgraded from 9.4 to 11.1. Existing Sourcegraph users must conduct an [upgrade procedure](https://docs.sourcegraph.com/admin/postgres_upgrade)
- Code host configuration has moved out of the site config JSON into the "External services" area of the site admin web UI. Sourcegraph instances will automatically perform a one time migration of existing data in the site config JSON. After the migration these keys can be safely deleted from the site config JSON: `awsCodeCommit`, `bitbucketServer`, `github`, `gitlab`, `gitolite`, and `phabricator`.
- Site and user usage statistics are now visible to all users. Previously only site admins (and users, for their own usage statistics) could view this information. The information consists of aggregate counts of actions such as searches, page views, etc.
- The Git blame information shown at the end of a line is now provided by the [Git extras extension](https://sourcegraph.com/extensions/sourcegraph/git-extras). You must add that extension to continue using this feature.
- The `appURL` site configuration option was renamed to `externalURL`.
- The repository and directory pages now show all entries together instead of showing files and (sub)directories separately.
- Extensions no longer can specify titles (in the `title` property in the `package.json` extension manifest). Their extension ID (such as `alice/myextension`) is used.

### Fixed

- Fixed an issue where the site admin License page showed a count of current users, rather than the max number of users over the life of the license.
- Fixed number formatting issues on site admin Overview and Survey Response pages.
- Fixed resolving of git clone URLs with `git+` prefix through the GraphQL API
- Fixed an issue where the graphql Repositories endpoint would order by a field which was not indexed. Times on Sourcegraph.com went from 10s to 200ms.
- Fixed an issue where whitespace was not handled properly in environment variable lists (`SYMBOLS_URL`, `SEARCHER_URL`).
- Fixed an issue where clicking inside the repository popover or clicking "Show more" would dismiss the popover.

### Removed

- The `siteID` site configuration option was removed because it is no longer needed. If you previously specified this in site configuration, a new, random site ID will be generated upon server startup. You can safely remove the existing `siteID` value from your site configuration after upgrading.
- The **Info** panel was removed. The information it presented can be viewed in the hover.
- The top-level `repos.list` site configuration was removed in favour of each code-host's equivalent options,
  now configured via the new _External Services UI_ available at `/site-admin/external-services`. Equivalent options in code hosts configuration:
  - GitHub via [`github.repos`](https://docs.sourcegraph.com/admin/site_config/all#repos-array)
  - Gitlab via [`gitlab.projectQuery`](https://docs.sourcegraph.com/admin/site_config/all#projectquery-array)
  - Phabricator via [`phabricator.repos`](https://docs.sourcegraph.com/admin/site_config/all#phabricator-array)
  - [Other external services](https://docs.sourcegraph.com/admin/repo/add_from_other_external_services)
- Removed the `httpStrictTransportSecurity` site configuration option. Use [nginx configuration](https://docs.sourcegraph.com/admin/nginx) for this instead.
- Removed the `tls.letsencrypt` site configuration option. Use [nginx configuration](https://docs.sourcegraph.com/admin/nginx) for this instead.
- Removed the `tls.cert` and `tls.key` site configuration options. Use [nginx configuration](https://docs.sourcegraph.com/admin/nginx) for this instead.
- Removed the `httpToHttpsRedirect` and `experimentalFeatures.canonicalURLRedireect` site configuration options. Use [nginx configuration](https://docs.sourcegraph.com/admin/nginx) for these instead.
- Sourcegraph no longer requires access to `/var/run/docker.sock`.

## 2.13.6

### Added

- The `/-/editor` endpoint now accepts a `hostname_patterns` URL parameter, which specifies a JSON
  object mapping from hostname to repository name pattern. This serves as a hint to Sourcegraph when
  resolving git clone URLs to repository names. The name pattern is the same style as is used in
  code host configurations. The default value is `{hostname}/{path}`.

## 2.13.5

### Fixed

- Fixed another issue where Sourcegraph would try to fetch more than the allowed number of repositories from AWS CodeCommit.

## 2.13.4

### Changed

- The default for `experimentalFeatures.canonicalURLRedirect` in site config was changed back to `disabled` (to avoid [#807](https://github.com/sourcegraph/sourcegraph/issues/807)).

## 2.13.3

### Fixed

- Fixed an issue that would cause the frontend health check endpoint `/healthz` to not respond. This only impacts Kubernetes deployments.
- Fixed a CORS policy issue that caused requests to be rejected when they come from origins not in our [manifest.json](https://sourcegraph.com/github.com/sourcegraph/sourcegraph/-/blob/browser/src/extension/manifest.spec.json#L72) (i.e. requested via optional permissions by the user).
- Fixed an issue that prevented `repositoryQuery` from working correctly on GitHub enterprise instances.

## 2.13.2

### Fixed

- Fixed an issue where Sourcegraph would try to fetch more than the allowed number of repositories from AWS CodeCommit.

## 2.13.1

### Changed

- The timeout when running `git ls-remote` to determine if a remote url is cloneable has been increased from 5s to 30s.
- Git commands now use [version 2 of the Git wire protocol](https://opensource.googleblog.com/2018/05/introducing-git-protocol-version-2.html), which should speed up certain operations (e.g. `git ls-remote`, `git fetch`) when communicating with a v2 enabled server.

## 2.13.0

### Added

- A new site config option `search.index.enabled` allows toggling on indexed search.
- Search now uses [Sourcegraph extensions](https://docs.sourcegraph.com/extensions) that register `queryTransformer`s.
- GitLab repository permissions are now supported. To enable this, you will need to set the `authz`
  field in the `GitLabConnection` configuration object and ensure that the access token set in the
  `token` field has both `sudo` and `api` scope.

### Changed

- When the `DEPLOY_TYPE` environment variable is incorrectly specified, Sourcegraph now shuts down and logs an error message.
- The `experimentalFeatures.canonicalURLRedirect` site config property now defaults to `enabled`. Set it to `disabled` to disable redirection to the `appURL` from other hosts.
- Updating `maxReposToSearch` site config no longer requires a server restart to take effect.
- The update check page no longer shows an error if you are using an insiders build. Insiders builds will now notify site administrators that updates are available 40 days after the release date of the installed build.
- The `github.repositoryQuery` site config property now accepts arbitrary GitHub repository searches.

### Fixed

- The user account sidebar "Password" link (to the change-password form) is now shown correctly.
- Fixed an issue where GitHub rate limits were underutilized if the remaining
  rate limit dropped below 150.
- Fixed an issue where GraphQL field `elapsedMilliseconds` returned invalid value on empty searches
- Editor extensions now properly search the selection as a literal string, instead of incorrectly using regexp.
- Fixed a bug where editing and deleting global saved searches was not possible.
- In index search, if the search regex produces multiline matches, search results are still processed per line and highlighted correctly.
- Go-To-GitHub and Go-To-GitLab buttons now link to the right branch, line and commit range.
- Go-to-GitHub button links to default branch when no rev is given.
- The close button in the panel header stays located on the top.
- The Phabricator icon is now displayed correctly.
- The view mode button in the BlobPage now shows the correct view mode to switch to.

### Removed

- The experimental feature flag to disable the new repo update scheduler has been removed.
- The `experimentalFeatures.configVars` feature flag was removed.
- The `experimentalFeatures.multipleAuthProviders` feature flag was removed because the feature is now always enabled.
- The following deprecated auth provider configuration properties were removed: `auth.provider`, `auth.saml`, `auth.openIDConnect`, `auth.userIdentityHTTPHeader`, and `auth.allowSignup`. Use `auth.providers` for all auth provider configuration. (If you were still using the deprecated properties and had no `auth.providers` set, all access to your instance will be rejected until you manually set `auth.providers`.)
- The deprecated site configuration properties `search.scopes` and `settings` were removed. Define search scopes and settings in global settings in the site admin area instead of in site configuration.
- The `pendingContents` property has been removed from our GraphQL schema.
- The **Explore** page was replaced with a **Repositories** search link in the top navigation bar.

## 2.12.3

### Fixed

- Fixed an error that prevented users without emails from submitting satisfaction surveys.

## 2.12.2

### Fixed

- Fixed an issue where private GitHub Enterprise repositories were not fetched.

## 2.12.1

### Fixed

- We use GitHub's REST API to query affliated repositories. This API has wider support on older GitHub enterprise versions.
- Fixed an issue that prevented users without email addresses from signing in (https://github.com/sourcegraph/sourcegraph/issues/426).

## 2.12.0

### Changed

- Reduced the size of in-memory data structured used for storing search results. This should reduce the backend memory usage of large result sets.
- Code intelligence is now provided by [Sourcegraph extensions](https://docs.sourcegraph.com/extensions). The extension for each language in the site configuration `langservers` property is automatically enabled.
- Support for multiple authentication providers is now enabled by default. To disable it, set the `experimentalFeatures.multipleAuthProviders` site config option to `"disabled"`. This only applies to Sourcegraph Enterprise.
- When using the `http-header` auth provider, valid auth cookies (from other auth providers that are currently configured or were previously configured) are now respected and will be used for authentication. These auth cookies also take precedence over the `http-header` auth. Previously, the `http-header` auth took precedence.
- Bitbucket Server username configuration is now used to clone repositories if the Bitbucket Server API does not set a username.
- Code discussions: On Sourcegraph.com / when `discussions.abuseProtection` is enabled in the site config, rate limits to thread creation, comment creation, and @mentions are now applied.

### Added

- Search syntax for filtering archived repositories. `archived:no` will exclude archived repositories from search results, `archived:only` will search over archived repositories only. This applies for GitHub and GitLab repositories.
- A Bitbucket Server option to exclude personal repositories in the event that you decide to give an admin-level Bitbucket access token to Sourcegraph and do not want to create a bot account. See https://docs.sourcegraph.com/integration/bitbucket_server#excluding-personal-repositories for more information.
- Site admins can now see when users of their Sourcegraph instance last used it via a code host integration (e.g. Sourcegraph browser extensions). Visit the site admin Analytics page (e.g. https://sourcegraph.example.com/site-admin/analytics) to view this information.
- A new site config option `extensions.allowRemoteExtensions` lets you explicitly specify the remote extensions (from, e.g., Sourcegraph.com) that are allowed.
- Pings now include a total count of user accounts.

### Fixed

- Files with the gitattribute `export-ignore` are no longer excluded for language analysis and search.
- "Discard changes?" confirmation popup doesn't pop up every single time you try to navigate to a new page after editting something in the site settings page anymore.
- Fixed an issue where Git repository URLs would sometimes be logged, potentially containing e.g. basic auth tokens.
- Fixed date formatting on the site admin Analytics page.
- File names of binary and large files are included in search results.

### Removed

- The deprecated environment variables `SRC_SESSION_STORE_REDIS` and `REDIS_MASTER_ENDPOINT` are no longer used to configure alternative redis endpoints. For more information, see "[Using external databases with Sourcegraph](https://docs.sourcegraph.com/admin/external_database)".

## 2.11.1

### Added

- A new site config option `git.cloneURLToRepositoryName` specifies manual mapping from Git clone URLs to Sourcegraph repository names. This is useful, for example, for Git submodules that have local clone URLs.

### Fixed

- Slack notifications for saved searches have been fixed.

## 2.11.0

### Changed

### Added

- Support for ACME "tls-alpn-01" challenges to obtain LetsEncrypt certificates. Previously Sourcegraph only supported ACME "http-01" challenges which required port 80 to be accessible.
- gitserver periodically removes stale lock files that git can leave behind.
- Commits with empty trees no longer return 404.
- Clients (browser/editor extensions) can now query configuration details from the `ClientConfiguration` GraphQL API.
- The config field `auth.accessTokens.allow` allows or restricts use of access tokens. It can be set to one of three values: "all-users-create" (the default), "none" (all access tokens are disabled), and "site-admin-create" (access tokens are enabled, but only site admins can create new access tokens). The field `auth.disableAccessTokens` is now deprecated in favor of this new field.
- A webhook endpoint now exists to trigger repository updates. For example, `curl -XPOST -H 'Authorization: token $ACCESS_TOKEN' $SOURCEGRAPH_ORIGIN/.api/repos/$REPO_URI/-/refresh`.
- Git submodules entries in the file tree now link to the submodule repository.

### Fixed

- An issue / edge case where the Code Intelligence management admin page would incorrectly show language servers as `Running` when they had been removed from Docker.
- Log level is respected in lsp-proxy logs.
- Fixed an error where text searches could be routed to a faulty search worker.
- Gitolite integration should correctly detect names which Gitolite would consider to be patterns, and not treat them as repositories.
- repo-updater backs off fetches on a repo that's failing to fetch.
- Attempts to add a repo with an empty string for the name are checked for and ignored.
- Fixed an issue where non-site-admin authenticated users could modify global settings (not site configuration), other organizations' settings, and other users' settings.
- Search results are rendered more eagerly, resulting in fewer blank file previews
- An issue where automatic code intelligence would fail to connect to the underlying `lsp` network, leading to `dial tcp: lookup lang on 0.0.0.0:53: no such host` errors.
- More useful error messages from lsp-proxy when a language server can't get a requested revision of a repository.
- Creation of a new user with the same name as an existing organization (and vice versa) is prevented.

### Removed

## 2.10.5

### Fixed

- Slack notifications for saved searches have been fixed.

## 2.10.4

### Fixed

- Fixed an issue that caused the frontend to return a HTTP 500 and log an error message like:
  ```
  lvl=eror msg="ui HTTP handler error response" method=GET status_code=500 error="Post http://127.0.0.1:3182/repo-lookup: context canceled"
  ```

## 2.10.3

### Fixed

- The SAML AuthnRequest signature when using HTTP redirect binding is now computed using a URL query string with correct ordering of parameters. Previously, the ordering was incorrect and caused errors when the IdP was configured to check the signature in the AuthnRequest.

## 2.10.2

### Fixed

- SAML IdP-initiated login previously failed with the IdP set a RelayState value. This now works.

## 2.10.1

### Changed

- Most `experimentalFeatures` in the site configuration now respond to configuration changes live, without requiring a server restart. As usual, you will be prompted for a restart after saving your configuration changes if one is required.
- Gravatar image avatars are no longer displayed for committers.

## 2.10.0

### Changed

- In the file tree, if a directory that contains only a single directory is expanded, its child directory is now expanded automatically.

### Fixed

- Fixed an issue where `sourcegraph/server` would not start code intelligence containers properly when the `sourcegraph/server` container was shut down non-gracefully.
- Fixed an issue where the file tree would return an error when navigating between repositories.

## 2.9.4

### Changed

- Repo-updater has a new and improved scheduler for periodic repo fetches. If you have problems with it, you can revert to the old behavior by adding `"experimentalFeatures": { "updateScheduler": "disabled" }` to your `config.json`.
- A once-off migration will run changing the layout of cloned repos on disk. This should only affect installations created January 2018 or before. There should be no user visible changes.
- Experimental feature flag "updateScheduler" enables a smarter and less spammy algorithm for automatic repository updates.
- It is no longer possible to disable code intelligence by unsetting the LSP_PROXY environment variable. Instead, code intelligence can be disabled per language on the site admin page (e.g. https://sourcegraph.example.com/site-admin/code-intelligence).
- Bitbucket API requests made by Sourcegraph are now under a self-enforced API rate limit (since Bitbucket Server does not have a concept of rate limiting yet). This will reduce any chance of Sourcegraph slowing down or causing trouble for Bitbucket Server instances connected to it. The limits are: 7,200 total requests/hr, with a bucket size / maximum burst size of 500 requests.
- Global, org, and user settings are now validated against the schema, so invalid settings will be shown in the settings editor with a red squiggly line.
- The `http-header` auth provider now supports being used with other auth providers (still only when `experimentalFeatures.multipleAuthProviders` is `true`).
- Periodic fetches of Gitolite-hosted repositories are now handled internally by repo-updater.

### Added

- The `log.sentry.dsn` field in the site config makes Sourcegraph log application errors to a Sentry instance.
- Two new repository page hotkeys were added: <kbd>r</kbd> to open the repositories menu and <kbd>v</kbd> to open the revision selector.
- Repositories are periodically (~45 days) recloned from the codehost. The codehost can be relied on to give an efficient packing. This is an alternative to running a memory and CPU intensive git gc and git prune.
- The `auth.sessionExpiry` field sets the session expiration age in seconds (defaults to 90 days).

### Fixed

- Fixed a bug in the API console that caused it to display as a blank page in some cases.
- Fixed cases where GitHub rate limit wasn't being respected.
- Fixed a bug where scrolling in references, history, etc. file panels was not possible in Firefox.
- Fixed cases where gitserver directory structure migration could fail/crash.
- Fixed "Generate access token" link on user settings page. Previously, this link would 404.
- Fixed a bug where the search query was not updated in the search bar when searching from the homepage.
- Fixed a possible crash in github-proxy.
- Fixed a bug where file matching for diff search was case sensitive by default.

### Removed

- `SOURCEGRAPH_CONFIG` environment variable has been removed. Site configuration is always read from and written to disk. You can configure the location by providing `SOURCEGRAPH_CONFIG_FILE`. The default path is `/etc/sourcegraph/config.json`.

## 2.9.3

### Changed

- The search results page will merge duplicated lines of context.
- The following deprecated site configuration properties have been removed: `github[].preemptivelyClone`, `gitOriginMap`, `phabricatorURL`, `githubPersonalAccessToken`, `githubEnterpriseURL`, `githubEnterpriseCert`, and `githubEnterpriseAccessToken`.
- The `settings` field in the site config file is deprecated and will not be supported in a future release. Site admins should move those settings (if any) to global settings (in the site admin UI). Global settings are preferred to site config file settings because the former can be applied without needing to restart/redeploy the Sourcegraph server or cluster.

### Fixed

- Fixed a goroutine leak which occurs when search requests are canceled.
- Console output should have fewer spurious line breaks.
- Fixed an issue where it was not possible to override the `StrictHostKeyChecking` SSH option in the SSH configuration.
- Cross-repository code intelligence indexing for non-Go languages is now working again (originally broken in 2.9.2).

## 2.9.1

### Fixed

- Fixed an issue where saving an organization's configuration would hang indefinitely.

## 2.9.0

### Changed

- Hover tooltips were rewritten to fix a couple of issues and are now much more robust, received a new design and show more information.
- The `max:` search flag was renamed to `count:` in 2.8.8, but for backward compatibility `max:` has been added back as a deprecated alias for `count:`.
- Drastically improved the performance / load time of the Code Intelligence site admin page.

### Added

- The site admin code intelligence page now displays an error or reason whenever language servers are unable to be managed from the UI or Sourcegraph API.
- The ability to directly specify the root import path of a repository via `.sourcegraph/config.json` in the repo root, instead of relying on the heuristics of the Go language server to detect it.

### Fixed

- Configuring Bitbucket Server now correctly suppresses the the toast message "Configure repositories and code hosts to add to Sourcegraph."
- A bug where canonical import path comments would not be detected by the Go language server's heuristics under `cmd/` folders.
- Fixed an issue where a repository would only be refreshed on demand by certain user actions (such as a page reload) and would otherwise not be updated when expected.
- If a code host returned a repository-not-found or unauthorized error (to `repo-updater`) for a repository that previously was known to Sourcegraph, then in some cases a misleading "Empty repository" screen was shown. Now the repository is displayed as though it still existed, using cached data; site admins must explicitly delete repositories on Sourcegraph after they have been deleted on the code host.
- Improved handling of GitHub API rate limit exhaustion cases. Cached repository metadata and Git data will be used to provide full functionality during this time, and log messages are more informative. Previously, in some cases, repositories would become inaccessible.
- Fixed an issue where indexed search would sometimes not indicate that there were more results to show for a given file.
- Fixed an issue where the code intelligence admin page would never finish loading language servers.

## 2.9.0-pre0

### Changed

- Search scopes have been consolidated into the "Filters" bar on the search results page.
- Usernames and organization names of up to 255 characters are allowed. Previously the max length was 38.

### Fixed

- The target commit ID of a Git tag object (i.e., not lightweight Git tag refs) is now dereferenced correctly. Previously the tag object's OID was given.
- Fixed an issue where AWS Code Commit would hit the rate limit.
- Fixed an issue where dismissing the search suggestions dropdown did not unfocus previously highlighted suggestions.
- Fixed an issue where search suggestions would appear twice.
- Indexed searches now return partial results if they timeout.
- Git repositories with files whose paths contain `.git` path components are now usable (via indexed and non-indexed search and code intelligence). These corrupt repositories are rare and generally were created by converting some other VCS repository to Git (the Git CLI will forbid creation of such paths).
- Various diff search performance improvements and bug fixes.
- New Phabricator extension versions would used cached stylesheets instead of the upgraded version.
- Fixed an issue where hovers would show an error for Rust and C/C++ files.

### Added

- The `sourcegraph/server` container now emits the most recent log message when redis terminates to make it easier to debug why redis stopped.
- Organization invites (which allow users to invite other users to join organizations) are significantly improved. A new accept-invitation page was added.
- The new help popover allows users to easily file issues in the Sourcegraph public issue tracker and view documentation.
- An issue where Java files would be highlighted incorrectly if they contained JavaDoc blocks with an uneven number of opening/closing `*`s.

### Removed

- The `secretKey` site configuration value is no longer needed. It was only used for generating tokens for inviting a user to an organization. The invitation is now stored in the database associated with the recipient, so a secret token is no longer needed.
- The `experimentalFeatures.searchTimeoutParameter` site configuration value has been removed. It defaulted to `enabled` in 2.8 and it is no longer possible to disable.

### Added

- Syntax highlighting for:
  - TOML files (including Go `Gopkg.lock` and Rust `Cargo.lock` files).
  - Rust files.
  - GraphQL files.
  - Protobuf files.
  - `.editorconfig` files.

## 2.8.9

### Changed

- The "invite user" site admin page was moved to a sub-page of the users page (`/site-admin/users/new`).
- It is now possible for a site admin to create a new user without providing an email address.

### Fixed

- Checks for whether a repo is cloned will no longer exhaust open file pools over time.

### Added

- The Phabricator extension shows code intelligence status and supports enabling / disabling code intelligence for files.

## 2.8.8

### Changed

- Queries for repositories (in the explore, site admin repositories, and repository header dropdown) are matched on case-insensitive substrings, not using fuzzy matching logic.
- HTTP Authorization headers with an unrecognized scheme are ignored; they no longer cause the HTTP request to be rejected with HTTP 401 Unauthorized and an "Invalid Authorization header." error.
- Renamed the `max` search flag to `count`. Searches that specify `count:` will fetch at least that number of results, or the full result set.
- Bumped `lsp-proxy`'s `initialize` timeout to 3 minutes for every language.
- Search results are now sorted by repository and file name.
- More easily accessible "Show more" button at the top of the search results page.
- Results from user satisfaction surveys are now always hosted locally and visible to admins. The `"experimentalFeatures": { "hostSurveysLocally" }` config option has been deprecated.
- If the OpenID Connect authentication provider reports that a user's email address is not verified, the authentication attempt will fail.

### Fixed

- Fixed an issue where the search results page would not update its title.
- The session cookie name is now `sgs` (not `sg-session`) so that Sourcegraph 2.7 and Sourcegraph 2.8 can be run side-by-side temporarily during a rolling update without clearing each other's session cookies.
- Fixed the default hostnames of the C# and R language servers
- Fixed an issue where deleting an organization prevented the creation of organizations with the name of the deleted organization.
- Non-UTF8 encoded files (e.g. ISO-8859-1/Latin1, UTF16, etc) are now displayed as text properly rather than being detected as binary files.
- Improved error message when lsp-proxy's initalize timeout occurs
- Fixed compatibility issues and added [instructions for using Microsoft ADFS 2.1 and 3.0 for SAML authentication](https://docs.sourcegraph.com/admin/auth/saml_with_microsoft_adfs).
- Fixed an issue where external accounts associated with deleted user accounts would still be returned by the GraphQL API. This caused the site admin external accounts page to fail to render in some cases.
- Significantly reduced the number of code host requests for non github.com or gitlab.com repositories.

### Added

- The repository revisions popover now shows the target commit's last-committed/authored date for branches and tags.
- Setting the env var `INSECURE_SAML_LOG_TRACES=1` on the server (or the `sourcegraph-frontend` pod in Kubernetes) causes all SAML requests and responses to be logged, which helps with debugging SAML.
- Site admins can now view user satisfaction surveys grouped by user, in addition to chronological order, and aggregate summary values (including the average score and the net promoter score over the last 30 days) are now displayed.
- The site admin overview page displays the site ID, the primary admin email, and premium feature usage information.
- Added Haskell as an experimental language server on the code intelligence admin page.

## 2.8.0

### Changed

- `gitMaxConcurrentClones` now also limits the concurrency of updates to repos in addition to the initial clone.
- In the GraphQL API, `site.users` has been renamed to `users`, `site.orgs` has been renamed to `organizations`, and `site.repositories` has been renamed to `repositories`.
- An authentication provider must be set in site configuration (see [authentication provider documentation](https://docs.sourcegraph.com/admin/auth)). Previously the server defaulted to builtin auth if none was set.
- If a process dies inside the Sourcegraph container the whole container will shut down. We suggest operators configure a [Docker Restart Policy](https://docs.docker.com/config/containers/start-containers-automatically/#restart-policy-details) or a [Kubernetes Restart Policy](https://kubernetes.io/docs/concepts/workloads/pods/pod-lifecycle/#restart-policy). Previously the container would operate in a degraded mode if a process died.
- Changes to the `auth.public` site config are applied immediately in `sourcegraph/server` (no restart needed).
- The new search timeout behavior is now enabled by default. Set `"experimentalFeatures": {"searchTimeoutParameter": "disabled"}` in site config to disable it.
- Search includes files up to 1MB (previous limit was 512KB for unindexed search and 128KB for indexed search).
- Usernames and email addresses reported by OpenID Connect and SAML auth providers are now trusted, and users will sign into existing Sourcegraph accounts that match on the auth provider's reported username or email.
- The repository sidebar file tree is much, much faster on massive repositories (200,000+ files)
- The SAML authentication provider was significantly improved. Users who were signed in using SAML previously will need to reauthenticate via SAML next time they visit Sourcegraph.
- The SAML `serviceProviderCertificate` and `serviceProviderPrivateKey` site config properties are now optional.

### Fixed

- Fixed an issue where Index Search status page failed to render.
- User data on the site admin Analytics page is now paginated, filterable by a user's recent activity, and searchable.
- The link to the root of a repository in the repository header now preserves the revision you're currently viewing.
- When using the `http-header` auth provider, signin/signup/signout links are now hidden.
- Repository paths beginning with `go/` are no longer reservered by Sourcegraph.
- Interpret `X-Forwarded-Proto` HTTP header when `httpToHttpsRedirect` is set to `load-balanced`.
- Deleting a user account no longer prevents the creation of a new user account with the same username and/or association with authentication provider account (SAML/OpenID/etc.)
- It is now possible for a user to verify an email address that was previously associated with now-deleted user account.
- Diff searches over empty repositories no longer fail (this was not an issue for Sourcegraph cluster deployments).
- Stray `tmp_pack_*` files from interrupted fetches should now go away.
- When multiple `repo:` tokens match the same repo, process @revspec requirements from all of them, not just the first one in the search.

### Removed

- The `ssoUserHeader` site config property (deprecated since January 2018) has been removed. The functionality was moved to the `http-header` authentication provider.
- The experiment flag `showMissingReposEnabled`, which defaulted to enabled, has been removed so it is no longer possible to disable this feature.
- Event-level telemetry has been completely removed from self-hosted Sourcegraph instances. As a result, the `disableTelemetry` site configuration option has been deprecated. The new site-admin Pings page clarifies the only high-level telemetry being sent to Sourcegraph.com.
- The deprecated `adminUsernames` site config property (deprecated since January 2018) has been removed because it is no longer necessary. Site admins can designate other users as site admins in the site admin area, and the first user to sign into a new instance always becomes a site admin (even when using an external authentication provider).

### Added

- The new repository contributors page (linked from the repository homepage) displays the top Git commit authors in a repository, with filtering options.
- Custom language servers in the site config may now specify a `metadata` property containing things like homepage/docs/issues URLs for the language server project, as well as whether or not the language server should be considered experimental (not ready for prime-time). This `metadata` will be displayed in the UI to better communicate the status of a language server project.
- Access tokens now have scopes (which define the set of operations they permit). All access tokens still provide full control of all resources associated with the user account (the `user:all` scope, which is now explicitly displayed).
- The new access token scope `site-admin:sudo` allows the holder to perform any action as any other user. Only site admins may create this token.
- Links to Sourcegraph's changelog have been added to the site admin Updates page and update alert.
- If the site configuration is invalid or uses deprecated properties, a global alert will be shown to all site admins.
- There is now a code intelligence status indicator when viewing files. It contains information about the capabailities of the language server that is providing code intelligence for the file.
- Java code intelligence can now be enabled for repositories that aren't automatically supported using a
  `javaconfig.json` file. For Gradle plugins, this file can be generated using
  the [Javaconfig Gradle plugin](https://docs.sourcegraph.com/extensions/language_servers/java#gradle-execution).
- The new `auth.providers` site config is an array of authentication provider objects. Currently only 1 auth provider is supported. The singular `auth.provider` is deprecated.
- Users authenticated with OpenID Connect are now able to sign out of Sourcegraph (if the provider supports token revocation or the end-session endpoint).
- Users can now specify the number of days, weeks, and months of site activity to query through the GraphQL API.
- Added 14 new experimental language servers on the code intelligence admin page.
- Added `httpStrictTransportSecurity` site configuration option to customize the Strict-Transport-Security HTTP header. It defaults to `max-age=31536000` (one year).
- Added `nameIDFormat` in the `saml` auth provider to set the SAML NameID format. The default changed from transient to persistent.
- (This feature has been removed.) Experimental env var expansion in site config JSON: set `SOURCEGRAPH_EXPAND_CONFIG_VARS=1` to replace `${var}` or `$var` (based on environment variables) in any string value in site config JSON (except for JSON object property names).
- The new (optional) SAML `serviceProviderIssuer` site config property (in an `auth.providers` array entry with `{"type":"saml", ...}`) allows customizing the SAML Service Provider issuer name.
- The site admin area now has an "Auth" section that shows the enabled authentication provider(s) and users' external accounts.

## 2.7.6

### Fixed

- If a user's account is deleted, session cookies for that user are no longer considered valid.

## 2.7.5

### Changed

- When deploying Sourcegraph to Kubernetes, RBAC is now used by default. Most Kubernetes clusters require it. See the Kubernetes installation instructions for more information (including disabling if needed).
- Increased git ssh connection timeout to 30s from 7s.
- The Phabricator integration no longer requires staging areas, but using them is still recommended because it improves performance.

### Fixed

- Fixed an issue where language servers that were not enabled would display the "Restart" button in the Code Intelligence management panel.
- Fixed an issue where the "Update" button in the Code Intelligence management panel would be displayed inconsistently.
- Fixed an issue where toggling a dynamic search scope would not also remove `@rev` (if specified)
- Fixed an issue where where modes that can only be determined by the full filename (not just the file extension) of a path weren't supported (Dockerfiles are the first example of this).
- Fixed an issue where the GraphiQL console failed when variables are specified.
- Indexed search no longer maintains its own git clones. For Kubernetes cluster deployments, this significantly reduces disk size requirements for the indexed-search pod.
- Fixed an issue where language server Docker containers would not be automatically restarted if they crashed (`sourcegraph/server` only).
- Fixed an issue where if the first user on a site authenticated via SSO, the site would remain stuck in uninitialized mode.

### Added

- More detailed progress information is displayed on pages that are waiting for repositories to clone.
- Admins can now see charts with daily, weekly, and monthly unique user counts by visiting the site-admin Analytics page.
- Admins can now host and see results from Sourcegraph user satisfaction surveys locally by setting the `"experimentalFeatures": { "hostSurveysLocally": "enabled"}` site config option. This feature will be enabled for all instances once stable.
- Access tokens are now supported for all authentication providers (including OpenID Connect and SAML, which were previously not supported).
- The new `motd` setting (in global, organization, and user settings) displays specified messages at the top of all pages.
- Site admins may now view all access tokens site-wide (for all users) and revoke tokens from the new access tokens page in the site admin area.

## 2.7.0

### Changed

- Missing repositories no longer appear as search results. Instead, a count of repositories that were not found is displayed above the search results. Hovering over the count will reveal the names of the missing repositories.
- "Show more" on the search results page will now reveal results that have already been fetched (if such results exist) without needing to do a new query.
- The bottom panel (on a file) now shows more tabs, including docstrings, multiple definitions, references (as before), external references grouped by repository, implementations (if supported by the language server), and file history.
- The repository sidebar file tree is much faster on massive repositories (200,000+ files)

### Fixed

- Searches no longer block if the index is unavailable (e.g. after the index pod restarts). Instead, it respects the normal search timeout and reports the situation to the user if the index is not yet available.
- Repository results are no longer returned for filters that are not supported (e.g. if `file:` is part of the search query)
- Fixed an issue where file tree elements may be scrolled out of view on page load.
- Fixed an issue that caused "Could not ensure repository updated" log messages when trying to update a large number of repositories from gitolite.
- When using an HTTP authentication proxy (`"auth.provider": "http-header"`), usernames are now properly normalized (special characters including `.` replaced with `-`). This fixes an issue preventing users from signing in if their username contained these special characters.
- Fixed an issue where the site-admin Updates page would incorrectly report that update checking was turned off when `telemetryDisabled` was set, even as it continued to report new updates.
- `repo:` filters that match multiple repositories and contain a revision specifier now correctly return partial results even if some of the matching repositories don't have a matching revision.
- Removed hardcoded list of supported languages for code intelligence. Any language can work now and support is determined from the server response.
- Fixed an issue where modifying `config.json` on disk would not correctly mark the server as needing a restart.
- Fixed an issue where certain diff searches (with very sparse matches in a repository's history) would incorrectly report no results found.
- Fixed an issue where the `langservers` field in the site-configuration didn't require both the `language` and `address` field to be specified for each entry

### Added

- Users (and site admins) may now create and manage access tokens to authenticate API clients. The site config `auth.disableAccessTokens` (renamed to `auth.accessTokens` in 2.11) disables this new feature. Access tokens are currently only supported when using the `builtin` and `http-header` authentication providers (not OpenID Connect or SAML).
- User and site admin management capabilities for user email addresses are improved.
- The user and organization management UI has been greatly improved. Site admins may now administer all organizations (even those they aren't a member of) and may edit profile info and configuration for all users.
- If SSO is enabled (via OpenID Connect or SAML) and the SSO system provides user avatar images and/or display names, those are now used by Sourcegraph.
- Enable new search timeout behavior by setting `"experimentalFeatures": { "searchTimeoutParameter": "enabled"}` in your site config.
  - Adds a new `timeout:` parameter to customize the timeout for searches. It defaults to 10s and may not be set higher than 1m.
  - The value of the `timeout:` parameter is a string that can be parsed by [time.Duration](https://golang.org/pkg/time/#ParseDuration) (e.g. "100ms", "2s").
  - When `timeout:` is not provided, search optimizes for retuning results as soon as possible and will include slower kinds of results (e.g. symbols) only if they are found quickly.
  - When `timeout:` is provided, all result kinds are given the full timeout to complete.
- A new user settings tokens page was added that allows users to obtain a token that they can use to authenticate to the Sourcegraph API.
- Code intelligence indexes are now built for all repositories in the background, regardless of whether or not they are visited directly by a user.
- Language servers are now automatically enabled when visiting a repository. For example, visiting a Go repository will now automatically download and run the relevant Docker container for Go code intelligence.
  - This change only affects when Sourcegraph is deployed using the `sourcegraph/server` Docker image (not using Kubernetes).
  - You will need to use the new `docker run` command at https://docs.sourcegraph.com/#quickstart in order for this feature to be enabled. Otherwise, you will receive errors in the log about `/var/run/docker.sock` and things will work just as they did before. See https://docs.sourcegraph.com/extensions/language_servers for more information.
- The site admin Analytics page will now display the number of "Code Intelligence" actions each user has made, including hovers, jump to definitions, and find references, on the Sourcegraph webapp or in a code host integration or extension.
- An experimental cross repository jump to definition which consults the OSS index on Sourcegraph.com. This is disabled by default; use `"experimentalFeatures": { "jumpToDefOSSIndex": "enabled" }` in your site configuration to enable it.
- Users can now view Git branches, tags, and commits, and compare Git branches and revisions on Sourcegraph. (The code host icon in the header takes you to the commit on the code host.)
- A new admin panel allows you to view and manage language servers. For Docker deployments, it allows you to enable/disable/update/restart language servers at the click of a button. For cluster deployments, it shows the current status of language servers.
- Users can now tweet their feedback about Sourcegraph when clicking on the feedback smiley located in the navbar and filling out a Twitter feedback form.
- A new button in the repository header toggles on/off the Git history panel for the current file.

## 2.6.8

### Bug fixes

- Searches of `type:repo` now work correctly with "Show more" and the `max` parameter.
- Fixes an issue where the server would crash if the DB was not available upon startup.

## 2.6.7

### Added

- The duration that the frontend waits for the PostgreSQL database to become available is now configurable with the `DB_STARTUP_TIMEOUT` env var (the value is any valid Go duration string).
- Dynamic search filters now suggest exclusions of Go test files, vendored files and node_modules files.

## 2.6.6

### Added

- Authentication to Bitbucket Server using username-password credentials is now supported (in the `bitbucketServer` site config `username`/`password` options), for servers running Bitbucket Server version 2.4 and older (which don't support personal access tokens).

## 2.6.5

### Added

- The externally accessible URL path `/healthz` performs a basic application health check, returning HTTP 200 on success and HTTP 500 on failure.

### Behavior changes

- Read-only forks on GitHub are no longer synced by default. If you want to add a readonly fork, navigate directly to the repository page on Sourcegraph to add it (e.g. https://sourcegraph.mycompany.internal/github.com/owner/repo). This prevents your repositories list from being cluttered with a large number of private forks of a private repository that you have access to. One notable example is https://github.com/EpicGames/UnrealEngine.
- SAML cookies now expire after 90 days. The previous behavior was every 1 hour, which was unintentionally low.

## 2.6.4

### Added

- Improve search timeout error messages
- Performance improvements for searching regular expressions that do not start with a literal.

## 2.6.3

### Bug fixes

- Symbol results are now only returned for searches that contain `type:symbol`

## 2.6.2

### Added

- More detailed logging to help diagnose errors with third-party authentication providers.
- Anchors (such as `#my-section`) in rendered Markdown files are now supported.
- Instrumentation section for admins. For each service we expose pprof, prometheus metrics and traces.

### Bug fixes

- Applies a 1s timeout to symbol search if invoked without specifying `type:` to not block plain text results. No change of behaviour if `type:symbol` is given explicitly.
- Only show line wrap toggle for code-view-rendered files.

## 2.6.1

### Bug fixes

- Fixes a bug where typing in the search query field would modify the expanded state of file search results.
- Fixes a bug where new logins via OpenID Connect would fail with the error `SSO error: ID Token verification failed`.

## 2.6.0

### Added

- Support for [Bitbucket Server](https://www.atlassian.com/software/bitbucket/server) as a codehost. Configure via the `bitbucketServer` site config field.
- Prometheus gauges for git clone queue depth (`src_gitserver_clone_queue`) and git ls-remote queue depth (`src_gitserver_lsremote_queue`).
- Slack notifications for saved searches may now be added for individual users (not just organizations).
- The new search filter `lang:` filters results by programming language (example: `foo lang:go` or `foo -lang:clojure`).
- Dynamic filters: filters generated from your search results to help refine your results.
- Search queries that consist only of `file:` now show files whose path matches the filters (instead of no results).
- Sourcegraph now automatically detects basic `$GOPATH` configurations found in `.envrc` files in the root of repositories.
- You can now configure the effective `$GOPATH`s of a repository by adding a `.sourcegraph/config.json` file to your repository with the contents `{"go": {"GOPATH": ["mygopath"]}}`.
- A new `"blacklistGoGet": ["mydomain.org,myseconddomain.com"]` offers users a quick escape hatch in the event that Sourcegraph is making unwanted `go get` or `git clone` requests to their website due to incorrectly-configured monorepos. Most users will never use this option.
- Search suggestions and results now include symbol results. The new filter `type:symbol` causes only symbol results to be shown.
  Additionally, symbols for a repository can be browsed in the new symbols sidebar.
- You can now expand and collapse all items on a search results page or selectively expand and collapse individual items.

### Configuration changes

- Reduced the `gitMaxConcurrentClones` site config option's default value from 100 to 5, to help prevent too many concurrent clones from causing issues on code hosts.
- Changes to some site configuration options are now automatically detected and no longer require a server restart. After hitting Save in the UI, you will be informed if a server restart is required, per usual.
- Saved search notifications are now only sent to the owner of a saved search (all of an organization's members for an organization-level saved search, or a single user for a user-level saved search). The `notifyUsers` and `notifyOrganizations` properties underneath `search.savedQueries` have been removed.
- Slack webhook URLs are now defined in user/organization JSON settings, not on the organization profile page. Previously defined organization Slack webhook URLs are automatically migrated to the organization's JSON settings.
- The "unlimited" value for `maxReposToSearch` is now `-1` instead of `0`, and `0` now means to use the default.
- `auth.provider` must be set (`builtin`, `openidconnect`, `saml`, `http-header`, etc.) to configure an authentication provider. Previously you could just set the detailed configuration property (`"auth.openIDConnect": {...}`, etc.) and it would implicitly enable that authentication provider.
- The `autoRepoAdd` site configuration property was removed. Site admins can add repositories via site configuration.

### Bug fixes

- Only cross reference index enabled repositories.
- Fixed an issue where search would return results with empty file contents for matches in submodules with indexing enabled. Searching over submodules is not supported yet, so these (empty) results have been removed.
- Fixed an issue where match highlighting would be incorrect on lines that contained multibyte characters.
- Fixed an issue where search suggestions would always link to master (and 404) even if the file only existed on a branch. Now suggestions always link to the revision that is being searched over.
- Fixed an issue where all file and repository links on the search results page (for all search results types) would always link to master branch, even if the results only existed in another branch. Now search results links always link to the revision that is being searched over.
- The first user to sign up for a (not-yet-initialized) server is made the site admin, even if they signed up using SSO. Previously if the first user signed up using SSO, they would not be a site admin and no site admin could be created.
- Fixed an issue where our code intelligence archive cache (in `lsp-proxy`) would not evict items from the disk. This would lead to disks running out of free space.

## 2.5.16, 2.5.17

- Version bump to keep deployment variants in sync.

## 2.5.15

### Bug fixes

- Fixed issue where a Sourcegraph cluster would incorrectly show "An update is available".
- Fixed Phabricator links to repositories
- Searches over a single repository are now less likely to immediately time out the first time they are searched.
- Fixed a bug where `auth.provider == "http-header"` would incorrectly require builtin authentication / block site access when `auth.public == "false"`.

### Phabricator Integration Changes

We now display a "View on Phabricator" link rather than a "View on other code host" link if you are using Phabricator and hosting on GitHub or another code host with a UI. Commit links also will point to Phabricator.

### Improvements to SAML authentication

You may now optionally provide the SAML Identity Provider metadata XML file contents directly, with the `auth.saml` `identityProviderMetadata` site configuration property. (Previously, you needed to specify the URL where that XML file was available; that is still possible and is more common.) The new option is useful for organizations whose SAML metadata is not web-accessible or while testing SAML metadata configuration changes.

## 2.5.13

### Improvements to builtin authentication

When using `auth.provider == "builtin"`, two new important changes mean that a Sourcegraph server will be locked down and only accessible to users who are invited by an admin user (previously, we advised users to place their own auth proxy in front of Sourcegraph servers).

1.  When `auth.provider == "builtin"` Sourcegraph will now by default require an admin to invite users instead of allowing anyone who can visit the site to sign up. Set `auth.allowSignup == true` to retain the old behavior of allowing anyone who can access the site to signup.
2.  When `auth.provider == "builtin"`, Sourcegraph will now respects a new `auth.public` site configuration option (default value: `false`). When `auth.public == false`, Sourcegraph will not allow anyone to access the site unless they have an account and are signed in.

## 2.4.3

### Added

- Code Intelligence support
- Custom links to code hosts with the `links:` config options in `repos.list`

### Changed

- Search by file path enabled by default

## 2.4.2

### Added

- Repository settings mirror/cloning diagnostics page

### Changed

- Repositories added from GitHub are no longer enabled by default. The site admin UI for enabling/disabling repositories is improved.

## 2.4.0

### Added

- Search files by name by including `type:path` in a search query
- Global alerts for configuration-needed and cloning-in-progress
- Better list interfaces for repositories, users, organizations, and threads
- Users can change their own password in settings
- Repository groups can now be specified in settings by site admins, organizations, and users. Then `repogroup:foo` in a search query will search over only those repositories specified for the `foo` repository group.

### Changed

- Log messages are much quieter by default

## 2.3.11

### Added

- Added site admin updates page and update checking
- Added site admin telemetry page

### Changed

- Enhanced site admin panel
- Changed repo- and SSO-related site config property names to be consistent, updated documentation

## 2.3.10

### Added

- Online site configuration editing and reloading

### Changed

- Site admins are now configured in the site admin area instead of in the `adminUsernames` config key or `ADMIN_USERNAMES` env var. Users specified in those deprecated configs will be designated as site admins in the database upon server startup until those configs are removed in a future release.

## 2.3.9

### Fixed

- An issue that prevented creation and deletion of saved queries

## 2.3.8

### Added

- Built-in authentication: you can now sign up without an SSO provider.
- Faster default branch code search via indexing.

### Fixed

- Many performance improvements to search.
- Much log spam has been eliminated.

### Changed

- We optionally read `SOURCEGRAPH_CONFIG` from `$DATA_DIR/config.json`.
- SSH key required to clone repositories from GitHub Enterprise when using a self-signed certificate.

## 0.3 - 13 December 2017

The last version without a CHANGELOG.<|MERGE_RESOLUTION|>--- conflicted
+++ resolved
@@ -27,12 +27,9 @@
 
 - Language statistics by commit are available via the API. [#6737](https://github.com/sourcegraph/sourcegraph/pull/6737)
 - Global settings can be configured from a local file using the environment variable `GLOBAL_SETTINGS_FILE`.
-<<<<<<< HEAD
 - Logging for GraphQL API requests not issued by Sourcegraph is now much more verbose, allowing for easier debugging of problematic queries and where they originate from. [#5706](https://github.com/sourcegraph/sourcegraph/issues/5706)
-=======
 - A new Automation campaign type finds and removes leaked NPM credentials. [#6893](https://github.com/sourcegraph/sourcegraph/pull/6893)
 - Automation campaigns can now be retried to create failed changesets due to ephemeral errors (e.g. network problems when creating a pull request on GitHub). [#6718](https://github.com/sourcegraph/sourcegraph/issues/6718)
->>>>>>> d760cab6
 
 ### Changed
 
