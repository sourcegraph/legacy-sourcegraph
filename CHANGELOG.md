--- conflicted
+++ resolved
@@ -41,11 +41,8 @@
 - **Monitoring:** Fixed an issue with the **Replacer**, **Repo Updater**, and **Searcher** dashboards would incorrectly report on a metric from the unrelated query-runner service. [#7531](https://github.com/sourcegraph/sourcegraph/issues/7531)
 - Hover tooltips for Perl files now have syntax highlighting. [#8307](https://github.com/sourcegraph/sourcegraph/issues/8307)
 - Deterministic ordering of results from indexed search. Previously when refreshing a page with many results some results may come and go.
-<<<<<<< HEAD
 - Spread out periodic git reclones. Previously we would reclone all git repositories every 45 days. We now add in a jitter of 12 days to spread out the load for larger installations. [#8259](https://github.com/sourcegraph/sourcegraph/issues/8259)
-=======
 - Fixed an issue with missing commit information in graphql search results. [#8343](https://github.com/sourcegraph/sourcegraph/pull/8343)
->>>>>>> 01242f0d
 
 ### Removed
 
