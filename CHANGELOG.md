--- conflicted
+++ resolved
@@ -15,6 +15,10 @@
 
 ## Unreleased 5.2.0
 
+### Added
+
+- It is now possible to add annotations to pods spawned by jobs created by the Kubernetes executor. [#55361](https://github.com/sourcegraph/sourcegraph/pull/55361)
+
 ### Changed
 
 - OpenTelemetry Collector has been upgraded to v0.81, and OpenTelemetry packages have been upgraded to v1.16. [#54969](https://github.com/sourcegraph/sourcegraph/pull/54969), [#54999](https://github.com/sourcegraph/sourcegraph/pull/54999)
@@ -50,10 +54,6 @@
 - Experimental support for Azure OpenAI for the completions and embeddings provider has been added. [#55178](https://github.com/sourcegraph/sourcegraph/pull/55178)
 - Added a feature flag for alternate GitLab project visibility resolution. This may solve some weird cases with not being able to see GitLab internal projects. [#54426](https://github.com/sourcegraph/sourcegraph/pull/54426)
   - To use this feature flag, create a Boolean feature flag named "gitLabProjectVisibilityExperimental" and set the value to True.
-<<<<<<< HEAD
-- It is now possible to add annotations to pods spawned by jobs created by the Kubernetes executor. [#55361](https://github.com/sourcegraph/sourcegraph/pull/55361)
-=======
->>>>>>> 1411be15
 
 ### Changed
 
