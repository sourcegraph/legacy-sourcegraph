<!--
###################################### READ ME ###########################################
### This changelog should always be read on `main` branch. Its contents on version     ###
### branches do not necessarily reflect the changes that have gone into that branch.   ###
### To update the changelog add your changes to the appropriate section under the      ###
### "Unreleased" heading.                                                              ###
##########################################################################################
-->

# Changelog

All notable changes to Sourcegraph are documented in this file.

<!-- START CHANGELOG -->

## Unreleased

### Added

- The environment variable `TELEMETRY_HTTP_PROXY` can be set on the `sourcegraph-frontend` service, to use an HTTP proxy for telemetry and update check requests. [#47466](https://github.com/sourcegraph/sourcegraph/pull/47466)
- Kubernetes Deployments: Introduced a new Kubernetes deployment option ([deploy-sourcegraph-k8s](https://github.com/sourcegraph/deploy-sourcegraph-k8s)) to deploy Sourcegraph with Kustomize. [#46755](https://github.com/sourcegraph/sourcegraph/issues/46755)
- Kubernetes Deployments: The new Kustomize deployment ([deploy-sourcegraph-k8s](https://github.com/sourcegraph/deploy-sourcegraph-k8s)) introduces a new base cluster that runs all Sourcegraph services as non-root users with limited privileges and eliminates the need to create RBAC resources. [#4213](https://github.com/sourcegraph/deploy-sourcegraph/pull/4213)
- Added the `other.exclude` setting to [Other external service config](https://docs.sourcegraph.com/admin/external_service/other#configuration). It can be configured to exclude mirroring of repositories matching a pattern similar to other external services. This is useful when you want to exclude repositories discovered via `src serve-git`. [#48168](https://github.com/sourcegraph/sourcegraph/pull/48168)
- The **Site admin > Updates** page displays the upgrade readiness information about schema drift and out-of-band migrations. [#48046](https://github.com/sourcegraph/sourcegraph/pull/48046)

### Changed

- Experimental GraphQL query, `permissionsSyncJobs` is substituted with new non-experimental query which provides full information about permissions sync jobs stored in the database. [#47933](https://github.com/sourcegraph/sourcegraph/pull/47933)
- Renders `readme.txt` files in the repository page. [#47944](https://github.com/sourcegraph/sourcegraph/pull/47944)
<<<<<<< HEAD
- Older Code Insights data points will now be automatically archived as configured by the site configuration setting `insights.maximumSampleSize`, set to 30 by default. All points can be exported. This behaviour can be disabled using the experimental setting `insightsDataRetention`. [#48259](https://github.com/sourcegraph/sourcegraph/pull/48259)
=======
- Renders GitHub pull request references in all places where a commit message is referenced. [#48183](https://github.com/sourcegraph/sourcegraph/pull/48183)
>>>>>>> 0cf0b109

### Fixed

- Fixed issues with propagating tracing configuration throughout the application. [#47428](https://github.com/sourcegraph/sourcegraph/pull/47428)
- Enable `auto gc` on fetch when `SRC_ENABLE_GC_AUTO` is set to `true`. [#47852](https://github.com/sourcegraph/sourcegraph/pull/47852)
- Fixes syntax highlighting and line number issues in the code preview rendered inside the references panel. [#48107](https://github.com/sourcegraph/sourcegraph/pull/48107)

### Removed

- The LSIF upload endpoint is no longer supported and has been replaced by a diagnostic error page. src-cli v4.5+ will translate all local LSIF files to SCIP prior to upload. [#47547](https://github.com/sourcegraph/sourcegraph/pull/47547)
- The experimental setting `authz.syncJobsRecordsLimit` has been removed. [#47933](https://github.com/sourcegraph/sourcegraph/pull/47933)
- Storing permissions sync jobs statuses in Redis has been removed as now all permissions sync related data is stored in a database. [#47933](https://github.com/sourcegraph/sourcegraph/pull/47933)

## 4.5.1

### Changed

- Updated git to version 2.39.2 to address [reported security vulnerabilities](https://github.blog/2023-02-14-git-security-vulnerabilities-announced-3/) [#47892](https://github.com/sourcegraph/sourcegraph/pull/47892/files)
- Updated curl to 7.88.1 to address [reported security vulnerabilities](https://curl.se/docs/CVE-2022-42915.html) [#48144](https://github.com/sourcegraph/sourcegraph/pull/48144)

## 4.5.0

### Added

- Endpoint environment variables (`SEARCHER_URL`, `SYMBOLS_URL`, `INDEXED_SEARCH_SERVERS`, `SRC_GIT_SERVERS`) now can be set to replica count values in Kubernetes, Kustomize, Helm and Docker Compose environments. This avoids the need to use service discovery or generating the respective list of addresses in those environments. [#45862](https://github.com/sourcegraph/sourcegraph/pull/45862)
- The default author and email for changesets will now be pulled from user account details when possible. [#46385](https://github.com/sourcegraph/sourcegraph/pull/46385)
- Code Insights has a new display option: "Max number of series points to display". This setting controls the number of data points you see per series on an insight. [#46653](https://github.com/sourcegraph/sourcegraph/pull/46653)
- Added out-of-band migration that will migrate all existing data from LSIF to SCIP (see additional [migration documentation](https://docs.sourcegraph.com/admin/how-to/lsif_scip_migration)). [#45106](https://github.com/sourcegraph/sourcegraph/pull/45106)
- Code Insights has a new search-powered repositories field that allows you to select repositories with Sourcegraph search syntax. [#45687](https://github.com/sourcegraph/sourcegraph/pull/45687)
- You can now export all data for a Code Insight from the card menu or the standalone page. [#46795](https://github.com/sourcegraph/sourcegraph/pull/46795), [#46694](https://github.com/sourcegraph/sourcegraph/pull/46694)
- Added Gerrit as an officially supported code host with permissions syncing. [#46763](https://github.com/sourcegraph/sourcegraph/pull/46763)
- Markdown files now support `<picture>` and `<video>` elements in the rendered view. [#47074](https://github.com/sourcegraph/sourcegraph/pull/47074)
- Batch Changes: Log outputs from execution steps are now paginated in the web interface. [#46335](https://github.com/sourcegraph/sourcegraph/pull/46335)
- Monitoring: the searcher dashboard now contains more detailed request metrics as well as information on interactions with the local cache (via gitserver). [#47654](https://github.com/sourcegraph/sourcegraph/pull/47654)
- Renders GitHub pull request references in the commit list. [#47593](https://github.com/sourcegraph/sourcegraph/pull/47593)
- Added a new background permissions syncer & scheduler which is backed by database, unlike the old one that was based on an in-memory processing queue. The new system is enabled by default, but can be disabled. Revert to the in-memory processing queue by setting the feature flag `database-permission-sync-worker` to `false`. [#47783](https://github.com/sourcegraph/sourcegraph/pull/47783)
- Zoekt introduces a new opt-in feature, "shard merging". Shard merging consolidates small index files into larger ones, which reduces Zoekt-webserver's memory footprint [documentation](https://docs.sourcegraph.com/code_search/explanations/search_details#shard-merging)
- Blob viewer is now backed by the CodeMirror editor. Previous table-based blob viewer can be re-enabled by setting `experimentalFeatures.enableCodeMirrorFileView` to `false`. [#47563](https://github.com/sourcegraph/sourcegraph/pull/47563)
- Code folding support for the CodeMirror blob viewer. [#47266](https://github.com/sourcegraph/sourcegraph/pull/47266)
- CodeMirror blob keyboard navigation as experimental feature. Can be enabled in settings by setting `experimentalFeatures.codeNavigation` to `selection-driven`. [#44698](https://github.com/sourcegraph/sourcegraph/pull/44698)

### Changed

- Archived and deleted changesets are no longer counted towards the completion percentage shown in the Batch Changes UI. [#46831](https://github.com/sourcegraph/sourcegraph/pull/46831)
- Code Insights has a new UI for the "Add or remove insights" view, which now allows you to search code insights by series label in addition to insight title. [#46538](https://github.com/sourcegraph/sourcegraph/pull/46538)
- When SMTP is configured, users created by site admins via the "Create user" page will no longer have their email verified by default - users must verify their emails by using the "Set password" link they get sent, or have their emails verified by a site admin via the "Emails" tab in user settings or the `setUserEmailVerified` mutation. The `createUser` mutation retains the old behaviour of automatically marking emails as verified. To learn more, refer to the [SMTP and email delivery](https://docs.sourcegraph.com/admin/config/email) documentation. [#46187](https://github.com/sourcegraph/sourcegraph/pull/46187)
- Connection checks for code host connections have been changed to talk to code host APIs directly via HTTP instead of doing DNS lookup and TCP dial. That makes them more resistant in environments where proxies are used. [#46918](https://github.com/sourcegraph/sourcegraph/pull/46918)
- Expiration of licenses is now handled differently. When a license is expired promotion to site-admin is disabled, license-specific features are disabled (exceptions being SSO & permission syncing), grace period has been replaced with a 7-day-before-expiration warning. [#47251](https://github.com/sourcegraph/sourcegraph/pull/47251)
- Searcher will now timeout searches in 2 hours instead of 10 minutes. This timeout was raised for batch use cases (such as code insights) searching old revisions in very large repositories. This limit can be tuned with the environment variable `PROCESSING_TIMEOUT`. [#47469](https://github.com/sourcegraph/sourcegraph/pull/47469)
- Zoekt now bypasses the regex engine for queries that are common in the context of search-based code intelligence, such as `\bLITERAL\b case:yes`. This can lead to a significant speed-up for "Find references" and "Find implementations" if precise code intelligence is not available. [zoekt#526](https://github.com/sourcegraph/zoekt/pull/526)
- The Sourcegraph Free license has undergone a number of changes. Please contact support@sourcegraph.com with any questions or concerns. [#46504](https://github.com/sourcegraph/sourcegraph/pull/46504)
  - The Free license allows for only a single private repository on the instance.
  - The Free license does not support SSO of any kind.
  - The Free license does not offer mirroring of code host user permissions.
- Expired Sourcegraph licenses no longer allow continued use of the product. [#47251](https://github.com/sourcegraph/sourcegraph/pull/47251)
  - Licensed features are disabled once a license expires.
  - Users can no longer be promoted to Site Admins once a license expires.

### Fixed

- Resolved issue which would prevent Batch Changes from being able to update changesets on forks of repositories on Bitbucket Server created prior to version 4.2. [#47397](https://github.com/sourcegraph/sourcegraph/pull/47397)
- Fixed a bug where changesets created on forks of repositories in a personal user's namespace on GitHub could not be updated after creation. [#47397](https://github.com/sourcegraph/sourcegraph/pull/47397)
- Fixed a bug where saving default Sort & Limit filters in Code Insights did not persist [#46653](https://github.com/sourcegraph/sourcegraph/pull/46653)
- Restored the old syntax for `repo:contains` filters that was previously removed in version 4.0.0. For now, both the old and new syntaxes are supported to allow for smooth upgrades. Users are encouraged to switch to the new syntax, since the old one may still be removed in a future version.
- Fixed a bug where removing an auth provider would render a user's Account Security page inaccessible if they still had an external account associated with the removed auth provider. [#47092](https://github.com/sourcegraph/sourcegraph/pull/47092)
- Fixed a bug where the `repo:has.description()` parameter now correctly shows description of a repository synced from a Bitbucket server code host connection, while previously it used to show the repository name instead [#46752](https://github.com/sourcegraph/sourcegraph/pull/46752)
- Fixed a bug where permissions syncs consumed more rate limit tokens than required. This should lead to speed-ups in permission syncs, as well as other possible cases where a process runs in repo-updater. [#47374](https://github.com/sourcegraph/sourcegraph/pull/47374)
- Fixes UI bug where folders with single child were appearing as child folders themselves. [#46628](https://github.com/sourcegraph/sourcegraph/pull/46628)

### Removed

- The Code insights "run over all repositories" mode has been replaced with search-powered repositories filed syntax. [#45687](https://github.com/sourcegraph/sourcegraph/pull/45687)
- The settings `search.repositoryGroups`, `codeInsightsGqlApi`, `codeInsightsAllRepos`, `experimentalFeatures.copyQueryButton`,, `experimentalFeatures.showRepogroupHomepage`, `experimentalFeatures.showOnboardingTour`, `experimentalFeatures.showSearchContextManagement` and `codeIntelligence.autoIndexRepositoryGroups` have been removed as they were deprecated and unsued. [#47481](https://github.com/sourcegraph/sourcegraph/pull/47481)
- The site config `enableLegacyExtensions` setting was removed. It is no longer possible to enable legacy Sourcegraph extension API functionality in this version.

## 4.4.2

### Changed

- Expiration of licenses is now handled differently. When a license is expired promotion to site-admin is disabled, license-specific features are disabled (exceptions being SSO & permission syncing), grace period has been replaced with a 7-day-before-expiration warning. [#47251](https://github.com/sourcegraph/sourcegraph/pull/47251)

## 4.4.1

### Changed

- Connection checks for code host connections have been changed to talk to code host APIs directly via HTTP instead of doing DNS lookup and TCP dial. That makes them more resistant in environments where proxies are used. [#46918](https://github.com/sourcegraph/sourcegraph/pull/46918)
- The search query input overflow behavior on search home page has been fixed. [#46922](https://github.com/sourcegraph/sourcegraph/pull/46922)

## 4.4.0

### Added

- Added a button "Reindex now" to the index status page. Admins can now force an immediate reindex of a repository. [#45533](https://github.com/sourcegraph/sourcegraph/pull/45533)
- Added an option "Unlock user" to the actions dropdown on the Site Admin Users page. Admins can unlock user accounts that wer locked after too many sign-in attempts. [#45650](https://github.com/sourcegraph/sourcegraph/pull/45650)
- Templates for certain emails sent by Sourcegraph are now configurable via `email.templates` in site configuration. [#45671](https://github.com/sourcegraph/sourcegraph/pull/45671), [#46085](https://github.com/sourcegraph/sourcegraph/pull/46085)
- Keyboard navigation for search results is now enabled by default. Use Arrow Up/Down keys to navigate between search results, Arrow Left/Right to collapse and expand file matches, Enter to open the search result in the current tab, Ctrl/Cmd+Enter to open the result in a separate tab, / to refocus the search input, and Ctrl/Cmd+Arrow Down to jump from the search input to the first result. Arrow Left/Down/Up/Right in previous examples can be substituted with h/j/k/l for Vim-style bindings. Keyboard navigation can be disabled by creating the `search-results-keyboard-navigation` feature flag and setting it to false. [#45890](https://github.com/sourcegraph/sourcegraph/pull/45890)
- Added support for receiving GitLab webhook `push` events. [#45856](https://github.com/sourcegraph/sourcegraph/pull/45856)
- Added support for receiving Bitbucket Server / Datacenter webhook `push` events. [#45909](https://github.com/sourcegraph/sourcegraph/pull/45909)
- Monitoring: Indexed-Search's dashboard now has new graphs for search request durations and "in-flight" search request workloads [#45966](https://github.com/sourcegraph/sourcegraph/pull/45966)
- The GraphQL API now supports listing single-file commit history across renames (with `GitCommit.ancestors(follow: true, path: "<some-path>")`). [#45882](https://github.com/sourcegraph/sourcegraph/pull/45882)
- Added support for receiving Bitbucket Cloud webhook `push` events. [#45960](https://github.com/sourcegraph/sourcegraph/pull/45960)
- Added a way to test code host connection from the `Manage code hosts` page. [#45972](https://github.com/sourcegraph/sourcegraph/pull/45972)
- Updates to the site configuration from the site admin panel will now also record the user id of the author in the database in the `critical_and_site_config.author_user_id` column. [#46150](https://github.com/sourcegraph/sourcegraph/pull/46150)
- When setting and resetting passwords, if the user's primary email address is not yet verified, using the password reset link sent via email will now also verify the email address. [#46307](https://github.com/sourcegraph/sourcegraph/pull/46307)
- Added new code host details and updated edit code host pages in site admin area. [#46327](https://github.com/sourcegraph/sourcegraph/pull/46327)
- If the experimental setting `insightsDataRetention` is enabled, the number of Code Insights data points that can be viewed will be limited by the site configuration setting `insights.maximumSampleSize`, set to 30 by default. Older points beyond that number will be periodically archived. [#46206](https://github.com/sourcegraph/sourcegraph/pull/46206), [#46440](https://github.com/sourcegraph/sourcegraph/pull/46440)
- Bitbucket Cloud can now be added as an authentication provider on Sourcegraph. [#46309](https://github.com/sourcegraph/sourcegraph/pull/46309)
- Bitbucket Cloud code host connections now support permissions syncing. [#46312](https://github.com/sourcegraph/sourcegraph/pull/46312)
- Keep a log of corruption events that happen on repositories as they are detected. The Admin repositories page will now show when a repository has been detected as being corrupt and they'll also be able to see a history log of the corruption for that repository. [#46004](https://github.com/sourcegraph/sourcegraph/pull/46004)
- Added corrupted statistic as part of the global repositories statistics. [46412](https://github.com/sourcegraph/sourcegraph/pull/46412)
- Added a `Corrupted` status filter on the Admin repositories page, allowing Administrators to filter the list of repositories to only those that have been detected as corrupt. [#46415](https://github.com/sourcegraph/sourcegraph/pull/46415)
- Added “Background job dashboard” admin feature [#44901](https://github.com/sourcegraph/sourcegraph/pull/44901)

### Changed

- Code Insights no longer uses a custom index of commits to compress historical backfill and instead queries the repository log directly. This allows the compression algorithm to span any arbitrary time frame, and should improve the reliability of the compression in general. [#45644](https://github.com/sourcegraph/sourcegraph/pull/45644)
- GitHub code host configuration: The error message for non-existent organizations has been clarified to indicate that the organization is one that the user manually specified in their code host configuration. [#45918](https://github.com/sourcegraph/sourcegraph/pull/45918)
- Git blame view got a user-interface overhaul and now shows data in a more structured way with additional visual hints. [#44397](https://github.com/sourcegraph/sourcegraph/issues/44397)
- User emails marked as unverified will no longer receive code monitors and account update emails - unverified emails can be verified from the user settings page to continue receiving these emails. [#46184](https://github.com/sourcegraph/sourcegraph/pull/46184)
- Zoekt by default eagerly unmarshals the symbol index into memory. Previously we would unmarshal on every request for the purposes of symbol searches or ranking. This lead to pressure on the Go garbage collector. On sourcegraph.com we have noticed time spent in the garbage collector halved. In the unlikely event this leads to more OOMs in zoekt-webserver, you can disable by setting the environment variable `ZOEKT_ENABLE_LAZY_DOC_SECTIONS=t`. [zoekt#503](https://github.com/sourcegraph/zoekt/pull/503)
- Removes the right side action sidebar that is shown on the code view page and moves the icons into the top nav. [#46339](https://github.com/sourcegraph/sourcegraph/pull/46339)
- The `sourcegraph/prometheus` image no longer starts with `--web.enable-lifecycle --web.enable-admin-api` by default - these flags can be re-enabled by configuring `PROMETHEUS_ADDITIONAL_FLAGS` on the container. [#46393](https://github.com/sourcegraph/sourcegraph/pull/46393)
- The experimental setting `authz.syncJobsRecordsTTL` has been changed to `authz.syncJobsRecordsLimit` - records are no longer retained based on age, but based on this size cap. [#46676](https://github.com/sourcegraph/sourcegraph/pull/46676)
- Renders GitHub pull request references in git blame view. [#46409](https://github.com/sourcegraph/sourcegraph/pull/46409)

### Fixed

- Made search results export use the same results list as the search results page. [#45702](https://github.com/sourcegraph/sourcegraph/pull/45702)
- Code insights with more than 1 year of history will correctly show 12 data points instead of 11. [#45644](https://github.com/sourcegraph/sourcegraph/pull/45644)
- Hourly code insights will now behave correctly and will no longer truncate to midnight UTC on the calendar date the insight was created. [#45644](https://github.com/sourcegraph/sourcegraph/pull/45644)
- Code Insights: fixed an issue where filtering by a search context that included multiple repositories would exclude data. [#45574](https://github.com/sourcegraph/sourcegraph/pull/45574)
- Ignore null JSON objects returned from GitHub API when listing public repositories. [#45969](https://github.com/sourcegraph/sourcegraph/pull/45969)
- Fixed issue where emails that have never been verified before would be unable to receive resent verification emails. [#46185](https://github.com/sourcegraph/sourcegraph/pull/46185)
- Resolved issue preventing LSIF uploads larger than 2GiB (gzipped) from uploading successfully. [#46209](https://github.com/sourcegraph/sourcegraph/pull/46209)
- Local vars in Typescript are now detected as symbols which will positively impact ranking of search results. [go-ctags#10](https://github.com/sourcegraph/go-ctags/pull/10)
- Fix issue in Gitlab OAuth in which user group membership is set too wide - adds `min_access_level=10` to `/groups` request. [#46480](https://github.com/sourcegraph/sourcegraph/pull/46480)

### Removed

- The extension registry no longer supports browsing, creating, or updating legacy extensions. Existing extensions may still be enabled or disabled in user settings and may be listed via the API. (The extension API was deprecated in 2022-09 but is still available if the `enableLegacyExtensions` site config experimental features flag is enabled.)
- User and organization auto-defined search contexts have been permanently removed along with the `autoDefinedSearchContexts` GraphQL query. The only auto-defined context now is the `global` context. [#46083](https://github.com/sourcegraph/sourcegraph/pull/46083)
- The settings `experimentalFeatures.showSearchContext`, `experimentalFeatures.showSearchNotebook`, and `experimentalFeatures.codeMonitoring` have been removed and these features are now permanently enabled when available. [#46086](https://github.com/sourcegraph/sourcegraph/pull/46086)
- The legacy panels on the homepage (recent searches, etc) which were turned off by default but could still be re-enabled by setting `experimentalFeatures.showEnterpriseHomePanels` to true, are permanently removed now. [#45705](https://github.com/sourcegraph/sourcegraph/pull/45705)
- The `site { monitoringStatistics { alerts } }` GraphQL query has been deprecated and will no longer return any data. The query will be removed entirely in a future release. [#46299](https://github.com/sourcegraph/sourcegraph/pull/46299)
- The Monaco version of the search query input and the corresponding feature flag (`experimentalFeatures.editor`) have been permanently removed. [#46249](https://github.com/sourcegraph/sourcegraph/pull/46249)

## 4.3.1

### Changed

- A bug that broke the site-admin page when no repositories have been added to the Sourcegraph instance has been fixed. [#46123](https://github.com/sourcegraph/sourcegraph/pull/46123)

## 4.3.0

### Added

- A "copy path" button has been added to file content, path, and symbol search results on hover or focus, next to the file path. The button copies the relative path of the file in the repo, in the same way as the "copy path" button in the file and repo pages. [#42721](https://github.com/sourcegraph/sourcegraph/pull/42721)
- Unindexed search now use the index for files that have not changed between the unindexed commit and the indexed commit. The result is faster unindexed search in general. If you are noticing issues you can disable by setting the feature flag `search-hybrid` to false. [#37112](https://github.com/sourcegraph/sourcegraph/issues/37112)
- The number of commits listed in the History tab can now be customized for all users by site admins under Configuration -> Global Settings from the site admin page by using the config `history.defaultPageSize`. Individual users may also set `history.defaultPagesize` from their user settings page to override the value set under the Global Settings. [#44651](https://github.com/sourcegraph/sourcegraph/pull/44651)
- Batch Changes: Mounted files can be accessed via the UI on the executions page. [#43180](https://github.com/sourcegraph/sourcegraph/pull/43180)
- Added "Outbound request log" feature for site admins [#44286](https://github.com/sourcegraph/sourcegraph/pull/44286)
- Code Insights: the data series API now provides information about incomplete datapoints during processing
- Added a best-effort migration such that existing Code Insights will display zero results instead of missing points at the start and end of a graph. [#44928](https://github.com/sourcegraph/sourcegraph/pull/44928)
- More complete stack traces for Outbound request log [#45151](https://github.com/sourcegraph/sourcegraph/pull/45151)
- A new status message now reports how many repositories have already been indexed for search. [#45246](https://github.com/sourcegraph/sourcegraph/pull/45246)
- Search contexts can now be starred (favorited) in the search context management page. Starred search contexts will appear before other contexts in the context dropdown menu next to the search box. [#45230](https://github.com/sourcegraph/sourcegraph/pull/45230)
- Search contexts now let you set a context as your default. The default will be selected every time you open Sourcegraph and will appear near the top in the context dropdown menu next to the search box. [#45387](https://github.com/sourcegraph/sourcegraph/pull/45387)
- [search.largeFiles](https://docs.sourcegraph.com/admin/config/site_config#search-largeFiles) accepts an optional prefix `!` to negate a pattern. The order of the patterns within search.largeFiles is honored such that the last pattern matching overrides preceding patterns. For patterns that begin with a literal `!` prefix with a backslash, for example, `\!fileNameStartsWithExcl!.txt`. Previously indexed files that become excluded due to this change will remain in the index until the next reindex [#45318](https://github.com/sourcegraph/sourcegraph/pull/45318)
- [Webhooks](https://docs.sourcegraph.com/admin/config/webhooks) have been overhauled completely and can now be found under **Site admin > Repositories > Incoming webhooks**. Webhooks that were added via code host configuration are [deprecated](https://docs.sourcegraph.com/admin/config/webhooks#deprecation-notice) and will be removed in 4.6.0.
- Added support for receiving webhook `push` events from GitHub which will trigger Sourcegraph to fetch the latest commit rather than relying on polling.
- Added support for private container registries in Sourcegraph executors. [Using private registries](https://docs.sourcegraph.com/admin/deploy_executors#using-private-registries)

### Changed

- Batch Change: When one or more changesets are selected, we now display all bulk operations but disable the ones that aren't applicable to the changesets. [#44617](https://github.com/sourcegraph/sourcegraph/pull/44617)
- Gitserver's repository purge worker now runs on a regular interval instead of just on weekends, configurable by the `repoPurgeWorker` site configuration. [#44753](https://github.com/sourcegraph/sourcegraph/pull/44753)
- Editing the presentation metadata (title, line color, line label) or the default filters of a scoped Code Insight will no longer trigger insight recalculation. [#44769](https://github.com/sourcegraph/sourcegraph/pull/44769), [#44797](https://github.com/sourcegraph/sourcegraph/pull/44797)
- Indexed Search's `memory_map_areas_percentage_used` alert has been modified to alert earlier than it used to. It now issues a warning at 60% (previously 70%) and issues a critical alert at 80% (previously 90%).
- Saving a new view of a scoped Code Insight will no longer trigger insight recalculation. [#44679](https://github.com/sourcegraph/sourcegraph/pull/44679)

### Fixed

- The Code Insights commit indexer no longer errors when fetching commits from empty repositories when sub-repo permissions are enabled. [#44558](https://github.com/sourcegraph/sourcegraph/pull/44558)
- Unintended newline characters that could appear in diff view rendering have been fixed. [#44805](https://github.com/sourcegraph/sourcegraph/pull/44805)
- Signing out doesn't immediately log the user back in when there's only one OAuth provider enabled. It now redirects the user to the Sourcegraph login page. [#44803](https://github.com/sourcegraph/sourcegraph/pull/44803)
- An issue causing certain kinds of queries to behave inconsistently in Code Insights. [#44917](https://github.com/sourcegraph/sourcegraph/pull/44917)
- When the setting `batchChanges.enforceForks` is enabled, Batch Changes will now prefix the name of the fork repo it creates with the original repo's namespace name in order to prevent repo name collisions. [#43681](https://github.com/sourcegraph/sourcegraph/pull/43681), [#44458](https://github.com/sourcegraph/sourcegraph/pull/44458), [#44548](https://github.com/sourcegraph/sourcegraph/pull/44548), [#44924](https://github.com/sourcegraph/sourcegraph/pull/44924)
- Code Insights: fixed an issue where certain queries matching sequential whitespace characters would overcount. [#44969](https://github.com/sourcegraph/sourcegraph/pull/44969)
- GitHub fine-grained Personal Access Tokens can now clone repositories correctly, but are not yet officially supported. [#45137](https://github.com/sourcegraph/sourcegraph/pull/45137)
- Detect-and-track Code Insights will now return data for repositories without sub-repo permissions even when sub-repo permissions are enabled on the instance. [#45631](https://github.com/sourcegraph/sourcegraph/pull/45361)

### Removed

- Removed legacy GraphQL field `dirtyMetadata` on an insight series. `insightViewDebug` can be used as an alternative. [#44416](https://github.com/sourcegraph/sourcegraph/pull/44416)
- Removed `search.index.enabled` site configuration setting. Search indexing is now always enabled.
- Removed the experimental feature setting `showSearchContextManagement`. The search context management page is now available to all users with access to search contexts. [#45230](https://github.com/sourcegraph/sourcegraph/pull/45230)
- Removed the experimental feature setting `showComputeComponent`. Any notebooks that made use of the compute component will no longer render the block. The block will be deleted from the databse the next time a notebook that uses it is saved. [#45360](https://github.com/sourcegraph/sourcegraph/pull/45360)

## 4.2.1

- `minio` has been replaced with `blobstore`. Please see the update notes here: https://docs.sourcegraph.com/admin/how-to/blobstore_update_notes

## 4.2.0

### Added

- Creating access tokens is now tracked in the security events. [#43226](https://github.com/sourcegraph/sourcegraph/pull/43226)
- Added `codeIntelAutoIndexing.indexerMap` to site-config that allows users to update the indexers used when inferring precise code intelligence auto-indexing jobs (without having to overwrite the entire inference scripts). For example, `"codeIntelAutoIndexing.indexerMap": {"go": "my.registry/sourcegraph/lsif-go"}` will cause Go projects to use the specified container (in a alternative Docker registry). [#43199](https://github.com/sourcegraph/sourcegraph/pull/43199)
- Code Insights data points that do not contain any results will display zero instead of being omitted from the visualization. Only applies to insight data created after 4.2. [#43166](https://github.com/sourcegraph/sourcegraph/pull/43166)
- Sourcegraph ships with node-exporter, a Prometheus tool that provides hardware / OS metrics that helps Sourcegraph scale your deployment. See your deployment update for more information:
  - [Kubernetes](https://docs.sourcegraph.com/admin/updates/kubernetes)
  - [Docker Compose](https://docs.sourcegraph.com/admin/updates/docker_compose)
- A structural search diagnostic to warn users when a language filter is not set. [#43835](https://github.com/sourcegraph/sourcegraph/pull/43835)
- GitHub/GitLab OAuth success/fail attempts are now a part of the audit log. [#43886](https://github.com/sourcegraph/sourcegraph/pull/43886)
- When rendering a file which is backed by Git LFS, we show a page informing the file is LFS and linking to the file on the codehost. Previously we rendered the LFS pointer. [#43686](https://github.com/sourcegraph/sourcegraph/pull/43686)
- Batch changes run server-side now support secrets. [#27926](https://github.com/sourcegraph/sourcegraph/issues/27926)
- OIDC success/fail login attempts are now a part of the audit log. [#44467](https://github.com/sourcegraph/sourcegraph/pull/44467)
- A new experimental GraphQL query, `permissionsSyncJobs`, that lists the states of recently completed permissions sync jobs and the state of each provider. The TTL of entries retrained can be configured with `authz.syncJobsRecordsTTL`. [#44387](https://github.com/sourcegraph/sourcegraph/pull/44387), [#44258](https://github.com/sourcegraph/sourcegraph/pull/44258)
- The search input has a new search history button and allows cycling through recent searches via up/down arrow keys. [#44544](https://github.com/sourcegraph/sourcegraph/pull/44544)
- Repositories can now be ordered by size on the repo admin page. [#44360](https://github.com/sourcegraph/sourcegraph/pull/44360)
- The search bar contains a new Smart Search toggle. If a search returns no results, Smart Search attempts alternative queries based on a fixed set of rules, and shows their results (if there are any). Smart Search is enabled by default. It can be disabled by default with `"search.defaultMode": "precise"` in settings. [#44385](https://github.com/sourcegraph/sourcegraph/pull/44395)
- Repositories in the site-admin area can now be filtered, so that only indexed repositories are displayed [#45288](https://github.com/sourcegraph/sourcegraph/pull/45288)

### Changed

- Updated minimum required version of `git` to 2.38.1 in `gitserver` and `server` Docker image. This addresses: https://github.blog/2022-04-12-git-security-vulnerability-announced/ and https://lore.kernel.org/git/d1d460f6-e70f-b17f-73a5-e56d604dd9d5@github.com/. [#43615](https://github.com/sourcegraph/sourcegraph/pull/43615)
- When a `content:` filter is used in a query, only file contents will be searched (previously any of file contents, paths, or repos were searched). However, as before, if `type:` is also set, the `content:` filter will search for results of the specified `type:`. [#43442](https://github.com/sourcegraph/sourcegraph/pull/43442)
- Updated [p4-fusion](https://github.com/salesforce/p4-fusion) from `1.11` to `1.12`.

### Fixed

- Fixed a bug where path matches on files in the root directory of a repository were not highlighted. [#43275](https://github.com/sourcegraph/sourcegraph/pull/43275)
- Fixed a bug where a search query wouldn't be validated after the query type has changed. [#43849](https://github.com/sourcegraph/sourcegraph/pull/43849)
- Fixed an issue with insights where a single erroring insight would block access to all insights. This is a breaking change for users of the insights GraphQL api as the `InsightViewConnection.nodes` list may now contain `null`. [#44491](https://github.com/sourcegraph/sourcegraph/pull/44491)
- Fixed a bug where Open in Editor didn't work well with `"repositoryPathPattern" = "{nameWithOwner}"` [#43839](https://github.com/sourcegraph/sourcegraph/pull/44475)

### Removed

- Remove the older `log.gitserver.accessLogs` site config setting. The setting is succeeded by `log.auditLog.gitserverAccess`. [#43174](https://github.com/sourcegraph/sourcegraph/pull/43174)
- Remove `LOG_ALL_GRAPHQL_REQUESTS` env var. The setting is succeeded by `log.auditLog.graphQL`. [#43181](https://github.com/sourcegraph/sourcegraph/pull/43181)
- Removed support for setting `SRC_ENDPOINTS_CONSISTENT_HASH`. This was an environment variable to support the transition to a new consistent hashing scheme introduced in 3.31.0. [#43528](https://github.com/sourcegraph/sourcegraph/pull/43528)
- Removed legacy environment variable `ENABLE_CODE_INSIGHTS_SETTINGS_STORAGE` used in old versions of Code Insights to fall back to JSON settings based storage. All data was previously migrated in version 3.35 and this is no longer supported.

## 4.1.3

### Fixed

- Fixed a bug that caused the Phabricator native extension to not load the right CSS assets. [#43868](https://github.com/sourcegraph/sourcegraph/pull/43868)
- Fixed a bug that prevented search result exports to load. [#43344](https://github.com/sourcegraph/sourcegraph/pull/43344)

## 4.1.2

### Fixed

- Fix code navigation on OSS when CodeIntel is unavailable. [#43458](https://github.com/sourcegraph/sourcegraph/pull/43458)

### Removed

- Removed the onboarding checklist for new users that showed up in the top navigation bar, on user profiles, and in the site-admin overview page. After changes to the underlying user statistics system, the checklist caused severe performance issues for customers with large and heavily-used instances. [#43591](https://github.com/sourcegraph/sourcegraph/pull/43591)

## 4.1.1

### Fixed

- Fixed a bug with normalizing the `published` draft value for `changeset_specs`. [#43390](https://github.com/sourcegraph/sourcegraph/pull/43390)

## 4.1.0

### Added

- Outdated executors now show a warning from the admin page. [#40916](https://github.com/sourcegraph/sourcegraph/pull/40916)
- Added support for better Slack link previews for private instances. Link previews are currently feature-flagged, and site admins can turn them on by creating the `enable-link-previews` feature flag on the `/site-admin/feature-flags` page. [#41843](https://github.com/sourcegraph/sourcegraph/pull/41843)
- Added a new button in the repository settings, under "Mirroring", to delete a repository from disk and reclone it. [#42177](https://github.com/sourcegraph/sourcegraph/pull/42177)
- Batch changes run on the server can now be created within organisations. [#36536](https://github.com/sourcegraph/sourcegraph/issues/36536)
- GraphQL request logs are now compliant with the audit logging format. The old GraphQl logging based on `LOG_ALL_GRAPHQL_REQUESTS` env var is now deprecated and scheduled for removal. [#42550](https://github.com/sourcegraph/sourcegraph/pull/42550)
- Mounting files now works when running batch changes server side. [#31792](https://github.com/sourcegraph/sourcegraph/issues/31792)
- Added mini dashboard of total batch change metrics to the top of the batch changes list page. [#42046](https://github.com/sourcegraph/sourcegraph/pull/42046)
- Added repository sync counters to the code host details page. [#43039](https://github.com/sourcegraph/sourcegraph/pull/43039)

### Changed

- Git server access logs are now compliant with the audit logging format. Breaking change: The 'actor' field is now nested under 'audit' field. [#41865](https://github.com/sourcegraph/sourcegraph/pull/41865)
- All Perforce rules are now stored together in one column and evaluated on a "last rule takes precedence" basis. [#41785](https://github.com/sourcegraph/sourcegraph/pull/41785)
- Security events are now a part of the audit log. [#42653](https://github.com/sourcegraph/sourcegraph/pull/42653)
- "GC AUTO" is now the default garbage collection job. We disable sg maintenance, which had previously replace "GC AUTO", after repeated reports about repo corruption. [#42856](https://github.com/sourcegraph/sourcegraph/pull/42856)
- Security events (audit log) can now optionally omit the internal actor actions (internal traffic). [#42946](https://github.com/sourcegraph/sourcegraph/pull/42946)
- To use the optional `customGitFetch` feature, the `ENABLE_CUSTOM_GIT_FETCH` env var must be set on `gitserver`. [#42704](https://github.com/sourcegraph/sourcegraph/pull/42704)

### Fixed

- WIP changesets in Gitlab >= 14.0 are now prefixed with `Draft:` instead of `WIP:` to accomodate for the [breaking change in Gitlab 14.0](https://docs.gitlab.com/ee/update/removals.html#wip-merge-requests-renamed-draft-merge-requests). [#42024](https://github.com/sourcegraph/sourcegraph/pull/42024)
- When updating the site configuration, the provided Last ID is now used to prevent race conditions when simultaneous config updates occur. [#42691](https://github.com/sourcegraph/sourcegraph/pull/42691)
- When multiple auth providers of the same external service type is set up, there are now separate entries in the user's Account Security settings. [#42865](https://github.com/sourcegraph/sourcegraph/pull/42865)
- Fixed a bug with GitHub code hosts that did not label archived repos correctly when using the "public" repositoryQuery keyword. [#41461](https://github.com/sourcegraph/sourcegraph/pull/41461)
- Fixed a bug that would display the blank batch spec that a batch change is initialized with in the batch specs executions tab. [#42914](https://github.com/sourcegraph/sourcegraph/pull/42914)
- Fixed a bug that would cause menu dropdowns to not open appropriately. [#42779](https://github.com/sourcegraph/sourcegraph/pull/42779)

### Removed

-

## 4.0.1

### Fixed

- Fixed a panic that can be caused by some tracing configurations. [#42027](https://github.com/sourcegraph/sourcegraph/pull/42027)
- Fixed broken code navigation for Javascript. [#42055](https://github.com/sourcegraph/sourcegraph/pull/42055)
- Fixed issue with empty code navigation popovers. [#41958](https://github.com/sourcegraph/sourcegraph/pull/41958)

## 4.0.0

### Added

- A new look for Sourcegraph, previously in beta as "Simple UI", is now permanently enabled. [#41021](https://github.com/sourcegraph/sourcegraph/pull/41021)
- A new [multi-version upgrade](https://docs.sourcegraph.com/admin/updates#multi-version-upgrades) process now allows Sourcegraph instances to upgrade more than a single minor version. Instances at version 3.20 or later can now jump directly to 4.0. [#40628](https://github.com/sourcegraph/sourcegraph/pull/40628)
- Matching ranges in file paths are now highlighted for path results and content results. Matching paths in repository names are now highlighted for repository results. [#41296](https://github.com/sourcegraph/sourcegraph/pull/41296) [#41385](https://github.com/sourcegraph/sourcegraph/pull/41385) [#41470](https://github.com/sourcegraph/sourcegraph/pull/41470)
- Aggregations by repository, file, author, and capture group are now provided for search results. [#39643](https://github.com/sourcegraph/sourcegraph/issues/39643)
- Blob views and search results are now lazily syntax highlighted for better performance. [#39563](https://github.com/sourcegraph/sourcegraph/pull/39563) [#40263](https://github.com/sourcegraph/sourcegraph/pull/40263)
- File links in both the search results and the blob sidebar and now prefetched on hover or focus. [#40354](https://github.com/sourcegraph/sourcegraph/pull/40354) [#41420](https://github.com/sourcegraph/sourcegraph/pull/41420)
- Negation support for the search predicates `-repo:has.path()` and `-repo:has.content()`. [#40283](https://github.com/sourcegraph/sourcegraph/pull/40283)
- Experimental clientside OpenTelemetry can now be enabled with `"observability.client": { "openTelemetry": "/-/debug/otlp" }`, which sends OpenTelemetry to the new [bundled OpenTelemetry Collector](https://docs.sourcegraph.com/admin/observability/opentelemetry). [#37907](https://github.com/sourcegraph/sourcegraph/issues/37907)
- File diff stats are now characterized by 2 figures: lines added and lines removed. Previously, a 3rd figure for lines modified was also used. This is represented by the fields on the `DiffStat` type on the GraphQL API. [#40454](https://github.com/sourcegraph/sourcegraph/pull/40454)

### Changed

- [Sourcegraph with Kubernetes (without Helm)](https://docs.sourcegraph.com/admin/deploy/kubernetes): The `jaeger-agent` sidecar has been replaced by an [OpenTelemetry Collector](https://docs.sourcegraph.com/admin/observability/opentelemetry) DaemonSet + Deployment configuration. The bundled Jaeger instance is now disabled by default, instead of enabled. [#40456](https://github.com/sourcegraph/sourcegraph/issues/40456)
- [Sourcegraph with Docker Compose](https://docs.sourcegraph.com/admin/deploy/docker-compose): The `jaeger` service has been replaced by an [OpenTelemetry Collector](https://docs.sourcegraph.com/admin/observability/opentelemetry) service. The bundled Jaeger instance is now disabled by default, instead of enabled. [#40455](https://github.com/sourcegraph/sourcegraph/issues/40455)
- `"observability.tracing": { "type": "opentelemetry" }` is now the default tracer type. To revert to existing behaviour, set `"type": "jaeger"` instead. The legacy values `"type": "opentracing"` and `"type": "datadog"` have been removed. [#41242](https://github.com/sourcegraph/sourcegraph/pull/41242)
- `"observability.tracing": { "urlTemplate": "" }` is now the default, and if `"urlTemplate"` is left empty, no trace URLs are generated. To revert to existing behaviour, set `"urlTemplate": "{{ .ExternalURL }}/-/debug/jaeger/trace/{{ .TraceID }}"` instead. [#41242](https://github.com/sourcegraph/sourcegraph/pull/41242)
- Code host connection tokens are no longer supported as a fallback method for syncing changesets in Batch Changes. [#25394](https://github.com/sourcegraph/sourcegraph/issues/25394)
- **IMPORTANT:** `repo:contains(file:foo content:bar)` has been renamed to `repo:contains.file(path:foo content:bar)`. `repo:contains.file(foo)` has been renamed to `repo:contains.path(foo)`. `repo:contains()` **is no longer a valid predicate. Saved searches using** `repo:contains()` **will need to be updated to use the new syntax.** [#40389](https://github.com/sourcegraph/sourcegraph/pull/40389)

### Fixed

- Fixed support for bare repositories using the src-cli and other codehost type. This requires the latest version of src-cli. [#40863](https://github.com/sourcegraph/sourcegraph/pull/40863)
- The recommended [src-cli](https://github.com/sourcegraph/src-cli) version is now reported consistently. [#39468](https://github.com/sourcegraph/sourcegraph/issues/39468)
- A performance issue affecting structural search causing results to not stream. It is much faster now. [#40872](https://github.com/sourcegraph/sourcegraph/pull/40872)
- An issue where the saved search input box reports an invalid pattern type for `standard`, which is now valid. [#41068](https://github.com/sourcegraph/sourcegraph/pull/41068)
- Git will now respect system certificate authorities when specifying `certificates` for the `tls.external` site configuration. [#38128](https://github.com/sourcegraph/sourcegraph/issues/38128)
- Fixed a bug where setting `"observability.tracing": {}` would disable tracing, when the intended behaviour is to default to tracing with `"sampling": "selective"` enabled by default. [#41242](https://github.com/sourcegraph/sourcegraph/pull/41242)
- The performance, stability, and latency of search predicates like `repo:has.file()`, `repo:has.content()`, and `file:has.content()` have been dramatically improved. [#418](https://github.com/sourcegraph/zoekt/pull/418), [#40239](https://github.com/sourcegraph/sourcegraph/pull/40239), [#38988](https://github.com/sourcegraph/sourcegraph/pull/38988), [#39501](https://github.com/sourcegraph/sourcegraph/pull/39501)
- A search query issue where quoted patterns inside parenthesized expressions would be interpreted incorrectly. [#41455](https://github.com/sourcegraph/sourcegraph/pull/41455)

### Removed

- `CACHE_DIR` has been removed from the `sourcegraph-frontend` deployment. This required ephemeral storage which will no longer be needed. This variable (and corresponding filesystem mount) has been unused for many releases. [#38934](https://github.com/sourcegraph/sourcegraph/issues/38934)
- Quick links will no longer be shown on the homepage or search sidebar. The `quicklink` setting is now marked as deprecated. [#40750](https://github.com/sourcegraph/sourcegraph/pull/40750)
- Quick links will no longer be shown on the homepage or search sidebar if the "Simple UI" toggle is enabled and will be removed entirely in a future release. The `quicklink` setting is now marked as deprecated. [#40750](https://github.com/sourcegraph/sourcegraph/pull/40750)
- `file:contains()` has been removed from the list of valid predicates. `file:has.content()` and `file:contains.content()` remain, both of which work the same as `file:contains()` and are valid aliases of each other.
- The single-container `sourcegraph/server` deployment no longer bundles a Jaeger instance. [#41244](https://github.com/sourcegraph/sourcegraph/pull/41244)
- The following previously-deprecated fields have been removed from the Batch Changes GraphQL API: `GitBranchChangesetDescription.headRepository`, `BatchChange.initialApplier`, `BatchChange.specCreator`, `Changeset.publicationState`, `Changeset.reconcilerState`, `Changeset.externalState`.

## 3.43.2

### Fixed

- Fixed an issue causing context cancel error dumps when updating a code host config manually. [#40857](https://github.com/sourcegraph/sourcegraph/pull/41265)
- Fixed non-critical errors stopping the repo-syncing process for Bitbucket projectKeys. [#40897](https://github.com/sourcegraph/sourcegraph/pull/40582)
- Fixed an issue marking accounts as expired when the supplied Account ID list has no entries. [#40860](https://github.com/sourcegraph/sourcegraph/pull/40860)

## 3.43.1

### Fixed

- Fixed an infinite render loop on the batch changes detail page, causing the page to become unusable. [#40857](https://github.com/sourcegraph/sourcegraph/pull/40857)
- Unable to pick the correct GitLab OAuth for user authentication and repository permissions syncing when the instance configures more than one GitLab OAuth authentication providers. [#40897](https://github.com/sourcegraph/sourcegraph/pull/40897)

## 3.43.0

### Added

- Enforce 5-changeset limit for batch changes run server-side on an unlicensed instance. [#37834](https://github.com/sourcegraph/sourcegraph/issues/37834)
- Changesets that are not associated with any batch changes can have a retention period set using the site configuration `batchChanges.changesetsRetention`. [#36188](https://github.com/sourcegraph/sourcegraph/pull/36188)
- Added experimental support for exporting traces to an OpenTelemetry collector with `"observability.tracing": { "type": "opentelemetry" }` [#37984](https://github.com/sourcegraph/sourcegraph/pull/37984)
- Added `ROCKSKIP_MIN_REPO_SIZE_MB` to automatically use [Rockskip](https://docs.sourcegraph.com/code_intelligence/explanations/rockskip) for repositories over a certain size. [#38192](https://github.com/sourcegraph/sourcegraph/pull/38192)
- `"observability.tracing": { "urlTemplate": "..." }` can now be set to configure generated trace URLs (for example those generated via `&trace=1`). [#39765](https://github.com/sourcegraph/sourcegraph/pull/39765)

### Changed

- **IMPORTANT: Search queries with patterns surrounded by** `/.../` **will now be interpreted as regular expressions.** Existing search links or code monitors are unaffected. In the rare event where older links rely on the literal meaning of `/.../`, the string will be automatically quoted it in a `content` filter, preserving the original meaning. If you happen to use an existing older link and want `/.../` to work as a regular expression, add `patterntype:standard` to the query. New queries and code monitors will interpret `/.../` as regular expressions. [#38141](https://github.com/sourcegraph/sourcegraph/pull/38141).
- The password policy has been updated and is now part of the standard featureset configurable by site-admins. [#39213](https://github.com/sourcegraph/sourcegraph/pull/39213).
- Replaced the `ALLOW_DECRYPT_MIGRATION` envvar with `ALLOW_DECRYPTION`. See [updated documentation](https://docs.sourcegraph.com/admin/config/encryption). [#39984](https://github.com/sourcegraph/sourcegraph/pull/39984)
- Compute-powered insight now supports only one series custom colors for compute series bars [40038](https://github.com/sourcegraph/sourcegraph/pull/40038)

### Fixed

- Fix issue during code insight creation where selecting `"Run your insight over all your repositories"` reset the currently selected distance between data points. [#39261](https://github.com/sourcegraph/sourcegraph/pull/39261)
- Fix issue where symbols in the side panel did not have file level permission filtering applied correctly. [#39592](https://github.com/sourcegraph/sourcegraph/pull/39592)

### Removed

- The experimental dependencies search feature has been removed, including the `repo:deps(...)` search predicate and the site configuration options `codeIntelLockfileIndexing.enabled` and `experimentalFeatures.dependenciesSearch`. [#39742](https://github.com/sourcegraph/sourcegraph/pull/39742)

## 3.42.2

### Fixed

- Fix issue with capture group insights to fail immediately if they contain invalid queries. [#39842](https://github.com/sourcegraph/sourcegraph/pull/39842)
- Fix issue during conversion of just in time code insights to start backfilling data from the current time instead of the date the insight was created. [#39923](https://github.com/sourcegraph/sourcegraph/pull/39923)

## 3.42.1

### Fixed

- Reverted git version to avoid an issue with commit-graph that could cause repository corruptions [#39537](https://github.com/sourcegraph/sourcegraph/pull/39537)
- Fixed an issue with symbols where they were not respecting sub-repository permissions [#39592](https://github.com/sourcegraph/sourcegraph/pull/39592)

## 3.42.0

### Added

- Reattached changesets now display an action and factor into the stats when previewing batch changes. [#36359](https://github.com/sourcegraph/sourcegraph/issues/36359)
- New site configuration option `"permissions.syncUsersMaxConcurrency"` to control the maximum number of user-centric permissions syncing jobs could be spawned concurrently. [#37918](https://github.com/sourcegraph/sourcegraph/issues/37918)
- Added experimental support for exporting traces to an OpenTelemetry collector with `"observability.tracing": { "type": "opentelemetry" }` [#37984](https://github.com/sourcegraph/sourcegraph/pull/37984)
- Code Insights over some repos now get 12 historic data points in addition to a current daily value and future points that align with the defined interval. [#37756](https://github.com/sourcegraph/sourcegraph/pull/37756)
- A Kustomize overlay and Helm override file to apply envoy filter for networking error caused by service mesh. [#4150](https://github.com/sourcegraph/deploy-sourcegraph/pull/4150) & [#148](https://github.com/sourcegraph/deploy-sourcegraph-helm/pull/148)
- Resource Estimator: Ability to export the estimated results as override file for Helm and Docker Compose. [#18](https://github.com/sourcegraph/resource-estimator/pull/18)
- A toggle to enable/disable a beta simplified UI has been added to the user menu. This new UI is still actively in development and any changes visible with the toggle enabled may not be stable are subject to change. [#38763](https://github.com/sourcegraph/sourcegraph/pull/38763)
- Search query inputs are now backed by the CodeMirror library instead of Monaco. Monaco can be re-enabled by setting `experimentalFeatures.editor` to `"monaco"`. [38584](https://github.com/sourcegraph/sourcegraph/pull/38584)
- Better search-based code navigation for Python using tree-sitter [#38459](https://github.com/sourcegraph/sourcegraph/pull/38459)
- Gitserver endpoint access logs can now be enabled by adding `"log": { "gitserver.accessLogs": true }` to the site config. [#38798](https://github.com/sourcegraph/sourcegraph/pull/38798)
- Code Insights supports a new type of insight—compute-powered insight, currently under the experimental feature flag: `codeInsightsCompute` [#37857](https://github.com/sourcegraph/sourcegraph/issues/37857)
- Cache execution result when mounting files in a batch spec. [sourcegraph/src-cli#795](https://github.com/sourcegraph/src-cli/pull/795)
- Batch Changes changesets open on archived repositories will now move into a [Read-Only state](https://docs.sourcegraph.com/batch_changes/references/faq#why-is-my-changeset-read-only). [#26820](https://github.com/sourcegraph/sourcegraph/issues/26820)

### Changed

- Updated minimum required veresion of `git` to 2.35.2 in `gitserver` and `server` Docker image. This addresses [a few vulnerabilities announced by GitHub](https://github.blog/2022-04-12-git-security-vulnerability-announced/).
- Search: Pasting a query with line breaks into the main search query input will now replace them with spaces instead of removing them. [#37674](https://github.com/sourcegraph/sourcegraph/pull/37674)
- Rewrite resource estimator using the latest metrics [#37869](https://github.com/sourcegraph/sourcegraph/pull/37869)
- Selecting a line multiple times in the file view will only add a single browser history entry [#38204](https://github.com/sourcegraph/sourcegraph/pull/38204)
- The panels on the homepage (recent searches, etc) are now turned off by default. They can be re-enabled by setting `experimentalFeatures.showEnterpriseHomePanels` to true. [#38431](https://github.com/sourcegraph/sourcegraph/pull/38431)
- Log sampling is now enabled by default for Sourcegraph components that use the [new internal logging library](https://github.com/sourcegraph/log)—the first 100 identical log entries per second will always be output, but thereafter only every 100th identical message will be output. It can be configured for each service using the environment variables `SRC_LOG_SAMPLING_INITIAL` and `SRC_LOG_SAMPLING_THEREAFTER`, and if `SRC_LOG_SAMPLING_INITIAL` is set to `0` or `-1` the sampling will be disabled entirely. [#38451](https://github.com/sourcegraph/sourcegraph/pull/38451)
- Deprecated `experimentalFeatures.enableGitServerCommandExecFilter`. Setting this value has no effect on the code any longer and the code to guard against unknown commands is always enabled.
- Zoekt now runs with GOGC=25 by default, helping to reduce the memory consumption of Sourcegraph. Previously it ran with GOGC=50, but we noticed a regression when we switched to go 1.18 which contained significant changes to the go garbage collector. [#38708](https://github.com/sourcegraph/sourcegraph/issues/38708)
- Hide `Publish` action when working with imported changesets. [#37882](https://github.com/sourcegraph/sourcegraph/issues/37882)

### Fixed

- Fix an issue where updating the title or body of a Bitbucket Cloud pull request opened by a batch change could fail when the pull request was not on a fork of the target repository. [#37585](https://github.com/sourcegraph/sourcegraph/issues/37585)
- A bug where some complex `repo:` regexes only returned a subset of repository results. [#37925](https://github.com/sourcegraph/sourcegraph/pull/37925)
- Fix a bug when selecting all the changesets on the Preview Batch Change Page only selected the recently loaded changesets. [#38041](https://github.com/sourcegraph/sourcegraph/pull/38041)
- Fix a bug with bad code insights chart data points links. [#38102](https://github.com/sourcegraph/sourcegraph/pull/38102)
- Code Insights: the commit indexer no longer errors when fetching commits from empty repositories and marks them as successfully indexed. [#39081](https://github.com/sourcegraph/sourcegraph/pull/38091)
- The file view does not jump to the first selected line anymore when selecting multiple lines and the first selected line was out of view. [#38175](https://github.com/sourcegraph/sourcegraph/pull/38175)
- Fixed an issue where multiple activations of the back button are required to navigate back to a previously selected line in a file [#38193](https://github.com/sourcegraph/sourcegraph/pull/38193)
- Support timestamps with numeric timezone format from Gitlab's Webhook payload [#38250](https://github.com/sourcegraph/sourcegraph/pull/38250)
- Fix regression in 3.41 where search-based Code Insights could have their queries wrongly parsed into regex patterns when containing quotes or parentheses. [#38400](https://github.com/sourcegraph/sourcegraph/pull/38400)
- Fixed regression of mismatched `From` address when render emails. [#38589](https://github.com/sourcegraph/sourcegraph/pull/38589)
- Fixed a bug with GitHub code hosts using `"repositoryQuery":{"public"}` where it wasn't respecting exclude archived. [#38839](https://github.com/sourcegraph/sourcegraph/pull/38839)
- Fixed a bug with GitHub code hosts using `repositoryQuery` with custom queries, where it could potentially stall out searching for repos. [#38839](https://github.com/sourcegraph/sourcegraph/pull/38839)
- Fixed an issue in Code Insights were duplicate points were sometimes being returned when displaying series data. [#38903](https://github.com/sourcegraph/sourcegraph/pull/38903)
- Fix issue with Bitbucket Projects repository permissions sync regarding granting pending permissions. [#39013](https://github.com/sourcegraph/sourcegraph/pull/39013)
- Fix issue with Bitbucket Projects repository permissions sync when BindID is username. [#39035](https://github.com/sourcegraph/sourcegraph/pull/39035)
- Improve keyboard navigation for batch changes server-side execution flow. [#38601](https://github.com/sourcegraph/sourcegraph/pull/38601)
- Fixed a bug with the WorkspacePreview panel glitching when it's resized. [#36470](https://github.com/sourcegraph/sourcegraph/issues/36470)
- Handle special characters in search query when creating a batch change from search. [#38772](https://github.com/sourcegraph/sourcegraph/pull/38772)
- Fixed bug when parsing numeric timezone offset in Gitlab webhook payload. [#38250](https://github.com/sourcegraph/sourcegraph/pull/38250)
- Fixed setting unrestricted status on a repository when using the explicit permissions API. If the repository had never had explicit permissions before, previously this call would fail. [#39141](https://github.com/sourcegraph/sourcegraph/pull/39141)

### Removed

- The direct DataDog trace export integration has been removed. ([#37654](https://github.com/sourcegraph/sourcegraph/pull/37654))
- Removed the deprecated git exec forwarder. [#38092](https://github.com/sourcegraph/sourcegraph/pull/38092)
- Browser and IDE extensions banners. [#38715](https://github.com/sourcegraph/sourcegraph/pull/38715)

## 3.41.1

### Fixed

- Fix issue with Bitbucket Projects repository permissions sync when wrong repo IDs were used [#38637](https://github.com/sourcegraph/sourcegraph/pull/38637)
- Fix perforce permissions interpretation for rules where there is a wildcard in the depot name [#37648](https://github.com/sourcegraph/sourcegraph/pull/37648)

### Added

- Allow directory read access for sub repo permissions [#38487](https://github.com/sourcegraph/sourcegraph/pull/38487)

### Changed

- p4-fusion version is upgraded to 1.10 [#38272](https://github.com/sourcegraph/sourcegraph/pull/38272)

## 3.41.0

### Added

- Code Insights: Added toggle display of data series in line charts
- Code Insights: Added dashboard pills for the standalone insight page [#36341](https://github.com/sourcegraph/sourcegraph/pull/36341)
- Extensions: Added site config parameter `extensions.allowOnlySourcegraphAuthoredExtensions`. When enabled only extensions authored by Sourcegraph will be able to be viewed and installed. For more information check out the [docs](https://docs.sourcegraph.com/admin/extensions##allow-only-extensions-authored-by-sourcegraph). [#35054](https://github.com/sourcegraph/sourcegraph/pull/35054)
- Batch Changes Credentials can now be manually validated. [#35948](https://github.com/sourcegraph/sourcegraph/pull/35948)
- Zoekt-indexserver has a new debug landing page, `/debug`, which now exposes information about the queue, the list of indexed repositories, and the list of assigned repositories. Admins can reach the debug landing page by selecting Instrumentation > indexed-search-indexer from the site admin view. The debug page is linked at the top. [#346](https://github.com/sourcegraph/zoekt/pull/346)
- Extensions: Added `enableExtensionsDecorationsColumnView` user setting as [experimental feature](https://docs.sourcegraph.com/admin/beta_and_experimental_features#experimental-features). When enabled decorations of the extensions supporting column decorations (currently only git-extras extension does: [sourcegraph-git-extras/pull/276](https://github.com/sourcegraph/sourcegraph-git-extras/pull/276)) will be displayed in separate columns on the blob page. [#36007](https://github.com/sourcegraph/sourcegraph/pull/36007)
- SAML authentication provider has a new site configuration `allowGroups` that allows filtering users by group membership. [#36555](https://github.com/sourcegraph/sourcegraph/pull/36555)
- A new [templating](https://docs.sourcegraph.com/batch_changes/references/batch_spec_templating) variable, `batch_change_link` has been added for more control over where the "Created by Sourcegraph batch change ..." message appears in the published changeset description. [#491](https://github.com/sourcegraph/sourcegraph/pull/35319)
- Batch specs can now mount local files in the Docker container when using [Sourcegraph CLI](https://docs.sourcegraph.com/cli). [#31790](https://github.com/sourcegraph/sourcegraph/issues/31790)
- Code Monitoring: Notifications via Slack and generic webhooks are now enabled for everyone by default as a beta feature. [#37037](https://github.com/sourcegraph/sourcegraph/pull/37037)
- Code Insights: Sort and limit filters have been added to capture group insights. This gives users more control over which series are displayed. [#34611](https://github.com/sourcegraph/sourcegraph/pull/34611)
- [Running batch changes server-side](https://docs.sourcegraph.com/batch_changes/explanations/server_side) is now in beta! In addition to using src-cli to run batch changes locally, you can now run them server-side as well. This requires installing executors. While running server-side unlocks a new and improved UI experience, you can still use src-cli just like before.
- Code Monitoring: pings for new action types [#37288](https://github.com/sourcegraph/sourcegraph/pull/37288)
- Better search-based code navigation for Java using tree-sitter [#34875](https://github.com/sourcegraph/sourcegraph/pull/34875)

### Changed

- Code Insights: Added warnings about adding `context:` and `repo:` filters in search query.
- Batch Changes: The credentials of the last applying user will now be used to sync changesets when available. If unavailable, then the previous behaviour of using a site or code host configuration credential is retained. [#33413](https://github.com/sourcegraph/sourcegraph/issues/33413)
- Gitserver: we disable automatic git-gc for invocations of git-fetch to avoid corruption of repositories by competing git-gc processes. [#36274](https://github.com/sourcegraph/sourcegraph/pull/36274)
- Commit and diff search: The hard limit of 50 repositories has been removed, and long-running searches will continue running until the timeout is hit. [#36486](https://github.com/sourcegraph/sourcegraph/pull/36486)
- The Postgres DBs `frontend` and `codeintel-db` are now given 1 hour to begin accepting connections before Kubernetes restarts the containers. [#4136](https://github.com/sourcegraph/deploy-sourcegraph/pull/4136)
- The internal git command forwarder has been deprecated and will be removed in 3.42 [#37320](https://github.com/sourcegraph/sourcegraph/pull/37320)

### Fixed

- Unable to send emails through [Google SMTP relay](https://docs.sourcegraph.com/admin/config/email#configuring-sourcegraph-to-send-email-via-google-workspace-gmail) with mysterious error "EOF". [#35943](https://github.com/sourcegraph/sourcegraph/issues/35943)
- A common source of searcher evictions on kubernetes when running large structural searches. [#34828](https://github.com/sourcegraph/sourcegraph/issues/34828)
- An issue with permissions evaluation for saved searches
- An authorization check while Redis is down will now result in an internal server error, instead of clearing a valid session from the user's cookies. [#37016](https://github.com/sourcegraph/sourcegraph/issues/37016)

### Removed

-

## 3.40.2

### Fixed

- Fix issue with OAuth login using a Github code host by reverting gologin dependency update [#36685](https://github.com/sourcegraph/sourcegraph/pull/36685)
- Fix issue with single-container docker image where codeinsights-db was being incorrectly created [#36678](https://github.com/sourcegraph/sourcegraph/pull/36678)

## 3.40.1

### Fixed

- Support expiring OAuth tokens for GitLab which became the default in version 15.0. [#36003](https://github.com/sourcegraph/sourcegraph/pull/36003)
- Fix external service resolver erroring when webhooks not supported. [#35932](https://github.com/sourcegraph/sourcegraph/pull/35932)

## 3.40.0

### Added

- Code Insights: Added fuzzy search filter for dashboard select drop down
- Code Insights: You can share code insights through a shareable link. [#34965](https://github.com/sourcegraph/sourcegraph/pull/34965)
- Search: `path:` is now a valid filter. It is an alias for the existing `file:` filter. [#34947](https://github.com/sourcegraph/sourcegraph/pull/34947)
- Search: `-language` is a valid filter, but the web app displays it as invalid. The web app is fixed to reflect validity. [#34949](https://github.com/sourcegraph/sourcegraph/pull/34949)
- Search-based code intelligence now recognizes local variables in Python, Java, JavaScript, TypeScript, C/C++, C#, Go, and Ruby. [#33689](https://github.com/sourcegraph/sourcegraph/pull/33689)
- GraphQL API: Added support for async external service deletion. This should be used to delete an external service which cannot be deleted within 75 seconds timeout due to a large number of repos. Usage: add `async` boolean field to `deleteExternalService` mutation. Example: `mutation deleteExternalService(externalService: "id", async: true) { alwaysNil }`
- [search.largeFiles](https://docs.sourcegraph.com/admin/config/site_config#search-largeFiles) now supports recursive globs. For example, it is now possible to specify a pattern like `**/*.lock` to match a lock file anywhere in a repository. [#35411](https://github.com/sourcegraph/sourcegraph/pull/35411)
- Permissions: The `setRepositoryPermissionsUnrestricted` mutation was added, which allows explicitly marking a repo as available to all Sourcegraph users. [#35378](https://github.com/sourcegraph/sourcegraph/pull/35378)
- The `repo:deps(...)` predicate can now search through the [Python dependencies of your repositories](https://docs.sourcegraph.com/code_search/how-to/dependencies_search). [#32659](https://github.com/sourcegraph/sourcegraph/issues/32659)
- Batch Changes are now supported on [Bitbucket Cloud](https://bitbucket.org/). [#24199](https://github.com/sourcegraph/sourcegraph/issues/24199)
- Pings for server-side batch changes [#34308](https://github.com/sourcegraph/sourcegraph/pull/34308)
- Indexed search will detect when it is misconfigured and has multiple replicas writing to the same directory. [#35513](https://github.com/sourcegraph/sourcegraph/pull/35513)
- A new token creation callback feature that sends a token back to a trusted program automatically after the user has signed in [#35339](https://github.com/sourcegraph/sourcegraph/pull/35339)
- The Grafana dashboard now has a global container resource usage view to help site-admin quickly identify potential scaling issues. [#34808](https://github.com/sourcegraph/sourcegraph/pull/34808)

### Changed

- Sourcegraph's docker images are now based on Alpine Linux 3.14. [#34508](https://github.com/sourcegraph/sourcegraph/pull/34508)
- Sourcegraph is now built with Go 1.18. [#34899](https://github.com/sourcegraph/sourcegraph/pull/34899)
- Capture group Code Insights now use the Compute streaming endpoint. [#34905](https://github.com/sourcegraph/sourcegraph/pull/34905)
- Code Insights will now automatically generate queries with a default value of `fork:no` and `archived:no` if these fields are not specified by the user. This removes the need to manually add these fields to have consistent behavior from historical to non-historical results. [#30204](https://github.com/sourcegraph/sourcegraph/issues/30204)
- Search Code Insights now use the Search streaming endpoint. [#35286](https://github.com/sourcegraph/sourcegraph/pull/35286)
- Deployment: Nginx ingress controller updated to v1.2.0

### Fixed

- Code Insights: Fixed line chart data series hover effect. Now the active line will be rendered on top of the others.
- Code Insights: Fixed incorrect Line Chart size calculation in FireFox
- Unverified primary emails no longer breaks the Emails-page for users and Users-page for Site Admin. [#34312](https://github.com/sourcegraph/sourcegraph/pull/34312)
- Button to download raw file in blob page is now working correctly. [#34558](https://github.com/sourcegraph/sourcegraph/pull/34558)
- Searches containing `or` expressions are now optimized to evaluate natively on the backends that support it ([#34382](https://github.com/sourcegraph/sourcegraph/pull/34382)), and both commit and diff search have been updated to run optimized `and`, `or`, and `not` queries. [#34595](https://github.com/sourcegraph/sourcegraph/pull/34595)
- Carets in textareas in Firefox are now visible. [#34888](https://github.com/sourcegraph/sourcegraph/pull/34888)
- Changesets to GitHub code hosts could fail with a confusing, non actionable error message. [#35048](https://github.com/sourcegraph/sourcegraph/pull/35048)
- An issue causing search expressions to not work in conjunction with `type:symbol`. [#35126](https://github.com/sourcegraph/sourcegraph/pull/35126)
- A non-descriptive error message that would be returned when using `on.repository` if it is not a valid repository path [#35023](https://github.com/sourcegraph/sourcegraph/pull/35023)
- Reduced database load when viewing or previewing a batch change. [#35501](https://github.com/sourcegraph/sourcegraph/pull/35501)
- Fixed a bug where Capture Group Code Insights generated just in time only returned data for the latest repository in the list. [#35624](https://github.com/sourcegraph/sourcegraph/pull/35624)

### Removed

- The experimental API Docs feature released on our Cloud instance since 3.30.0 has been removed from the product entirely. This product functionality is being superseded by [doctree](https://github.com/sourcegraph/doctree). [#34798](https://github.com/sourcegraph/sourcegraph/pull/34798)

## 3.39.1

### Fixed

- Code Insights: Fixed bug that caused line rendering issues when series data is returned out of order by date.
- Code Insights: Fixed bug that caused before and after parameters to be switched when clicking in to the diff view from an insight.
- Fixed an issue with notebooks that caused the cursor to behave erratically in markdown blocks. [#34227](https://github.com/sourcegraph/sourcegraph/pull/34227)
- Batch Changes on docker compose installations were failing due to a missing environment variable [#813](https://github.com/sourcegraph/deploy-sourcegraph-docker/pull/813).

## 3.39.0

### Added

- Added support for LSIF upload authentication against GitLab.com on Sourcegraph Cloud. [#33254](https://github.com/sourcegraph/sourcegraph/pull/33254)
- Add "getting started/quick start checklist for authenticated users" [#32882](https://github.com/sourcegraph/sourcegraph/pull/32882)
- A redesigned repository page is now available under the `new-repo-page` feature flag. [#33319](https://github.com/sourcegraph/sourcegraph/pull/33319)
- Pings now include notebooks usage metrics. [#30087](https://github.com/sourcegraph/sourcegraph/issues/30087)
- Notebooks are now enabled by default. [#33706](https://github.com/sourcegraph/sourcegraph/pull/33706)
- The Code Insights GraphQL API now accepts Search Contexts as a filter and will extract the expressions embedded the `repo` and `-repo` search query fields from the contexts to apply them as filters on the insight. [#33866](https://github.com/sourcegraph/sourcegraph/pull/33866)
- The Code Insights commit indexer can now index commits in smaller batches. Set the number of days per batch in the site setting `insights.commit.indexer.windowDuration`. A value of 0 (default) will disable batching. [#33666](https://github.com/sourcegraph/sourcegraph/pull/33666)
- Support account lockout after consecutive failed sign-in attempts for builtin authentication provider (i.e. username and password), new config options are added to the site configuration under `"auth.lockout"` to customize the threshold, length of lockout and consecutive periods. [#33999](https://github.com/sourcegraph/sourcegraph/pull/33999)
- pgsql-exporter for Code Insights has been added to docker-compose and Kubernetes deployments to gather database-level metrics. [#780](https://github.com/sourcegraph/deploy-sourcegraph-docker/pull/780), [#4111](https://github.com/sourcegraph/deploy-sourcegraph/pull/4111)
- `repo:dependencies(...)` predicate can now search through the [Go dependencies of your repositories](https://docs.sourcegraph.com/code_search/how-to/dependencies_search). [#32658](https://github.com/sourcegraph/sourcegraph/issues/32658)
- Added a site config value `defaultRateLimit` to optionally configure a global default rate limit for external services.

### Changed

- Code Insights: Replaced native window confirmation dialog with branded modal. [#33637](https://github.com/sourcegraph/sourcegraph/pull/33637)
- Code Insights: Series data is now sorted by semantic version then alphabetically.
- Code Insights: Added locked insights overlays for frozen insights while in limited access mode. Restricted insight editing save change button for frozen insights. [#33062](https://github.com/sourcegraph/sourcegraph/pull/33062)
- Code Insights: A global dashboard will now be automatically created while in limited access mode to provide consistent visibility for unlocked insights. This dashboard cannot be deleted or modified while in limited access mode. [#32992](https://github.com/sourcegraph/sourcegraph/pull/32992)
- Update "getting started checklist for visitors" to a new design [TODO:]
- Update "getting started/quick start checklist for visitors" to a new design [#32882](https://github.com/sourcegraph/sourcegraph/pull/32882)
- Code Insights: Capture group values are now restricted to 100 characters. [#32828](https://github.com/sourcegraph/sourcegraph/pull/32828)
- Repositories for which gitserver's janitor job "sg maintenance" fails will eventually be re-cloned if "DisableAutoGitUpdates" is set to false (default) in site configuration. [#33432](https://github.com/sourcegraph/sourcegraph/pull/33432)
- The Code Insights database is now based on Postgres 12, removing the dependency on TimescaleDB. [#32697](https://github.com/sourcegraph/sourcegraph/pull/32697)

### Fixed

- Fixed create insight button being erroneously disabled.
- Fixed an issue where a `Warning: Sourcegraph cannot send emails!` banner would appear for all users instead of just site admins (introduced in v3.38).
- Fixed reading search pattern type from settings [#32989](https://github.com/sourcegraph/sourcegraph/issues/32989)
- Display a tooltip and truncate the title of a search result when content overflows [#32904](https://github.com/sourcegraph/sourcegraph/pull/32904)
- Search patterns containing `and` and `not` expressions are now optimized to evaluate natively on the Zoekt backend for indexed code content and symbol search wherever possible. These kinds of queries are now typically an order of magnitude faster. Previous cases where no results were returned for expensive search expressions should now work and return results quickly. [#33308](https://github.com/sourcegraph/sourcegraph/pull/33308)
- Fail to log extension activation event will no longer block extension from activating [#33300][https://github.com/sourcegraph/sourcegraph/pull/33300]
- Fixed out-ouf-memory events for gitserver's janitor job "sg maintenance". [#33353](https://github.com/sourcegraph/sourcegraph/issues/33353)
- Setting the publication state for changesets when previewing a batch spec now works correctly if all changesets are selected and there is more than one page of changesets. [#33619](https://github.com/sourcegraph/sourcegraph/issues/33619)

### Removed

-

## 3.38.1

### Fixed

- An issue introduced in 3.38 that caused alerts to not be delivered [#33398](https://github.com/sourcegraph/sourcegraph/pull/33398)

## 3.38.0

### Added

- Added new "Getting started onboarding tour" for not authenticated users on Sourcegraph.com instead of "Search onboarding tour" [#32263](https://github.com/sourcegraph/sourcegraph/pull/32263)
- Pings now include code host integration usage metrics [#31379](https://github.com/sourcegraph/sourcegraph/pull/31379)
- Added `PRECISE_CODE_INTEL_UPLOAD_AWS_USE_EC2_ROLE_CREDENTIALS` environment variable to enable EC2 metadata API authentication to an external S3 bucket storing precise code intelligence uploads. [#31820](https://github.com/sourcegraph/sourcegraph/pull/31820)
- LSIF upload pages now include a section listing the reasons and retention policies resulting in an upload being retained and not expired. [#30864](https://github.com/sourcegraph/sourcegraph/pull/30864)
- Timestamps in the history panel can now be formatted as absolute timestamps by using user setting `history.preferAbsoluteTimestamps`
- Timestamps in the history panel can now be formatted as absolute timestamps by using user setting `history.preferAbsoluteTimestamps` [#31837](https://github.com/sourcegraph/sourcegraph/pull/31837)
- Notebooks from private enterprise instances can now be embedded in external sites by enabling the `enable-embed-route` feature flag. [#31628](https://github.com/sourcegraph/sourcegraph/issues/31628)
- Pings now include IDE extensions usage metrics [#32000](https://github.com/sourcegraph/sourcegraph/pull/32000)
- New EventSource type: `IDEEXTENSION` for IDE extensions-related events [#32000](https://github.com/sourcegraph/sourcegraph/pull/32000)
- Code Monitoring now has a Logs tab enabled as a [beta feature](https://docs.sourcegraph.com/admin/beta_and_experimental_features). This lets you see recent runs of your code monitors and determine if any notifications were sent or if there were any errors during the run. [#32292](https://github.com/sourcegraph/sourcegraph/pull/32292)
- Code Monitoring creation and editing now supports syntax highlighting and autocomplete on the search box. [#32536](https://github.com/sourcegraph/sourcegraph/pull/32536)
- New `repo:dependencies(...)` predicate allows you to [search through the dependencies of your repositories](https://docs.sourcegraph.com/code_search/how-to/dependencies_search). This feature is currently in beta and only npm package repositories are supported with dependencies from `package-lock.json` and `yarn.lock` files. [#32405](https://github.com/sourcegraph/sourcegraph/issues/32405)
- Site config has a new _experimental_ feature called `gitServerPinnedRepos` that allows admins to pin specific repositories to particular gitserver instances. [#32831](https://github.com/sourcegraph/sourcegraph/pull/32831).
- Added [Rockskip](https://docs.sourcegraph.com/code_intelligence/explanations/rockskip), a scalable symbol service backend for a fast symbol sidebar and search-based code intelligence on monorepos.
- Code monitor email notifications can now optionally include the content of new search results. This is disabled by default but can be enabled by editing the code monitor's email action and toggling on "Include search results in sent message". [#32097](https://github.com/sourcegraph/sourcegraph/pull/32097)

### Changed

- Searching for the pattern `//` with regular expression search is now interpreted literally and will search for `//`. Previously, the `//` pattern was interpreted as our regular expression syntax `/<regexp>/` which would in turn be intrpreted as the empty string. Since searching for an empty string offers little practically utility, we now instead interpret `//` to search for its literal meaning in regular expression search. [#31520](https://github.com/sourcegraph/sourcegraph/pull/31520)
- Timestamps in the webapp will now display local time on hover instead of UTC time [#31672](https://github.com/sourcegraph/sourcegraph/pull/31672)
- Updated Postgres version from 12.6 to 12.7 [#31933](https://github.com/sourcegraph/sourcegraph/pull/31933)
- Code Insights will now periodically clean up data series that are not in use. There is a 1 hour grace period where the series can be reattached to a view, after which all of the time series data and metadata will be deleted. [#32094](https://github.com/sourcegraph/sourcegraph/pull/32094)
- Code Insights critical telemetry total count now only includes insights that are not frozen (limited by trial mode restrictions). [#32529](https://github.com/sourcegraph/sourcegraph/pull/32529)
- The Phabricator integration with Gitolite code hosts has been deprecated, the fields have been kept to not break existing systems, but the integration does not work anymore
- The SSH library used to push Batch Change branches to code hosts has been updated to prevent issues pushing to github.com or GitHub Enterprise releases after March 15, 2022. [#32641](https://github.com/sourcegraph/sourcegraph/issues/32641)
- Bumped the minimum supported version of Docker Compose from `1.22.0` to `1.29.0`. [#32631](https://github.com/sourcegraph/sourcegraph/pull/32631)
- [Code host API rate limit configuration](https://docs.sourcegraph.com/admin/repo/update_frequency#code-host-api-rate-limiting) no longer based on code host URLs but only takes effect on each individual external services. To enforce API rate limit, please add configuration to all external services that are intended to be rate limited. [#32768](https://github.com/sourcegraph/sourcegraph/pull/32768)

### Fixed

- Viewing or previewing a batch change is now more resilient when transient network or server errors occur. [#29859](https://github.com/sourcegraph/sourcegraph/issues/29859)
- Search: `select:file` and `select:file.directory` now properly deduplicates results. [#32469](https://github.com/sourcegraph/sourcegraph/pull/32469)
- Security: Patch container images against CVE 2022-0778 [#32679](https://github.com/sourcegraph/sourcegraph/issues/32679)
- When closing a batch change, draft changesets that will be closed are now also shown. [#32481](https://github.com/sourcegraph/sourcegraph/pull/32481)

### Removed

- The deprecated GraphQL field `SearchResults.resultCount` has been removed in favor of its replacement, `matchCount`. [#31573](https://github.com/sourcegraph/sourcegraph/pull/31573)
- The deprecated site-config field `UseJaeger` has been removed. Use `"observability.tracing": { "sampling": "all" }` instead [#31294](https://github.com/sourcegraph/sourcegraph/pull/31294/commits/6793220d6cf1200535a2610d79d2dd9e18c67dca)

## 3.37.0

### Added

- Code in search results is now selectable (e.g. for copying). Just clicking on the code continues to open the corresponding file as it did before. [#30033](https://github.com/sourcegraph/sourcegraph/pull/30033)
- Search Notebooks now support importing and exporting Markdown-formatted files. [#28586](https://github.com/sourcegraph/sourcegraph/issues/28586)
- Added standalone migrator service that can be used to run database migrations independently of an upgrade. For more detail see the [standalone migrator docs](https://docs.sourcegraph.com/admin/how-to/manual_database_migrations) and the [docker-compose](https://docs.sourcegraph.com/admin/install/docker-compose/operations#database-migrations) or [kubernetes](https://docs.sourcegraph.com/admin/install/kubernetes/update#database-migrations) upgrade docs.

### Changed

- Syntax highlighting for JSON now uses a distinct color for strings in object key positions. [#30105](https://github.com/sourcegraph/sourcegraph/pull/30105)
- GraphQL API: The order of events returned by `MonitorTriggerEventConnection` has been reversed so newer events are returned first. The `after` parameter has been modified accordingly to return events older the one specified, to allow for pagination. [31219](https://github.com/sourcegraph/sourcegraph/pull/31219)
- [Query based search contexts](https://docs.sourcegraph.com/code_search/how-to/search_contexts#beta-query-based-search-contexts) are now enabled by default as a [beta feature](https://docs.sourcegraph.com/admin/beta_and_experimental_features). [#30888](https://github.com/sourcegraph/sourcegraph/pull/30888)
- The symbols sidebar loads much faster on old commits (after processing it) when scoped to a subdirectory in a big repository. [#31300](https://github.com/sourcegraph/sourcegraph/pull/31300)

### Fixed

- Links generated by editor endpoint will render image preview correctly. [#30767](https://github.com/sourcegraph/sourcegraph/pull/30767)
- Fixed a race condition in the precise code intel upload expirer process that prematurely expired new uploads. [#30546](https://github.com/sourcegraph/sourcegraph/pull/30546)
- Pushing changesets from Batch Changes to code hosts with self-signed TLS certificates has been fixed. [#31010](https://github.com/sourcegraph/sourcegraph/issues/31010)
- Fixed LSIF uploads not being expired according to retention policies when the repository contained tags and branches with the same name but pointing to different commits. [#31108](https://github.com/sourcegraph/sourcegraph/pull/31108)
- Service discovery for the symbols service can transition from no endpoints to endpoints. Previously we always returned an error after the first empty state. [#31225](https://github.com/sourcegraph/sourcegraph/pull/31225)
- Fixed performance issue in LSIF upload processing, reducing the latency between uploading an LSIF index and accessing precise code intel in the UI. ([#30978](https://github.com/sourcegraph/sourcegraph/pull/30978), [#31143](https://github.com/sourcegraph/sourcegraph/pull/31143))
- Fixed symbols not appearing when no files changed between commits. [#31295](https://github.com/sourcegraph/sourcegraph/pull/31295)
- Fixed symbols not appearing when too many files changed between commits. [#31110](https://github.com/sourcegraph/sourcegraph/pull/31110)
- Fixed runaway disk usage in the `symbols` service. [#30647](https://github.com/sourcegraph/sourcegraph/pull/30647)

### Removed

- Removed `experimentalFeature.showCodeMonitoringTestEmailButton`. Test emails can still be sent by editing the code monitor and expanding the "Send email notification" section. [#29953](https://github.com/sourcegraph/sourcegraph/pull/29953)

## 3.36.3

### Fixed

- Fix Code Monitor permissions. For more detail see our [security advisory](https://github.com/sourcegraph/sourcegraph/security/advisories/GHSA-xqv2-x6f2-w3pf) [#30547](https://github.com/sourcegraph/sourcegraph/pull/30547)

## 3.36.2

### Removed

- The TOS consent screen which would appear for all users upon signing into Sourcegraph. We had some internal miscommunication on this onboarding flow and it didn’t turn out the way we intended, this effectively reverts that change. ![#30192](https://github.com/sourcegraph/sourcegraph/issues/30192)

## 3.36.1

### Fixed

- Fix broken 'src lsif upload' inside executor due to basic auth removal. [#30023](https://github.com/sourcegraph/sourcegraph/pull/30023)

## 3.36.0

### Added

- Search contexts can now be defined with a restricted search query as an alternative to a specific list of repositories and revisions. This feature is _beta_ and may change in the following releases. Allowed filters: `repo`, `rev`, `file`, `lang`, `case`, `fork`, `visibility`. `OR`, `AND` expressions are also allowed. To enable this feature to all users, set `experimentalFeatures.searchContextsQuery` to true in global settings. You'll then see a "Create context" button from the search results page and a "Query" input field in the search contexts form. If you want revisions specified in these query based search contexts to be indexed, set `experimentalFeatures.search.index.query.contexts` to true in site configuration. [#29327](https://github.com/sourcegraph/sourcegraph/pull/29327)
- More explicit Terms of Service and Privacy Policy consent has been added to Sourcegraph Server. [#28716](https://github.com/sourcegraph/sourcegraph/issues/28716)
- Batch changes will be created on forks of the upstream repository if the new `batchChanges.enforceForks` site setting is enabled. [#17879](https://github.com/sourcegraph/sourcegraph/issues/17879)
- Symbolic links are now searchable. Previously it was possible to navigate to symbolic links in the repository tree view, however the symbolic links were ignored during searches. [#29567](https://github.com/sourcegraph/sourcegraph/pull/29567), [#237](https://github.com/sourcegraph/zoekt/pull/237)
- Maximum number of references/definitions shown in panel can be adjusted in settings with `codeIntelligence.maxPanelResults`. If not set, a hardcoded limit of 500 was used. [#29629](https://github.com/sourcegraph/sourcegraph/29629)
- Search notebooks are now fully persistable. You can create notebooks through the WYSIWYG editor and share them via a unique URL. We support two visibility modes: private (only the creator can view the notebook) and public (everyone can view the notebook). This feature is _beta_ and may change in the following releases. [#27384](https://github.com/sourcegraph/sourcegraph/issues/27384)
- Code Insights that are run over all repositories now have data points with links that lead to the search page. [#29587](https://github.com/sourcegraph/sourcegraph/pull/29587)
- Code Insights creation UI query field now supports different syntax highlight modes based on `patterntype` filter. [#29733](https://github.com/sourcegraph/sourcegraph/pull/29733)
- Code Insights creation UI query field now has live-preview button that leads to the search page with predefined query value. [#29698](https://github.com/sourcegraph/sourcegraph/pull/29698)
- Code Insights creation UI detect and track patterns can now search across all repositories. [#29906](https://github.com/sourcegraph/sourcegraph/pull/29906)
- Pings now contain aggregated CTA metrics. [#29966](https://github.com/sourcegraph/sourcegraph/pull/29966)
- Pings now contain aggregated CTA metrics. [#29966](https://github.com/sourcegraph/sourcegraph/pull/29966) and [#31389](https://github.com/sourcegraph/sourcegraph/pull/31389)

### Changed

- Sourcegraph's API (streaming search, GraphQL, etc.) may now be used from any domain when using an access token for authentication, or with no authentication in the case of Sourcegraph.com. [#28775](https://github.com/sourcegraph/sourcegraph/pull/28775)
- The endpoint `/search/stream` will be retired in favor of `/.api/search/stream`. This requires no action unless you have developed custom code against `/search/stream`. We will support both endpoints for a short period of time before removing `/search/stream`. Please refer to the [documentation](https://docs.sourcegraph.com/api/stream_api) for more information.
- When displaying the content of symbolic links in the repository tree view, we will show the relative path to the link's target instead of the target's content. This behavior is consistent with how we display symbolic links in search results. [#29687](https://github.com/sourcegraph/sourcegraph/pull/29687)
- A new janitor job, "sg maintenance" was added to gitserver. The new job replaces "garbage collect" with the goal to optimize the performance of git operations for large repositories. You can choose to enable "garbage collect" again by setting the environment variables "SRC_ENABLE_GC_AUTO" to "true" and "SRC_ENABLE_SG_MAINTENANCE" to "false" for gitserver. Note that you must not enable both options at the same time. [#28224](https://github.com/sourcegraph/sourcegraph/pull/28224).
- Search results across repositories are now ordered by repository rank by default. By default the rank is the number of stars a repository has. An administrator can inflate the rank of a repository via `experimentalFeatures.ranking.repoScores`. If you notice increased latency in results, you can disable this feature by setting `experimentalFeatures.ranking.maxReorderQueueSize` to 0. [#29856](https://github.com/sourcegraph/sourcegraph/pull/29856)
- Search results within the same file are now ordered by relevance instead of line number. To order by line number, update the setting `experimentalFeatures.clientSearchResultRanking: "by-line-number"`. [#29046](https://github.com/sourcegraph/sourcegraph/pull/29046)
- Bumped the symbols processing timeout from 20 minutes to 2 hours and made it configurable. [#29891](https://github.com/sourcegraph/sourcegraph/pull/29891)

### Fixed

- Issue preventing searches from completing when certain patterns contain `@`. [#29489](https://github.com/sourcegraph/sourcegraph/pull/29489)
- The grafana dashboard for "successful search request duration" reports the time for streaming search which is used by the browser. Previously it reported the GraphQL time which the browser no longer uses. [#29625](https://github.com/sourcegraph/sourcegraph/pull/29625)
- A regression introduced in 3.35 causing Code Insights that are run over all repositories to not query against repositories that have permissions enabled. (Restricted repositories are and remain filtered based on user permissions when a user views a chart, not at query time.) This may cause global Insights to undercount for data points generated after upgrading to 3.35 and before upgrading to 3.36. [](https://github.com/sourcegraph/sourcegraph/pull/29725)
- Renaming repositories now removes the old indexes on Zoekt's disks. This did not affect search results, only wasted disk space. This was a regression introduced in Sourcegraph 3.33. [#29685](https://github.com/sourcegraph/sourcegraph/issues/29685)

### Removed

- Removed unused backend service from Kubernetes deployments. [#4050](https://github.com/sourcegraph/deploy-sourcegraph/pull/4050)

## 3.35.2

### Fixed

- Fix Code Monitor permissions. For more detail see our [security advisory](https://github.com/sourcegraph/sourcegraph/security/advisories/GHSA-xqv2-x6f2-w3pf) [#30547](https://github.com/sourcegraph/sourcegraph/pull/30547)

## 3.35.1

**⚠️ Due to issues related to Code Insights in the 3.35.0 release, users are advised to upgrade directly to 3.35.1.**

### Fixed

- Skipped migrations caused existing Code Insights to not appear. [#29395](https://github.com/sourcegraph/sourcegraph/pull/29395)
- Enterprise-only out-of-band migrations failed to execute due to missing enterprise configuration flag. [#29426](https://github.com/sourcegraph/sourcegraph/pull/29426)

## 3.35.0

**⚠️ Due to issues related to Code Insights on this release, users are advised to upgrade directly to 3.35.1.**

### Added

- Individual batch changes can publish multiple changesets to the same repository by specifying multiple target branches using the [`on.branches`](https://docs.sourcegraph.com/batch_changes/references/batch_spec_yaml_reference#on-repository) attribute. [#25228](https://github.com/sourcegraph/sourcegraph/issues/25228)
- Low resource overlay added. NOTE: this is designed for internal-use only. Customers can use the `minikube` overlay to achieve similar results.[#4012](https://github.com/sourcegraph/deploy-sourcegraph/pull/4012)
- Code Insights has a new insight `Detect and Track` which will generate unique time series from the matches of a pattern specified as a regular expression capture group. This is currently limited to insights scoped to specific repositories. [docs](https://docs.sourcegraph.com/code_insights/explanations/automatically_generated_data_series)
- Code Insights is persisted entirely in the `codeinsights-db` database. A migration will automatically be performed to move any defined insights and dashboards from your user, org, or global settings files.
- The GraphQL API for Code Insights has entered beta. [docs](https://docs.sourcegraph.com/code_insights/references/code_insights_graphql_api)
- The `SRC_GIT_SERVICE_MAX_EGRESS_BYTES_PER_SECOND` environment variable to control the egress throughput of gitserver's git service (e.g. used by zoekt-index-server to clone repos to index). Set to -1 for no limit. [#29197](https://github.com/sourcegraph/sourcegraph/pull/29197)
- Search suggestions via the GraphQL API were deprecated last release and are now no longer available. Suggestions now work only with the search streaming API. [#29283](https://github.com/sourcegraph/sourcegraph/pull/29283)
- Clicking on a token will now jump to its definition. [#28520](https://github.com/sourcegraph/sourcegraph/pull/28520)

### Changed

- The `ALLOW_DECRYPT_MIGRATION` environment variable is now read by the `worker` service, not the `frontend` service as in previous versions.
- External services will stop syncing if they exceed the user / site level limit for total number of repositories added. It will only continue syncing if the extra repositories are removed or the corresponding limit is increased, otherwise it will stop syncing for the very first repository each time the syncer attempts to sync the external service again. [#28674](https://github.com/sourcegraph/sourcegraph/pull/28674)
- Sourcegraph services now listen to SIGTERM signals. This allows smoother rollouts in kubernetes deployments. [#27958](https://github.com/sourcegraph/sourcegraph/pull/27958)
- The sourcegraph-frontend ingress now uses the networking.k8s.io/v1 api. This adds support for k8s v1.22 and later, and deprecates support for versions older than v1.18.x [#4029](https://github.com/sourcegraph/deploy-sourcegraph/pull/4029)
- Non-bare repositories found on gitserver will be removed by a janitor job. [#28895](https://github.com/sourcegraph/sourcegraph/pull/28895)
- The search bar is no longer auto-focused when navigating between files. This change means that the keyboard shortcut Cmd+LeftArrow (or Ctrl-LeftArrow) now goes back to the browser's previous page instead of moving the cursor position to the first position of the search bar. [#28943](https://github.com/sourcegraph/sourcegraph/pull/28943)
- Code Insights series over all repositories can now be edited
- Code Insights series over all repositories now support a custom time interval and will calculate with 12 points starting at the moment the series is created and working backwards.
- Minio service upgraded to RELEASE.2021-12-10T23-03-39Z. [#29188](https://github.com/sourcegraph/sourcegraph/pull/29188)
- Code insights creation UI form query field now supports suggestions and syntax highlighting. [#28130](https://github.com/sourcegraph/sourcegraph/pull/28130)
- Using `select:repo` in search queries will now stream results incrementally, greatly improving speed and reducing time-to-first-result. [#28920](https://github.com/sourcegraph/sourcegraph/pull/28920)
- The fuzzy file finder is now enabled by default and can be activated with the shortcut `Cmd+K` on macOS and `Ctrl+K` on Linux/Windows. Change the user setting `experimentalFeatures.fuzzyFinder` to `false` to disable this feature. [#29010](https://github.com/sourcegraph/sourcegraph/pull/29010)
- Search-based code intelligence and the symbol sidebar are much faster now that the symbols service incrementally processes files that changed. [#27932](https://github.com/sourcegraph/sourcegraph/pull/27932)

### Fixed

- Moving a changeset from draft state into published state was broken on GitLab code hosts. [#28239](https://github.com/sourcegraph/sourcegraph/pull/28239)
- The shortcuts for toggling the History Panel and Line Wrap were not working on Mac. [#28574](https://github.com/sourcegraph/sourcegraph/pull/28574)
- Suppresses docker-on-mac warning for Kubernetes, Docker Compose, and Pure Docker deployments. [#28405](https://github.com/sourcegraph/sourcegraph/pull/28821)
- Fixed an issue where certain regexp syntax for repository searches caused the entire search, including non-repository searches, to fail with a parse error (issue affects only version 3.34). [#28826](https://github.com/sourcegraph/sourcegraph/pull/28826)
- Modifying changesets on Bitbucket Server could previously fail if the local copy in Batch Changes was out of date. That has been fixed by retrying the operations in case of a 409 response. [#29100](https://github.com/sourcegraph/sourcegraph/pull/29100)

### Removed

- Settings files (user, org, global) as a persistence mechanism for Code Insights are now deprecated.
- Query-runner deployment has been removed. You can safely remove the `query-runner` service from your installation.

## 3.34.2

### Fixed

- A bug introduced in 3.34 and 3.34.1 that resulted in certain repositories being missed in search results. [#28624](https://github.com/sourcegraph/sourcegraph/pull/28624)

## 3.34.1

### Fixed

- Fixed Redis alerting for docker-compose deployments [#28099](https://github.com/sourcegraph/sourcegraph/issues/28099)

## 3.34.0

### Added

- Added documentation for merging site-config files. Available since 3.32 [#21220](https://github.com/sourcegraph/sourcegraph/issues/21220)
- Added site config variable `cloneProgressLog` to optionally enable logging of clone progress to temporary files for debugging. Disabled by default. [#26568](https://github.com/sourcegraph/sourcegraph/pull/26568)
- GNU's `wget` has been added to all `sourcegraph/*` Docker images that use `sourcegraph/alpine` as its base [#26823](https://github.com/sourcegraph/sourcegraph/pull/26823)
- Added the "no results page", a help page shown if a search doesn't return any results [#26154](https://github.com/sourcegraph/sourcegraph/pull/26154)
- Added monitoring page for Redis databases [#26967](https://github.com/sourcegraph/sourcegraph/issues/26967)
- The search indexer only polls repositories that have been marked as changed. This reduces a large source of load in installations with a large number of repositories. If you notice index staleness, you can try disabling by setting the environment variable `SRC_SEARCH_INDEXER_EFFICIENT_POLLING_DISABLED` on `sourcegraph-frontend`. [#27058](https://github.com/sourcegraph/sourcegraph/issues/27058)
- Pings include instance wide total counts of Code Insights grouped by presentation type, series type, and presentation-series type. [#27602](https://github.com/sourcegraph/sourcegraph/pull/27602)
- Added logging of incoming Batch Changes webhooks, which can be viewed by site admins. By default, sites without encryption will log webhooks for three days, while sites with encryption will not log webhooks without explicit configuration. [See the documentation for more details](https://docs.sourcegraph.com/admin/config/batch_changes#incoming-webhooks). [#26669](https://github.com/sourcegraph/sourcegraph/issues/26669)
- Added support for finding implementations of interfaces and methods. [#24854](https://github.com/sourcegraph/sourcegraph/pull/24854)

### Changed

- Removed liveness probes from Kubernetes Prometheus deployment [#2970](https://github.com/sourcegraph/deploy-sourcegraph/pull/2970)
- Batch Changes now requests the `workflow` scope on GitHub personal access tokens to allow batch changes to write to the `.github` directory in repositories. If you have already configured a GitHub PAT for use with Batch Changes, we suggest adding the scope to the others already granted. [#26606](https://github.com/sourcegraph/sourcegraph/issues/26606)
- Sourcegraph's Prometheus and Alertmanager dependency has been upgraded to v2.31.1 and v0.23.0 respectively. [#27336](https://github.com/sourcegraph/sourcegraph/pull/27336)
- The search UI's repositories count as well as the GraphQL API's `search().repositories` and `search().repositoriesCount` have changed semantics from the set of searchable repositories to the set of repositories with matches. In a future release, we'll introduce separate fields for the set of searchable repositories backed by a [scalable implementation](https://github.com/sourcegraph/sourcegraph/issues/27274). [#26995](https://github.com/sourcegraph/sourcegraph/issues/26995)

### Fixed

- An issue that causes the server to panic when performing a structural search via the GQL API for a query that also
  matches missing repos (affected versions 3.33.0 and 3.32.0)
  . [#26630](https://github.com/sourcegraph/sourcegraph/pull/26630)
- Improve detection for Docker running in non-linux
  environments. [#23477](https://github.com/sourcegraph/sourcegraph/issues/23477)
- Fixed the cache size calculation used for Kubernetes deployments. Previously, the calculated value was too high and would exceed the ephemeral storage request limit. #[26283](https://github.com/sourcegraph/sourcegraph/issues/26283)
- Fixed a regression that was introduced in 3.27 and broke SSH-based authentication for managing Batch Changes changesets on code hosts. SSH keys generated by Sourcegraph were not used for authentication and authenticating with the code host would fail if no SSH key with write-access had been added to `gitserver`. [#27491](https://github.com/sourcegraph/sourcegraph/pull/27491)
- Private repositories matching `-repo:` expressions are now excluded. This was a regression introduced in 3.33.0. [#27044](https://github.com/sourcegraph/sourcegraph/issues/27044)

### Removed

- All version contexts functionality (deprecated in 3.33) is now removed. [#26267](https://github.com/sourcegraph/sourcegraph/issues/26267)
- Query filter `repogroup` (deprecated in 3.33) is now removed. [#24277](https://github.com/sourcegraph/sourcegraph/issues/24277)
- Sourcegraph no longer uses CSRF security tokens/cookies to prevent CSRF attacks. Instead, Sourcegraph now relies solely on browser's CORS policies (which were already in place.) In practice, this is just as safe and leads to a simpler CSRF threat model which reduces security risks associated with our threat model complexity. [#7658](https://github.com/sourcegraph/sourcegraph/pull/7658)
- Notifications for saved searches (deprecated in v3.31.0) have been removed [#27912](https://github.com/sourcegraph/sourcegraph/pull/27912/files)

## 3.33.2

### Fixed

- Fixed: backported saved search and code monitor notification fixes from 3.34.0 [#28019](https://github.com/sourcegraph/sourcegraph/pull/28019)

## 3.33.1

### Fixed

- Private repositories matching `-repo:` expressions are now excluded. This was a regression introduced in 3.33.0. [#27044](https://github.com/sourcegraph/sourcegraph/issues/27044)
- Fixed a regression that was introduced in 3.27 and broke SSH-based authentication for managing Batch Changes changesets on code hosts. SSH keys generated by Sourcegraph were not used for authentication and authenticating with the code host would fail if no SSH key with write-access had been added to `gitserver`. [#27491](https://github.com/sourcegraph/sourcegraph/pull/27491)

## 3.33.0

### Added

- More rules have been added to the search query validation so that user get faster feedback on issues with their query. [#24747](https://github.com/sourcegraph/sourcegraph/pull/24747)
- Bloom filters have been added to the zoekt indexing backend to accelerate queries with code fragments matching `\w{4,}`. [zoekt#126](https://github.com/sourcegraph/zoekt/pull/126)
- For short search queries containing no filters but the name of a supported programming language we are now suggesting to run the query with a language filter. [#25792](https://github.com/sourcegraph/sourcegraph/pull/25792)
- The API scope used by GitLab OAuth can now optionally be configured in the provider. [#26152](https://github.com/sourcegraph/sourcegraph/pull/26152)
- Added Apex language support for syntax highlighting and search-based code intelligence. [#25268](https://github.com/sourcegraph/sourcegraph/pull/25268)

### Changed

- Search context management pages are now only available in the Sourcegraph enterprise version. Search context dropdown is disabled in the OSS version. [#25147](https://github.com/sourcegraph/sourcegraph/pull/25147)
- Search contexts GQL API is now only available in the Sourcegraph enterprise version. [#25281](https://github.com/sourcegraph/sourcegraph/pull/25281)
- When running a commit or diff query, the accepted values of `before` and `after` have changed from "whatever git accepts" to a [slightly more strict subset](https://docs.sourcegraph.com/code_search/reference/language#before) of that. [#25414](https://github.com/sourcegraph/sourcegraph/pull/25414)
- Repogroups and version contexts are deprecated in favor of search contexts. Read more about the deprecation and how to migrate to search contexts in the [blog post](https://about.sourcegraph.com/blog/introducing-search-contexts). [#25676](https://github.com/sourcegraph/sourcegraph/pull/25676)
- Search contexts are now enabled by default in the Sourcegraph enterprise version. [#25674](https://github.com/sourcegraph/sourcegraph/pull/25674)
- Code Insights background queries will now retry a maximum of 10 times (down from 100). [#26057](https://github.com/sourcegraph/sourcegraph/pull/26057)
- Our `sourcegraph/cadvisor` Docker image has been upgraded to cadvisor version `v0.42.0`. [#26126](https://github.com/sourcegraph/sourcegraph/pull/26126)
- Our `jaeger` version in the `sourcegraph/sourcegraph` Docker image has been upgraded to `1.24.0`. [#26215](https://github.com/sourcegraph/sourcegraph/pull/26215)

### Fixed

- A search regression in 3.32.0 which caused instances with search indexing _disabled_ (very rare) via `"search.index.enabled": false,` in their site config to crash with a panic. [#25321](https://github.com/sourcegraph/sourcegraph/pull/25321)
- An issue where the default `search.index.enabled` value on single-container Docker instances would incorrectly be computed as `false` in some situations. [#25321](https://github.com/sourcegraph/sourcegraph/pull/25321)
- StatefulSet service discovery in Kubernetes correctly constructs pod hostnames in the case where the ServiceName is different from the StatefulSet name. [#25146](https://github.com/sourcegraph/sourcegraph/pull/25146)
- An issue where clicking on a link in the 'Revisions' search sidebar section would result in an invalid query if the query didn't already contain a 'repo:' filter. [#25076](https://github.com/sourcegraph/sourcegraph/pull/25076)
- An issue where links to jump to Bitbucket Cloud wouldn't render in the UI. [#25533](https://github.com/sourcegraph/sourcegraph/pull/25533)
- Fixed some code insights pings being aggregated on `anonymous_user_id` instead of `user_id`. [#25926](https://github.com/sourcegraph/sourcegraph/pull/25926)
- Code insights running over all repositories using a commit search (`type:commit` or `type:diff`) would fail to deserialize and produce no results. [#25928](https://github.com/sourcegraph/sourcegraph/pull/25928)
- Fixed an issue where code insights queries could produce a panic on queued records that did not include a `record_time` [#25929](https://github.com/sourcegraph/sourcegraph/pull/25929)
- Fixed an issue where Batch Change changeset diffs would sometimes render incorrectly when previewed from the UI if they contained deleted empty lines. [#25866](https://github.com/sourcegraph/sourcegraph/pull/25866)
- An issue where `repo:contains.commit.after()` would fail on some malformed git repositories. [#25974](https://github.com/sourcegraph/sourcegraph/issues/25974)
- Fixed primary email bug where users with no primary email set would break the email setting page when trying to add a new email. [#25008](https://github.com/sourcegraph/sourcegraph/pull/25008)
- An issue where keywords like `and`, `or`, `not` would not be highlighted properly in the search bar due to the presence of quotes. [#26135](https://github.com/sourcegraph/sourcegraph/pull/26135)
- An issue where frequent search indexing operations led to incoming search queries timing out. When these timeouts happened in quick succession, `zoekt-webserver` processes would shut themselves down via their `watchdog` routine. This should now only happen when a given `zoekt-webserver` is under-provisioned on CPUs. [#25872](https://github.com/sourcegraph/sourcegraph/issues/25872)
- Since 3.28.0, Batch Changes webhooks would not update changesets opened in private repositories. This has been fixed. [#26380](https://github.com/sourcegraph/sourcegraph/issues/26380)
- Reconciling batch changes could stall when updating the state of a changeset that already existed. This has been fixed. [#26386](https://github.com/sourcegraph/sourcegraph/issues/26386)

### Removed

- Batch Changes changeset specs stored the raw JSON used when creating them, which is no longer used and is not exposed in the API. This column has been removed, thereby saving space in the Sourcegraph database. [#25453](https://github.com/sourcegraph/sourcegraph/issues/25453)
- The query builder page experimental feature, which was disabled in 3.21, is now removed. The setting `{ "experimentalFeatures": { "showQueryBuilder": true } }` now has no effect. [#26125](https://github.com/sourcegraph/sourcegraph/pull/26125)

## 3.32.1

### Fixed

- Fixed a regression that was introduced in 3.27 and broke SSH-based authentication for managing Batch Changes changesets on code hosts. SSH keys generated by Sourcegraph were not used for authentication and authenticating with the code host would fail if no SSH key with write-access had been added to `gitserver`. [#27491](https://github.com/sourcegraph/sourcegraph/pull/27491)

## 3.32.0

### Added

- The search sidebar shows a revisions section if all search results are from a single repository. This makes it easier to search in and switch between different revisions. [#23835](https://github.com/sourcegraph/sourcegraph/pull/23835)
- The various alerts overview panels in Grafana can now be clicked to go directly to the relevant panels and dashboards. [#24920](https://github.com/sourcegraph/sourcegraph/pull/24920)
- Added a `Documentation` tab to the Site Admin Maintenance panel that links to the official Sourcegraph documentation. [#24917](https://github.com/sourcegraph/sourcegraph/pull/24917)
- Code Insights that run over all repositories now generate a moving daily snapshot between time points. [#24804](https://github.com/sourcegraph/sourcegraph/pull/24804)
- The Code Insights GraphQL API now restricts the results to user, org, and globally scoped insights. Insights will be synced to the database with access associated to the user or org setting containing the insight definition. [#25017](https://github.com/sourcegraph/sourcegraph/pull/25017)
- The timeout for long-running Git commands can be customized via `gitLongCommandTimeout` in the site config. [#25080](https://github.com/sourcegraph/sourcegraph/pull/25080)

### Changed

- `allowGroupsPermissionsSync` in the GitHub authorization provider is now required to enable the experimental GitHub teams and organization permissions caching. [#24561](https://github.com/sourcegraph/sourcegraph/pull/24561)
- GitHub external code hosts now validate if a corresponding authorization provider is set, and emits a warning if not. [#24526](https://github.com/sourcegraph/sourcegraph/pull/24526)
- Sourcegraph is now built with Go 1.17. [#24566](https://github.com/sourcegraph/sourcegraph/pull/24566)
- Code Insights is now available only in the Sourcegraph enterprise. [#24741](https://github.com/sourcegraph/sourcegraph/pull/24741)
- Prometheus in Sourcegraph with Docker Compose now scrapes Postgres and Redis instances for metrics. [deploy-sourcegraph-docker#580](https://github.com/sourcegraph/deploy-sourcegraph-docker/pull/580)
- Symbol suggestions now leverage optimizations for global searches. [#24943](https://github.com/sourcegraph/sourcegraph/pull/24943)

### Fixed

- Fixed a number of issues where repository permissions sync may fail for instances with very large numbers of repositories. [#24852](https://github.com/sourcegraph/sourcegraph/pull/24852), [#24972](https://github.com/sourcegraph/sourcegraph/pull/24972)
- Fixed excessive re-rendering of the whole web application on every keypress in the search query input. [#24844](https://github.com/sourcegraph/sourcegraph/pull/24844)
- Code Insights line chart now supports different timelines for each data series (lines). [#25005](https://github.com/sourcegraph/sourcegraph/pull/25005)
- Postgres exporter now exposes pg_stat_activity account to show the number of active DB connections. [#25086](https://github.com/sourcegraph/sourcegraph/pull/25086)

### Removed

- The `PRECISE_CODE_INTEL_DATA_TTL` environment variable is no longer read by the worker service. Instead, global and repository-specific data retention policies configurable in the UI by site-admins will control the length of time LSIF uploads are considered _fresh_. [#24793](https://github.com/sourcegraph/sourcegraph/pull/24793)
- The `repo.cloned` column was removed as it was deprecated in 3.26. [#25066](https://github.com/sourcegraph/sourcegraph/pull/25066)

## 3.31.2

### Fixed

- Fixed multiple CVEs for [libssl](https://cve.mitre.org/cgi-bin/cvename.cgi?name=CVE-2021-3711) and [Python3](https://cve.mitre.org/cgi-bin/cvename.cgi?name=CVE-2021-29921). [#24700](https://github.com/sourcegraph/sourcegraph/pull/24700) [#24620](https://github.com/sourcegraph/sourcegraph/pull/24620) [#24695](https://github.com/sourcegraph/sourcegraph/pull/24695)

## 3.31.1

### Added

- The required authentication scopes required to enable caching behaviour for GitHub repository permissions can now be requested via `allowGroupsPermissionsSync` in GitHub `auth.providers`. [#24328](https://github.com/sourcegraph/sourcegraph/pull/24328)

### Changed

- Caching behaviour for GitHub repository permissions enabled via the `authorization.groupsCacheTTL` field in the code host config can now leverage additional caching of team and organization permissions for repository permissions syncing (on top of the caching for user permissions syncing introduced in 3.31). [#24328](https://github.com/sourcegraph/sourcegraph/pull/24328)

## 3.31.0

### Added

- Backend Code Insights GraphQL queries now support arguments `includeRepoRegex` and `excludeRepoRegex` to filter on repository names. [#23256](https://github.com/sourcegraph/sourcegraph/pull/23256)
- Code Insights background queries now process in a priority order backwards through time. This will allow insights to populate concurrently. [#23101](https://github.com/sourcegraph/sourcegraph/pull/23101)
- Operator documentation has been added to the Search Reference sidebar section. [#23116](https://github.com/sourcegraph/sourcegraph/pull/23116)
- Syntax highlighting support for the [Cue](https://cuelang.org) language.
- Reintroduced a revised version of the Search Types sidebar section. [#23170](https://github.com/sourcegraph/sourcegraph/pull/23170)
- Improved usability where filters followed by a space in the search query will warn users that the filter value is empty. [#23646](https://github.com/sourcegraph/sourcegraph/pull/23646)
- Perforce: [`git p4`'s `--use-client-spec` option](https://git-scm.com/docs/git-p4#Documentation/git-p4.txt---use-client-spec) can now be enabled by configuring the `p4.client` field. [#23833](https://github.com/sourcegraph/sourcegraph/pull/23833), [#23845](https://github.com/sourcegraph/sourcegraph/pull/23845)
- Code Insights will do a one-time reset of ephemeral insights specific database tables to clean up stale and invalid data. Insight data will regenerate automatically. [23791](https://github.com/sourcegraph/sourcegraph/pull/23791)
- Perforce: added basic support for Perforce permission table path wildcards. [#23755](https://github.com/sourcegraph/sourcegraph/pull/23755)
- Added autocompletion and search filtering of branch/tag/commit revisions to the repository compare page. [#23977](https://github.com/sourcegraph/sourcegraph/pull/23977)
- Batch Changes changesets can now be [set to published when previewing new or updated batch changes](https://docs.sourcegraph.com/batch_changes/how-tos/publishing_changesets#within-the-ui). [#22912](https://github.com/sourcegraph/sourcegraph/issues/22912)
- Added Python3 to server and gitserver images to enable git-p4 support. [#24204](https://github.com/sourcegraph/sourcegraph/pull/24204)
- Code Insights drill-down filters now allow filtering insights data on the dashboard page using repo: filters. [#23186](https://github.com/sourcegraph/sourcegraph/issues/23186)
- GitHub repository permissions can now leverage caching of team and organization permissions for user permissions syncing. Caching behaviour can be enabled via the `authorization.groupsCacheTTL` field in the code host config. This can significantly reduce the amount of time it takes to perform a full permissions sync due to reduced instances of being rate limited by the code host. [#23978](https://github.com/sourcegraph/sourcegraph/pull/23978)

### Changed

- Code Insights will now always backfill from the time the data series was created. [#23430](https://github.com/sourcegraph/sourcegraph/pull/23430)
- Code Insights queries will now extract repository name out of the GraphQL response instead of going to the database. [#23388](https://github.com/sourcegraph/sourcegraph/pull/23388)
- Code Insights backend has moved from the `repo-updater` service to the `worker` service. [#23050](https://github.com/sourcegraph/sourcegraph/pull/23050)
- Code Insights feature flag `DISABLE_CODE_INSIGHTS` environment variable has moved from the `repo-updater` service to the `worker` service. Any users of this flag will need to update their `worker` service configuration to continue using it. [#23050](https://github.com/sourcegraph/sourcegraph/pull/23050)
- Updated Docker-Compose Caddy Image to v2.0.0-alpine. [#468](https://github.com/sourcegraph/deploy-sourcegraph-docker/pull/468)
- Code Insights historical samples will record using the timestamp of the commit that was searched. [#23520](https://github.com/sourcegraph/sourcegraph/pull/23520)
- Authorization checks are now handled using role based permissions instead of manually altering SQL statements. [23398](https://github.com/sourcegraph/sourcegraph/pull/23398)
- Docker Compose: the Jaeger container's `SAMPLING_STRATEGIES_FILE` now has a default value. If you are currently using a custom sampling strategies configuration, you may need to make sure your configuration is not overridden by the change when upgrading. [sourcegraph/deploy-sourcegraph#489](https://github.com/sourcegraph/deploy-sourcegraph-docker/pull/489)
- Code Insights historical samples will record using the most recent commit to the start of the frame instead of the middle of the frame. [#23573](https://github.com/sourcegraph/sourcegraph/pull/23573)
- The copy icon displayed next to files and repositories will now copy the file or repository path. Previously, this action copied the URL to clipboard. [#23390](https://github.com/sourcegraph/sourcegraph/pull/23390)
- Sourcegraph's Prometheus dependency has been upgraded to v2.28.1. [23663](https://github.com/sourcegraph/sourcegraph/pull/23663)
- Sourcegraph's Alertmanager dependency has been upgraded to v0.22.2. [23663](https://github.com/sourcegraph/sourcegraph/pull/23714)
- Code Insights will now schedule sample recordings for the first of the next month after creation or a previous recording. [#23799](https://github.com/sourcegraph/sourcegraph/pull/23799)
- Code Insights now stores data in a new format. Data points will store complete vectors for all repositories even if the underlying Sourcegraph queries were compressed. [#23768](https://github.com/sourcegraph/sourcegraph/pull/23768)
- Code Insights rate limit values have been tuned for a more reasonable performance. [#23860](https://github.com/sourcegraph/sourcegraph/pull/23860)
- Code Insights will now generate historical data once per month on the first of the month, up to the configured `insights.historical.frames` number of frames. [#23768](https://github.com/sourcegraph/sourcegraph/pull/23768)
- Code Insights will now schedule recordings for the first of the next calendar month after an insight is created or recorded. [#23799](https://github.com/sourcegraph/sourcegraph/pull/23799)
- Code Insights will attempt to sync insight definitions from settings to the database once every 10 minutes. [23805](https://github.com/sourcegraph/sourcegraph/pull/23805)
- Code Insights exposes information about queries that are flagged `dirty` through the `insights` GraphQL query. [#23857](https://github.com/sourcegraph/sourcegraph/pull/23857/)
- Code Insights GraphQL query `insights` will now fetch 12 months of data instead of 6 if a specific time range is not provided. [#23786](https://github.com/sourcegraph/sourcegraph/pull/23786)
- Code Insights will now generate 12 months of historical data during a backfill instead of 6. [#23860](https://github.com/sourcegraph/sourcegraph/pull/23860)
- The `sourcegraph-frontend.Role` in Kubernetes deployments was updated to permit statefulsets access in the Kubernetes API. This is needed to better support stable service discovery for stateful sets during deployments, which isn't currently possible by using service endpoints. [#3670](https://github.com/sourcegraph/deploy-sourcegraph/pull/3670) [#23889](https://github.com/sourcegraph/sourcegraph/pull/23889)
- For Docker-Compose and Kubernetes users, the built-in main Postgres and codeintel databases have switched to an alpine Docker image. This requires re-indexing the entire database. This process can take up to a few hours on systems with large datasets. [#23697](https://github.com/sourcegraph/sourcegraph/pull/23697)
- Results are now streamed from searcher by default, improving memory usage and latency for large, unindexed searches. [#23754](https://github.com/sourcegraph/sourcegraph/pull/23754)
- [`deploy-sourcegraph` overlays](https://docs.sourcegraph.com/admin/install/kubernetes/configure#overlays) now use `resources:` instead of the [deprecated `bases:` field](https://kubectl.docs.kubernetes.io/references/kustomize/kustomization/bases/) for referencing Kustomize bases. [deploy-sourcegraph#3606](https://github.com/sourcegraph/deploy-sourcegraph/pull/3606)
- The `deploy-sourcegraph-docker` Pure Docker deployment scripts and configuration has been moved to the `./pure-docker` subdirectory. [deploy-sourcegraph-docker#454](https://github.com/sourcegraph/deploy-sourcegraph-docker/pull/454)
- In Kubernetes deployments, setting the `SRC_GIT_SERVERS` environment variable explicitly is no longer needed. Addresses of the gitserver pods will be discovered automatically and in the same numerical order as with the static list. Unset the env var in your `frontend.Deployment.yaml` to make use of this feature. [#24094](https://github.com/sourcegraph/sourcegraph/pull/24094)
- The consistent hashing scheme used to distribute repositories across indexed-search replicas has changed to improve distribution and reduce load discrepancies. In the next upgrade, indexed-search pods will re-index the majority of repositories since the repo to replica assignments will change. This can take a few hours in large instances, but searches should succeed during that time since a replica will only delete a repo once it has been indexed in the new replica that owns it. You can monitor this process in the Zoekt Index Server Grafana dashboard—the "assigned" repos in "Total number of repos" will spike and then reduce until it becomes the same as "indexed". As a fail-safe, the old consistent hashing scheme can be enabled by setting the `SRC_ENDPOINTS_CONSISTENT_HASH` env var to `consistent(crc32ieee)` in the `sourcegraph-frontend` deployment. [#23921](https://github.com/sourcegraph/sourcegraph/pull/23921)
- In Kubernetes deployments an emptyDir (`/dev/shm`) is now mounted in the `pgsql` deployment to allow Postgres to access more than 64KB shared memory. This value should be configured to match the `shared_buffers` value in your Postgres configuration. [deploy-sourcegraph#3784](https://github.com/sourcegraph/deploy-sourcegraph/pull/3784/)

### Fixed

- The search reference will now show matching entries when using the filter input. [#23224](https://github.com/sourcegraph/sourcegraph/pull/23224)
- Graceful termination periods have been added to database deployments. [#3358](https://github.com/sourcegraph/deploy-sourcegraph/pull/3358) & [#477](https://github.com/sourcegraph/deploy-sourcegraph-docker/pull/477)
- All commit search results for `and`-expressions are now highlighted. [#23336](https://github.com/sourcegraph/sourcegraph/pull/23336)
- Email notifiers in `observability.alerts` now correctly respect the `email.smtp.noVerifyTLS` site configuration field. [#23636](https://github.com/sourcegraph/sourcegraph/issues/23636)
- Alertmanager (Prometheus) now respects `SMTPServerConfig.noVerifyTLS` field. [#23636](https://github.com/sourcegraph/sourcegraph/issues/23636)
- Clicking on symbols in the left search pane now renders hover tooltips for indexed repositories. [#23664](https://github.com/sourcegraph/sourcegraph/pull/23664)
- Fixed a result streaming throttling issue that was causing significantly increased latency for some searches. [#23736](https://github.com/sourcegraph/sourcegraph/pull/23736)
- GitCredentials passwords stored in AWS CodeCommit configuration is now redacted. [#23832](https://github.com/sourcegraph/sourcegraph/pull/23832)
- Patched a vulnerability in `apk-tools`. [#23917](https://github.com/sourcegraph/sourcegraph/pull/23917)
- Line content was being duplicated in unindexed search payloads, causing memory instability for some dense search queries. [#23918](https://github.com/sourcegraph/sourcegraph/pull/23918)
- Updating draft merge requests on GitLab from batch changes no longer removes the draft status. [#23944](https://github.com/sourcegraph/sourcegraph/issues/23944)
- Report highlight matches instead of line matches in search results. [#21443](https://github.com/sourcegraph/sourcegraph/issues/21443)
- Force the `codeinsights-db` database to read from the `configMap` configuration file by explicitly setting the `POSTGRESQL_CONF_DIR` environment variable to the `configMap` mount path. [deploy-sourcegraph#3788](https://github.com/sourcegraph/deploy-sourcegraph/pull/3788)

### Removed

- The old batch repository syncer was removed and can no longer be activated by setting `ENABLE_STREAMING_REPOS_SYNCER=false`. [#22949](https://github.com/sourcegraph/sourcegraph/pull/22949)
- Email notifications for saved searches are now deprecated in favor of Code Monitoring. Email notifications can no longer be enabled for saved searches. Saved searches that already have notifications enabled will continue to work, but there is now a button users can click to migrate to code monitors. Notifications for saved searches will be removed entirely in the future. [#23275](https://github.com/sourcegraph/sourcegraph/pull/23275)
- The `sg_service` Postgres role and `sg_repo_access_policy` policy on the `repo` table have been removed due to performance concerns. [#23622](https://github.com/sourcegraph/sourcegraph/pull/23622)
- Deprecated site configuration field `email.smtp.disableTLS` has been removed. [#23639](https://github.com/sourcegraph/sourcegraph/pull/23639)
- Deprecated language servers have been removed from `deploy-sourcegraph`. [deploy-sourcegraph#3605](https://github.com/sourcegraph/deploy-sourcegraph/pull/3605)
- The experimental `codeInsightsAllRepos` feature flag has been removed. [#23850](https://github.com/sourcegraph/sourcegraph/pull/23850)

## 3.30.4

### Added

- Add a new environment variable `SRC_HTTP_CLI_EXTERNAL_TIMEOUT` to control the timeout for all external HTTP requests. [#23620](https://github.com/sourcegraph/sourcegraph/pull/23620)

### Changed

- Postgres has been upgraded to `12.8` in the single-server Sourcegraph image [#23999](https://github.com/sourcegraph/sourcegraph/pull/23999)

## 3.30.3

**⚠️ Users on 3.29.x are advised to upgrade directly to 3.30.3**. If you have already upgraded to 3.30.0, 3.30.1, or 3.30.2 please follow [this migration guide](https://docs.sourcegraph.com/admin/migration/3_30).

### Fixed

- Codeintel-db database images have been reverted back to debian due to corruption caused by glibc and alpine. [23324](https://github.com/sourcegraph/sourcegraph/pull/23324)

## 3.30.2

**⚠️ Users on 3.29.x are advised to upgrade directly to 3.30.3**. If you have already upgraded to 3.30.0, 3.30.1, or 3.30.2 please follow [this migration guide](https://docs.sourcegraph.com/admin/migration/3_30).

### Fixed

- Postgres database images have been reverted back to debian due to corruption caused by glibc and alpine. [23302](https://github.com/sourcegraph/sourcegraph/pull/23302)

## 3.30.1

**⚠️ Users on 3.29.x are advised to upgrade directly to 3.30.3**. If you have already upgraded to 3.30.0, 3.30.1, or 3.30.2 please follow [this migration guide](https://docs.sourcegraph.com/admin/migration/3_30).

### Fixed

- An issue where the UI would occasionally display `lsifStore.Ranges: ERROR: relation \"lsif_documentation_mappings\" does not exist (SQLSTATE 42P01)` [#23115](https://github.com/sourcegraph/sourcegraph/pull/23115)
- Fixed a vulnerability in our Postgres Alpine image related to libgcrypt [#23174](https://github.com/sourcegraph/sourcegraph/pull/23174)
- When syncing in streaming mode, repo-updater will now ensure a repo's transaction is committed before notifying gitserver to update that repo. [#23169](https://github.com/sourcegraph/sourcegraph/pull/23169)
- When encountering spurious errors during streaming syncing (like temporary 500s from codehosts), repo-updater will no longer delete all associated repos that weren't seen. Deletion will happen only if there were no errors or if the error was one of "Unauthorized", "Forbidden" or "Account Suspended". [#23171](https://github.com/sourcegraph/sourcegraph/pull/23171)
- External HTTP requests are now automatically retried when appropriate. [#23131](https://github.com/sourcegraph/sourcegraph/pull/23131)

## 3.30.0

**⚠️ Users on 3.29.x are advised to upgrade directly to 3.30.3**. If you have already upgraded to 3.30.0, 3.30.1, or 3.30.2 please follow [this migration guide](https://docs.sourcegraph.com/admin/migration/3_30).

### Added

- Added support for `select:file.directory` in search queries, which returns unique directory paths for results that satisfy the query. [#22449](https://github.com/sourcegraph/sourcegraph/pull/22449)
- An `sg_service` Postgres role has been introduced, as well as an `sg_repo_access_policy` policy on the `repo` table that restricts access to that role. The role that owns the `repo` table will continue to get unrestricted access. [#22303](https://github.com/sourcegraph/sourcegraph/pull/22303)
- Every service that connects to the database (i.e. Postgres) now has a "Database connections" monitoring section in its Grafana dashboard. [#22570](https://github.com/sourcegraph/sourcegraph/pull/22570)
- A new bulk operation to close many changesets at once has been added to Batch Changes. [#22547](https://github.com/sourcegraph/sourcegraph/pull/22547)
- Backend Code Insights will aggregate viewable repositories based on the authenticated user. [#22471](https://github.com/sourcegraph/sourcegraph/pull/22471)
- Added support for highlighting .frugal files as Thrift syntax.
- Added `file:contains.content(regexp)` predicate, which filters only to files that contain matches of the given pattern. [#22666](https://github.com/sourcegraph/sourcegraph/pull/22666)
- Repository syncing is now done in streaming mode by default. Customers with many repositories should notice code host updates much faster, with repo-updater consuming less memory. Using the previous batch mode can be done by setting the `ENABLE_STREAMING_REPOS_SYNCER` environment variable to `false` in `repo-updater`. That environment variable will be deleted in the next release. [#22756](https://github.com/sourcegraph/sourcegraph/pull/22756)
- Enabled the ability to query Batch Changes changesets, changesets stats, and file diff stats for an individual repository via the Sourcegraph GraphQL API. [#22744](https://github.com/sourcegraph/sourcegraph/pull/22744/)
- Added "Groovy" to the initial `lang:` filter suggestions in the search bar. [#22755](https://github.com/sourcegraph/sourcegraph/pull/22755)
- The `lang:` filter suggestions now show all supported, matching languages as the user types a language name. [#22765](https://github.com/sourcegraph/sourcegraph/pull/22765)
- Code Insights can now be grouped into dashboards. [#22215](https://github.com/sourcegraph/sourcegraph/issues/22215)
- Batch Changes changesets can now be [published from the Sourcegraph UI](https://docs.sourcegraph.com/batch_changes/how-tos/publishing_changesets#within-the-ui). [#18277](https://github.com/sourcegraph/sourcegraph/issues/18277)
- The repository page now has a new button to view batch change changesets created in that specific repository, with a badge indicating how many changesets are currently open. [#22804](https://github.com/sourcegraph/sourcegraph/pull/22804)
- Experimental: Search-based code insights can run over all repositories on the instance. To enable, use the feature flag `"experimentalFeatures": { "codeInsightsAllRepos": true }` and tick the checkbox in the insight creation/edit UI. [#22759](https://github.com/sourcegraph/sourcegraph/issues/22759)
- Search References is a new search sidebar section to simplify learning about the available search filters directly where they are used. [#21539](https://github.com/sourcegraph/sourcegraph/issues/21539)

### Changed

- Backend Code Insights only fills historical data frames that have changed to reduce the number of searches required. [#22298](https://github.com/sourcegraph/sourcegraph/pull/22298)
- Backend Code Insights displays data points for a fixed 6 months period in 2 week intervals, and will carry observations forward that are missing. [#22298](https://github.com/sourcegraph/sourcegraph/pull/22298)
- Backend Code Insights now aggregate over 26 weeks instead of 6 months. [#22527](https://github.com/sourcegraph/sourcegraph/pull/22527)
- Search queries now disallow specifying `rev:` without `repo:`. Note that to search across potentially multiple revisions, a query like `repo:.* rev:<revision>` remains valid. [#22705](https://github.com/sourcegraph/sourcegraph/pull/22705)
- The extensions status bar on diff pages has been redesigned and now shows information for both the base and head commits. [#22123](https://github.com/sourcegraph/sourcegraph/pull/22123/files)
- The `applyBatchChange` and `createBatchChange` mutations now accept an optional `publicationStates` argument to set the publication state of specific changesets within the batch change. [#22485](https://github.com/sourcegraph/sourcegraph/pull/22485) and [#22854](https://github.com/sourcegraph/sourcegraph/pull/22854)
- Search queries now return up to 80 suggested filters. Previously we returned up to 24. [#22863](https://github.com/sourcegraph/sourcegraph/pull/22863)
- GitHub code host connections can now include `repositoryQuery` entries that match more than 1000 repositories from the GitHub search API without requiring the previously documented work-around of splitting the query up with `created:` qualifiers, which is now done automatically. [#2562](https://github.com/sourcegraph/sourcegraph/issues/2562)

### Fixed

- The Batch Changes user and site credential encryption migrators added in Sourcegraph 3.28 could report zero progress when encryption was disabled, even though they had nothing to do. This has been fixed, and progress will now be correctly reported. [#22277](https://github.com/sourcegraph/sourcegraph/issues/22277)
- Listing Github Entreprise org repos now returns internal repos as well. [#22339](https://github.com/sourcegraph/sourcegraph/pull/22339)
- Jaeger works in Docker-compose deployments again. [#22691](https://github.com/sourcegraph/sourcegraph/pull/22691)
- A bug where the pattern `)` makes the browser unresponsive. [#22738](https://github.com/sourcegraph/sourcegraph/pull/22738)
- An issue where using `select:repo` in conjunction with `and` patterns did not yield expected repo results. [#22743](https://github.com/sourcegraph/sourcegraph/pull/22743)
- The `isLocked` and `isDisabled` fields of GitHub repositories are now fetched correctly from the GraphQL API of GitHub Enterprise instances. Users that rely on the `repos` config in GitHub code host connections should update so that locked and disabled repositories defined in that list are actually skipped. [#22788](https://github.com/sourcegraph/sourcegraph/pull/22788)
- Homepage no longer fails to load if there are invalid entries in user's search history. [#22857](https://github.com/sourcegraph/sourcegraph/pull/22857)
- An issue where regexp query highlighting in the search bar would render incorrectly on Firefox. [#23043](https://github.com/sourcegraph/sourcegraph/pull/23043)
- Code intelligence uploads and indexes are restricted to only site-admins. It was read-only for any user. [#22890](https://github.com/sourcegraph/sourcegraph/pull/22890)
- Daily usage statistics are restricted to only site-admins. It was read-only for any user. [#23026](https://github.com/sourcegraph/sourcegraph/pull/23026)
- Ephemeral storage requests now match their cache size requests for Kubernetes deployments. [#2953](https://github.com/sourcegraph/deploy-sourcegraph/pull/2953)

### Removed

- The experimental paginated search feature (the `stable:` keyword) has been removed, to be replaced with streaming search. [#22428](https://github.com/sourcegraph/sourcegraph/pull/22428)
- The experimental extensions view page has been removed. [#22565](https://github.com/sourcegraph/sourcegraph/pull/22565)
- A search query diagnostic that previously warned the user when quotes are interpreted literally has been removed. The literal meaning has been Sourcegraph's default search behavior for some time now. [#22892](https://github.com/sourcegraph/sourcegraph/pull/22892)
- Non-root overlays were removed for `deploy-sourcegraph` in favor of using `non-privileged`. [#3404](https://github.com/sourcegraph/deploy-sourcegraph/pull/3404)

### API docs (experimental)

API docs is a new experimental feature of Sourcegraph ([learn more](https://docs.sourcegraph.com/code_intelligence/apidocs)). It is enabled by default in Sourcegraph 3.30.0.

- API docs is enabled by default in Sourcegraph 3.30.0. It can be disabled by adding `"apiDocs": false` to the `experimentalFeatures` section of user settings.
- The API docs landing page now indicates what API docs are and provide more info.
- The API docs landing page now represents the code in the repository root, instead of an empty page.
- Pages now correctly indicate it is an experimental feature, and include a feedback widget.
- Subpages linked via the sidebar are now rendered much better, and have an expandable section.
- Symbols in documentation now have distinct icons for e.g. functions/vars/consts/etc.
- Symbols are now sorted in exported-first, alphabetical order.
- Repositories without LSIF documentation data now show a friendly error page indicating what languages are supported, how to set it up, etc.
- API docs can now distinguish between different types of symbols, tests, examples, benchmarks, etc. and whether symbols are public/private—to support filtering in the future.
- Only public/exported symbols are included by default for now.
- URL paths for Go packages are now friendlier, e.g. `/-/docs/cmd/frontend/auth` instead of `/-/docs/cmd-frontend-auth`.
- URLs are now formatted by the language indexer, in a way that makes sense for the language, e.g. `#Mocks.CreateUserAndSave` instead of `#ypeMocksCreateUserAndSave` for a Go method `CreateUserAndSave` on type `Mocks`.
- Go blank identifier assignments `var _ = ...` are no longer incorrectly included.
- Go symbols defined within functions, e.g. a `var` inside a `func` scope are no longer incorrectly included.
- `Functions`, `Variables`, and other top-level sections are no longer rendered empty if there are none in that section.
- A new test suite for LSIF indexers implementing the Sourcegraph documentation extension to LSIF [is available](https://github.com/sourcegraph/lsif-static-doc).
- We now emit the LSIF data needed to in the future support "Jump to API docs" from code views, "View code" from API docs, usage examples in API docs, and search indexing.
- Various UI style issues, color contrast issues, etc. have been fixed.
- Major improvements to the GraphQL APIs for API documentation.

## 3.29.0

### Added

- Code Insights queries can now run concurrently up to a limit set by the `insights.query.worker.concurrency` site config. [#21219](https://github.com/sourcegraph/sourcegraph/pull/21219)
- Code Insights workers now support a rate limit for query execution and historical data frame analysis using the `insights.query.worker.rateLimit` and `insights.historical.worker.rateLimit` site configurations. [#21533](https://github.com/sourcegraph/sourcegraph/pull/21533)
- The GraphQL `Site` `SettingsSubject` type now has an `allowSiteSettingsEdits` field to allow clients to determine whether the instance uses the `GLOBAL_SETTINGS_FILE` environment variable. [#21827](https://github.com/sourcegraph/sourcegraph/pull/21827)
- The Code Insights creation UI now remembers previously filled-in field values when returning to the form after having navigated away. [#21744](https://github.com/sourcegraph/sourcegraph/pull/21744)
- The Code Insights creation UI now shows autosuggestions for the repository field. [#21699](https://github.com/sourcegraph/sourcegraph/pull/21699)
- A new bulk operation to retry many changesets at once has been added to Batch Changes. [#21173](https://github.com/sourcegraph/sourcegraph/pull/21173)
- A `security_event_logs` database table has been added in support of upcoming security-related efforts. [#21949](https://github.com/sourcegraph/sourcegraph/pull/21949)
- Added featured Sourcegraph extensions query to the GraphQL API, as well as a section in the extension registry to display featured extensions. [#21665](https://github.com/sourcegraph/sourcegraph/pull/21665)
- The search page now has a `create insight` button to create search-based insight based on your search query [#21943](https://github.com/sourcegraph/sourcegraph/pull/21943)
- Added support for Terraform syntax highlighting. [#22040](https://github.com/sourcegraph/sourcegraph/pull/22040)
- A new bulk operation to merge many changesets at once has been added to Batch Changes. [#21959](https://github.com/sourcegraph/sourcegraph/pull/21959)
- Pings include aggregated usage for the Code Insights creation UI, organization visible insight count per insight type, and insight step size in days. [#21671](https://github.com/sourcegraph/sourcegraph/pull/21671)
- Search-based insight creation UI now supports `count:` filter in data series query input. [#22049](https://github.com/sourcegraph/sourcegraph/pull/22049)
- Code Insights background workers will now index commits in a new table `commit_index` for future optimization efforts. [#21994](https://github.com/sourcegraph/sourcegraph/pull/21994)
- The creation UI for search-based insights now supports the `count:` filter in the data series query input. [#22049](https://github.com/sourcegraph/sourcegraph/pull/22049)
- A new service, `worker`, has been introduced to run background jobs that were previously run in the frontend. See the [deployment documentation](https://docs.sourcegraph.com/admin/workers) for additional details. [#21768](https://github.com/sourcegraph/sourcegraph/pull/21768)

### Changed

- SSH public keys generated to access code hosts with batch changes now include a comment indicating they originated from Sourcegraph. [#20523](https://github.com/sourcegraph/sourcegraph/issues/20523)
- The copy query button is now permanently enabled and `experimentalFeatures.copyQueryButton` setting has been deprecated. [#21364](https://github.com/sourcegraph/sourcegraph/pull/21364)
- Search streaming is now permanently enabled and `experimentalFeatures.searchStreaming` setting has been deprecated. [#21522](https://github.com/sourcegraph/sourcegraph/pull/21522)
- Pings removes the collection of aggregate search filter usage counts and adds a smaller set of aggregate usage counts for query operators, predicates, and pattern counts. [#21320](https://github.com/sourcegraph/sourcegraph/pull/21320)
- Sourcegraph will now refuse to start if there are unfinished [out-of-band-migrations](https://docs.sourcegraph.com/admin/migrations) that are deprecated in the current version. See the [upgrade documentation](https://docs.sourcegraph.com/admin/updates) for changes to the upgrade process. [#20967](https://github.com/sourcegraph/sourcegraph/pull/20967)
- Code Insight pages now have new URLs [#21856](https://github.com/sourcegraph/sourcegraph/pull/21856)
- We are proud to bring you [an entirely new visual design for the Sourcegraph UI](https://about.sourcegraph.com/blog/introducing-sourcegraphs-new-ui/). We think you’ll find this new design improves your experience and sets the stage for some incredible features to come. Some of the highlights include:

  - **Refined search results:** The redesigned search bar provides more space for expressive queries, and the new results sidebar helps to discover search syntax without referencing documentation.
  - **Improved focus on code:** We’ve reduced non-essential UI elements to provide greater focus on the code itself, and positioned the most important items so they’re unobtrusive and located exactly where they are needed.
  - **Improved layouts:** We’ve improved pages like diff views to make them easier to use and to help find information quickly.
  - **New navigation:** A new global navigation provides immediate discoverability and access to current and future functionality.
  - **Promoting extensibility:** We've brought the extension registry back to the main navigation and improved its design and navigation.

  With bulk of the redesign complete, future releases will include more improvements and refinements.

### Fixed

- Stricter validation of structural search queries. The `type:` parameter is not supported for structural searches and returns an appropriate alert. [#21487](https://github.com/sourcegraph/sourcegraph/pull/21487)
- Batch changeset specs that are not attached to changesets will no longer prematurely expire before the batch specs that they are associated with. [#21678](https://github.com/sourcegraph/sourcegraph/pull/21678)
- The Y-axis of Code Insights line charts no longer start at a negative value. [#22018](https://github.com/sourcegraph/sourcegraph/pull/22018)
- Correctly handle field aliases in the query (like `r:` versus `repo:`) when used with `contains` predicates. [#22105](https://github.com/sourcegraph/sourcegraph/pull/22105)
- Running a code insight over a timeframe when the repository didn't yet exist doesn't break the entire insight anymore. [#21288](https://github.com/sourcegraph/sourcegraph/pull/21288)

### Removed

- The deprecated GraphQL `icon` field on CommitSearchResult and Repository was removed. [#21310](https://github.com/sourcegraph/sourcegraph/pull/21310)
- The undocumented `index` filter was removed from search type-ahead suggestions. [#18806](https://github.com/sourcegraph/sourcegraph/issues/18806)
- Code host connection tokens aren't used for creating changesets anymore when the user is site admin and no credential has been specified. [#16814](https://github.com/sourcegraph/sourcegraph/issues/16814)

## 3.28.0

### Added

- Added `select:commit.diff.added` and `select:commit.diff.removed` for `type:diff` search queries. These selectors return commit diffs only if a pattern matches in `added` (respespectively, `removed`) lines. [#20328](https://github.com/sourcegraph/sourcegraph/pull/20328)
- Additional language autocompletions for the `lang:` filter in the search bar. [#20535](https://github.com/sourcegraph/sourcegraph/pull/20535)
- Steps in batch specs can now have an `if:` attribute to enable conditional execution of different steps. [#20701](https://github.com/sourcegraph/sourcegraph/pull/20701)
- Extensions can now log messages through `sourcegraph.app.log` to aid debugging user issues. [#20474](https://github.com/sourcegraph/sourcegraph/pull/20474)
- Bulk comments on many changesets are now available in Batch Changes. [#20361](https://github.com/sourcegraph/sourcegraph/pull/20361)
- Batch specs are now viewable when previewing changesets. [#19534](https://github.com/sourcegraph/sourcegraph/issues/19534)
- Added a new UI for creating code insights. [#20212](https://github.com/sourcegraph/sourcegraph/issues/20212)

### Changed

- User and site credentials used in Batch Changes are now encrypted in the database if encryption is enabled with the `encryption.keys` config. [#19570](https://github.com/sourcegraph/sourcegraph/issues/19570)
- All Sourcegraph images within [deploy-sourcegraph](https://github.com/sourcegraph/deploy-sourcegraph) now specify the registry. Thanks! @k24dizzle [#2901](https://github.com/sourcegraph/deploy-sourcegraph/pull/2901).
- Default reviewers are now added to Bitbucket Server PRs opened by Batch Changes. [#20551](https://github.com/sourcegraph/sourcegraph/pull/20551)
- The default memory requirements for the `redis-*` containers have been raised by 1GB (to a new total of 7GB). This change allows Redis to properly run its key-eviction routines (when under memory pressure) without getting killed by the host machine. This affects both the docker-compose and Kubernetes deployments. [sourcegraph/deploy-sourcegraph-docker#373](https://github.com/sourcegraph/deploy-sourcegraph-docker/pull/373) and [sourcegraph/deploy-sourcegraph#2898](https://github.com/sourcegraph/deploy-sourcegraph/pull/2898)
- Only site admins can now list users on an instance. [#20619](https://github.com/sourcegraph/sourcegraph/pull/20619)
- Repository permissions can now be enabled for site admins via the `authz.enforceForSiteAdmins` setting. [#20674](https://github.com/sourcegraph/sourcegraph/pull/20674)
- Site admins can no longer view user added code host configuration. [#20851](https://github.com/sourcegraph/sourcegraph/pull/20851)
- Site admins cannot add access tokens for any user by default. [#20988](https://github.com/sourcegraph/sourcegraph/pull/20988)
- Our namespaced overlays now only scrape container metrics within that namespace. [#2969](https://github.com/sourcegraph/deploy-sourcegraph/pull/2969)
- The extension registry main page has a new visual design that better conveys the most useful information about extensions, and individual extension pages have better information architecture. [#20822](https://github.com/sourcegraph/sourcegraph/pull/20822)

### Fixed

- Search returned inconsistent result counts when a `count:` limit was not specified.
- Indexed search failed when the `master` branch needed indexing but was not the default. [#20260](https://github.com/sourcegraph/sourcegraph/pull/20260)
- `repo:contains(...)` built-in did not respect parameters that affect repo filtering (e.g., `repogroup`, `fork`). It now respects these. [#20339](https://github.com/sourcegraph/sourcegraph/pull/20339)
- An issue where duplicate results would render for certain `or`-expressions. [#20480](https://github.com/sourcegraph/sourcegraph/pull/20480)
- Issue where the search query bar suggests that some `lang` values are not valid. [#20534](https://github.com/sourcegraph/sourcegraph/pull/20534)
- Pull request event webhooks received from GitHub with unexpected actions no longer cause panics. [#20571](https://github.com/sourcegraph/sourcegraph/pull/20571)
- Repository search patterns like `^repo/(prefix-suffix|prefix)$` now correctly match both `repo/prefix-suffix` and `repo/prefix`. [#20389](https://github.com/sourcegraph/sourcegraph/issues/20389)
- Ephemeral storage requests and limits now match the default cache size to avoid Symbols pods being evicted. The symbols pod now requires 10GB of ephemeral space as a minimum to scheduled. [#2369](https://github.com/sourcegraph/deploy-sourcegraph/pull/2369)
- Minor query syntax highlighting bug for `repo:contains` predicate. [#21038](https://github.com/sourcegraph/sourcegraph/pull/21038)
- An issue causing diff and commit results with file filters to return invalid results. [#21039](https://github.com/sourcegraph/sourcegraph/pull/21039)
- All databases now have the Kubernetes Quality of Service class of 'Guaranteed' which should reduce the chance of them
  being evicted during NodePressure events. [#2900](https://github.com/sourcegraph/deploy-sourcegraph/pull/2900)
- An issue causing diff views to display without syntax highlighting [#21160](https://github.com/sourcegraph/sourcegraph/pull/21160)

### Removed

- The deprecated `SetRepositoryEnabled` mutation was removed. [#21044](https://github.com/sourcegraph/sourcegraph/pull/21044)

## 3.27.5

### Fixed

- Fix scp style VCS url parsing. [#20799](https://github.com/sourcegraph/sourcegraph/pull/20799)

## 3.27.4

### Fixed

- Fixed an issue related to Gitolite repos with `@` being prepended with a `?`. [#20297](https://github.com/sourcegraph/sourcegraph/pull/20297)
- Add missing return from handler when DisableAutoGitUpdates is true. [#20451](https://github.com/sourcegraph/sourcegraph/pull/20451)

## 3.27.3

### Fixed

- Pushing batch changes to Bitbucket Server code hosts over SSH was broken in 3.27.0, and has been fixed. [#20324](https://github.com/sourcegraph/sourcegraph/issues/20324)

## 3.27.2

### Fixed

- Fixed an issue with our release tooling that was preventing all images from being tagged with the correct version.
  All sourcegraph images have the proper release version now.

## 3.27.1

### Fixed

- Indexed search failed when the `master` branch needed indexing but was not the default. [#20260](https://github.com/sourcegraph/sourcegraph/pull/20260)
- Fixed a regression that caused "other" code hosts urls to not be built correctly which prevents code to be cloned / updated in 3.27.0. This change will provoke some cloning errors on repositories that are already sync'ed, until the next code host sync. [#20258](https://github.com/sourcegraph/sourcegraph/pull/20258)

## 3.27.0

### Added

- `count:` now supports "all" as value. Queries with `count:all` will return up to 999999 results. [#19756](https://github.com/sourcegraph/sourcegraph/pull/19756)
- Credentials for Batch Changes are now validated when adding them. [#19602](https://github.com/sourcegraph/sourcegraph/pull/19602)
- Batch Changes now ignore repositories that contain a `.batchignore` file. [#19877](https://github.com/sourcegraph/sourcegraph/pull/19877) and [src-cli#509](https://github.com/sourcegraph/src-cli/pull/509)
- Side-by-side diff for commit visualization. [#19553](https://github.com/sourcegraph/sourcegraph/pull/19553)
- The site configuration now supports defining batch change rollout windows, which can be used to slow or disable pushing changesets at particular times of day or days of the week. [#19796](https://github.com/sourcegraph/sourcegraph/pull/19796), [#19797](https://github.com/sourcegraph/sourcegraph/pull/19797), and [#19951](https://github.com/sourcegraph/sourcegraph/pull/19951).
- Search functionality via built-in `contains` predicate: `repo:contains(...)`, `repo:contains.file(...)`, `repo:contains.content(...)`, repo:contains.commit.after(...)`. [#18584](https://github.com/sourcegraph/sourcegraph/issues/18584)
- Database encryption, external service config & user auth data can now be encrypted in the database using the `encryption.keys` config. See [the docs](https://docs.sourcegraph.com/admin/encryption) for more info.
- Repositories that gitserver fails to clone or fetch are now gradually moved to the back of the background update queue instead of remaining at the front. [#20204](https://github.com/sourcegraph/sourcegraph/pull/20204)
- The new `disableAutoCodeHostSyncs` setting allows site admins to disable any periodic background syncing of configured code host connections. That includes syncing of repository metadata (i.e. not git updates, use `disableAutoGitUpdates` for that), permissions and batch changes changesets, but may include other data we'd sync from the code host API in the future.

### Changed

- Bumped the minimum supported version of Postgres from `9.6` to `12`. The upgrade procedure is mostly automated for existing deployments, but may require action if using the single-container deployment or an external database. See the [upgrade documentation](https://docs.sourcegraph.com/admin/updates) for your deployment type for detailed instructions.
- Changesets in batch changes will now be marked as archived instead of being detached when a new batch spec that doesn't include the changesets is applied. Once they're archived users can manually detach them in the UI. [#19527](https://github.com/sourcegraph/sourcegraph/pull/19527)
- The default replica count on `sourcegraph-frontend` and `precise-code-intel-worker` for Kubernetes has changed from `1` -> `2`.
- Changes to code monitor trigger search queries [#19680](https://github.com/sourcegraph/sourcegraph/pull/19680)
  - A `repo:` filter is now required. This is due to an existing limitations where only 50 repositories can be searched at a time, so using a `repo:` filter makes sure the right code is being searched. Any existing code monitor without `repo:` in the trigger query will continue to work (with the limitation that not all repositories will be searched) but will require a `repo:` filter to be added when making any changes to it.
  - A `patternType` filter is no longer required. `patternType:literal` will be added to a code monitor query if not specified.
  - Added a new checklist UI to make it more intuitive to create code monitor trigger queries.
- Deprecated the GraphQL `icon` field on `GenericSearchResultInterface`. It will be removed in a future release. [#20028](https://github.com/sourcegraph/sourcegraph/pull/20028/files)
- Creating changesets through Batch Changes as a site-admin without configured Batch Changes credentials has been deprecated. Please configure user or global credentials before Sourcegraph 3.29 to not experience any interruptions in changeset creation. [#20143](https://github.com/sourcegraph/sourcegraph/pull/20143)
- Deprecated the GraphQL `limitHit` field on `LineMatch`. It will be removed in a future release. [#20164](https://github.com/sourcegraph/sourcegraph/pull/20164)

### Fixed

- A regression caused by search onboarding tour logic to never focus input in the search bar on the homepage. Input now focuses on the homepage if the search tour isn't in effect. [#19678](https://github.com/sourcegraph/sourcegraph/pull/19678)
- New changes of a Perforce depot will now be reflected in `master` branch after the initial clone. [#19718](https://github.com/sourcegraph/sourcegraph/pull/19718)
- Gitolite and Other type code host connection configuration can be correctly displayed. [#19976](https://github.com/sourcegraph/sourcegraph/pull/19976)
- Fixed a regression that caused user and code host limits to be ignored. [#20089](https://github.com/sourcegraph/sourcegraph/pull/20089)
- A regression where incorrect query highlighting happens for certain quoted values. [#20110](https://github.com/sourcegraph/sourcegraph/pull/20110)
- We now respect the `disableAutoGitUpdates` setting when cloning or fetching repos on demand and during cleanup tasks that may re-clone old repos. [#20194](https://github.com/sourcegraph/sourcegraph/pull/20194)

## 3.26.3

### Fixed

- Setting `gitMaxCodehostRequestsPerSecond` to `0` now actually blocks all Git operations happening on the gitserver. [#19716](https://github.com/sourcegraph/sourcegraph/pull/19716)

## 3.26.2

### Fixed

- Our indexed search logic now correctly handles de-duplication of search results across multiple replicas. [#19743](https://github.com/sourcegraph/sourcegraph/pull/19743)

## 3.26.1

### Added

- Experimental: Sync permissions of Perforce depots through the Sourcegraph UI. To enable, use the feature flag `"experimentalFeatures": { "perforce": "enabled" }`. For more information, see [how to enable permissions for your Perforce depots](https://docs.sourcegraph.com/admin/repo/perforce). [#16705](https://github.com/sourcegraph/sourcegraph/issues/16705)
- Added support for user email headers in the HTTP auth proxy. See [HTTP Auth Proxy docs](https://docs.sourcegraph.com/admin/auth#http-authentication-proxies) for more information.
- Ignore locked and disabled GitHub Enterprise repositories. [#19500](https://github.com/sourcegraph/sourcegraph/pull/19500)
- Remote code host git operations (such as `clone` or `ls-remote`) can now be rate limited beyond concurrency (which was already possible with `gitMaxConcurrentClones`). Set `gitMaxCodehostRequestsPerSecond` in site config to control the maximum rate of these operations per git-server instance. [#19504](https://github.com/sourcegraph/sourcegraph/pull/19504)

### Changed

-

### Fixed

- Commit search returning duplicate commits. [#19460](https://github.com/sourcegraph/sourcegraph/pull/19460)
- Clicking the Code Monitoring tab tries to take users to a non-existent repo. [#19525](https://github.com/sourcegraph/sourcegraph/pull/19525)
- Diff and commit search not highlighting search terms correctly for some files. [#19543](https://github.com/sourcegraph/sourcegraph/pull/19543), [#19639](https://github.com/sourcegraph/sourcegraph/pull/19639)
- File actions weren't appearing on large window sizes in Firefox and Safari. [#19380](https://github.com/sourcegraph/sourcegraph/pull/19380)

### Removed

-

## 3.26.0

### Added

- Searches are streamed into Sourcegraph by default. [#19300](https://github.com/sourcegraph/sourcegraph/pull/19300)
  - This gives a faster time to first result.
  - Several heuristics around result limits have been improved. You should see more consistent result counts now.
  - Can be disabled with the setting `experimentalFeatures.streamingSearch`.
- Opsgenie API keys can now be added via an environment variable. [#18662](https://github.com/sourcegraph/sourcegraph/pull/18662)
- It's now possible to control where code insights are displayed through the boolean settings `insights.displayLocation.homepage`, `insights.displayLocation.insightsPage` and `insights.displayLocation.directory`. [#18979](https://github.com/sourcegraph/sourcegraph/pull/18979)
- Users can now create changesets in batch changes on repositories that are cloned using SSH. [#16888](https://github.com/sourcegraph/sourcegraph/issues/16888)
- Syntax highlighting for Elixir, Elm, REG, Julia, Move, Nix, Puppet, VimL, Coq. [#19282](https://github.com/sourcegraph/sourcegraph/pull/19282)
- `BUILD.in` files are now highlighted as Bazel/Starlark build files. Thanks to @jjwon0 [#19282](https://github.com/sourcegraph/sourcegraph/pull/19282)
- `*.pyst` and `*.pyst-include` are now highlighted as Python files. Thanks to @jjwon0 [#19282](https://github.com/sourcegraph/sourcegraph/pull/19282)
- The code monitoring feature flag is now enabled by default. [#19295](https://github.com/sourcegraph/sourcegraph/pull/19295)
- New query field `select` enables returning only results of the desired type. See [documentation](https://docs.sourcegraph.com/code_search/reference/language#select) for details. [#19236](https://github.com/sourcegraph/sourcegraph/pull/19236)
- Syntax highlighting for Elixer, Elm, REG, Julia, Move, Nix, Puppet, VimL thanks to @rvantonder
- `BUILD.in` files are now highlighted as Bazel/Starlark build files. Thanks to @jjwon0
- `*.pyst` and `*.pyst-include` are now highlighted as Python files. Thanks to @jjwon0
- Added a `search.defaultCaseSensitive` setting to configure whether query patterns should be treated case sensitivitely by default.

### Changed

- Campaigns have been renamed to Batch Changes! See [#18771](https://github.com/sourcegraph/sourcegraph/issues/18771) for a detailed log on what has been renamed.
  - A new [Sourcegraph CLI](https://docs.sourcegraph.com/cli) version will use `src batch [preview|apply]` commands, while keeping the old ones working to be used with older Sourcegraph versions.
  - Old URLs in the application and in the documentation will redirect.
  - GraphQL API entities with "campaign" in their name have been deprecated and have new Batch Changes counterparts:
    - Deprecated GraphQL entities: `CampaignState`, `Campaign`, `CampaignSpec`, `CampaignConnection`, `CampaignsCodeHostConnection`, `CampaignsCodeHost`, `CampaignsCredential`, `CampaignDescription`
    - Deprecated GraphQL mutations: `createCampaign`, `applyCampaign`, `moveCampaign`, `closeCampaign`, `deleteCampaign`, `createCampaignSpec`, `createCampaignsCredential`, `deleteCampaignsCredential`
    - Deprecated GraphQL queries: `Org.campaigns`, `User.campaigns`, `User.campaignsCodeHosts`, `camapigns`, `campaign`
  - Site settings with `campaigns` in their name have been replaced with equivalent `batchChanges` settings.
- A repository's `remote.origin.url` is not stored on gitserver disk anymore. Note: if you use the experimental feature `customGitFetch` your setting may need to be updated to specify the remote URL. [#18535](https://github.com/sourcegraph/sourcegraph/pull/18535)
- Repositories and files containing spaces will now render with escaped spaces in the query bar rather than being
  quoted. [#18642](https://github.com/sourcegraph/sourcegraph/pull/18642)
- Sourcegraph is now built with Go 1.16. [#18447](https://github.com/sourcegraph/sourcegraph/pull/18447)
- Cursor hover information in the search query bar will now display after 150ms (previously 0ms). [#18916](https://github.com/sourcegraph/sourcegraph/pull/18916)
- The `repo.cloned` column is deprecated in favour of `gitserver_repos.clone_status`. It will be removed in a subsequent release.
- Precision class indicators have been improved for code intelligence results in both the hover overlay as well as the definition and references locations panel. [#18843](https://github.com/sourcegraph/sourcegraph/pull/18843)
- Pings now contain added, aggregated campaigns usage data: aggregate counts of unique monthly users and Weekly campaign and changesets counts for campaign cohorts created in the last 12 months. [#18604](https://github.com/sourcegraph/sourcegraph/pull/18604)

### Fixed

- Auto complete suggestions for repositories and files containing spaces will now be automatically escaped when accepting the suggestion. [#18635](https://github.com/sourcegraph/sourcegraph/issues/18635)
- An issue causing repository results containing spaces to not be clickable in some cases. [#18668](https://github.com/sourcegraph/sourcegraph/pull/18668)
- Closing a batch change now correctly closes the entailed changesets, when requested by the user. [#18957](https://github.com/sourcegraph/sourcegraph/pull/18957)
- TypesScript highlighting bug. [#15930](https://github.com/sourcegraph/sourcegraph/issues/15930)
- The number of shards is now reported accurately in Site Admin > Repository Status > Settings > Indexing. [#19265](https://github.com/sourcegraph/sourcegraph/pull/19265)

### Removed

- Removed the deprecated GraphQL fields `SearchResults.repositoriesSearched` and `SearchResults.indexedRepositoriesSearched`.
- Removed the deprecated search field `max`
- Removed the `experimentalFeatures.showBadgeAttachments` setting

## 3.25.2

### Fixed

- A security vulnerability with in the authentication workflow has been fixed. [#18686](https://github.com/sourcegraph/sourcegraph/pull/18686)

## 3.25.1

### Added

- Experimental: Sync Perforce depots directly through the Sourcegraph UI. To enable, use the feature flag `"experimentalFeatures": { "perforce": "enabled" }`. For more information, see [how to add your Perforce depots](https://docs.sourcegraph.com/admin/repo/perforce). [#16703](https://github.com/sourcegraph/sourcegraph/issues/16703)

## 3.25.0

**IMPORTANT** Sourcegraph now uses Go 1.15. This may break AWS RDS database connections with older x509 certificates. Please follow the Amazon [docs](https://docs.aws.amazon.com/AmazonRDS/latest/UserGuide/UsingWithRDS.SSL-certificate-rotation.html) to rotate your certificate.

### Added

- New site config option `"log": { "sentry": { "backendDSN": "<REDACTED>" } }` to use a separate Sentry project for backend errors. [#17363](https://github.com/sourcegraph/sourcegraph/pull/17363)
- Structural search now supports searching indexed branches other than default. [#17726](https://github.com/sourcegraph/sourcegraph/pull/17726)
- Structural search now supports searching unindexed revisions. [#17967](https://github.com/sourcegraph/sourcegraph/pull/17967)
- New site config option `"allowSignup"` for SAML authentication to determine if automatically create new users is allowed. [#17989](https://github.com/sourcegraph/sourcegraph/pull/17989)
- Experimental: The webapp can now stream search results to the client, improving search performance. To enable it, add `{ "experimentalFeatures": { "searchStreaming": true } }` in user settings. [#16097](https://github.com/sourcegraph/sourcegraph/pull/16097)
- New product research sign-up page. This can be accessed by all users in their user settings. [#17945](https://github.com/sourcegraph/sourcegraph/pull/17945)
- New site config option `productResearchPage.enabled` to disable access to the product research sign-up page. [#17945](https://github.com/sourcegraph/sourcegraph/pull/17945)
- Pings now contain Sourcegraph extension activation statistics. [#16421](https://github.com/sourcegraph/sourcegraph/pull/16421)
- Pings now contain aggregate Sourcegraph extension activation statistics: the number of users and number of activations per (public) extension per week, and the number of total extension users per week and average extensions activated per user. [#16421](https://github.com/sourcegraph/sourcegraph/pull/16421)
- Pings now contain aggregate code insights usage data: total insight views, interactions, edits, creations, removals, and counts of unique users that view and create insights. [#16421](https://github.com/sourcegraph/sourcegraph/pull/17805)
- When previewing a campaign spec, changesets can be filtered by current state or the action(s) to be performed. [#16960](https://github.com/sourcegraph/sourcegraph/issues/16960)

### Changed

- Alert solutions links included in [monitoring alerts](https://docs.sourcegraph.com/admin/observability/alerting) now link to the relevant documentation version. [#17828](https://github.com/sourcegraph/sourcegraph/pull/17828)
- Secrets (such as access tokens and passwords) will now appear as REDACTED when editing external service config, and in graphql API responses. [#17261](https://github.com/sourcegraph/sourcegraph/issues/17261)
- Sourcegraph is now built with Go 1.15
  - Go `1.15` introduced changes to SSL/TLS connection validation which requires certificates to include a `SAN`. This field was not included in older certificates and clients relied on the `CN` field. You might see an error like `x509: certificate relies on legacy Common Name field`. We recommend that customers using Sourcegraph with an external database and connecting to it using SSL/TLS check whether the certificate is up to date.
  - RDS Customers please reference [AWS' documentation on updating the SSL/TLS certificate](https://docs.aws.amazon.com/AmazonRDS/latest/UserGuide/UsingWithRDS.SSL-certificate-rotation.html).
- Search results on `.rs` files now recommend `lang:rust` instead of `lang:renderscript` as a filter. [#18316](https://github.com/sourcegraph/sourcegraph/pull/18316)
- Campaigns users creating Personal Access Tokens on GitHub are now asked to request the `user:email` scope in addition to the [previous scopes](https://docs.sourcegraph.com/@3.24/admin/external_service/github#github-api-token-and-access). This will be used in a future Sourcegraph release to display more fine-grained information on the progress of pull requests. [#17555](https://github.com/sourcegraph/sourcegraph/issues/17555)

### Fixed

- Fixes an issue that prevented the hard deletion of a user if they had saved searches. [#17461](https://github.com/sourcegraph/sourcegraph/pull/17461)
- Fixes an issue that caused some missing results for `type:commit` when a pattern was used instead of the `message` field. [#17490](https://github.com/sourcegraph/sourcegraph/pull/17490#issuecomment-764004758)
- Fixes an issue where cAdvisor-based alerts would not fire correctly for services with multiple replicas. [#17600](https://github.com/sourcegraph/sourcegraph/pull/17600)
- Significantly improved performance of structural search on monorepo deployments [#17846](https://github.com/sourcegraph/sourcegraph/pull/17846)
- Fixes an issue where upgrades on Kubernetes may fail due to null environment variable lists in deployment manifests [#1781](https://github.com/sourcegraph/deploy-sourcegraph/pull/1781)
- Fixes an issue where counts on search filters were inaccurate. [#18158](https://github.com/sourcegraph/sourcegraph/pull/18158)
- Fixes services with emptyDir volumes being evicted from nodes. [#1852](https://github.com/sourcegraph/deploy-sourcegraph/pull/1852)

### Removed

- Removed the `search.migrateParser` setting. As of 3.20 and onward, a new parser processes search queries by default. Previously, `search.migrateParser` was available to enable the legacy parser. Enabling/disabling this setting now no longer has any effect. [#17344](https://github.com/sourcegraph/sourcegraph/pull/17344)

## 3.24.1

### Fixed

- Fixes an issue that SAML is not able to proceed with the error `Expected Enveloped and C14N transforms`. [#13032](https://github.com/sourcegraph/sourcegraph/issues/13032)

## 3.24.0

### Added

- Panels in the [Sourcegraph monitoring dashboards](https://docs.sourcegraph.com/admin/observability/metrics#grafana) now:
  - include links to relevant alerts documentation and the new [monitoring dashboards reference](https://docs.sourcegraph.com/admin/observability/dashboards). [#16939](https://github.com/sourcegraph/sourcegraph/pull/16939)
  - include alert events and version changes annotations that can be enabled from the top of each service dashboard. [#17198](https://github.com/sourcegraph/sourcegraph/pull/17198)
- Suggested filters in the search results page can now be scrolled. [#17097](https://github.com/sourcegraph/sourcegraph/pull/17097)
- Structural search queries can now be used in saved searches by adding `patternType:structural`. [#17265](https://github.com/sourcegraph/sourcegraph/pull/17265)

### Changed

- Dashboard links included in [monitoring alerts](https://docs.sourcegraph.com/admin/observability/alerting) now:
  - link directly to the relevant Grafana panel, instead of just the service dashboard. [#17014](https://github.com/sourcegraph/sourcegraph/pull/17014)
  - link to a time frame relevant to the alert, instead of just the past few hours. [#17034](https://github.com/sourcegraph/sourcegraph/pull/17034)
- Added `serviceKind` field of the `ExternalServiceKind` type to `Repository.externalURLs` GraphQL API, `serviceType` field is deprecated and will be removed in the future releases. [#14979](https://github.com/sourcegraph/sourcegraph/issues/14979)
- Deprecated the GraphQL fields `SearchResults.repositoriesSearched` and `SearchResults.indexedRepositoriesSearched`.
- The minimum Kubernetes version required to use the [Kubernetes deployment option](https://docs.sourcegraph.com/admin/install/kubernetes) is now [v1.15 (released June 2019)](https://kubernetes.io/blog/2019/06/19/kubernetes-1-15-release-announcement/).

### Fixed

- Imported changesets acquired an extra button to download the "generated diff", which did nothing, since imported changesets don't have a generated diff. This button has been removed. [#16778](https://github.com/sourcegraph/sourcegraph/issues/16778)
- Quoted global filter values (case, patterntype) are now properly extracted and set in URL parameters. [#16186](https://github.com/sourcegraph/sourcegraph/issues/16186)
- The endpoint for "Open in Sourcegraph" functionality in editor extensions now uses code host connection information to resolve the repository, which makes it more correct and respect the `repositoryPathPattern` setting. [#16846](https://github.com/sourcegraph/sourcegraph/pull/16846)
- Fixed an issue that prevented search expressions of the form `repo:foo (rev:a or rev:b)` from evaluating all revisions [#16873](https://github.com/sourcegraph/sourcegraph/pull/16873)
- Updated language detection library. Includes language detection for `lang:starlark`. [#16900](https://github.com/sourcegraph/sourcegraph/pull/16900)
- Fixed retrieving status for indexed tags and deduplicated main branches in the indexing settings page. [#13787](https://github.com/sourcegraph/sourcegraph/issues/13787)
- Specifying a ref that doesn't exist would show an alert, but still return results [#15576](https://github.com/sourcegraph/sourcegraph/issues/15576)
- Fixed search highlighting the wrong line. [#10468](https://github.com/sourcegraph/sourcegraph/issues/10468)
- Fixed an issue where searches of the form `foo type:file` returned results of type `path` too. [#17076](https://github.com/sourcegraph/sourcegraph/issues/17076)
- Fixed queries like `(type:commit or type:diff)` so that if the query matches both the commit message and the diff, both are returned as results. [#16899](https://github.com/sourcegraph/sourcegraph/issues/16899)
- Fixed container monitoring and provisioning dashboard panels not displaying metrics in certain deployment types and environments. If you continue to have issues with these panels not displaying any metrics after upgrading, please [open an issue](https://github.com/sourcegraph/sourcegraph/issues/new).
- Fixed a nonexistent field in site configuration being marked as "required" when configuring PagerDuty alert notifications. [#17277](https://github.com/sourcegraph/sourcegraph/pull/17277)
- Fixed cases of incorrect highlighting for symbol definitions in the definitions panel. [#17258](https://github.com/sourcegraph/sourcegraph/pull/17258)
- Fixed a Cross-Site Scripting vulnerability where quick links created on the homepage were not sanitized and allowed arbitrary JavaScript execution. [#17099](https://github.com/sourcegraph/sourcegraph/pull/17099)

### Removed

- Interactive mode has now been removed. [#16868](https://github.com/sourcegraph/sourcegraph/pull/16868).

## 3.23.0

### Added

- Password reset link expiration can be customized via `auth.passwordResetLinkExpiry` in the site config. [#13999](https://github.com/sourcegraph/sourcegraph/issues/13999)
- Campaign steps may now include environment variables from outside of the campaign spec using [array syntax](http://docs.sourcegraph.com/campaigns/references/campaign_spec_yaml_reference#environment-array). [#15822](https://github.com/sourcegraph/sourcegraph/issues/15822)
- The total size of all Git repositories and the lines of code for indexed branches are displayed in the site admin overview. [#15125](https://github.com/sourcegraph/sourcegraph/issues/15125)
- Extensions can now add decorations to files on the sidebar tree view and tree page through the experimental `FileDecoration` API. [#15833](https://github.com/sourcegraph/sourcegraph/pull/15833)
- Extensions can now easily query the Sourcegraph GraphQL API through a dedicated API method. [#15566](https://github.com/sourcegraph/sourcegraph/pull/15566)
- Individual changesets can now be downloaded as a diff. [#16098](https://github.com/sourcegraph/sourcegraph/issues/16098)
- The campaigns preview page is much more detailed now, especially when updating existing campaigns. [#16240](https://github.com/sourcegraph/sourcegraph/pull/16240)
- When a newer version of a campaign spec is uploaded, a message is now displayed when viewing the campaign or an outdated campaign spec. [#14532](https://github.com/sourcegraph/sourcegraph/issues/14532)
- Changesets in a campaign can now be searched by title and repository name. [#15781](https://github.com/sourcegraph/sourcegraph/issues/15781)
- Experimental: [`transformChanges` in campaign specs](https://docs.sourcegraph.com/campaigns/references/campaign_spec_yaml_reference#transformchanges) is now available as a feature preview to allow users to create multiple changesets in a single repository. [#16235](https://github.com/sourcegraph/sourcegraph/pull/16235)
- The `gitUpdateInterval` site setting was added to allow custom git update intervals based on repository names. [#16765](https://github.com/sourcegraph/sourcegraph/pull/16765)
- Various additions to syntax highlighting and hover tooltips in the search query bar (e.g., regular expressions). Can be disabled with `{ "experimentalFeatures": { "enableSmartQuery": false } }` in case of unlikely adverse effects. [#16742](https://github.com/sourcegraph/sourcegraph/pull/16742)
- Search queries may now scope subexpressions across repositories and files, and also allow greater freedom for combining search filters. See the updated documentation on [search subexpressions](https://docs.sourcegraph.com/code_search/tutorials/search_subexpressions) to learn more. [#16866](https://github.com/sourcegraph/sourcegraph/pull/16866)

### Changed

- Search indexer tuned to wait longer before assuming a deadlock has occurred. Previously if the indexserver had many cores (40+) and indexed a monorepo it could give up. [#16110](https://github.com/sourcegraph/sourcegraph/pull/16110)
- The total size of all Git repositories and the lines of code for indexed branches will be sent back in pings as part of critical telemetry. [#16188](https://github.com/sourcegraph/sourcegraph/pull/16188)
- The `gitserver` container now has a dependency on Postgres. This does not require any additional configuration unless access to Postgres requires a sidecar proxy / firewall rules. [#16121](https://github.com/sourcegraph/sourcegraph/pull/16121)
- Licensing is now enforced for campaigns: creating a campaign with more than five changesets requires a valid license. Please [contact Sourcegraph with any licensing questions](https://about.sourcegraph.com/contact/sales/). [#15715](https://github.com/sourcegraph/sourcegraph/issues/15715)

### Fixed

- Syntax highlighting on files with mixed extension case (e.g. `.CPP` vs `.cpp`) now works as expected. [#11327](https://github.com/sourcegraph/sourcegraph/issues/11327)
- After applying a campaign, some GitLab MRs might have had outdated state shown in the UI until the next sync with the code host. [#16100](https://github.com/sourcegraph/sourcegraph/pull/16100)
- The web app no longer sends stale text document content to extensions. [#14965](https://github.com/sourcegraph/sourcegraph/issues/14965)
- The blob viewer now supports multiple decorations per line as intended. [#15063](https://github.com/sourcegraph/sourcegraph/issues/15063)
- Repositories with plus signs in their name can now be navigated to as expected. [#15079](https://github.com/sourcegraph/sourcegraph/issues/15079)

### Removed

-

## 3.22.1

### Changed

- Reduced memory and CPU required for updating the code intelligence commit graph [#16517](https://github.com/sourcegraph/sourcegraph/pull/16517)

## 3.22.0

### Added

- GraphQL and TOML syntax highlighting is now back (special thanks to @rvantonder) [#13935](https://github.com/sourcegraph/sourcegraph/issues/13935)
- Zig and DreamMaker syntax highlighting.
- Campaigns now support publishing GitHub draft PRs and GitLab WIP MRs. [#7998](https://github.com/sourcegraph/sourcegraph/issues/7998)
- `indexed-searcher`'s watchdog can be configured and has additional instrumentation. This is useful when diagnosing [zoekt-webserver is restarting due to watchdog](https://docs.sourcegraph.com/admin/observability/troubleshooting#scenario-zoekt-webserver-is-restarting-due-to-watchdog). [#15148](https://github.com/sourcegraph/sourcegraph/pull/15148)
- Pings now contain Redis & Postgres server versions. [14405](https://github.com/sourcegraph/sourcegraph/14405)
- Aggregated usage data of the search onboarding tour is now included in pings. The data tracked are: total number of views of the onboarding tour, total number of views of each step in the onboarding tour, total number of tours closed. [#15113](https://github.com/sourcegraph/sourcegraph/pull/15113)
- Users can now specify credentials for code hosts to enable campaigns for non site-admin users. [#15506](https://github.com/sourcegraph/sourcegraph/pull/15506)
- A `campaigns.restrictToAdmins` site configuration option has been added to prevent non site-admin users from using campaigns. [#15785](https://github.com/sourcegraph/sourcegraph/pull/15785)
- Number of page views on campaign apply page, page views on campaign details page after create/update, closed campaigns, created campaign specs and changesets specs and the sum of changeset diff stats will be sent back in pings. [#15279](https://github.com/sourcegraph/sourcegraph/pull/15279)
- Users can now explicitly set their primary email address. [#15683](https://github.com/sourcegraph/sourcegraph/pull/15683)
- "[Why code search is still needed for monorepos](https://docs.sourcegraph.com/adopt/code_search_in_monorepos)" doc page

### Changed

- Improved contrast / visibility in comment syntax highlighting. [#14546](https://github.com/sourcegraph/sourcegraph/issues/14546)
- Campaigns are no longer in beta. [#14900](https://github.com/sourcegraph/sourcegraph/pull/14900)
- Campaigns now have a fancy new icon. [#14740](https://github.com/sourcegraph/sourcegraph/pull/14740)
- Search queries with an unbalanced closing paren `)` are now invalid, since this likely indicates an error. Previously, patterns with dangling `)` were valid in some cases. Note that patterns with dangling `)` can still be searched, but should be quoted via `content:"foo)"`. [#15042](https://github.com/sourcegraph/sourcegraph/pull/15042)
- Extension providers can now return AsyncIterables, enabling dynamic provider results without dependencies. [#15042](https://github.com/sourcegraph/sourcegraph/issues/15061)
- Deprecated the `"email.smtp": { "disableTLS" }` site config option, this field has been replaced by `"email.smtp": { "noVerifyTLS" }`. [#15682](https://github.com/sourcegraph/sourcegraph/pull/15682)

### Fixed

- The `file:` added to the search field when navigating to a tree or file view will now behave correctly when the file path contains spaces. [#12296](https://github.com/sourcegraph/sourcegraph/issues/12296)
- OAuth login now respects site configuration `experimentalFeatures: { "tls.external": {...} }` for custom certificates and skipping TLS verify. [#14144](https://github.com/sourcegraph/sourcegraph/issues/14144)
- If the `HEAD` file in a cloned repo is absent or truncated, background cleanup activities will use a best-effort default to remedy the situation. [#14962](https://github.com/sourcegraph/sourcegraph/pull/14962)
- Search input will always show suggestions. Previously we only showed suggestions for letters and some special characters. [#14982](https://github.com/sourcegraph/sourcegraph/pull/14982)
- Fixed an issue where `not` keywords were not recognized inside expression groups, and treated incorrectly as patterns. [#15139](https://github.com/sourcegraph/sourcegraph/pull/15139)
- Fixed an issue where hover pop-ups would not show on the first character of a valid hover range in search queries. [#15410](https://github.com/sourcegraph/sourcegraph/pull/15410)
- Fixed an issue where submodules configured with a relative URL resulted in non-functional hyperlinks in the file tree UI. [#15286](https://github.com/sourcegraph/sourcegraph/issues/15286)
- Pushing commits to public GitLab repositories with campaigns now works, since we use the configured token even if the repository is public. [#15536](https://github.com/sourcegraph/sourcegraph/pull/15536)
- `.kts` is now highlighted properly as Kotlin code, fixed various other issues in Kotlin syntax highlighting.
- Fixed an issue where the value of `content:` was treated literally when the regular expression toggle is active. [#15639](https://github.com/sourcegraph/sourcegraph/pull/15639)
- Fixed an issue where non-site admins were prohibited from updating some of their other personal metadata when `auth.enableUsernameChanges` was `false`. [#15663](https://github.com/sourcegraph/sourcegraph/issues/15663)
- Fixed the `url` fields of repositories and trees in GraphQL returning URLs that were not %-encoded (e.g. when the repository name contained spaces). [#15667](https://github.com/sourcegraph/sourcegraph/issues/15667)
- Fixed "Find references" showing errors in the references panel in place of the syntax-highlighted code for repositories with spaces in their name. [#15618](https://github.com/sourcegraph/sourcegraph/issues/15618)
- Fixed an issue where specifying the `repohasfile` filter did not return results as expected unless `repo` was specified. [#15894](https://github.com/sourcegraph/sourcegraph/pull/15894)
- Fixed an issue causing user input in the search query field to be erased in some cases. [#15921](https://github.com/sourcegraph/sourcegraph/issues/15921).

### Removed

-

## 3.21.2

:warning: WARNING :warning: For users of single-image Sourcegraph instance, please delete the secret key file `/var/lib/sourcegraph/token` inside the container before attempting to upgrade to 3.21.x.

### Fixed

- Fix externalURLs alert logic [#14980](https://github.com/sourcegraph/sourcegraph/pull/14980)

## 3.21.1

:warning: WARNING :warning: For users of single-image Sourcegraph instance, please delete the secret key file `/var/lib/sourcegraph/token` inside the container before attempting to upgrade to 3.21.x.

### Fixed

- Fix alerting for native integration condition [#14775](https://github.com/sourcegraph/sourcegraph/pull/14775)
- Fix query with large repo count hanging [#14944](https://github.com/sourcegraph/sourcegraph/pull/14944)
- Fix server upgrade where codeintel database does not exist [#14953](https://github.com/sourcegraph/sourcegraph/pull/14953)
- CVE-2019-18218 in postgres docker image [#14954](https://github.com/sourcegraph/sourcegraph/pull/14954)
- Fix an issue where .git/HEAD in invalid [#14962](https://github.com/sourcegraph/sourcegraph/pull/14962)
- Repository syncing will not happen more frequently than the repoListUpdateInterval config value [#14901](https://github.com/sourcegraph/sourcegraph/pull/14901) [#14983](https://github.com/sourcegraph/sourcegraph/pull/14983)

## 3.21.0

:warning: WARNING :warning: For users of single-image Sourcegraph instance, please delete the secret key file `/var/lib/sourcegraph/token` inside the container before attempting to upgrade to 3.21.x.

### Added

- The new GraphQL API query field `namespaceByName(name: String!)` makes it easier to look up the user or organization with the given name. Previously callers needed to try looking up the user and organization separately.
- Changesets created by campaigns will now include a link back to the campaign in their body text. [#14033](https://github.com/sourcegraph/sourcegraph/issues/14033)
- Users can now preview commits that are going to be created in their repositories in the campaign preview UI. [#14181](https://github.com/sourcegraph/sourcegraph/pull/14181)
- If emails are configured, the user will be sent an email when important account information is changed. This currently encompasses changing/resetting the password, adding/removing emails, and adding/removing access tokens. [#14320](https://github.com/sourcegraph/sourcegraph/pull/14320)
- A subset of changesets can now be published by setting the `published` flag in campaign specs [to an array](https://docs.sourcegraph.com/@main/campaigns/campaign_spec_yaml_reference#publishing-only-specific-changesets), which allows only specific changesets within a campaign to be published based on the repository name. [#13476](https://github.com/sourcegraph/sourcegraph/pull/13476)
- Homepage panels are now enabled by default. [#14287](https://github.com/sourcegraph/sourcegraph/issues/14287)
- The most recent ping data is now available to site admins via the Site-admin > Pings page. [#13956](https://github.com/sourcegraph/sourcegraph/issues/13956)
- Homepage panel engagement metrics will be sent back in pings. [#14589](https://github.com/sourcegraph/sourcegraph/pull/14589)
- Homepage now has a footer with links to different extensibility features. [#14638](https://github.com/sourcegraph/sourcegraph/issues/14638)
- Added an onboarding tour of Sourcegraph for new users. It can be enabled in user settings with `experimentalFeatures.showOnboardingTour` [#14636](https://github.com/sourcegraph/sourcegraph/pull/14636)
- Added an onboarding tour of Sourcegraph for new users. [#14636](https://github.com/sourcegraph/sourcegraph/pull/14636)
- Repository GraphQL queries now support an `after` parameter that permits cursor-based pagination. [#13715](https://github.com/sourcegraph/sourcegraph/issues/13715)
- Searches in the Recent Searches panel and other places are now syntax highlighted. [#14443](https://github.com/sourcegraph/sourcegraph/issues/14443)

### Changed

- Interactive search mode is now disabled by default because the new plain text search input is smarter. To reenable it, add `{ "experimentalFeatures": { "splitSearchModes": true } }` in user settings.
- The extension registry has been redesigned to make it easier to find non-default Sourcegraph extensions.
- Tokens and similar sensitive information included in the userinfo portion of remote repository URLs will no longer be visible on the Mirroring settings page. [#14153](https://github.com/sourcegraph/sourcegraph/pull/14153)
- The sign in and sign up forms have been redesigned with better input validation.
- Kubernetes admins mounting [configuration files](https://docs.sourcegraph.com/admin/config/advanced_config_file#kubernetes-configmap) are encouraged to change how the ConfigMap is mounted. See the new documentation. Previously our documentation suggested using subPath. However, this lead to Kubernetes not automatically updating the files on configuration change. [#14297](https://github.com/sourcegraph/sourcegraph/pull/14297)
- The precise code intel bundle manager will now expire any converted LSIF data that is older than `PRECISE_CODE_INTEL_MAX_DATA_AGE` (30 days by default) that is also not visible from the tip of the default branch.
- `SRC_LOG_LEVEL=warn` is now the default in Docker Compose and Kubernetes deployments, reducing the amount of uninformative log spam. [#14458](https://github.com/sourcegraph/sourcegraph/pull/14458)
- Permissions data that were stored in deprecated binary format are abandoned. Downgrade from 3.21 to 3.20 is OK, but to 3.19 or prior versions might experience missing/incomplete state of permissions for a short period of time. [#13740](https://github.com/sourcegraph/sourcegraph/issues/13740)
- The query builder page is now disabled by default. To reenable it, add `{ "experimentalFeatures": { "showQueryBuilder": true } }` in user settings.
- The GraphQL `updateUser` mutation now returns the updated user (instead of an empty response).

### Fixed

- Git clone URLs now validate their format correctly. [#14313](https://github.com/sourcegraph/sourcegraph/pull/14313)
- Usernames set in Slack `observability.alerts` now apply correctly. [#14079](https://github.com/sourcegraph/sourcegraph/pull/14079)
- Path segments in breadcrumbs get truncated correctly again on small screen sizes instead of inflating the header bar. [#14097](https://github.com/sourcegraph/sourcegraph/pull/14097)
- GitLab pipelines are now parsed correctly and show their current status in campaign changesets. [#14129](https://github.com/sourcegraph/sourcegraph/pull/14129)
- Fixed an issue where specifying any repogroups would effectively search all repositories for all repogroups. [#14190](https://github.com/sourcegraph/sourcegraph/pull/14190)
- Changesets that were previously closed after being detached from a campaign are now reopened when being reattached. [#14099](https://github.com/sourcegraph/sourcegraph/pull/14099)
- Previously large files that match the site configuration [search.largeFiles](https://docs.sourcegraph.com/admin/config/site_config#search-largeFiles) would not be indexed if they contained a large number of unique trigrams. We now index those files as well. Note: files matching the glob still need to be valid utf-8. [#12443](https://github.com/sourcegraph/sourcegraph/issues/12443)
- Git tags without a `creatordate` value will no longer break tag search within a repository. [#5453](https://github.com/sourcegraph/sourcegraph/issues/5453)
- Campaigns pages now work properly on small viewports. [#14292](https://github.com/sourcegraph/sourcegraph/pull/14292)
- Fix an issue with viewing repositories that have spaces in the repository name [#2867](https://github.com/sourcegraph/sourcegraph/issues/2867)

### Removed

- Syntax highlighting for GraphQL, INI, TOML, and Perforce files has been removed [due to incompatible/absent licenses](https://github.com/sourcegraph/sourcegraph/issues/13933). We plan to [add it back in the future](https://github.com/sourcegraph/sourcegraph/issues?q=is%3Aissue+is%3Aopen+add+syntax+highlighting+for+develop+a+).
- Search scope pages (`/search/scope/:id`) were removed.
- User-defined search scopes are no longer shown below the search bar on the homepage. Use the [`quicklinks`](https://docs.sourcegraph.com/user/personalization/quick_links) setting instead to display links there.
- The explore page (`/explore`) was removed.
- The sign out page was removed.
- The unused GraphQL types `DiffSearchResult` and `DeploymentConfiguration` were removed.
- The deprecated GraphQL mutation `updateAllMirrorRepositories`.
- The deprecated GraphQL field `Site.noRepositoriesEnabled`.
- Total counts of users by product area have been removed from pings.
- Aggregate daily, weekly, and monthly latencies (in ms) of code intelligence events (e.g., hover tooltips) have been removed from pings.

## 3.20.1

### Fixed

- gomod: rollback go-diff to v0.5.3 (v0.6.0 causes panic in certain cases) [#13973](https://github.com/sourcegraph/sourcegraph/pull/13973).
- Fixed an issue causing the scoped query in the search field to be erased when viewing files. [#13954](https://github.com/sourcegraph/sourcegraph/pull/13954).

## 3.20.0

### Added

- Site admins can now force a specific user to re-authenticate on their next request or visit. [#13647](https://github.com/sourcegraph/sourcegraph/pull/13647)
- Sourcegraph now watches its [configuration files](https://docs.sourcegraph.com/admin/config/advanced_config_file) (when using external files) and automatically applies the changes to Sourcegraph's configuration when they change. For example, this allows Sourcegraph to detect when a Kubernetes ConfigMap changes. [#13646](https://github.com/sourcegraph/sourcegraph/pull/13646)
- To define repository groups (`search.repositoryGroups` in global, org, or user settings), you can now specify regular expressions in addition to single repository names. [#13730](https://github.com/sourcegraph/sourcegraph/pull/13730)
- The new site configuration property `search.limits` configures the maximum search timeout and the maximum number of repositories to search for various types of searches. [#13448](https://github.com/sourcegraph/sourcegraph/pull/13448)
- Files and directories can now be excluded from search by adding the file `.sourcegraph/ignore` to the root directory of a repository. Each line in the _ignore_ file is interpreted as a globbing pattern. [#13690](https://github.com/sourcegraph/sourcegraph/pull/13690)
- Structural search syntax now allows regular expressions in patterns. Also, `...` can now be used in place of `:[_]`. See the [documentation](https://docs.sourcegraph.com/@main/code_search/reference/structural) for example syntax. [#13809](https://github.com/sourcegraph/sourcegraph/pull/13809)
- The total size of all Git repositories and the lines of code for indexed branches will be sent back in pings. [#13764](https://github.com/sourcegraph/sourcegraph/pull/13764)
- Experimental: A new homepage UI for Sourcegraph Server shows the user their recent searches, repositories, files, and saved searches. It can be enabled with `experimentalFeatures.showEnterpriseHomePanels`. [#13407](https://github.com/sourcegraph/sourcegraph/issues/13407)

### Changed

- Campaigns are enabled by default for all users. Site admins may view and create campaigns; everyone else may only view campaigns. The new site configuration property `campaigns.enabled` can be used to disable campaigns for all users. The properties `campaigns.readAccess`, `automation.readAccess.enabled`, and `"experimentalFeatures": { "automation": "enabled" }}` are deprecated and no longer have any effect.
- Diff and commit searches are limited to 10,000 repositories (if `before:` or `after:` filters are used), or 50 repositories (if no time filters are used). You can configure this limit in the site configuration property `search.limits`. [#13386](https://github.com/sourcegraph/sourcegraph/pull/13386)
- The site configuration `maxReposToSearch` has been deprecated in favor of the property `maxRepos` on `search.limits`. [#13439](https://github.com/sourcegraph/sourcegraph/pull/13439)
- Search queries are now processed by a new parser that will always be enabled going forward. There should be no material difference in behavior. In case of adverse effects, the previous parser can be reenabled by setting `"search.migrateParser": false` in settings. [#13435](https://github.com/sourcegraph/sourcegraph/pull/13435)
- It is now possible to search for file content that excludes a term using the `NOT` operator. [#12412](https://github.com/sourcegraph/sourcegraph/pull/12412)
- `NOT` is available as an alternative syntax of `-` on supported keywords `repo`, `file`, `content`, `lang`, and `repohasfile`. [#12412](https://github.com/sourcegraph/sourcegraph/pull/12412)
- Negated content search is now also supported for unindexed repositories. Previously it was only supported for indexed repositories [#13359](https://github.com/sourcegraph/sourcegraph/pull/13359).
- The experimental feature flag `andOrQuery` is deprecated. [#13435](https://github.com/sourcegraph/sourcegraph/pull/13435)
- After a user's password changes, they will be signed out on all devices and must sign in again. [#13647](https://github.com/sourcegraph/sourcegraph/pull/13647)
- `rev:` is available as alternative syntax of `@` for searching revisions instead of the default branch [#13133](https://github.com/sourcegraph/sourcegraph/pull/13133)
- Campaign URLs have changed to use the campaign name instead of an opaque ID. The old URLs no longer work. [#13368](https://github.com/sourcegraph/sourcegraph/pull/13368)
- A new `external_service_repos` join table was added. The migration required to make this change may take a few minutes.

### Fixed

- User satisfaction/NPS surveys will now correctly provide a range from 0–10, rather than 0–9. [#13163](https://github.com/sourcegraph/sourcegraph/pull/13163)
- Fixed a bug where we returned repositories with invalid revisions in the search results. Now, if a user specifies an invalid revision, we show an alert. [#13271](https://github.com/sourcegraph/sourcegraph/pull/13271)
- Previously it wasn't possible to search for certain patterns containing `:` because they would not be considered valid filters. We made these checks less strict. [#10920](https://github.com/sourcegraph/sourcegraph/pull/10920)
- When a user signs out of their account, all of their sessions will be invalidated, not just the session where they signed out. [#13647](https://github.com/sourcegraph/sourcegraph/pull/13647)
- URL information will no longer be leaked by the HTTP referer header. This prevents the user's password reset code from being leaked. [#13804](https://github.com/sourcegraph/sourcegraph/pull/13804)
- GitLab OAuth2 user authentication now respects `tls.external` site setting. [#13814](https://github.com/sourcegraph/sourcegraph/pull/13814)

### Removed

- The smartSearchField feature is now always enabled. The `experimentalFeatures.smartSearchField` settings option has been removed.

## 3.19.2

### Fixed

- search: always limit commit and diff to less than 10,000 repos [a97f81b0f7](https://github.com/sourcegraph/sourcegraph/commit/a97f81b0f79535253bd7eae6c30d5c91d48da5ca)
- search: configurable limits on commit/diff search [1c22d8ce1](https://github.com/sourcegraph/sourcegraph/commit/1c22d8ce13c149b3fa3a7a26f8cb96adc89fc556)
- search: add site configuration for maxTimeout [d8d61b43c0f](https://github.com/sourcegraph/sourcegraph/commit/d8d61b43c0f0d229d46236f2f128ca0f93455172)

## 3.19.1

### Fixed

- migrations: revert migration causing deadlocks in some deployments [#13194](https://github.com/sourcegraph/sourcegraph/pull/13194)

## 3.19.0

### Added

- Emails can be now be sent to SMTP servers with self-signed certificates, using `email.smtp.disableTLS`. [#12243](https://github.com/sourcegraph/sourcegraph/pull/12243)
- Saved search emails now include a link to the user's saved searches page. [#11651](https://github.com/sourcegraph/sourcegraph/pull/11651)
- Campaigns can now be synced using GitLab webhooks. [#12139](https://github.com/sourcegraph/sourcegraph/pull/12139)
- Configured `observability.alerts` can now be tested using a GraphQL endpoint, `triggerObservabilityTestAlert`. [#12532](https://github.com/sourcegraph/sourcegraph/pull/12532)
- The Sourcegraph CLI can now serve local repositories for Sourcegraph to clone. This was previously in a command called `src-expose`. See [serving local repositories](https://docs.sourcegraph.com/admin/external_service/src_serve_git) in our documentation to find out more. [#12363](https://github.com/sourcegraph/sourcegraph/issues/12363)
- The count of retained, churned, resurrected, new and deleted users will be sent back in pings. [#12136](https://github.com/sourcegraph/sourcegraph/pull/12136)
- Saved search usage will be sent back in pings. [#12956](https://github.com/sourcegraph/sourcegraph/pull/12956)
- Any request with `?trace=1` as a URL query parameter will enable Jaeger tracing (if Jaeger is enabled). [#12291](https://github.com/sourcegraph/sourcegraph/pull/12291)
- Password reset emails will now be automatically sent to users created by a site admin if email sending is configured and password reset is enabled. Previously, site admins needed to manually send the user this password reset link. [#12803](https://github.com/sourcegraph/sourcegraph/pull/12803)
- Syntax highlighting for `and` and `or` search operators. [#12694](https://github.com/sourcegraph/sourcegraph/pull/12694)
- It is now possible to search for file content that excludes a term using the `NOT` operator. Negating pattern syntax requires setting `"search.migrateParser": true` in settings and is currently only supported for literal and regexp queries on indexed repositories. [#12412](https://github.com/sourcegraph/sourcegraph/pull/12412)
- `NOT` is available as an alternative syntax of `-` on supported keywords `repo`, `file`, `content`, `lang`, and `repohasfile`. `NOT` requires setting `"search.migrateParser": true` option in settings. [#12520](https://github.com/sourcegraph/sourcegraph/pull/12520)

### Changed

- Repository permissions are now always checked and updated asynchronously ([background permissions syncing](https://docs.sourcegraph.com/admin/repo/permissions#background-permissions-syncing)) instead of blocking each operation. The site config option `permissions.backgroundSync` (which enabled this behavior in previous versions) is now a no-op and is deprecated.
- [Background permissions syncing](https://docs.sourcegraph.com/admin/repo/permissions#background-permissions-syncing) (`permissions.backgroundSync`) has become the only option for mirroring repository permissions from code hosts. All relevant site configurations are deprecated.

### Fixed

- Fixed site admins are getting errors when visiting user settings page in OSS version. [#12313](https://github.com/sourcegraph/sourcegraph/pull/12313)
- `github-proxy` now respects the environment variables `HTTP_PROXY`, `HTTPS_PROXY` and `NO_PROXY` (or the lowercase versions thereof). Other services already respect these variables, but this was missed. If you need a proxy to access github.com set the environment variable for the github-proxy container. [#12377](https://github.com/sourcegraph/sourcegraph/issues/12377)
- `sourcegraph-frontend` now respects the `tls.external` experimental setting as well as the proxy environment variables. In proxy environments this allows Sourcegraph to fetch extensions. [#12633](https://github.com/sourcegraph/sourcegraph/issues/12633)
- Fixed a bug that would sometimes cause trailing parentheses to be removed from search queries upon page load. [#12960](https://github.com/sourcegraph/sourcegraph/issues/12690)
- Indexed search will no longer stall if a specific index job stalls. Additionally at scale many corner cases causing indexing to stall have been fixed. [#12502](https://github.com/sourcegraph/sourcegraph/pull/12502)
- Indexed search will quickly recover from rebalancing / roll outs. When a indexed search shard goes down, its repositories are re-indexed by other shards. This takes a while and during a rollout leads to effectively re-indexing all repositories. We now avoid indexing the redistributed repositories once a shard comes back online. [#12474](https://github.com/sourcegraph/sourcegraph/pull/12474)
- Indexed search has many improvements to observability. More detailed Jaeger traces, detailed logging during startup and more prometheus metrics.
- The site admin repository needs-index page is significantly faster. Previously on large instances it would usually timeout. Now it should load within a second. [#12513](https://github.com/sourcegraph/sourcegraph/pull/12513)
- User password reset page now respects the value of site config `auth.minPasswordLength`. [#12971](https://github.com/sourcegraph/sourcegraph/pull/12971)
- Fixed an issue where duplicate search results would show for queries with `or`-expressions. [#12531](https://github.com/sourcegraph/sourcegraph/pull/12531)
- Faster indexed search queries over a large number of repositories. Searching 100k+ repositories is now ~400ms faster and uses much less memory. [#12546](https://github.com/sourcegraph/sourcegraph/pull/12546)

### Removed

- Deprecated site settings `lightstepAccessToken` and `lightstepProject` have been removed. We now only support sending traces to Jaeger. Configure Jaeger with `observability.tracing` site setting.
- Removed `CloneInProgress` option from GraphQL Repositories API. [#12560](https://github.com/sourcegraph/sourcegraph/pull/12560)

## 3.18.0

### Added

- To search across multiple revisions of the same repository, list multiple branch names (or other revspecs) separated by `:` in your query, as in `repo:myrepo@branch1:branch2:branch2`. To search all branches, use `repo:myrepo@*refs/heads/`. Previously this was only supported for diff and commit searches and only available via the experimental site setting `searchMultipleRevisionsPerRepository`.
- The "Add repositories" page (/site-admin/external-services/new) now displays a dismissible notification explaining how and why we access code host data. [#11789](https://github.com/sourcegraph/sourcegraph/pull/11789).
- New `observability.alerts` features:
  - Notifications now provide more details about relevant alerts.
  - Support for email and OpsGenie notifications has been added. Note that to receive email alerts, `email.address` and `email.smtp` must be configured.
  - Some notifiers now have new options:
    - PagerDuty notifiers: `severity` and `apiUrl`
    - Webhook notifiers: `bearerToken`
  - A new `disableSendResolved` option disables notifications for when alerts resolve themselves.
- Recently firing critical alerts can now be displayed to admins via site alerts, use the flag `{ "alerts.hideObservabilitySiteAlerts": false }` to enable these alerts in user configuration.
- Specific alerts can now be silenced using `observability.silenceAlerts`. [#12087](https://github.com/sourcegraph/sourcegraph/pull/12087)
- Revisions listed in `experimentalFeatures.versionContext` will be indexed for faster searching. This is the first support towards indexing non-default branches. [#6728](https://github.com/sourcegraph/sourcegraph/issues/6728)
- Revisions listed in `experimentalFeatures.versionContext` or `experimentalFeatures.search.index.branches` will be indexed for faster searching. This is the first support towards indexing non-default branches. [#6728](https://github.com/sourcegraph/sourcegraph/issues/6728)
- Campaigns are now supported on GitLab.
- Campaigns now support GitLab and allow users to create, update and track merge requests on GitLab instances.
- Added a new section on the search homepage on Sourcegraph.com. It is currently feature flagged behind `experimentalFeatures.showRepogroupHomepage` in settings.
- Added new repository group pages.

### Changed

- Some monitoring alerts now have more useful descriptions. [#11542](https://github.com/sourcegraph/sourcegraph/pull/11542)
- Searching `fork:true` or `archived:true` has the same behaviour as searching `fork:yes` or `archived:yes` respectively. Previously it incorrectly had the same behaviour as `fork:only` and `archived:only` respectively. [#11740](https://github.com/sourcegraph/sourcegraph/pull/11740)
- Configuration for `observability.alerts` has changed and notifications are now provided by Prometheus Alertmanager. [#11832](https://github.com/sourcegraph/sourcegraph/pull/11832)
  - Removed: `observability.alerts.id`.
  - Removed: Slack notifiers no longer accept `mentionUsers`, `mentionGroups`, `mentionChannel`, and `token` options.

### Fixed

- The single-container `sourcegraph/server` image now correctly reports its version.
- An issue where repositories would not clone and index in some edge cases where the clones were deleted or not successful on gitserver. [#11602](https://github.com/sourcegraph/sourcegraph/pull/11602)
- An issue where repositories previously deleted on gitserver would not immediately reclone on system startup. [#11684](https://github.com/sourcegraph/sourcegraph/issues/11684)
- An issue where the sourcegraph/server Jaeger config was invalid. [#11661](https://github.com/sourcegraph/sourcegraph/pull/11661)
- An issue where valid search queries were improperly hinted as being invalid in the search field. [#11688](https://github.com/sourcegraph/sourcegraph/pull/11688)
- Reduce frontend memory spikes by limiting the number of goroutines launched by our GraphQL resolvers. [#11736](https://github.com/sourcegraph/sourcegraph/pull/11736)
- Fixed a bug affecting Sourcegraph icon display in our Phabricator native integration [#11825](https://github.com/sourcegraph/sourcegraph/pull/11825).
- Improve performance of site-admin repositories status page. [#11932](https://github.com/sourcegraph/sourcegraph/pull/11932)
- An issue where search autocomplete for files didn't add the right path. [#12241](https://github.com/sourcegraph/sourcegraph/pull/12241)

### Removed

- Backwards compatibility for "critical configuration" (a type of configuration that was deprecated in December 2019) was removed. All critical configuration now belongs in site configuration.
- Experimental feature setting `{ "experimentalFeatures": { "searchMultipleRevisionsPerRepository": true } }` will be removed in 3.19. It is now always on. Please remove references to it.
- Removed "Cloning" tab in site-admin Repository Status page. [#12043](https://github.com/sourcegraph/sourcegraph/pull/12043)
- The `blacklist` configuration option for Gitolite that was deprecated in 3.17 has been removed in 3.19. Use `exclude.pattern` instead. [#12345](https://github.com/sourcegraph/sourcegraph/pull/12345)

## 3.17.3

### Fixed

- git: Command retrying made a copy that was never used [#11807](https://github.com/sourcegraph/sourcegraph/pull/11807)
- frontend: Allow opt out of EnsureRevision when making a comparison query [#11811](https://github.com/sourcegraph/sourcegraph/pull/11811)
- Fix Phabricator icon class [#11825](https://github.com/sourcegraph/sourcegraph/pull/11825)

## 3.17.2

### Fixed

- An issue where repositories previously deleted on gitserver would not immediately reclone on system startup. [#11684](https://github.com/sourcegraph/sourcegraph/issues/11684)

## 3.17.1

### Added

- Improved search indexing metrics

### Changed

- Some monitoring alerts now have more useful descriptions. [#11542](https://github.com/sourcegraph/sourcegraph/pull/11542)

### Fixed

- The single-container `sourcegraph/server` image now correctly reports its version.
- An issue where repositories would not clone and index in some edge cases where the clones were deleted or not successful on gitserver. [#11602](https://github.com/sourcegraph/sourcegraph/pull/11602)
- An issue where the sourcegraph/server Jaeger config was invalid. [#11661](https://github.com/sourcegraph/sourcegraph/pull/11661)

## 3.17.0

### Added

- The search results page now shows a small UI notification if either repository forks or archives are excluded, when `fork` or `archived` options are not explicitly set. [#10624](https://github.com/sourcegraph/sourcegraph/pull/10624)
- Prometheus metric `src_gitserver_repos_removed_disk_pressure` which is incremented everytime we remove a repository due to disk pressure. [#10900](https://github.com/sourcegraph/sourcegraph/pull/10900)
- `gitolite.exclude` setting in [Gitolite external service config](https://docs.sourcegraph.com/admin/external_service/gitolite#configuration) now supports a regular expression via the `pattern` field. This is consistent with how we exclude in other external services. Additionally this is a replacement for the deprecated `blacklist` configuration. [#11403](https://github.com/sourcegraph/sourcegraph/pull/11403)
- Notifications about Sourcegraph being out of date will now be shown to site admins and users (depending on how out-of-date it is).
- Alerts are now configured using `observability.alerts` in the site configuration, instead of via the Grafana web UI. This does not yet support all Grafana notification channel types, and is not yet supported on `sourcegraph/server` ([#11473](https://github.com/sourcegraph/sourcegraph/issues/11473)). For more details, please refer to the [Sourcegraph alerting guide](https://docs.sourcegraph.com/admin/observability/alerting).
- Experimental basic support for detecting if your Sourcegraph instance is over or under-provisioned has been added through a set of dashboards and warning-level alerts based on container utilization.
- Query [operators](https://docs.sourcegraph.com/code_search/reference/queries#boolean-operators) `and` and `or` are now enabled by default in all search modes for searching file content. [#11521](https://github.com/sourcegraph/sourcegraph/pull/11521)

### Changed

- Repository search within a version context will link to the revision in the version context. [#10860](https://github.com/sourcegraph/sourcegraph/pull/10860)
- Background permissions syncing becomes the default method to sync permissions from code hosts. Please [read our documentation for things to keep in mind before upgrading](https://docs.sourcegraph.com/admin/repo/permissions#background-permissions-syncing). [#10972](https://github.com/sourcegraph/sourcegraph/pull/10972)
- The styling of the hover overlay was overhauled to never have badges or the close button overlap content while also always indicating whether the overlay is currently pinned. The styling on code hosts was also improved. [#10956](https://github.com/sourcegraph/sourcegraph/pull/10956)
- Previously, it was required to quote most patterns in structural search. This is no longer a restriction and single and double quotes in structural search patterns are interpreted literally. Note: you may still use `content:"structural-pattern"` if the pattern without quotes conflicts with other syntax. [#11481](https://github.com/sourcegraph/sourcegraph/pull/11481)

### Fixed

- Dynamic repo search filters on branches which contain special characters are correctly escaped now. [#10810](https://github.com/sourcegraph/sourcegraph/pull/10810)
- Forks and archived repositories at a specific commit are searched without the need to specify "fork:yes" or "archived:yes" in the query. [#10864](https://github.com/sourcegraph/sourcegraph/pull/10864)
- The git history for binary files is now correctly shown. [#11034](https://github.com/sourcegraph/sourcegraph/pull/11034)
- Links to AWS Code Commit repositories have been fixed after the URL schema has been changed. [#11019](https://github.com/sourcegraph/sourcegraph/pull/11019)
- A link to view all repositories will now always appear on the Explore page. [#11113](https://github.com/sourcegraph/sourcegraph/pull/11113)
- The Site-admin > Pings page no longer incorrectly indicates that pings are disabled when they aren't. [#11229](https://github.com/sourcegraph/sourcegraph/pull/11229)
- Match counts are now accurately reported for indexed search. [#11242](https://github.com/sourcegraph/sourcegraph/pull/11242)
- When background permissions syncing is enabled, it is now possible to only enforce permissions for repositories from selected code hosts (instead of enforcing permissions for repositories from all code hosts). [#11336](https://github.com/sourcegraph/sourcegraph/pull/11336)
- When more than 200+ repository revisions in a search are unindexed (very rare), the remaining repositories are reported as missing instead of Sourcegraph issuing e.g. several thousand unindexed search requests which causes system slowness and ultimately times out—ensuring searches are still fast even if there are indexing issues on a deployment of Sourcegraph. This does not apply if `index:no` is present in the query.

### Removed

- Automatic syncing of Campaign webhooks for Bitbucket Server. [#10962](https://github.com/sourcegraph/sourcegraph/pull/10962)
- The `blacklist` configuration option for Gitolite is DEPRECATED and will be removed in 3.19. Use `exclude.pattern` instead.

## 3.16.2

### Fixed

- Search: fix indexed search match count [#7fc96](https://github.com/sourcegraph/sourcegraph/commit/7fc96d319f49f55da46a7649ccf261aa7e8327c3)
- Sort detected languages properly [#e7750](https://github.com/sourcegraph/sourcegraph/commit/e77507d060a40355e7b86fb093d21a7149ea03ac)

## 3.16.1

### Fixed

- Fix repo not found error for patches [#11021](https://github.com/sourcegraph/sourcegraph/pull/11021).
- Show expired license screen [#10951](https://github.com/sourcegraph/sourcegraph/pull/10951).
- Sourcegraph is now built with Go 1.14.3, fixing issues running Sourcegraph onUbuntu 19 and 20. [#10447](https://github.com/sourcegraph/sourcegraph/issues/10447)

## 3.16.0

### Added

- Autocompletion for `repogroup` filters in search queries. [#10141](https://github.com/sourcegraph/sourcegraph/pull/10286)
- If the experimental feature flag `codeInsights` is enabled, extensions can contribute content to directory pages through the experimental `ViewProvider` API. [#10236](https://github.com/sourcegraph/sourcegraph/pull/10236)
  - Directory pages are then represented as an experimental `DirectoryViewer` in the `visibleViewComponents` of the extension API. **Note: This may break extensions that were assuming `visibleViewComponents` were always `CodeEditor`s and did not check the `type` property.** Extensions checking the `type` property will continue to work. [#10236](https://github.com/sourcegraph/sourcegraph/pull/10236)
- [Major syntax highlighting improvements](https://github.com/sourcegraph/syntect_server/pull/29), including:
  - 228 commits / 1 year of improvements to the syntax highlighter library Sourcegraph uses ([syntect](https://github.com/trishume/syntect)).
  - 432 commits / 1 year of improvements to the base syntax definitions for ~36 languages Sourcegraph uses ([sublimehq/Packages](https://github.com/sublimehq/Packages)).
  - 30 new file extensions/names now detected.
  - Likely fixes other major instability and language support issues. #9557
  - Added [Smarty](#2885), [Ethereum / Solidity / Vyper)](#2440), [Cuda](#5907), [COBOL](#10154), [vb.NET](#4901), and [ASP.NET](#4262) syntax highlighting.
  - Fixed OCaml syntax highlighting #3545
  - Bazel/Starlark support improved (.star, BUILD, and many more extensions now properly highlighted). #8123
- New permissions page in both user and repository settings when background permissions syncing is enabled (`"permissions.backgroundSync": {"enabled": true}`). [#10473](https://github.com/sourcegraph/sourcegraph/pull/10473) [#10655](https://github.com/sourcegraph/sourcegraph/pull/10655)
- A new dropdown for choosing version contexts appears on the left of the query input when version contexts are specified in `experimentalFeatures.versionContext` in site configuration. Version contexts allow you to scope your search to specific sets of repos at revisions.
- Campaign changeset usage counts including changesets created, added and merged will be sent back in pings. [#10591](https://github.com/sourcegraph/sourcegraph/pull/10591)
- Diff views now feature syntax highlighting and can be properly copy-pasted. [#10437](https://github.com/sourcegraph/sourcegraph/pull/10437)
- Admins can now download an anonymized usage statistics ZIP archive in the **Site admin > Usage stats**. Opting to share this archive with the Sourcegraph team helps us make the product even better. [#10475](https://github.com/sourcegraph/sourcegraph/pull/10475)
- Extension API: There is now a field `versionContext` and subscribable `versionContextChanges` in `Workspace` to allow extensions to respect the instance's version context.
- The smart search field, providing syntax highlighting, hover tooltips, and validation on filters in search queries, is now activated by default. It can be disabled by setting `{ "experimentalFeatures": { "smartSearchField": false } }` in global settings.

### Changed

- The `userID` and `orgID` fields in the SavedSearch type in the GraphQL API have been replaced with a `namespace` field. To get the ID of the user or org that owns the saved search, use `namespace.id`. [#5327](https://github.com/sourcegraph/sourcegraph/pull/5327)
- Tree pages now redirect to blob pages if the path is not a tree and vice versa. [#10193](https://github.com/sourcegraph/sourcegraph/pull/10193)
- Files and directories that are not found now return a 404 status code. [#10193](https://github.com/sourcegraph/sourcegraph/pull/10193)
- The site admin flag `disableNonCriticalTelemetry` now allows Sourcegraph admins to disable most anonymous telemetry. Visit https://docs.sourcegraph.com/admin/pings to learn more. [#10402](https://github.com/sourcegraph/sourcegraph/pull/10402)

### Fixed

- In the OSS version of Sourcegraph, authorization providers are properly initialized and GraphQL APIs are no longer blocked. [#3487](https://github.com/sourcegraph/sourcegraph/issues/3487)
- Previously, GitLab repository paths containing certain characters could not be excluded (slashes and periods in parts of the paths). These characters are now allowed, so the repository paths can be excluded. [#10096](https://github.com/sourcegraph/sourcegraph/issues/10096)
- Symbols for indexed commits in languages Haskell, JSONNet, Kotlin, Scala, Swift, Thrift, and TypeScript will show up again. Previously our symbol indexer would not know how to extract symbols for those languages even though our unindexed symbol service did. [#10357](https://github.com/sourcegraph/sourcegraph/issues/10357)
- When periodically re-cloning a repository it will still be available. [#10663](https://github.com/sourcegraph/sourcegraph/pull/10663)

### Removed

- The deprecated feature discussions has been removed. [#9649](https://github.com/sourcegraph/sourcegraph/issues/9649)

## 3.15.2

### Fixed

- Fix repo not found error for patches [#11021](https://github.com/sourcegraph/sourcegraph/pull/11021).
- Show expired license screen [#10951](https://github.com/sourcegraph/sourcegraph/pull/10951).

## 3.15.1

### Fixed

- A potential security vulnerability with in the authentication workflow has been fixed. [#10167](https://github.com/sourcegraph/sourcegraph/pull/10167)
- An issue where `sourcegraph/postgres-11.4:3.15.0` was incorrectly an older version of the image incompatible with non-root Kubernetes deployments. `sourcegraph/postgres-11.4:3.15.1` now matches the same image version found in Sourcegraph 3.14.3 (`20-04-07_56b20163`).
- An issue that caused the search result type tabs to be overlapped in Safari. [#10191](https://github.com/sourcegraph/sourcegraph/pull/10191)

## 3.15.0

### Added

- Users and site administrators can now view a log of their actions/events in the user settings. [#9141](https://github.com/sourcegraph/sourcegraph/pull/9141)
- With the new `visibility:` filter search results can now be filtered based on a repository's visibility (possible filter values: `any`, `public` or `private`). [#8344](https://github.com/sourcegraph/sourcegraph/issues/8344)
- [`sourcegraph/git-extras`](https://sourcegraph.com/extensions/sourcegraph/git-extras) is now enabled by default on new instances [#3501](https://github.com/sourcegraph/sourcegraph/issues/3501)
- The Sourcegraph Docker image will now copy `/etc/sourcegraph/gitconfig` to `$HOME/.gitconfig`. This is a convenience similiar to what we provide for [repositories that need HTTP(S) or SSH authentication](https://docs.sourcegraph.com/admin/repo/auth). [#658](https://github.com/sourcegraph/sourcegraph/issues/658)
- Permissions background syncing is now supported for GitHub via site configuration `"permissions.backgroundSync": {"enabled": true}`. [#8890](https://github.com/sourcegraph/sourcegraph/issues/8890)
- Search: Adding `stable:true` to a query ensures a deterministic search result order. This is an experimental parameter. It applies only to file contents, and is limited to at max 5,000 results (consider using [the paginated search API](https://docs.sourcegraph.com/api/graphql/search#sourcegraph-3-9-experimental-paginated-search) if you need more than that.). [#9681](https://github.com/sourcegraph/sourcegraph/pull/9681).
- After completing the Sourcegraph user feedback survey, a button may appear for tweeting this feedback at [@sourcegraph](https://twitter.com/sourcegraph). [#9728](https://github.com/sourcegraph/sourcegraph/pull/9728)
- `git fetch` and `git clone` now inherit the parent process environment variables. This allows site admins to set `HTTPS_PROXY` or [git http configurations](https://git-scm.com/docs/git-config/2.26.0#Documentation/git-config.txt-httpproxy) via environment variables. For cluster environments site admins should set this on the gitserver container. [#250](https://github.com/sourcegraph/sourcegraph/issues/250)
- Experimental: Search for file contents using `and`- and `or`-expressions in queries. Enabled via the global settings value `{"experimentalFeatures": {"andOrQuery": "enabled"}}`. [#8567](https://github.com/sourcegraph/sourcegraph/issues/8567)
- Always include forks or archived repositories in searches via the global/org/user settings with `"search.includeForks": true` or `"search.includeArchived": true` respectively. [#9927](https://github.com/sourcegraph/sourcegraph/issues/9927)
- observability (debugging): It is now possible to log all Search and GraphQL requests slower than N milliseconds, using the new site configuration options `observability.logSlowGraphQLRequests` and `observability.logSlowSearches`.
- observability (monitoring): **More metrics monitored and alerted on, more legible dashboards**
  - Dashboard panels now show an orange/red background color when the defined warning/critical alert threshold has been met, making it even easier to see on a dashboard what is in a bad state.
  - Symbols: failing `symbols` -> `frontend-internal` requests are now monitored. [#9732](https://github.com/sourcegraph/sourcegraph/issues/9732)
  - Frontend dasbhoard: Search error types are now broken into distinct panels for improved visibility/legibility.
    - **IMPORTANT**: If you have previously configured alerting on any of these panels or on "hard search errors", you will need to reconfigure it after upgrading.
  - Frontend dasbhoard: Search error and latency are now broken down by type: Browser requests, search-based code intel requests, and API requests.
- observability (debugging): **Distributed tracing is a powerful tool for investigating performance issues.** The following changes have been made with the goal of making it easier to use distributed tracing with Sourcegraph:

  - The site configuration field `"observability.tracing": { "sampling": "..." }` allows a site admin to control which requests generate tracing data.
    - `"all"` will trace all requests.
    - `"selective"` (recommended) will trace all requests initiated from an end-user URL with `?trace=1`. Non-end-user-initiated requests can set a HTTP header `X-Sourcegraph-Should-Trace: true`. This is the recommended setting, as `"all"` can generate large amounts of tracing data that may cause network and memory resource contention in the Sourcegraph instance.
    - `"none"` (default) turns off tracing.
  - Jaeger is now the officially supported distributed tracer. The following is the recommended site configuration to connect Sourcegraph to a Jaeger agent (which must be deployed on the same host and listening on the default ports):

    ```
    "observability.tracing": {
      "sampling": "selective"
    }
    ```

  - Jaeger is now included in the Sourcegraph deployment configuration by default if you are using Kubernetes, Docker Compose, or the pure Docker cluster deployment model. (It is not yet included in the single Docker container distribution.) It will be included as part of upgrading to 3.15 in these deployment models, unless disabled.
  - The site configuration field, `useJaeger`, is deprecated in favor of `observability.tracing`.
  - Support for configuring Lightstep as a distributed tracer is deprecated and will be removed in a subsequent release. Instances that use Lightstep with Sourcegraph are encouraged to migrate to Jaeger (directions for running Jaeger alongside Sourcegraph are included in the installation instructions).

### Changed

- Multiple backwards-incompatible changes in the parts of the GraphQL API related to Campaigns [#9106](https://github.com/sourcegraph/sourcegraph/issues/9106):
  - `CampaignPlan.status` has been removed, since we don't need it anymore after moving execution of campaigns to src CLI in [#8008](https://github.com/sourcegraph/sourcegraph/pull/8008).
  - `CampaignPlan` has been renamed to `PatchSet`.
  - `ChangesetPlan`/`ChangesetPlanConnection` has been renamed to `Patch`/`PatchConnection`.
  - `CampaignPlanPatch` has been renamed to `PatchInput`.
  - `Campaign.plan` has been renamed to `Campaign.patchSet`.
  - `Campaign.changesetPlans` has been renamed to `campaign.changesetPlan`.
  - `createCampaignPlanFromPatches` mutation has been renamed to `createPatchSetFromPatches`.
- Removed the scoped search field on tree pages. When browsing code, the global search query will now get scoped to the current tree or file. [#9225](https://github.com/sourcegraph/sourcegraph/pull/9225)
- Instances without a license key that exceed the published user limit will now display a notice to all users.

### Fixed

- `.*` in the filter pattern were ignored and led to missing search results. [#9152](https://github.com/sourcegraph/sourcegraph/pull/9152)
- The Phabricator integration no longer makes duplicate requests to Phabricator's API on diff views. [#8849](https://github.com/sourcegraph/sourcegraph/issues/8849)
- Changesets on repositories that aren't available on the instance anymore are now hidden instead of failing. [#9656](https://github.com/sourcegraph/sourcegraph/pull/9656)
- observability (monitoring):
  - **Dashboard and alerting bug fixes**
    - Syntect Server dashboard: "Worker timeouts" can no longer appear to go negative. [#9523](https://github.com/sourcegraph/sourcegraph/issues/9523)
    - Symbols dashboard: "Store fetch queue size" can no longer appear to go negative. [#9731](https://github.com/sourcegraph/sourcegraph/issues/9731)
    - Syntect Server dashboard: "Worker timeouts" no longer incorrectly shows multiple values. [#9524](https://github.com/sourcegraph/sourcegraph/issues/9524)
    - Searcher dashboard: "Search errors on unindexed repositories" no longer includes cancelled search requests (which are expected).
    - Fixed an issue where NaN could leak into the `alert_count` metric. [#9832](https://github.com/sourcegraph/sourcegraph/issues/9832)
    - Gitserver: "resolve_revision_duration_slow" alert is no longer flaky / non-deterministic. [#9751](https://github.com/sourcegraph/sourcegraph/issues/9751)
    - Git Server dashboard: there is now a panel to show concurrent command executions to match the defined alerts. [#9354](https://github.com/sourcegraph/sourcegraph/issues/9354)
    - Git Server dashboard: adjusted the critical disk space alert to 15% so it can now fire. [#9351](https://github.com/sourcegraph/sourcegraph/issues/9351)
  - **Dashboard visiblity and legibility improvements**
    - all: "frontend internal errors" are now broken down just by route, which makes reading the graph easier. [#9668](https://github.com/sourcegraph/sourcegraph/issues/9668)
    - Frontend dashboard: panels no longer show misleading duplicate labels. [#9660](https://github.com/sourcegraph/sourcegraph/issues/9660)
    - Syntect Server dashboard: panels are no longer compacted, for improved visibility. [#9525](https://github.com/sourcegraph/sourcegraph/issues/9525)
    - Frontend dashboard: panels are no longer compacted, for improved visibility. [#9356](https://github.com/sourcegraph/sourcegraph/issues/9356)
    - Searcher dashboard: "Search errors on unindexed repositories" is now broken down by code instead of instance for improved readability. [#9670](https://github.com/sourcegraph/sourcegraph/issues/9670)
    - Symbols dashboard: metrics are now aggregated instead of per-instance, for improved visibility. [#9730](https://github.com/sourcegraph/sourcegraph/issues/9730)
    - Firing alerts are now correctly sorted at the top of dashboards by default. [#9766](https://github.com/sourcegraph/sourcegraph/issues/9766)
    - Panels at the bottom of the home dashboard no longer appear clipped / cut off. [#9768](https://github.com/sourcegraph/sourcegraph/issues/9768)
    - Git Server dashboard: disk usage now shown in percentages to match the alerts that can fire. [#9352](https://github.com/sourcegraph/sourcegraph/issues/9352)
    - Git Server dashboard: the 'echo command duration test' panel now properly displays units in seconds. [#7628](https://github.com/sourcegraph/sourcegraph/issues/7628)
    - Dashboard panels showing firing alerts no longer over-count firing alerts due to the number of service replicas. [#9353](https://github.com/sourcegraph/sourcegraph/issues/9353)

### Removed

- The experimental feature discussions is marked as deprecated. GraphQL and configuration fields related to it will be removed in 3.16. [#9649](https://github.com/sourcegraph/sourcegraph/issues/9649)

## 3.14.4

### Fixed

- A potential security vulnerability with in the authentication workflow has been fixed. [#10167](https://github.com/sourcegraph/sourcegraph/pull/10167)

## 3.14.3

### Fixed

- phabricator: Duplicate requests to phabricator API from sourcegraph extensions. [#8849](https://github.com/sourcegraph/sourcegraph/issues/8849)

## 3.14.2

### Fixed

- campaigns: Ignore changesets where repo does not exist anymore. [#9656](https://github.com/sourcegraph/sourcegraph/pull/9656)

## 3.14.1

### Added

- monitoring: new Permissions dashboard to show stats of repository permissions.

### Changed

- Site-Admin/Instrumentation in the Kubernetes cluster deployment now includes indexed-search.

## 3.14.0

### Added

- Site-Admin/Instrumentation is now available in the Kubernetes cluster deployment [8805](https://github.com/sourcegraph/sourcegraph/pull/8805).
- Extensions can now specify a `baseUri` in the `DocumentFilter` when registering providers.
- Admins can now exclude GitHub forks and/or archived repositories from the set of repositories being mirrored in Sourcegraph with the `"exclude": [{"forks": true}]` or `"exclude": [{"archived": true}]` GitHub external service configuration. [#8974](https://github.com/sourcegraph/sourcegraph/pull/8974)
- Campaign changesets can be filtered by State, Review State and Check State. [#8848](https://github.com/sourcegraph/sourcegraph/pull/8848)
- Counts of users of and searches conducted with interactive and plain text search modes will be sent back in pings, aggregated daily, weekly, and monthly.
- Aggregated counts of daily, weekly, and monthly active users of search will be sent back in pings.
- Counts of number of searches conducted using each filter will be sent back in pings, aggregated daily, weekly, and monthly.
- Counts of number of users conducting searches containing each filter will be sent back in pings, aggregated daily, weekly, and monthly.
- Added more entries (Bash, Erlang, Julia, OCaml, Scala) to the list of suggested languages for the `lang:` filter.
- Permissions background sync is now supported for GitLab and Bitbucket Server via site configuration `"permissions.backgroundSync": {"enabled": true}`.
- Indexed search exports more prometheus metrics and debug logs to aid debugging performance issues. [#9111](https://github.com/sourcegraph/sourcegraph/issues/9111)
- monitoring: the Frontend dashboard now shows in excellent detail how search is behaving overall and at a glance.
- monitoring: added alerts for when hard search errors (both timeouts and general errors) are high.
- monitoring: added alerts for when partial search timeouts are high.
- monitoring: added alerts for when search 90th and 99th percentile request duration is high.
- monitoring: added alerts for when users are being shown an abnormally large amount of search alert user suggestions and no results.
- monitoring: added alerts for when the internal indexed and unindexed search services are returning bad responses.
- monitoring: added alerts for when gitserver may be under heavy load due to many concurrent command executions or under-provisioning.

### Changed

- The "automation" feature was renamed to "campaigns".
  - `campaigns.readAccess.enabled` replaces the deprecated site configuration property `automation.readAccess.enabled`.
  - The experimental feature flag was not renamed (because it will go away soon) and remains `{"experimentalFeatures": {"automation": "enabled"}}`.
- The [Kubernetes deployment](https://github.com/sourcegraph/deploy-sourcegraph) for **existing** installations requires a
  [migration step](https://github.com/sourcegraph/deploy-sourcegraph/blob/master/docs/migrate.md) when upgrading
  past commit [821032e2ee45f21f701](https://github.com/sourcegraph/deploy-sourcegraph/commit/821032e2ee45f21f701caac624e4f090c59fd259) or when upgrading to 3.14.
  New installations starting with the mentioned commit or with 3.14 do not need this migration step.
- Aggregated search latencies (in ms) of search queries are now included in [pings](https://docs.sourcegraph.com/admin/pings).
- The [Kubernetes deployment](https://github.com/sourcegraph/deploy-sourcegraph) frontend role has added services as a resource to watch/listen/get.
  This change does not affect the newly-introduced, restricted Kubernetes config files.
- Archived repositories are excluded from search by default. Adding `archived:yes` includes archived repositories.
- Forked repositories are excluded from search by default. Adding `fork:yes` includes forked repositories.
- CSRF and session cookies now set `SameSite=None` when Sourcegraph is running behind HTTPS and `SameSite=Lax` when Sourcegraph is running behind HTTP in order to comply with a [recent IETF proposal](https://web.dev/samesite-cookies-explained/#samesitenone-must-be-secure). As a side effect, the Sourcegraph browser extension and GitLab/Bitbucket native integrations can only connect to private instances that have HTTPS configured. If your private instance is only running behind HTTP, please configure your instance to use HTTPS in order to continue using these.
- The Bitbucket Server rate limit that Sourcegraph self-imposes has been raised from 120 req/min to 480 req/min to account for Sourcegraph instances that make use of Sourcegraphs' Bitbucket Server repository permissions and campaigns at the same time (which require a larger number of API requests against Bitbucket Server). The new number is based on Sourcegraph consuming roughly 8% the average API request rate of a large customers' Bitbucket Server instance. [#9048](https://github.com/sourcegraph/sourcegraph/pull/9048/files)
- If a single, unambiguous commit SHA is used in a search query (e.g., `repo@c98f56`) and a search index exists at this commit (i.e., it is the `HEAD` commit), then the query is searched using the index. Prior to this change, unindexed search was performed for any query containing an `@commit` specifier.

### Fixed

- Zoekt's watchdog ensures the service is down upto 3 times before exiting. The watchdog would misfire on startup on resource constrained systems, with the retries this should make a false positive far less likely. [#7867](https://github.com/sourcegraph/sourcegraph/issues/7867)
- A regression in repo-updater was fixed that lead to every repository's git clone being updated every time the list of repositories was synced from the code host. [#8501](https://github.com/sourcegraph/sourcegraph/issues/8501)
- The default timeout of indexed search has been increased. Previously indexed search would always return within 3s. This lead to broken behaviour on new instances which had yet to tune resource allocations. [#8720](https://github.com/sourcegraph/sourcegraph/pull/8720)
- Bitbucket Server older than 5.13 failed to sync since Sourcegraph 3.12. This was due to us querying for the `archived` label, but Bitbucket Server 5.13 does not support labels. [#8883](https://github.com/sourcegraph/sourcegraph/issues/8883)
- monitoring: firing alerts are now ordered at the top of the list in dashboards by default for better visibility.
- monitoring: fixed an issue where some alerts would fail to report in for the "Total alerts defined" panel in the overview dashboard.

### Removed

- The v3.11 migration to merge critical and site configuration has been removed. If you are still making use of the deprecated `CRITICAL_CONFIG_FILE`, your instance may not start up. See the [migration notes for Sourcegraph 3.11](https://docs.sourcegraph.com/admin/migration/3_11) for more information.

## 3.13.2

### Fixed

- The default timeout of indexed search has been increased. Previously indexed search would always return within 3s. This lead to broken behaviour on new instances which had yet to tune resource allocations. [#8720](https://github.com/sourcegraph/sourcegraph/pull/8720)
- Bitbucket Server older than 5.13 failed to sync since Sourcegraph 3.12. This was due to us querying for the `archived` label, but Bitbucket Server 5.13 does not support labels. [#8883](https://github.com/sourcegraph/sourcegraph/issues/8883)
- A regression in repo-updater was fixed that lead to every repository's git clone being updated every time the list of repositories was synced from the code host. [#8501](https://github.com/sourcegraph/sourcegraph/issues/8501)

## 3.13.1

### Fixed

- To reduce the chance of users running into "502 Bad Gateway" errors an internal timeout has been increased from 60 seconds to 10 minutes so that long running requests are cut short by the proxy in front of `sourcegraph-frontend` and correctly reported as "504 Gateway Timeout". [#8606](https://github.com/sourcegraph/sourcegraph/pull/8606)
- Sourcegraph instances that are not connected to the internet will no longer display errors when users submit NPS survey responses (the responses will continue to be stored locally). Rather, an error will be printed to the frontend logs. [#8598](https://github.com/sourcegraph/sourcegraph/issues/8598)
- Showing `head>` in the search results if the first line of the file is shown [#8619](https://github.com/sourcegraph/sourcegraph/issues/8619)

## 3.13.0

### Added

- Experimental: Added new field `experimentalFeatures.customGitFetch` that allows defining custom git fetch commands for code hosts and repositories with special settings. [#8435](https://github.com/sourcegraph/sourcegraph/pull/8435)
- Experimental: the search query input now provides syntax highlighting, hover tooltips, and diagnostics on filters in search queries. Requires the global settings value `{ "experimentalFeatures": { "smartSearchField": true } }`.
- Added a setting `search.hideSuggestions`, which when set to `true`, will hide search suggestions in the search bar. [#8059](https://github.com/sourcegraph/sourcegraph/pull/8059)
- Experimental: A tool, [src-expose](https://docs.sourcegraph.com/admin/external_service/other#experimental-src-expose), can be used to import code from any code host.
- Experimental: Added new field `certificates` as in `{ "experimentalFeatures" { "tls.external": { "certificates": ["<CERT>"] } } }`. This allows you to add certificates to trust when communicating with a code host (via API or git+http). We expect this to be useful for adding internal certificate authorities/self-signed certificates. [#71](https://github.com/sourcegraph/sourcegraph/issues/71)
- Added a setting `auth.minPasswordLength`, which when set, causes a minimum password length to be enforced when users sign up or change passwords. [#7521](https://github.com/sourcegraph/sourcegraph/issues/7521)
- GitHub labels associated with code change campaigns are now displayed. [#8115](https://github.com/sourcegraph/sourcegraph/pull/8115)
- GitHub labels associated with campaigns are now displayed. [#8115](https://github.com/sourcegraph/sourcegraph/pull/8115)
- When creating a campaign, users can now specify the branch name that will be used on code host. This is also a breaking change for users of the GraphQL API since the `branch` attribute is now required in `CreateCampaignInput` when a `plan` is also specified. [#7646](https://github.com/sourcegraph/sourcegraph/issues/7646)
- Added an optional `content:` parameter for specifying a search pattern. This parameter overrides any other search patterns in a query. Useful for unambiguously specifying what to search for when search strings clash with other query syntax. [#6490](https://github.com/sourcegraph/sourcegraph/issues/6490)
- Interactive search mode, which helps users construct queries using UI elements, is now made available to users by default. A dropdown to the left of the search bar allows users to toggle between interactive and plain text modes. The option to use interactive search mode can be disabled by adding `{ "experimentalFeatures": { "splitSearchModes": false } }` in global settings. [#8461](https://github.com/sourcegraph/sourcegraph/pull/8461)
- Our [upgrade policy](https://docs.sourcegraph.com/#upgrading-sourcegraph) is now enforced by the `sourcegraph-frontend` on startup to prevent admins from mistakenly jumping too many versions. [#8157](https://github.com/sourcegraph/sourcegraph/pull/8157) [#7702](https://github.com/sourcegraph/sourcegraph/issues/7702)
- Repositories with bad object packs or bad objects are automatically repaired. We now detect suspect output of git commands to mark a repository for repair. [#6676](https://github.com/sourcegraph/sourcegraph/issues/6676)
- Hover tooltips for Scala and Perl files now have syntax highlighting. [#8456](https://github.com/sourcegraph/sourcegraph/pull/8456) [#8307](https://github.com/sourcegraph/sourcegraph/issues/8307)

### Changed

- `experimentalFeatures.splitSearchModes` was removed as a site configuration option. It should be set in global/org/user settings.
- Sourcegraph now waits for `90s` instead of `5s` for Redis to be available before quitting. This duration is configurable with the new `SRC_REDIS_WAIT_FOR` environment variable.
- Code intelligence usage statistics will be sent back via pings by default. Aggregated event counts can be disabled via the site admin flag `disableNonCriticalTelemetry`.
- The Sourcegraph Docker image optimized its use of Redis to make start-up significantly faster in certain scenarios (e.g when container restarts were frequent). ([#3300](https://github.com/sourcegraph/sourcegraph/issues/3300), [#2904](https://github.com/sourcegraph/sourcegraph/issues/2904))
- Upgrading Sourcegraph is officially supported for one minor version increment (e.g., 3.12 -> 3.13). Previously, upgrades from 2 minor versions previous were supported. Please reach out to support@sourcegraph.com if you would like assistance upgrading from a much older version of Sourcegraph.
- The GraphQL mutation `previewCampaignPlan` has been renamed to `createCampaignPlan`. This mutation is part of campaigns, which is still in beta and behind a feature flag and thus subject to possible breaking changes while we still work on it.
- The GraphQL mutation `previewCampaignPlan` has been renamed to `createCampaignPlan`. This mutation is part of the campaigns feature, which is still in beta and behind a feature flag and thus subject to possible breaking changes while we still work on it.
- The GraphQL field `CampaignPlan.changesets` has been deprecated and will be removed in 3.15. A new field called `CampaignPlan.changesetPlans` has been introduced to make the naming more consistent with the `Campaign.changesetPlans` field. Please use that instead. [#7966](https://github.com/sourcegraph/sourcegraph/pull/7966)
- Long lines (>2000 bytes) are no longer highlighted, in order to prevent performance issues in browser rendering. [#6489](https://github.com/sourcegraph/sourcegraph/issues/6489)
- No longer requires `read:org` permissions for GitHub OAuth if `allowOrgs` is not enabled in the site configuration. [#8163](https://github.com/sourcegraph/sourcegraph/issues/8163)
- [Documentation](https://github.com/sourcegraph/deploy-sourcegraph/blob/master/configure/jaeger/README.md) in github.com/sourcegraph/deploy-sourcegraph for deploying Jaeger in Kubernetes clusters running Sourcegraph has been updated to use the [Jaeger Operator](https://www.jaegertracing.io/docs/1.16/operator/), the recommended standard way of deploying Jaeger in a Kubernetes cluster. We recommend existing customers that use Jaeger adopt this new method of deployment. Please reach out to support@sourcegraph.com if you'd like assistance updating.

### Fixed

- The syntax highlighter (syntect-server) no longer fails when run in environments without IPv6 support. [#8463](https://github.com/sourcegraph/sourcegraph/pull/8463)
- After adding/removing a gitserver replica the admin interface will correctly report that repositories that need to move replicas as cloning. [#7970](https://github.com/sourcegraph/sourcegraph/issues/7970)
- Show download button for images. [#7924](https://github.com/sourcegraph/sourcegraph/issues/7924)
- gitserver backoffs trying to re-clone repositories if they fail to clone. In the case of large monorepos that failed this lead to gitserver constantly cloning them and using many resources. [#7804](https://github.com/sourcegraph/sourcegraph/issues/7804)
- It is now possible to escape spaces using `\` in the search queries when using regexp. [#7604](https://github.com/sourcegraph/sourcegraph/issues/7604)
- Clicking filter chips containing whitespace is now correctly quoted in the web UI. [#6498](https://github.com/sourcegraph/sourcegraph/issues/6498)
- **Monitoring:** Fixed an issue with the **Frontend** -> **Search responses by status** panel which caused search response types to not be aggregated as expected. [#7627](https://github.com/sourcegraph/sourcegraph/issues/7627)
- **Monitoring:** Fixed an issue with the **Replacer**, **Repo Updater**, and **Searcher** dashboards would incorrectly report on a metric from the unrelated query-runner service. [#7531](https://github.com/sourcegraph/sourcegraph/issues/7531)
- Deterministic ordering of results from indexed search. Previously when refreshing a page with many results some results may come and go.
- Spread out periodic git reclones. Previously we would reclone all git repositories every 45 days. We now add in a jitter of 12 days to spread out the load for larger installations. [#8259](https://github.com/sourcegraph/sourcegraph/issues/8259)
- Fixed an issue with missing commit information in graphql search results. [#8343](https://github.com/sourcegraph/sourcegraph/pull/8343)

### Removed

- All repository fields related to `enabled` and `disabled` have been removed from the GraphQL API. These fields have been deprecated since 3.4. [#3971](https://github.com/sourcegraph/sourcegraph/pull/3971)
- The deprecated extension API `Hover.__backcompatContents` was removed.

## 3.12.10

This release backports the fixes released in `3.13.2` for customers still on `3.12`.

### Fixed

- The default timeout of indexed search has been increased. Previously indexed search would always return within 3s. This lead to broken behaviour on new instances which had yet to tune resource allocations. [#8720](https://github.com/sourcegraph/sourcegraph/pull/8720)
- Bitbucket Server older than 5.13 failed to sync since Sourcegraph 3.12. This was due to us querying for the `archived` label, but Bitbucket Server 5.13 does not support labels. [#8883](https://github.com/sourcegraph/sourcegraph/issues/8883)
- A regression in repo-updater was fixed that lead to every repository's git clone being updated every time the list of repositories was synced from the code host. [#8501](https://github.com/sourcegraph/sourcegraph/issues/8501)

## 3.12.9

This is `3.12.8` release with internal infrastructure fixes to publish the docker images.

## 3.12.8

### Fixed

- Extension API showInputBox and other Window methods now work on search results pages [#8519](https://github.com/sourcegraph/sourcegraph/issues/8519)
- Extension error notification styling is clearer [#8521](https://github.com/sourcegraph/sourcegraph/issues/8521)

## 3.12.7

### Fixed

- Campaigns now gracefully handle GitHub review dismissals when rendering the burndown chart.

## 3.12.6

### Changed

- When GitLab permissions are turned on using GitLab OAuth authentication, GitLab project visibility is fetched in batches, which is generally more efficient than fetching them individually. The `minBatchingThreshold` and `maxBatchRequests` fields of the `authorization.identityProvider` object in the GitLab repositories configuration control when such batch fetching is used. [#8171](https://github.com/sourcegraph/sourcegraph/pull/8171)

## 3.12.5

### Fixed

- Fixed an internal race condition in our Docker build process. The previous patch version 3.12.4 contained an lsif-server version that was newer than expected. The affected artifacts have since been removed from the Docker registry.

## 3.12.4

### Added

- New optional `apiURL` configuration option for Bitbucket Cloud code host connection [#8082](https://github.com/sourcegraph/sourcegraph/pull/8082)

## 3.12.3

### Fixed

- Fixed an issue in `sourcegraph/*` Docker images where data folders were either not created or had incorrect permissions—preventing the use of Docker volumes. [#7991](https://github.com/sourcegraph/sourcegraph/pull/7991)

## 3.12.2

### Added

- Experimental: The site configuration field `campaigns.readAccess.enabled` allows site-admins to give read-only access for code change campaigns to non-site-admins. This is a setting for the experimental feature campaigns and will only have an effect when campaigns are enabled under `experimentalFeatures`. [#8013](https://github.com/sourcegraph/sourcegraph/issues/8013)

### Fixed

- A regression in 3.12.0 which caused [find-leaked-credentials campaigns](https://docs.sourcegraph.com/user/campaigns#finding-leaked-credentials) to not return any results for private repositories. [#7914](https://github.com/sourcegraph/sourcegraph/issues/7914)
- Experimental: The site configuration field `campaigns.readAccess.enabled` allows site-admins to give read-only access for campaigns to non-site-admins. This is a setting for the experimental campaigns feature and will only have an effect when campaigns is enabled under `experimentalFeatures`. [#8013](https://github.com/sourcegraph/sourcegraph/issues/8013)

### Fixed

- A regression in 3.12.0 which caused find-leaked-credentials campaigns to not return any results for private repositories. [#7914](https://github.com/sourcegraph/sourcegraph/issues/7914)
- A regression in 3.12.0 which removed the horizontal bar between search result matches.
- Manual campaigns were wrongly displayed as being in draft mode. [#8009](https://github.com/sourcegraph/sourcegraph/issues/8009)
- Manual campaigns could be published and create the wrong changesets on code hosts, even though the campaign was never in draft mode (see line above). [#8012](https://github.com/sourcegraph/sourcegraph/pull/8012)
- A regression in 3.12.0 which caused manual campaigns to not properly update the UI after adding a changeset. [#8023](https://github.com/sourcegraph/sourcegraph/pull/8023)
- Minor improvements to manual campaign form fields. [#8033](https://github.com/sourcegraph/sourcegraph/pull/8033)

## 3.12.1

### Fixed

- The ephemeral `/site-config.json` escape-hatch config file has moved to `$HOME/site-config.json`, to support non-root container environments. [#7873](https://github.com/sourcegraph/sourcegraph/issues/7873)
- Fixed an issue where repository permissions would sometimes not be cached, due to improper Redis nil value handling. [#7912](https://github.com/sourcegraph/sourcegraph/issues/7912)

## 3.12.0

### Added

- Bitbucket Server repositories with the label `archived` can be excluded from search with `archived:no` [syntax](https://docs.sourcegraph.com/code_search/reference/queries). [#5494](https://github.com/sourcegraph/sourcegraph/issues/5494)
- Add button to download file in code view. [#5478](https://github.com/sourcegraph/sourcegraph/issues/5478)
- The new `allowOrgs` site config setting in GitHub `auth.providers` enables admins to restrict GitHub logins to members of specific GitHub organizations. [#4195](https://github.com/sourcegraph/sourcegraph/issues/4195)
- Support case field in repository search. [#7671](https://github.com/sourcegraph/sourcegraph/issues/7671)
- Skip LFS content when cloning git repositories. [#7322](https://github.com/sourcegraph/sourcegraph/issues/7322)
- Hover tooltips and _Find Reference_ results now display a badge to indicate when a result is search-based. These indicators can be disabled by adding `{ "experimentalFeatures": { "showBadgeAttachments": false } }` in global settings.
- Campaigns can now be created as drafts, which can be shared and updated without creating changesets (pull requests) on code hosts. When ready, a draft can then be published, either completely or changeset by changeset, to create changesets on the code host. [#7659](https://github.com/sourcegraph/sourcegraph/pull/7659)
- Experimental: feature flag `BitbucketServerFastPerm` can be enabled to speed up fetching ACL data from Bitbucket Server instances. This requires [Bitbucket Server Sourcegraph plugin](https://github.com/sourcegraph/bitbucket-server-plugin) to be installed.
- Experimental: A site configuration field `{ "experimentalFeatures" { "tls.external": { "insecureSkipVerify": true } } }` which allows you to configure SSL/TLS settings for Sourcegraph contacting your code hosts. Currently just supports turning off TLS/SSL verification. [#71](https://github.com/sourcegraph/sourcegraph/issues/71)
- Experimental: To search across multiple revisions of the same repository, list multiple branch names (or other revspecs) separated by `:` in your query, as in `repo:myrepo@branch1:branch2:branch2`. To search all branches, use `repo:myrepo@*refs/heads/`. Requires the site configuration value `{ "experimentalFeatures": { "searchMultipleRevisionsPerRepository": true } }`. Previously this was only supported for diff and commit searches.
- Experimental: interactive search mode, which helps users construct queries using UI elements. Requires the site configuration value `{ "experimentalFeatures": { "splitSearchModes": true } }`. The existing plain text search format is still available via the dropdown menu on the left of the search bar.
- A case sensitivity toggle now appears in the search bar.
- Add explicit repository permissions support with site configuration field `{ "permissions.userMapping" { "enabled": true, "bindID": "email" } }`.

### Changed

- The "Files" tab in the search results page has been renamed to "Filenames" for clarity.
- The search query builder now lives on its own page at `/search/query-builder`. The home search page has a link to it.
- User passwords when using builtin auth are limited to 256 characters. Existing passwords longer than 256 characters will continue to work.
- GraphQL API: Campaign.changesetCreationStatus has been renamed to Campaign.status to be aligned with CampaignPlan. [#7654](https://github.com/sourcegraph/sourcegraph/pull/7654)
- When using GitHub as an authentication provider, `read:org` scope is now required. This is used to support the new `allowOrgs` site config setting in the GitHub `auth.providers` configuration, which enables site admins to restrict GitHub logins to members of a specific GitHub organization. This for example allows having a Sourcegraph instance with GitHub sign in configured be exposed to the public internet without allowing everyone with a GitHub account access to your Sourcegraph instance.

### Fixed

- The experimental search pagination API no longer times out when large repositories are encountered. [#6384](https://github.com/sourcegraph/sourcegraph/issues/6384)
- We resolve relative symbolic links from the directory of the symlink, rather than the root of the repository. [#6034](https://github.com/sourcegraph/sourcegraph/issues/6034)
- Show errors on repository settings page when repo-updater is down. [#3593](https://github.com/sourcegraph/sourcegraph/issues/3593)
- Remove benign warning that verifying config took more than 10s when updating or saving an external service. [#7176](https://github.com/sourcegraph/sourcegraph/issues/7176)
- repohasfile search filter works again (regressed in 3.10). [#7380](https://github.com/sourcegraph/sourcegraph/issues/7380)
- Structural search can now run on very large repositories containing any number of files. [#7133](https://github.com/sourcegraph/sourcegraph/issues/7133)

### Removed

- The deprecated GraphQL mutation `setAllRepositoriesEnabled` has been removed. [#7478](https://github.com/sourcegraph/sourcegraph/pull/7478)
- The deprecated GraphQL mutation `deleteRepository` has been removed. [#7483](https://github.com/sourcegraph/sourcegraph/pull/7483)

## 3.11.4

### Fixed

- The `/.auth/saml/metadata` endpoint has been fixed. Previously it panicked if no encryption key was set.
- The version updating logic has been fixed for `sourcegraph/server`. Users running `sourcegraph/server:3.11.1` will need to manually modify their `docker run` command to use `sourcegraph/server:3.11.4` or higher. [#7442](https://github.com/sourcegraph/sourcegraph/issues/7442)

## 3.11.1

### Fixed

- The syncing process for newly created campaign changesets has been fixed again after they have erroneously been marked as deleted in the database. [#7522](https://github.com/sourcegraph/sourcegraph/pull/7522)
- The syncing process for newly created changesets (in campaigns) has been fixed again after they have erroneously been marked as deleted in the database. [#7522](https://github.com/sourcegraph/sourcegraph/pull/7522)

## 3.11.0

**Important:** If you use `SITE_CONFIG_FILE` or `CRITICAL_CONFIG_FILE`, please be sure to follow the steps in: [migration notes for Sourcegraph v3.11+](https://docs.sourcegraph.com/admin/migration/3_11.md) after upgrading.

### Added

- Language statistics by commit are available via the API. [#6737](https://github.com/sourcegraph/sourcegraph/pull/6737)
- Added a new page that shows [language statistics for the results of a search query](https://docs.sourcegraph.com/user/search#statistics).
- Global settings can be configured from a local file using the environment variable `GLOBAL_SETTINGS_FILE`.
- High-level health metrics and dashboards have been added to Sourcegraph's monitoring (found under the **Site admin** -> **Monitoring** area). [#7216](https://github.com/sourcegraph/sourcegraph/pull/7216)
- Logging for GraphQL API requests not issued by Sourcegraph is now much more verbose, allowing for easier debugging of problematic queries and where they originate from. [#5706](https://github.com/sourcegraph/sourcegraph/issues/5706)
- A new campaign type finds and removes leaked npm credentials. [#6893](https://github.com/sourcegraph/sourcegraph/pull/6893)
- Campaigns can now be retried to create failed changesets due to ephemeral errors (e.g. network problems when creating a pull request on GitHub). [#6718](https://github.com/sourcegraph/sourcegraph/issues/6718)
- The initial release of [structural code search](https://docs.sourcegraph.com/code_search/reference/structural).

### Changed

- `repohascommitafter:` search filter uses a more efficient git command to determine inclusion. [#6739](https://github.com/sourcegraph/sourcegraph/pull/6739)
- `NODE_NAME` can be specified instead of `HOSTNAME` for zoekt-indexserver. `HOSTNAME` was a confusing configuration to use in [Pure-Docker Sourcegraph deployments](https://github.com/sourcegraph/deploy-sourcegraph-docker). [#6846](https://github.com/sourcegraph/sourcegraph/issues/6846)
- The feedback toast now requests feedback every 60 days of usage (was previously only once on the 3rd day of use). [#7165](https://github.com/sourcegraph/sourcegraph/pull/7165)
- The lsif-server container now only has a dependency on Postgres, whereas before it also relied on Redis. [#6880](https://github.com/sourcegraph/sourcegraph/pull/6880)
- Renamed the GraphQL API `LanguageStatistics` fields to `name`, `totalBytes`, and `totalLines` (previously the field names started with an uppercase letter, which was inconsistent).
- Detecting a file's language uses a more accurate but slower algorithm. To revert to the old (faster and less accurate) algorithm, set the `USE_ENHANCED_LANGUAGE_DETECTION` env var to the string `false` (on the `sourcegraph/server` container, or if using the cluster deployment, on the `sourcegraph-frontend` pod).
- Diff and commit searches that make use of `before:` and `after:` filters to narrow their search area are now no longer subject to the 50-repository limit. This allows for creating saved searches on more than 50 repositories as before. [#7215](https://github.com/sourcegraph/sourcegraph/issues/7215)

### Fixed

- Changes to external service configurations are reflected much faster. [#6058](https://github.com/sourcegraph/sourcegraph/issues/6058)
- Deleting an external service will not show warnings for the non-existent service. [#5617](https://github.com/sourcegraph/sourcegraph/issues/5617)
- Suggested search filter chips are quoted if necessary. [#6498](https://github.com/sourcegraph/sourcegraph/issues/6498)
- Remove potential panic in gitserver if heavily loaded. [#6710](https://github.com/sourcegraph/sourcegraph/issues/6710)
- Multiple fixes to make the preview and creation of campaigns more robust and a smoother user experience. [#6682](https://github.com/sourcegraph/sourcegraph/pull/6682) [#6625](https://github.com/sourcegraph/sourcegraph/issues/6625) [#6658](https://github.com/sourcegraph/sourcegraph/issues/6658) [#7088](https://github.com/sourcegraph/sourcegraph/issues/7088) [#6766](https://github.com/sourcegraph/sourcegraph/issues/6766) [#6717](https://github.com/sourcegraph/sourcegraph/issues/6717) [#6659](https://github.com/sourcegraph/sourcegraph/issues/6659)
- Repositories referenced in campaigns that are removed in an external service configuration change won't lead to problems with the syncing process anymore. [#7015](https://github.com/sourcegraph/sourcegraph/pull/7015)
- The Searcher dashboard (and the `src_graphql_search_response` Prometheus metric) now properly account for search alerts instead of them being incorrectly added to the `timeout` category. [#7214](https://github.com/sourcegraph/sourcegraph/issues/7214)
- In the experimental search pagination API, the `cloning`, `missing`, and other repository fields now return a well-defined set of results. [#6000](https://github.com/sourcegraph/sourcegraph/issues/6000)

### Removed

- The management console has been removed. All critical configuration previously stored in the management console will be automatically migrated to your site configuration. For more information about this change, or if you use `SITE_CONFIG_FILE` / `CRITICAL_CONFIG_FILE`, please see the [migration notes for Sourcegraph v3.11+](https://docs.sourcegraph.com/admin/migration/3_11.md).

## 3.10.4

### Fixed

- An issue where diff/commit searches that would run over more than 50 repositories would incorrectly display a timeout error instead of the correct error suggesting users scope their query to less repositories. [#7090](https://github.com/sourcegraph/sourcegraph/issues/7090)

## 3.10.3

### Fixed

- A critical regression in 3.10.2 which caused diff, commit, and repository searches to timeout. [#7090](https://github.com/sourcegraph/sourcegraph/issues/7090)
- A critical regression in 3.10.2 which caused "No results" to appear frequently on pages with search results. [#7095](https://github.com/sourcegraph/sourcegraph/pull/7095)
- An issue where the built-in Grafana Searcher dashboard would show duplicate success/error metrics. [#7078](https://github.com/sourcegraph/sourcegraph/pull/7078)

## 3.10.2

### Added

- Site admins can now use the built-in Grafana Searcher dashboard to observe how many search requests are successful, or resulting in errors or timeouts. [#6756](https://github.com/sourcegraph/sourcegraph/issues/6756)

### Fixed

- When searches timeout, a consistent UI with clear actions like a button to increase the timeout is now returned. [#6754](https://github.com/sourcegraph/sourcegraph/issues/6754)
- To reduce the chance of search timeouts in some cases, the default indexed search timeout has been raised from 1.5s to 3s. [#6754](https://github.com/sourcegraph/sourcegraph/issues/6754)
- We now correctly inform users of the limitations of diff/commit search. If a diff/commit search would run over more than 50 repositories, users will be shown an error suggesting they scope their search to less repositories using the `repo:` filter. Global diff/commit search support is being tracked in [#6826](https://github.com/sourcegraph/sourcegraph/issues/6826). [#5519](https://github.com/sourcegraph/sourcegraph/issues/5519)

## 3.10.1

### Added

- Syntax highlighting for Starlark (Bazel) files. [#6827](https://github.com/sourcegraph/sourcegraph/issues/6827)

### Fixed

- The experimental search pagination API no longer times out when large repositories are encountered. [#6384](https://github.com/sourcegraph/sourcegraph/issues/6384) [#6383](https://github.com/sourcegraph/sourcegraph/issues/6383)
- In single-container deployments, the builtin `postgres_exporter` now correctly respects externally configured databases. This previously caused PostgreSQL metrics to not show up in Grafana when an external DB was in use. [#6735](https://github.com/sourcegraph/sourcegraph/issues/6735)

## 3.10.0

### Added

- Indexed Search supports horizontally scaling. Instances with large number of repositories can update the `replica` field of the `indexed-search` StatefulSet. See [configure indexed-search replica count](https://github.com/sourcegraph/deploy-sourcegraph/blob/master/docs/configure.md#configure-indexed-search-replica-count). [#5725](https://github.com/sourcegraph/sourcegraph/issues/5725)
- Bitbucket Cloud external service supports `exclude` config option. [#6035](https://github.com/sourcegraph/sourcegraph/issues/6035)
- `sourcegraph/server` Docker deployments now support the environment variable `IGNORE_PROCESS_DEATH`. If set to true the container will keep running, even if a subprocess has died. This is useful when manually fixing problems in the container which the container refuses to start. For example a bad database migration.
- Search input now offers filter type suggestions [#6105](https://github.com/sourcegraph/sourcegraph/pull/6105).
- The keyboard shortcut <kbd>Ctrl</kbd>+<kbd>Space</kbd> in the search input shows a list of available filter types.
- Sourcegraph Kubernetes cluster site admins can configure PostgreSQL by specifying `postgresql.conf` via ConfigMap. [sourcegraph/deploy-sourcegraph#447](https://github.com/sourcegraph/deploy-sourcegraph/pull/447)

### Changed

- **Required Kubernetes Migration:** The [Kubernetes deployment](https://github.com/sourcegraph/deploy-sourcegraph) manifest for indexed-search services has changed from a Normal Service to a Headless Service. This is to enable Sourcegraph to individually resolve indexed-search pods. Services are immutable, so please follow the [migration guide](https://github.com/sourcegraph/deploy-sourcegraph/blob/master/docs/migrate.md#310).
- Fields of type `String` in our GraphQL API that contain [JSONC](https://komkom.github.io/) now have the custom scalar type `JSONCString`. [#6209](https://github.com/sourcegraph/sourcegraph/pull/6209)
- `ZOEKT_HOST` environment variable has been deprecated. Please use `INDEXED_SEARCH_SERVERS` instead. `ZOEKT_HOST` will be removed in 3.12.
- Directory names on the repository tree page are now shown in bold to improve readability.
- Added support for Bitbucket Server pull request activity to the [campaign](https://about.sourcegraph.com/product/code-change-management/) burndown chart. When used, this feature leads to more requests being sent to Bitbucket Server, since Sourcegraph needs to keep track of how a pull request's state changes over time. With [the instance scoped webhooks](https://docs.google.com/document/d/1I3Aq1WSUh42BP8KvKr6AlmuCfo8tXYtJu40WzdNT6go/edit) in our [Bitbucket Server plugin](https://github.com/sourcegraph/bitbucket-server-plugin/pull/10) as well as up-coming [heuristical syncing changes](#6389), this additional load will be significantly reduced in the future.
- Added support for Bitbucket Server pull request activity to the campaign burndown chart. When used, this feature leads to more requests being sent to Bitbucket Server, since Sourcegraph needs to keep track of how a pull request's state changes over time. With [the instance scoped webhooks](https://docs.google.com/document/d/1I3Aq1WSUh42BP8KvKr6AlmuCfo8tXYtJu40WzdNT6go/edit) in our [Bitbucket Server plugin](https://github.com/sourcegraph/bitbucket-server-plugin/pull/10) as well as up-coming [heuristical syncing changes](#6389), this additional load will be significantly reduced in the future.

### Fixed

- Support hyphens in Bitbucket Cloud team names. [#6154](https://github.com/sourcegraph/sourcegraph/issues/6154)
- Server will run `redis-check-aof --fix` on startup to fix corrupted AOF files. [#651](https://github.com/sourcegraph/sourcegraph/issues/651)
- Authorization provider configuration errors in external services will be shown as site alerts. [#6061](https://github.com/sourcegraph/sourcegraph/issues/6061)

### Removed

## 3.9.4

### Changed

- The experimental search pagination API's `PageInfo` object now returns a `String` instead of an `ID` for its `endCursor`, and likewise for the `after` search field. Experimental paginated search API users may need to update their usages to replace `ID` cursor types with `String` ones.

### Fixed

- The experimental search pagination API no longer omits a single repository worth of results at the end of the result set. [#6286](https://github.com/sourcegraph/sourcegraph/issues/6286)
- The experimental search pagination API no longer produces search cursors that can get "stuck". [#6287](https://github.com/sourcegraph/sourcegraph/issues/6287)
- In literal search mode, searching for quoted strings now works as expected. [#6255](https://github.com/sourcegraph/sourcegraph/issues/6255)
- In literal search mode, quoted field values now work as expected. [#6271](https://github.com/sourcegraph/sourcegraph/pull/6271)
- `type:path` search queries now correctly work in indexed search again. [#6220](https://github.com/sourcegraph/sourcegraph/issues/6220)

## 3.9.3

### Changed

- Sourcegraph is now built using Go 1.13.3 [#6200](https://github.com/sourcegraph/sourcegraph/pull/6200).

## 3.9.2

### Fixed

- URI-decode the username, password, and pathname when constructing Postgres connection paramers in lsif-server [#6174](https://github.com/sourcegraph/sourcegraph/pull/6174). Fixes a crashing lsif-server process for users with passwords containing special characters.

## 3.9.1

### Changed

- Reverted [#6094](https://github.com/sourcegraph/sourcegraph/pull/6094) because it introduced a minor security hole involving only Grafana.
  [#6075](https://github.com/sourcegraph/sourcegraph/issues/6075) will be fixed with a different approach.

## 3.9.0

### Added

- Our external service syncing model will stream in new repositories to Sourcegraph. Previously we could only add a repository to our database and clone it once we had synced all information from all external services (to detect deletions and renames). Now adding a repository to an external service configuration should be reflected much sooner, even on large instances. [#5145](https://github.com/sourcegraph/sourcegraph/issues/5145)
- There is now an easy way for site admins to view and export settings and configuration when reporting a bug. The page for doing so is at /site-admin/report-bug, linked to from the site admin side panel under "Report a bug".
- An experimental search pagination API to enable better programmatic consumption of search results is now available to try. For more details and known limitations see [the documentation](https://docs.sourcegraph.com/api/graphql/search).
- Search queries can now be interpreted literally.
  - There is now a dot-star icon in the search input bar to toggle the pattern type of a query between regexp and literal.
  - There is a new `search.defaultPatternType` setting to configure the default pattern type, regexp or literal, for searches.
  - There is a new `patternType:` search token which overrides the `search.defaultPatternType` setting, and the active state of the dot-star icon in determining the pattern type of the query.
  - Old URLs without a patternType URL parameter will be redirected to the same URL with
    patternType=regexp appended to preserve intended behavior.
- Added support for GitHub organization webhooks to enable faster updates of metadata used by [campaigns](https://about.sourcegraph.com/product/code-change-management/), such as pull requests or issue comments. See the [GitHub webhook documentation](https://docs.sourcegraph.com/admin/external_service/github#webhooks) for instructions on how to enable webhooks.
- Added support for GitHub organization webhooks to enable faster updates of changeset metadata used by campaigns. See the [GitHub webhook documentation](https://docs.sourcegraph.com/admin/external_service/github#webhooks) for instructions on how to enable webhooks.
- Added burndown chart to visualize progress of campaigns.
- Added ability to edit campaign titles and descriptions.

### Changed

- **Recommended Kubernetes Migration:** The [Kubernetes deployment](https://github.com/sourcegraph/deploy-sourcegraph) manifest for indexed-search pods has changed from a Deployment to a StatefulSet. This is to enable future work on horizontally scaling indexed search. To retain your existing indexes there is a [migration guide](https://github.com/sourcegraph/deploy-sourcegraph/blob/master/docs/migrate.md#39).
- Allow single trailing hyphen in usernames and org names [#5680](https://github.com/sourcegraph/sourcegraph/pull/5680)
- Indexed search won't spam the logs on startup if the frontend API is not yet available. [zoekt#30](https://github.com/sourcegraph/zoekt/pull/30), [#5866](https://github.com/sourcegraph/sourcegraph/pull/5866)
- Search query fields are now case insensitive. For example `repoHasFile:` will now be recognized, not just `repohasfile:`. [#5168](https://github.com/sourcegraph/sourcegraph/issues/5168)
- Search queries are now interpreted literally by default, rather than as regular expressions. [#5899](https://github.com/sourcegraph/sourcegraph/pull/5899)
- The `search` GraphQL API field now takes a two new optional parameters: `version` and `patternType`. `version` determines the search syntax version to use, and `patternType` determines the pattern type to use for the query. `version` defaults to "V1", which is regular expression searches by default, if not explicitly passed in. `patternType` overrides the pattern type determined by version.
- Saved searches have been updated to support the new patternType filter. All existing saved searches have been updated to append `patternType:regexp` to the end of queries to ensure deterministic results regardless of the patternType configurations on an instance. All new saved searches are required to have a `patternType:` field in the query.
- Allow text selection in search result headers (to allow for e.g. copying filenames)

### Fixed

- Web app: Fix paths with special characters (#6050)
- Fixed an issue that rendered the search filter `repohascommitafter` unusable in the presence of an empty repository. [#5149](https://github.com/sourcegraph/sourcegraph/issues/5149)
- An issue where `externalURL` not being configured in the management console could go unnoticed. [#3899](https://github.com/sourcegraph/sourcegraph/issues/3899)
- Listing branches and refs now falls back to a fast path if there are a large number of branches. Previously we would time out. [#4581](https://github.com/sourcegraph/sourcegraph/issues/4581)
- Sourcegraph will now ignore the ambiguous ref HEAD if a repository contains it. [#5291](https://github.com/sourcegraph/sourcegraph/issues/5291)

### Removed

## 3.8.2

### Fixed

- Sourcegraph cluster deployments now run a more stable syntax highlighting server which can self-recover from rarer failure cases such as getting stuck at high CPU usage when highlighting some specific files. [#5406](https://github.com/sourcegraph/sourcegraph/issues/5406) This will be ported to single-container deployments [at a later date](https://github.com/sourcegraph/sourcegraph/issues/5841).

## 3.8.1

### Added

- Add `nameTransformations` setting to GitLab external service to help transform repository name that shows up in the Sourcegraph UI.

## 3.8.0

### Added

- A toggle button for browser extension to quickly enable/disable the core functionality without actually enable/disable the entire extension in the browser extension manager.
- Tabs to easily toggle between the different search result types on the search results page.

### Changed

- A `hardTTL` setting was added to the [Bitbucket Server `authorization` config](https://docs.sourcegraph.com/admin/external_service/bitbucketserver#configuration). This setting specifies a duration after which a user's cached permissions must be updated before any user action is authorized. This contrasts with the already existing `ttl` setting which defines a duration after which a user's cached permissions will get updated in the background, but the previously cached (and now stale) permissions are used to authorize any user action occuring before the update concludes. If your previous `ttl` value is larger than the default of the new `hardTTL` setting (i.e. **3 days**), you must change the `ttl` to be smaller or, `hardTTL` to be larger.

### Fixed

### Removed

- The `statusIndicator` feature flag has been removed from the site configuration's `experimentalFeatures` section. The status indicator has been enabled by default since 3.6.0 and you can now safely remove the feature flag from your configuration.
- Public usage is now only available on Sourcegraph.com. Because many core features rely on persisted user settings, anonymous usage leads to a degraded experience for most users. As a result, for self-hosted private instances it is preferable for all users to have accounts. But on sourcegraph.com, users will continue to have to opt-in to accounts, despite the degraded UX.

## 3.7.2

### Added

- A [migration guide for Sourcegraph v3.7+](https://docs.sourcegraph.com/admin/migration/3_7.md).

### Fixed

- Fixed an issue where some repositories with very long symbol names would fail to index after v3.7.
- We now retain one prior search index version after an upgrade, meaning upgrading AND downgrading from v3.6.2 <-> v3.7.2 is now 100% seamless and involves no downtime or negated search performance while repositories reindex. Please refer to the [v3.7+ migration guide](https://docs.sourcegraph.com/admin/migration/3_7.md) for details.

## 3.7.1

### Fixed

- When re-indexing repositories, we now continue to serve from the old index in the meantime. Thus, you can upgrade to 3.7.1 without downtime.
- Indexed symbol search is now faster, as we've fixed a performance issue that occurred when many repositories without any symbols existed.
- Indexed symbol search now uses less disk space when upgrading directly to v3.7.1 as we properly remove old indexes.

## 3.7.0

### Added

- Indexed search now supports symbol queries. This feature will require re-indexing all repositories. This will increase the disk and memory usage of indexed search by roughly 10%. You can disable the feature with the configuration `search.index.symbols.enabled`. [#3534](https://github.com/sourcegraph/sourcegraph/issues/3534)
- Multi-line search now works for non-indexed search. [#4518](https://github.com/sourcegraph/sourcegraph/issues/4518)
- When using `SITE_CONFIG_FILE` and `EXTSVC_CONFIG_FILE`, you [may now also specify e.g. `SITE_CONFIG_ALLOW_EDITS=true`](https://docs.sourcegraph.com/admin/config/advanced_config_file) to allow edits to be made to the config in the application which will be overwritten on the next process restart. [#4912](https://github.com/sourcegraph/sourcegraph/issues/4912)

### Changed

- In the [GitHub external service config](https://docs.sourcegraph.com/admin/external_service/github#configuration) it's now possible to specify `orgs` without specifying `repositoryQuery` or `repos` too.
- Out-of-the-box TypeScript code intelligence is much better with an updated ctags version with a built-in TypeScript parser.
- Sourcegraph uses Git protocol version 2 for increased efficiency and performance when fetching data from compatible code hosts.
- Searches with `repohasfile:` are faster at finding repository matches. [#4833](https://github.com/sourcegraph/sourcegraph/issues/4833).
- Zoekt now runs with GOGC=50 by default, helping to reduce the memory consumption of Sourcegraph. [#3792](https://github.com/sourcegraph/sourcegraph/issues/3792)
- Upgraded the version of Go in use, which improves security for publicly accessible Sourcegraph instances.

### Fixed

- Disk cleanup in gitserver is now done in terms of percentages to fix [#5059](https://github.com/sourcegraph/sourcegraph/issues/5059).
- Search results now correctly show highlighting of matches with runes like 'İ' that lowercase to runes with a different number of bytes in UTF-8 [#4791](https://github.com/sourcegraph/sourcegraph/issues/4791).
- Fixed an issue where search would sometimes crash with a panic due to a nil pointer. [#5246](https://github.com/sourcegraph/sourcegraph/issues/5246)

### Removed

## 3.6.2

### Fixed

- Fixed Phabricator external services so they won't stop the syncing process for repositories when Phabricator doesn't return clone URLs. [#5101](https://github.com/sourcegraph/sourcegraph/pull/5101)

## 3.6.1

### Added

- New site config option `branding.brandName` configures the brand name to display in the Sourcegraph \<title\> element.
- `repositoryPathPattern` option added to the "Other" external service type for repository name customization.

## 3.6.0

### Added

- The `github.exclude` setting in [GitHub external service config](https://docs.sourcegraph.com/admin/external_service/github#configuration) additionally allows you to specify regular expressions with `{"pattern": "regex"}`.
- A new [`quicklinks` setting](https://docs.sourcegraph.com/user/personalization/quick_links) allows adding links to be displayed on the homepage and search page for all users (or users in an organization).
- Compatibility with the [Sourcegraph for Bitbucket Server](https://github.com/sourcegraph/bitbucket-server-plugin) plugin.
- Support for [Bitbucket Cloud](https://bitbucket.org) as an external service.

### Changed

- Updating or creating an external service will no longer block until the service is synced.
- The GraphQL fields `Repository.createdAt` and `Repository.updatedAt` are deprecated and will be removed in 3.8. Now `createdAt` is always the current time and updatedAt is always null.
- In the [GitHub external service config](https://docs.sourcegraph.com/admin/external_service/github#configuration) and [Bitbucket Server external service config](https://docs.sourcegraph.com/admin/external_service/bitbucket_server#permissions) `repositoryQuery` is now only required if `repos` is not set.
- Log messages from query-runner when saved searches fail now include the raw query as part of the message.
- The status indicator in the navigation bar is now enabled by default
- Usernames and org names can now contain the `.` character. [#4674](https://github.com/sourcegraph/sourcegraph/issues/4674)

### Fixed

- Commit searches now correctly highlight unicode characters, for example 加. [#4512](https://github.com/sourcegraph/sourcegraph/issues/4512)
- Symbol searches now show the number of symbol matches rather than the number of file matches found. [#4578](https://github.com/sourcegraph/sourcegraph/issues/4578)
- Symbol searches with truncated results now show a `+` on the results page to signal that some results have been omitted. [#4579](https://github.com/sourcegraph/sourcegraph/issues/4579)

## 3.5.4

### Fixed

- Fixed Phabricator external services so they won't stop the syncing process for repositories when Phabricator doesn't return clone URLs. [#5101](https://github.com/sourcegraph/sourcegraph/pull/5101)

## 3.5.2

### Changed

- Usernames and org names can now contain the `.` character. [#4674](https://github.com/sourcegraph/sourcegraph/issues/4674)

### Added

- Syntax highlighting requests that fail are now logged and traced. A new Prometheus metric `src_syntax_highlighting_requests` allows monitoring and alerting. [#4877](https://github.com/sourcegraph/sourcegraph/issues/4877).
- Sourcegraph's SAML authentication now supports RSA PKCS#1 v1.5. [#4869](https://github.com/sourcegraph/sourcegraph/pull/4869)

### Fixed

- Increased nginx proxy buffer size to fix issue where login failed when SAML AuthnRequest was too large. [#4849](https://github.com/sourcegraph/sourcegraph/pull/4849)
- A regression in 3.3.8 where `"corsOrigin": "*"` was improperly forbidden. [#4424](https://github.com/sourcegraph/sourcegraph/issues/4424)

## 3.5.1

### Added

- A new [`quicklinks` setting](https://docs.sourcegraph.com/user/personalization/quick_links) allows adding links to be displayed on the homepage and search page for all users (or users in an organization).
- Site admins can prevent the icon in the top-left corner of the screen from spinning on hovers by setting `"branding": { "disableSymbolSpin": true }` in their site configuration.

### Fixed

- Fix `repository.language` GraphQL field (previously returned empty for most repositories).

## 3.5.0

### Added

- Indexed search now supports matching consecutive literal newlines, with queries like e.g. `foo\nbar.*` to search over multiple lines. [#4138](https://github.com/sourcegraph/sourcegraph/issues/4138)
- The `orgs` setting in [GitHub external service config](https://docs.sourcegraph.com/admin/external_service/github) allows admins to select all repositories from the specified organizations to be synced.
- A new experimental search filter `repohascommitafter:"30 days ago"` allows users to exclude stale repositories that don't contain commits (to the branch being searched over) past a specified date from their search query.
- The `authorization` setting in the [Bitbucket Server external service config](https://docs.sourcegraph.com/admin/external_service/bitbucket_server#permissions) enables Sourcegraph to enforce the repository permissions defined in Bitbucket Server.
- A new, experimental status indicator in the navigation bar allows admins to quickly see whether the configured repositories are up to date or how many are currently being updated in the background. You can enable the status indicator with the following site configuration: `"experimentalFeatures": { "statusIndicator": "enabled" }`.
- A new search filter `repohasfile` allows users to filter results to just repositories containing a matching file. For example `ubuntu file:Dockerfile repohasfile:\.py$` would find Dockerfiles mentioning Ubuntu in repositories that contain Python files. [#4501](https://github.com/sourcegraph/sourcegraph/pull/4501)

### Changed

- The saved searches UI has changed. There is now a Saved searches page in the user and organizations settings area. A saved search appears in the settings area of the user or organization it is associated with.

### Removed

### Fixed

- Fixed repository search patterns which contain `.*`. Previously our optimizer would ignore `.*`, which in some cases would lead to our repository search excluding some repositories from the results.
- Fixed an issue where the Phabricator native integration would be broken on recent Phabricator versions. This fix depends on v1.2 of the [Phabricator extension](https://github.com/sourcegraph/phabricator-extension).
- Fixed an issue where the "Empty repository" banner would be shown on a repository page when starting to clone a repository.
- Prevent data inconsistency on cached archives due to restarts. [#4366](https://github.com/sourcegraph/sourcegraph/pull/4366)
- On the /extensions page, the UI is now less ambiguous when an extension has not been activated. [#4446](https://github.com/sourcegraph/sourcegraph/issues/4446)

## 3.4.5

### Fixed

- Fixed an issue where syntax highlighting taking too long would result in errors or wait long amounts of time without properly falling back to plaintext rendering after a few seconds. [#4267](https://github.com/sourcegraph/sourcegraph/issues/4267) [#4268](https://github.com/sourcegraph/sourcegraph/issues/4268) (this fix was intended to be in 3.4.3, but was in fact left out by accident)
- Fixed an issue with `sourcegraph/server` Docker deployments where syntax highlighting could produce `server closed idle connection` errors. [#4269](https://github.com/sourcegraph/sourcegraph/issues/4269) (this fix was intended to be in 3.4.3, but was in fact left out by accident)
- Fix `repository.language` GraphQL field (previously returned empty for most repositories).

## 3.4.4

### Fixed

- Fixed an out of bounds error in the GraphQL repository query. [#4426](https://github.com/sourcegraph/sourcegraph/issues/4426)

## 3.4.3

### Fixed

- Improved performance of the /site-admin/repositories page significantly (prevents timeouts). [#4063](https://github.com/sourcegraph/sourcegraph/issues/4063)
- Fixed an issue where Gitolite repositories would be inaccessible to non-admin users after upgrading to 3.3.0+ from an older version. [#4263](https://github.com/sourcegraph/sourcegraph/issues/4263)
- Repository names are now treated as case-sensitive, fixing an issue where users saw `pq: duplicate key value violates unique constraint \"repo_name_unique\"` [#4283](https://github.com/sourcegraph/sourcegraph/issues/4283)
- Repositories containing submodules not on Sourcegraph will now load without error [#2947](https://github.com/sourcegraph/sourcegraph/issues/2947)
- HTTP metrics in Prometheus/Grafana now distinguish between different types of GraphQL requests.

## 3.4.2

### Fixed

- Fixed incorrect wording in site-admin onboarding. [#4127](https://github.com/sourcegraph/sourcegraph/issues/4127)

## 3.4.1

### Added

- You may now specify `DISABLE_CONFIG_UPDATES=true` on the management console to prevent updates to the critical configuration. This is useful when loading critical config via a file using `CRITICAL_CONFIG_FILE` on the frontend.

### Changed

- When `EXTSVC_CONFIG_FILE` or `SITE_CONFIG_FILE` are specified, updates to external services and the site config are now prevented.
- Site admins will now see a warning if creating or updating an external service was successful but the process could not complete entirely due to an ephemeral error (such as GitHub API search queries running into timeouts and returning incomplete results).

### Removed

### Fixed

- Fixed an issue where `EXTSVC_CONFIG_FILE` being specified would incorrectly cause a panic.
- Fixed an issue where user/org/global settings from old Sourcegraph versions (2.x) could incorrectly be null, leading to various errors.
- Fixed an issue where an ephemeral infrastructure error (`tar/archive: invalid tar header`) would fail a search.

## 3.4.0

### Added

- When `repositoryPathPattern` is configured, paths from the full long name will redirect to the configured name. Extensions will function with the configured name. `repositoryPathPattern` allows administrators to configure "nice names". For example `sourcegraph.example.com/github.com/foo/bar` can configured to be `sourcegraph.example.com/gh/foo/bar` with `"repositoryPathPattern": "gh/{nameWithOwner}"`. (#462)
- Admins can now turn off site alerts for patch version release updates using the `alerts.showPatchUpdates` setting. Alerts will still be shown for major and minor version updates.
- The new `gitolite.exclude` setting in [Gitolite external service config](https://docs.sourcegraph.com/admin/external_service/gitolite#configuration) allows you to exclude specific repositories by their Gitolite name so that they won't be mirrored. Upon upgrading, previously "disabled" repositories will be automatically migrated to this exclusion list.
- The new `aws_codecommit.exclude` setting in [AWS CodeCommit external service config](https://docs.sourcegraph.com/admin/external_service/aws_codecommit#configuration) allows you to exclude specific repositories by their AWS name or ID so that they won't be synced. Upon upgrading, previously "disabled" repositories will be automatically migrated to this exclusion list.
- Added a new, _required_ `aws_codecommit.gitCredentials` setting to the [AWS CodeCommit external service config](https://docs.sourcegraph.com/admin/external_service/aws_codecommit#configuration). These Git credentials are required to create long-lived authenticated clone URLs for AWS CodeCommit repositories. For more information about Git credentials, see the AWS CodeCommit documentation: https://docs.aws.amazon.com/IAM/latest/UserGuide/id_credentials_ssh-keys.html#git-credentials-code-commit. For detailed instructions on how to create the credentials in IAM, see this page: https://docs.aws.amazon.com/codecommit/latest/userguide/setting-up-gc.html
- Added support for specifying a URL formatted `gitolite.host` setting in [Gitolite external service config](https://docs.sourcegraph.com/admin/external_service/gitolite#configuration) (e.g. `ssh://git@gitolite.example.org:2222/`), in addition to the already supported SCP like format (e.g `git@gitolite.example.org`)
- Added support for overriding critical, site, and external service configurations via files. Specify `CRITICAL_CONFIG_FILE=critical.json`, `SITE_CONFIG_FILE=site.json`, and/or `EXTSVC_CONFIG_FILE=extsvc.json` on the `frontend` container to do this.

### Changed

- Kinds of external services in use are now included in [server pings](https://docs.sourcegraph.com/admin/pings).
- Bitbucket Server: An actual Bitbucket icon is now used for the jump-to-bitbucket action on repository pages instead of the previously generic icon.
- Default config for GitHub, GitHub Enterprise, GitLab, Bitbucket Server, and AWS Code Commit external services has been revised to make it easier for first time admins.

### Removed

- Fields related to Repository enablement have been deprecated. Mutations are now NOOPs, and for repositories returned the value is always true for Enabled. The enabled field and mutations will be removed in 3.6. Mutations: `setRepositoryEnabled`, `setAllRepositoriesEnabled`, `updateAllMirrorRepositories`, `deleteRepository`. Query parameters: `repositories.enabled`, `repositories.disabled`. Field: `Repository.enabled`.
- Global saved searches are now deprecated. Any existing global saved searches have been assigned to the Sourcegraph instance's first site admin's user account.
- The `search.savedQueries` configuration option is now deprecated. Existing entries remain in user and org settings for backward compatibility, but are unused as saved searches are now stored in the database.

### Fixed

- Fixed a bug where submitting a saved query without selecting the location would fail for non-site admins (#3628).
- Fixed settings editors only having a few pixels height.
- Fixed a bug where browser extension and code review integration usage stats were not being captured on the site-admin Usage Stats page.
- Fixed an issue where in some rare cases PostgreSQL starting up slowly could incorrectly trigger a panic in the `frontend` service.
- Fixed an issue where the management console password would incorrectly reset to a new secure one after a user account was created.
- Fixed a bug where gitserver would leak file descriptors when performing common operations.
- Substantially improved the performance of updating Bitbucket Server external service configurations on instances with thousands of repositories, going from e.g. several minutes to about a minute for ~20k repositories (#4037).
- Fully resolved the search performance regression in v3.2.0, restoring performance of search back to the same levels it was before changes made in v3.2.0.
- Fix a bug where using a repo search filter with the prefix `github.com` only searched for repos whose name starts with `github.com`, even though no `^` was specified in the search filter. (#4103)
- Fixed an issue where files that fail syntax highlighting would incorrectly render an error instead of gracefully falling back to their plaintext form.

## 3.3.9

### Added

- Syntax highlighting requests that fail are now logged and traced. A new Prometheus metric `src_syntax_highlighting_requests` allows monitoring and alerting. [#4877](https://github.com/sourcegraph/sourcegraph/issues/4877).

## 3.3.8

### Fixed

- Fully resolved the search performance regression in v3.2.0, restoring performance of search back to the same levels it was before changes made in v3.2.0.
- Fixed an issue where files that fail syntax highlighting would incorrectly render an error instead of gracefully falling back to their plaintext form.
- Fixed an issue introduced in v3.3 where Sourcegraph would under specific circumstances incorrectly have to re-clone and re-index repositories from Bitbucket Server and AWS CodeCommit.

## 3.3.7

### Added

- The `bitbucketserver.exclude` setting in [Bitbucket Server external service config](https://docs.sourcegraph.com/admin/external_service/bitbucketserver#configuration) additionally allows you to exclude repositories matched by a regular expression (so that they won't be synced).

### Changed

### Removed

### Fixed

- Fixed a major indexed search performance regression that occurred in v3.2.0. (#3685)
- Fixed an issue where Sourcegraph would fail to update repositories on some instances (`pq: duplicate key value violates unique constraint "repo_external_service_unique_idx"`) (#3680)
- Fixed an issue where Sourcegraph would not exclude unavailable Bitbucket Server repositories. (#3772)

## 3.3.6

## Changed

- All 24 language extensions are enabled by default.

## 3.3.5

## Changed

- Indexed search is now enabled by default for new Docker deployments. (#3540)

### Removed

- Removed smart-casing behavior from search.

### Fixed

- Removes corrupted archives in the searcher cache and tries to populate the cache again instead of returning an error.
- Fixed a bug where search scopes would not get merged, and only the lowest-level list of search scopes would appear.
- Fixed an issue where repo-updater was slower in performing its work which could sometimes cause other performance issues. https://github.com/sourcegraph/sourcegraph/pull/3633

## 3.3.4

### Fixed

- Fixed bundling of the Phabricator integration assets in the Sourcegraph docker image.

## 3.3.3

### Fixed

- Fixed bug that prevented "Find references" action from being completed in the activation checklist.

## 3.3.2

### Fixed

- Fixed an issue where the default `bitbucketserver.repositoryQuery` would not be created on migration from older Sourcegraph versions. https://github.com/sourcegraph/sourcegraph/issues/3591
- Fixed an issue where Sourcegraph would add deleted repositories to the external service configuration. https://github.com/sourcegraph/sourcegraph/issues/3588
- Fixed an issue where a repo-updater migration would hit code host rate limits. https://github.com/sourcegraph/sourcegraph/issues/3582
- The required `bitbucketserver.username` field of a [Bitbucket Server external service configuration](https://docs.sourcegraph.com/admin/external_service/bitbucketserver#configuration), if unset or empty, is automatically migrated to match the user part of the `url` (if defined). https://github.com/sourcegraph/sourcegraph/issues/3592
- Fixed a panic that would occur in indexed search / the frontend when a search error ocurred. https://github.com/sourcegraph/sourcegraph/issues/3579
- Fixed an issue where the repo-updater service could become deadlocked while performing a migration. https://github.com/sourcegraph/sourcegraph/issues/3590

## 3.3.1

### Fixed

- Fixed a bug that prevented external service configurations specifying client certificates from working (#3523)

## 3.3.0

### Added

- In search queries, treat `foo(` as `foo\(` and `bar[` as `bar\[` rather than failing with an error message.
- Enterprise admins can now customize the appearance of the homepage and search icon.
- A new settings property `notices` allows showing custom informational messages on the homepage and at the top of each page. The `motd` property is deprecated and its value is automatically migrated to the new `notices` property.
- The new `gitlab.exclude` setting in [GitLab external service config](https://docs.sourcegraph.com/admin/external_service/gitlab#configuration) allows you to exclude specific repositories matched by `gitlab.projectQuery` and `gitlab.projects` (so that they won't be synced). Upon upgrading, previously "disabled" repositories will be automatically migrated to this exclusion list.
- The new `gitlab.projects` setting in [GitLab external service config](https://docs.sourcegraph.com/admin/external_service/gitlab#configuration) allows you to select specific repositories to be synced.
- The new `bitbucketserver.exclude` setting in [Bitbucket Server external service config](https://docs.sourcegraph.com/admin/external_service/bitbucketserver#configuration) allows you to exclude specific repositories matched by `bitbucketserver.repositoryQuery` and `bitbucketserver.repos` (so that they won't be synced). Upon upgrading, previously "disabled" repositories will be automatically migrated to this exclusion list.
- The new `bitbucketserver.repos` setting in [Bitbucket Server external service config](https://docs.sourcegraph.com/admin/external_service/bitbucketserver#configuration) allows you to select specific repositories to be synced.
- The new required `bitbucketserver.repositoryQuery` setting in [Bitbucket Server external service configuration](https://docs.sourcegraph.com/admin/external_service/bitbucketserver#configuration) allows you to use Bitbucket API repository search queries to select repos to be synced. Existing configurations will be migrate to have it set to `["?visibility=public", "?visibility=private"]` which is equivalent to the previous implicit behaviour that this setting supersedes.
- "Quick configure" buttons for common actions have been added to the config editor for all external services.
- "Quick configure" buttons for common actions have been added to the management console.
- Site-admins now receive an alert every day for the seven days before their license key expires.
- The user menu (in global nav) now lists the user's organizations.
- All users on an instance now see a non-dismissible alert when when there's no license key in use and the limit of free user accounts is exceeded.
- All users will see a dismissible warning about limited search performance and accuracy on when using the sourcegraph/server Docker image with more than 100 repositories enabled.

### Changed

- Indexed searches that time out more consistently report a timeout instead of erroneously saying "No results."
- The symbols sidebar now only shows symbols defined in the current file or directory.
- The dynamic filters on search results pages will now display `lang:` instead of `file:` filters for language/file-extension filter suggestions.
- The default `github.repositoryQuery` of a [GitHub external service configuration](https://docs.sourcegraph.com/admin/external_service/github#configuration) has been changed to `["none"]`. Existing configurations that had this field unset will be migrated to have the previous default explicitly set (`["affiliated", "public"]`).
- The default `gitlab.projectQuery` of a [GitLab external service configuration](https://docs.sourcegraph.com/admin/external_service/gitlab#configuration) has been changed to `["none"]`. Existing configurations that had this field unset will be migrated to have the previous default explicitly set (`["?membership=true"]`).
- The default value of `maxReposToSearch` is now unlimited (was 500).
- The default `github.repositoryQuery` of a [GitHub external service configuration](https://docs.sourcegraph.com/admin/external_service/github#configuration) has been changed to `["none"]` and is now a required field. Existing configurations that had this field unset will be migrated to have the previous default explicitly set (`["affiliated", "public"]`).
- The default `gitlab.projectQuery` of a [GitLab external service configuration](https://docs.sourcegraph.com/admin/external_service/gitlab#configuration) has been changed to `["none"]` and is now a required field. Existing configurations that had this field unset will be migrated to have the previous default explicitly set (`["?membership=true"]`).
- The `bitbucketserver.username` field of a [Bitbucket Server external service configuration](https://docs.sourcegraph.com/admin/external_service/bitbucketserver#configuration) is now **required**. This field is necessary to authenticate with the Bitbucket Server API with either `password` or `token`.
- The settings and account pages for users and organizations are now combined into a single tab.

### Removed

- Removed the option to show saved searches on the Sourcegraph homepage.

### Fixed

- Fixed an issue where the site-admin repositories page `Cloning`, `Not Cloned`, `Needs Index` tabs were very slow on instances with thousands of repositories.
- Fixed an issue where failing to syntax highlight a single file would take down the entire syntax highlighting service.

## 3.2.6

### Fixed

- Fully resolved the search performance regression in v3.2.0, restoring performance of search back to the same levels it was before changes made in v3.2.0.

## 3.2.5

### Fixed

- Fixed a major indexed search performance regression that occurred in v3.2.0. (#3685)

## 3.2.4

### Fixed

- Fixed bundling of the Phabricator integration assets in the Sourcegraph docker image.

## 3.2.3

### Fixed

- Fixed https://github.com/sourcegraph/sourcegraph/issues/3336.
- Clearer error message when a repository sync fails due to the inability to clone a repository.
- Rewrite '@' character in Gitolite repository names to '-', which permits them to be viewable in the UI.

## 3.2.2

### Changed

- When using an external Zoekt instance (specified via the `ZOEKT_HOST` environment variable), sourcegraph/server no longer spins up a redundant internal Zoekt instance.

## 3.2.1

### Fixed

- Jaeger tracing, once enabled, can now be configured via standard [environment variables](https://github.com/jaegertracing/jaeger-client-go/blob/v2.14.0/README.md#environment-variables).
- Fixed an issue where some search and zoekt errors would not be logged.

## 3.2.0

### Added

- Sourcegraph can now automatically use the system's theme.
  To enable, open the user menu in the top right and make sure the theme dropdown is set to "System".
  This is currently supported on macOS Mojave with Safari Technology Preview 68 and later.
- The `github.exclude` setting was added to the [GitHub external service config](https://docs.sourcegraph.com/admin/external_service/github#configuration) to allow excluding repositories yielded by `github.repos` or `github.repositoryQuery` from being synced.

### Changed

- Symbols search is much faster now. After the initial indexing, you can expect code intelligence to be nearly instant no matter the size of your repository.
- Massively reduced the number of code host API requests Sourcegraph performs, which caused rate limiting issues such as slow search result loading to appear.
- The [`corsOrigin`](https://docs.sourcegraph.com/admin/config/site_config) site config property is no longer needed for integration with GitHub, GitLab, etc., via the [Sourcegraph browser extension](https://docs.sourcegraph.com/integration/browser_extension). Only the [Phabricator extension](https://github.com/sourcegraph/phabricator-extension) requires it.

### Fixed

- Fixed a bug where adding a search scope that adds a `repogroup` filter would cause invalid queries if `repogroup:sample` was already part of the query.
- An issue where errors during displaying search results would not be displayed.

### Removed

- The `"updateScheduler2"` experiment is now the default and it's no longer possible to configure.

## 3.1.2

### Added

- The `search.contextLines` setting was added to allow configuration of the number of lines of context to be displayed around search results.

### Changed

- Massively reduced the number of code host API requests Sourcegraph performs, which caused rate limiting issues such as slow search result loading to appear.
- Improved logging in various situations where Sourcegraph would potentially hit code host API rate limits.

### Fixed

- Fixed an issue where search results loading slowly would display a `Cannot read property "lastChild" of undefined` error.

## 3.1.1

### Added

- Query builder toggle (open/closed) state is now retained.

### Fixed

- Fixed an issue where single-term values entered into the "Exact match" field in the query builder were not getting wrapped in quotes.

## 3.1.0

### Added

- Added Docker-specific help text when running the Sourcegraph docker image in an environment with an sufficient open file descriptor limit.
- Added syntax highlighting for Kotlin and Dart.
- Added a management console environment variable to disable HTTPS, see [the docs](https://docs.sourcegraph.com/admin/management_console.md#can-i-disable-https-on-the-management-console) for more information.
- Added `auth.disableUsernameChanges` to critical configuration to prevent users from changing their usernames.
- Site admins can query a user by email address or username from the GraphQL API.
- Added a search query builder to the main search page. Click "Use search query builder" to open the query builder, which is a form with separate inputs for commonly used search keywords.

### Changed

- File match search results now show full repository name if there are results from mirrors on different code hosts (e.g. github.com/sourcegraph/sourcegraph and gitlab.com/sourcegraph/sourcegraph)
- Search queries now use "smart case" by default. Searches are case insensitive unless you use uppercase letters. To explicitly set the case, you can still use the `case` field (e.g. `case:yes`, `case:no`). To explicitly set smart case, use `case:auto`.

### Fixed

- Fixed an issue where the management console would improperly regenerate the TLS cert/key unless `CUSTOM_TLS=true` was set. See the documentation for [how to use your own TLS certificate with the management console](https://docs.sourcegraph.com/admin/management_console.md#how-can-i-use-my-own-tls-certificates-with-the-management-console).

## 3.0.1

### Added

- Symbol search now supports Elixir, Haskell, Kotlin, Scala, and Swift

### Changed

- Significantly optimized how file search suggestions are provided when using indexed search (cluster deployments).
- Both the `sourcegraph/server` image and the [Kubernetes deployment](https://github.com/sourcegraph/deploy-sourcegraph) manifests ship with Postgres `11.1`. For maximum compatibility, however, the minimum supported version remains `9.6`. The upgrade procedure is mostly automated for existing deployments. Please refer to [this page](https://docs.sourcegraph.com/admin/postgres) for detailed instructions.

### Removed

- The deprecated `auth.disableAccessTokens` site config property was removed. Use `auth.accessTokens` instead.
- The `disableBrowserExtension` site config property was removed. [Configure nginx](https://docs.sourcegraph.com/admin/nginx) instead to block clients (if needed).

## 3.0.0

See the changelog entries for 3.0.0 beta releases and our [3.0](https://docs.sourcegraph.com/admin/migration/3_0.md) upgrade guide if you are upgrading from 2.x.

## 3.0.0-beta.4

### Added

- Basic code intelligence for the top 10 programming languages works out of the box without any configuration. [TypeScript/JavaScript](https://sourcegraph.com/extensions/sourcegraph/typescript), [Python](https://sourcegraph.com/extensions/sourcegraph/python), [Java](https://sourcegraph.com/extensions/sourcegraph/java), [Go](https://sourcegraph.com/extensions/sourcegraph/go), [C/C++](https://sourcegraph.com/extensions/sourcegraph/cpp), [Ruby](https://sourcegraph.com/extensions/sourcegraph/ruby), [PHP](https://sourcegraph.com/extensions/sourcegraph/php), [C#](https://sourcegraph.com/extensions/sourcegraph/csharp), [Shell](https://sourcegraph.com/extensions/sourcegraph/shell), and [Scala](https://sourcegraph.com/extensions/sourcegraph/scala) are enabled by default, and you can find more in the [extension registry](https://sourcegraph.com/extensions?query=category%3A"Programming+languages").

## 3.0.0-beta.3

- Fixed an issue where the site admin is redirected to the start page instead of being redirected to the repositories overview page after deleting a repo.

## 3.0.0-beta

### Added

- Repositories can now be queried by a git clone URL through the GraphQL API.
- A new Explore area is linked from the top navigation bar (when the `localStorage.explore=true;location.reload()` feature flag is enabled).
- Authentication via GitHub is now supported. To enable, add an item to the `auth.providers` list with `type: "github"`. By default, GitHub identities must be linked to an existing Sourcegraph user account. To enable new account creation via GitHub, use the `allowSignup` option in the `GitHubConnection` config.
- Authentication via GitLab is now supported. To enable, add an item to the `auth.providers` list with `type: "gitlab"`.
- GitHub repository permissions are supported if authentication via GitHub is enabled. See the
  documentation for the `authorization` field of the `GitHubConnection` configuration.
- The repository settings mirroring page now shows when a repo is next scheduled for an update (requires experiment `"updateScheduler2": "enabled"`).
- Configured repositories are periodically scheduled for updates using a new algorithm. You can disable the new algorithm with the following site configuration: `"experimentalFeatures": { "updateScheduler2": "disabled" }`. If you do so, please file a public issue to describe why you needed to disable it.
- When using HTTP header authentication, [`stripUsernameHeaderPrefix`](https://docs.sourcegraph.com/admin/auth/#username-header-prefixes) field lets an admin specify a prefix to strip from the HTTP auth header when converting the header value to a username.
- Sourcegraph extensions whose package.json contains `"wip": true` are considered [work-in-progress extensions](https://docs.sourcegraph.com/extensions/authoring/publishing#wip-extensions) and are indicated as such to avoid users accidentally using them.
- Information about user survey submissions and a chart showing weekly active users is now displayed on the site admin Overview page.
- A new GraphQL API field `UserEmail.isPrimary` was added that indicates whether an email is the user's primary email.
- The filters bar in the search results page can now display filters from extensions.
- Extensions' `activate` functions now receive a `sourcegraph.ExtensionContext` parameter (i.e., `export function activate(ctx: sourcegraph.ExtensionContext): void { ... }`) to support deactivation and running multiple extensions in the same process.
- Users can now request an Enterprise trial license from the site init page.
- When searching, a filter button `case:yes` will now appear when relevant. This helps discovery and makes it easier to use our case-sensitive search syntax.
- Extensions can now report progress in the UI through the `withProgress()` extension API.
- When calling `editor.setDecorations()`, extensions must now provide an instance of `TextDocumentDecorationType` as first argument. This helps gracefully displaying decorations from several extensions.

### Changed

- The Postgres database backing Sourcegraph has been upgraded from 9.4 to 11.1. Existing Sourcegraph users must conduct an [upgrade procedure](https://docs.sourcegraph.com/admin/postgres_upgrade)
- Code host configuration has moved out of the site config JSON into the "External services" area of the site admin web UI. Sourcegraph instances will automatically perform a one time migration of existing data in the site config JSON. After the migration these keys can be safely deleted from the site config JSON: `awsCodeCommit`, `bitbucketServer`, `github`, `gitlab`, `gitolite`, and `phabricator`.
- Site and user usage statistics are now visible to all users. Previously only site admins (and users, for their own usage statistics) could view this information. The information consists of aggregate counts of actions such as searches, page views, etc.
- The Git blame information shown at the end of a line is now provided by the [Git extras extension](https://sourcegraph.com/extensions/sourcegraph/git-extras). You must add that extension to continue using this feature.
- The `appURL` site configuration option was renamed to `externalURL`.
- The repository and directory pages now show all entries together instead of showing files and (sub)directories separately.
- Extensions no longer can specify titles (in the `title` property in the `package.json` extension manifest). Their extension ID (such as `alice/myextension`) is used.

### Fixed

- Fixed an issue where the site admin License page showed a count of current users, rather than the max number of users over the life of the license.
- Fixed number formatting issues on site admin Overview and Survey Response pages.
- Fixed resolving of git clone URLs with `git+` prefix through the GraphQL API
- Fixed an issue where the graphql Repositories endpoint would order by a field which was not indexed. Times on Sourcegraph.com went from 10s to 200ms.
- Fixed an issue where whitespace was not handled properly in environment variable lists (`SYMBOLS_URL`, `SEARCHER_URL`).
- Fixed an issue where clicking inside the repository popover or clicking "Show more" would dismiss the popover.

### Removed

- The `siteID` site configuration option was removed because it is no longer needed. If you previously specified this in site configuration, a new, random site ID will be generated upon server startup. You can safely remove the existing `siteID` value from your site configuration after upgrading.
- The **Info** panel was removed. The information it presented can be viewed in the hover.
- The top-level `repos.list` site configuration was removed in favour of each code-host's equivalent options,
  now configured via the new _External Services UI_ available at `/site-admin/external-services`. Equivalent options in code hosts configuration:
  - GitHub via [`github.repos`](https://docs.sourcegraph.com/admin/site_config/all#repos-array)
  - Gitlab via [`gitlab.projectQuery`](https://docs.sourcegraph.com/admin/site_config/all#projectquery-array)
  - Phabricator via [`phabricator.repos`](https://docs.sourcegraph.com/admin/site_config/all#phabricator-array)
  - [Other external services](https://docs.sourcegraph.com/admin/repo/add_from_other_external_services)
- Removed the `httpStrictTransportSecurity` site configuration option. Use [nginx configuration](https://docs.sourcegraph.com/admin/nginx) for this instead.
- Removed the `tls.letsencrypt` site configuration option. Use [nginx configuration](https://docs.sourcegraph.com/admin/nginx) for this instead.
- Removed the `tls.cert` and `tls.key` site configuration options. Use [nginx configuration](https://docs.sourcegraph.com/admin/nginx) for this instead.
- Removed the `httpToHttpsRedirect` and `experimentalFeatures.canonicalURLRedireect` site configuration options. Use [nginx configuration](https://docs.sourcegraph.com/admin/nginx) for these instead.
- Sourcegraph no longer requires access to `/var/run/docker.sock`.

## 2.13.6

### Added

- The `/-/editor` endpoint now accepts a `hostname_patterns` URL parameter, which specifies a JSON
  object mapping from hostname to repository name pattern. This serves as a hint to Sourcegraph when
  resolving git clone URLs to repository names. The name pattern is the same style as is used in
  code host configurations. The default value is `{hostname}/{path}`.

## 2.13.5

### Fixed

- Fixed another issue where Sourcegraph would try to fetch more than the allowed number of repositories from AWS CodeCommit.

## 2.13.4

### Changed

- The default for `experimentalFeatures.canonicalURLRedirect` in site config was changed back to `disabled` (to avoid [#807](https://github.com/sourcegraph/sourcegraph/issues/807)).

## 2.13.3

### Fixed

- Fixed an issue that would cause the frontend health check endpoint `/healthz` to not respond. This only impacts Kubernetes deployments.
- Fixed a CORS policy issue that caused requests to be rejected when they come from origins not in our [manifest.json](https://sourcegraph.com/github.com/sourcegraph/sourcegraph/-/blob/browser/src/extension/manifest.spec.json#L72) (i.e. requested via optional permissions by the user).
- Fixed an issue that prevented `repositoryQuery` from working correctly on GitHub enterprise instances.

## 2.13.2

### Fixed

- Fixed an issue where Sourcegraph would try to fetch more than the allowed number of repositories from AWS CodeCommit.

## 2.13.1

### Changed

- The timeout when running `git ls-remote` to determine if a remote url is cloneable has been increased from 5s to 30s.
- Git commands now use [version 2 of the Git wire protocol](https://opensource.googleblog.com/2018/05/introducing-git-protocol-version-2.html), which should speed up certain operations (e.g. `git ls-remote`, `git fetch`) when communicating with a v2 enabled server.

## 2.13.0

### Added

- A new site config option `search.index.enabled` allows toggling on indexed search.
- Search now uses [Sourcegraph extensions](https://docs.sourcegraph.com/extensions) that register `queryTransformer`s.
- GitLab repository permissions are now supported. To enable this, you will need to set the `authz`
  field in the `GitLabConnection` configuration object and ensure that the access token set in the
  `token` field has both `sudo` and `api` scope.

### Changed

- When the `DEPLOY_TYPE` environment variable is incorrectly specified, Sourcegraph now shuts down and logs an error message.
- The `experimentalFeatures.canonicalURLRedirect` site config property now defaults to `enabled`. Set it to `disabled` to disable redirection to the `appURL` from other hosts.
- Updating `maxReposToSearch` site config no longer requires a server restart to take effect.
- The update check page no longer shows an error if you are using an insiders build. Insiders builds will now notify site administrators that updates are available 40 days after the release date of the installed build.
- The `github.repositoryQuery` site config property now accepts arbitrary GitHub repository searches.

### Fixed

- The user account sidebar "Password" link (to the change-password form) is now shown correctly.
- Fixed an issue where GitHub rate limits were underutilized if the remaining
  rate limit dropped below 150.
- Fixed an issue where GraphQL field `elapsedMilliseconds` returned invalid value on empty searches
- Editor extensions now properly search the selection as a literal string, instead of incorrectly using regexp.
- Fixed a bug where editing and deleting global saved searches was not possible.
- In index search, if the search regex produces multiline matches, search results are still processed per line and highlighted correctly.
- Go-To-GitHub and Go-To-GitLab buttons now link to the right branch, line and commit range.
- Go-to-GitHub button links to default branch when no rev is given.
- The close button in the panel header stays located on the top.
- The Phabricator icon is now displayed correctly.
- The view mode button in the BlobPage now shows the correct view mode to switch to.

### Removed

- The experimental feature flag to disable the new repo update scheduler has been removed.
- The `experimentalFeatures.configVars` feature flag was removed.
- The `experimentalFeatures.multipleAuthProviders` feature flag was removed because the feature is now always enabled.
- The following deprecated auth provider configuration properties were removed: `auth.provider`, `auth.saml`, `auth.openIDConnect`, `auth.userIdentityHTTPHeader`, and `auth.allowSignup`. Use `auth.providers` for all auth provider configuration. (If you were still using the deprecated properties and had no `auth.providers` set, all access to your instance will be rejected until you manually set `auth.providers`.)
- The deprecated site configuration properties `search.scopes` and `settings` were removed. Define search scopes and settings in global settings in the site admin area instead of in site configuration.
- The `pendingContents` property has been removed from our GraphQL schema.
- The **Explore** page was replaced with a **Repositories** search link in the top navigation bar.

## 2.12.3

### Fixed

- Fixed an error that prevented users without emails from submitting satisfaction surveys.

## 2.12.2

### Fixed

- Fixed an issue where private GitHub Enterprise repositories were not fetched.

## 2.12.1

### Fixed

- We use GitHub's REST API to query affliated repositories. This API has wider support on older GitHub enterprise versions.
- Fixed an issue that prevented users without email addresses from signing in (https://github.com/sourcegraph/sourcegraph/issues/426).

## 2.12.0

### Changed

- Reduced the size of in-memory data structured used for storing search results. This should reduce the backend memory usage of large result sets.
- Code intelligence is now provided by [Sourcegraph extensions](https://docs.sourcegraph.com/extensions). The extension for each language in the site configuration `langservers` property is automatically enabled.
- Support for multiple authentication providers is now enabled by default. To disable it, set the `experimentalFeatures.multipleAuthProviders` site config option to `"disabled"`. This only applies to Sourcegraph Enterprise.
- When using the `http-header` auth provider, valid auth cookies (from other auth providers that are currently configured or were previously configured) are now respected and will be used for authentication. These auth cookies also take precedence over the `http-header` auth. Previously, the `http-header` auth took precedence.
- Bitbucket Server username configuration is now used to clone repositories if the Bitbucket Server API does not set a username.
- Code discussions: On Sourcegraph.com / when `discussions.abuseProtection` is enabled in the site config, rate limits to thread creation, comment creation, and @mentions are now applied.

### Added

- Search syntax for filtering archived repositories. `archived:no` will exclude archived repositories from search results, `archived:only` will search over archived repositories only. This applies for GitHub and GitLab repositories.
- A Bitbucket Server option to exclude personal repositories in the event that you decide to give an admin-level Bitbucket access token to Sourcegraph and do not want to create a bot account. See https://docs.sourcegraph.com/integration/bitbucket_server#excluding-personal-repositories for more information.
- Site admins can now see when users of their Sourcegraph instance last used it via a code host integration (e.g. Sourcegraph browser extensions). Visit the site admin Analytics page (e.g. https://sourcegraph.example.com/site-admin/analytics) to view this information.
- A new site config option `extensions.allowRemoteExtensions` lets you explicitly specify the remote extensions (from, e.g., Sourcegraph.com) that are allowed.
- Pings now include a total count of user accounts.

### Fixed

- Files with the gitattribute `export-ignore` are no longer excluded for language analysis and search.
- "Discard changes?" confirmation popup doesn't pop up every single time you try to navigate to a new page after editting something in the site settings page anymore.
- Fixed an issue where Git repository URLs would sometimes be logged, potentially containing e.g. basic auth tokens.
- Fixed date formatting on the site admin Analytics page.
- File names of binary and large files are included in search results.

### Removed

- The deprecated environment variables `SRC_SESSION_STORE_REDIS` and `REDIS_MASTER_ENDPOINT` are no longer used to configure alternative redis endpoints. For more information, see "[using external services with Sourcegraph](https://docs.sourcegraph.com/admin/external_services)".

## 2.11.1

### Added

- A new site config option `git.cloneURLToRepositoryName` specifies manual mapping from Git clone URLs to Sourcegraph repository names. This is useful, for example, for Git submodules that have local clone URLs.

### Fixed

- Slack notifications for saved searches have been fixed.

## 2.11.0

### Changed

### Added

- Support for ACME "tls-alpn-01" challenges to obtain LetsEncrypt certificates. Previously Sourcegraph only supported ACME "http-01" challenges which required port 80 to be accessible.
- gitserver periodically removes stale lock files that git can leave behind.
- Commits with empty trees no longer return 404.
- Clients (browser/editor extensions) can now query configuration details from the `ClientConfiguration` GraphQL API.
- The config field `auth.accessTokens.allow` allows or restricts use of access tokens. It can be set to one of three values: "all-users-create" (the default), "none" (all access tokens are disabled), and "site-admin-create" (access tokens are enabled, but only site admins can create new access tokens). The field `auth.disableAccessTokens` is now deprecated in favor of this new field.
- A webhook endpoint now exists to trigger repository updates. For example, `curl -XPOST -H 'Authorization: token $ACCESS_TOKEN' $SOURCEGRAPH_ORIGIN/.api/repos/$REPO_URI/-/refresh`.
- Git submodules entries in the file tree now link to the submodule repository.

### Fixed

- An issue / edge case where the Code Intelligence management admin page would incorrectly show language servers as `Running` when they had been removed from Docker.
- Log level is respected in lsp-proxy logs.
- Fixed an error where text searches could be routed to a faulty search worker.
- Gitolite integration should correctly detect names which Gitolite would consider to be patterns, and not treat them as repositories.
- repo-updater backs off fetches on a repo that's failing to fetch.
- Attempts to add a repo with an empty string for the name are checked for and ignored.
- Fixed an issue where non-site-admin authenticated users could modify global settings (not site configuration), other organizations' settings, and other users' settings.
- Search results are rendered more eagerly, resulting in fewer blank file previews
- An issue where automatic code intelligence would fail to connect to the underlying `lsp` network, leading to `dial tcp: lookup lang on 0.0.0.0:53: no such host` errors.
- More useful error messages from lsp-proxy when a language server can't get a requested revision of a repository.
- Creation of a new user with the same name as an existing organization (and vice versa) is prevented.

### Removed

## 2.10.5

### Fixed

- Slack notifications for saved searches have been fixed.

## 2.10.4

### Fixed

- Fixed an issue that caused the frontend to return a HTTP 500 and log an error message like:
  ```
  lvl=eror msg="ui HTTP handler error response" method=GET status_code=500 error="Post http://127.0.0.1:3182/repo-lookup: context canceled"
  ```

## 2.10.3

### Fixed

- The SAML AuthnRequest signature when using HTTP redirect binding is now computed using a URL query string with correct ordering of parameters. Previously, the ordering was incorrect and caused errors when the IdP was configured to check the signature in the AuthnRequest.

## 2.10.2

### Fixed

- SAML IdP-initiated login previously failed with the IdP set a RelayState value. This now works.

## 2.10.1

### Changed

- Most `experimentalFeatures` in the site configuration now respond to configuration changes live, without requiring a server restart. As usual, you will be prompted for a restart after saving your configuration changes if one is required.
- Gravatar image avatars are no longer displayed for committers.

## 2.10.0

### Changed

- In the file tree, if a directory that contains only a single directory is expanded, its child directory is now expanded automatically.

### Fixed

- Fixed an issue where `sourcegraph/server` would not start code intelligence containers properly when the `sourcegraph/server` container was shut down non-gracefully.
- Fixed an issue where the file tree would return an error when navigating between repositories.

## 2.9.4

### Changed

- Repo-updater has a new and improved scheduler for periodic repo fetches. If you have problems with it, you can revert to the old behavior by adding `"experimentalFeatures": { "updateScheduler": "disabled" }` to your `config.json`.
- A once-off migration will run changing the layout of cloned repos on disk. This should only affect installations created January 2018 or before. There should be no user visible changes.
- Experimental feature flag "updateScheduler" enables a smarter and less spammy algorithm for automatic repository updates.
- It is no longer possible to disable code intelligence by unsetting the LSP_PROXY environment variable. Instead, code intelligence can be disabled per language on the site admin page (e.g. https://sourcegraph.example.com/site-admin/code-intelligence).
- Bitbucket API requests made by Sourcegraph are now under a self-enforced API rate limit (since Bitbucket Server does not have a concept of rate limiting yet). This will reduce any chance of Sourcegraph slowing down or causing trouble for Bitbucket Server instances connected to it. The limits are: 7,200 total requests/hr, with a bucket size / maximum burst size of 500 requests.
- Global, org, and user settings are now validated against the schema, so invalid settings will be shown in the settings editor with a red squiggly line.
- The `http-header` auth provider now supports being used with other auth providers (still only when `experimentalFeatures.multipleAuthProviders` is `true`).
- Periodic fetches of Gitolite-hosted repositories are now handled internally by repo-updater.

### Added

- The `log.sentry.dsn` field in the site config makes Sourcegraph log application errors to a Sentry instance.
- Two new repository page hotkeys were added: <kbd>r</kbd> to open the repositories menu and <kbd>v</kbd> to open the revision selector.
- Repositories are periodically (~45 days) recloned from the codehost. The codehost can be relied on to give an efficient packing. This is an alternative to running a memory and CPU intensive git gc and git prune.
- The `auth.sessionExpiry` field sets the session expiration age in seconds (defaults to 90 days).

### Fixed

- Fixed a bug in the API console that caused it to display as a blank page in some cases.
- Fixed cases where GitHub rate limit wasn't being respected.
- Fixed a bug where scrolling in references, history, etc. file panels was not possible in Firefox.
- Fixed cases where gitserver directory structure migration could fail/crash.
- Fixed "Generate access token" link on user settings page. Previously, this link would 404.
- Fixed a bug where the search query was not updated in the search bar when searching from the homepage.
- Fixed a possible crash in github-proxy.
- Fixed a bug where file matching for diff search was case sensitive by default.

### Removed

- `SOURCEGRAPH_CONFIG` environment variable has been removed. Site configuration is always read from and written to disk. You can configure the location by providing `SOURCEGRAPH_CONFIG_FILE`. The default path is `/etc/sourcegraph/config.json`.

## 2.9.3

### Changed

- The search results page will merge duplicated lines of context.
- The following deprecated site configuration properties have been removed: `github[].preemptivelyClone`, `gitOriginMap`, `phabricatorURL`, `githubPersonalAccessToken`, `githubEnterpriseURL`, `githubEnterpriseCert`, and `githubEnterpriseAccessToken`.
- The `settings` field in the site config file is deprecated and will not be supported in a future release. Site admins should move those settings (if any) to global settings (in the site admin UI). Global settings are preferred to site config file settings because the former can be applied without needing to restart/redeploy the Sourcegraph server or cluster.

### Fixed

- Fixed a goroutine leak which occurs when search requests are canceled.
- Console output should have fewer spurious line breaks.
- Fixed an issue where it was not possible to override the `StrictHostKeyChecking` SSH option in the SSH configuration.
- Cross-repository code intelligence indexing for non-Go languages is now working again (originally broken in 2.9.2).

## 2.9.1

### Fixed

- Fixed an issue where saving an organization's configuration would hang indefinitely.

## 2.9.0

### Changed

- Hover tooltips were rewritten to fix a couple of issues and are now much more robust, received a new design and show more information.
- The `max:` search flag was renamed to `count:` in 2.8.8, but for backward compatibility `max:` has been added back as a deprecated alias for `count:`.
- Drastically improved the performance / load time of the Code Intelligence site admin page.

### Added

- The site admin code intelligence page now displays an error or reason whenever language servers are unable to be managed from the UI or Sourcegraph API.
- The ability to directly specify the root import path of a repository via `.sourcegraph/config.json` in the repo root, instead of relying on the heuristics of the Go language server to detect it.

### Fixed

- Configuring Bitbucket Server now correctly suppresses the the toast message "Configure repositories and code hosts to add to Sourcegraph."
- A bug where canonical import path comments would not be detected by the Go language server's heuristics under `cmd/` folders.
- Fixed an issue where a repository would only be refreshed on demand by certain user actions (such as a page reload) and would otherwise not be updated when expected.
- If a code host returned a repository-not-found or unauthorized error (to `repo-updater`) for a repository that previously was known to Sourcegraph, then in some cases a misleading "Empty repository" screen was shown. Now the repository is displayed as though it still existed, using cached data; site admins must explicitly delete repositories on Sourcegraph after they have been deleted on the code host.
- Improved handling of GitHub API rate limit exhaustion cases. Cached repository metadata and Git data will be used to provide full functionality during this time, and log messages are more informative. Previously, in some cases, repositories would become inaccessible.
- Fixed an issue where indexed search would sometimes not indicate that there were more results to show for a given file.
- Fixed an issue where the code intelligence admin page would never finish loading language servers.

## 2.9.0-pre0

### Changed

- Search scopes have been consolidated into the "Filters" bar on the search results page.
- Usernames and organization names of up to 255 characters are allowed. Previously the max length was 38.

### Fixed

- The target commit ID of a Git tag object (i.e., not lightweight Git tag refs) is now dereferenced correctly. Previously the tag object's OID was given.
- Fixed an issue where AWS Code Commit would hit the rate limit.
- Fixed an issue where dismissing the search suggestions dropdown did not unfocus previously highlighted suggestions.
- Fixed an issue where search suggestions would appear twice.
- Indexed searches now return partial results if they timeout.
- Git repositories with files whose paths contain `.git` path components are now usable (via indexed and non-indexed search and code intelligence). These corrupt repositories are rare and generally were created by converting some other VCS repository to Git (the Git CLI will forbid creation of such paths).
- Various diff search performance improvements and bug fixes.
- New Phabricator extension versions would used cached stylesheets instead of the upgraded version.
- Fixed an issue where hovers would show an error for Rust and C/C++ files.

### Added

- The `sourcegraph/server` container now emits the most recent log message when redis terminates to make it easier to debug why redis stopped.
- Organization invites (which allow users to invite other users to join organizations) are significantly improved. A new accept-invitation page was added.
- The new help popover allows users to easily file issues in the Sourcegraph public issue tracker and view documentation.
- An issue where Java files would be highlighted incorrectly if they contained JavaDoc blocks with an uneven number of opening/closing `*`s.

### Removed

- The `secretKey` site configuration value is no longer needed. It was only used for generating tokens for inviting a user to an organization. The invitation is now stored in the database associated with the recipient, so a secret token is no longer needed.
- The `experimentalFeatures.searchTimeoutParameter` site configuration value has been removed. It defaulted to `enabled` in 2.8 and it is no longer possible to disable.

### Added

- Syntax highlighting for:
  - TOML files (including Go `Gopkg.lock` and Rust `Cargo.lock` files).
  - Rust files.
  - GraphQL files.
  - Protobuf files.
  - `.editorconfig` files.

## 2.8.9

### Changed

- The "invite user" site admin page was moved to a sub-page of the users page (`/site-admin/users/new`).
- It is now possible for a site admin to create a new user without providing an email address.

### Fixed

- Checks for whether a repo is cloned will no longer exhaust open file pools over time.

### Added

- The Phabricator extension shows code intelligence status and supports enabling / disabling code intelligence for files.

## 2.8.8

### Changed

- Queries for repositories (in the explore, site admin repositories, and repository header dropdown) are matched on case-insensitive substrings, not using fuzzy matching logic.
- HTTP Authorization headers with an unrecognized scheme are ignored; they no longer cause the HTTP request to be rejected with HTTP 401 Unauthorized and an "Invalid Authorization header." error.
- Renamed the `max` search flag to `count`. Searches that specify `count:` will fetch at least that number of results, or the full result set.
- Bumped `lsp-proxy`'s `initialize` timeout to 3 minutes for every language.
- Search results are now sorted by repository and file name.
- More easily accessible "Show more" button at the top of the search results page.
- Results from user satisfaction surveys are now always hosted locally and visible to admins. The `"experimentalFeatures": { "hostSurveysLocally" }` config option has been deprecated.
- If the OpenID Connect authentication provider reports that a user's email address is not verified, the authentication attempt will fail.

### Fixed

- Fixed an issue where the search results page would not update its title.
- The session cookie name is now `sgs` (not `sg-session`) so that Sourcegraph 2.7 and Sourcegraph 2.8 can be run side-by-side temporarily during a rolling update without clearing each other's session cookies.
- Fixed the default hostnames of the C# and R language servers
- Fixed an issue where deleting an organization prevented the creation of organizations with the name of the deleted organization.
- Non-UTF8 encoded files (e.g. ISO-8859-1/Latin1, UTF16, etc) are now displayed as text properly rather than being detected as binary files.
- Improved error message when lsp-proxy's initalize timeout occurs
- Fixed compatibility issues and added [instructions for using Microsoft ADFS 2.1 and 3.0 for SAML authentication](https://docs.sourcegraph.com/admin/auth/saml_with_microsoft_adfs).
- Fixed an issue where external accounts associated with deleted user accounts would still be returned by the GraphQL API. This caused the site admin external accounts page to fail to render in some cases.
- Significantly reduced the number of code host requests for non github.com or gitlab.com repositories.

### Added

- The repository revisions popover now shows the target commit's last-committed/authored date for branches and tags.
- Setting the env var `INSECURE_SAML_LOG_TRACES=1` on the server (or the `sourcegraph-frontend` pod in Kubernetes) causes all SAML requests and responses to be logged, which helps with debugging SAML.
- Site admins can now view user satisfaction surveys grouped by user, in addition to chronological order, and aggregate summary values (including the average score and the net promoter score over the last 30 days) are now displayed.
- The site admin overview page displays the site ID, the primary admin email, and premium feature usage information.
- Added Haskell as an experimental language server on the code intelligence admin page.

## 2.8.0

### Changed

- `gitMaxConcurrentClones` now also limits the concurrency of updates to repos in addition to the initial clone.
- In the GraphQL API, `site.users` has been renamed to `users`, `site.orgs` has been renamed to `organizations`, and `site.repositories` has been renamed to `repositories`.
- An authentication provider must be set in site configuration (see [authentication provider documentation](https://docs.sourcegraph.com/admin/auth)). Previously the server defaulted to builtin auth if none was set.
- If a process dies inside the Sourcegraph container the whole container will shut down. We suggest operators configure a [Docker Restart Policy](https://docs.docker.com/config/containers/start-containers-automatically/#restart-policy-details) or a [Kubernetes Restart Policy](https://kubernetes.io/docs/concepts/workloads/pods/pod-lifecycle/#restart-policy). Previously the container would operate in a degraded mode if a process died.
- Changes to the `auth.public` site config are applied immediately in `sourcegraph/server` (no restart needed).
- The new search timeout behavior is now enabled by default. Set `"experimentalFeatures": {"searchTimeoutParameter": "disabled"}` in site config to disable it.
- Search includes files up to 1MB (previous limit was 512KB for unindexed search and 128KB for indexed search).
- Usernames and email addresses reported by OpenID Connect and SAML auth providers are now trusted, and users will sign into existing Sourcegraph accounts that match on the auth provider's reported username or email.
- The repository sidebar file tree is much, much faster on massive repositories (200,000+ files)
- The SAML authentication provider was significantly improved. Users who were signed in using SAML previously will need to reauthenticate via SAML next time they visit Sourcegraph.
- The SAML `serviceProviderCertificate` and `serviceProviderPrivateKey` site config properties are now optional.

### Fixed

- Fixed an issue where Index Search status page failed to render.
- User data on the site admin Analytics page is now paginated, filterable by a user's recent activity, and searchable.
- The link to the root of a repository in the repository header now preserves the revision you're currently viewing.
- When using the `http-header` auth provider, signin/signup/signout links are now hidden.
- Repository paths beginning with `go/` are no longer reservered by Sourcegraph.
- Interpret `X-Forwarded-Proto` HTTP header when `httpToHttpsRedirect` is set to `load-balanced`.
- Deleting a user account no longer prevents the creation of a new user account with the same username and/or association with authentication provider account (SAML/OpenID/etc.)
- It is now possible for a user to verify an email address that was previously associated with now-deleted user account.
- Diff searches over empty repositories no longer fail (this was not an issue for Sourcegraph cluster deployments).
- Stray `tmp_pack_*` files from interrupted fetches should now go away.
- When multiple `repo:` tokens match the same repo, process @revspec requirements from all of them, not just the first one in the search.

### Removed

- The `ssoUserHeader` site config property (deprecated since January 2018) has been removed. The functionality was moved to the `http-header` authentication provider.
- The experiment flag `showMissingReposEnabled`, which defaulted to enabled, has been removed so it is no longer possible to disable this feature.
- Event-level telemetry has been completely removed from self-hosted Sourcegraph instances. As a result, the `disableTelemetry` site configuration option has been deprecated. The new site-admin Pings page clarifies the only high-level telemetry being sent to Sourcegraph.com.
- The deprecated `adminUsernames` site config property (deprecated since January 2018) has been removed because it is no longer necessary. Site admins can designate other users as site admins in the site admin area, and the first user to sign into a new instance always becomes a site admin (even when using an external authentication provider).

### Added

- The new repository contributors page (linked from the repository homepage) displays the top Git commit authors in a repository, with filtering options.
- Custom language servers in the site config may now specify a `metadata` property containing things like homepage/docs/issues URLs for the language server project, as well as whether or not the language server should be considered experimental (not ready for prime-time). This `metadata` will be displayed in the UI to better communicate the status of a language server project.
- Access tokens now have scopes (which define the set of operations they permit). All access tokens still provide full control of all resources associated with the user account (the `user:all` scope, which is now explicitly displayed).
- The new access token scope `site-admin:sudo` allows the holder to perform any action as any other user. Only site admins may create this token.
- Links to Sourcegraph's changelog have been added to the site admin Updates page and update alert.
- If the site configuration is invalid or uses deprecated properties, a global alert will be shown to all site admins.
- There is now a code intelligence status indicator when viewing files. It contains information about the capabailities of the language server that is providing code intelligence for the file.
- Java code intelligence can now be enabled for repositories that aren't automatically supported using a
  `javaconfig.json` file. For Gradle plugins, this file can be generated using
  the [Javaconfig Gradle plugin](https://docs.sourcegraph.com/extensions/language_servers/java#gradle-execution).
- The new `auth.providers` site config is an array of authentication provider objects. Currently only 1 auth provider is supported. The singular `auth.provider` is deprecated.
- Users authenticated with OpenID Connect are now able to sign out of Sourcegraph (if the provider supports token revocation or the end-session endpoint).
- Users can now specify the number of days, weeks, and months of site activity to query through the GraphQL API.
- Added 14 new experimental language servers on the code intelligence admin page.
- Added `httpStrictTransportSecurity` site configuration option to customize the Strict-Transport-Security HTTP header. It defaults to `max-age=31536000` (one year).
- Added `nameIDFormat` in the `saml` auth provider to set the SAML NameID format. The default changed from transient to persistent.
- (This feature has been removed.) Experimental env var expansion in site config JSON: set `SOURCEGRAPH_EXPAND_CONFIG_VARS=1` to replace `${var}` or `$var` (based on environment variables) in any string value in site config JSON (except for JSON object property names).
- The new (optional) SAML `serviceProviderIssuer` site config property (in an `auth.providers` array entry with `{"type":"saml", ...}`) allows customizing the SAML Service Provider issuer name.
- The site admin area now has an "Auth" section that shows the enabled authentication provider(s) and users' external accounts.

## 2.7.6

### Fixed

- If a user's account is deleted, session cookies for that user are no longer considered valid.

## 2.7.5

### Changed

- When deploying Sourcegraph to Kubernetes, RBAC is now used by default. Most Kubernetes clusters require it. See the Kubernetes installation instructions for more information (including disabling if needed).
- Increased git ssh connection timeout to 30s from 7s.
- The Phabricator integration no longer requires staging areas, but using them is still recommended because it improves performance.

### Fixed

- Fixed an issue where language servers that were not enabled would display the "Restart" button in the Code Intelligence management panel.
- Fixed an issue where the "Update" button in the Code Intelligence management panel would be displayed inconsistently.
- Fixed an issue where toggling a dynamic search scope would not also remove `@rev` (if specified)
- Fixed an issue where where modes that can only be determined by the full filename (not just the file extension) of a path weren't supported (Dockerfiles are the first example of this).
- Fixed an issue where the GraphiQL console failed when variables are specified.
- Indexed search no longer maintains its own git clones. For Kubernetes cluster deployments, this significantly reduces disk size requirements for the indexed-search pod.
- Fixed an issue where language server Docker containers would not be automatically restarted if they crashed (`sourcegraph/server` only).
- Fixed an issue where if the first user on a site authenticated via SSO, the site would remain stuck in uninitialized mode.

### Added

- More detailed progress information is displayed on pages that are waiting for repositories to clone.
- Admins can now see charts with daily, weekly, and monthly unique user counts by visiting the site-admin Analytics page.
- Admins can now host and see results from Sourcegraph user satisfaction surveys locally by setting the `"experimentalFeatures": { "hostSurveysLocally": "enabled"}` site config option. This feature will be enabled for all instances once stable.
- Access tokens are now supported for all authentication providers (including OpenID Connect and SAML, which were previously not supported).
- The new `motd` setting (in global, organization, and user settings) displays specified messages at the top of all pages.
- Site admins may now view all access tokens site-wide (for all users) and revoke tokens from the new access tokens page in the site admin area.

## 2.7.0

### Changed

- Missing repositories no longer appear as search results. Instead, a count of repositories that were not found is displayed above the search results. Hovering over the count will reveal the names of the missing repositories.
- "Show more" on the search results page will now reveal results that have already been fetched (if such results exist) without needing to do a new query.
- The bottom panel (on a file) now shows more tabs, including docstrings, multiple definitions, references (as before), external references grouped by repository, implementations (if supported by the language server), and file history.
- The repository sidebar file tree is much faster on massive repositories (200,000+ files)

### Fixed

- Searches no longer block if the index is unavailable (e.g. after the index pod restarts). Instead, it respects the normal search timeout and reports the situation to the user if the index is not yet available.
- Repository results are no longer returned for filters that are not supported (e.g. if `file:` is part of the search query)
- Fixed an issue where file tree elements may be scrolled out of view on page load.
- Fixed an issue that caused "Could not ensure repository updated" log messages when trying to update a large number of repositories from gitolite.
- When using an HTTP authentication proxy (`"auth.provider": "http-header"`), usernames are now properly normalized (special characters including `.` replaced with `-`). This fixes an issue preventing users from signing in if their username contained these special characters.
- Fixed an issue where the site-admin Updates page would incorrectly report that update checking was turned off when `telemetryDisabled` was set, even as it continued to report new updates.
- `repo:` filters that match multiple repositories and contain a revision specifier now correctly return partial results even if some of the matching repositories don't have a matching revision.
- Removed hardcoded list of supported languages for code intelligence. Any language can work now and support is determined from the server response.
- Fixed an issue where modifying `config.json` on disk would not correctly mark the server as needing a restart.
- Fixed an issue where certain diff searches (with very sparse matches in a repository's history) would incorrectly report no results found.
- Fixed an issue where the `langservers` field in the site-configuration didn't require both the `language` and `address` field to be specified for each entry

### Added

- Users (and site admins) may now create and manage access tokens to authenticate API clients. The site config `auth.disableAccessTokens` (renamed to `auth.accessTokens` in 2.11) disables this new feature. Access tokens are currently only supported when using the `builtin` and `http-header` authentication providers (not OpenID Connect or SAML).
- User and site admin management capabilities for user email addresses are improved.
- The user and organization management UI has been greatly improved. Site admins may now administer all organizations (even those they aren't a member of) and may edit profile info and configuration for all users.
- If SSO is enabled (via OpenID Connect or SAML) and the SSO system provides user avatar images and/or display names, those are now used by Sourcegraph.
- Enable new search timeout behavior by setting `"experimentalFeatures": { "searchTimeoutParameter": "enabled"}` in your site config.
  - Adds a new `timeout:` parameter to customize the timeout for searches. It defaults to 10s and may not be set higher than 1m.
  - The value of the `timeout:` parameter is a string that can be parsed by [time.Duration](https://golang.org/pkg/time/#ParseDuration) (e.g. "100ms", "2s").
  - When `timeout:` is not provided, search optimizes for retuning results as soon as possible and will include slower kinds of results (e.g. symbols) only if they are found quickly.
  - When `timeout:` is provided, all result kinds are given the full timeout to complete.
- A new user settings tokens page was added that allows users to obtain a token that they can use to authenticate to the Sourcegraph API.
- Code intelligence indexes are now built for all repositories in the background, regardless of whether or not they are visited directly by a user.
- Language servers are now automatically enabled when visiting a repository. For example, visiting a Go repository will now automatically download and run the relevant Docker container for Go code intelligence.
  - This change only affects when Sourcegraph is deployed using the `sourcegraph/server` Docker image (not using Kubernetes).
  - You will need to use the new `docker run` command at https://docs.sourcegraph.com/#quick-install in order for this feature to be enabled. Otherwise, you will receive errors in the log about `/var/run/docker.sock` and things will work just as they did before. See https://docs.sourcegraph.com/extensions/language_servers for more information.
- The site admin Analytics page will now display the number of "Code Intelligence" actions each user has made, including hovers, jump to definitions, and find references, on the Sourcegraph webapp or in a code host integration or extension.
- An experimental cross repository jump to definition which consults the OSS index on Sourcegraph.com. This is disabled by default; use `"experimentalFeatures": { "jumpToDefOSSIndex": "enabled" }` in your site configuration to enable it.
- Users can now view Git branches, tags, and commits, and compare Git branches and revisions on Sourcegraph. (The code host icon in the header takes you to the commit on the code host.)
- A new admin panel allows you to view and manage language servers. For Docker deployments, it allows you to enable/disable/update/restart language servers at the click of a button. For cluster deployments, it shows the current status of language servers.
- Users can now tweet their feedback about Sourcegraph when clicking on the feedback smiley located in the navbar and filling out a Twitter feedback form.
- A new button in the repository header toggles on/off the Git history panel for the current file.

## 2.6.8

### Bug fixes

- Searches of `type:repo` now work correctly with "Show more" and the `max` parameter.
- Fixes an issue where the server would crash if the DB was not available upon startup.

## 2.6.7

### Added

- The duration that the frontend waits for the PostgreSQL database to become available is now configurable with the `DB_STARTUP_TIMEOUT` env var (the value is any valid Go duration string).
- Dynamic search filters now suggest exclusions of Go test files, vendored files and node_modules files.

## 2.6.6

### Added

- Authentication to Bitbucket Server using username-password credentials is now supported (in the `bitbucketServer` site config `username`/`password` options), for servers running Bitbucket Server version 2.4 and older (which don't support personal access tokens).

## 2.6.5

### Added

- The externally accessible URL path `/healthz` performs a basic application health check, returning HTTP 200 on success and HTTP 500 on failure.

### Behavior changes

- Read-only forks on GitHub are no longer synced by default. If you want to add a readonly fork, navigate directly to the repository page on Sourcegraph to add it (e.g. https://sourcegraph.mycompany.internal/github.com/owner/repo). This prevents your repositories list from being cluttered with a large number of private forks of a private repository that you have access to. One notable example is https://github.com/EpicGames/UnrealEngine.
- SAML cookies now expire after 90 days. The previous behavior was every 1 hour, which was unintentionally low.

## 2.6.4

### Added

- Improve search timeout error messages
- Performance improvements for searching regular expressions that do not start with a literal.

## 2.6.3

### Bug fixes

- Symbol results are now only returned for searches that contain `type:symbol`

## 2.6.2

### Added

- More detailed logging to help diagnose errors with third-party authentication providers.
- Anchors (such as `#my-section`) in rendered Markdown files are now supported.
- Instrumentation section for admins. For each service we expose pprof, prometheus metrics and traces.

### Bug fixes

- Applies a 1s timeout to symbol search if invoked without specifying `type:` to not block plain text results. No change of behaviour if `type:symbol` is given explicitly.
- Only show line wrap toggle for code-view-rendered files.

## 2.6.1

### Bug fixes

- Fixes a bug where typing in the search query field would modify the expanded state of file search results.
- Fixes a bug where new logins via OpenID Connect would fail with the error `SSO error: ID Token verification failed`.

## 2.6.0

### Added

- Support for [Bitbucket Server](https://www.atlassian.com/software/bitbucket/server) as a codehost. Configure via the `bitbucketServer` site config field.
- Prometheus gauges for git clone queue depth (`src_gitserver_clone_queue`) and git ls-remote queue depth (`src_gitserver_lsremote_queue`).
- Slack notifications for saved searches may now be added for individual users (not just organizations).
- The new search filter `lang:` filters results by programming language (example: `foo lang:go` or `foo -lang:clojure`).
- Dynamic filters: filters generated from your search results to help refine your results.
- Search queries that consist only of `file:` now show files whose path matches the filters (instead of no results).
- Sourcegraph now automatically detects basic `$GOPATH` configurations found in `.envrc` files in the root of repositories.
- You can now configure the effective `$GOPATH`s of a repository by adding a `.sourcegraph/config.json` file to your repository with the contents `{"go": {"GOPATH": ["mygopath"]}}`.
- A new `"blacklistGoGet": ["mydomain.org,myseconddomain.com"]` offers users a quick escape hatch in the event that Sourcegraph is making unwanted `go get` or `git clone` requests to their website due to incorrectly-configured monorepos. Most users will never use this option.
- Search suggestions and results now include symbol results. The new filter `type:symbol` causes only symbol results to be shown.
  Additionally, symbols for a repository can be browsed in the new symbols sidebar.
- You can now expand and collapse all items on a search results page or selectively expand and collapse individual items.

### Configuration changes

- Reduced the `gitMaxConcurrentClones` site config option's default value from 100 to 5, to help prevent too many concurrent clones from causing issues on code hosts.
- Changes to some site configuration options are now automatically detected and no longer require a server restart. After hitting Save in the UI, you will be informed if a server restart is required, per usual.
- Saved search notifications are now only sent to the owner of a saved search (all of an organization's members for an organization-level saved search, or a single user for a user-level saved search). The `notifyUsers` and `notifyOrganizations` properties underneath `search.savedQueries` have been removed.
- Slack webhook URLs are now defined in user/organization JSON settings, not on the organization profile page. Previously defined organization Slack webhook URLs are automatically migrated to the organization's JSON settings.
- The "unlimited" value for `maxReposToSearch` is now `-1` instead of `0`, and `0` now means to use the default.
- `auth.provider` must be set (`builtin`, `openidconnect`, `saml`, `http-header`, etc.) to configure an authentication provider. Previously you could just set the detailed configuration property (`"auth.openIDConnect": {...}`, etc.) and it would implicitly enable that authentication provider.
- The `autoRepoAdd` site configuration property was removed. Site admins can add repositories via site configuration.

### Bug fixes

- Only cross reference index enabled repositories.
- Fixed an issue where search would return results with empty file contents for matches in submodules with indexing enabled. Searching over submodules is not supported yet, so these (empty) results have been removed.
- Fixed an issue where match highlighting would be incorrect on lines that contained multibyte characters.
- Fixed an issue where search suggestions would always link to master (and 404) even if the file only existed on a branch. Now suggestions always link to the revision that is being searched over.
- Fixed an issue where all file and repository links on the search results page (for all search results types) would always link to master branch, even if the results only existed in another branch. Now search results links always link to the revision that is being searched over.
- The first user to sign up for a (not-yet-initialized) server is made the site admin, even if they signed up using SSO. Previously if the first user signed up using SSO, they would not be a site admin and no site admin could be created.
- Fixed an issue where our code intelligence archive cache (in `lsp-proxy`) would not evict items from the disk. This would lead to disks running out of free space.

## 2.5.16, 2.5.17

- Version bump to keep deployment variants in sync.

## 2.5.15

### Bug fixes

- Fixed issue where a Sourcegraph cluster would incorrectly show "An update is available".
- Fixed Phabricator links to repositories
- Searches over a single repository are now less likely to immediately time out the first time they are searched.
- Fixed a bug where `auth.provider == "http-header"` would incorrectly require builtin authentication / block site access when `auth.public == "false"`.

### Phabricator Integration Changes

We now display a "View on Phabricator" link rather than a "View on other code host" link if you are using Phabricator and hosting on GitHub or another code host with a UI. Commit links also will point to Phabricator.

### Improvements to SAML authentication

You may now optionally provide the SAML Identity Provider metadata XML file contents directly, with the `auth.saml` `identityProviderMetadata` site configuration property. (Previously, you needed to specify the URL where that XML file was available; that is still possible and is more common.) The new option is useful for organizations whose SAML metadata is not web-accessible or while testing SAML metadata configuration changes.

## 2.5.13

### Improvements to builtin authentication

When using `auth.provider == "builtin"`, two new important changes mean that a Sourcegraph server will be locked down and only accessible to users who are invited by an admin user (previously, we advised users to place their own auth proxy in front of Sourcegraph servers).

1.  When `auth.provider == "builtin"` Sourcegraph will now by default require an admin to invite users instead of allowing anyone who can visit the site to sign up. Set `auth.allowSignup == true` to retain the old behavior of allowing anyone who can access the site to signup.
2.  When `auth.provider == "builtin"`, Sourcegraph will now respects a new `auth.public` site configuration option (default value: `false`). When `auth.public == false`, Sourcegraph will not allow anyone to access the site unless they have an account and are signed in.

## 2.4.3

### Added

- Code Intelligence support
- Custom links to code hosts with the `links:` config options in `repos.list`

### Changed

- Search by file path enabled by default

## 2.4.2

### Added

- Repository settings mirror/cloning diagnostics page

### Changed

- Repositories added from GitHub are no longer enabled by default. The site admin UI for enabling/disabling repositories is improved.

## 2.4.0

### Added

- Search files by name by including `type:path` in a search query
- Global alerts for configuration-needed and cloning-in-progress
- Better list interfaces for repositories, users, organizations, and threads
- Users can change their own password in settings
- Repository groups can now be specified in settings by site admins, organizations, and users. Then `repogroup:foo` in a search query will search over only those repositories specified for the `foo` repository group.

### Changed

- Log messages are much quieter by default

## 2.3.11

### Added

- Added site admin updates page and update checking
- Added site admin telemetry page

### Changed

- Enhanced site admin panel
- Changed repo- and SSO-related site config property names to be consistent, updated documentation

## 2.3.10

### Added

- Online site configuration editing and reloading

### Changed

- Site admins are now configured in the site admin area instead of in the `adminUsernames` config key or `ADMIN_USERNAMES` env var. Users specified in those deprecated configs will be designated as site admins in the database upon server startup until those configs are removed in a future release.

## 2.3.9

### Fixed

- An issue that prevented creation and deletion of saved queries

## 2.3.8

### Added

- Built-in authentication: you can now sign up without an SSO provider.
- Faster default branch code search via indexing.

### Fixed

- Many performance improvements to search.
- Much log spam has been eliminated.

### Changed

- We optionally read `SOURCEGRAPH_CONFIG` from `$DATA_DIR/config.json`.
- SSH key required to clone repositories from GitHub Enterprise when using a self-signed certificate.

## 0.3 - 13 December 2017

The last version without a CHANGELOG.<|MERGE_RESOLUTION|>--- conflicted
+++ resolved
@@ -27,11 +27,8 @@
 
 - Experimental GraphQL query, `permissionsSyncJobs` is substituted with new non-experimental query which provides full information about permissions sync jobs stored in the database. [#47933](https://github.com/sourcegraph/sourcegraph/pull/47933)
 - Renders `readme.txt` files in the repository page. [#47944](https://github.com/sourcegraph/sourcegraph/pull/47944)
-<<<<<<< HEAD
+- Renders GitHub pull request references in all places where a commit message is referenced. [#48183](https://github.com/sourcegraph/sourcegraph/pull/48183)
 - Older Code Insights data points will now be automatically archived as configured by the site configuration setting `insights.maximumSampleSize`, set to 30 by default. All points can be exported. This behaviour can be disabled using the experimental setting `insightsDataRetention`. [#48259](https://github.com/sourcegraph/sourcegraph/pull/48259)
-=======
-- Renders GitHub pull request references in all places where a commit message is referenced. [#48183](https://github.com/sourcegraph/sourcegraph/pull/48183)
->>>>>>> 0cf0b109
 
 ### Fixed
 
