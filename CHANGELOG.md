<!--
###################################### READ ME ###########################################
### This changelog should always be read on `main` branch. Its contents on version   ###
### branches do not necessarily reflect the changes that have gone into that branch.   ###
##########################################################################################
-->

# Changelog

All notable changes to Sourcegraph are documented in this file.

<!-- START CHANGELOG -->

## Unreleased

### Added

- GraphQL and TOML syntax highlighting is now back (special thanks to @rvantonder) [#13935](https://github.com/sourcegraph/sourcegraph/issues/13935)
- Zig and DreamMaker syntax highlighting.
- Campaigns now support publishing GitHub draft PRs and GitLab WIP MRs. [#7998](https://github.com/sourcegraph/sourcegraph/issues/7998)
- `indexed-searcher`'s watchdog can be configured and has additional instrumentation. This is useful when diagnosing [zoekt-webserver is restarting due to watchdog](https://docs.sourcegraph.com/admin/observability/troubleshooting#scenario-zoekt-webserver-is-restarting-due-to-watchdog). [#15148](https://github.com/sourcegraph/sourcegraph/pull/15148)
- Pings now contain Redis & Postgres server versions. [14405](https://github.com/sourcegraph/sourcegraph/14405)
- Aggregated usage data of the search onboarding tour is now included in pings. The data tracked are: total number of views of the onboarding tour, total number of views of each step in the onboarding tour, total number of tours closed. [#15113](https://github.com/sourcegraph/sourcegraph/pull/15113)
- Users can now specify credentials for code hosts to enable campaigns for non site-admin users. [#15506](https://github.com/sourcegraph/sourcegraph/pull/15506)
<<<<<<< HEAD
- Number of page views on campaign apply page, page views on campaign details page after create/update, closed campaigns, created campaign specs and changesets specs and the sum of changeset diff stats will be sent back in pings. [#15279](https://github.com/sourcegraph/sourcegraph/pull/15279)
=======
- Users can now explicitly set their primary email address. [#15683](https://github.com/sourcegraph/sourcegraph/pull/15683)
- "[Why code search is still needed for monorepos](https://docs.sourcegraph.com/adopt/code_search_in_monorepos)" doc page
>>>>>>> 302b5ad5

### Changed

- Improved contrast / visibility in comment syntax highlighting. [#14546](https://github.com/sourcegraph/sourcegraph/issues/14546)
- Campaigns are no longer in beta. [#14900](https://github.com/sourcegraph/sourcegraph/pull/14900)
- Campaigns now have a fancy new icon. [#14740](https://github.com/sourcegraph/sourcegraph/pull/14740)
- Search queries with an unbalanced closing paren `)` are now invalid, since this likely indicates an error. Previously, patterns with dangling `)` were valid in some cases. Note that patterns with dangling `)` can still be searched, but should be quoted via `content:"foo)"`. [#15042](https://github.com/sourcegraph/sourcegraph/pull/15042)
- Extension providers can now return AsyncIterables, enabling dynamic provider results without dependencies. [#15042](https://github.com/sourcegraph/sourcegraph/issues/15061)
- Deprecated the `"email.smtp": { "disableTLS" }` site config option, this field has been replaced by `"email.smtp": { "noVerifyTLS" }`. [#15682](https://github.com/sourcegraph/sourcegraph/pull/15682)

### Fixed

- The `file:` added to the search field when navigating to a tree or file view will now behave correctly when the file path contains spaces. [#12296](https://github.com/sourcegraph/sourcegraph/issues/12296)
- OAuth login now respects site configuration `experimentalFeatures: { "tls.external": {...} }` for custom certificates and skipping TLS verify. [#14144](https://github.com/sourcegraph/sourcegraph/issues/14144)
- If the `HEAD` file in a cloned repo is absent or truncated, background cleanup activities will use a best-effort default to remedy the situation. [#14962](https://github.com/sourcegraph/sourcegraph/pull/14962)
- Search input will always show suggestions. Previously we only showed suggestions for letters and some special characters. [#14982](https://github.com/sourcegraph/sourcegraph/pull/14982)
- Fixed an issue where `not` keywords were not recognized inside expression groups, and treated incorrectly as patterns. [#15139](https://github.com/sourcegraph/sourcegraph/pull/15139)
- Fixed an issue where hover pop-ups would not show on the first character of a valid hover range in search queries. [#15410](https://github.com/sourcegraph/sourcegraph/pull/15410)
- Fixed an issue where submodules configured with a relative URL resulted in non-functional hyperlinks in the file tree UI. [#15286](https://github.com/sourcegraph/sourcegraph/issues/15286)
- Pushing commits to public GitLab repositories with campaigns now works, since we use the configured token even if the repository is public. [#15536](https://github.com/sourcegraph/sourcegraph/pull/15536)
- `.kts` is now highlighted properly as Kotlin code, fixed various other issues in Kotlin syntax highlighting.
- Fixed an issue where the value of `content:` was treated literally when the regular expression toggle is active. [#15639](https://github.com/sourcegraph/sourcegraph/pull/15639)
- Fixed an issue where non-site admins were prohibited from updating some of their other personal metadata when `auth.enableUsernameChanges` was `false`. [#15663](https://github.com/sourcegraph/sourcegraph/issues/15663)
- Fixed "Find references" showing errors in the references panel in place of the syntax-highlighted code for repositories with spaces in their name. [#15618](https://github.com/sourcegraph/sourcegraph/issues/15618)

### Removed

-

## 3.21.2

:warning: WARNING :warning: For users of single-image Sourcegraph instance, please delete the secret key file `/var/lib/sourcegraph/token` inside the container before attempting to upgrade to 3.21.x.

### Fixed

- Fix externalURLs alert logic [#14980](https://github.com/sourcegraph/sourcegraph/pull/14980)

## 3.21.1

:warning: WARNING :warning: For users of single-image Sourcegraph instance, please delete the secret key file `/var/lib/sourcegraph/token` inside the container before attempting to upgrade to 3.21.x.

### Fixed

- Fix alerting for native integration condition [#14775](https://github.com/sourcegraph/sourcegraph/pull/14775)
- Fix query with large repo count hanging [#14944](https://github.com/sourcegraph/sourcegraph/pull/14944)
- Fix server upgrade where codeintel database does not exist [#14953](https://github.com/sourcegraph/sourcegraph/pull/14953)
- CVE-2019-18218 in postgres docker image [#14954](https://github.com/sourcegraph/sourcegraph/pull/14954)
- Fix an issue where .git/HEAD in invalid [#14962](https://github.com/sourcegraph/sourcegraph/pull/14962)
- Repository syncing will not happen more frequently than the repoListUpdateInterval config value [#14901](https://github.com/sourcegraph/sourcegraph/pull/14901) [#14983](https://github.com/sourcegraph/sourcegraph/pull/14983)

## 3.21.0

:warning: WARNING :warning: For users of single-image Sourcegraph instance, please delete the secret key file `/var/lib/sourcegraph/token` inside the container before attempting to upgrade to 3.21.x.

### Added

- The new GraphQL API query field `namespaceByName(name: String!)` makes it easier to look up the user or organization with the given name. Previously callers needed to try looking up the user and organization separately.
- Changesets created by campaigns will now include a link back to the campaign in their body text. [#14033](https://github.com/sourcegraph/sourcegraph/issues/14033)
- Users can now preview commits that are going to be created in their repositories in the campaign preview UI. [#14181](https://github.com/sourcegraph/sourcegraph/pull/14181)
- If emails are configured, the user will be sent an email when important account information is changed. This currently encompasses changing/resetting the password, adding/removing emails, and adding/removing access tokens. [#14320](https://github.com/sourcegraph/sourcegraph/pull/14320)
- A subset of changesets can now be published by setting the `published` flag in campaign specs [to an array](https://docs.sourcegraph.com/@main/campaigns/campaign_spec_yaml_reference#publishing-only-specific-changesets), which allows only specific changesets within a campaign to be published based on the repository name. [#13476](https://github.com/sourcegraph/sourcegraph/pull/13476)
- Homepage panels are now enabled by default. [#14287](https://github.com/sourcegraph/sourcegraph/issues/14287)
- The most recent ping data is now available to site admins via the Site-admin > Pings page. [#13956](https://github.com/sourcegraph/sourcegraph/issues/13956)
- Homepage panel engagement metrics will be sent back in pings. [#14589](https://github.com/sourcegraph/sourcegraph/pull/14589)
- Homepage now has a footer with links to different extensibility features. [#14638](https://github.com/sourcegraph/sourcegraph/issues/14638)
- Added an onboarding tour of Sourcegraph for new users. It can be enabled in user settings with `experimentalFeatures.showOnboardingTour` [#14636](https://github.com/sourcegraph/sourcegraph/pull/14636)
- Added an onboarding tour of Sourcegraph for new users. [#14636](https://github.com/sourcegraph/sourcegraph/pull/14636)
- Repository GraphQL queries now support an `after` parameter that permits cursor-based pagination. [#13715](https://github.com/sourcegraph/sourcegraph/issues/13715)
- Searches in the Recent Searches panel and other places are now syntax highlighted. [#14443](https://github.com/sourcegraph/sourcegraph/issues/14443)

### Changed

- Interactive search mode is now disabled by default because the new plain text search input is smarter. To reenable it, add `{ "experimentalFeatures": { "splitSearchModes": true } }` in user settings.
- The extension registry has been redesigned to make it easier to find non-default Sourcegraph extensions.
- Tokens and similar sensitive information included in the userinfo portion of remote repository URLs will no longer be visible on the Mirroring settings page. [#14153](https://github.com/sourcegraph/sourcegraph/pull/14153)
- The sign in and sign up forms have been redesigned with better input validation.
- Kubernetes admins mounting [configuration files](https://docs.sourcegraph.com/admin/config/advanced_config_file#kubernetes-configmap) are encouraged to change how the ConfigMap is mounted. See the new documentation. Previously our documentation suggested using subPath. However, this lead to Kubernetes not automatically updating the files on configuration change. [#14297](https://github.com/sourcegraph/sourcegraph/pull/14297)
- The precise code intel bundle manager will now expire any converted LSIF data that is older than `PRECISE_CODE_INTEL_MAX_DATA_AGE` (30 days by default) that is also not visible from the tip of the default branch.
- `SRC_LOG_LEVEL=warn` is now the default in Docker Compose and Kubernetes deployments, reducing the amount of uninformative log spam. [#14458](https://github.com/sourcegraph/sourcegraph/pull/14458)
- Permissions data that were stored in deprecated binary format are abandoned. Downgrade from 3.21 to 3.20 is OK, but to 3.19 or prior versions might experience missing/incomplete state of permissions for a short period of time. [#13740](https://github.com/sourcegraph/sourcegraph/issues/13740)
- The query builder page is now disabled by default. To reenable it, add `{ "experimentalFeatures": { "showQueryBuilder": true } }` in user settings.
- The GraphQL `updateUser` mutation now returns the updated user (instead of an empty response).

### Fixed

- Git clone URLs now validate their format correctly. [#14313](https://github.com/sourcegraph/sourcegraph/pull/14313)
- Usernames set in Slack `observability.alerts` now apply correctly. [#14079](https://github.com/sourcegraph/sourcegraph/pull/14079)
- Path segments in breadcrumbs get truncated correctly again on small screen sizes instead of inflating the header bar. [#14097](https://github.com/sourcegraph/sourcegraph/pull/14097)
- GitLab pipelines are now parsed correctly and show their current status in campaign changesets. [#14129](https://github.com/sourcegraph/sourcegraph/pull/14129)
- Fixed an issue where specifying any repogroups would effectively search all repositories for all repogroups. [#14190](https://github.com/sourcegraph/sourcegraph/pull/14190)
- Changesets that were previously closed after being detached from a campaign are now reopened when being reattached. [#14099](https://github.com/sourcegraph/sourcegraph/pull/14099)
- Previously large files that match the site configuration [search.largeFiles](https://docs.sourcegraph.com/admin/config/site_config#search-largeFiles) would not be indexed if they contained a large number of unique trigrams. We now index those files as well. Note: files matching the glob still need to be valid utf-8. [#12443](https://github.com/sourcegraph/sourcegraph/issues/12443)
- Git tags without a `creatordate` value will no longer break tag search within a repository. [#5453](https://github.com/sourcegraph/sourcegraph/issues/5453)
- Campaigns pages now work properly on small viewports. [#14292](https://github.com/sourcegraph/sourcegraph/pull/14292)
- Fix an issue with viewing repositories that have spaces in the repository name [#2867](https://github.com/sourcegraph/sourcegraph/issues/2867)

### Removed

- Syntax highlighting for GraphQL, INI, TOML, and Perforce files has been removed [due to incompatible/absent licenses](https://github.com/sourcegraph/sourcegraph/issues/13933). We plan to [add it back in the future](https://github.com/sourcegraph/sourcegraph/issues?q=is%3Aissue+is%3Aopen+add+syntax+highlighting+for+develop+a+).
- Search scope pages (`/search/scope/:id`) were removed.
- User-defined search scopes are no longer shown below the search bar on the homepage. Use the [`quicklinks`](https://docs.sourcegraph.com/user/personalization/quick_links) setting instead to display links there.
- The explore page (`/explore`) was removed.
- The sign out page was removed.
- The unused GraphQL types `DiffSearchResult` and `DeploymentConfiguration` were removed.
- The deprecated GraphQL mutation `updateAllMirrorRepositories`.
- The deprecated GraphQL field `Site.noRepositoriesEnabled`.
- Total counts of users by product area have been removed from pings.
- Aggregate daily, weekly, and monthly latencies (in ms) of code intelligence events (e.g., hover tooltips) have been removed from pings.

## 3.20.1

### Fixed

- gomod: rollback go-diff to v0.5.3 (v0.6.0 causes panic in certain cases) [#13973](https://github.com/sourcegraph/sourcegraph/pull/13973).
- Fixed an issue causing the scoped query in the search field to be erased when viewing files. [#13954](https://github.com/sourcegraph/sourcegraph/pull/13954).

## 3.20.0

### Added

- Site admins can now force a specific user to re-authenticate on their next request or visit. [#13647](https://github.com/sourcegraph/sourcegraph/pull/13647)
- Sourcegraph now watches its [configuration files](https://docs.sourcegraph.com/admin/config/advanced_config_file) (when using external files) and automatically applies the changes to Sourcegraph's configuration when they change. For example, this allows Sourcegraph to detect when a Kubernetes ConfigMap changes. [#13646](https://github.com/sourcegraph/sourcegraph/pull/13646)
- To define repository groups (`search.repositoryGroups` in global, org, or user settings), you can now specify regular expressions in addition to single repository names. [#13730](https://github.com/sourcegraph/sourcegraph/pull/13730)
- The new site configuration property `search.limits` configures the maximum search timeout and the maximum number of repositories to search for various types of searches. [#13448](https://github.com/sourcegraph/sourcegraph/pull/13448)
- Files and directories can now be excluded from search by adding the file `.sourcegraph/ignore` to the root directory of a repository. Each line in the _ignore_ file is interpreted as a globbing pattern. [#13690](https://github.com/sourcegraph/sourcegraph/pull/13690)
- Structural search syntax now allows regular expressions in patterns. Also, `...` can now be used in place of `:[_]`. See the [documentation](https://docs.sourcegraph.com/@main/code_search/reference/structural) for example syntax. [#13809](https://github.com/sourcegraph/sourcegraph/pull/13809)
- The total size of all Git repositories and the lines of code for indexed branches will be sent back in pings. [#13764](https://github.com/sourcegraph/sourcegraph/pull/13764)
- Experimental: A new homepage UI for Sourcegraph Server shows the user their recent searches, repositories, files, and saved searches. It can be enabled with `experimentalFeatures.showEnterpriseHomePanels`. [#13407](https://github.com/sourcegraph/sourcegraph/issues/13407)

### Changed

- Campaigns are enabled by default for all users. Site admins may view and create campaigns; everyone else may only view campaigns. The new site configuration property `campaigns.enabled` can be used to disable campaigns for all users. The properties `campaigns.readAccess`, `automation.readAccess.enabled`, and `"experimentalFeatures": { "automation": "enabled" }}` are deprecated and no longer have any effect.
- Diff and commit searches are limited to 10,000 repositories (if `before:` or `after:` filters are used), or 50 repositories (if no time filters are used). You can configure this limit in the site configuration property `search.limits`. [#13386](https://github.com/sourcegraph/sourcegraph/pull/13386)
- The site configuration `maxReposToSearch` has been deprecated in favor of the property `maxRepos` on `search.limits`. [#13439](https://github.com/sourcegraph/sourcegraph/pull/13439)
- Search queries are now processed by a new parser that will always be enabled going forward. There should be no material difference in behavior. In case of adverse effects, the previous parser can be reenabled by setting `"search.migrateParser": false` in settings. [#13435](https://github.com/sourcegraph/sourcegraph/pull/13435)
- It is now possible to search for file content that excludes a term using the `NOT` operator. [#12412](https://github.com/sourcegraph/sourcegraph/pull/12412)
- `NOT` is available as an alternative syntax of `-` on supported keywords `repo`, `file`, `content`, `lang`, and `repohasfile`. [#12412](https://github.com/sourcegraph/sourcegraph/pull/12412)
- Negated content search is now also supported for unindexed repositories. Previously it was only supported for indexed repositories [#13359](https://github.com/sourcegraph/sourcegraph/pull/13359).
- The experimental feature flag `andOrQuery` is deprecated. [#13435](https://github.com/sourcegraph/sourcegraph/pull/13435)
- After a user's password changes, they will be signed out on all devices and must sign in again. [#13647](https://github.com/sourcegraph/sourcegraph/pull/13647)
- `rev:` is available as alternative syntax of `@` for searching revisions instead of the default branch [#13133](https://github.com/sourcegraph/sourcegraph/pull/13133)
- Campaign URLs have changed to use the campaign name instead of an opaque ID. The old URLs no longer work. [#13368](https://github.com/sourcegraph/sourcegraph/pull/13368)
- A new `external_service_repos` join table was added. The migration required to make this change may take a few minutes.

### Fixed

- User satisfaction/NPS surveys will now correctly provide a range from 0–10, rather than 0–9. [#13163](https://github.com/sourcegraph/sourcegraph/pull/13163)
- Fixed a bug where we returned repositories with invalid revisions in the search results. Now, if a user specifies an invalid revision, we show an alert. [#13271](https://github.com/sourcegraph/sourcegraph/pull/13271)
- Previously it wasn't possible to search for certain patterns containing `:` because they would not be considered valid filters. We made these checks less strict. [#10920](https://github.com/sourcegraph/sourcegraph/pull/10920)
- When a user signs out of their account, all of their sessions will be invalidated, not just the session where they signed out. [#13647](https://github.com/sourcegraph/sourcegraph/pull/13647)
- URL information will no longer be leaked by the HTTP referer header. This prevents the user's password reset code from being leaked. [#13804](https://github.com/sourcegraph/sourcegraph/pull/13804)
- GitLab OAuth2 user authentication now respects `tls.external` site setting. [#13814](https://github.com/sourcegraph/sourcegraph/pull/13814)

### Removed

- The smartSearchField feature is now always enabled. The `experimentalFeatures.smartSearchField` settings option has been removed.

## 3.19.2

### Fixed

- search: always limit commit and diff to less than 10,000 repos [a97f81b0f7](https://github.com/sourcegraph/sourcegraph/commit/a97f81b0f79535253bd7eae6c30d5c91d48da5ca)
- search: configurable limits on commit/diff search [1c22d8ce1](https://github.com/sourcegraph/sourcegraph/commit/1c22d8ce13c149b3fa3a7a26f8cb96adc89fc556)
- search: add site configuration for maxTimeout [d8d61b43c0f](https://github.com/sourcegraph/sourcegraph/commit/d8d61b43c0f0d229d46236f2f128ca0f93455172)

## 3.19.1

### Fixed

- migrations: revert migration causing deadlocks in some deployments [#13194](https://github.com/sourcegraph/sourcegraph/pull/13194)

## 3.19.0

### Added

- Emails can be now be sent to SMTP servers with self-signed certificates, using `email.smtp.disableTLS`. [#12243](https://github.com/sourcegraph/sourcegraph/pull/12243)
- Saved search emails now include a link to the user's saved searches page. [#11651](https://github.com/sourcegraph/sourcegraph/pull/11651)
- Campaigns can now be synced using GitLab webhooks. [#12139](https://github.com/sourcegraph/sourcegraph/pull/12139)
- Configured `observability.alerts` can now be tested using a GraphQL endpoint, `triggerObservabilityTestAlert`. [#12532](https://github.com/sourcegraph/sourcegraph/pull/12532)
- The Sourcegraph CLI can now serve local repositories for Sourcegraph to clone. This was previously in a command called `src-expose`. See [serving local repositories](https://docs.sourcegraph.com/admin/external_service/src_serve_git) in our documentation to find out more. [#12363](https://github.com/sourcegraph/sourcegraph/issues/12363)
- The count of retained, churned, resurrected, new and deleted users will be sent back in pings. [#12136](https://github.com/sourcegraph/sourcegraph/pull/12136)
- Saved search usage will be sent back in pings. [#12956](https://github.com/sourcegraph/sourcegraph/pull/12956)
- Any request with `?trace=1` as a URL query parameter will enable Jaeger tracing (if Jaeger is enabled). [#12291](https://github.com/sourcegraph/sourcegraph/pull/12291)
- Password reset emails will now be automatically sent to users created by a site admin if email sending is configured and password reset is enabled. Previously, site admins needed to manually send the user this password reset link. [#12803](https://github.com/sourcegraph/sourcegraph/pull/12803)
- Syntax highlighting for `and` and `or` search operators. [#12694](https://github.com/sourcegraph/sourcegraph/pull/12694)
- It is now possible to search for file content that excludes a term using the `NOT` operator. Negating pattern syntax requires setting `"search.migrateParser": true` in settings and is currently only supported for literal and regexp queries on indexed repositories. [#12412](https://github.com/sourcegraph/sourcegraph/pull/12412)
- `NOT` is available as an alternative syntax of `-` on supported keywords `repo`, `file`, `content`, `lang`, and `repohasfile`. `NOT` requires setting `"search.migrateParser": true` option in settings. [#12520](https://github.com/sourcegraph/sourcegraph/pull/12520)

### Changed

- Repository permissions are now always checked and updated asynchronously ([background permissions syncing](https://docs.sourcegraph.com/admin/repo/permissions#background-permissions-syncing)) instead of blocking each operation. The site config option `permissions.backgroundSync` (which enabled this behavior in previous versions) is now a no-op and is deprecated.
- [Background permissions syncing](https://docs.sourcegraph.com/admin/repo/permissions#background-permissions-syncing) (`permissions.backgroundSync`) has become the only option for mirroring repository permissions from code hosts. All relevant site configurations are deprecated.

### Fixed

- Fixed site admins are getting errors when visiting user settings page in OSS version. [#12313](https://github.com/sourcegraph/sourcegraph/pull/12313)
- `github-proxy` now respects the environment variables `HTTP_PROXY`, `HTTPS_PROXY` and `NO_PROXY` (or the lowercase versions thereof). Other services already respect these variables, but this was missed. If you need a proxy to access github.com set the environment variable for the github-proxy container. [#12377](https://github.com/sourcegraph/sourcegraph/issues/12377)
- `sourcegraph-frontend` now respects the `tls.external` experimental setting as well as the proxy environment variables. In proxy environments this allows Sourcegraph to fetch extensions. [#12633](https://github.com/sourcegraph/sourcegraph/issues/12633)
- Fixed a bug that would sometimes cause trailing parentheses to be removed from search queries upon page load. [#12960](https://github.com/sourcegraph/sourcegraph/issues/12690)
- Indexed search will no longer stall if a specific index job stalls. Additionally at scale many corner cases causing indexing to stall have been fixed. [#12502](https://github.com/sourcegraph/sourcegraph/pull/12502)
- Indexed search will quickly recover from rebalancing / roll outs. When a indexed search shard goes down, its repositories are re-indexed by other shards. This takes a while and during a rollout leads to effectively re-indexing all repositories. We now avoid indexing the redistributed repositories once a shard comes back online. [#12474](https://github.com/sourcegraph/sourcegraph/pull/12474)
- Indexed search has many improvements to observability. More detailed Jaeger traces, detailed logging during startup and more prometheus metrics.
- The site admin repository needs-index page is significantly faster. Previously on large instances it would usually timeout. Now it should load within a second. [#12513](https://github.com/sourcegraph/sourcegraph/pull/12513)
- User password reset page now respects the value of site config `auth.minPasswordLength`. [#12971](https://github.com/sourcegraph/sourcegraph/pull/12971)
- Fixed an issue where duplicate search results would show for queries with `or`-expressions. [#12531](https://github.com/sourcegraph/sourcegraph/pull/12531)
- Faster indexed search queries over a large number of repositories. Searching 100k+ repositories is now ~400ms faster and uses much less memory. [#12546](https://github.com/sourcegraph/sourcegraph/pull/12546)

### Removed

- Deprecated site settings `lightstepAccessToken` and `lightstepProject` have been removed. We now only support sending traces to Jaeger. Configure Jaeger with `observability.tracing` site setting.
- Removed `CloneInProgress` option from GraphQL Repositories API. [#12560](https://github.com/sourcegraph/sourcegraph/pull/12560)

## 3.18.0

### Added

- To search across multiple revisions of the same repository, list multiple branch names (or other revspecs) separated by `:` in your query, as in `repo:myrepo@branch1:branch2:branch2`. To search all branches, use `repo:myrepo@*refs/heads/`. Previously this was only supported for diff and commit searches and only available via the experimental site setting `searchMultipleRevisionsPerRepository`.
- The "Add repositories" page (/site-admin/external-services/new) now displays a dismissable notification explaining how and why we access code host data. [#11789](https://github.com/sourcegraph/sourcegraph/pull/11789).
- New `observability.alerts` features:
  - Notifications now provide more details about relevant alerts.
  - Support for email and OpsGenie notifications has been added. Note that to receive email alerts, `email.address` and `email.smtp` must be configured.
  - Some notifiers now have new options:
    - PagerDuty notifiers: `severity` and `apiUrl`
    - Webhook notifiers: `bearerToken`
  - A new `disableSendResolved` option disables notifications for when alerts resolve themselves.
- Recently firing critical alerts can now be displayed to admins via site alerts, use the flag `{ "alerts.hideObservabilitySiteAlerts": false }` to enable these alerts in user configuration.
- Specific alerts can now be silenced using `observability.silenceAlerts`. [#12087](https://github.com/sourcegraph/sourcegraph/pull/12087)
- Revisions listed in `experimentalFeatures.versionContext` will be indexed for faster searching. This is the first support towards indexing non-default branches. [#6728](https://github.com/sourcegraph/sourcegraph/issues/6728)
- Revisions listed in `experimentalFeatures.versionContext` or `experimentalFeatures.search.index.branches` will be indexed for faster searching. This is the first support towards indexing non-default branches. [#6728](https://github.com/sourcegraph/sourcegraph/issues/6728)
- Campaigns are now supported on GitLab.
- Campaigns now support GitLab and allow users to create, update and track merge requests on GitLab instances.
- Added a new section on the search homepage on Sourcegraph.com. It is currently feature flagged behind `experimentalFeatures.showRepogroupHomepage` in settings.
- Added new repository group pages.

### Changed

- Some monitoring alerts now have more useful descriptions. [#11542](https://github.com/sourcegraph/sourcegraph/pull/11542)
- Searching `fork:true` or `archived:true` has the same behaviour as searching `fork:yes` or `archived:yes` respectively. Previously it incorrectly had the same behaviour as `fork:only` and `archived:only` respectively. [#11740](https://github.com/sourcegraph/sourcegraph/pull/11740)
- Configuration for `observability.alerts` has changed and notifications are now provided by Prometheus Alertmanager. [#11832](https://github.com/sourcegraph/sourcegraph/pull/11832)
  - Removed: `observability.alerts.id`.
  - Removed: Slack notifiers no longer accept `mentionUsers`, `mentionGroups`, `mentionChannel`, and `token` options.

### Fixed

- The single-container `sourcegraph/server` image now correctly reports its version.
- An issue where repositories would not clone and index in some edge cases where the clones were deleted or not successful on gitserver. [#11602](https://github.com/sourcegraph/sourcegraph/pull/11602)
- An issue where repositories previously deleted on gitserver would not immediately reclone on system startup. [#11684](https://github.com/sourcegraph/sourcegraph/issues/11684)
- An issue where the sourcegraph/server Jaeger config was invalid. [#11661](https://github.com/sourcegraph/sourcegraph/pull/11661)
- An issue where valid search queries were improperly hinted as being invalid in the search field. [#11688](https://github.com/sourcegraph/sourcegraph/pull/11688)
- Reduce frontend memory spikes by limiting the number of goroutines launched by our GraphQL resolvers. [#11736](https://github.com/sourcegraph/sourcegraph/pull/11736)
- Fixed a bug affecting Sourcegraph icon display in our Phabricator native integration [#11825](https://github.com/sourcegraph/sourcegraph/pull/11825).
- Improve performance of site-admin repositories status page. [#11932](https://github.com/sourcegraph/sourcegraph/pull/11932)
- An issue where search autocomplete for files didn't add the right path. [#12241](https://github.com/sourcegraph/sourcegraph/pull/12241)

### Removed

- Backwards compatibility for "critical configuration" (a type of configuration that was deprecated in December 2019) was removed. All critical configuration now belongs in site configuration.
- Experimental feature setting `{ "experimentalFeatures": { "searchMultipleRevisionsPerRepository": true } }` will be removed in 3.19. It is now always on. Please remove references to it.
- Removed "Cloning" tab in site-admin Repository Status page. [#12043](https://github.com/sourcegraph/sourcegraph/pull/12043)
- The `blacklist` configuration option for Gitolite that was deprecated in 3.17 has been removed in 3.19. Use `exclude.pattern` instead. [#12345](https://github.com/sourcegraph/sourcegraph/pull/12345)

## 3.17.3

### Fixed

- git: Command retrying made a copy that was never used [#11807](https://github.com/sourcegraph/sourcegraph/pull/11807)
- frontend: Allow opt out of EnsureRevision when making a comparison query [#11811](https://github.com/sourcegraph/sourcegraph/pull/11811)
- Fix Phabricator icon class [#11825](https://github.com/sourcegraph/sourcegraph/pull/11825)

## 3.17.2

### Fixed

- An issue where repositories previously deleted on gitserver would not immediately reclone on system startup. [#11684](https://github.com/sourcegraph/sourcegraph/issues/11684)

## 3.17.1

### Added

- Improved search indexing metrics

### Changed

- Some monitoring alerts now have more useful descriptions. [#11542](https://github.com/sourcegraph/sourcegraph/pull/11542)

### Fixed

- The single-container `sourcegraph/server` image now correctly reports its version.
- An issue where repositories would not clone and index in some edge cases where the clones were deleted or not successful on gitserver. [#11602](https://github.com/sourcegraph/sourcegraph/pull/11602)
- An issue where the sourcegraph/server Jaeger config was invalid. [#11661](https://github.com/sourcegraph/sourcegraph/pull/11661)

## 3.17.0

### Added

- The search results page now shows a small UI notification if either repository forks or archives are excluded, when `fork` or `archived` options are not explicitly set. [#10624](https://github.com/sourcegraph/sourcegraph/pull/10624)
- Prometheus metric `src_gitserver_repos_removed_disk_pressure` which is incremented everytime we remove a repository due to disk pressure. [#10900](https://github.com/sourcegraph/sourcegraph/pull/10900)
- `gitolite.exclude` setting in [Gitolite external service config](https://docs.sourcegraph.com/admin/external_service/gitolite#configuration) now supports a regular expression via the `pattern` field. This is consistent with how we exclude in other external services. Additionally this is a replacement for the deprecated `blacklist` configuration. [#11403](https://github.com/sourcegraph/sourcegraph/pull/11403)
- Notifications about Sourcegraph being out of date will now be shown to site admins and users (depending on how out-of-date it is).
- Alerts are now configured using `observability.alerts` in the site configuration, instead of via the Grafana web UI. This does not yet support all Grafana notification channel types, and is not yet supported on `sourcegraph/server` ([#11473](https://github.com/sourcegraph/sourcegraph/issues/11473)). For more details, please refer to the [Sourcegraph alerting guide](https://docs.sourcegraph.com/admin/observability/alerting).
- Experimental basic support for detecting if your Sourcegraph instance is over or under-provisioned has been added through a set of dashboards and warning-level alerts based on container utilization.
- Query [operators](https://docs.sourcegraph.com/code_search/reference/queries#operators) `and` and `or` are now enabled by default in all search modes for searching file content. [#11521](https://github.com/sourcegraph/sourcegraph/pull/11521)

### Changed

- Repository search within a version context will link to the revision in the version context. [#10860](https://github.com/sourcegraph/sourcegraph/pull/10860)
- Background permissions syncing becomes the default method to sync permissions from code hosts. Please [read our documentation for things to keep in mind before upgrading](https://docs.sourcegraph.com/admin/repo/permissions#background-permissions-syncing). [#10972](https://github.com/sourcegraph/sourcegraph/pull/10972)
- The styling of the hover overlay was overhauled to never have badges or the close button overlap content while also always indicating whether the overlay is currently pinned. The styling on code hosts was also improved. [#10956](https://github.com/sourcegraph/sourcegraph/pull/10956)
- Previously, it was required to quote most patterns in structural search. This is no longer a restriction and single and double quotes in structural search patterns are interpreted literally. Note: you may still use `content:"structural-pattern"` if the pattern without quotes conflicts with other syntax. [#11481](https://github.com/sourcegraph/sourcegraph/pull/11481)

### Fixed

- Dynamic repo search filters on branches which contain special characters are correctly escaped now. [#10810](https://github.com/sourcegraph/sourcegraph/pull/10810)
- Forks and archived repositories at a specific commit are searched without the need to specify "fork:yes" or "archived:yes" in the query. [#10864](https://github.com/sourcegraph/sourcegraph/pull/10864)
- The git history for binary files is now correctly shown. [#11034](https://github.com/sourcegraph/sourcegraph/pull/11034)
- Links to AWS Code Commit repositories have been fixed after the URL schema has been changed. [#11019](https://github.com/sourcegraph/sourcegraph/pull/11019)
- A link to view all repositories will now always appear on the Explore page. [#11113](https://github.com/sourcegraph/sourcegraph/pull/11113)
- The Site-admin > Pings page no longer incorrectly indicates that pings are disabled when they aren't. [#11229](https://github.com/sourcegraph/sourcegraph/pull/11229)
- Match counts are now accurately reported for indexed search. [#11242](https://github.com/sourcegraph/sourcegraph/pull/11242)
- When background permissions syncing is enabled, it is now possible to only enforce permissions for repositories from selected code hosts (instead of enforcing permissions for repositories from all code hosts). [#11336](https://github.com/sourcegraph/sourcegraph/pull/11336)
- When more than 200+ repository revisions in a search are unindexed (very rare), the remaining repositories are reported as missing instead of Sourcegraph issuing e.g. several thousand unindexed search requests which causes system slowness and ultimately times out - ensuring searches are still fast even if there are indexing issues on a deployment of Sourcegraph. This does not apply if `index:no` is present in the query.

### Removed

- Automatic syncing of Campaign webhooks for Bitbucket Server. [#10962](https://github.com/sourcegraph/sourcegraph/pull/10962)
- The `blacklist` configuration option for Gitolite is DEPRECATED and will be removed in 3.19. Use `exclude.pattern` instead.

## 3.16.2

### Fixed

- Search: fix indexed search match count [#7fc96](https://github.com/sourcegraph/sourcegraph/commit/7fc96d319f49f55da46a7649ccf261aa7e8327c3)
- Sort detected languages properly [#e7750](https://github.com/sourcegraph/sourcegraph/commit/e77507d060a40355e7b86fb093d21a7149ea03ac)

## 3.16.1

### Fixed

- Fix repo not found error for patches [#11021](https://github.com/sourcegraph/sourcegraph/pull/11021).
- Show expired license screen [#10951](https://github.com/sourcegraph/sourcegraph/pull/10951).
- Sourcegraph is now built with Go 1.14.3, fixing issues running Sourcegraph onUbuntu 19 and 20. [#10447](https://github.com/sourcegraph/sourcegraph/issues/10447)

## 3.16.0

### Added

- Autocompletion for `repogroup` filters in search queries. [#10141](https://github.com/sourcegraph/sourcegraph/pull/10286)
- If the experimental feature flag `codeInsights` is enabled, extensions can contribute content to directory pages through the experimental `ViewProvider` API. [#10236](https://github.com/sourcegraph/sourcegraph/pull/10236)
  - Directory pages are then represented as an experimental `DirectoryViewer` in the `visibleViewComponents` of the extension API. **Note: This may break extensions that were assuming `visibleViewComponents` were always `CodeEditor`s and did not check the `type` property.** Extensions checking the `type` property will continue to work. [#10236](https://github.com/sourcegraph/sourcegraph/pull/10236)
- [Major syntax highlighting improvements](https://github.com/sourcegraph/syntect_server/pull/29), including:
  - 228 commits / 1 year of improvements to the syntax highlighter library Sourcegraph uses ([syntect](https://github.com/trishume/syntect)).
  - 432 commits / 1 year of improvements to the base syntax definitions for ~36 languages Sourcegraph uses ([sublimehq/Packages](https://github.com/sublimehq/Packages)).
  - 30 new file extensions/names now detected.
  - Likely fixes other major instability and language support issues. #9557
  - Added [Smarty](#2885), [Ethereum / Solidity / Vyper)](#2440), [Cuda](#5907), [COBOL](#10154), [vb.NET](#4901), and [ASP.NET](#4262) syntax highlighting.
  - Fixed OCaml syntax highlighting #3545
  - Bazel/Starlark support improved (.star, BUILD, and many more extensions now properly highlighted). #8123
- New permissions page in both user and repository settings when background permissions syncing is enabled (`"permissions.backgroundSync": {"enabled": true}`). [#10473](https://github.com/sourcegraph/sourcegraph/pull/10473) [#10655](https://github.com/sourcegraph/sourcegraph/pull/10655)
- A new dropdown for choosing version contexts appears on the left of the query input when version contexts are specified in `experimentalFeatures.versionContext` in site configuration. Version contexts allow you to scope your search to specific sets of repos at revisions.
- Campaign changeset usage counts including changesets created, added and merged will be sent back in pings. [#10591](https://github.com/sourcegraph/sourcegraph/pull/10591)
- Diff views now feature syntax highlighting and can be properly copy-pasted. [#10437](https://github.com/sourcegraph/sourcegraph/pull/10437)
- Admins can now download an anonymized usage statistics ZIP archive in the **Site admin > Usage stats**. Opting to share this archive with the Sourcegraph team helps us make the product even better. [#10475](https://github.com/sourcegraph/sourcegraph/pull/10475)
- Extension API: There is now a field `versionContext` and subscribable `versionContextChanges` in `Workspace` to allow extensions to respect the instance's version context.
- The smart search field, providing syntax highlighting, hover tooltips, and validation on filters in search queries, is now activated by default. It can be disabled by setting `{ "experimentalFeatures": { "smartSearchField": false } }` in global settings.

### Changed

- The `userID` and `orgID` fields in the SavedSearch type in the GraphQL API have been replaced with a `namespace` field. To get the ID of the user or org that owns the saved search, use `namespace.id`. [#5327](https://github.com/sourcegraph/sourcegraph/pull/5327)
- Tree pages now redirect to blob pages if the path is not a tree and vice versa. [#10193](https://github.com/sourcegraph/sourcegraph/pull/10193)
- Files and directories that are not found now return a 404 status code. [#10193](https://github.com/sourcegraph/sourcegraph/pull/10193)
- The site admin flag `disableNonCriticalTelemetry` now allows Sourcegraph admins to disable most anonymous telemetry. Visit https://docs.sourcegraph.com/admin/pings to learn more. [#10402](https://github.com/sourcegraph/sourcegraph/pull/10402)

### Fixed

- In the OSS version of Sourcegraph, authorization providers are properly initialized and GraphQL APIs are no longer blocked. [#3487](https://github.com/sourcegraph/sourcegraph/issues/3487)
- Previously, GitLab repository paths containing certain characters could not be excluded (slashes and periods in parts of the paths). These characters are now allowed, so the repository paths can be excluded. [#10096](https://github.com/sourcegraph/sourcegraph/issues/10096)
- Symbols for indexed commits in languages Haskell, JSONNet, Kotlin, Scala, Swift, Thrift, and TypeScript will show up again. Previously our symbol indexer would not know how to extract symbols for those languages even though our unindexed symbol service did. [#10357](https://github.com/sourcegraph/sourcegraph/issues/10357)
- When periodically re-cloning a repository it will still be available. [#10663](https://github.com/sourcegraph/sourcegraph/pull/10663)

### Removed

- The deprecated feature discussions has been removed. [#9649](https://github.com/sourcegraph/sourcegraph/issues/9649)

## 3.15.2

### Fixed

- Fix repo not found error for patches [#11021](https://github.com/sourcegraph/sourcegraph/pull/11021).
- Show expired license screen [#10951](https://github.com/sourcegraph/sourcegraph/pull/10951).

## 3.15.1

### Fixed

- A potential security vulnerability with in the authentication workflow has been fixed. [#10167](https://github.com/sourcegraph/sourcegraph/pull/10167)
- An issue where `sourcegraph/postgres-11.4:3.15.0` was incorrectly an older version of the image incompatible with non-root Kubernetes deployments. `sourcegraph/postgres-11.4:3.15.1` now matches the same image version found in Sourcegraph 3.14.3 (`20-04-07_56b20163`).
- An issue that caused the search result type tabs to be overlapped in Safari. [#10191](https://github.com/sourcegraph/sourcegraph/pull/10191)

## 3.15.0

### Added

- Users and site administrators can now view a log of their actions/events in the user settings. [#9141](https://github.com/sourcegraph/sourcegraph/pull/9141)
- With the new `visibility:` filter search results can now be filtered based on a repository's visibility (possible filter values: `any`, `public` or `private`). [#8344](https://github.com/sourcegraph/sourcegraph/issues/8344)
- [`sourcegraph/git-extras`](https://sourcegraph.com/extensions/sourcegraph/git-extras) is now enabled by default on new instances [#3501](https://github.com/sourcegraph/sourcegraph/issues/3501)
- The Sourcegraph Docker image will now copy `/etc/sourcegraph/gitconfig` to `$HOME/.gitconfig`. This is a convenience similiar to what we provide for [repositories that need HTTP(S) or SSH authentication](https://docs.sourcegraph.com/admin/repo/auth). [#658](https://github.com/sourcegraph/sourcegraph/issues/658)
- Permissions background syncing is now supported for GitHub via site configuration `"permissions.backgroundSync": {"enabled": true}`. [#8890](https://github.com/sourcegraph/sourcegraph/issues/8890)
- Search: Adding `stable:true` to a query ensures a deterministic search result order. This is an experimental parameter. It applies only to file contents, and is limited to at max 5,000 results (consider using [the paginated search API](https://docs.sourcegraph.com/api/graphql/search#sourcegraph-3-9-experimental-paginated-search) if you need more than that.). [#9681](https://github.com/sourcegraph/sourcegraph/pull/9681).
- After completing the Sourcegraph user feedback survey, a button may appear for tweeting this feedback at [@srcgraph](https://twitter.com/srcgraph). [#9728](https://github.com/sourcegraph/sourcegraph/pull/9728)
- `git fetch` and `git clone` now inherit the parent process environment variables. This allows site admins to set `HTTPS_PROXY` or [git http configurations](https://git-scm.com/docs/git-config/2.26.0#Documentation/git-config.txt-httpproxy) via environment variables. For cluster environments site admins should set this on the gitserver container. [#250](https://github.com/sourcegraph/sourcegraph/issues/250)
- Experimental: Search for file contents using `and`- and `or`-expressions in queries. Enabled via the global settings value `{"experimentalFeatures": {"andOrQuery": "enabled"}}`. [#8567](https://github.com/sourcegraph/sourcegraph/issues/8567)
- Always include forks or archived repositories in searches via the global/org/user settings with `"search.includeForks": true` or `"search.includeArchived": true` respectively. [#9927](https://github.com/sourcegraph/sourcegraph/issues/9927)
- observability (debugging): It is now possible to log all Search and GraphQL requests slower than N milliseconds, using the new site configuration options `observability.logSlowGraphQLRequests` and `observability.logSlowSearches`.
- observability (monitoring): **More metrics monitored and alerted on, more legible dashboards**
  - Dashboard panels now show an orange/red background color when the defined warning/critical alert threshold has been met, making it even easier to see on a dashboard what is in a bad state.
  - Symbols: failing `symbols` -> `frontend-internal` requests are now monitored. [#9732](https://github.com/sourcegraph/sourcegraph/issues/9732)
  - Frontend dasbhoard: Search error types are now broken into distinct panels for improved visibility/legibility.
    - **IMPORTANT**: If you have previously configured alerting on any of these panels or on "hard search errors", you will need to reconfigure it after upgrading.
  - Frontend dasbhoard: Search error and latency are now broken down by type: Browser requests, search-based code intel requests, and API requests.
- observability (debugging): **Distributed tracing is a powerful tool for investigating performance issues.** The following changes have been made with the goal of making it easier to use distributed tracing with Sourcegraph:

  - The site configuration field `"observability.tracing": { "sampling": "..." }` allows a site admin to control which requests generate tracing data.
    - `"all"` will trace all requests.
    - `"selective"` (recommended) will trace all requests initiated from an end-user URL with `?trace=1`. Non-end-user-initiated requests can set a HTTP header `X-Sourcegraph-Should-Trace: true`. This is the recommended setting, as `"all"` can generate large amounts of tracing data that may cause network and memory resource contention in the Sourcegraph instance.
    - `"none"` (default) turns off tracing.
  - Jaeger is now the officially supported distributed tracer. The following is the recommended site configuration to connect Sourcegraph to a Jaeger agent (which must be deployed on the same host and listening on the default ports):

    ```
    "observability.tracing": {
      "sampling": "selective"
    }
    ```

  - Jaeger is now included in the Sourcegraph deployment configuration by default if you are using Kubernetes, Docker Compose, or the pure Docker cluster deployment model. (It is not yet included in the single Docker container distribution.) It will be included as part of upgrading to 3.15 in these deployment models, unless disabled.
  - The site configuration field, `useJaeger`, is deprecated in favor of `observability.tracing`.
  - Support for configuring Lightstep as a distributed tracer is deprecated and will be removed in a subsequent release. Instances that use Lightstep with Sourcegraph are encouraged to migrate to Jaeger (directions for running Jaeger alongside Sourcegraph are included in the installation instructions).

### Changed

- Multiple backwards-incompatible changes in the parts of the GraphQL API related to Campaigns [#9106](https://github.com/sourcegraph/sourcegraph/issues/9106):
  - `CampaignPlan.status` has been removed, since we don't need it anymore after moving execution of campaigns to src CLI in [#8008](https://github.com/sourcegraph/sourcegraph/pull/8008).
  - `CampaignPlan` has been renamed to `PatchSet`.
  - `ChangesetPlan`/`ChangesetPlanConnection` has been renamed to `Patch`/`PatchConnection`.
  - `CampaignPlanPatch` has been renamed to `PatchInput`.
  - `Campaign.plan` has been renamed to `Campaign.patchSet`.
  - `Campaign.changesetPlans` has been renamed to `campaign.changesetPlan`.
  - `createCampaignPlanFromPatches` mutation has been renamed to `createPatchSetFromPatches`.
- Removed the scoped search field on tree pages. When browsing code, the global search query will now get scoped to the current tree or file. [#9225](https://github.com/sourcegraph/sourcegraph/pull/9225)
- Instances without a license key that exceed the published user limit will now display a notice to all users.

### Fixed

- `.*` in the filter pattern were ignored and led to missing search results. [#9152](https://github.com/sourcegraph/sourcegraph/pull/9152)
- The Phabricator integration no longer makes duplicate requests to Phabricator's API on diff views. [#8849](https://github.com/sourcegraph/sourcegraph/issues/8849)
- Changesets on repositories that aren't available on the instance anymore are now hidden instead of failing. [#9656](https://github.com/sourcegraph/sourcegraph/pull/9656)
- observability (monitoring):
  - **Dashboard and alerting bug fixes**
    - Syntect Server dashboard: "Worker timeouts" can no longer appear to go negative. [#9523](https://github.com/sourcegraph/sourcegraph/issues/9523)
    - Symbols dashboard: "Store fetch queue size" can no longer appear to go negative. [#9731](https://github.com/sourcegraph/sourcegraph/issues/9731)
    - Syntect Server dashboard: "Worker timeouts" no longer incorrectly shows multiple values. [#9524](https://github.com/sourcegraph/sourcegraph/issues/9524)
    - Searcher dashboard: "Search errors on unindexed repositories" no longer includes cancelled search requests (which are expected).
    - Fixed an issue where NaN could leak into the `alert_count` metric. [#9832](https://github.com/sourcegraph/sourcegraph/issues/9832)
    - Gitserver: "resolve_revision_duration_slow" alert is no longer flaky / non-deterministic. [#9751](https://github.com/sourcegraph/sourcegraph/issues/9751)
    - Git Server dashboard: there is now a panel to show concurrent command executions to match the defined alerts. [#9354](https://github.com/sourcegraph/sourcegraph/issues/9354)
    - Git Server dashboard: adjusted the critical disk space alert to 15% so it can now fire. [#9351](https://github.com/sourcegraph/sourcegraph/issues/9351)
  - **Dashboard visiblity and legibility improvements**
    - all: "frontend internal errors" are now broken down just by route, which makes reading the graph easier. [#9668](https://github.com/sourcegraph/sourcegraph/issues/9668)
    - Frontend dashboard: panels no longer show misleading duplicate labels. [#9660](https://github.com/sourcegraph/sourcegraph/issues/9660)
    - Syntect Server dashboard: panels are no longer compacted, for improved visibility. [#9525](https://github.com/sourcegraph/sourcegraph/issues/9525)
    - Frontend dashboard: panels are no longer compacted, for improved visibility. [#9356](https://github.com/sourcegraph/sourcegraph/issues/9356)
    - Searcher dashboard: "Search errors on unindexed repositories" is now broken down by code instead of instance for improved readability. [#9670](https://github.com/sourcegraph/sourcegraph/issues/9670)
    - Symbols dashboard: metrics are now aggregated instead of per-instance, for improved visibility. [#9730](https://github.com/sourcegraph/sourcegraph/issues/9730)
    - Firing alerts are now correctly sorted at the top of dashboards by default. [#9766](https://github.com/sourcegraph/sourcegraph/issues/9766)
    - Panels at the bottom of the home dashboard no longer appear clipped / cut off. [#9768](https://github.com/sourcegraph/sourcegraph/issues/9768)
    - Git Server dashboard: disk usage now shown in percentages to match the alerts that can fire. [#9352](https://github.com/sourcegraph/sourcegraph/issues/9352)
    - Git Server dashboard: the 'echo command duration test' panel now properly displays units in seconds. [#7628](https://github.com/sourcegraph/sourcegraph/issues/7628)
    - Dashboard panels showing firing alerts no longer over-count firing alerts due to the number of service replicas. [#9353](https://github.com/sourcegraph/sourcegraph/issues/9353)

### Removed

- The experimental feature discussions is marked as deprecated. GraphQL and configuration fields related to it will be removed in 3.16. [#9649](https://github.com/sourcegraph/sourcegraph/issues/9649)

## 3.14.4

### Fixed

- A potential security vulnerability with in the authentication workflow has been fixed. [#10167](https://github.com/sourcegraph/sourcegraph/pull/10167)

## 3.14.3

### Fixed

- phabricator: Duplicate requests to phabricator API from sourcegraph extensions. [#8849](https://github.com/sourcegraph/sourcegraph/issues/8849)

## 3.14.2

### Fixed

- campaigns: Ignore changesets where repo does not exist anymore. [#9656](https://github.com/sourcegraph/sourcegraph/pull/9656)

## 3.14.1

### Added

- monitoring: new Permissions dashboard to show stats of repository permissions.

### Changed

- Site-Admin/Instrumentation in the Kubernetes cluster deployment now includes indexed-search.

## 3.14.0

### Added

- Site-Admin/Instrumentation is now available in the Kubernetes cluster deployment [8805](https://github.com/sourcegraph/sourcegraph/pull/8805).
- Extensions can now specify a `baseUri` in the `DocumentFilter` when registering providers.
- Admins can now exclude GitHub forks and/or archived repositories from the set of repositories being mirrored in Sourcegraph with the `"exclude": [{"forks": true}]` or `"exclude": [{"archived": true}]` GitHub external service configuration. [#8974](https://github.com/sourcegraph/sourcegraph/pull/8974)
- Campaign changesets can be filtered by State, Review State and Check State. [#8848](https://github.com/sourcegraph/sourcegraph/pull/8848)
- Counts of users of and searches conducted with interactive and plain text search modes will be sent back in pings, aggregated daily, weekly, and monthly.
- Aggregated counts of daily, weekly, and monthly active users of search will be sent back in pings.
- Counts of number of searches conducted using each filter will be sent back in pings, aggregated daily, weekly, and monthly.
- Counts of number of users conducting searches containing each filter will be sent back in pings, aggregated daily, weekly, and monthly.
- Added more entries (Bash, Erlang, Julia, OCaml, Scala) to the list of suggested languages for the `lang:` filter.
- Permissions background sync is now supported for GitLab and Bitbucket Server via site configuration `"permissions.backgroundSync": {"enabled": true}`.
- Indexed search exports more prometheus metrics and debug logs to aid debugging performance issues. [#9111](https://github.com/sourcegraph/sourcegraph/issues/9111)
- monitoring: the Frontend dashboard now shows in excellent detail how search is behaving overall and at a glance.
- monitoring: added alerts for when hard search errors (both timeouts and general errors) are high.
- monitoring: added alerts for when partial search timeouts are high.
- monitoring: added alerts for when search 90th and 99th percentile request duration is high.
- monitoring: added alerts for when users are being shown an abnormally large amount of search alert user suggestions and no results.
- monitoring: added alerts for when the internal indexed and unindexed search services are returning bad responses.
- monitoring: added alerts for when gitserver may be under heavy load due to many concurrent command executions or under-provisioning.

### Changed

- The "automation" feature was renamed to "campaigns".
  - `campaigns.readAccess.enabled` replaces the deprecated site configuration property `automation.readAccess.enabled`.
  - The experimental feature flag was not renamed (because it will go away soon) and remains `{"experimentalFeatures": {"automation": "enabled"}}`.
- The [Kubernetes deployment](https://github.com/sourcegraph/deploy-sourcegraph) for **existing** installations requires a
  [migration step](https://github.com/sourcegraph/deploy-sourcegraph/blob/master/docs/migrate.md) when upgrading
  past commit [821032e2ee45f21f701](https://github.com/sourcegraph/deploy-sourcegraph/commit/821032e2ee45f21f701caac624e4f090c59fd259) or when upgrading to 3.14.
  New installations starting with the mentioned commit or with 3.14 do not need this migration step.
- Aggregated search latencies (in ms) of search queries are now included in [pings](https://docs.sourcegraph.com/admin/pings).
- The [Kubernetes deployment](https://github.com/sourcegraph/deploy-sourcegraph) frontend role has added services as a resource to watch/listen/get.
  This change does not affect the newly-introduced, restricted Kubernetes config files.
- Archived repositories are excluded from search by default. Adding `archived:yes` includes archived repositories.
- Forked repositories are excluded from search by default. Adding `fork:yes` includes forked repositories.
- CSRF and session cookies now set `SameSite=None` when Sourcegraph is running behind HTTPS and `SameSite=Lax` when Sourcegraph is running behind HTTP in order to comply with a [recent IETF proposal](https://web.dev/samesite-cookies-explained/#samesitenone-must-be-secure). As a side effect, the Sourcegraph browser extension and GitLab/Bitbucket native integrations can only connect to private instances that have HTTPS configured. If your private instance is only running behind HTTP, please configure your instance to use HTTPS in order to continue using these.
- The Bitbucket Server rate limit that Sourcegraph self-imposes has been raised from 120 req/min to 480 req/min to account for Sourcegraph instances that make use of Sourcegraphs' Bitbucket Server repository permissions and campaigns at the same time (which require a larger number of API requests against Bitbucket Server). The new number is based on Sourcegraph consuming roughly 8% the average API request rate of a large customers' Bitbucket Server instance. [#9048](https://github.com/sourcegraph/sourcegraph/pull/9048/files)
- If a single, unambiguous commit SHA is used in a search query (e.g., `repo@c98f56`) and a search index exists at this commit (i.e., it is the `HEAD` commit), then the query is searched using the index. Prior to this change, unindexed search was performed for any query containing an `@commit` specifier.

### Fixed

- Zoekt's watchdog ensures the service is down upto 3 times before exiting. The watchdog would misfire on startup on resource constrained systems, with the retries this should make a false positive far less likely. [#7867](https://github.com/sourcegraph/sourcegraph/issues/7867)
- A regression in repo-updater was fixed that lead to every repository's git clone being updated every time the list of repositories was synced from the code host. [#8501](https://github.com/sourcegraph/sourcegraph/issues/8501)
- The default timeout of indexed search has been increased. Previously indexed search would always return within 3s. This lead to broken behaviour on new instances which had yet to tune resource allocations. [#8720](https://github.com/sourcegraph/sourcegraph/pull/8720)
- Bitbucket Server older than 5.13 failed to sync since Sourcegraph 3.12. This was due to us querying for the `archived` label, but Bitbucket Server 5.13 does not support labels. [#8883](https://github.com/sourcegraph/sourcegraph/issues/8883)
- monitoring: firing alerts are now ordered at the top of the list in dashboards by default for better visibility.
- monitoring: fixed an issue where some alerts would fail to report in for the "Total alerts defined" panel in the overview dashboard.

### Removed

- The v3.11 migration to merge critical and site configuration has been removed. If you are still making use of the deprecated `CRITICAL_CONFIG_FILE`, your instance may not start up. See the [migration notes for Sourcegraph 3.11](https://docs.sourcegraph.com/admin/migration/3_11) for more information.

## 3.13.2

### Fixed

- The default timeout of indexed search has been increased. Previously indexed search would always return within 3s. This lead to broken behaviour on new instances which had yet to tune resource allocations. [#8720](https://github.com/sourcegraph/sourcegraph/pull/8720)
- Bitbucket Server older than 5.13 failed to sync since Sourcegraph 3.12. This was due to us querying for the `archived` label, but Bitbucket Server 5.13 does not support labels. [#8883](https://github.com/sourcegraph/sourcegraph/issues/8883)
- A regression in repo-updater was fixed that lead to every repository's git clone being updated every time the list of repositories was synced from the code host. [#8501](https://github.com/sourcegraph/sourcegraph/issues/8501)

## 3.13.1

### Fixed

- To reduce the chance of users running into "502 Bad Gateway" errors an internal timeout has been increased from 60 seconds to 10 minutes so that long running requests are cut short by the proxy in front of `sourcegraph-frontend` and correctly reported as "504 Gateway Timeout". [#8606](https://github.com/sourcegraph/sourcegraph/pull/8606)
- Sourcegraph instances that are not connected to the internet will no longer display errors when users submit NPS survey responses (the responses will continue to be stored locally). Rather, an error will be printed to the frontend logs. [#8598](https://github.com/sourcegraph/sourcegraph/issues/8598)
- Showing `head>` in the search results if the first line of the file is shown [#8619](https://github.com/sourcegraph/sourcegraph/issues/8619)

## 3.13.0

### Added

- Experimental: Added new field `experimentalFeatures.customGitFetch` that allows defining custom git fetch commands for code hosts and repositories with special settings. [#8435](https://github.com/sourcegraph/sourcegraph/pull/8435)
- Experimental: the search query input now provides syntax highlighting, hover tooltips, and diagnostics on filters in search queries. Requires the global settings value `{ "experimentalFeatures": { "smartSearchField": true } }`.
- Added a setting `search.hideSuggestions`, which when set to `true`, will hide search suggestions in the search bar. [#8059](https://github.com/sourcegraph/sourcegraph/pull/8059)
- Experimental: A tool, [src-expose](https://docs.sourcegraph.com/admin/external_service/other#experimental-src-expose), can be used to import code from any code host.
- Experimental: Added new field `certificates` as in `{ "experimentalFeatures" { "tls.external": { "certificates": ["<CERT>"] } } }`. This allows you to add certificates to trust when communicating with a code host (via API or git+http). We expect this to be useful for adding internal certificate authorities/self-signed certificates. [#71](https://github.com/sourcegraph/sourcegraph/issues/71)
- Added a setting `auth.minPasswordLength`, which when set, causes a minimum password length to be enforced when users sign up or change passwords. [#7521](https://github.com/sourcegraph/sourcegraph/issues/7521)
- GitHub labels associated with code change campaigns are now displayed. [#8115](https://github.com/sourcegraph/sourcegraph/pull/8115)
- GitHub labels associated with campaigns are now displayed. [#8115](https://github.com/sourcegraph/sourcegraph/pull/8115)
- When creating a campaign, users can now specify the branch name that will be used on code host. This is also a breaking change for users of the GraphQL API since the `branch` attribute is now required in `CreateCampaignInput` when a `plan` is also specified. [#7646](https://github.com/sourcegraph/sourcegraph/issues/7646)
- Added an optional `content:` parameter for specifying a search pattern. This parameter overrides any other search patterns in a query. Useful for unambiguously specifying what to search for when search strings clash with other query syntax. [#6490](https://github.com/sourcegraph/sourcegraph/issues/6490)
- Interactive search mode, which helps users construct queries using UI elements, is now made available to users by default. A dropdown to the left of the search bar allows users to toggle between interactive and plain text modes. The option to use interactive search mode can be disabled by adding `{ "experimentalFeatures": { "splitSearchModes": false } }` in global settings. [#8461](https://github.com/sourcegraph/sourcegraph/pull/8461)
- Our [upgrade policy](https://docs.sourcegraph.com/#upgrading-sourcegraph) is now enforced by the `sourcegraph-frontend` on startup to prevent admins from mistakenly jumping too many versions. [#8157](https://github.com/sourcegraph/sourcegraph/pull/8157) [#7702](https://github.com/sourcegraph/sourcegraph/issues/7702)
- Repositories with bad object packs or bad objects are automatically repaired. We now detect suspect output of git commands to mark a repository for repair. [#6676](https://github.com/sourcegraph/sourcegraph/issues/6676)
- Hover tooltips for Scala and Perl files now have syntax highlighting. [#8456](https://github.com/sourcegraph/sourcegraph/pull/8456) [#8307](https://github.com/sourcegraph/sourcegraph/issues/8307)

### Changed

- `experimentalFeatures.splitSearchModes` was removed as a site configuration option. It should be set in global/org/user settings.
- Sourcegraph now waits for `90s` instead of `5s` for Redis to be available before quitting. This duration is configurable with the new `SRC_REDIS_WAIT_FOR` environment variable.
- Code intelligence usage statistics will be sent back via pings by default. Aggregated event counts can be disabled via the site admin flag `disableNonCriticalTelemetry`.
- The Sourcegraph Docker image optimized its use of Redis to make start-up significantly faster in certain scenarios (e.g when container restarts were frequent). ([#3300](https://github.com/sourcegraph/sourcegraph/issues/3300), [#2904](https://github.com/sourcegraph/sourcegraph/issues/2904))
- Upgrading Sourcegraph is officially supported for one minor version increment (e.g., 3.12 -> 3.13). Previously, upgrades from 2 minor versions previous were supported. Please reach out to support@sourcegraph.com if you would like assistance upgrading from a much older version of Sourcegraph.
- The GraphQL mutation `previewCampaignPlan` has been renamed to `createCampaignPlan`. This mutation is part of campaigns, which is still in beta and behind a feature flag and thus subject to possible breaking changes while we still work on it.
- The GraphQL mutation `previewCampaignPlan` has been renamed to `createCampaignPlan`. This mutation is part of the campaigns feature, which is still in beta and behind a feature flag and thus subject to possible breaking changes while we still work on it.
- The GraphQL field `CampaignPlan.changesets` has been deprecated and will be removed in 3.15. A new field called `CampaignPlan.changesetPlans` has been introduced to make the naming more consistent with the `Campaign.changesetPlans` field. Please use that instead. [#7966](https://github.com/sourcegraph/sourcegraph/pull/7966)
- Long lines (>2000 bytes) are no longer highlighted, in order to prevent performance issues in browser rendering. [#6489](https://github.com/sourcegraph/sourcegraph/issues/6489)
- No longer requires `read:org` permissions for GitHub OAuth if `allowOrgs` is not enabled in the site configuration. [#8163](https://github.com/sourcegraph/sourcegraph/issues/8163)
- [Documentation](https://github.com/sourcegraph/deploy-sourcegraph/blob/master/configure/jaeger/README.md) in github.com/sourcegraph/deploy-sourcegraph for deploying Jaeger in Kubernetes clusters running Sourcegraph has been updated to use the [Jaeger Operator](https://www.jaegertracing.io/docs/1.16/operator/), the recommended standard way of deploying Jaeger in a Kubernetes cluster. We recommend existing customers that use Jaeger adopt this new method of deployment. Please reach out to support@sourcegraph.com if you'd like assistance updating.

### Fixed

- The syntax highlighter (syntect-server) no longer fails when run in environments without IPv6 support. [#8463](https://github.com/sourcegraph/sourcegraph/pull/8463)
- After adding/removing a gitserver replica the admin interface will correctly report that repositories that need to move replicas as cloning. [#7970](https://github.com/sourcegraph/sourcegraph/issues/7970)
- Show download button for images. [#7924](https://github.com/sourcegraph/sourcegraph/issues/7924)
- gitserver backoffs trying to re-clone repositories if they fail to clone. In the case of large monorepos that failed this lead to gitserver constantly cloning them and using many resources. [#7804](https://github.com/sourcegraph/sourcegraph/issues/7804)
- It is now possible to escape spaces using `\` in the search queries when using regexp. [#7604](https://github.com/sourcegraph/sourcegraph/issues/7604)
- Clicking filter chips containing whitespace is now correctly quoted in the web UI. [#6498](https://github.com/sourcegraph/sourcegraph/issues/6498)
- **Monitoring:** Fixed an issue with the **Frontend** -> **Search responses by status** panel which caused search response types to not be aggregated as expected. [#7627](https://github.com/sourcegraph/sourcegraph/issues/7627)
- **Monitoring:** Fixed an issue with the **Replacer**, **Repo Updater**, and **Searcher** dashboards would incorrectly report on a metric from the unrelated query-runner service. [#7531](https://github.com/sourcegraph/sourcegraph/issues/7531)
- Deterministic ordering of results from indexed search. Previously when refreshing a page with many results some results may come and go.
- Spread out periodic git reclones. Previously we would reclone all git repositories every 45 days. We now add in a jitter of 12 days to spread out the load for larger installations. [#8259](https://github.com/sourcegraph/sourcegraph/issues/8259)
- Fixed an issue with missing commit information in graphql search results. [#8343](https://github.com/sourcegraph/sourcegraph/pull/8343)

### Removed

- All repository fields related to `enabled` and `disabled` have been removed from the GraphQL API. These fields have been deprecated since 3.4. [#3971](https://github.com/sourcegraph/sourcegraph/pull/3971)
- The deprecated extension API `Hover.__backcompatContents` was removed.

## 3.12.10

This release backports the fixes released in `3.13.2` for customers still on `3.12`.

### Fixed

- The default timeout of indexed search has been increased. Previously indexed search would always return within 3s. This lead to broken behaviour on new instances which had yet to tune resource allocations. [#8720](https://github.com/sourcegraph/sourcegraph/pull/8720)
- Bitbucket Server older than 5.13 failed to sync since Sourcegraph 3.12. This was due to us querying for the `archived` label, but Bitbucket Server 5.13 does not support labels. [#8883](https://github.com/sourcegraph/sourcegraph/issues/8883)
- A regression in repo-updater was fixed that lead to every repository's git clone being updated every time the list of repositories was synced from the code host. [#8501](https://github.com/sourcegraph/sourcegraph/issues/8501)

## 3.12.9

This is `3.12.8` release with internal infrastructure fixes to publish the docker images.

## 3.12.8

### Fixed

- Extension API showInputBox and other Window methods now work on search results pages [#8519](https://github.com/sourcegraph/sourcegraph/issues/8519)
- Extension error notification styling is clearer [#8521](https://github.com/sourcegraph/sourcegraph/issues/8521)

## 3.12.7

### Fixed

- Campaigns now gracefully handle GitHub review dismissals when rendering the burndown chart.

## 3.12.6

### Changed

- When GitLab permissions are turned on using GitLab OAuth authentication, GitLab project visibility is fetched in batches, which is generally more efficient than fetching them individually. The `minBatchingThreshold` and `maxBatchRequests` fields of the `authorization.identityProvider` object in the GitLab repositories configuration control when such batch fetching is used. [#8171](https://github.com/sourcegraph/sourcegraph/pull/8171)

## 3.12.5

### Fixed

- Fixed an internal race condition in our Docker build process. The previous patch version 3.12.4 contained an lsif-server version that was newer than expected. The affected artifacts have since been removed from the Docker registry.

## 3.12.4

### Added

- New optional `apiURL` configuration option for Bitbucket Cloud code host connection [#8082](https://github.com/sourcegraph/sourcegraph/pull/8082)

## 3.12.3

### Fixed

- Fixed an issue in `sourcegraph/*` Docker images where data folders were either not created or had incorrect permissions - preventing the use of Docker volumes. [#7991](https://github.com/sourcegraph/sourcegraph/pull/7991)

## 3.12.2

### Added

- Experimental: The site configuration field `campaigns.readAccess.enabled` allows site-admins to give read-only access for code change campaigns to non-site-admins. This is a setting for the experimental feature campaigns and will only have an effect when campaigns are enabled under `experimentalFeatures`. [#8013](https://github.com/sourcegraph/sourcegraph/issues/8013)

### Fixed

- A regression in 3.12.0 which caused [find-leaked-credentials campaigns](https://docs.sourcegraph.com/user/campaigns#finding-leaked-credentials) to not return any results for private repositories. [#7914](https://github.com/sourcegraph/sourcegraph/issues/7914)
- Experimental: The site configuration field `campaigns.readAccess.enabled` allows site-admins to give read-only access for campaigns to non-site-admins. This is a setting for the experimental campaigns feature and will only have an effect when campaigns is enabled under `experimentalFeatures`. [#8013](https://github.com/sourcegraph/sourcegraph/issues/8013)

### Fixed

- A regression in 3.12.0 which caused find-leaked-credentials campaigns to not return any results for private repositories. [#7914](https://github.com/sourcegraph/sourcegraph/issues/7914)
- A regression in 3.12.0 which removed the horizontal bar between search result matches.
- Manual campaigns were wrongly displayed as being in draft mode. [#8009](https://github.com/sourcegraph/sourcegraph/issues/8009)
- Manual campaigns could be published and create the wrong changesets on code hosts, even though the campaign was never in draft mode (see line above). [#8012](https://github.com/sourcegraph/sourcegraph/pull/8012)
- A regression in 3.12.0 which caused manual campaigns to not properly update the UI after adding a changeset. [#8023](https://github.com/sourcegraph/sourcegraph/pull/8023)
- Minor improvements to manual campaign form fields. [#8033](https://github.com/sourcegraph/sourcegraph/pull/8033)

## 3.12.1

### Fixed

- The ephemeral `/site-config.json` escape-hatch config file has moved to `$HOME/site-config.json`, to support non-root container environments. [#7873](https://github.com/sourcegraph/sourcegraph/issues/7873)
- Fixed an issue where repository permissions would sometimes not be cached, due to improper Redis nil value handling. [#7912](https://github.com/sourcegraph/sourcegraph/issues/7912)

## 3.12.0

### Added

- Bitbucket Server repositories with the label `archived` can be excluded from search with `archived:no` [syntax](https://docs.sourcegraph.com/code_search/reference/queries). [#5494](https://github.com/sourcegraph/sourcegraph/issues/5494)
- Add button to download file in code view. [#5478](https://github.com/sourcegraph/sourcegraph/issues/5478)
- The new `allowOrgs` site config setting in GitHub `auth.providers` enables admins to restrict GitHub logins to members of specific GitHub organizations. [#4195](https://github.com/sourcegraph/sourcegraph/issues/4195)
- Support case field in repository search. [#7671](https://github.com/sourcegraph/sourcegraph/issues/7671)
- Skip LFS content when cloning git repositories. [#7322](https://github.com/sourcegraph/sourcegraph/issues/7322)
- Hover tooltips and _Find Reference_ results now display a badge to indicate when a result is search-based. These indicators can be disabled by adding `{ "experimentalFeatures": { "showBadgeAttachments": false } }` in global settings.
- Campaigns can now be created as drafts, which can be shared and updated without creating changesets (pull requests) on code hosts. When ready, a draft can then be published, either completely or changeset by changeset, to create changesets on the code host. [#7659](https://github.com/sourcegraph/sourcegraph/pull/7659)
- Experimental: feature flag `BitbucketServerFastPerm` can be enabled to speed up fetching ACL data from Bitbucket Server instances. This requires [Bitbucket Server Sourcegraph plugin](https://github.com/sourcegraph/bitbucket-server-plugin) to be installed.
- Experimental: A site configuration field `{ "experimentalFeatures" { "tls.external": { "insecureSkipVerify": true } } }` which allows you to configure SSL/TLS settings for Sourcegraph contacting your code hosts. Currently just supports turning off TLS/SSL verification. [#71](https://github.com/sourcegraph/sourcegraph/issues/71)
- Experimental: To search across multiple revisions of the same repository, list multiple branch names (or other revspecs) separated by `:` in your query, as in `repo:myrepo@branch1:branch2:branch2`. To search all branches, use `repo:myrepo@*refs/heads/`. Requires the site configuration value `{ "experimentalFeatures": { "searchMultipleRevisionsPerRepository": true } }`. Previously this was only supported for diff and commit searches.
- Experimental: interactive search mode, which helps users construct queries using UI elements. Requires the site configuration value `{ "experimentalFeatures": { "splitSearchModes": true } }`. The existing plain text search format is still available via the dropdown menu on the left of the search bar.
- A case sensitivity toggle now appears in the search bar.
- Add explicit repository permissions support with site configuration field `{ "permissions.userMapping" { "enabled": true, "bindID": "email" } }`.

### Changed

- The "Files" tab in the search results page has been renamed to "Filenames" for clarity.
- The search query builder now lives on its own page at `/search/query-builder`. The home search page has a link to it.
- User passwords when using builtin auth are limited to 256 characters. Existing passwords longer than 256 characters will continue to work.
- GraphQL API: Campaign.changesetCreationStatus has been renamed to Campaign.status to be aligned with CampaignPlan. [#7654](https://github.com/sourcegraph/sourcegraph/pull/7654)
- When using GitHub as an authentication provider, `read:org` scope is now required. This is used to support the new `allowOrgs` site config setting in the GitHub `auth.providers` configuration, which enables site admins to restrict GitHub logins to members of a specific GitHub organization. This for example allows having a Sourcegraph instance with GitHub sign in configured be exposed to the public internet without allowing everyone with a GitHub account access to your Sourcegraph instance.

### Fixed

- The experimental search pagination API no longer times out when large repositories are encountered. [#6384](https://github.com/sourcegraph/sourcegraph/issues/6384)
- We resolve relative symbolic links from the directory of the symlink, rather than the root of the repository. [#6034](https://github.com/sourcegraph/sourcegraph/issues/6034)
- Show errors on repository settings page when repo-updater is down. [#3593](https://github.com/sourcegraph/sourcegraph/issues/3593)
- Remove benign warning that verifying config took more than 10s when updating or saving an external service. [#7176](https://github.com/sourcegraph/sourcegraph/issues/7176)
- repohasfile search filter works again (regressed in 3.10). [#7380](https://github.com/sourcegraph/sourcegraph/issues/7380)
- Structural search can now run on very large repositories containing any number of files. [#7133](https://github.com/sourcegraph/sourcegraph/issues/7133)

### Removed

- The deprecated GraphQL mutation `setAllRepositoriesEnabled` has been removed. [#7478](https://github.com/sourcegraph/sourcegraph/pull/7478)
- The deprecated GraphQL mutation `deleteRepository` has been removed. [#7483](https://github.com/sourcegraph/sourcegraph/pull/7483)

## 3.11.4

### Fixed

- The `/.auth/saml/metadata` endpoint has been fixed. Previously it panicked if no encryption key was set.
- The version updating logic has been fixed for `sourcegraph/server`. Users running `sourcegraph/server:3.11.1` will need to manually modify their `docker run` command to use `sourcegraph/server:3.11.4` or higher. [#7442](https://github.com/sourcegraph/sourcegraph/issues/7442)

## 3.11.1

### Fixed

- The syncing process for newly created campaign changesets has been fixed again after they have erroneously been marked as deleted in the database. [#7522](https://github.com/sourcegraph/sourcegraph/pull/7522)
- The syncing process for newly created changesets (in campaigns) has been fixed again after they have erroneously been marked as deleted in the database. [#7522](https://github.com/sourcegraph/sourcegraph/pull/7522)

## 3.11.0

**Important:** If you use `SITE_CONFIG_FILE` or `CRITICAL_CONFIG_FILE`, please be sure to follow the steps in: [migration notes for Sourcegraph v3.11+](doc/admin/migration/3_11.md) after upgrading.

### Added

- Language statistics by commit are available via the API. [#6737](https://github.com/sourcegraph/sourcegraph/pull/6737)
- Added a new page that shows [language statistics for the results of a search query](https://docs.sourcegraph.com/user/search#statistics).
- Global settings can be configured from a local file using the environment variable `GLOBAL_SETTINGS_FILE`.
- High-level health metrics and dashboards have been added to Sourcegraph's monitoring (found under the **Site admin** -> **Monitoring** area). [#7216](https://github.com/sourcegraph/sourcegraph/pull/7216)
- Logging for GraphQL API requests not issued by Sourcegraph is now much more verbose, allowing for easier debugging of problematic queries and where they originate from. [#5706](https://github.com/sourcegraph/sourcegraph/issues/5706)
- A new campaign type finds and removes leaked NPM credentials. [#6893](https://github.com/sourcegraph/sourcegraph/pull/6893)
- Campaigns can now be retried to create failed changesets due to ephemeral errors (e.g. network problems when creating a pull request on GitHub). [#6718](https://github.com/sourcegraph/sourcegraph/issues/6718)
- The initial release of [structural code search](https://docs.sourcegraph.com/code_search/reference/structural).

### Changed

- `repohascommitafter:` search filter uses a more efficient git command to determine inclusion. [#6739](https://github.com/sourcegraph/sourcegraph/pull/6739)
- `NODE_NAME` can be specified instead of `HOSTNAME` for zoekt-indexserver. `HOSTNAME` was a confusing configuration to use in [Pure-Docker Sourcegraph deployments](https://github.com/sourcegraph/deploy-sourcegraph-docker). [#6846](https://github.com/sourcegraph/sourcegraph/issues/6846)
- The feedback toast now requests feedback every 60 days of usage (was previously only once on the 3rd day of use). [#7165](https://github.com/sourcegraph/sourcegraph/pull/7165)
- The lsif-server container now only has a dependency on Postgres, whereas before it also relied on Redis. [#6880](https://github.com/sourcegraph/sourcegraph/pull/6880)
- Renamed the GraphQL API `LanguageStatistics` fields to `name`, `totalBytes`, and `totalLines` (previously the field names started with an uppercase letter, which was inconsistent).
- Detecting a file's language uses a more accurate but slower algorithm. To revert to the old (faster and less accurate) algorithm, set the `USE_ENHANCED_LANGUAGE_DETECTION` env var to the string `false` (on the `sourcegraph/server` container, or if using the cluster deployment, on the `sourcegraph-frontend` pod).
- Diff and commit searches that make use of `before:` and `after:` filters to narrow their search area are now no longer subject to the 50-repository limit. This allows for creating saved searches on more than 50 repositories as before. [#7215](https://github.com/sourcegraph/sourcegraph/issues/7215)

### Fixed

- Changes to external service configurations are reflected much faster. [#6058](https://github.com/sourcegraph/sourcegraph/issues/6058)
- Deleting an external service will not show warnings for the non-existent service. [#5617](https://github.com/sourcegraph/sourcegraph/issues/5617)
- Suggested search filter chips are quoted if necessary. [#6498](https://github.com/sourcegraph/sourcegraph/issues/6498)
- Remove potential panic in gitserver if heavily loaded. [#6710](https://github.com/sourcegraph/sourcegraph/issues/6710)
- Multiple fixes to make the preview and creation of campaigns more robust and a smoother user experience. [#6682](https://github.com/sourcegraph/sourcegraph/pull/6682) [#6625](https://github.com/sourcegraph/sourcegraph/issues/6625) [#6658](https://github.com/sourcegraph/sourcegraph/issues/6658) [#7088](https://github.com/sourcegraph/sourcegraph/issues/7088) [#6766](https://github.com/sourcegraph/sourcegraph/issues/6766) [#6717](https://github.com/sourcegraph/sourcegraph/issues/6717) [#6659](https://github.com/sourcegraph/sourcegraph/issues/6659)
- Repositories referenced in campaigns that are removed in an external service configuration change won't lead to problems with the syncing process anymore. [#7015](https://github.com/sourcegraph/sourcegraph/pull/7015)
- The Searcher dashboard (and the `src_graphql_search_response` Prometheus metric) now properly account for search alerts instead of them being incorrectly added to the `timeout` category. [#7214](https://github.com/sourcegraph/sourcegraph/issues/7214)
- In the experimental search pagination API, the `cloning`, `missing`, and other repository fields now return a well-defined set of results. [#6000](https://github.com/sourcegraph/sourcegraph/issues/6000)

### Removed

- The management console has been removed. All critical configuration previously stored in the management console will be automatically migrated to your site configuration. For more information about this change, or if you use `SITE_CONFIG_FILE` / `CRITICAL_CONFIG_FILE`, please see the [migration notes for Sourcegraph v3.11+](doc/admin/migration/3_11.md).

## 3.10.4

### Fixed

- An issue where diff/commit searches that would run over more than 50 repositories would incorrectly display a timeout error instead of the correct error suggesting users scope their query to less repositories. [#7090](https://github.com/sourcegraph/sourcegraph/issues/7090)

## 3.10.3

### Fixed

- A critical regression in 3.10.2 which caused diff, commit, and repository searches to timeout. [#7090](https://github.com/sourcegraph/sourcegraph/issues/7090)
- A critical regression in 3.10.2 which caused "No results" to appear frequently on pages with search results. [#7095](https://github.com/sourcegraph/sourcegraph/pull/7095)
- An issue where the built-in Grafana Searcher dashboard would show duplicate success/error metrics. [#7078](https://github.com/sourcegraph/sourcegraph/pull/7078)

## 3.10.2

### Added

- Site admins can now use the built-in Grafana Searcher dashboard to observe how many search requests are successful, or resulting in errors or timeouts. [#6756](https://github.com/sourcegraph/sourcegraph/issues/6756)

### Fixed

- When searches timeout, a consistent UI with clear actions like a button to increase the timeout is now returned. [#6754](https://github.com/sourcegraph/sourcegraph/issues/6754)
- To reduce the chance of search timeouts in some cases, the default indexed search timeout has been raised from 1.5s to 3s. [#6754](https://github.com/sourcegraph/sourcegraph/issues/6754)
- We now correctly inform users of the limitations of diff/commit search. If a diff/commit search would run over more than 50 repositories, users will be shown an error suggesting they scope their search to less repositories using the `repo:` filter. Global diff/commit search support is being tracked in [#6826](https://github.com/sourcegraph/sourcegraph/issues/6826). [#5519](https://github.com/sourcegraph/sourcegraph/issues/5519)

## 3.10.1

### Added

- Syntax highlighting for Starlark (Bazel) files. [#6827](https://github.com/sourcegraph/sourcegraph/issues/6827)

### Fixed

- The experimental search pagination API no longer times out when large repositories are encountered. [#6384](https://github.com/sourcegraph/sourcegraph/issues/6384) [#6383](https://github.com/sourcegraph/sourcegraph/issues/6383)
- In single-container deployments, the builtin `postgres_exporter` now correctly respects externally configured databases. This previously caused PostgreSQL metrics to not show up in Grafana when an external DB was in use. [#6735](https://github.com/sourcegraph/sourcegraph/issues/6735)

## 3.10.0

### Added

- Indexed Search supports horizontally scaling. Instances with large number of repositories can update the `replica` field of the `indexed-search` StatefulSet. See [configure indexed-search replica count](https://github.com/sourcegraph/deploy-sourcegraph/blob/master/docs/configure.md#configure-indexed-search-replica-count). [#5725](https://github.com/sourcegraph/sourcegraph/issues/5725)
- Bitbucket Cloud external service supports `exclude` config option. [#6035](https://github.com/sourcegraph/sourcegraph/issues/6035)
- `sourcegraph/server` Docker deployments now support the environment variable `IGNORE_PROCESS_DEATH`. If set to true the container will keep running, even if a subprocess has died. This is useful when manually fixing problems in the container which the container refuses to start. For example a bad database migration.
- Search input now offers filter type suggestions [#6105](https://github.com/sourcegraph/sourcegraph/pull/6105).
- The keyboard shortcut <kbd>Ctrl</kbd>+<kbd>Space</kbd> in the search input shows a list of available filter types.
- Sourcegraph Kubernetes cluster site admins can configure PostgreSQL by specifying `postgresql.conf` via ConfigMap. [sourcegraph/deploy-sourcegraph#447](https://github.com/sourcegraph/deploy-sourcegraph/pull/447)

### Changed

- **Required Kubernetes Migration:** The [Kubernetes deployment](https://github.com/sourcegraph/deploy-sourcegraph) manifest for indexed-search services has changed from a Normal Service to a Headless Service. This is to enable Sourcegraph to individually resolve indexed-search pods. Services are immutable, so please follow the [migration guide](https://github.com/sourcegraph/deploy-sourcegraph/blob/master/docs/migrate.md#310).
- Fields of type `String` in our GraphQL API that contain [JSONC](https://komkom.github.io/) now have the custom scalar type `JSONCString`. [#6209](https://github.com/sourcegraph/sourcegraph/pull/6209)
- `ZOEKT_HOST` environment variable has been deprecated. Please use `INDEXED_SEARCH_SERVERS` instead. `ZOEKT_HOST` will be removed in 3.12.
- Directory names on the repository tree page are now shown in bold to improve readability.
- Added support for Bitbucket Server pull request activity to the [campaign](https://about.sourcegraph.com/product/code-change-management/) burndown chart. When used, this feature leads to more requests being sent to Bitbucket Server, since Sourcegraph needs to keep track of how a pull request's state changes over time. With [the instance scoped webhooks](https://docs.google.com/document/d/1I3Aq1WSUh42BP8KvKr6AlmuCfo8tXYtJu40WzdNT6go/edit) in our [Bitbucket Server plugin](https://github.com/sourcegraph/bitbucket-server-plugin/pull/10) as well as up-coming [heuristical syncing changes](#6389), this additional load will be significantly reduced in the future.
- Added support for Bitbucket Server pull request activity to the campaign burndown chart. When used, this feature leads to more requests being sent to Bitbucket Server, since Sourcegraph needs to keep track of how a pull request's state changes over time. With [the instance scoped webhooks](https://docs.google.com/document/d/1I3Aq1WSUh42BP8KvKr6AlmuCfo8tXYtJu40WzdNT6go/edit) in our [Bitbucket Server plugin](https://github.com/sourcegraph/bitbucket-server-plugin/pull/10) as well as up-coming [heuristical syncing changes](#6389), this additional load will be significantly reduced in the future.

### Fixed

- Support hyphens in Bitbucket Cloud team names. [#6154](https://github.com/sourcegraph/sourcegraph/issues/6154)
- Server will run `redis-check-aof --fix` on startup to fix corrupted AOF files. [#651](https://github.com/sourcegraph/sourcegraph/issues/651)
- Authorization provider configuration errors in external services will be shown as site alerts. [#6061](https://github.com/sourcegraph/sourcegraph/issues/6061)

### Removed

## 3.9.4

### Changed

- The experimental search pagination API's `PageInfo` object now returns a `String` instead of an `ID` for its `endCursor`, and likewise for the `after` search field. Experimental paginated search API users may need to update their usages to replace `ID` cursor types with `String` ones.

### Fixed

- The experimental search pagination API no longer omits a single repository worth of results at the end of the result set. [#6286](https://github.com/sourcegraph/sourcegraph/issues/6286)
- The experimental search pagination API no longer produces search cursors that can get "stuck". [#6287](https://github.com/sourcegraph/sourcegraph/issues/6287)
- In literal search mode, searching for quoted strings now works as expected. [#6255](https://github.com/sourcegraph/sourcegraph/issues/6255)
- In literal search mode, quoted field values now work as expected. [#6271](https://github.com/sourcegraph/sourcegraph/pull/6271)
- `type:path` search queries now correctly work in indexed search again. [#6220](https://github.com/sourcegraph/sourcegraph/issues/6220)

## 3.9.3

### Changed

- Sourcegraph is now built using Go 1.13.3 [#6200](https://github.com/sourcegraph/sourcegraph/pull/6200).

## 3.9.2

### Fixed

- URI-decode the username, password, and pathname when constructing Postgres connection paramers in lsif-server [#6174](https://github.com/sourcegraph/sourcegraph/pull/6174). Fixes a crashing lsif-server process for users with passwords containing special characters.

## 3.9.1

### Changed

- Reverted [#6094](https://github.com/sourcegraph/sourcegraph/pull/6094) because it introduced a minor security hole involving only Grafana.
  [#6075](https://github.com/sourcegraph/sourcegraph/issues/6075) will be fixed with a different approach.

## 3.9.0

### Added

- Our external service syncing model will stream in new repositories to Sourcegraph. Previously we could only add a repository to our database and clone it once we had synced all information from all external services (to detect deletions and renames). Now adding a repository to an external service configuration should be reflected much sooner, even on large instances. [#5145](https://github.com/sourcegraph/sourcegraph/issues/5145)
- There is now an easy way for site admins to view and export settings and configuration when reporting a bug. The page for doing so is at /site-admin/report-bug, linked to from the site admin side panel under "Report a bug".
- An experimental search pagination API to enable better programmatic consumption of search results is now available to try. For more details and known limitations see [the documentation](https://docs.sourcegraph.com/api/graphql/search).
- Search queries can now be interpreted literally.
  - There is now a dot-star icon in the search input bar to toggle the pattern type of a query between regexp and literal.
  - There is a new `search.defaultPatternType` setting to configure the default pattern type, regexp or literal, for searches.
  - There is a new `patternType:` search token which overrides the `search.defaultPatternType` setting, and the active state of the dot-star icon in determining the pattern type of the query.
  - Old URLs without a patternType URL parameter will be redirected to the same URL with
    patternType=regexp appended to preserve intended behavior.
- Added support for GitHub organization webhooks to enable faster updates of metadata used by [campaigns](https://about.sourcegraph.com/product/code-change-management/), such as pull requests or issue comments. See the [GitHub webhook documentation](https://docs.sourcegraph.com/admin/external_service/github#webhooks) for instructions on how to enable webhooks.
- Added support for GitHub organization webhooks to enable faster updates of changeset metadata used by campaigns. See the [GitHub webhook documentation](https://docs.sourcegraph.com/admin/external_service/github#webhooks) for instructions on how to enable webhooks.
- Added burndown chart to visualize progress of campaigns.
- Added ability to edit campaign titles and descriptions.

### Changed

- **Recommended Kubernetes Migration:** The [Kubernetes deployment](https://github.com/sourcegraph/deploy-sourcegraph) manifest for indexed-search pods has changed from a Deployment to a StatefulSet. This is to enable future work on horizontally scaling indexed search. To retain your existing indexes there is a [migration guide](https://github.com/sourcegraph/deploy-sourcegraph/blob/master/docs/migrate.md#39).
- Allow single trailing hyphen in usernames and org names [#5680](https://github.com/sourcegraph/sourcegraph/pull/5680)
- Indexed search won't spam the logs on startup if the frontend API is not yet available. [zoekt#30](https://github.com/sourcegraph/zoekt/pull/30), [#5866](https://github.com/sourcegraph/sourcegraph/pull/5866)
- Search query fields are now case insensitive. For example `repoHasFile:` will now be recognized, not just `repohasfile:`. [#5168](https://github.com/sourcegraph/sourcegraph/issues/5168)
- Search queries are now interpreted literally by default, rather than as regular expressions. [#5899](https://github.com/sourcegraph/sourcegraph/pull/5899)
- The `search` GraphQL API field now takes a two new optional parameters: `version` and `patternType`. `version` determines the search syntax version to use, and `patternType` determines the pattern type to use for the query. `version` defaults to "V1", which is regular expression searches by default, if not explicitly passed in. `patternType` overrides the pattern type determined by version.
- Saved searches have been updated to support the new patternType filter. All existing saved searches have been updated to append `patternType:regexp` to the end of queries to ensure deterministic results regardless of the patternType configurations on an instance. All new saved searches are required to have a `patternType:` field in the query.
- Allow text selection in search result headers (to allow for e.g. copying filenames)

### Fixed

- Web app: Fix paths with special characters (#6050)
- Fixed an issue that rendered the search filter `repohascommitafter` unusable in the presence of an empty repository. [#5149](https://github.com/sourcegraph/sourcegraph/issues/5149)
- An issue where `externalURL` not being configured in the management console could go unnoticed. [#3899](https://github.com/sourcegraph/sourcegraph/issues/3899)
- Listing branches and refs now falls back to a fast path if there are a large number of branches. Previously we would time out. [#4581](https://github.com/sourcegraph/sourcegraph/issues/4581)
- Sourcegraph will now ignore the ambiguous ref HEAD if a repository contains it. [#5291](https://github.com/sourcegraph/sourcegraph/issues/5291)

### Removed

## 3.8.2

### Fixed

- Sourcegraph cluster deployments now run a more stable syntax highlighting server which can self-recover from rarer failure cases such as getting stuck at high CPU usage when highlighting some specific files. [#5406](https://github.com/sourcegraph/sourcegraph/issues/5406) This will be ported to single-container deployments [at a later date](https://github.com/sourcegraph/sourcegraph/issues/5841).

## 3.8.1

### Added

- Add `nameTransformations` setting to GitLab external service to help transform repository name that shows up in the Sourcegraph UI.

## 3.8.0

### Added

- A toggle button for browser extension to quickly enable/disable the core functionality without actually enable/disable the entire extension in the browser extension manager.
- Tabs to easily toggle between the different search result types on the search results page.

### Changed

- A `hardTTL` setting was added to the [Bitbucket Server `authorization` config](https://docs.sourcegraph.com/admin/external_service/bitbucketserver#configuration). This setting specifies a duration after which a user's cached permissions must be updated before any user action is authorized. This contrasts with the already existing `ttl` setting which defines a duration after which a user's cached permissions will get updated in the background, but the previously cached (and now stale) permissions are used to authorize any user action occuring before the update concludes. If your previous `ttl` value is larger than the default of the new `hardTTL` setting (i.e. **3 days**), you must change the `ttl` to be smaller or, `hardTTL` to be larger.

### Fixed

### Removed

- The `statusIndicator` feature flag has been removed from the site configuration's `experimentalFeatures` section. The status indicator has been enabled by default since 3.6.0 and you can now safely remove the feature flag from your configuration.
- Public usage is now only available on Sourcegraph.com. Because many core features rely on persisted user settings, anonymous usage leads to a degraded experience for most users. As a result, for self-hosted private instances it is preferable for all users to have accounts. But on sourcegraph.com, users will continue to have to opt-in to accounts, despite the degraded UX.

## 3.7.2

### Added

- A [migration guide for Sourcegraph v3.7+](doc/admin/migration/3_7.md).

### Fixed

- Fixed an issue where some repositories with very long symbol names would fail to index after v3.7.
- We now retain one prior search index version after an upgrade, meaning upgrading AND downgrading from v3.6.2 <-> v3.7.2 is now 100% seamless and involves no downtime or negated search performance while repositories reindex. Please refer to the [v3.7+ migration guide](doc/admin/migration/3_7.md) for details.

## 3.7.1

### Fixed

- When re-indexing repositories, we now continue to serve from the old index in the meantime. Thus, you can upgrade to 3.7.1 without downtime.
- Indexed symbol search is now faster, as we've fixed a performance issue that occurred when many repositories without any symbols existed.
- Indexed symbol search now uses less disk space when upgrading directly to v3.7.1 as we properly remove old indexes.

## 3.7.0

### Added

- Indexed search now supports symbol queries. This feature will require re-indexing all repositories. This will increase the disk and memory usage of indexed search by roughly 10%. You can disable the feature with the configuration `search.index.symbols.enabled`. [#3534](https://github.com/sourcegraph/sourcegraph/issues/3534)
- Multi-line search now works for non-indexed search. [#4518](https://github.com/sourcegraph/sourcegraph/issues/4518)
- When using `SITE_CONFIG_FILE` and `EXTSVC_CONFIG_FILE`, you [may now also specify e.g. `SITE_CONFIG_ALLOW_EDITS=true`](https://docs.sourcegraph.com/admin/config/advanced_config_file) to allow edits to be made to the config in the application which will be overwritten on the next process restart. [#4912](https://github.com/sourcegraph/sourcegraph/issues/4912)

### Changed

- In the [GitHub external service config](https://docs.sourcegraph.com/admin/external_service/github#configuration) it's now possible to specify `orgs` without specifying `repositoryQuery` or `repos` too.
- Out-of-the-box TypeScript code intelligence is much better with an updated ctags version with a built-in TypeScript parser.
- Sourcegraph uses Git protocol version 2 for increased efficiency and performance when fetching data from compatible code hosts.
- Searches with `repohasfile:` are faster at finding repository matches. [#4833](https://github.com/sourcegraph/sourcegraph/issues/4833).
- Zoekt now runs with GOGC=50 by default, helping to reduce the memory consumption of Sourcegraph. [#3792](https://github.com/sourcegraph/sourcegraph/issues/3792)
- Upgraded the version of Go in use, which improves security for publicly accessible Sourcegraph instances.

### Fixed

- Disk cleanup in gitserver is now done in terms of percentages to fix [#5059](https://github.com/sourcegraph/sourcegraph/issues/5059).
- Search results now correctly show highlighting of matches with runes like 'İ' that lowercase to runes with a different number of bytes in UTF-8 [#4791](https://github.com/sourcegraph/sourcegraph/issues/4791).
- Fixed an issue where search would sometimes crash with a panic due to a nil pointer. [#5246](https://github.com/sourcegraph/sourcegraph/issues/5246)

### Removed

## 3.6.2

### Fixed

- Fixed Phabricator external services so they won't stop the syncing process for repositories when Phabricator doesn't return clone URLs. [#5101](https://github.com/sourcegraph/sourcegraph/pull/5101)

## 3.6.1

### Added

- New site config option `branding.brandName` configures the brand name to display in the Sourcegraph \<title\> element.
- `repositoryPathPattern` option added to the "Other" external service type for repository name customization.

## 3.6.0

### Added

- The `github.exclude` setting in [GitHub external service config](https://docs.sourcegraph.com/admin/external_service/github#configuration) additionally allows you to specify regular expressions with `{"pattern": "regex"}`.
- A new [`quicklinks` setting](https://docs.sourcegraph.com/user/personalization/quick_links) allows adding links to be displayed on the homepage and search page for all users (or users in an organization).
- Compatibility with the [Sourcegraph for Bitbucket Server](https://github.com/sourcegraph/bitbucket-server-plugin) plugin.
- Support for [Bitbucket Cloud](https://bitbucket.org) as an external service.

### Changed

- Updating or creating an external service will no longer block until the service is synced.
- The GraphQL fields `Repository.createdAt` and `Repository.updatedAt` are deprecated and will be removed in 3.8. Now `createdAt` is always the current time and updatedAt is always null.
- In the [GitHub external service config](https://docs.sourcegraph.com/admin/external_service/github#configuration) and [Bitbucket Server external service config](https://docs.sourcegraph.com/admin/external_service/bitbucket_server#permissions) `repositoryQuery` is now only required if `repos` is not set.
- Log messages from query-runner when saved searches fail now include the raw query as part of the message.
- The status indicator in the navigation bar is now enabled by default
- Usernames and org names can now contain the `.` character. [#4674](https://github.com/sourcegraph/sourcegraph/issues/4674)

### Fixed

- Commit searches now correctly highlight unicode characters, for example 加. [#4512](https://github.com/sourcegraph/sourcegraph/issues/4512)
- Symbol searches now show the number of symbol matches rather than the number of file matches found. [#4578](https://github.com/sourcegraph/sourcegraph/issues/4578)
- Symbol searches with truncated results now show a `+` on the results page to signal that some results have been omitted. [#4579](https://github.com/sourcegraph/sourcegraph/issues/4579)

## 3.5.4

### Fixed

- Fixed Phabricator external services so they won't stop the syncing process for repositories when Phabricator doesn't return clone URLs. [#5101](https://github.com/sourcegraph/sourcegraph/pull/5101)

## 3.5.2

### Changed

- Usernames and org names can now contain the `.` character. [#4674](https://github.com/sourcegraph/sourcegraph/issues/4674)

### Added

- Syntax highlighting requests that fail are now logged and traced. A new Prometheus metric `src_syntax_highlighting_requests` allows monitoring and alerting. [#4877](https://github.com/sourcegraph/sourcegraph/issues/4877).
- Sourcegraph's SAML authentication now supports RSA PKCS#1 v1.5. [#4869](https://github.com/sourcegraph/sourcegraph/pull/4869)

### Fixed

- Increased nginx proxy buffer size to fix issue where login failed when SAML AuthnRequest was too large. [#4849](https://github.com/sourcegraph/sourcegraph/pull/4849)
- A regression in 3.3.8 where `"corsOrigin": "*"` was improperly forbidden. [#4424](https://github.com/sourcegraph/sourcegraph/issues/4424)

## 3.5.1

### Added

- A new [`quicklinks` setting](https://docs.sourcegraph.com/user/personalization/quick_links) allows adding links to be displayed on the homepage and search page for all users (or users in an organization).
- Site admins can prevent the icon in the top-left corner of the screen from spinning on hovers by setting `"branding": { "disableSymbolSpin": true }` in their site configuration.

### Fixed

- Fix `repository.language` GraphQL field (previously returned empty for most repositories).

## 3.5.0

### Added

- Indexed search now supports matching consecutive literal newlines, with queries like e.g. `foo\nbar.*` to search over multiple lines. [#4138](https://github.com/sourcegraph/sourcegraph/issues/4138)
- The `orgs` setting in [GitHub external service config](https://docs.sourcegraph.com/admin/external_service/github) allows admins to select all repositories from the specified organizations to be synced.
- A new experimental search filter `repohascommitafter:"30 days ago"` allows users to exclude stale repositories that don't contain commits (to the branch being searched over) past a specified date from their search query.
- The `authorization` setting in the [Bitbucket Server external service config](https://docs.sourcegraph.com/admin/external_service/bitbucket_server#permissions) enables Sourcegraph to enforce the repository permissions defined in Bitbucket Server.
- A new, experimental status indicator in the navigation bar allows admins to quickly see whether the configured repositories are up to date or how many are currently being updated in the background. You can enable the status indicator with the following site configuration: `"experimentalFeatures": { "statusIndicator": "enabled" }`.
- A new search filter `repohasfile` allows users to filter results to just repositories containing a matching file. For example `ubuntu file:Dockerfile repohasfile:\.py$` would find Dockerfiles mentioning Ubuntu in repositories that contain Python files. [#4501](https://github.com/sourcegraph/sourcegraph/pull/4501)

### Changed

- The saved searches UI has changed. There is now a Saved searches page in the user and organizations settings area. A saved search appears in the settings area of the user or organization it is associated with.

### Removed

### Fixed

- Fixed repository search patterns which contain `.*`. Previously our optimizer would ignore `.*`, which in some cases would lead to our repository search excluding some repositories from the results.
- Fixed an issue where the Phabricator native integration would be broken on recent Phabricator versions. This fix depends on v1.2 of the [Phabricator extension](https://github.com/sourcegraph/phabricator-extension).
- Fixed an issue where the "Empty repository" banner would be shown on a repository page when starting to clone a repository.
- Prevent data inconsistency on cached archives due to restarts. [#4366](https://github.com/sourcegraph/sourcegraph/pull/4366)
- On the /extensions page, the UI is now less ambiguous when an extension has not been activated. [#4446](https://github.com/sourcegraph/sourcegraph/issues/4446)

## 3.4.5

### Fixed

- Fixed an issue where syntax highlighting taking too long would result in errors or wait long amounts of time without properly falling back to plaintext rendering after a few seconds. [#4267](https://github.com/sourcegraph/sourcegraph/issues/4267) [#4268](https://github.com/sourcegraph/sourcegraph/issues/4268) (this fix was intended to be in 3.4.3, but was in fact left out by accident)
- Fixed an issue with `sourcegraph/server` Docker deployments where syntax highlighting could produce `server closed idle connection` errors. [#4269](https://github.com/sourcegraph/sourcegraph/issues/4269) (this fix was intended to be in 3.4.3, but was in fact left out by accident)
- Fix `repository.language` GraphQL field (previously returned empty for most repositories).

## 3.4.4

### Fixed

- Fixed an out of bounds error in the GraphQL repository query. [#4426](https://github.com/sourcegraph/sourcegraph/issues/4426)

## 3.4.3

### Fixed

- Improved performance of the /site-admin/repositories page significantly (prevents timeouts). [#4063](https://github.com/sourcegraph/sourcegraph/issues/4063)
- Fixed an issue where Gitolite repositories would be inaccessible to non-admin users after upgrading to 3.3.0+ from an older version. [#4263](https://github.com/sourcegraph/sourcegraph/issues/4263)
- Repository names are now treated as case-sensitive, fixing an issue where users saw `pq: duplicate key value violates unique constraint \"repo_name_unique\"` [#4283](https://github.com/sourcegraph/sourcegraph/issues/4283)
- Repositories containing submodules not on Sourcegraph will now load without error [#2947](https://github.com/sourcegraph/sourcegraph/issues/2947)
- HTTP metrics in Prometheus/Grafana now distinguish between different types of GraphQL requests.

## 3.4.2

### Fixed

- Fixed incorrect wording in site-admin onboarding. [#4127](https://github.com/sourcegraph/sourcegraph/issues/4127)

## 3.4.1

### Added

- You may now specify `DISABLE_CONFIG_UPDATES=true` on the management console to prevent updates to the critical configuration. This is useful when loading critical config via a file using `CRITICAL_CONFIG_FILE` on the frontend.

### Changed

- When `EXTSVC_CONFIG_FILE` or `SITE_CONFIG_FILE` are specified, updates to external services and the site config are now prevented.
- Site admins will now see a warning if creating or updating an external service was successful but the process could not complete entirely due to an ephemeral error (such as GitHub API search queries running into timeouts and returning incomplete results).

### Removed

### Fixed

- Fixed an issue where `EXTSVC_CONFIG_FILE` being specified would incorrectly cause a panic.
- Fixed an issue where user/org/global settings from old Sourcegraph versions (2.x) could incorrectly be null, leading to various errors.
- Fixed an issue where an ephemeral infrastructure error (`tar/archive: invalid tar header`) would fail a search.

## 3.4.0

### Added

- When `repositoryPathPattern` is configured, paths from the full long name will redirect to the configured name. Extensions will function with the configured name. `repositoryPathPattern` allows administrators to configure "nice names". For example `sourcegraph.example.com/github.com/foo/bar` can configured to be `sourcegraph.example.com/gh/foo/bar` with `"repositoryPathPattern": "gh/{nameWithOwner}"`. (#462)
- Admins can now turn off site alerts for patch version release updates using the `alerts.showPatchUpdates` setting. Alerts will still be shown for major and minor version updates.
- The new `gitolite.exclude` setting in [Gitolite external service config](https://docs.sourcegraph.com/admin/external_service/gitolite#configuration) allows you to exclude specific repositories by their Gitolite name so that they won't be mirrored. Upon upgrading, previously "disabled" repositories will be automatically migrated to this exclusion list.
- The new `aws_codecommit.exclude` setting in [AWS CodeCommit external service config](https://docs.sourcegraph.com/admin/external_service/aws_codecommit#configuration) allows you to exclude specific repositories by their AWS name or ID so that they won't be synced. Upon upgrading, previously "disabled" repositories will be automatically migrated to this exclusion list.
- Added a new, _required_ `aws_codecommit.gitCredentials` setting to the [AWS CodeCommit external service config](https://docs.sourcegraph.com/admin/external_service/aws_codecommit#configuration). These Git credentials are required to create long-lived authenticated clone URLs for AWS CodeCommit repositories. For more information about Git credentials, see the AWS CodeCommit documentation: https://docs.aws.amazon.com/IAM/latest/UserGuide/id_credentials_ssh-keys.html#git-credentials-code-commit. For detailed instructions on how to create the credentials in IAM, see this page: https://docs.aws.amazon.com/codecommit/latest/userguide/setting-up-gc.html
- Added support for specifying a URL formatted `gitolite.host` setting in [Gitolite external service config](https://docs.sourcegraph.com/admin/external_service/gitolite#configuration) (e.g. `ssh://git@gitolite.example.org:2222/`), in addition to the already supported SCP like format (e.g `git@gitolite.example.org`)
- Added support for overriding critical, site, and external service configurations via files. Specify `CRITICAL_CONFIG_FILE=critical.json`, `SITE_CONFIG_FILE=site.json`, and/or `EXTSVC_CONFIG_FILE=extsvc.json` on the `frontend` container to do this.

### Changed

- Kinds of external services in use are now included in [server pings](https://docs.sourcegraph.com/admin/pings).
- Bitbucket Server: An actual Bitbucket icon is now used for the jump-to-bitbucket action on repository pages instead of the previously generic icon.
- Default config for GitHub, GitHub Enterprise, GitLab, Bitbucket Server, and AWS Code Commit external services has been revised to make it easier for first time admins.

### Removed

- Fields related to Repository enablement have been deprecated. Mutations are now NOOPs, and for repositories returned the value is always true for Enabled. The enabled field and mutations will be removed in 3.6. Mutations: `setRepositoryEnabled`, `setAllRepositoriesEnabled`, `updateAllMirrorRepositories`, `deleteRepository`. Query parameters: `repositories.enabled`, `repositories.disabled`. Field: `Repository.enabled`.
- Global saved searches are now deprecated. Any existing global saved searches have been assigned to the Sourcegraph instance's first site admin's user account.
- The `search.savedQueries` configuration option is now deprecated. Existing entries remain in user and org settings for backward compatibility, but are unused as saved searches are now stored in the database.

### Fixed

- Fixed a bug where submitting a saved query without selecting the location would fail for non-site admins (#3628).
- Fixed settings editors only having a few pixels height.
- Fixed a bug where browser extension and code review integration usage stats were not being captured on the site-admin Usage Stats page.
- Fixed an issue where in some rare cases PostgreSQL starting up slowly could incorrectly trigger a panic in the `frontend` service.
- Fixed an issue where the management console password would incorrectly reset to a new secure one after a user account was created.
- Fixed a bug where gitserver would leak file descriptors when performing common operations.
- Substantially improved the performance of updating Bitbucket Server external service configurations on instances with thousands of repositories, going from e.g. several minutes to about a minute for ~20k repositories (#4037).
- Fully resolved the search performance regression in v3.2.0, restoring performance of search back to the same levels it was before changes made in v3.2.0.
- Fix a bug where using a repo search filter with the prefix `github.com` only searched for repos whose name starts with `github.com`, even though no `^` was specified in the search filter. (#4103)
- Fixed an issue where files that fail syntax highlighting would incorrectly render an error instead of gracefully falling back to their plaintext form.

## 3.3.9

### Added

- Syntax highlighting requests that fail are now logged and traced. A new Prometheus metric `src_syntax_highlighting_requests` allows monitoring and alerting. [#4877](https://github.com/sourcegraph/sourcegraph/issues/4877).

## 3.3.8

### Fixed

- Fully resolved the search performance regression in v3.2.0, restoring performance of search back to the same levels it was before changes made in v3.2.0.
- Fixed an issue where files that fail syntax highlighting would incorrectly render an error instead of gracefully falling back to their plaintext form.
- Fixed an issue introduced in v3.3 where Sourcegraph would under specific circumstances incorrectly have to re-clone and re-index repositories from Bitbucket Server and AWS CodeCommit.

## 3.3.7

### Added

- The `bitbucketserver.exclude` setting in [Bitbucket Server external service config](https://docs.sourcegraph.com/admin/external_service/bitbucketserver#configuration) additionally allows you to exclude repositories matched by a regular expression (so that they won't be synced).

### Changed

### Removed

### Fixed

- Fixed a major indexed search performance regression that occurred in v3.2.0. (#3685)
- Fixed an issue where Sourcegraph would fail to update repositories on some instances (`pq: duplicate key value violates unique constraint "repo_external_service_unique_idx"`) (#3680)
- Fixed an issue where Sourcegraph would not exclude unavailable Bitbucket Server repositories. (#3772)

## 3.3.6

## Changed

- All 24 language extensions are enabled by default.

## 3.3.5

## Changed

- Indexed search is now enabled by default for new Docker deployments. (#3540)

### Removed

- Removed smart-casing behavior from search.

### Fixed

- Removes corrupted archives in the searcher cache and tries to populate the cache again instead of returning an error.
- Fixed a bug where search scopes would not get merged, and only the lowest-level list of search scopes would appear.
- Fixed an issue where repo-updater was slower in performing its work which could sometimes cause other performance issues. https://github.com/sourcegraph/sourcegraph/pull/3633

## 3.3.4

### Fixed

- Fixed bundling of the Phabricator integration assets in the Sourcegraph docker image.

## 3.3.3

### Fixed

- Fixed bug that prevented "Find references" action from being completed in the activation checklist.

## 3.3.2

### Fixed

- Fixed an issue where the default `bitbucketserver.repositoryQuery` would not be created on migration from older Sourcegraph versions. https://github.com/sourcegraph/sourcegraph/issues/3591
- Fixed an issue where Sourcegraph would add deleted repositories to the external service configuration. https://github.com/sourcegraph/sourcegraph/issues/3588
- Fixed an issue where a repo-updater migration would hit code host rate limits. https://github.com/sourcegraph/sourcegraph/issues/3582
- The required `bitbucketserver.username` field of a [Bitbucket Server external service configuration](https://docs.sourcegraph.com/admin/external_service/bitbucketserver#configuration), if unset or empty, is automatically migrated to match the user part of the `url` (if defined). https://github.com/sourcegraph/sourcegraph/issues/3592
- Fixed a panic that would occur in indexed search / the frontend when a search error ocurred. https://github.com/sourcegraph/sourcegraph/issues/3579
- Fixed an issue where the repo-updater service could become deadlocked while performing a migration. https://github.com/sourcegraph/sourcegraph/issues/3590

## 3.3.1

### Fixed

- Fixed a bug that prevented external service configurations specifying client certificates from working (#3523)

## 3.3.0

### Added

- In search queries, treat `foo(` as `foo\(` and `bar[` as `bar\[` rather than failing with an error message.
- Enterprise admins can now customize the appearance of the homepage and search icon.
- A new settings property `notices` allows showing custom informational messages on the homepage and at the top of each page. The `motd` property is deprecated and its value is automatically migrated to the new `notices` property.
- The new `gitlab.exclude` setting in [GitLab external service config](https://docs.sourcegraph.com/admin/external_service/gitlab#configuration) allows you to exclude specific repositories matched by `gitlab.projectQuery` and `gitlab.projects` (so that they won't be synced). Upon upgrading, previously "disabled" repositories will be automatically migrated to this exclusion list.
- The new `gitlab.projects` setting in [GitLab external service config](https://docs.sourcegraph.com/admin/external_service/gitlab#configuration) allows you to select specific repositories to be synced.
- The new `bitbucketserver.exclude` setting in [Bitbucket Server external service config](https://docs.sourcegraph.com/admin/external_service/bitbucketserver#configuration) allows you to exclude specific repositories matched by `bitbucketserver.repositoryQuery` and `bitbucketserver.repos` (so that they won't be synced). Upon upgrading, previously "disabled" repositories will be automatically migrated to this exclusion list.
- The new `bitbucketserver.repos` setting in [Bitbucket Server external service config](https://docs.sourcegraph.com/admin/external_service/bitbucketserver#configuration) allows you to select specific repositories to be synced.
- The new required `bitbucketserver.repositoryQuery` setting in [Bitbucket Server external service configuration](https://docs.sourcegraph.com/admin/external_service/bitbucketserver#configuration) allows you to use Bitbucket API repository search queries to select repos to be synced. Existing configurations will be migrate to have it set to `["?visibility=public", "?visibility=private"]` which is equivalent to the previous implicit behaviour that this setting supersedes.
- "Quick configure" buttons for common actions have been added to the config editor for all external services.
- "Quick configure" buttons for common actions have been added to the management console.
- Site-admins now receive an alert every day for the seven days before their license key expires.
- The user menu (in global nav) now lists the user's organizations.
- All users on an instance now see a non-dismissable alert when when there's no license key in use and the limit of free user accounts is exceeded.
- All users will see a dismissible warning about limited search performance and accuracy on when using the sourcegraph/server Docker image with more than 100 repositories enabled.

### Changed

- Indexed searches that time out more consistently report a timeout instead of erroneously saying "No results."
- The symbols sidebar now only shows symbols defined in the current file or directory.
- The dynamic filters on search results pages will now display `lang:` instead of `file:` filters for language/file-extension filter suggestions.
- The default `github.repositoryQuery` of a [GitHub external service configuration](https://docs.sourcegraph.com/admin/external_service/github#configuration) has been changed to `["none"]`. Existing configurations that had this field unset will be migrated to have the previous default explicitly set (`["affiliated", "public"]`).
- The default `gitlab.projectQuery` of a [GitLab external service configuration](https://docs.sourcegraph.com/admin/external_service/gitlab#configuration) has been changed to `["none"]`. Existing configurations that had this field unset will be migrated to have the previous default explicitly set (`["?membership=true"]`).
- The default value of `maxReposToSearch` is now unlimited (was 500).
- The default `github.repositoryQuery` of a [GitHub external service configuration](https://docs.sourcegraph.com/admin/external_service/github#configuration) has been changed to `["none"]` and is now a required field. Existing configurations that had this field unset will be migrated to have the previous default explicitly set (`["affiliated", "public"]`).
- The default `gitlab.projectQuery` of a [GitLab external service configuration](https://docs.sourcegraph.com/admin/external_service/gitlab#configuration) has been changed to `["none"]` and is now a required field. Existing configurations that had this field unset will be migrated to have the previous default explicitly set (`["?membership=true"]`).
- The `bitbucketserver.username` field of a [Bitbucket Server external service configuration](https://docs.sourcegraph.com/admin/external_service/bitbucketserver#configuration) is now **required**. This field is necessary to authenticate with the Bitbucket Server API with either `password` or `token`.
- The settings and account pages for users and organizations are now combined into a single tab.

### Removed

- Removed the option to show saved searches on the Sourcegraph homepage.

### Fixed

- Fixed an issue where the site-admin repositories page `Cloning`, `Not Cloned`, `Needs Index` tabs were very slow on instances with thousands of repositories.
- Fixed an issue where failing to syntax highlight a single file would take down the entire syntax highlighting service.

## 3.2.6

### Fixed

- Fully resolved the search performance regression in v3.2.0, restoring performance of search back to the same levels it was before changes made in v3.2.0.

## 3.2.5

### Fixed

- Fixed a major indexed search performance regression that occurred in v3.2.0. (#3685)

## 3.2.4

### Fixed

- Fixed bundling of the Phabricator integration assets in the Sourcegraph docker image.

## 3.2.3

### Fixed

- Fixed https://github.com/sourcegraph/sourcegraph/issues/3336.
- Clearer error message when a repository sync fails due to the inability to clone a repository.
- Rewrite '@' character in Gitolite repository names to '-', which permits them to be viewable in the UI.

## 3.2.2

### Changed

- When using an external Zoekt instance (specified via the `ZOEKT_HOST` environment variable), sourcegraph/server no longer spins up a redundant internal Zoekt instance.

## 3.2.1

### Fixed

- Jaeger tracing, once enabled, can now be configured via standard [environment variables](https://github.com/jaegertracing/jaeger-client-go/blob/v2.14.0/README.md#environment-variables).
- Fixed an issue where some search and zoekt errors would not be logged.

## 3.2.0

### Added

- Sourcegraph can now automatically use the system's theme.
  To enable, open the user menu in the top right and make sure the theme dropdown is set to "System".
  This is currently supported on macOS Mojave with Safari Technology Preview 68 and later.
- The `github.exclude` setting was added to the [GitHub external service config](https://docs.sourcegraph.com/admin/external_service/github#configuration) to allow excluding repositories yielded by `github.repos` or `github.repositoryQuery` from being synced.

### Changed

- Symbols search is much faster now. After the initial indexing, you can expect code intelligence to be nearly instant no matter the size of your repository.
- Massively reduced the number of code host API requests Sourcegraph performs, which caused rate limiting issues such as slow search result loading to appear.
- The [`corsOrigin`](https://docs.sourcegraph.com/admin/config/site_config) site config property is no longer needed for integration with GitHub, GitLab, etc., via the [Sourcegraph browser extension](https://docs.sourcegraph.com/integration/browser_extension). Only the [Phabricator extension](https://github.com/sourcegraph/phabricator-extension) requires it.

### Fixed

- Fixed a bug where adding a search scope that adds a `repogroup` filter would cause invalid queries if `repogroup:sample` was already part of the query.
- An issue where errors during displaying search results would not be displayed.

### Removed

- The `"updateScheduler2"` experiment is now the default and it's no longer possible to configure.

## 3.1.2

### Added

- The `search.contextLines` setting was added to allow configuration of the number of lines of context to be displayed around search results.

### Changed

- Massively reduced the number of code host API requests Sourcegraph performs, which caused rate limiting issues such as slow search result loading to appear.
- Improved logging in various situations where Sourcegraph would potentially hit code host API rate limits.

### Fixed

- Fixed an issue where search results loading slowly would display a `Cannot read property "lastChild" of undefined` error.

## 3.1.1

### Added

- Query builder toggle (open/closed) state is now retained.

### Fixed

- Fixed an issue where single-term values entered into the "Exact match" field in the query builder were not getting wrapped in quotes.

## 3.1.0

### Added

- Added Docker-specific help text when running the Sourcegraph docker image in an environment with an sufficient open file descriptor limit.
- Added syntax highlighting for Kotlin and Dart.
- Added a management console environment variable to disable HTTPS, see [the docs](doc/admin/management_console.md#can-i-disable-https-on-the-management-console) for more information.
- Added `auth.disableUsernameChanges` to critical configuration to prevent users from changing their usernames.
- Site admins can query a user by email address or username from the GraphQL API.
- Added a search query builder to the main search page. Click "Use search query builder" to open the query builder, which is a form with separate inputs for commonly used search keywords.

### Changed

- File match search results now show full repository name if there are results from mirrors on different code hosts (e.g. github.com/sourcegraph/sourcegraph and gitlab.com/sourcegraph/sourcegraph)
- Search queries now use "smart case" by default. Searches are case insensitive unless you use uppercase letters. To explicitly set the case, you can still use the `case` field (e.g. `case:yes`, `case:no`). To explicitly set smart case, use `case:auto`.

### Fixed

- Fixed an issue where the management console would improperly regenerate the TLS cert/key unless `CUSTOM_TLS=true` was set. See the documentation for [how to use your own TLS certificate with the management console](doc/admin/management_console.md#how-can-i-use-my-own-tls-certificates-with-the-management-console).

## 3.0.1

### Added

- Symbol search now supports Elixir, Haskell, Kotlin, Scala, and Swift

### Changed

- Significantly optimized how file search suggestions are provided when using indexed search (cluster deployments).
- Both the `sourcegraph/server` image and the [Kubernetes deployment](https://github.com/sourcegraph/deploy-sourcegraph) manifests ship with Postgres `11.1`. For maximum compatibility, however, the minimum supported version remains `9.6`. The upgrade procedure is mostly automated for existing deployments. Please refer to [this page](https://docs.sourcegraph.com/admin/postgres) for detailed instructions.

### Removed

- The deprecated `auth.disableAccessTokens` site config property was removed. Use `auth.accessTokens` instead.
- The `disableBrowserExtension` site config property was removed. [Configure nginx](https://docs.sourcegraph.com/admin/nginx) instead to block clients (if needed).

## 3.0.0

See the changelog entries for 3.0.0 beta releases and our [3.0](doc/admin/migration/3_0.md) upgrade guide if you are upgrading from 2.x.

## 3.0.0-beta.4

### Added

- Basic code intelligence for the top 10 programming languages works out of the box without any configuration. [TypeScript/JavaScript](https://sourcegraph.com/extensions/sourcegraph/typescript), [Python](https://sourcegraph.com/extensions/sourcegraph/python), [Java](https://sourcegraph.com/extensions/sourcegraph/java), [Go](https://sourcegraph.com/extensions/sourcegraph/go), [C/C++](https://sourcegraph.com/extensions/sourcegraph/cpp), [Ruby](https://sourcegraph.com/extensions/sourcegraph/ruby), [PHP](https://sourcegraph.com/extensions/sourcegraph/php), [C#](https://sourcegraph.com/extensions/sourcegraph/csharp), [Shell](https://sourcegraph.com/extensions/sourcegraph/shell), and [Scala](https://sourcegraph.com/extensions/sourcegraph/scala) are enabled by default, and you can find more in the [extension registry](https://sourcegraph.com/extensions?query=category%3A"Programming+languages").

## 3.0.0-beta.3

- Fixed an issue where the site admin is redirected to the start page instead of being redirected to the repositories overview page after deleting a repo.

## 3.0.0-beta

### Added

- Repositories can now be queried by a git clone URL through the GraphQL API.
- A new Explore area is linked from the top navigation bar (when the `localStorage.explore=true;location.reload()` feature flag is enabled).
- Authentication via GitHub is now supported. To enable, add an item to the `auth.providers` list with `type: "github"`. By default, GitHub identities must be linked to an existing Sourcegraph user account. To enable new account creation via GitHub, use the `allowSignup` option in the `GitHubConnection` config.
- Authentication via GitLab is now supported. To enable, add an item to the `auth.providers` list with `type: "gitlab"`.
- GitHub repository permissions are supported if authentication via GitHub is enabled. See the
  documentation for the `authorization` field of the `GitHubConnection` configuration.
- The repository settings mirroring page now shows when a repo is next scheduled for an update (requires experiment `"updateScheduler2": "enabled"`).
- Configured repositories are periodically scheduled for updates using a new algorithm. You can disable the new algorithm with the following site configuration: `"experimentalFeatures": { "updateScheduler2": "disabled" }`. If you do so, please file a public issue to describe why you needed to disable it.
- When using HTTP header authentication, [`stripUsernameHeaderPrefix`](https://docs.sourcegraph.com/admin/auth/#username-header-prefixes) field lets an admin specify a prefix to strip from the HTTP auth header when converting the header value to a username.
- Sourcegraph extensions whose package.json contains `"wip": true` are considered [work-in-progress extensions](https://docs.sourcegraph.com/extensions/authoring/publishing#wip-extensions) and are indicated as such to avoid users accidentally using them.
- Information about user survey submissions and a chart showing weekly active users is now displayed on the site admin Overview page.
- A new GraphQL API field `UserEmail.isPrimary` was added that indicates whether an email is the user's primary email.
- The filters bar in the search results page can now display filters from extensions.
- Extensions' `activate` functions now receive a `sourcegraph.ExtensionContext` parameter (i.e., `export function activate(ctx: sourcegraph.ExtensionContext): void { ... }`) to support deactivation and running multiple extensions in the same process.
- Users can now request an Enterprise trial license from the site init page.
- When searching, a filter button `case:yes` will now appear when relevant. This helps discovery and makes it easier to use our case-sensitive search syntax.
- Extensions can now report progress in the UI through the `withProgress()` extension API.
- When calling `editor.setDecorations()`, extensions must now provide an instance of `TextDocumentDecorationType` as first argument. This helps gracefully displaying decorations from several extensions.

### Changed

- The Postgres database backing Sourcegraph has been upgraded from 9.4 to 11.1. Existing Sourcegraph users must conduct an [upgrade procedure](https://docs.sourcegraph.com/admin/postgres_upgrade)
- Code host configuration has moved out of the site config JSON into the "External services" area of the site admin web UI. Sourcegraph instances will automatically perform a one time migration of existing data in the site config JSON. After the migration these keys can be safely deleted from the site config JSON: `awsCodeCommit`, `bitbucketServer`, `github`, `gitlab`, `gitolite`, and `phabricator`.
- Site and user usage statistics are now visible to all users. Previously only site admins (and users, for their own usage statistics) could view this information. The information consists of aggregate counts of actions such as searches, page views, etc.
- The Git blame information shown at the end of a line is now provided by the [Git extras extension](https://sourcegraph.com/extensions/sourcegraph/git-extras). You must add that extension to continue using this feature.
- The `appURL` site configuration option was renamed to `externalURL`.
- The repository and directory pages now show all entries together instead of showing files and (sub)directories separately.
- Extensions no longer can specify titles (in the `title` property in the `package.json` extension manifest). Their extension ID (such as `alice/myextension`) is used.

### Fixed

- Fixed an issue where the site admin License page showed a count of current users, rather than the max number of users over the life of the license.
- Fixed number formatting issues on site admin Overview and Survey Response pages.
- Fixed resolving of git clone URLs with `git+` prefix through the GraphQL API
- Fixed an issue where the graphql Repositories endpoint would order by a field which was not indexed. Times on Sourcegraph.com went from 10s to 200ms.
- Fixed an issue where whitespace was not handled properly in environment variable lists (`SYMBOLS_URL`, `SEARCHER_URL`).
- Fixed an issue where clicking inside the repository popover or clicking "Show more" would dismiss the popover.

### Removed

- The `siteID` site configuration option was removed because it is no longer needed. If you previously specified this in site configuration, a new, random site ID will be generated upon server startup. You can safely remove the existing `siteID` value from your site configuration after upgrading.
- The **Info** panel was removed. The information it presented can be viewed in the hover.
- The top-level `repos.list` site configuration was removed in favour of each code-host's equivalent options,
  now configured via the new _External Services UI_ available at `/site-admin/external-services`. Equivalent options in code hosts configuration:
  - GitHub via [`github.repos`](https://docs.sourcegraph.com/admin/site_config/all#repos-array)
  - Gitlab via [`gitlab.projectQuery`](https://docs.sourcegraph.com/admin/site_config/all#projectquery-array)
  - Phabricator via [`phabricator.repos`](https://docs.sourcegraph.com/admin/site_config/all#phabricator-array)
  - [Other external services](https://docs.sourcegraph.com/admin/repo/add_from_other_external_services)
- Removed the `httpStrictTransportSecurity` site configuration option. Use [nginx configuration](https://docs.sourcegraph.com/admin/nginx) for this instead.
- Removed the `tls.letsencrypt` site configuration option. Use [nginx configuration](https://docs.sourcegraph.com/admin/nginx) for this instead.
- Removed the `tls.cert` and `tls.key` site configuration options. Use [nginx configuration](https://docs.sourcegraph.com/admin/nginx) for this instead.
- Removed the `httpToHttpsRedirect` and `experimentalFeatures.canonicalURLRedireect` site configuration options. Use [nginx configuration](https://docs.sourcegraph.com/admin/nginx) for these instead.
- Sourcegraph no longer requires access to `/var/run/docker.sock`.

## 2.13.6

### Added

- The `/-/editor` endpoint now accepts a `hostname_patterns` URL parameter, which specifies a JSON
  object mapping from hostname to repository name pattern. This serves as a hint to Sourcegraph when
  resolving git clone URLs to repository names. The name pattern is the same style as is used in
  code host configurations. The default value is `{hostname}/{path}`.

## 2.13.5

### Fixed

- Fixed another issue where Sourcegraph would try to fetch more than the allowed number of repositories from AWS CodeCommit.

## 2.13.4

### Changed

- The default for `experimentalFeatures.canonicalURLRedirect` in site config was changed back to `disabled` (to avoid [#807](https://github.com/sourcegraph/sourcegraph/issues/807)).

## 2.13.3

### Fixed

- Fixed an issue that would cause the frontend health check endpoint `/healthz` to not respond. This only impacts Kubernetes deployments.
- Fixed a CORS policy issue that caused requests to be rejected when they come from origins not in our [manifest.json](https://sourcegraph.com/github.com/sourcegraph/sourcegraph/-/blob/browser/src/extension/manifest.spec.json#L72) (i.e. requested via optional permissions by the user).
- Fixed an issue that prevented `repositoryQuery` from working correctly on GitHub enterprise instances.

## 2.13.2

### Fixed

- Fixed an issue where Sourcegraph would try to fetch more than the allowed number of repositories from AWS CodeCommit.

## 2.13.1

### Changed

- The timeout when running `git ls-remote` to determine if a remote url is cloneable has been increased from 5s to 30s.
- Git commands now use [version 2 of the Git wire protocol](https://opensource.googleblog.com/2018/05/introducing-git-protocol-version-2.html), which should speed up certain operations (e.g. `git ls-remote`, `git fetch`) when communicating with a v2 enabled server.

## 2.13.0

### Added

- A new site config option `search.index.enabled` allows toggling on indexed search.
- Search now uses [Sourcegraph extensions](https://docs.sourcegraph.com/extensions) that register `queryTransformer`s.
- GitLab repository permissions are now supported. To enable this, you will need to set the `authz`
  field in the `GitLabConnection` configuration object and ensure that the access token set in the
  `token` field has both `sudo` and `api` scope.

### Changed

- When the `DEPLOY_TYPE` environment variable is incorrectly specified, Sourcegraph now shuts down and logs an error message.
- The `experimentalFeatures.canonicalURLRedirect` site config property now defaults to `enabled`. Set it to `disabled` to disable redirection to the `appURL` from other hosts.
- Updating `maxReposToSearch` site config no longer requires a server restart to take effect.
- The update check page no longer shows an error if you are using an insiders build. Insiders builds will now notify site administrators that updates are available 40 days after the release date of the installed build.
- The `github.repositoryQuery` site config property now accepts arbitrary GitHub repository searches.

### Fixed

- The user account sidebar "Password" link (to the change-password form) is now shown correctly.
- Fixed an issue where GitHub rate limits were underutilized if the remaining
  rate limit dropped below 150.
- Fixed an issue where GraphQL field `elapsedMilliseconds` returned invalid value on empty searches
- Editor extensions now properly search the selection as a literal string, instead of incorrectly using regexp.
- Fixed a bug where editing and deleting global saved searches was not possible.
- In index search, if the search regex produces multiline matches, search results are still processed per line and highlighted correctly.
- Go-To-GitHub and Go-To-GitLab buttons now link to the right branch, line and commit range.
- Go-to-GitHub button links to default branch when no rev is given.
- The close button in the panel header stays located on the top.
- The Phabricator icon is now displayed correctly.
- The view mode button in the BlobPage now shows the correct view mode to switch to.

### Removed

- The experimental feature flag to disable the new repo update scheduler has been removed.
- The `experimentalFeatures.configVars` feature flag was removed.
- The `experimentalFeatures.multipleAuthProviders` feature flag was removed because the feature is now always enabled.
- The following deprecated auth provider configuration properties were removed: `auth.provider`, `auth.saml`, `auth.openIDConnect`, `auth.userIdentityHTTPHeader`, and `auth.allowSignup`. Use `auth.providers` for all auth provider configuration. (If you were still using the deprecated properties and had no `auth.providers` set, all access to your instance will be rejected until you manually set `auth.providers`.)
- The deprecated site configuration properties `search.scopes` and `settings` were removed. Define search scopes and settings in global settings in the site admin area instead of in site configuration.
- The `pendingContents` property has been removed from our GraphQL schema.
- The **Explore** page was replaced with a **Repositories** search link in the top navigation bar.

## 2.12.3

### Fixed

- Fixed an error that prevented users without emails from submitting satisfaction surveys.

## 2.12.2

### Fixed

- Fixed an issue where private GitHub Enterprise repositories were not fetched.

## 2.12.1

### Fixed

- We use GitHub's REST API to query affliated repositories. This API has wider support on older GitHub enterprise versions.
- Fixed an issue that prevented users without email addresses from signing in (https://github.com/sourcegraph/sourcegraph/issues/426).

## 2.12.0

### Changed

- Reduced the size of in-memory data structured used for storing search results. This should reduce the backend memory usage of large result sets.
- Code intelligence is now provided by [Sourcegraph extensions](https://docs.sourcegraph.com/extensions). The extension for each language in the site configuration `langservers` property is automatically enabled.
- Support for multiple authentication providers is now enabled by default. To disable it, set the `experimentalFeatures.multipleAuthProviders` site config option to `"disabled"`. This only applies to Sourcegraph Enterprise.
- When using the `http-header` auth provider, valid auth cookies (from other auth providers that are currently configured or were previously configured) are now respected and will be used for authentication. These auth cookies also take precedence over the `http-header` auth. Previously, the `http-header` auth took precedence.
- Bitbucket Server username configuration is now used to clone repositories if the Bitbucket Server API does not set a username.
- Code discussions: On Sourcegraph.com / when `discussions.abuseProtection` is enabled in the site config, rate limits to thread creation, comment creation, and @mentions are now applied.

### Added

- Search syntax for filtering archived repositories. `archived:no` will exclude archived repositories from search results, `archived:only` will search over archived repositories only. This applies for GitHub and GitLab repositories.
- A Bitbucket Server option to exclude personal repositories in the event that you decide to give an admin-level Bitbucket access token to Sourcegraph and do not want to create a bot account. See https://docs.sourcegraph.com/integration/bitbucket_server#excluding-personal-repositories for more information.
- Site admins can now see when users of their Sourcegraph instance last used it via a code host integration (e.g. Sourcegraph browser extensions). Visit the site admin Analytics page (e.g. https://sourcegraph.example.com/site-admin/analytics) to view this information.
- A new site config option `extensions.allowRemoteExtensions` lets you explicitly specify the remote extensions (from, e.g., Sourcegraph.com) that are allowed.
- Pings now include a total count of user accounts.

### Fixed

- Files with the gitattribute `export-ignore` are no longer excluded for language analysis and search.
- "Discard changes?" confirmation popup doesn't pop up every single time you try to navigate to a new page after editting something in the site settings page anymore.
- Fixed an issue where Git repository URLs would sometimes be logged, potentially containing e.g. basic auth tokens.
- Fixed date formatting on the site admin Analytics page.
- File names of binary and large files are included in search results.

### Removed

- The deprecated environment variables `SRC_SESSION_STORE_REDIS` and `REDIS_MASTER_ENDPOINT` are no longer used to configure alternative redis endpoints. For more information, see "[using external services with Sourcegraph](https://docs.sourcegraph.com/admin/external_services)".

## 2.11.1

### Added

- A new site config option `git.cloneURLToRepositoryName` specifies manual mapping from Git clone URLs to Sourcegraph repository names. This is useful, for example, for Git submodules that have local clone URLs.

### Fixed

- Slack notifications for saved searches have been fixed.

## 2.11.0

### Changed

### Added

- Support for ACME "tls-alpn-01" challenges to obtain LetsEncrypt certificates. Previously Sourcegraph only supported ACME "http-01" challenges which required port 80 to be accessible.
- gitserver periodically removes stale lock files that git can leave behind.
- Commits with empty trees no longer return 404.
- Clients (browser/editor extensions) can now query configuration details from the `ClientConfiguration` GraphQL API.
- The config field `auth.accessTokens.allow` allows or restricts use of access tokens. It can be set to one of three values: "all-users-create" (the default), "none" (all access tokens are disabled), and "site-admin-create" (access tokens are enabled, but only site admins can create new access tokens). The field `auth.disableAccessTokens` is now deprecated in favor of this new field.
- A webhook endpoint now exists to trigger repository updates. For example, `curl -XPOST -H 'Authorization: token $ACCESS_TOKEN' $SOURCEGRAPH_ORIGIN/.api/repos/$REPO_URI/-/refresh`.
- Git submodules entries in the file tree now link to the submodule repository.

### Fixed

- An issue / edge case where the Code Intelligence management admin page would incorrectly show language servers as `Running` when they had been removed from Docker.
- Log level is respected in lsp-proxy logs.
- Fixed an error where text searches could be routed to a faulty search worker.
- Gitolite integration should correctly detect names which Gitolite would consider to be patterns, and not treat them as repositories.
- repo-updater backs off fetches on a repo that's failing to fetch.
- Attempts to add a repo with an empty string for the name are checked for and ignored.
- Fixed an issue where non-site-admin authenticated users could modify global settings (not site configuration), other organizations' settings, and other users' settings.
- Search results are rendered more eagerly, resulting in fewer blank file previews
- An issue where automatic code intelligence would fail to connect to the underlying `lsp` network, leading to `dial tcp: lookup lang on 0.0.0.0:53: no such host` errors.
- More useful error messages from lsp-proxy when a language server can't get a requested revision of a repository.
- Creation of a new user with the same name as an existing organization (and vice versa) is prevented.

### Removed

## 2.10.5

### Fixed

- Slack notifications for saved searches have been fixed.

## 2.10.4

### Fixed

- Fixed an issue that caused the frontend to return a HTTP 500 and log an error message like:
  ```
  lvl=eror msg="ui HTTP handler error response" method=GET status_code=500 error="Post http://127.0.0.1:3182/repo-lookup: context canceled"
  ```

## 2.10.3

### Fixed

- The SAML AuthnRequest signature when using HTTP redirect binding is now computed using a URL query string with correct ordering of parameters. Previously, the ordering was incorrect and caused errors when the IdP was configured to check the signature in the AuthnRequest.

## 2.10.2

### Fixed

- SAML IdP-initiated login previously failed with the IdP set a RelayState value. This now works.

## 2.10.1

### Changed

- Most `experimentalFeatures` in the site configuration now respond to configuration changes live, without requiring a server restart. As usual, you will be prompted for a restart after saving your configuration changes if one is required.
- Gravatar image avatars are no longer displayed for committers.

## 2.10.0

### Changed

- In the file tree, if a directory that contains only a single directory is expanded, its child directory is now expanded automatically.

### Fixed

- Fixed an issue where `sourcegraph/server` would not start code intelligence containers properly when the `sourcegraph/server` container was shut down non-gracefully.
- Fixed an issue where the file tree would return an error when navigating between repositories.

## 2.9.4

### Changed

- Repo-updater has a new and improved scheduler for periodic repo fetches. If you have problems with it, you can revert to the old behavior by adding `"experimentalFeatures": { "updateScheduler": "disabled" }` to your `config.json`.
- A once-off migration will run changing the layout of cloned repos on disk. This should only affect installations created January 2018 or before. There should be no user visible changes.
- Experimental feature flag "updateScheduler" enables a smarter and less spammy algorithm for automatic repository updates.
- It is no longer possible to disable code intelligence by unsetting the LSP_PROXY environment variable. Instead, code intelligence can be disabled per language on the site admin page (e.g. https://sourcegraph.example.com/site-admin/code-intelligence).
- Bitbucket API requests made by Sourcegraph are now under a self-enforced API rate limit (since Bitbucket Server does not have a concept of rate limiting yet). This will reduce any chance of Sourcegraph slowing down or causing trouble for Bitbucket Server instances connected to it. The limits are: 7,200 total requests/hr, with a bucket size / maximum burst size of 500 requests.
- Global, org, and user settings are now validated against the schema, so invalid settings will be shown in the settings editor with a red squiggly line.
- The `http-header` auth provider now supports being used with other auth providers (still only when `experimentalFeatures.multipleAuthProviders` is `true`).
- Periodic fetches of Gitolite-hosted repositories are now handled internally by repo-updater.

### Added

- The `log.sentry.dsn` field in the site config makes Sourcegraph log application errors to a Sentry instance.
- Two new repository page hotkeys were added: <kbd>r</kbd> to open the repositories menu and <kbd>v</kbd> to open the revision selector.
- Repositories are periodically (~45 days) recloned from the codehost. The codehost can be relied on to give an efficient packing. This is an alternative to running a memory and CPU intensive git gc and git prune.
- The `auth.sessionExpiry` field sets the session expiration age in seconds (defaults to 90 days).

### Fixed

- Fixed a bug in the API console that caused it to display as a blank page in some cases.
- Fixed cases where GitHub rate limit wasn't being respected.
- Fixed a bug where scrolling in references, history, etc. file panels was not possible in Firefox.
- Fixed cases where gitserver directory structure migration could fail/crash.
- Fixed "Generate access token" link on user settings page. Previously, this link would 404.
- Fixed a bug where the search query was not updated in the search bar when searching from the homepage.
- Fixed a possible crash in github-proxy.
- Fixed a bug where file matching for diff search was case sensitive by default.

### Removed

- `SOURCEGRAPH_CONFIG` environment variable has been removed. Site configuration is always read from and written to disk. You can configure the location by providing `SOURCEGRAPH_CONFIG_FILE`. The default path is `/etc/sourcegraph/config.json`.

## 2.9.3

### Changed

- The search results page will merge duplicated lines of context.
- The following deprecated site configuration properties have been removed: `github[].preemptivelyClone`, `gitOriginMap`, `phabricatorURL`, `githubPersonalAccessToken`, `githubEnterpriseURL`, `githubEnterpriseCert`, and `githubEnterpriseAccessToken`.
- The `settings` field in the site config file is deprecated and will not be supported in a future release. Site admins should move those settings (if any) to global settings (in the site admin UI). Global settings are preferred to site config file settings because the former can be applied without needing to restart/redeploy the Sourcegraph server or cluster.

### Fixed

- Fixed a goroutine leak which occurs when search requests are canceled.
- Console output should have fewer spurious line breaks.
- Fixed an issue where it was not possible to override the `StrictHostKeyChecking` SSH option in the SSH configuration.
- Cross-repository code intelligence indexing for non-Go languages is now working again (originally broken in 2.9.2).

## 2.9.1

### Fixed

- Fixed an issue where saving an organization's configuration would hang indefinitely.

## 2.9.0

### Changed

- Hover tooltips were rewritten to fix a couple of issues and are now much more robust, received a new design and show more information.
- The `max:` search flag was renamed to `count:` in 2.8.8, but for backward compatibility `max:` has been added back as a deprecated alias for `count:`.
- Drastically improved the performance / load time of the Code Intelligence site admin page.

### Added

- The site admin code intelligence page now displays an error or reason whenever language servers are unable to be managed from the UI or Sourcegraph API.
- The ability to directly specify the root import path of a repository via `.sourcegraph/config.json` in the repo root, instead of relying on the heuristics of the Go language server to detect it.

### Fixed

- Configuring Bitbucket Server now correctly suppresses the the toast message "Configure repositories and code hosts to add to Sourcegraph."
- A bug where canonical import path comments would not be detected by the Go language server's heuristics under `cmd/` folders.
- Fixed an issue where a repository would only be refreshed on demand by certain user actions (such as a page reload) and would otherwise not be updated when expected.
- If a code host returned a repository-not-found or unauthorized error (to `repo-updater`) for a repository that previously was known to Sourcegraph, then in some cases a misleading "Empty repository" screen was shown. Now the repository is displayed as though it still existed, using cached data; site admins must explicitly delete repositories on Sourcegraph after they have been deleted on the code host.
- Improved handling of GitHub API rate limit exhaustion cases. Cached repository metadata and Git data will be used to provide full functionality during this time, and log messages are more informative. Previously, in some cases, repositories would become inaccessible.
- Fixed an issue where indexed search would sometimes not indicate that there were more results to show for a given file.
- Fixed an issue where the code intelligence admin page would never finish loading language servers.

## 2.9.0-pre0

### Changed

- Search scopes have been consolidated into the "Filters" bar on the search results page.
- Usernames and organization names of up to 255 characters are allowed. Previously the max length was 38.

### Fixed

- The target commit ID of a Git tag object (i.e., not lightweight Git tag refs) is now dereferenced correctly. Previously the tag object's OID was given.
- Fixed an issue where AWS Code Commit would hit the rate limit.
- Fixed an issue where dismissing the search suggestions dropdown did not unfocus previously highlighted suggestions.
- Fixed an issue where search suggestions would appear twice.
- Indexed searches now return partial results if they timeout.
- Git repositories with files whose paths contain `.git` path components are now usable (via indexed and non-indexed search and code intelligence). These corrupt repositories are rare and generally were created by converting some other VCS repository to Git (the Git CLI will forbid creation of such paths).
- Various diff search performance improvements and bug fixes.
- New Phabricator extension versions would used cached stylesheets instead of the upgraded version.
- Fixed an issue where hovers would show an error for Rust and C/C++ files.

### Added

- The `sourcegraph/server` container now emits the most recent log message when redis terminates to make it easier to debug why redis stopped.
- Organization invites (which allow users to invite other users to join organizations) are significantly improved. A new accept-invitation page was added.
- The new help popover allows users to easily file issues in the Sourcegraph public issue tracker and view documentation.
- An issue where Java files would be highlighted incorrectly if they contained JavaDoc blocks with an uneven number of opening/closing `*`s.

### Removed

- The `secretKey` site configuration value is no longer needed. It was only used for generating tokens for inviting a user to an organization. The invitation is now stored in the database associated with the recipient, so a secret token is no longer needed.
- The `experimentalFeatures.searchTimeoutParameter` site configuration value has been removed. It defaulted to `enabled` in 2.8 and it is no longer possible to disable.

### Added

- Syntax highlighting for:
  - TOML files (including Go `Gopkg.lock` and Rust `Cargo.lock` files).
  - Rust files.
  - GraphQL files.
  - Protobuf files.
  - `.editorconfig` files.

## 2.8.9

### Changed

- The "invite user" site admin page was moved to a sub-page of the users page (`/site-admin/users/new`).
- It is now possible for a site admin to create a new user without providing an email address.

### Fixed

- Checks for whether a repo is cloned will no longer exhaust open file pools over time.

### Added

- The Phabricator extension shows code intelligence status and supports enabling / disabling code intelligence for files.

## 2.8.8

### Changed

- Queries for repositories (in the explore, site admin repositories, and repository header dropdown) are matched on case-insensitive substrings, not using fuzzy matching logic.
- HTTP Authorization headers with an unrecognized scheme are ignored; they no longer cause the HTTP request to be rejected with HTTP 401 Unauthorized and an "Invalid Authorization header." error.
- Renamed the `max` search flag to `count`. Searches that specify `count:` will fetch at least that number of results, or the full result set.
- Bumped `lsp-proxy`'s `initialize` timeout to 3 minutes for every language.
- Search results are now sorted by repository and file name.
- More easily accessible "Show more" button at the top of the search results page.
- Results from user satisfaction surveys are now always hosted locally and visible to admins. The `"experimentalFeatures": { "hostSurveysLocally" }` config option has been deprecated.
- If the OpenID Connect authentication provider reports that a user's email address is not verified, the authentication attempt will fail.

### Fixed

- Fixed an issue where the search results page would not update its title.
- The session cookie name is now `sgs` (not `sg-session`) so that Sourcegraph 2.7 and Sourcegraph 2.8 can be run side-by-side temporarily during a rolling update without clearing each other's session cookies.
- Fixed the default hostnames of the C# and R language servers
- Fixed an issue where deleting an organization prevented the creation of organizations with the name of the deleted organization.
- Non-UTF8 encoded files (e.g. ISO-8859-1/Latin1, UTF16, etc) are now displayed as text properly rather than being detected as binary files.
- Improved error message when lsp-proxy's initalize timeout occurs
- Fixed compatibility issues and added [instructions for using Microsoft ADFS 2.1 and 3.0 for SAML authentication](https://docs.sourcegraph.com/admin/auth/saml_with_microsoft_adfs).
- Fixed an issue where external accounts associated with deleted user accounts would still be returned by the GraphQL API. This caused the site admin external accounts page to fail to render in some cases.
- Significantly reduced the number of code host requests for non github.com or gitlab.com repositories.

### Added

- The repository revisions popover now shows the target commit's last-committed/authored date for branches and tags.
- Setting the env var `INSECURE_SAML_LOG_TRACES=1` on the server (or the `sourcegraph-frontend` pod in Kubernetes) causes all SAML requests and responses to be logged, which helps with debugging SAML.
- Site admins can now view user satisfaction surveys grouped by user, in addition to chronological order, and aggregate summary values (including the average score and the net promoter score over the last 30 days) are now displayed.
- The site admin overview page displays the site ID, the primary admin email, and premium feature usage information.
- Added Haskell as an experimental language server on the code intelligence admin page.

## 2.8.0

### Changed

- `gitMaxConcurrentClones` now also limits the concurrency of updates to repos in addition to the initial clone.
- In the GraphQL API, `site.users` has been renamed to `users`, `site.orgs` has been renamed to `organizations`, and `site.repositories` has been renamed to `repositories`.
- An authentication provider must be set in site configuration (see [authentication provider documentation](https://docs.sourcegraph.com/admin/auth)). Previously the server defaulted to builtin auth if none was set.
- If a process dies inside the Sourcegraph container the whole container will shut down. We suggest operators configure a [Docker Restart Policy](https://docs.docker.com/config/containers/start-containers-automatically/#restart-policy-details) or a [Kubernetes Restart Policy](https://kubernetes.io/docs/concepts/workloads/pods/pod-lifecycle/#restart-policy). Previously the container would operate in a degraded mode if a process died.
- Changes to the `auth.public` site config are applied immediately in `sourcegraph/server` (no restart needed).
- The new search timeout behavior is now enabled by default. Set `"experimentalFeatures": {"searchTimeoutParameter": "disabled"}` in site config to disable it.
- Search includes files up to 1MB (previous limit was 512KB for unindexed search and 128KB for indexed search).
- Usernames and email addresses reported by OpenID Connect and SAML auth providers are now trusted, and users will sign into existing Sourcegraph accounts that match on the auth provider's reported username or email.
- The repository sidebar file tree is much, much faster on massive repositories (200,000+ files)
- The SAML authentication provider was significantly improved. Users who were signed in using SAML previously will need to reauthenticate via SAML next time they visit Sourcegraph.
- The SAML `serviceProviderCertificate` and `serviceProviderPrivateKey` site config properties are now optional.

### Fixed

- Fixed an issue where Index Search status page failed to render.
- User data on the site admin Analytics page is now paginated, filterable by a user's recent activity, and searchable.
- The link to the root of a repository in the repository header now preserves the revision you're currently viewing.
- When using the `http-header` auth provider, signin/signup/signout links are now hidden.
- Repository paths beginning with `go/` are no longer reservered by Sourcegraph.
- Interpret `X-Forwarded-Proto` HTTP header when `httpToHttpsRedirect` is set to `load-balanced`.
- Deleting a user account no longer prevents the creation of a new user account with the same username and/or association with authentication provider account (SAML/OpenID/etc.)
- It is now possible for a user to verify an email address that was previously associated with now-deleted user account.
- Diff searches over empty repositories no longer fail (this was not an issue for Sourcegraph cluster deployments).
- Stray `tmp_pack_*` files from interrupted fetches should now go away.
- When multiple `repo:` tokens match the same repo, process @revspec requirements from all of them, not just the first one in the search.

### Removed

- The `ssoUserHeader` site config property (deprecated since January 2018) has been removed. The functionality was moved to the `http-header` authentication provider.
- The experiment flag `showMissingReposEnabled`, which defaulted to enabled, has been removed so it is no longer possible to disable this feature.
- Event-level telemetry has been completely removed from self-hosted Sourcegraph instances. As a result, the `disableTelemetry` site configuration option has been deprecated. The new site-admin Pings page clarifies the only high-level telemetry being sent to Sourcegraph.com.
- The deprecated `adminUsernames` site config property (deprecated since January 2018) has been removed because it is no longer necessary. Site admins can designate other users as site admins in the site admin area, and the first user to sign into a new instance always becomes a site admin (even when using an external authentication provider).

### Added

- The new repository contributors page (linked from the repository homepage) displays the top Git commit authors in a repository, with filtering options.
- Custom language servers in the site config may now specify a `metadata` property containing things like homepage/docs/issues URLs for the language server project, as well as whether or not the language server should be considered experimental (not ready for prime-time). This `metadata` will be displayed in the UI to better communicate the status of a language server project.
- Access tokens now have scopes (which define the set of operations they permit). All access tokens still provide full control of all resources associated with the user account (the `user:all` scope, which is now explicitly displayed).
- The new access token scope `site-admin:sudo` allows the holder to perform any action as any other user. Only site admins may create this token.
- Links to Sourcegraph's changelog have been added to the site admin Updates page and update alert.
- If the site configuration is invalid or uses deprecated properties, a global alert will be shown to all site admins.
- There is now a code intelligence status indicator when viewing files. It contains information about the capabailities of the language server that is providing code intelligence for the file.
- Java code intelligence can now be enabled for repositories that aren't automatically supported using a
  `javaconfig.json` file. For Gradle plugins, this file can be generated using
  the [Javaconfig Gradle plugin](https://docs.sourcegraph.com/extensions/language_servers/java#gradle-execution).
- The new `auth.providers` site config is an array of authentication provider objects. Currently only 1 auth provider is supported. The singular `auth.provider` is deprecated.
- Users authenticated with OpenID Connect are now able to sign out of Sourcegraph (if the provider supports token revocation or the end-session endpoint).
- Users can now specify the number of days, weeks, and months of site activity to query through the GraphQL API.
- Added 14 new experimental language servers on the code intelligence admin page.
- Added `httpStrictTransportSecurity` site configuration option to customize the Strict-Transport-Security HTTP header. It defaults to `max-age=31536000` (one year).
- Added `nameIDFormat` in the `saml` auth provider to set the SAML NameID format. The default changed from transient to persistent.
- (This feature has been removed.) Experimental env var expansion in site config JSON: set `SOURCEGRAPH_EXPAND_CONFIG_VARS=1` to replace `${var}` or `$var` (based on environment variables) in any string value in site config JSON (except for JSON object property names).
- The new (optional) SAML `serviceProviderIssuer` site config property (in an `auth.providers` array entry with `{"type":"saml", ...}`) allows customizing the SAML Service Provider issuer name.
- The site admin area now has an "Auth" section that shows the enabled authentication provider(s) and users' external accounts.

## 2.7.6

### Fixed

- If a user's account is deleted, session cookies for that user are no longer considered valid.

## 2.7.5

### Changed

- When deploying Sourcegraph to Kubernetes, RBAC is now used by default. Most Kubernetes clusters require it. See the Kubernetes installation instructions for more information (including disabling if needed).
- Increased git ssh connection timeout to 30s from 7s.
- The Phabricator integration no longer requires staging areas, but using them is still recommended because it improves performance.

### Fixed

- Fixed an issue where language servers that were not enabled would display the "Restart" button in the Code Intelligence management panel.
- Fixed an issue where the "Update" button in the Code Intelligence management panel would be displayed inconsistently.
- Fixed an issue where toggling a dynamic search scope would not also remove `@rev` (if specified)
- Fixed an issue where where modes that can only be determined by the full filename (not just the file extension) of a path weren't supported (Dockerfiles are the first example of this).
- Fixed an issue where the GraphiQL console failed when variables are specified.
- Indexed search no longer maintains its own git clones. For Kubernetes cluster deployments, this significantly reduces disk size requirements for the indexed-search pod.
- Fixed an issue where language server Docker containers would not be automatically restarted if they crashed (`sourcegraph/server` only).
- Fixed an issue where if the first user on a site authenticated via SSO, the site would remain stuck in uninitialized mode.

### Added

- More detailed progress information is displayed on pages that are waiting for repositories to clone.
- Admins can now see charts with daily, weekly, and monthly unique user counts by visiting the site-admin Analytics page.
- Admins can now host and see results from Sourcegraph user satisfaction surveys locally by setting the `"experimentalFeatures": { "hostSurveysLocally": "enabled"}` site config option. This feature will be enabled for all instances once stable.
- Access tokens are now supported for all authentication providers (including OpenID Connect and SAML, which were previously not supported).
- The new `motd` setting (in global, organization, and user settings) displays specified messages at the top of all pages.
- Site admins may now view all access tokens site-wide (for all users) and revoke tokens from the new access tokens page in the site admin area.

## 2.7.0

### Changed

- Missing repositories no longer appear as search results. Instead, a count of repositories that were not found is displayed above the search results. Hovering over the count will reveal the names of the missing repositories.
- "Show more" on the search results page will now reveal results that have already been fetched (if such results exist) without needing to do a new query.
- The bottom panel (on a file) now shows more tabs, including docstrings, multiple definitions, references (as before), external references grouped by repository, implementations (if supported by the language server), and file history.
- The repository sidebar file tree is much faster on massive repositories (200,000+ files)

### Fixed

- Searches no longer block if the index is unavailable (e.g. after the index pod restarts). Instead, it respects the normal search timeout and reports the situation to the user if the index is not yet available.
- Repository results are no longer returned for filters that are not supported (e.g. if `file:` is part of the search query)
- Fixed an issue where file tree elements may be scrolled out of view on page load.
- Fixed an issue that caused "Could not ensure repository updated" log messages when trying to update a large number of repositories from gitolite.
- When using an HTTP authentication proxy (`"auth.provider": "http-header"`), usernames are now properly normalized (special characters including `.` replaced with `-`). This fixes an issue preventing users from signing in if their username contained these special characters.
- Fixed an issue where the site-admin Updates page would incorrectly report that update checking was turned off when `telemetryDisabled` was set, even as it continued to report new updates.
- `repo:` filters that match multiple repositories and contain a revision specifier now correctly return partial results even if some of the matching repositories don't have a matching revision.
- Removed hardcoded list of supported languages for code intelligence. Any language can work now and support is determined from the server response.
- Fixed an issue where modifying `config.json` on disk would not correctly mark the server as needing a restart.
- Fixed an issue where certain diff searches (with very sparse matches in a repository's history) would incorrectly report no results found.
- Fixed an issue where the `langservers` field in the site-configuration didn't require both the `language` and `address` field to be specified for each entry

### Added

- Users (and site admins) may now create and manage access tokens to authenticate API clients. The site config `auth.disableAccessTokens` (renamed to `auth.accessTokens` in 2.11) disables this new feature. Access tokens are currently only supported when using the `builtin` and `http-header` authentication providers (not OpenID Connect or SAML).
- User and site admin management capabilities for user email addresses are improved.
- The user and organization management UI has been greatly improved. Site admins may now administer all organizations (even those they aren't a member of) and may edit profile info and configuration for all users.
- If SSO is enabled (via OpenID Connect or SAML) and the SSO system provides user avatar images and/or display names, those are now used by Sourcegraph.
- Enable new search timeout behavior by setting `"experimentalFeatures": { "searchTimeoutParameter": "enabled"}` in your site config.
  - Adds a new `timeout:` parameter to customize the timeout for searches. It defaults to 10s and may not be set higher than 1m.
  - The value of the `timeout:` parameter is a string that can be parsed by [time.Duration](https://golang.org/pkg/time/#ParseDuration) (e.g. "100ms", "2s").
  - When `timeout:` is not provided, search optimizes for retuning results as soon as possible and will include slower kinds of results (e.g. symbols) only if they are found quickly.
  - When `timeout:` is provided, all result kinds are given the full timeout to complete.
- A new user settings tokens page was added that allows users to obtain a token that they can use to authenticate to the Sourcegraph API.
- Code intelligence indexes are now built for all repositories in the background, regardless of whether or not they are visited directly by a user.
- Language servers are now automatically enabled when visiting a repository. For example, visiting a Go repository will now automatically download and run the relevant Docker container for Go code intelligence.
  - This change only affects when Sourcegraph is deployed using the `sourcegraph/server` Docker image (not using Kubernetes).
  - You will need to use the new `docker run` command at https://docs.sourcegraph.com/#quickstart in order for this feature to be enabled. Otherwise, you will receive errors in the log about `/var/run/docker.sock` and things will work just as they did before. See https://docs.sourcegraph.com/extensions/language_servers for more information.
- The site admin Analytics page will now display the number of "Code Intelligence" actions each user has made, including hovers, jump to definitions, and find references, on the Sourcegraph webapp or in a code host integration or extension.
- An experimental cross repository jump to definition which consults the OSS index on Sourcegraph.com. This is disabled by default; use `"experimentalFeatures": { "jumpToDefOSSIndex": "enabled" }` in your site configuration to enable it.
- Users can now view Git branches, tags, and commits, and compare Git branches and revisions on Sourcegraph. (The code host icon in the header takes you to the commit on the code host.)
- A new admin panel allows you to view and manage language servers. For Docker deployments, it allows you to enable/disable/update/restart language servers at the click of a button. For cluster deployments, it shows the current status of language servers.
- Users can now tweet their feedback about Sourcegraph when clicking on the feedback smiley located in the navbar and filling out a Twitter feedback form.
- A new button in the repository header toggles on/off the Git history panel for the current file.

## 2.6.8

### Bug fixes

- Searches of `type:repo` now work correctly with "Show more" and the `max` parameter.
- Fixes an issue where the server would crash if the DB was not available upon startup.

## 2.6.7

### Added

- The duration that the frontend waits for the PostgreSQL database to become available is now configurable with the `DB_STARTUP_TIMEOUT` env var (the value is any valid Go duration string).
- Dynamic search filters now suggest exclusions of Go test files, vendored files and node_modules files.

## 2.6.6

### Added

- Authentication to Bitbucket Server using username-password credentials is now supported (in the `bitbucketServer` site config `username`/`password` options), for servers running Bitbucket Server version 2.4 and older (which don't support personal access tokens).

## 2.6.5

### Added

- The externally accessible URL path `/healthz` performs a basic application health check, returning HTTP 200 on success and HTTP 500 on failure.

### Behavior changes

- Read-only forks on GitHub are no longer synced by default. If you want to add a readonly fork, navigate directly to the repository page on Sourcegraph to add it (e.g. https://sourcegraph.mycompany.internal/github.com/owner/repo). This prevents your repositories list from being cluttered with a large number of private forks of a private repository that you have access to. One notable example is https://github.com/EpicGames/UnrealEngine.
- SAML cookies now expire after 90 days. The previous behavior was every 1 hour, which was unintentionally low.

## 2.6.4

### Added

- Improve search timeout error messages
- Performance improvements for searching regular expressions that do not start with a literal.

## 2.6.3

### Bug fixes

- Symbol results are now only returned for searches that contain `type:symbol`

## 2.6.2

### Added

- More detailed logging to help diagnose errors with third-party authentication providers.
- Anchors (such as `#my-section`) in rendered Markdown files are now supported.
- Instrumentation section for admins. For each service we expose pprof, prometheus metrics and traces.

### Bug fixes

- Applies a 1s timeout to symbol search if invoked without specifying `type:` to not block plain text results. No change of behaviour if `type:symbol` is given explicitly.
- Only show line wrap toggle for code-view-rendered files.

## 2.6.1

### Bug fixes

- Fixes a bug where typing in the search query field would modify the expanded state of file search results.
- Fixes a bug where new logins via OpenID Connect would fail with the error `SSO error: ID Token verification failed`.

## 2.6.0

### Added

- Support for [Bitbucket Server](https://www.atlassian.com/software/bitbucket/server) as a codehost. Configure via the `bitbucketServer` site config field.
- Prometheus gauges for git clone queue depth (`src_gitserver_clone_queue`) and git ls-remote queue depth (`src_gitserver_lsremote_queue`).
- Slack notifications for saved searches may now be added for individual users (not just organizations).
- The new search filter `lang:` filters results by programming language (example: `foo lang:go` or `foo -lang:clojure`).
- Dynamic filters: filters generated from your search results to help refine your results.
- Search queries that consist only of `file:` now show files whose path matches the filters (instead of no results).
- Sourcegraph now automatically detects basic `$GOPATH` configurations found in `.envrc` files in the root of repositories.
- You can now configure the effective `$GOPATH`s of a repository by adding a `.sourcegraph/config.json` file to your repository with the contents `{"go": {"GOPATH": ["mygopath"]}}`.
- A new `"blacklistGoGet": ["mydomain.org,myseconddomain.com"]` offers users a quick escape hatch in the event that Sourcegraph is making unwanted `go get` or `git clone` requests to their website due to incorrectly-configured monorepos. Most users will never use this option.
- Search suggestions and results now include symbol results. The new filter `type:symbol` causes only symbol results to be shown.
  Additionally, symbols for a repository can be browsed in the new symbols sidebar.
- You can now expand and collapse all items on a search results page or selectively expand and collapse individual items.

### Configuration changes

- Reduced the `gitMaxConcurrentClones` site config option's default value from 100 to 5, to help prevent too many concurrent clones from causing issues on code hosts.
- Changes to some site configuration options are now automatically detected and no longer require a server restart. After hitting Save in the UI, you will be informed if a server restart is required, per usual.
- Saved search notifications are now only sent to the owner of a saved search (all of an organization's members for an organization-level saved search, or a single user for a user-level saved search). The `notifyUsers` and `notifyOrganizations` properties underneath `search.savedQueries` have been removed.
- Slack webhook URLs are now defined in user/organization JSON settings, not on the organization profile page. Previously defined organization Slack webhook URLs are automatically migrated to the organization's JSON settings.
- The "unlimited" value for `maxReposToSearch` is now `-1` instead of `0`, and `0` now means to use the default.
- `auth.provider` must be set (`builtin`, `openidconnect`, `saml`, `http-header`, etc.) to configure an authentication provider. Previously you could just set the detailed configuration property (`"auth.openIDConnect": {...}`, etc.) and it would implicitly enable that authentication provider.
- The `autoRepoAdd` site configuration property was removed. Site admins can add repositories via site configuration.

### Bug fixes

- Only cross reference index enabled repositories.
- Fixed an issue where search would return results with empty file contents for matches in submodules with indexing enabled. Searching over submodules is not supported yet, so these (empty) results have been removed.
- Fixed an issue where match highlighting would be incorrect on lines that contained multibyte characters.
- Fixed an issue where search suggestions would always link to master (and 404) even if the file only existed on a branch. Now suggestions always link to the revision that is being searched over.
- Fixed an issue where all file and repository links on the search results page (for all search results types) would always link to master branch, even if the results only existed in another branch. Now search results links always link to the revision that is being searched over.
- The first user to sign up for a (not-yet-initialized) server is made the site admin, even if they signed up using SSO. Previously if the first user signed up using SSO, they would not be a site admin and no site admin could be created.
- Fixed an issue where our code intelligence archive cache (in `lsp-proxy`) would not evict items from the disk. This would lead to disks running out of free space.

## 2.5.16, 2.5.17

- Version bump to keep deployment variants in sync.

## 2.5.15

### Bug fixes

- Fixed issue where a Sourcegraph cluster would incorrectly show "An update is available".
- Fixed Phabricator links to repositories
- Searches over a single repository are now less likely to immediately time out the first time they are searched.
- Fixed a bug where `auth.provider == "http-header"` would incorrectly require builtin authentication / block site access when `auth.public == "false"`.

### Phabricator Integration Changes

We now display a "View on Phabricator" link rather than a "View on other code host" link if you are using Phabricator and hosting on GitHub or another code host with a UI. Commit links also will point to Phabricator.

### Improvements to SAML authentication

You may now optionally provide the SAML Identity Provider metadata XML file contents directly, with the `auth.saml` `identityProviderMetadata` site configuration property. (Previously, you needed to specify the URL where that XML file was available; that is still possible and is more common.) The new option is useful for organizations whose SAML metadata is not web-accessible or while testing SAML metadata configuration changes.

## 2.5.13

### Improvements to builtin authentication

When using `auth.provider == "builtin"`, two new important changes mean that a Sourcegraph server will be locked down and only accessible to users who are invited by an admin user (previously, we advised users to place their own auth proxy in front of Sourcegraph servers).

1.  When `auth.provider == "builtin"` Sourcegraph will now by default require an admin to invite users instead of allowing anyone who can visit the site to sign up. Set `auth.allowSignup == true` to retain the old behavior of allowing anyone who can access the site to signup.
2.  When `auth.provider == "builtin"`, Sourcegraph will now respects a new `auth.public` site configuration option (default value: `false`). When `auth.public == false`, Sourcegraph will not allow anyone to access the site unless they have an account and are signed in.

## 2.4.3

### Added

- Code Intelligence support
- Custom links to code hosts with the `links:` config options in `repos.list`

### Changed

- Search by file path enabled by default

## 2.4.2

### Added

- Repository settings mirror/cloning diagnostics page

### Changed

- Repositories added from GitHub are no longer enabled by default. The site admin UI for enabling/disabling repositories is improved.

## 2.4.0

### Added

- Search files by name by including `type:path` in a search query
- Global alerts for configuration-needed and cloning-in-progress
- Better list interfaces for repositories, users, organizations, and threads
- Users can change their own password in settings
- Repository groups can now be specified in settings by site admins, organizations, and users. Then `repogroup:foo` in a search query will search over only those repositories specified for the `foo` repository group.

### Changed

- Log messages are much quieter by default

## 2.3.11

### Added

- Added site admin updates page and update checking
- Added site admin telemetry page

### Changed

- Enhanced site admin panel
- Changed repo- and SSO-related site config property names to be consistent, updated documentation

## 2.3.10

### Added

- Online site configuration editing and reloading

### Changed

- Site admins are now configured in the site admin area instead of in the `adminUsernames` config key or `ADMIN_USERNAMES` env var. Users specified in those deprecated configs will be designated as site admins in the database upon server startup until those configs are removed in a future release.

## 2.3.9

### Fixed

- An issue that prevented creation and deletion of saved queries

## 2.3.8

### Added

- Built-in authentication: you can now sign up without an SSO provider.
- Faster default branch code search via indexing.

### Fixed

- Many performance improvements to search.
- Much log spam has been eliminated.

### Changed

- We optionally read `SOURCEGRAPH_CONFIG` from `$DATA_DIR/config.json`.
- SSH key required to clone repositories from GitHub Enterprise when using a self-signed certificate.

## 0.3 - 13 December 2017

The last version without a CHANGELOG.<|MERGE_RESOLUTION|>--- conflicted
+++ resolved
@@ -22,12 +22,9 @@
 - Pings now contain Redis & Postgres server versions. [14405](https://github.com/sourcegraph/sourcegraph/14405)
 - Aggregated usage data of the search onboarding tour is now included in pings. The data tracked are: total number of views of the onboarding tour, total number of views of each step in the onboarding tour, total number of tours closed. [#15113](https://github.com/sourcegraph/sourcegraph/pull/15113)
 - Users can now specify credentials for code hosts to enable campaigns for non site-admin users. [#15506](https://github.com/sourcegraph/sourcegraph/pull/15506)
-<<<<<<< HEAD
 - Number of page views on campaign apply page, page views on campaign details page after create/update, closed campaigns, created campaign specs and changesets specs and the sum of changeset diff stats will be sent back in pings. [#15279](https://github.com/sourcegraph/sourcegraph/pull/15279)
-=======
 - Users can now explicitly set their primary email address. [#15683](https://github.com/sourcegraph/sourcegraph/pull/15683)
 - "[Why code search is still needed for monorepos](https://docs.sourcegraph.com/adopt/code_search_in_monorepos)" doc page
->>>>>>> 302b5ad5
 
 ### Changed
 
