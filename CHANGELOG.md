--- conflicted
+++ resolved
@@ -28,10 +28,7 @@
 - Rewrite resource estimator using the latest metrics [#37869](https://github.com/sourcegraph/sourcegraph/pull/37869)
 - Selecting a line multiple times in the file view will only add a single browser history entry [#38204](https://github.com/sourcegraph/sourcegraph/pull/38204)
 - The panels on the homepage (recent searches, etc) are now turned off by default. They can be re-enabled by setting `experimentalFeatures.showEnterpriseHomePanels` to true. [#38431](https://github.com/sourcegraph/sourcegraph/pull/38431)
-<<<<<<< HEAD
-=======
 - Log sampling is now enabled by default for Sourcegraph components that use the [new internal logging library](https://github.com/sourcegraph/log) - the first 100 identical log entries per second will always be output, but thereafter only every 100th identical message will be output. It can be configured for each service using the environment variables `SRC_LOG_SAMPLING_INITIAL` and `SRC_LOG_SAMPLING_THEREAFTER`, and if `SRC_LOG_SAMPLING_INITIAL` is set to `0` or `-1` the sampling will be disabled entirely. [#38451](https://github.com/sourcegraph/sourcegraph/pull/38451)
->>>>>>> 0dc2e5d8
 
 ### Fixed
 
