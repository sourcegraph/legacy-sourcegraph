<!--
###################################### READ ME ###########################################
### This changelog should always be read on `main` branch. Its contents on version     ###
### branches do not necessarily reflect the changes that have gone into that branch.   ###
### To update the changelog add your changes to the appropriate section under the      ###
### "Unreleased" heading.                                                              ###
##########################################################################################
-->

# Changelog

All notable changes to Sourcegraph are documented in this file.

<!-- START CHANGELOG -->

## Unreleased 5.3.0 (planned release date: February, 2024)

### Added

- The `has.topic` filter now supports filtering by Gitlab topics. [#57649](https://github.com/sourcegraph/sourcegraph/pull/57649)
- Batch Changes now allows changesets to be exported in CSV and JSON format. [#56721](https://github.com/sourcegraph/sourcegraph/pull/56721)
- Supports custom ChatCompletion models in Cody clients for dotcom users. [#58158](https://github.com/sourcegraph/sourcegraph/pull/58158)

### Changed

- The setting `experimentalFeatures.searchQueryInput` now refers to the new query input as `v2` (not `experimental`). <!-- NOTE: If v2 becomes the default before this release is cut, then update this entry to mention that instead of adding a separate entry. -->
- Search-based code intel doesn't include the currently selected search context anymore. It was possible to get into a situation where search-based code intel wouldn't find any information due to being restricted by the current search context. [#58010](https://github.com/sourcegraph/sourcegraph/pull/58010)

### Fixed

- Site configuration edit history no longer breaks when the user that made the edit is deleted. [#57656](https://github.com/sourcegraph/sourcegraph/pull/57656)
- Drilling down into an insights query no longer mangles `content:` fields in your query. [#57679](https://github.com/sourcegraph/sourcegraph/pull/57679)
- The blame column now shows correct blame information when a hunk starts in a folded code section. [#58042](https://github.com/sourcegraph/sourcegraph/pull/58042)
<<<<<<< HEAD
- Fixed a bug where typing in the GraphQL editor in the Site Admin API console could cause the cursor to jump to the start of the editor. [#57862](https://github.com/sourcegraph/sourcegraph/pull/57862)
=======
- The blame column no longer ignores whitespace-only changes by default. [#58134](https://github.com/sourcegraph/sourcegraph/pull/58134)
- Long lines now wrap correctly in the diff view. [#58138](https://github.com/sourcegraph/sourcegraph/pull/58138)
>>>>>>> 255699a1

### Removed

- The experimental GraphQL query `User.invitableCollaborators`.
- The following experimental settings in site-configuration are now deprecated and will not be read anymore: `maxReorderQueueSize`, `maxQueueMatchCount`, `maxReorderDurationMS`. [#57468](https://github.com/sourcegraph/sourcegraph/pull/57468)
- The feature-flag `search-ranking`, which allowed to disable the improved ranking introduced in 5.1, is now deprecated and will not be read anymore. [#57468](https://github.com/sourcegraph/sourcegraph/pull/57468)
- The GitHub Proxy service is no longer required and has been removed from deployment options. [#55290](https://github.com/sourcegraph/sourcegraph/issues/55290)
- The VSCode search extension "Sourcegraph for VS Code" has been sunset and removed from Sourcegraph
  repository. [#58023](https://github.com/sourcegraph/sourcegraph/pull/58023)

## Unreleased 5.2.3

### Added

-

### Changed

-

### Fixed

-

### Removed

-

## 5.2.2

### Added

- Added a new authorization configuration options to GitLab code host connections: "markInternalReposAsPublic". Setting "markInternalReposAsPublic" to true is useful for organizations that have a large amount of internal repositories that everyone on the instance should be able to access, removing the need to have permissions to access these repositories. Additionally, when configuring a GitLab auth provider, you can specify "syncInternalRepoPermissions": false, which will remove the need to sync permissions for these internal repositories. [#57858](https://github.com/sourcegraph/sourcegraph/pull/57858)
- Experimental support for OpenAI powered autocomplete has been added. [#57872](https://github.com/sourcegraph/sourcegraph/pull/57872)

### Fixed

- Updated the endpoint used by the AWS Bedrock Claude provider. [#58028](https://github.com/sourcegraph/sourcegraph/pull/58028)

## 5.2.1

### Added

- Added two new authorization configuration options to GitHub code host connections: "markInternalReposAsPublic" and "syncInternalRepoPermissions". Setting "markInternalReposAsPublic" to true is useful for organizations that have a large amount of internal repositories that everyone on the instance should be able to access, removing the need to have permissions to access these repositories. Setting "syncInternalRepoPermissions" to true adds an additional step to user permission syncs that explicitly checks for internal repositories. However, this could lead to longer user permission sync times. [#56677](https://github.com/sourcegraph/sourcegraph/pull/56677)
- Fixed an issue with Code Monitors that could cause users to be notified multiple times for the same commit [#57546](https://github.com/sourcegraph/sourcegraph/pull/57546)
- Fixed an issue with Code Monitors that could prevent a new code monitor from being created if it targeted multiple repos [#57546](https://github.com/sourcegraph/sourcegraph/pull/57546)
- Sourcegraph instances will now emit a limited set of [telemetry events](https://docs.sourcegraph.com/admin/telemetry) in the background by default ([#57605](https://github.com/sourcegraph/sourcegraph/pull/57605)). Enablement will be based on the following conditions:
  - Customers with a license key created after October 3, 2023, or do not have a valid license key configured, will export all telemetry events recorded in the new system.
  - Customers with a license key created before October 3, 2023 will export only Cody-related events recorded in the new system, as covered by the [Cody Usage and Privacy Notice](https://about.sourcegraph.com/terms/cody-notice).
  - If you have a previous agreement regarding telemetry sharing, you account representative will reach out with more details.

### Fixed

- Fixed a user's Permissions page being inaccessible if the user has had no permission syncs with an external account connected. [#57372](https://github.com/sourcegraph/sourcegraph/pull/57372)
- Fixed a bug where site admins could not view a user's permissions if they didn't have access to all of the repositories the user has. Admins still won't be able to see repositories they don't have access to, but they will now be able to view the rest of the user's repository permissions. [#57375](https://github.com/sourcegraph/sourcegraph/pull/57375)
- Fixed a bug where gitserver statistics would not be properly decoded / reported when using REST (i.e. `experimentalFeatures.enableGRPC = false` in site configuration). [#57318](https://github.com/sourcegraph/sourcegraph/pull/57318)
- Updated the `curl` and `libcurl` dependencies to `8.4.0-r0` to fix [CVE-2023-38545](https://curl.se/docs/CVE-2023-38545.html). [#57533](https://github.com/sourcegraph/sourcegraph/pull/57533)
- Fixed a bug where commit signing failed when creating a changeset if `batchChanges.enforceFork` is set to true. [#57520](https://github.com/sourcegraph/sourcegraph/pull/57520)
- Fixed a regression in ranking of Go struct and interface in search results. [zoekt#655](https://github.com/sourcegraph/zoekt/pull/655)

## 5.2.0

### Added

- Experimental support for AWS Bedrock Claude for the completions provider has been added. [#56321](https://github.com/sourcegraph/sourcegraph/pull/56321)
- Recorded command logs can now be viewed for Git operations performed by Sourcegraph. This provides auditing and debugging capabilities. [#54997](https://github.com/sourcegraph/sourcegraph/issues/54997)
- Disk usage metrics for gitservers are now displayed on the site admin Git Servers page, showing free/total disk space. This helps site admins monitor storage capacity on GitServers. [#55958](https://github.com/sourcegraph/sourcegraph/issues/55958)
- Overhauled Admin Onboarding UI for enhanced user experience, introducing a license key modal with validation, automated navigation to Site Configuration Page, an interactive onboarding checklist button, and direct documentation links for SMTP and user authentication setup. [56366](https://github.com/sourcegraph/sourcegraph/pull/56366)
- New experimental feature "Search Jobs". Search Jobs allows you to run search queries across your organization's codebase (all repositories, branches, and revisions) at scale. It enhances the existing Sourcegraph's search capabilities, enabling you to run searches without query timeouts or incomplete results. Please refer to the [documentation](https://docs.sourcegraph.com/code_search/how-to/search-jobs) for more information.

### Changed

- OpenTelemetry Collector has been upgraded to v0.81, and OpenTelemetry packages have been upgraded to v1.16. [#54969](https://github.com/sourcegraph/sourcegraph/pull/54969), [#54999](https://github.com/sourcegraph/sourcegraph/pull/54999)
- Bitbucket Cloud code host connections no longer automatically syncs the repository of the username used. The appropriate workspace name will have to be added to the `teams` list if repositories for that account need to be synced. [#55095](https://github.com/sourcegraph/sourcegraph/pull/55095)
- Newly created access tokens are now hidden by default in the Sourcegraph UI. To view a token, click "show" button next to the token. [#56481](https://github.com/sourcegraph/sourcegraph/pull/56481)
- The GitHub proxy service has been removed and is no longer required. You can safely remove it from your deployment. [#55290](https://github.com/sourcegraph/sourcegraph/issues/55290)
- On startup, Zoekt indexserver will now delete the `<DATA_DIR>/.indexserver.tmp` directory to remove leftover repository clones, possibly causing a brief delay. Due to a bug, this directory wasn't previously cleaned up and could cause unnecessary disk usage. [zoekt#646](https://github.com/sourcegraph/zoekt/pull/646).
- gRPC is now used by default for all internal (service to service) communication. This change should be invisible to most customers. However, if you're running in an environment that places restrictions on Sourcegraph's internal traffic, some prior configuration might be required. See the ["Sourcegraph 5.2 gRPC Configuration Guide"](https://docs.sourcegraph.com/admin/updates/grpc) for more information. [#56738](https://github.com/sourcegraph/sourcegraph/pull/56738)

### Fixed

- Language detection for code highlighting now uses `go-enry` for all files by default, which fixes highlighting for MATLAB files. [#56559](https://github.com/sourcegraph/sourcegraph/pull/56559)

### Removed

- indexed-search has removed the deprecated environment variable ZOEKT_ENABLE_LAZY_DOC_SECTIONS [zoekt#620](https://github.com/sourcegraph/zoekt/pull/620)
- The federation feature that could redirect users from their own Sourcegraph instance to public repositories on Sourcegraph.com has been removed. It allowed users to open a repository URL on their own Sourcegraph instance and, if the repository wasn't found on that instance, the user would be redirect to the repository on Sourcegraph.com, where it was possibly found. The feature has been broken for over a year though and we don't know that it was used. If you want to use it, please open a feature-request issue and tag the `@sourcegraph/source` team. [#55161](https://github.com/sourcegraph/sourcegraph/pull/55161)
- The `applySearchQuerySuggestionOnEnter` experimental feature flag in user settings was removed, and this behavior is now always enabled. Previously, this behavior was on by default, but it was possible to disable it.
- The feature-flag `search-hybrid`, which allowed to disable the performance improvements for unindexed search in 4.3, is now deprecated and will not be read anymore. [#56470](https://github.com/sourcegraph/sourcegraph/pull/56470)

## 5.1.9

### Added

- Enable "Test connection" for Perforce code hosts. The "Test connection" button in the code host page UI now works for Perforce code hosts. [#56697](https://github.com/sourcegraph/sourcegraph/pull/56697)

### Changed

- User access to Perforce depots is sometimes denied unintentionally when using `"authorization"/"subRepoPermissions": true` in the code host config and the protects file contains exclusionary entries with the Host field filled out. Ignoring those rules (that use anything other than the wildcard (`*`) in the Host field) is now toggle-able by adding `"authorization"/"ignoreRulesWithHost"` to the code host config and setting the value to `true`. [#56450](https://github.com/sourcegraph/sourcegraph/pull/56450)

### Fixed

- Fixed an issue where the "gitLabProjectVisibilityExperimental" feature flag would not be respected by the permissions syncer. This meant that users on Sourcegraph that have signed in with GitLab would not see GitLab internal repositories that should be accessible to everyone on the GitLab instance, even though the feature flag was enabled [#56492](https://github.com/sourcegraph/sourcegraph/pull/56492)
- Fixed a bug when syncing repository lists from GitHub that could lead to 404 errors showing up when running into GitHub rate limits [#56478](https://github.com/sourcegraph/sourcegraph/pull/56478)

## 5.1.8

### Added

- Added experimental autocomplete support for Azure OpenAI [#56063](https://github.com/sourcegraph/sourcegraph/pull/56063)

### Changed

- Improved stability of gRPC connections [#56314](https://github.com/sourcegraph/sourcegraph/pull/56314), [#56302](https://github.com/sourcegraph/sourcegraph/pull/56302), [#56298](https://github.com/sourcegraph/sourcegraph/pull/56298), [#56217](https://github.com/sourcegraph/sourcegraph/pull/56217)

## 5.1.7

### Changed

- Pressing `Mod-f` will always select the input value in the file view search [#55546](https://github.com/sourcegraph/sourcegraph/pull/55546)
- Caddy has been updated to version 2.7.3 resolving a number of vulnerabilities. [#55606](https://github.com/sourcegraph/sourcegraph/pull/55606)
- The commit message defined in a batch spec will now be passed to `git commit` on stdin using `--file=-` instead of being included inline with `git commit -m` to improve how the message is interpreted by `git` in certain edge cases, such as when the commit message begins with a dash, and to prevent extra quotes being added to the message. This may mean that previous escaping strategies will behave differently.

### Fixed

- Fixed a bug in the `deploy-sourcegraph-helm` deployment of Sourcegraph, for sufficiantly large scip indexes uploads will fail when the precise-code-intel worker attempts to write to `/tmp` and doesn't have a volume mounted for this purpose. See [kubernetes release notes](./admin/updates/kubernetes.md#v516-➔-v517) for more details [#342](https://github.com/sourcegraph/deploy-sourcegraph-helm/pull/343)

## 5.1.6

### Added

- New Prometheus metrics have been added to track the response / request sizes of gRPC calls. [#55381](https://github.com/sourcegraph/sourcegraph/pull/55381)
- A new embeddings site configuration setting `excludeChunkOnError` allows embedding jobs to complete job execution despite chunks of code or text that fail. When enabled the chunks are skipped after failed retries but the index can continue being populated. When disabled the entire job fails and the index is not saved. This setting is enabled by default. Embedding job statistics now capture `code_chunks_excluded` and `text_chunks_excluded` for successfully completed jobs. Total excluded chunks and file names for excluded chunks are logged as warnings. [#55180](https://github.com/sourcegraph/sourcegraph/pull/55180)
- Experimental support for Azure OpenAI for the completions and embeddings provider has been added. [#55178](https://github.com/sourcegraph/sourcegraph/pull/55178)
- Added a feature flag for alternate GitLab project visibility resolution. This may solve some weird cases with not being able to see GitLab internal projects. [#54426](https://github.com/sourcegraph/sourcegraph/pull/54426)
  - To use this feature flag, create a Boolean feature flag named "gitLabProjectVisibilityExperimental" and set the value to True.
- It is now possible to add annotations to pods spawned by jobs created by the Kubernetes executor. [#55361](https://github.com/sourcegraph/sourcegraph/pull/55361)

### Changed

- Updated all packages in container images to latest versions
- Updated Docker-in-Docker image from 23.0.1 to 23.0.6
- The gRPC implementation for the Symbol service's `LocalCodeIntel` endpoint has been changed to stream its results. [#55242](https://github.com/sourcegraph/sourcegraph/pull/55242)
- When using OpenAI or Azure OpenAI for Cody completions, code completions will be disabled - chat will continue to work. This is because we currently don't support code completions with OpenAI. [#55624](https://github.com/sourcegraph/sourcegraph/pull/55624)

### Fixed

- Fixed a bug where user account requests could not be approved even though the license would permit user creation otherwise. [#55482](https://github.com/sourcegraph/sourcegraph/pull/55482)
- Fixed a bug where the background scheduler for embedding jobs based on policies would not schedule jobs for private repositories. [#55698](https://github.com/sourcegraph/sourcegraph/pull/55698)
- Fixed a source of inconsistency in precise code navigation, affecting implementations and prototypes especially. [#54410](https://github.com/sourcegraph/sourcegraph/pull/54410)

### Removed

## 5.1.5

### Known Issues

- Standard and multi-version upgrades are not currently working from Sourcegraph versions 5.0.X to 5.1.5. As a temporary workaround, please upgrade 5.0.X to 5.1.0, then 5.1.0 to 5.1.5.

### Fixed

- Fixed an embeddings job scheduler bug where if we cannot resolve one of the repositories or its default branch then all repositories submitted will not have their respective embeddings job enqueued. Embeddings job scheduler will now continue to schedule jobs for subsequent repositories in the submitted repositories set. [#54701](https://github.com/sourcegraph/sourcegraph/pull/54701)
- Creation of GitHub Apps will now respect system certificate authorities when specifying certificates for the tls.external site configuration. [#55084](https://github.com/sourcegraph/sourcegraph/pull/55084)
- Passing multi-line Coursier credentials in JVM packages configuration should now work correctly. [#55113](https://github.com/sourcegraph/sourcegraph/pull/55113)
- SCIP indexes are now ingested in a streaming fashion, eliminating out-of-memory errors in most cases, even when uploading very large indexes (1GB+ uncompressed). [#53828](https://github.com/sourcegraph/sourcegraph/pull/53828)
- Moved the license checks to worker service. We make sure to run only 1 instance of license checks this way. [54854](https://github.com/sourcegraph/sourcegraph/pull/54854)
- Updated base images to resolve issues in curl, OpenSSL, and OpenSSL. [55310](https://github.com/sourcegraph/sourcegraph/pull/55310)
- The default message size limit for gRPC clients has been raised from 4MB to 90MB. [#55209](https://github.com/sourcegraph/sourcegraph/pull/55209)
- The message printing feature for the custom gRPC internal error interceptor now supports logging all internal error types, instead of just non-utf 8 errors. [#55130](https://github.com/sourcegraph/sourcegraph/pull/55130)
- Fixed an issue where GitHub Apps could not be set up using Firefox. [#55305](https://github.com/sourcegraph/sourcegraph/pull/55305)
- Fixed nil panic on certain GraphQL fields when listing users. [#55322](https://github.com/sourcegraph/sourcegraph/pull/55322)

### Changed

- The "Files" tab of the fuzzy finder now allows you to navigate directly to a line number by appending `:NUMBER`. For example, the fuzzy query `main.ts:100` opens line 100 in the file `main.ts`. [#55064](https://github.com/sourcegraph/sourcegraph/pull/55064)
- The gRPC implementation for the Symbol service's `LocalCodeIntel` endpoint has been changed to stream its results. [#55242](https://github.com/sourcegraph/sourcegraph/pull/55242)
- GitLab auth providers now support an `ssoURL` option that facilitates scenarios where a GitLab group requires SAML/SSO. [#54957](https://github.com/sourcegraph/sourcegraph/pull/54957)

### Added

### Removed

## 5.1.4

### Fixed

- A bug where we would temporarily use much more memory than needed during embeddings fetching. [#54972](https://github.com/sourcegraph/sourcegraph/pull/54972)

### Changed

- The UI for license keys now displays more information about license validity. [#54990](https://github.com/sourcegraph/sourcegraph/pull/54990)
- Sourcegraph now supports more than one auth provider per URL. [#54289](https://github.com/sourcegraph/sourcegraph/pull/54289)
- Site-admins can now list, view and edit all code monitors. [#54981](https://github.com/sourcegraph/sourcegraph/pull/54981)

## 5.1.3

### Changed

- Cody source code (for the VS Code extension, CLI, and client shared libraries) has been moved to the [sourcegraph/cody repository](https://github.com/sourcegraph/cody).
- `golang.org/x/net/trace` instrumentation, previously available under `/debug/requests` and `/debug/events`, has been removed entirely from core Sourcegraph services. It remains available for Zoekt. [#53795](https://github.com/sourcegraph/sourcegraph/pull/53795)

### Fixed

- Fixed an embeddings job scheduler bug where if we cannot resolve one of the repositories or its default branch then all repositories submitted will not have their respective embeddings job enqueued. Embeddings job scheduler will now continue to schedule jobs for subsequent repositories in the submitted repositories set. [#54701](https://github.com/sourcegraph/sourcegraph/pull/54701)

## 5.1.2

### Fixed

- Fixes a crash when uploading indexes with malformed source ranges (this was a bug in scip-go). [#54304](https://github.com/sourcegraph/sourcegraph/pull/54304)
- Fixed validation of Bitbucket Cloud configuration in site-admin create/update form. [#54494](https://github.com/sourcegraph/sourcegraph/pull/54494)
- Fixed race condition with grpc `server.send` message. [#54500](https://github.com/sourcegraph/sourcegraph/pull/54500)
- Fixed a configuration initialization issue that broke the outbound request in the site admin page. [#54745](https://github.com/sourcegraph/sourcegraph/pull/54745)
- Fixed Postgres DSN construction edge-case. [#54858](https://github.com/sourcegraph/sourcegraph/pull/54858)

## 5.1.1

### Fixed

- Fixed the default behaviour when the explicit permissions API is enabled. Repositories are no longer marked as unrestricted by default. [#54419](https://github.com/sourcegraph/sourcegraph/pull/54419)

## 5.1.0

> **Note**: As of 5.1.0, the limited OSS subset of Sourcegraph has been removed, and code search OSS code has been relicensed going forward. See https://github.com/sourcegraph/sourcegraph/issues/53528#issuecomment-1594967818 for more information (blog post coming soon).

> **Note**: As of 5.1.0, the `rsa-sha` signature algorithm is no longer supported when connecting to code hosts over SSH. If you encounter the error `sign_and_send_pubkey: no mutual signature supported` when syncing repositories, see [Repository authentication](https://docs.sourcegraph.com/admin/repo/auth#error-sign_and_send_pubkey-no-mutual-signature-supported) for more information and steps to resolve the issue.

### [Known issues](KNOWN-ISSUES.md)

- There is an issue with Sourcegraph instances configured to use explicit permissions using permissions.userMapping in Site configuration, where repository permissions are not enforced. Customers using the explicit permissions API are advised to upgrade to v5.1.1 directly.
- There is an issue with creating and updating existing Bitbucket.org (Cloud) code host connections due to problem with JSON schema validation which prevents the JSON editor from loading and surfaces as an error in the UI.

### Added

- Executors natively support Kubernetes environments. [#49236](https://github.com/sourcegraph/sourcegraph/pull/49236)
- Documentation for GitHub fine-grained access tokens. [#50274](https://github.com/sourcegraph/sourcegraph/pull/50274)
- Code Insight dashboards retain size and order of the cards. [#50301](https://github.com/sourcegraph/sourcegraph/pull/50301)
- The LLM completions endpoint is now exposed through a GraphQL query in addition to the streaming endpoint [#50455](https://github.com/sourcegraph/sourcegraph/pull/50455)
- Permissions center statistics pane is added. Stats include numbers of queued jobs, users/repos with failed jobs, no permissions, and outdated permissions. [#50535](https://github.com/sourcegraph/sourcegraph/pull/50535)
- SCIM user provisioning support for Deactivate/Reactivation of users. [#50533](https://github.com/sourcegraph/sourcegraph/pull/50533)
- Login form can now be configured with ordering and limit of auth providers. [See docs](https://docs.sourcegraph.com/admin/auth/login_form). [#50586](https://github.com/sourcegraph/sourcegraph/pull/50586), [50284](https://github.com/sourcegraph/sourcegraph/pull/50284) and [#50705](https://github.com/sourcegraph/sourcegraph/pull/50705)
- OOM reaper events affecting `p4-fusion` jobs on `gitserver` are better detected and handled. Error (non-zero) exit status is used, and the resource (CPU, memory) usage of the job process is appended to the job output so that admins can infer possible OOM activity and take steps to address it. [#51284](https://github.com/sourcegraph/sourcegraph/pull/51284)
- When creating a new batch change, spaces are automatically replaced with dashes in the name field. [#50825](https://github.com/sourcegraph/sourcegraph/pull/50825) and [51071](https://github.com/sourcegraph/sourcegraph/pull/51071)
- Support for custom HTML injection behind an environment variable (`ENABLE_INJECT_HTML`). This allows users to enable or disable HTML customization as needed, which is now disabled by default. [#51400](https://github.com/sourcegraph/sourcegraph/pull/51400)
- Added the ability to block auto-indexing scheduling and inference via the `codeintel_autoindexing_exceptions` Postgres table. [#51578](https://github.com/sourcegraph/sourcegraph/pull/51578)
- When an admin has configured rollout windows for Batch Changes changesets, the configuration details are now visible to all users on the Batch Changes settings page. [#50479](https://github.com/sourcegraph/sourcegraph/pull/50479)
- Added support for regular expressions in`exclude` repositories for GitLab code host connections. [#51862](https://github.com/sourcegraph/sourcegraph/pull/51862)
- Branches created by Batch Changes will now be automatically deleted on the code host upon merging or closing a changeset if the new `batchChanges.autoDeleteBranch` site setting is enabled. [#52055](https://github.com/sourcegraph/sourcegraph/pull/52055)
- Repository metadata now generally available for everyone [#50567](https://github.com/sourcegraph/sourcegraph/pull/50567), [#50607](https://github.com/sourcegraph/sourcegraph/pull/50607), [#50857](https://github.com/sourcegraph/sourcegraph/pull/50857), [#50908](https://github.com/sourcegraph/sourcegraph/pull/50908), [#972](https://github.com/sourcegraph/src-cli/pull/972), [#51031](https://github.com/sourcegraph/sourcegraph/pull/51031), [#977](https://github.com/sourcegraph/src-cli/pull/977), [#50821](https://github.com/sourcegraph/sourcegraph/pull/50821), [#51258](https://github.com/sourcegraph/sourcegraph/pull/51258), [#52078](https://github.com/sourcegraph/sourcegraph/pull/52078), [#51985](https://github.com/sourcegraph/sourcegraph/pull/51985), [#52150](https://github.com/sourcegraph/sourcegraph/pull/52150), [#52249](https://github.com/sourcegraph/sourcegraph/pull/52249), [#51982](https://github.com/sourcegraph/sourcegraph/pull/51982), [#51248](https://github.com/sourcegraph/sourcegraph/pull/51248), [#51921](https://github.com/sourcegraph/sourcegraph/pull/51921), [#52301](https://github.com/sourcegraph/sourcegraph/pull/52301)
- Batch Changes for Gerrit Code Hosts [#52647](https://github.com/sourcegraph/sourcegraph/pull/52647).
- Batch Changes now supports per-batch-change control for pushing to a fork of the upstream repository when the property `changesetTemplate.fork` is specified in the batch spec. [#51572](https://github.com/sourcegraph/sourcegraph/pull/51572)
- Executors can now be configured to process multiple queues. [#52016](https://github.com/sourcegraph/sourcegraph/pull/52016)
- Added `isCodyEnabled` as a new GraphQL field to `Site`. [#52941](https://github.com/sourcegraph/sourcegraph/pull/52941)
- Enabled improved search ranking by default. This feature can be disabled through the `search-ranking` feature flag.[#53031](https://github.com/sourcegraph/sourcegraph/pull/53031)
- Added token callback route for Cody in VS Code and VS Code insiders. [#53313](https://github.com/sourcegraph/sourcegraph/pull/53313)
- Latest repository clone/sync output is surfaced in the "Mirroring and cloning" page (`{REPO}/-/settings/mirror`). Added primarily to enable easier debugging of issues with Perforce depots, it can also be useful for other code hosts. [#51598](https://github.com/sourcegraph/sourcegraph/pull/51598)
- New `file:has.contributor(...)` predicate for filtering files based on contributors. [#53206](https://github.com/sourcegraph/sourcegraph/pull/53206)
- Added multi-repo scope selector for Cody on the web supporting unified context generation API which uses combination of embeddings search and keyword search as fallback for context generation. [53046](https://github.com/sourcegraph/sourcegraph/pull/53046)
- Batch Changes can now sign commits for changesets published on GitHub code hosts via GitHub Apps. [#52333](https://github.com/sourcegraph/sourcegraph/pull/52333)
- Added history of changes to the site configuration page. Site admins can now see information about changes made to the site configuration, by whom and when. [#49842](https://github.com/sourcegraph/sourcegraph/pull/49842)
- For Perforce depots, users will now see the changelist ID (CL) instead of Git commit SHAs when visiting a depot or the view changelists page [#51195](https://github.com/sourcegraph/sourcegraph/pull/51195)
- Visiting a specific CL will now use the CL ID in the URL instead of the commit SHA. Other areas affected by this change are browsing files at a specific CL, viewing a specific file changed as part of a specific CL. To enable this behaviour, site admins should set `"perforceChangelistMapping": "enabled"` under experimentalFeatures in the site configuration. Note that currently we process only one perforce depot at a time to map the commit SHAs to their CL IDs in the backend. In a subsequent release we will add support to process multiple depots in parallel. Other areas where currently commit SHAs are used will be updated in future releases. [#53253](https://github.com/sourcegraph/sourcegraph/pull/53253) [#53608](https://github.com/sourcegraph/sourcegraph/pull/53608) [#54051](https://github.com/sourcegraph/sourcegraph/pull/54051)
- Added autoupgrading to automatically perform multi-version upgrades, without manual `migrator` invocations, through the `frontend` deployment. Please see the [documentation](https://docs.sourcegraph.com/admin/updates/automatic) for details. [#52242](https://github.com/sourcegraph/sourcegraph/pull/52242) [#53196](https://github.com/sourcegraph/sourcegraph/pull/53196)

### Changed

- Access tokens now begin with the prefix `sgp_` to make them identifiable as secrets. You can also prepend `sgp_` to previously generated access tokens, although they will continue to work as-is without that prefix.
- The commit message defined in a batch spec will now be quoted when git is invoked, i.e. `git commit -m "commit message"`, to improve how the message is interpreted by the shell in certain edge cases, such as when the commit message begins with a dash. This may mean that previous escaping strategies will behave differently.
- 429 errors from external services Sourcegraph talks to are only retried automatically if the Retry-After header doesn't indicate that a retry would be useless. The time grace period can be configured using `SRC_HTTP_CLI_EXTERNAL_RETRY_AFTER_MAX_DURATION` and `SRC_HTTP_CLI_INTERNAL_RETRY_AFTER_MAX_DURATION`. [#51743](https://github.com/sourcegraph/sourcegraph/pull/51743)
- Security Events NO LONGER write to database by default - instead, they will be written in the [audit log format](https://docs.sourcegraph.com/admin/audit_log) to console. There is a new site config setting `log.securityEventLogs` that can be used to configure security event logs to write to database if the old behaviour is desired. This new default will significantly improve performance for large instances. In addition, the old environment variable `SRC_DISABLE_LOG_PRIVATE_REPO_ACCESS` no longer does anything. [#51686](https://github.com/sourcegraph/sourcegraph/pull/51686)
- Audit Logs & Security Events are written with the same severity level as `SRC_LOG_LEVEL`. This prevents a misconfiguration
  issue when `log.AuditLogs.SeverityLevel` was set below the overall instance log level. `log.AuditLogs.SeverityLevel` has
  been marked as deprecated and will be removed in a future release [#52566](https://github.com/sourcegraph/sourcegraph/pull/52566)
- Update minimum supported Redis version to 6.2 [#52248](https://github.com/sourcegraph/sourcegraph/pull/52248)
- The batch spec properties [`transformChanges`](https://docs.sourcegraph.com/batch_changes/references/batch_spec_yaml_reference#transformchanges) and [`workspaces`](https://docs.sourcegraph.com/batch_changes/references/batch_spec_yaml_reference#workspaces) are now generally available.
- Cody feature flags have been simplified [#52919](https://github.com/sourcegraph/sourcegraph/pull/52919) See [the docs page for complete setup details](https://docs.sourcegraph.com/cody/explanations/enabling_cody_enterprise)
  - `cody.enabled` in site-config now controls whether Cody is on/off, default `false`.
  - When `cody.enabled` is set and no specific configuration for `completions` and `embeddings` are given, Cody will by default talk to the `sourcegraph` provider, Sourcegraphs Cody Gateway which allows access to chat completions and embeddings.
  - Enabling Cody now requires `cody.enabled` set to `true` and `completions` to be set.
  - `cody.restrictUsersFeatureFlag` replaces `experimentalFeatures.CodyRestrictUsersFeatureFlag` in site-config, default `false`.
  - `completions.enabled` has been deprecated, replaced by `cody.enabled`.
  - The feature flags for Cody in web features have been removed and the single source of truth is now `cody.enabled`.
  - The embeddings configuration now requires a `provider` field to be set.
  - Ping data now reflects whether `cody.enabled` and `completions` are set.
- If a Sourcegraph request is traced, its trace ID and span ID are now set to the `X-Trace` and `X-Trace-Span` response headers respectively. The trace URL (if a template is configured in `observability.tracing.urlTemplate`) is now set to `X-Trace-URL` - previously, the URL was set to `X-Trace`. [#53259](https://github.com/sourcegraph/sourcegraph/pull/53259)
- For users using the single-container server image with the default built-in database, the database must be reindexed. This process can take up to a few hours on systems with large datasets. See [Migrating to Sourcegraph 5.1.x](https://docs.sourcegraph.com/admin/migration/5_1) for full details. [#53256](https://github.com/sourcegraph/sourcegraph/pull/53256)
- [Sourcegraph Own](https://docs.sourcegraph.com/own) is now available as a beta enterprise feature. `search-ownership` feature flag is removed and doesn't need to be used.
- Update Jaeger to 1.45.0, and Opentelemetry-Collector to 0.75.0 [#54000](https://github.com/sourcegraph/sourcegraph/pull/54000)
- Switched container OS to Wolfi for hardened containers [#47182](https://github.com/sourcegraph/sourcegraph/pull/47182), [#47368](https://github.com/sourcegraph/sourcegraph/pull/47368)
- Batches changes now supports for CODEOWNERS for Github. Pull requests requiring CODEOWNERS approval, will no longer show as approved unless explicitly approved by a CODEOWNER. https://github.com/sourcegraph/sourcegraph/pull/53601
- The insecure `rsa-sha` signature algorithm is no longer supported when connecting to code hosts over SSH. See the [Repository authentication](https://docs.sourcegraph.com/admin/repo/auth#error-sign_and_send_pubkey-no-mutual-signature-supported) page for further details.

### Fixed

- GitHub `repositoryQuery` searches now respect date ranges and use API requests more efficiently. #[49969](https://github.com/sourcegraph/sourcegraph/pull/49969)
- Fixed an issue where search based references were not displayed in the references panel. [#50157](https://github.com/sourcegraph/sourcegraph/pull/50157)
- Symbol suggestions only insert `type:symbol` filters when necessary. [#50183](https://github.com/sourcegraph/sourcegraph/pull/50183)
- Removed an incorrect beta label on the Search Context creation page [#51188](https://github.com/sourcegraph/sourcegraph/pull/51188)
- Multi-version upgrades to version `5.0.2` in a fully airgapped environment will not work without the command `--skip-drift-check`. [#51164](https://github.com/sourcegraph/sourcegraph/pull/51164)
- Could not set "permissions.syncOldestUsers" or "permissions.syncOldestRepos" to zero. [#51255](https://github.com/sourcegraph/sourcegraph/pull/51255)
- GitLab code host connections will disable repo-centric repository permission syncs when the authentication provider is set as "oauth". This prevents repo-centric permission sync from getting incorrect data. [#51452](https://github.com/sourcegraph/sourcegraph/pull/51452)
- Code intelligence background jobs did not correctly use an internal context, causing SCIP data to sometimes be prematurely deleted. [#51591](https://github.com/sourcegraph/sourcegraph/pull/51591)
- Slow request logs now have the correct trace and span IDs attached if a trace is present on the request. [#51826](https://github.com/sourcegraph/sourcegraph/pull/51826)
- The braindot menu on the blob view no longer fetches data eagerly to prevent performance issues for larger monorepo users. [#53039](https://github.com/sourcegraph/sourcegraph/pull/53039)
- Fixed an issue where commenting out redacted site-config secrets would re-add the secrets. [#53152](https://github.com/sourcegraph/sourcegraph/pull/53152)
- Fixed an issue where SCIP packages would sometimes not be written to the database, breaking cross-repository jump to definition. [#53763](https://github.com/sourcegraph/sourcegraph/pull/53763)
- Fixed an issue when adding a new user external account was not scheduling a new permission sync for the user. [#54144](https://github.com/sourcegraph/sourcegraph/pull/54144)
- Adding a new user account now correctly schedules a permission sync for the user. [#54258](https://github.com/sourcegraph/sourcegraph/pull/54258)
- Users/repos without an existing sync job in the permission_sync_jobs table are now scheduled properly. [#54278](https://github.com/sourcegraph/sourcegraph/pull/54278)

### Removed

- User tags are removed in favor of the newer feature flags functionality. [#49318](https://github.com/sourcegraph/sourcegraph/pull/49318)
- Previously deprecated site config `experimentalFeatures.bitbucketServerFastPerm` has been removed. [#50707](https://github.com/sourcegraph/sourcegraph/pull/50707)
- Unused site-config field `api.rateLimit` has been removed. [#51087](https://github.com/sourcegraph/sourcegraph/pull/51087)
- Legacy (table-based) blob viewer. [#50915](https://github.com/sourcegraph/sourcegraph/pull/50915)

## 5.0.6

### Fixed

- SAML assertions to get user display name are now compared case insensitively and we do not always return an error. [#52992](https://github.com/sourcegraph/sourcegraph/pull/52992)
- Fixed an issue where `type:diff` search would not work when sub-repo permissions are enabled. [#53210](https://github.com/sourcegraph/sourcegraph/pull/53210)

## 5.0.5

### Added

- Organization members can now administer batch changes created by other members in their organization's namespace if the setting `orgs.allMembersBatchChangesAdmin` is enabled for that organization. [#50724](https://github.com/sourcegraph/sourcegraph/pull/50724)
- Allow instance public access mode based on `auth.public` site config and `allow-anonymous-usage` license tag [#52440](https://github.com/sourcegraph/sourcegraph/pull/52440)
- The endpoint configuration field for completions is now supported by the OpenAI provider [#52530](https://github.com/sourcegraph/sourcegraph/pull/52530)

### Fixed

- MAU calculation in product analytics and pings use the same condition and UTC at all times. [#52306](https://github.com/sourcegraph/sourcegraph/pull/52306) [#52579](https://github.com/sourcegraph/sourcegraph/pull/52579) [#52581](https://github.com/sourcegraph/sourcegraph/pull/52581)
- Bitbucket native integration: fix code-intel popovers on the pull request pages. [#52609](https://github.com/sourcegraph/sourcegraph/pull/52609)
- `id` column of `user_repo_permissions` table was switched to `bigint` to avoid `int` overflow. [#52299](https://github.com/sourcegraph/sourcegraph/pull/52299)
- In some circumstances filenames containing `..` either could not be read or would return a diff when viewed. We now always correctly read those files. [#52605](https://github.com/sourcegraph/sourcegraph/pull/52605)
- Syntax highlighting for several languages including Python, Java, C++, Ruby, TypeScript, and JavaScript is now working again when using the single Docker container deployment option. Other deployment options were not affected.

## 5.0.4

### Fixed

- Git blame lookups of repositories synced through `src serve-git` or code hosts using a custom `repositoryPathPattern` will now use the correct URL when streaming git blame is enabled. [#51525](https://github.com/sourcegraph/sourcegraph/pull/51525)
- Code Insights scoped to a static list of repository names would fail to resolve repositories with permissions enabled, resulting in insights that would not process. [#51657](https://github.com/sourcegraph/sourcegraph/pull/51657)
- Batches: Resolved an issue with GitHub webhooks where CI check updates fail due to the removal of a field from the GitHub webhook payload. [#52035](https://github.com/sourcegraph/sourcegraph/pull/52035)

## 5.0.3

### Added

- Cody aggregated pings. [#50835](https://github.com/sourcegraph/sourcegraph/pull/50835)

### Fixed

- Bitbucket Server adding an error log if there is no account match for the user. #[51030](https://github.com/sourcegraph/sourcegraph/pull/51030)
- Editing search context with special characters such as `/` resulted in http 404 error. [#51196](https://github.com/sourcegraph/sourcegraph/pull/51196)
- Significantly improved performance and reduced memory usage of the embeeddings service. [#50953](https://github.com/sourcegraph/sourcegraph/pull/50953), [#51372](https://github.com/sourcegraph/sourcegraph/pull/51372)
- Fixed an issue where a Code Insights query with structural search type received 0 search results for the latest commit of any matching repo. [#51076](https://github.com/sourcegraph/sourcegraph/pull/51076)

## 5.0.2

### Added

- An experimental site config setting to restrict cody to users by the cody-experimental feature flag [#50668](https://github.com/sourcegraph/sourcegraph/pull/50668)

### Changed

- Use the Alpine 3.17 releases of cURL and Git

### Fixed

- For Cody, explicitly detect some cases where context is needed to avoid failed responses. [#50541](https://github.com/sourcegraph/sourcegraph/pull/50541)
- Code Insights that are run over zero repositories will finish processing and show `"No data to display"`. #[50561](https://github.com/sourcegraph/sourcegraph/pull/50561)
- DNS timeouts on calls to host.docker.internal from every html page load for docker-compose air-gapped instances. No more DNS lookups in jscontext.go anymore. #[50638](https://github.com/sourcegraph/sourcegraph/pull/50638)
- Improved the speed of the embedding index by significantly decreasing the calls to Gitserver. [#50410](https://github.com/sourcegraph/sourcegraph/pull/50410)

### Removed

-

## 5.0.1

### Added

- The ability to exclude certain file path patterns from embeddings.
- Added a modal to show warnings and errors when exporting search results. [#50348](https://github.com/sourcegraph/sourcegraph/pull/50348)

### Changed

### Fixed

- Fixed CVE-2023-0464 in container images
- Fixed CVE-2023-24532 in container images
- Fixed an issue where Slack code monitoring notifications failed when the message was too long. [#50083](https://github.com/sourcegraph/sourcegraph/pull/50083)
- Fixed an edge case issue with usage statistics calculations that cross over month and year boundaries.
- Fixed the "Last incremental sync" value in user/repo permissions from displaying a wrong date if no sync had been completed yet.
- Fixed an issue that caused search context creation to fail with error "you must provide a first or last value to properly paginate" when defining the repositories and revisions with a JSON configuration.
- Fixed an issue where the incorrect actor was provided when searching an embeddings index.
- Fixed multiple requests downloading the embeddings index concurrently on an empty cache leading to an out-of-memory error.
- Fixed the encoding of embeddings indexes which caused out-of-memory errors for large indexes when uploading them from the worker service.
- Fixed git blame decorations styles
- CODEOWNERS rules with consecutive slashes (`//`) will no longer fail ownership searches
- Granting pending permissions to users when experimentalFeatures.unifiedPermissions is turned ON [#50059](https://github.com/sourcegraph/sourcegraph/pull/50059)
- The unified permissions out of band migration reported as unfinished if there were users with no permissions [#50147](https://github.com/sourcegraph/sourcegraph/pull/50147)
- Filenames with special characters are correctly handled in Cody's embedding service [#50023](https://github.com/sourcegraph/sourcegraph/pull/50023)
- Structural search correctly cleans up when done preventing a goroutine leak [#50034](https://github.com/sourcegraph/sourcegraph/pull/50034)
- Fetch search based definitions in the reference panel if no precise definitions were found [#50179](https://github.com/sourcegraph/sourcegraph/pull/50179)

### Removed

## 5.0.0

### Added

- The environment variable `TELEMETRY_HTTP_PROXY` can be set on the `sourcegraph-frontend` service, to use an HTTP proxy for telemetry and update check requests. [#47466](https://github.com/sourcegraph/sourcegraph/pull/47466)
- Kubernetes Deployments: Introduced a new Kubernetes deployment option ([deploy-sourcegraph-k8s](https://github.com/sourcegraph/deploy-sourcegraph-k8s)) to deploy Sourcegraph with Kustomize. [#46755](https://github.com/sourcegraph/sourcegraph/issues/46755)
- Kubernetes Deployments: The new Kustomize deployment ([deploy-sourcegraph-k8s](https://github.com/sourcegraph/deploy-sourcegraph-k8s)) introduces a new base cluster that runs all Sourcegraph services as non-root users with limited privileges and eliminates the need to create RBAC resources. [#4213](https://github.com/sourcegraph/deploy-sourcegraph/pull/4213)
- Added the `other.exclude` setting to [Other external service config](https://docs.sourcegraph.com/admin/external_service/other#configuration). It can be configured to exclude mirroring of repositories matching a pattern similar to other external services. This is useful when you want to exclude repositories discovered via `src serve-git`. [#48168](https://github.com/sourcegraph/sourcegraph/pull/48168)
- The **Site admin > Updates** page displays the upgrade readiness information about schema drift and out-of-band migrations. [#48046](https://github.com/sourcegraph/sourcegraph/pull/48046)
- Pings now contain ownership search and file-view activity counts. [#47062](https://github.com/sourcegraph/sourcegraph/47062)
- Greatly improves keyboard handling and accessibility of the files and symbol tree on the repository pages. [#12916](https://github.com/sourcegraph/sourcegraph/issues/12916)
- The file tree on the repository page now automatically expands into single-child directories. [#47117](https://github.com/sourcegraph/sourcegraph/pull/47117)
- When encountering GitHub rate limits, Sourcegraph will now wait the recommended amount of time and retry the request. This prevents sync jobs from failing prematurely due to external rate limits. [#48423](https://github.com/sourcegraph/sourcegraph/pull/48423)
- Added a dashboard with information about user and repository background permissions sync jobs. [#46317](https://github.com/sourcegraph/sourcegraph/issues/46317)
- When encountering GitHub or GitLab rate limits, Sourcegraph will now wait the recommended amount of time and retry the request. This prevents sync jobs from failing prematurely due to external rate limits. [#48423](https://github.com/sourcegraph/sourcegraph/pull/48423), [#48616](https://github.com/sourcegraph/sourcegraph/pull/48616)
- Switching between code editor, files and symbols trees using keyboard shortcuts (currently under the experimental feature flag: `blob-page-switch-areas-shortcuts`). [#46829](https://github.com/sourcegraph/sourcegraph/pull/46829).
- Added "SCIM" badges for SCIM-controlled users on the User admin page. [#48727](https://github.com/sourcegraph/sourcegraph/pull/48727)
- Added Azure DevOps Services as a Tier 1 Code Host, including: repository syncing, permissions syncing, and Batch Changes support. [#46265](https://github.com/sourcegraph/sourcegraph/issues/46265)
- Added feature to disable some fields on user profiles for SCIM-controlled users. [#48816](https://github.com/sourcegraph/sourcegraph/pull/48816)
- Native support for ingesting and searching GitHub topics with `repo:has.topic()` [#48875](https://github.com/sourcegraph/sourcegraph/pull/48875)
- [Role-based Access Control](https://docs.sourcegraph.com/admin/access_control) is now available as an enterprise feature (in Beta). It is currently only supported for Batch Changes functionality. [#43276](https://github.com/sourcegraph/sourcegraph/issues/43276)
- Site admins can now [restrict creation of batch changes to certain users](https://docs.sourcegraph.com/admin/access_control/batch_changes) by tailoring their roles and the permissions granted to those roles. [#34491](https://github.com/sourcegraph/sourcegraph/issues/34491)
- Site admins can now [configure outgoing webhooks](https://docs.sourcegraph.com/admin/config/webhooks/outgoing) for Batch Changes to inform external tools of events related to Sourcegraph batch changes and their changesets. [#38278](https://github.com/sourcegraph/sourcegraph/issues/38278)
- [Sourcegraph Own](https://docs.sourcegraph.com/own) is now available as an experimental enterprise feature. Enable the `search-ownership` feature flag to use it.
- Gitserver supports a new `COURSIER_CACHE_DIR` env var to configure the cache location for coursier JVM package repos.
- Pings now emit a histogram of repository sizes cloned by Sourcegraph [48211](https://github.com/sourcegraph/sourcegraph/pull/48211).
- The search input has been redesigned to greatly improve usability. New contextual suggestions help users learn the Sourcegraph query language as they search. Suggestions have been unified across contexts and filters, and the history mode has been integrated into the input. Improved and expanded keyboard shortcuts also make navigation much easier. This functionality is in beta, and can be disabled in the user menu.

### Changed

- Experimental GraphQL query, `permissionsSyncJobs` is substituted with new non-experimental query which provides full information about permissions sync jobs stored in the database. [#47933](https://github.com/sourcegraph/sourcegraph/pull/47933)
- Renders `readme.txt` files in the repository page. [#47944](https://github.com/sourcegraph/sourcegraph/pull/47944)
- Renders GitHub pull request references in all places where a commit message is referenced. [#48183](https://github.com/sourcegraph/sourcegraph/pull/48183)
- CodeMirror blob view (default) uses selection-driven code navigation. [#48066](https://github.com/sourcegraph/sourcegraph/pull/48066)
- Older Code Insights data points will now be automatically archived as configured by the site configuration setting `insights.maximumSampleSize`, set to 30 by default. All points can be exported. This behaviour can be disabled using the experimental setting `insightsDataRetention`. [#48259](https://github.com/sourcegraph/sourcegraph/pull/48259)
- The admin debug GraphQL endpoint for Code Insights will now include the series metadata in the response. [#49473](https://github.com/sourcegraph/sourcegraph/pull/49473)
- Usage telemetry has been streamlined; there are no longer two categories (critical and non-critical), and telemetry will be streamlined and reviewed/reduced further in upcoming releases. The site admin flag `disableNonCriticalTelemetry` currently still remains but has no effect.

### Fixed

- The symbols service `CACHE_DIR` and `MAX_TOTAL_PATHS_LENGTH` were renamed to have a `SYMBOLS_` prefix in the last version of Sourcegraph; this version fixes a bug where the old names without the `SYMBOLS_` prefix were not respected correctly. Both names now work.
- Fixed issues with propagating tracing configuration throughout the application. [#47428](https://github.com/sourcegraph/sourcegraph/pull/47428)
- Enable `auto gc` on fetch when `SRC_ENABLE_GC_AUTO` is set to `true`. [#47852](https://github.com/sourcegraph/sourcegraph/pull/47852)
- Fixes syntax highlighting and line number issues in the code preview rendered inside the references panel. [#48107](https://github.com/sourcegraph/sourcegraph/pull/48107)
- The ordering of code host sync error messages in the notifications menu will now be persistent. Previously the order was not guaranteed on a refresh of the status messages, which would make the code host sync error messages jump positions, giving a false sense of change to the site admins. [#48722](https://github.com/sourcegraph/sourcegraph/pull/48722)
- Fixed Detect & Track Code Insights running over all repositories when during creation a search was used to specify the repositories for the insight. [#49633](https://github.com/sourcegraph/sourcegraph/pull/49633)

### Removed

- The LSIF upload endpoint is no longer supported and has been replaced by a diagnostic error page. src-cli v4.5+ will translate all local LSIF files to SCIP prior to upload. [#47547](https://github.com/sourcegraph/sourcegraph/pull/47547)
- The experimental setting `authz.syncJobsRecordsLimit` has been removed. [#47933](https://github.com/sourcegraph/sourcegraph/pull/47933)
- Storing permissions sync jobs statuses in Redis has been removed as now all permissions sync related data is stored in a database. [#47933](https://github.com/sourcegraph/sourcegraph/pull/47933)
- The key `shared_steps` has been removed from auto-indexing configuration descriptions. If you have a custom JSON auto-indexing configuration set for a repository that defines this key, you should inline the content into each index job's `steps` array. [#48770](https://github.com/sourcegraph/sourcegraph/pull/48770)

## 4.5.1

### Changed

- Updated git to version 2.39.2 to address [reported security vulnerabilities](https://github.blog/2023-02-14-git-security-vulnerabilities-announced-3/) [#47892](https://github.com/sourcegraph/sourcegraph/pull/47892/files)
- Updated curl to 7.88.1 to address [reported security vulnerabilities](https://curl.se/docs/CVE-2022-42915.html) [#48144](https://github.com/sourcegraph/sourcegraph/pull/48144)

## 4.5.0

### Added

- Endpoint environment variables (`SEARCHER_URL`, `SYMBOLS_URL`, `INDEXED_SEARCH_SERVERS`, `SRC_GIT_SERVERS`) now can be set to replica count values in Kubernetes, Kustomize, Helm and Docker Compose environments. This avoids the need to use service discovery or generating the respective list of addresses in those environments. [#45862](https://github.com/sourcegraph/sourcegraph/pull/45862)
- The default author and email for changesets will now be pulled from user account details when possible. [#46385](https://github.com/sourcegraph/sourcegraph/pull/46385)
- Code Insights has a new display option: "Max number of series points to display". This setting controls the number of data points you see per series on an insight. [#46653](https://github.com/sourcegraph/sourcegraph/pull/46653)
- Added out-of-band migration that will migrate all existing data from LSIF to SCIP (see additional [migration documentation](https://docs.sourcegraph.com/admin/how-to/lsif_scip_migration)). [#45106](https://github.com/sourcegraph/sourcegraph/pull/45106)
- Code Insights has a new search-powered repositories field that allows you to select repositories with Sourcegraph search syntax. [#45687](https://github.com/sourcegraph/sourcegraph/pull/45687)
- You can now export all data for a Code Insight from the card menu or the standalone page. [#46795](https://github.com/sourcegraph/sourcegraph/pull/46795), [#46694](https://github.com/sourcegraph/sourcegraph/pull/46694)
- Added Gerrit as an officially supported code host with permissions syncing. [#46763](https://github.com/sourcegraph/sourcegraph/pull/46763)
- Markdown files now support `<picture>` and `<video>` elements in the rendered view. [#47074](https://github.com/sourcegraph/sourcegraph/pull/47074)
- Batch Changes: Log outputs from execution steps are now paginated in the web interface. [#46335](https://github.com/sourcegraph/sourcegraph/pull/46335)
- Monitoring: the searcher dashboard now contains more detailed request metrics as well as information on interactions with the local cache (via gitserver). [#47654](https://github.com/sourcegraph/sourcegraph/pull/47654)
- Renders GitHub pull request references in the commit list. [#47593](https://github.com/sourcegraph/sourcegraph/pull/47593)
- Added a new background permissions syncer & scheduler which is backed by database, unlike the old one that was based on an in-memory processing queue. The new system is enabled by default, but can be disabled. Revert to the in-memory processing queue by setting the feature flag `database-permission-sync-worker` to `false`. [#47783](https://github.com/sourcegraph/sourcegraph/pull/47783)
- Zoekt introduces a new opt-in feature, "shard merging". Shard merging consolidates small index files into larger ones, which reduces Zoekt-webserver's memory footprint [documentation](https://docs.sourcegraph.com/code_search/explanations/search_details#shard-merging)
- Blob viewer is now backed by the CodeMirror editor. Previous table-based blob viewer can be re-enabled by setting `experimentalFeatures.enableCodeMirrorFileView` to `false`. [#47563](https://github.com/sourcegraph/sourcegraph/pull/47563)
- Code folding support for the CodeMirror blob viewer. [#47266](https://github.com/sourcegraph/sourcegraph/pull/47266)
- CodeMirror blob keyboard navigation as experimental feature. Can be enabled in settings by setting `experimentalFeatures.codeNavigation` to `selection-driven`. [#44698](https://github.com/sourcegraph/sourcegraph/pull/44698)

### Changed

- Archived and deleted changesets are no longer counted towards the completion percentage shown in the Batch Changes UI. [#46831](https://github.com/sourcegraph/sourcegraph/pull/46831)
- Code Insights has a new UI for the "Add or remove insights" view, which now allows you to search code insights by series label in addition to insight title. [#46538](https://github.com/sourcegraph/sourcegraph/pull/46538)
- When SMTP is configured, users created by site admins via the "Create user" page will no longer have their email verified by default - users must verify their emails by using the "Set password" link they get sent, or have their emails verified by a site admin via the "Emails" tab in user settings or the `setUserEmailVerified` mutation. The `createUser` mutation retains the old behaviour of automatically marking emails as verified. To learn more, refer to the [SMTP and email delivery](https://docs.sourcegraph.com/admin/config/email) documentation. [#46187](https://github.com/sourcegraph/sourcegraph/pull/46187)
- Connection checks for code host connections have been changed to talk to code host APIs directly via HTTP instead of doing DNS lookup and TCP dial. That makes them more resistant in environments where proxies are used. [#46918](https://github.com/sourcegraph/sourcegraph/pull/46918)
- Expiration of licenses is now handled differently. When a license is expired promotion to site-admin is disabled, license-specific features are disabled (exceptions being SSO & permission syncing), grace period has been replaced with a 7-day-before-expiration warning. [#47251](https://github.com/sourcegraph/sourcegraph/pull/47251)
- Searcher will now timeout searches in 2 hours instead of 10 minutes. This timeout was raised for batch use cases (such as code insights) searching old revisions in very large repositories. This limit can be tuned with the environment variable `PROCESSING_TIMEOUT`. [#47469](https://github.com/sourcegraph/sourcegraph/pull/47469)
- Zoekt now bypasses the regex engine for queries that are common in the context of search-based code intelligence, such as `\bLITERAL\b case:yes`. This can lead to a significant speed-up for "Find references" and "Find implementations" if precise code intelligence is not available. [zoekt#526](https://github.com/sourcegraph/zoekt/pull/526)
- The Sourcegraph Free license has undergone a number of changes. Please contact support@sourcegraph.com with any questions or concerns. [#46504](https://github.com/sourcegraph/sourcegraph/pull/46504)
  - The Free license allows for only a single private repository on the instance.
  - The Free license does not support SSO of any kind.
  - The Free license does not offer mirroring of code host user permissions.
- Expired Sourcegraph licenses no longer allow continued use of the product. [#47251](https://github.com/sourcegraph/sourcegraph/pull/47251)
  - Licensed features are disabled once a license expires.
  - Users can no longer be promoted to Site Admins once a license expires.

### Fixed

- Resolved issue which would prevent Batch Changes from being able to update changesets on forks of repositories on Bitbucket Server created prior to version 4.2. [#47397](https://github.com/sourcegraph/sourcegraph/pull/47397)
- Fixed a bug where changesets created on forks of repositories in a personal user's namespace on GitHub could not be updated after creation. [#47397](https://github.com/sourcegraph/sourcegraph/pull/47397)
- Fixed a bug where saving default Sort & Limit filters in Code Insights did not persist [#46653](https://github.com/sourcegraph/sourcegraph/pull/46653)
- Restored the old syntax for `repo:contains` filters that was previously removed in version 4.0.0. For now, both the old and new syntaxes are supported to allow for smooth upgrades. Users are encouraged to switch to the new syntax, since the old one may still be removed in a future version.
- Fixed a bug where removing an auth provider would render a user's Account Security page inaccessible if they still had an external account associated with the removed auth provider. [#47092](https://github.com/sourcegraph/sourcegraph/pull/47092)
- Fixed a bug where the `repo:has.description()` parameter now correctly shows description of a repository synced from a Bitbucket server code host connection, while previously it used to show the repository name instead [#46752](https://github.com/sourcegraph/sourcegraph/pull/46752)
- Fixed a bug where permissions syncs consumed more rate limit tokens than required. This should lead to speed-ups in permission syncs, as well as other possible cases where a process runs in repo-updater. [#47374](https://github.com/sourcegraph/sourcegraph/pull/47374)
- Fixes UI bug where folders with single child were appearing as child folders themselves. [#46628](https://github.com/sourcegraph/sourcegraph/pull/46628)
- Performance issue with the Outbound requests page. [#47544](https://github.com/sourcegraph/sourcegraph/pull/47544)

### Removed

- The Code insights "run over all repositories" mode has been replaced with search-powered repositories filed syntax. [#45687](https://github.com/sourcegraph/sourcegraph/pull/45687)
- The settings `search.repositoryGroups`, `codeInsightsGqlApi`, `codeInsightsAllRepos`, `experimentalFeatures.copyQueryButton`,, `experimentalFeatures.showRepogroupHomepage`, `experimentalFeatures.showOnboardingTour`, `experimentalFeatures.showSearchContextManagement` and `codeIntelligence.autoIndexRepositoryGroups` have been removed as they were deprecated and unsued. [#47481](https://github.com/sourcegraph/sourcegraph/pull/47481)
- The site config `enableLegacyExtensions` setting was removed. It is no longer possible to enable legacy Sourcegraph extension API functionality in this version.

## 4.4.2

### Changed

- Expiration of licenses is now handled differently. When a license is expired promotion to site-admin is disabled, license-specific features are disabled (exceptions being SSO & permission syncing), grace period has been replaced with a 7-day-before-expiration warning. [#47251](https://github.com/sourcegraph/sourcegraph/pull/47251)

## 4.4.1

### Changed

- Connection checks for code host connections have been changed to talk to code host APIs directly via HTTP instead of doing DNS lookup and TCP dial. That makes them more resistant in environments where proxies are used. [#46918](https://github.com/sourcegraph/sourcegraph/pull/46918)
- The search query input overflow behavior on search home page has been fixed. [#46922](https://github.com/sourcegraph/sourcegraph/pull/46922)

## 4.4.0

### Added

- Added a button "Reindex now" to the index status page. Admins can now force an immediate reindex of a repository. [#45533](https://github.com/sourcegraph/sourcegraph/pull/45533)
- Added an option "Unlock user" to the actions dropdown on the Site Admin Users page. Admins can unlock user accounts that wer locked after too many sign-in attempts. [#45650](https://github.com/sourcegraph/sourcegraph/pull/45650)
- Templates for certain emails sent by Sourcegraph are now configurable via `email.templates` in site configuration. [#45671](https://github.com/sourcegraph/sourcegraph/pull/45671), [#46085](https://github.com/sourcegraph/sourcegraph/pull/46085)
- Keyboard navigation for search results is now enabled by default. Use Arrow Up/Down keys to navigate between search results, Arrow Left/Right to collapse and expand file matches, Enter to open the search result in the current tab, Ctrl/Cmd+Enter to open the result in a separate tab, / to refocus the search input, and Ctrl/Cmd+Arrow Down to jump from the search input to the first result. Arrow Left/Down/Up/Right in previous examples can be substituted with h/j/k/l for Vim-style bindings. Keyboard navigation can be disabled by creating the `search-results-keyboard-navigation` feature flag and setting it to false. [#45890](https://github.com/sourcegraph/sourcegraph/pull/45890)
- Added support for receiving GitLab webhook `push` events. [#45856](https://github.com/sourcegraph/sourcegraph/pull/45856)
- Added support for receiving Bitbucket Server / Datacenter webhook `push` events. [#45909](https://github.com/sourcegraph/sourcegraph/pull/45909)
- Monitoring: Indexed-Search's dashboard now has new graphs for search request durations and "in-flight" search request workloads [#45966](https://github.com/sourcegraph/sourcegraph/pull/45966)
- The GraphQL API now supports listing single-file commit history across renames (with `GitCommit.ancestors(follow: true, path: "<some-path>")`). [#45882](https://github.com/sourcegraph/sourcegraph/pull/45882)
- Added support for receiving Bitbucket Cloud webhook `push` events. [#45960](https://github.com/sourcegraph/sourcegraph/pull/45960)
- Added a way to test code host connection from the `Manage code hosts` page. [#45972](https://github.com/sourcegraph/sourcegraph/pull/45972)
- Updates to the site configuration from the site admin panel will now also record the user id of the author in the database in the `critical_and_site_config.author_user_id` column. [#46150](https://github.com/sourcegraph/sourcegraph/pull/46150)
- When setting and resetting passwords, if the user's primary email address is not yet verified, using the password reset link sent via email will now also verify the email address. [#46307](https://github.com/sourcegraph/sourcegraph/pull/46307)
- Added new code host details and updated edit code host pages in site admin area. [#46327](https://github.com/sourcegraph/sourcegraph/pull/46327)
- If the experimental setting `insightsDataRetention` is enabled, the number of Code Insights data points that can be viewed will be limited by the site configuration setting `insights.maximumSampleSize`, set to 30 by default. Older points beyond that number will be periodically archived. [#46206](https://github.com/sourcegraph/sourcegraph/pull/46206), [#46440](https://github.com/sourcegraph/sourcegraph/pull/46440)
- Bitbucket Cloud can now be added as an authentication provider on Sourcegraph. [#46309](https://github.com/sourcegraph/sourcegraph/pull/46309)
- Bitbucket Cloud code host connections now support permissions syncing. [#46312](https://github.com/sourcegraph/sourcegraph/pull/46312)
- Keep a log of corruption events that happen on repositories as they are detected. The Admin repositories page will now show when a repository has been detected as being corrupt and they'll also be able to see a history log of the corruption for that repository. [#46004](https://github.com/sourcegraph/sourcegraph/pull/46004)
- Added corrupted statistic as part of the global repositories statistics. [46412](https://github.com/sourcegraph/sourcegraph/pull/46412)
- Added a `Corrupted` status filter on the Admin repositories page, allowing Administrators to filter the list of repositories to only those that have been detected as corrupt. [#46415](https://github.com/sourcegraph/sourcegraph/pull/46415)
- Added “Background job dashboard” admin feature [#44901](https://github.com/sourcegraph/sourcegraph/pull/44901)

### Changed

- Code Insights no longer uses a custom index of commits to compress historical backfill and instead queries the repository log directly. This allows the compression algorithm to span any arbitrary time frame, and should improve the reliability of the compression in general. [#45644](https://github.com/sourcegraph/sourcegraph/pull/45644)
- GitHub code host configuration: The error message for non-existent organizations has been clarified to indicate that the organization is one that the user manually specified in their code host configuration. [#45918](https://github.com/sourcegraph/sourcegraph/pull/45918)
- Git blame view got a user-interface overhaul and now shows data in a more structured way with additional visual hints. [#44397](https://github.com/sourcegraph/sourcegraph/issues/44397)
- User emails marked as unverified will no longer receive code monitors and account update emails - unverified emails can be verified from the user settings page to continue receiving these emails. [#46184](https://github.com/sourcegraph/sourcegraph/pull/46184)
- Zoekt by default eagerly unmarshals the symbol index into memory. Previously we would unmarshal on every request for the purposes of symbol searches or ranking. This lead to pressure on the Go garbage collector. On sourcegraph.com we have noticed time spent in the garbage collector halved. In the unlikely event this leads to more OOMs in zoekt-webserver, you can disable by setting the environment variable `ZOEKT_ENABLE_LAZY_DOC_SECTIONS=t`. [zoekt#503](https://github.com/sourcegraph/zoekt/pull/503)
- Removes the right side action sidebar that is shown on the code view page and moves the icons into the top nav. [#46339](https://github.com/sourcegraph/sourcegraph/pull/46339)
- The `sourcegraph/prometheus` image no longer starts with `--web.enable-lifecycle --web.enable-admin-api` by default - these flags can be re-enabled by configuring `PROMETHEUS_ADDITIONAL_FLAGS` on the container. [#46393](https://github.com/sourcegraph/sourcegraph/pull/46393)
- The experimental setting `authz.syncJobsRecordsTTL` has been changed to `authz.syncJobsRecordsLimit` - records are no longer retained based on age, but based on this size cap. [#46676](https://github.com/sourcegraph/sourcegraph/pull/46676)
- Renders GitHub pull request references in git blame view. [#46409](https://github.com/sourcegraph/sourcegraph/pull/46409)

### Fixed

- Made search results export use the same results list as the search results page. [#45702](https://github.com/sourcegraph/sourcegraph/pull/45702)
- Code insights with more than 1 year of history will correctly show 12 data points instead of 11. [#45644](https://github.com/sourcegraph/sourcegraph/pull/45644)
- Hourly code insights will now behave correctly and will no longer truncate to midnight UTC on the calendar date the insight was created. [#45644](https://github.com/sourcegraph/sourcegraph/pull/45644)
- Code Insights: fixed an issue where filtering by a search context that included multiple repositories would exclude data. [#45574](https://github.com/sourcegraph/sourcegraph/pull/45574)
- Ignore null JSON objects returned from GitHub API when listing public repositories. [#45969](https://github.com/sourcegraph/sourcegraph/pull/45969)
- Fixed issue where emails that have never been verified before would be unable to receive resent verification emails. [#46185](https://github.com/sourcegraph/sourcegraph/pull/46185)
- Resolved issue preventing LSIF uploads larger than 2GiB (gzipped) from uploading successfully. [#46209](https://github.com/sourcegraph/sourcegraph/pull/46209)
- Local vars in Typescript are now detected as symbols which will positively impact ranking of search results. [go-ctags#10](https://github.com/sourcegraph/go-ctags/pull/10)
- Fix issue in Gitlab OAuth in which user group membership is set too wide - adds `min_access_level=10` to `/groups` request. [#46480](https://github.com/sourcegraph/sourcegraph/pull/46480)

### Removed

- The extension registry no longer supports browsing, creating, or updating legacy extensions. Existing extensions may still be enabled or disabled in user settings and may be listed via the API. (The extension API was deprecated in 2022-09 but is still available if the `enableLegacyExtensions` site config experimental features flag is enabled.)
- User and organization auto-defined search contexts have been permanently removed along with the `autoDefinedSearchContexts` GraphQL query. The only auto-defined context now is the `global` context. [#46083](https://github.com/sourcegraph/sourcegraph/pull/46083)
- The settings `experimentalFeatures.showSearchContext`, `experimentalFeatures.showSearchNotebook`, and `experimentalFeatures.codeMonitoring` have been removed and these features are now permanently enabled when available. [#46086](https://github.com/sourcegraph/sourcegraph/pull/46086)
- The legacy panels on the homepage (recent searches, etc) which were turned off by default but could still be re-enabled by setting `experimentalFeatures.showEnterpriseHomePanels` to true, are permanently removed now. [#45705](https://github.com/sourcegraph/sourcegraph/pull/45705)
- The `site { monitoringStatistics { alerts } }` GraphQL query has been deprecated and will no longer return any data. The query will be removed entirely in a future release. [#46299](https://github.com/sourcegraph/sourcegraph/pull/46299)
- The Monaco version of the search query input and the corresponding feature flag (`experimentalFeatures.editor`) have been permanently removed. [#46249](https://github.com/sourcegraph/sourcegraph/pull/46249)

## 4.3.1

### Changed

- A bug that broke the site-admin page when no repositories have been added to the Sourcegraph instance has been fixed. [#46123](https://github.com/sourcegraph/sourcegraph/pull/46123)

## 4.3.0

### Added

- A "copy path" button has been added to file content, path, and symbol search results on hover or focus, next to the file path. The button copies the relative path of the file in the repo, in the same way as the "copy path" button in the file and repo pages. [#42721](https://github.com/sourcegraph/sourcegraph/pull/42721)
- Unindexed search now use the index for files that have not changed between the unindexed commit and the indexed commit. The result is faster unindexed search in general. If you are noticing issues you can disable by setting the feature flag `search-hybrid` to false. [#37112](https://github.com/sourcegraph/sourcegraph/issues/37112)
- The number of commits listed in the History tab can now be customized for all users by site admins under Configuration -> Global Settings from the site admin page by using the config `history.defaultPageSize`. Individual users may also set `history.defaultPagesize` from their user settings page to override the value set under the Global Settings. [#44651](https://github.com/sourcegraph/sourcegraph/pull/44651)
- Batch Changes: Mounted files can be accessed via the UI on the executions page. [#43180](https://github.com/sourcegraph/sourcegraph/pull/43180)
- Added "Outbound request log" feature for site admins [#44286](https://github.com/sourcegraph/sourcegraph/pull/44286)
- Code Insights: the data series API now provides information about incomplete datapoints during processing
- Added a best-effort migration such that existing Code Insights will display zero results instead of missing points at the start and end of a graph. [#44928](https://github.com/sourcegraph/sourcegraph/pull/44928)
- More complete stack traces for Outbound request log [#45151](https://github.com/sourcegraph/sourcegraph/pull/45151)
- A new status message now reports how many repositories have already been indexed for search. [#45246](https://github.com/sourcegraph/sourcegraph/pull/45246)
- Search contexts can now be starred (favorited) in the search context management page. Starred search contexts will appear before other contexts in the context dropdown menu next to the search box. [#45230](https://github.com/sourcegraph/sourcegraph/pull/45230)
- Search contexts now let you set a context as your default. The default will be selected every time you open Sourcegraph and will appear near the top in the context dropdown menu next to the search box. [#45387](https://github.com/sourcegraph/sourcegraph/pull/45387)
- [search.largeFiles](https://docs.sourcegraph.com/admin/config/site_config#search-largeFiles) accepts an optional prefix `!` to negate a pattern. The order of the patterns within search.largeFiles is honored such that the last pattern matching overrides preceding patterns. For patterns that begin with a literal `!` prefix with a backslash, for example, `\!fileNameStartsWithExcl!.txt`. Previously indexed files that become excluded due to this change will remain in the index until the next reindex [#45318](https://github.com/sourcegraph/sourcegraph/pull/45318)
- [Webhooks](https://docs.sourcegraph.com/admin/config/webhooks/incoming) have been overhauled completely and can now be found under **Site admin > Repositories > Incoming webhooks**. Webhooks that were added via code host configuration are [deprecated](https://docs.sourcegraph.com/admin/config/webhooks/incoming#deprecation-notice) and will be removed in 5.1.0.
- Added support for receiving webhook `push` events from GitHub which will trigger Sourcegraph to fetch the latest commit rather than relying on polling.
- Added support for private container registries in Sourcegraph executors. [Using private registries](https://docs.sourcegraph.com/admin/deploy_executors#using-private-registries)

### Changed

- Batch Change: When one or more changesets are selected, we now display all bulk operations but disable the ones that aren't applicable to the changesets. [#44617](https://github.com/sourcegraph/sourcegraph/pull/44617)
- Gitserver's repository purge worker now runs on a regular interval instead of just on weekends, configurable by the `repoPurgeWorker` site configuration. [#44753](https://github.com/sourcegraph/sourcegraph/pull/44753)
- Editing the presentation metadata (title, line color, line label) or the default filters of a scoped Code Insight will no longer trigger insight recalculation. [#44769](https://github.com/sourcegraph/sourcegraph/pull/44769), [#44797](https://github.com/sourcegraph/sourcegraph/pull/44797)
- Indexed Search's `memory_map_areas_percentage_used` alert has been modified to alert earlier than it used to. It now issues a warning at 60% (previously 70%) and issues a critical alert at 80% (previously 90%).
- Saving a new view of a scoped Code Insight will no longer trigger insight recalculation. [#44679](https://github.com/sourcegraph/sourcegraph/pull/44679)

### Fixed

- The Code Insights commit indexer no longer errors when fetching commits from empty repositories when sub-repo permissions are enabled. [#44558](https://github.com/sourcegraph/sourcegraph/pull/44558)
- Unintended newline characters that could appear in diff view rendering have been fixed. [#44805](https://github.com/sourcegraph/sourcegraph/pull/44805)
- Signing out doesn't immediately log the user back in when there's only one OAuth provider enabled. It now redirects the user to the Sourcegraph login page. [#44803](https://github.com/sourcegraph/sourcegraph/pull/44803)
- An issue causing certain kinds of queries to behave inconsistently in Code Insights. [#44917](https://github.com/sourcegraph/sourcegraph/pull/44917)
- When the setting `batchChanges.enforceForks` is enabled, Batch Changes will now prefix the name of the fork repo it creates with the original repo's namespace name in order to prevent repo name collisions. [#43681](https://github.com/sourcegraph/sourcegraph/pull/43681), [#44458](https://github.com/sourcegraph/sourcegraph/pull/44458), [#44548](https://github.com/sourcegraph/sourcegraph/pull/44548), [#44924](https://github.com/sourcegraph/sourcegraph/pull/44924)
- Code Insights: fixed an issue where certain queries matching sequential whitespace characters would overcount. [#44969](https://github.com/sourcegraph/sourcegraph/pull/44969)
- GitHub fine-grained Personal Access Tokens can now clone repositories correctly, but are not yet officially supported. [#45137](https://github.com/sourcegraph/sourcegraph/pull/45137)
- Detect-and-track Code Insights will now return data for repositories without sub-repo permissions even when sub-repo permissions are enabled on the instance. [#45631](https://github.com/sourcegraph/sourcegraph/pull/45361)

### Removed

- Removed legacy GraphQL field `dirtyMetadata` on an insight series. `insightViewDebug` can be used as an alternative. [#44416](https://github.com/sourcegraph/sourcegraph/pull/44416)
- Removed `search.index.enabled` site configuration setting. Search indexing is now always enabled.
- Removed the experimental feature setting `showSearchContextManagement`. The search context management page is now available to all users with access to search contexts. [#45230](https://github.com/sourcegraph/sourcegraph/pull/45230)
- Removed the experimental feature setting `showComputeComponent`. Any notebooks that made use of the compute component will no longer render the block. The block will be deleted from the databse the next time a notebook that uses it is saved. [#45360](https://github.com/sourcegraph/sourcegraph/pull/45360)

## 4.2.1

- `minio` has been replaced with `blobstore`. Please see the update notes here: https://docs.sourcegraph.com/admin/how-to/blobstore_update_notes

## 4.2.0

### Added

- Creating access tokens is now tracked in the security events. [#43226](https://github.com/sourcegraph/sourcegraph/pull/43226)
- Added `codeIntelAutoIndexing.indexerMap` to site-config that allows users to update the indexers used when inferring precise code intelligence auto-indexing jobs (without having to overwrite the entire inference scripts). For example, `"codeIntelAutoIndexing.indexerMap": {"go": "my.registry/sourcegraph/lsif-go"}` will cause Go projects to use the specified container (in a alternative Docker registry). [#43199](https://github.com/sourcegraph/sourcegraph/pull/43199)
- Code Insights data points that do not contain any results will display zero instead of being omitted from the visualization. Only applies to insight data created after 4.2. [#43166](https://github.com/sourcegraph/sourcegraph/pull/43166)
- Sourcegraph ships with node-exporter, a Prometheus tool that provides hardware / OS metrics that helps Sourcegraph scale your deployment. See your deployment update for more information:
  - [Kubernetes](https://docs.sourcegraph.com/admin/updates/kubernetes)
  - [Docker Compose](https://docs.sourcegraph.com/admin/updates/docker_compose)
- A structural search diagnostic to warn users when a language filter is not set. [#43835](https://github.com/sourcegraph/sourcegraph/pull/43835)
- GitHub/GitLab OAuth success/fail attempts are now a part of the audit log. [#43886](https://github.com/sourcegraph/sourcegraph/pull/43886)
- When rendering a file which is backed by Git LFS, we show a page informing the file is LFS and linking to the file on the codehost. Previously we rendered the LFS pointer. [#43686](https://github.com/sourcegraph/sourcegraph/pull/43686)
- Batch changes run server-side now support secrets. [#27926](https://github.com/sourcegraph/sourcegraph/issues/27926)
- OIDC success/fail login attempts are now a part of the audit log. [#44467](https://github.com/sourcegraph/sourcegraph/pull/44467)
- A new experimental GraphQL query, `permissionsSyncJobs`, that lists the states of recently completed permissions sync jobs and the state of each provider. The TTL of entries retrained can be configured with `authz.syncJobsRecordsTTL`. [#44387](https://github.com/sourcegraph/sourcegraph/pull/44387), [#44258](https://github.com/sourcegraph/sourcegraph/pull/44258)
- The search input has a new search history button and allows cycling through recent searches via up/down arrow keys. [#44544](https://github.com/sourcegraph/sourcegraph/pull/44544)
- Repositories can now be ordered by size on the repo admin page. [#44360](https://github.com/sourcegraph/sourcegraph/pull/44360)
- The search bar contains a new Smart Search toggle. If a search returns no results, Smart Search attempts alternative queries based on a fixed set of rules, and shows their results (if there are any). Smart Search is enabled by default. It can be disabled by default with `"search.defaultMode": "precise"` in settings. [#44385](https://github.com/sourcegraph/sourcegraph/pull/44395)
- Repositories in the site-admin area can now be filtered, so that only indexed repositories are displayed [#45288](https://github.com/sourcegraph/sourcegraph/pull/45288)

### Changed

- Updated minimum required version of `git` to 2.38.1 in `gitserver` and `server` Docker image. This addresses: https://github.blog/2022-04-12-git-security-vulnerability-announced/ and https://lore.kernel.org/git/d1d460f6-e70f-b17f-73a5-e56d604dd9d5@github.com/. [#43615](https://github.com/sourcegraph/sourcegraph/pull/43615)
- When a `content:` filter is used in a query, only file contents will be searched (previously any of file contents, paths, or repos were searched). However, as before, if `type:` is also set, the `content:` filter will search for results of the specified `type:`. [#43442](https://github.com/sourcegraph/sourcegraph/pull/43442)
- Updated [p4-fusion](https://github.com/salesforce/p4-fusion) from `1.11` to `1.12`.

### Fixed

- Fixed a bug where path matches on files in the root directory of a repository were not highlighted. [#43275](https://github.com/sourcegraph/sourcegraph/pull/43275)
- Fixed a bug where a search query wouldn't be validated after the query type has changed. [#43849](https://github.com/sourcegraph/sourcegraph/pull/43849)
- Fixed an issue with insights where a single erroring insight would block access to all insights. This is a breaking change for users of the insights GraphQL api as the `InsightViewConnection.nodes` list may now contain `null`. [#44491](https://github.com/sourcegraph/sourcegraph/pull/44491)
- Fixed a bug where Open in Editor didn't work well with `"repositoryPathPattern" = "{nameWithOwner}"` [#43839](https://github.com/sourcegraph/sourcegraph/pull/44475)

### Removed

- Remove the older `log.gitserver.accessLogs` site config setting. The setting is succeeded by `log.auditLog.gitserverAccess`. [#43174](https://github.com/sourcegraph/sourcegraph/pull/43174)
- Remove `LOG_ALL_GRAPHQL_REQUESTS` env var. The setting is succeeded by `log.auditLog.graphQL`. [#43181](https://github.com/sourcegraph/sourcegraph/pull/43181)
- Removed support for setting `SRC_ENDPOINTS_CONSISTENT_HASH`. This was an environment variable to support the transition to a new consistent hashing scheme introduced in 3.31.0. [#43528](https://github.com/sourcegraph/sourcegraph/pull/43528)
- Removed legacy environment variable `ENABLE_CODE_INSIGHTS_SETTINGS_STORAGE` used in old versions of Code Insights to fall back to JSON settings based storage. All data was previously migrated in version 3.35 and this is no longer supported.

## 4.1.3

### Fixed

- Fixed a bug that caused the Phabricator native extension to not load the right CSS assets. [#43868](https://github.com/sourcegraph/sourcegraph/pull/43868)
- Fixed a bug that prevented search result exports to load. [#43344](https://github.com/sourcegraph/sourcegraph/pull/43344)

## 4.1.2

### Fixed

- Fix code navigation on OSS when CodeIntel is unavailable. [#43458](https://github.com/sourcegraph/sourcegraph/pull/43458)

### Removed

- Removed the onboarding checklist for new users that showed up in the top navigation bar, on user profiles, and in the site-admin overview page. After changes to the underlying user statistics system, the checklist caused severe performance issues for customers with large and heavily-used instances. [#43591](https://github.com/sourcegraph/sourcegraph/pull/43591)

## 4.1.1

### Fixed

- Fixed a bug with normalizing the `published` draft value for `changeset_specs`. [#43390](https://github.com/sourcegraph/sourcegraph/pull/43390)

## 4.1.0

### Added

- Outdated executors now show a warning from the admin page. [#40916](https://github.com/sourcegraph/sourcegraph/pull/40916)
- Added support for better Slack link previews for private instances. Link previews are currently feature-flagged, and site admins can turn them on by creating the `enable-link-previews` feature flag on the `/site-admin/feature-flags` page. [#41843](https://github.com/sourcegraph/sourcegraph/pull/41843)
- Added a new button in the repository settings, under "Mirroring", to delete a repository from disk and reclone it. [#42177](https://github.com/sourcegraph/sourcegraph/pull/42177)
- Batch changes run on the server can now be created within organisations. [#36536](https://github.com/sourcegraph/sourcegraph/issues/36536)
- GraphQL request logs are now compliant with the audit logging format. The old GraphQl logging based on `LOG_ALL_GRAPHQL_REQUESTS` env var is now deprecated and scheduled for removal. [#42550](https://github.com/sourcegraph/sourcegraph/pull/42550)
- Mounting files now works when running batch changes server side. [#31792](https://github.com/sourcegraph/sourcegraph/issues/31792)
- Added mini dashboard of total batch change metrics to the top of the batch changes list page. [#42046](https://github.com/sourcegraph/sourcegraph/pull/42046)
- Added repository sync counters to the code host details page. [#43039](https://github.com/sourcegraph/sourcegraph/pull/43039)

### Changed

- Git server access logs are now compliant with the audit logging format. Breaking change: The 'actor' field is now nested under 'audit' field. [#41865](https://github.com/sourcegraph/sourcegraph/pull/41865)
- All Perforce rules are now stored together in one column and evaluated on a "last rule takes precedence" basis. [#41785](https://github.com/sourcegraph/sourcegraph/pull/41785)
- Security events are now a part of the audit log. [#42653](https://github.com/sourcegraph/sourcegraph/pull/42653)
- "GC AUTO" is now the default garbage collection job. We disable sg maintenance, which had previously replace "GC AUTO", after repeated reports about repo corruption. [#42856](https://github.com/sourcegraph/sourcegraph/pull/42856)
- Security events (audit log) can now optionally omit the internal actor actions (internal traffic). [#42946](https://github.com/sourcegraph/sourcegraph/pull/42946)
- To use the optional `customGitFetch` feature, the `ENABLE_CUSTOM_GIT_FETCH` env var must be set on `gitserver`. [#42704](https://github.com/sourcegraph/sourcegraph/pull/42704)

### Fixed

- WIP changesets in Gitlab >= 14.0 are now prefixed with `Draft:` instead of `WIP:` to accomodate for the [breaking change in Gitlab 14.0](https://docs.gitlab.com/ee/update/removals.html#wip-merge-requests-renamed-draft-merge-requests). [#42024](https://github.com/sourcegraph/sourcegraph/pull/42024)
- When updating the site configuration, the provided Last ID is now used to prevent race conditions when simultaneous config updates occur. [#42691](https://github.com/sourcegraph/sourcegraph/pull/42691)
- When multiple auth providers of the same external service type is set up, there are now separate entries in the user's Account Security settings. [#42865](https://github.com/sourcegraph/sourcegraph/pull/42865)
- Fixed a bug with GitHub code hosts that did not label archived repos correctly when using the "public" repositoryQuery keyword. [#41461](https://github.com/sourcegraph/sourcegraph/pull/41461)
- Fixed a bug that would display the blank batch spec that a batch change is initialized with in the batch specs executions tab. [#42914](https://github.com/sourcegraph/sourcegraph/pull/42914)
- Fixed a bug that would cause menu dropdowns to not open appropriately. [#42779](https://github.com/sourcegraph/sourcegraph/pull/42779)

### Removed

-

## 4.0.1

### Fixed

- Fixed a panic that can be caused by some tracing configurations. [#42027](https://github.com/sourcegraph/sourcegraph/pull/42027)
- Fixed broken code navigation for Javascript. [#42055](https://github.com/sourcegraph/sourcegraph/pull/42055)
- Fixed issue with empty code navigation popovers. [#41958](https://github.com/sourcegraph/sourcegraph/pull/41958)

## 4.0.0

### Added

- A new look for Sourcegraph, previously in beta as "Simple UI", is now permanently enabled. [#41021](https://github.com/sourcegraph/sourcegraph/pull/41021)
- A new [multi-version upgrade](https://docs.sourcegraph.com/admin/updates#multi-version-upgrades) process now allows Sourcegraph instances to upgrade more than a single minor version. Instances at version 3.20 or later can now jump directly to 4.0. [#40628](https://github.com/sourcegraph/sourcegraph/pull/40628)
- Matching ranges in file paths are now highlighted for path results and content results. Matching paths in repository names are now highlighted for repository results. [#41296](https://github.com/sourcegraph/sourcegraph/pull/41296) [#41385](https://github.com/sourcegraph/sourcegraph/pull/41385) [#41470](https://github.com/sourcegraph/sourcegraph/pull/41470)
- Aggregations by repository, file, author, and capture group are now provided for search results. [#39643](https://github.com/sourcegraph/sourcegraph/issues/39643)
- Blob views and search results are now lazily syntax highlighted for better performance. [#39563](https://github.com/sourcegraph/sourcegraph/pull/39563) [#40263](https://github.com/sourcegraph/sourcegraph/pull/40263)
- File links in both the search results and the blob sidebar and now prefetched on hover or focus. [#40354](https://github.com/sourcegraph/sourcegraph/pull/40354) [#41420](https://github.com/sourcegraph/sourcegraph/pull/41420)
- Negation support for the search predicates `-repo:has.path()` and `-repo:has.content()`. [#40283](https://github.com/sourcegraph/sourcegraph/pull/40283)
- Experimental clientside OpenTelemetry can now be enabled with `"observability.client": { "openTelemetry": "/-/debug/otlp" }`, which sends OpenTelemetry to the new [bundled OpenTelemetry Collector](https://docs.sourcegraph.com/admin/observability/opentelemetry). [#37907](https://github.com/sourcegraph/sourcegraph/issues/37907)
- File diff stats are now characterized by 2 figures: lines added and lines removed. Previously, a 3rd figure for lines modified was also used. This is represented by the fields on the `DiffStat` type on the GraphQL API. [#40454](https://github.com/sourcegraph/sourcegraph/pull/40454)

### Changed

- [Sourcegraph with Kubernetes (without Helm)](https://docs.sourcegraph.com/admin/deploy/kubernetes): The `jaeger-agent` sidecar has been replaced by an [OpenTelemetry Collector](https://docs.sourcegraph.com/admin/observability/opentelemetry) DaemonSet + Deployment configuration. The bundled Jaeger instance is now disabled by default, instead of enabled. [#40456](https://github.com/sourcegraph/sourcegraph/issues/40456)
- [Sourcegraph with Docker Compose](https://docs.sourcegraph.com/admin/deploy/docker-compose): The `jaeger` service has been replaced by an [OpenTelemetry Collector](https://docs.sourcegraph.com/admin/observability/opentelemetry) service. The bundled Jaeger instance is now disabled by default, instead of enabled. [#40455](https://github.com/sourcegraph/sourcegraph/issues/40455)
- `"observability.tracing": { "type": "opentelemetry" }` is now the default tracer type. To revert to existing behaviour, set `"type": "jaeger"` instead. The legacy values `"type": "opentracing"` and `"type": "datadog"` have been removed. [#41242](https://github.com/sourcegraph/sourcegraph/pull/41242)
- `"observability.tracing": { "urlTemplate": "" }` is now the default, and if `"urlTemplate"` is left empty, no trace URLs are generated. To revert to existing behaviour, set `"urlTemplate": "{{ .ExternalURL }}/-/debug/jaeger/trace/{{ .TraceID }}"` instead. [#41242](https://github.com/sourcegraph/sourcegraph/pull/41242)
- Code host connection tokens are no longer supported as a fallback method for syncing changesets in Batch Changes. [#25394](https://github.com/sourcegraph/sourcegraph/issues/25394)
- **IMPORTANT:** `repo:contains(file:foo content:bar)` has been renamed to `repo:contains.file(path:foo content:bar)`. `repo:contains.file(foo)` has been renamed to `repo:contains.path(foo)`. `repo:contains()` **is no longer a valid predicate. Saved searches using** `repo:contains()` **will need to be updated to use the new syntax.** [#40389](https://github.com/sourcegraph/sourcegraph/pull/40389)

### Fixed

- Fixed support for bare repositories using the src-cli and other codehost type. This requires the latest version of src-cli. [#40863](https://github.com/sourcegraph/sourcegraph/pull/40863)
- The recommended [src-cli](https://github.com/sourcegraph/src-cli) version is now reported consistently. [#39468](https://github.com/sourcegraph/sourcegraph/issues/39468)
- A performance issue affecting structural search causing results to not stream. It is much faster now. [#40872](https://github.com/sourcegraph/sourcegraph/pull/40872)
- An issue where the saved search input box reports an invalid pattern type for `standard`, which is now valid. [#41068](https://github.com/sourcegraph/sourcegraph/pull/41068)
- Git will now respect system certificate authorities when specifying `certificates` for the `tls.external` site configuration. [#38128](https://github.com/sourcegraph/sourcegraph/issues/38128)
- Fixed a bug where setting `"observability.tracing": {}` would disable tracing, when the intended behaviour is to default to tracing with `"sampling": "selective"` enabled by default. [#41242](https://github.com/sourcegraph/sourcegraph/pull/41242)
- The performance, stability, and latency of search predicates like `repo:has.file()`, `repo:has.content()`, and `file:has.content()` have been dramatically improved. [#418](https://github.com/sourcegraph/zoekt/pull/418), [#40239](https://github.com/sourcegraph/sourcegraph/pull/40239), [#38988](https://github.com/sourcegraph/sourcegraph/pull/38988), [#39501](https://github.com/sourcegraph/sourcegraph/pull/39501)
- A search query issue where quoted patterns inside parenthesized expressions would be interpreted incorrectly. [#41455](https://github.com/sourcegraph/sourcegraph/pull/41455)

### Removed

- `CACHE_DIR` has been removed from the `sourcegraph-frontend` deployment. This required ephemeral storage which will no longer be needed. This variable (and corresponding filesystem mount) has been unused for many releases. [#38934](https://github.com/sourcegraph/sourcegraph/issues/38934)
- Quick links will no longer be shown on the homepage or search sidebar. The `quicklink` setting is now marked as deprecated. [#40750](https://github.com/sourcegraph/sourcegraph/pull/40750)
- Quick links will no longer be shown on the homepage or search sidebar if the "Simple UI" toggle is enabled and will be removed entirely in a future release. The `quicklink` setting is now marked as deprecated. [#40750](https://github.com/sourcegraph/sourcegraph/pull/40750)
- `file:contains()` has been removed from the list of valid predicates. `file:has.content()` and `file:contains.content()` remain, both of which work the same as `file:contains()` and are valid aliases of each other.
- The single-container `sourcegraph/server` deployment no longer bundles a Jaeger instance. [#41244](https://github.com/sourcegraph/sourcegraph/pull/41244)
- The following previously-deprecated fields have been removed from the Batch Changes GraphQL API: `GitBranchChangesetDescription.headRepository`, `BatchChange.initialApplier`, `BatchChange.specCreator`, `Changeset.publicationState`, `Changeset.reconcilerState`, `Changeset.externalState`.

## 3.43.2

### Fixed

- Fixed an issue causing context cancel error dumps when updating a code host config manually. [#40857](https://github.com/sourcegraph/sourcegraph/pull/41265)
- Fixed non-critical errors stopping the repo-syncing process for Bitbucket projectKeys. [#40897](https://github.com/sourcegraph/sourcegraph/pull/40582)
- Fixed an issue marking accounts as expired when the supplied Account ID list has no entries. [#40860](https://github.com/sourcegraph/sourcegraph/pull/40860)

## 3.43.1

### Fixed

- Fixed an infinite render loop on the batch changes detail page, causing the page to become unusable. [#40857](https://github.com/sourcegraph/sourcegraph/pull/40857)
- Unable to pick the correct GitLab OAuth for user authentication and repository permissions syncing when the instance configures more than one GitLab OAuth authentication providers. [#40897](https://github.com/sourcegraph/sourcegraph/pull/40897)

## 3.43.0

### Added

- Enforce 5-changeset limit for batch changes run server-side on an unlicensed instance. [#37834](https://github.com/sourcegraph/sourcegraph/issues/37834)
- Changesets that are not associated with any batch changes can have a retention period set using the site configuration `batchChanges.changesetsRetention`. [#36188](https://github.com/sourcegraph/sourcegraph/pull/36188)
- Added experimental support for exporting traces to an OpenTelemetry collector with `"observability.tracing": { "type": "opentelemetry" }` [#37984](https://github.com/sourcegraph/sourcegraph/pull/37984)
- Added `ROCKSKIP_MIN_REPO_SIZE_MB` to automatically use [Rockskip](https://docs.sourcegraph.com/code_intelligence/explanations/rockskip) for repositories over a certain size. [#38192](https://github.com/sourcegraph/sourcegraph/pull/38192)
- `"observability.tracing": { "urlTemplate": "..." }` can now be set to configure generated trace URLs (for example those generated via `&trace=1`). [#39765](https://github.com/sourcegraph/sourcegraph/pull/39765)

### Changed

- **IMPORTANT: Search queries with patterns surrounded by** `/.../` **will now be interpreted as regular expressions.** Existing search links or code monitors are unaffected. In the rare event where older links rely on the literal meaning of `/.../`, the string will be automatically quoted it in a `content` filter, preserving the original meaning. If you happen to use an existing older link and want `/.../` to work as a regular expression, add `patterntype:standard` to the query. New queries and code monitors will interpret `/.../` as regular expressions. [#38141](https://github.com/sourcegraph/sourcegraph/pull/38141).
- The password policy has been updated and is now part of the standard featureset configurable by site-admins. [#39213](https://github.com/sourcegraph/sourcegraph/pull/39213).
- Replaced the `ALLOW_DECRYPT_MIGRATION` envvar with `ALLOW_DECRYPTION`. See [updated documentation](https://docs.sourcegraph.com/admin/config/encryption). [#39984](https://github.com/sourcegraph/sourcegraph/pull/39984)
- Compute-powered insight now supports only one series custom colors for compute series bars [40038](https://github.com/sourcegraph/sourcegraph/pull/40038)

### Fixed

- Fix issue during code insight creation where selecting `"Run your insight over all your repositories"` reset the currently selected distance between data points. [#39261](https://github.com/sourcegraph/sourcegraph/pull/39261)
- Fix issue where symbols in the side panel did not have file level permission filtering applied correctly. [#39592](https://github.com/sourcegraph/sourcegraph/pull/39592)

### Removed

- The experimental dependencies search feature has been removed, including the `repo:deps(...)` search predicate and the site configuration options `codeIntelLockfileIndexing.enabled` and `experimentalFeatures.dependenciesSearch`. [#39742](https://github.com/sourcegraph/sourcegraph/pull/39742)

## 3.42.2

### Fixed

- Fix issue with capture group insights to fail immediately if they contain invalid queries. [#39842](https://github.com/sourcegraph/sourcegraph/pull/39842)
- Fix issue during conversion of just in time code insights to start backfilling data from the current time instead of the date the insight was created. [#39923](https://github.com/sourcegraph/sourcegraph/pull/39923)

## 3.42.1

### Fixed

- Reverted git version to avoid an issue with commit-graph that could cause repository corruptions [#39537](https://github.com/sourcegraph/sourcegraph/pull/39537)
- Fixed an issue with symbols where they were not respecting sub-repository permissions [#39592](https://github.com/sourcegraph/sourcegraph/pull/39592)

## 3.42.0

### Added

- Reattached changesets now display an action and factor into the stats when previewing batch changes. [#36359](https://github.com/sourcegraph/sourcegraph/issues/36359)
- New site configuration option `"permissions.syncUsersMaxConcurrency"` to control the maximum number of user-centric permissions syncing jobs could be spawned concurrently. [#37918](https://github.com/sourcegraph/sourcegraph/issues/37918)
- Added experimental support for exporting traces to an OpenTelemetry collector with `"observability.tracing": { "type": "opentelemetry" }` [#37984](https://github.com/sourcegraph/sourcegraph/pull/37984)
- Code Insights over some repos now get 12 historic data points in addition to a current daily value and future points that align with the defined interval. [#37756](https://github.com/sourcegraph/sourcegraph/pull/37756)
- A Kustomize overlay and Helm override file to apply envoy filter for networking error caused by service mesh. [#4150](https://github.com/sourcegraph/deploy-sourcegraph/pull/4150) & [#148](https://github.com/sourcegraph/deploy-sourcegraph-helm/pull/148)
- Resource Estimator: Ability to export the estimated results as override file for Helm and Docker Compose. [#18](https://github.com/sourcegraph/resource-estimator/pull/18)
- A toggle to enable/disable a beta simplified UI has been added to the user menu. This new UI is still actively in development and any changes visible with the toggle enabled may not be stable are subject to change. [#38763](https://github.com/sourcegraph/sourcegraph/pull/38763)
- Search query inputs are now backed by the CodeMirror library instead of Monaco. Monaco can be re-enabled by setting `experimentalFeatures.editor` to `"monaco"`. [38584](https://github.com/sourcegraph/sourcegraph/pull/38584)
- Better search-based code navigation for Python using tree-sitter [#38459](https://github.com/sourcegraph/sourcegraph/pull/38459)
- Gitserver endpoint access logs can now be enabled by adding `"log": { "gitserver.accessLogs": true }` to the site config. [#38798](https://github.com/sourcegraph/sourcegraph/pull/38798)
- Code Insights supports a new type of insight—compute-powered insight, currently under the experimental feature flag: `codeInsightsCompute` [#37857](https://github.com/sourcegraph/sourcegraph/issues/37857)
- Cache execution result when mounting files in a batch spec. [sourcegraph/src-cli#795](https://github.com/sourcegraph/src-cli/pull/795)
- Batch Changes changesets open on archived repositories will now move into a [Read-Only state](https://docs.sourcegraph.com/batch_changes/references/faq#why-is-my-changeset-read-only). [#26820](https://github.com/sourcegraph/sourcegraph/issues/26820)

### Changed

- Updated minimum required veresion of `git` to 2.35.2 in `gitserver` and `server` Docker image. This addresses [a few vulnerabilities announced by GitHub](https://github.blog/2022-04-12-git-security-vulnerability-announced/).
- Search: Pasting a query with line breaks into the main search query input will now replace them with spaces instead of removing them. [#37674](https://github.com/sourcegraph/sourcegraph/pull/37674)
- Rewrite resource estimator using the latest metrics [#37869](https://github.com/sourcegraph/sourcegraph/pull/37869)
- Selecting a line multiple times in the file view will only add a single browser history entry [#38204](https://github.com/sourcegraph/sourcegraph/pull/38204)
- The panels on the homepage (recent searches, etc) are now turned off by default. They can be re-enabled by setting `experimentalFeatures.showEnterpriseHomePanels` to true. [#38431](https://github.com/sourcegraph/sourcegraph/pull/38431)
- Log sampling is now enabled by default for Sourcegraph components that use the [new internal logging library](https://github.com/sourcegraph/log)—the first 100 identical log entries per second will always be output, but thereafter only every 100th identical message will be output. It can be configured for each service using the environment variables `SRC_LOG_SAMPLING_INITIAL` and `SRC_LOG_SAMPLING_THEREAFTER`, and if `SRC_LOG_SAMPLING_INITIAL` is set to `0` or `-1` the sampling will be disabled entirely. [#38451](https://github.com/sourcegraph/sourcegraph/pull/38451)
- Deprecated `experimentalFeatures.enableGitServerCommandExecFilter`. Setting this value has no effect on the code any longer and the code to guard against unknown commands is always enabled.
- Zoekt now runs with GOGC=25 by default, helping to reduce the memory consumption of Sourcegraph. Previously it ran with GOGC=50, but we noticed a regression when we switched to go 1.18 which contained significant changes to the go garbage collector. [#38708](https://github.com/sourcegraph/sourcegraph/issues/38708)
- Hide `Publish` action when working with imported changesets. [#37882](https://github.com/sourcegraph/sourcegraph/issues/37882)

### Fixed

- Fix an issue where updating the title or body of a Bitbucket Cloud pull request opened by a batch change could fail when the pull request was not on a fork of the target repository. [#37585](https://github.com/sourcegraph/sourcegraph/issues/37585)
- A bug where some complex `repo:` regexes only returned a subset of repository results. [#37925](https://github.com/sourcegraph/sourcegraph/pull/37925)
- Fix a bug when selecting all the changesets on the Preview Batch Change Page only selected the recently loaded changesets. [#38041](https://github.com/sourcegraph/sourcegraph/pull/38041)
- Fix a bug with bad code insights chart data points links. [#38102](https://github.com/sourcegraph/sourcegraph/pull/38102)
- Code Insights: the commit indexer no longer errors when fetching commits from empty repositories and marks them as successfully indexed. [#39081](https://github.com/sourcegraph/sourcegraph/pull/38091)
- The file view does not jump to the first selected line anymore when selecting multiple lines and the first selected line was out of view. [#38175](https://github.com/sourcegraph/sourcegraph/pull/38175)
- Fixed an issue where multiple activations of the back button are required to navigate back to a previously selected line in a file [#38193](https://github.com/sourcegraph/sourcegraph/pull/38193)
- Support timestamps with numeric timezone format from Gitlab's Webhook payload [#38250](https://github.com/sourcegraph/sourcegraph/pull/38250)
- Fix regression in 3.41 where search-based Code Insights could have their queries wrongly parsed into regex patterns when containing quotes or parentheses. [#38400](https://github.com/sourcegraph/sourcegraph/pull/38400)
- Fixed regression of mismatched `From` address when render emails. [#38589](https://github.com/sourcegraph/sourcegraph/pull/38589)
- Fixed a bug with GitHub code hosts using `"repositoryQuery":{"public"}` where it wasn't respecting exclude archived. [#38839](https://github.com/sourcegraph/sourcegraph/pull/38839)
- Fixed a bug with GitHub code hosts using `repositoryQuery` with custom queries, where it could potentially stall out searching for repos. [#38839](https://github.com/sourcegraph/sourcegraph/pull/38839)
- Fixed an issue in Code Insights were duplicate points were sometimes being returned when displaying series data. [#38903](https://github.com/sourcegraph/sourcegraph/pull/38903)
- Fix issue with Bitbucket Projects repository permissions sync regarding granting pending permissions. [#39013](https://github.com/sourcegraph/sourcegraph/pull/39013)
- Fix issue with Bitbucket Projects repository permissions sync when BindID is username. [#39035](https://github.com/sourcegraph/sourcegraph/pull/39035)
- Improve keyboard navigation for batch changes server-side execution flow. [#38601](https://github.com/sourcegraph/sourcegraph/pull/38601)
- Fixed a bug with the WorkspacePreview panel glitching when it's resized. [#36470](https://github.com/sourcegraph/sourcegraph/issues/36470)
- Handle special characters in search query when creating a batch change from search. [#38772](https://github.com/sourcegraph/sourcegraph/pull/38772)
- Fixed bug when parsing numeric timezone offset in Gitlab webhook payload. [#38250](https://github.com/sourcegraph/sourcegraph/pull/38250)
- Fixed setting unrestricted status on a repository when using the explicit permissions API. If the repository had never had explicit permissions before, previously this call would fail. [#39141](https://github.com/sourcegraph/sourcegraph/pull/39141)

### Removed

- The direct DataDog trace export integration has been removed. ([#37654](https://github.com/sourcegraph/sourcegraph/pull/37654))
- Removed the deprecated git exec forwarder. [#38092](https://github.com/sourcegraph/sourcegraph/pull/38092)
- Browser and IDE extensions banners. [#38715](https://github.com/sourcegraph/sourcegraph/pull/38715)

## 3.41.1

### Fixed

- Fix issue with Bitbucket Projects repository permissions sync when wrong repo IDs were used [#38637](https://github.com/sourcegraph/sourcegraph/pull/38637)
- Fix perforce permissions interpretation for rules where there is a wildcard in the depot name [#37648](https://github.com/sourcegraph/sourcegraph/pull/37648)

### Added

- Allow directory read access for sub repo permissions [#38487](https://github.com/sourcegraph/sourcegraph/pull/38487)

### Changed

- p4-fusion version is upgraded to 1.10 [#38272](https://github.com/sourcegraph/sourcegraph/pull/38272)

## 3.41.0

### Added

- Code Insights: Added toggle display of data series in line charts
- Code Insights: Added dashboard pills for the standalone insight page [#36341](https://github.com/sourcegraph/sourcegraph/pull/36341)
- Extensions: Added site config parameter `extensions.allowOnlySourcegraphAuthoredExtensions`. When enabled only extensions authored by Sourcegraph will be able to be viewed and installed. For more information check out the [docs](https://docs.sourcegraph.com/admin/extensions##allow-only-extensions-authored-by-sourcegraph). [#35054](https://github.com/sourcegraph/sourcegraph/pull/35054)
- Batch Changes Credentials can now be manually validated. [#35948](https://github.com/sourcegraph/sourcegraph/pull/35948)
- Zoekt-indexserver has a new debug landing page, `/debug`, which now exposes information about the queue, the list of indexed repositories, and the list of assigned repositories. Admins can reach the debug landing page by selecting Instrumentation > indexed-search-indexer from the site admin view. The debug page is linked at the top. [#346](https://github.com/sourcegraph/zoekt/pull/346)
- Extensions: Added `enableExtensionsDecorationsColumnView` user setting as [experimental feature](https://docs.sourcegraph.com/admin/beta_and_experimental_features#experimental-features). When enabled decorations of the extensions supporting column decorations (currently only git-extras extension does: [sourcegraph-git-extras/pull/276](https://github.com/sourcegraph/sourcegraph-git-extras/pull/276)) will be displayed in separate columns on the blob page. [#36007](https://github.com/sourcegraph/sourcegraph/pull/36007)
- SAML authentication provider has a new site configuration `allowGroups` that allows filtering users by group membership. [#36555](https://github.com/sourcegraph/sourcegraph/pull/36555)
- A new [templating](https://docs.sourcegraph.com/batch_changes/references/batch_spec_templating) variable, `batch_change_link` has been added for more control over where the "Created by Sourcegraph batch change ..." message appears in the published changeset description. [#491](https://github.com/sourcegraph/sourcegraph/pull/35319)
- Batch specs can now mount local files in the Docker container when using [Sourcegraph CLI](https://docs.sourcegraph.com/cli). [#31790](https://github.com/sourcegraph/sourcegraph/issues/31790)
- Code Monitoring: Notifications via Slack and generic webhooks are now enabled for everyone by default as a beta feature. [#37037](https://github.com/sourcegraph/sourcegraph/pull/37037)
- Code Insights: Sort and limit filters have been added to capture group insights. This gives users more control over which series are displayed. [#34611](https://github.com/sourcegraph/sourcegraph/pull/34611)
- [Running batch changes server-side](https://docs.sourcegraph.com/batch_changes/explanations/server_side) is now in beta! In addition to using src-cli to run batch changes locally, you can now run them server-side as well. This requires installing executors. While running server-side unlocks a new and improved UI experience, you can still use src-cli just like before.
- Code Monitoring: pings for new action types [#37288](https://github.com/sourcegraph/sourcegraph/pull/37288)
- Better search-based code navigation for Java using tree-sitter [#34875](https://github.com/sourcegraph/sourcegraph/pull/34875)

### Changed

- Code Insights: Added warnings about adding `context:` and `repo:` filters in search query.
- Batch Changes: The credentials of the last applying user will now be used to sync changesets when available. If unavailable, then the previous behaviour of using a site or code host configuration credential is retained. [#33413](https://github.com/sourcegraph/sourcegraph/issues/33413)
- Gitserver: we disable automatic git-gc for invocations of git-fetch to avoid corruption of repositories by competing git-gc processes. [#36274](https://github.com/sourcegraph/sourcegraph/pull/36274)
- Commit and diff search: The hard limit of 50 repositories has been removed, and long-running searches will continue running until the timeout is hit. [#36486](https://github.com/sourcegraph/sourcegraph/pull/36486)
- The Postgres DBs `frontend` and `codeintel-db` are now given 1 hour to begin accepting connections before Kubernetes restarts the containers. [#4136](https://github.com/sourcegraph/deploy-sourcegraph/pull/4136)
- The internal git command forwarder has been deprecated and will be removed in 3.42 [#37320](https://github.com/sourcegraph/sourcegraph/pull/37320)

### Fixed

- Unable to send emails through [Google SMTP relay](https://docs.sourcegraph.com/admin/config/email#configuring-sourcegraph-to-send-email-via-google-workspace-gmail) with mysterious error "EOF". [#35943](https://github.com/sourcegraph/sourcegraph/issues/35943)
- A common source of searcher evictions on kubernetes when running large structural searches. [#34828](https://github.com/sourcegraph/sourcegraph/issues/34828)
- An issue with permissions evaluation for saved searches
- An authorization check while Redis is down will now result in an internal server error, instead of clearing a valid session from the user's cookies. [#37016](https://github.com/sourcegraph/sourcegraph/issues/37016)

### Removed

-

## 3.40.2

### Fixed

- Fix issue with OAuth login using a Github code host by reverting gologin dependency update [#36685](https://github.com/sourcegraph/sourcegraph/pull/36685)
- Fix issue with single-container docker image where codeinsights-db was being incorrectly created [#36678](https://github.com/sourcegraph/sourcegraph/pull/36678)

## 3.40.1

### Fixed

- Support expiring OAuth tokens for GitLab which became the default in version 15.0. [#36003](https://github.com/sourcegraph/sourcegraph/pull/36003)
- Fix external service resolver erroring when webhooks not supported. [#35932](https://github.com/sourcegraph/sourcegraph/pull/35932)

## 3.40.0

### Added

- Code Insights: Added fuzzy search filter for dashboard select drop down
- Code Insights: You can share code insights through a shareable link. [#34965](https://github.com/sourcegraph/sourcegraph/pull/34965)
- Search: `path:` is now a valid filter. It is an alias for the existing `file:` filter. [#34947](https://github.com/sourcegraph/sourcegraph/pull/34947)
- Search: `-language` is a valid filter, but the web app displays it as invalid. The web app is fixed to reflect validity. [#34949](https://github.com/sourcegraph/sourcegraph/pull/34949)
- Search-based code intelligence now recognizes local variables in Python, Java, JavaScript, TypeScript, C/C++, C#, Go, and Ruby. [#33689](https://github.com/sourcegraph/sourcegraph/pull/33689)
- GraphQL API: Added support for async external service deletion. This should be used to delete an external service which cannot be deleted within 75 seconds timeout due to a large number of repos. Usage: add `async` boolean field to `deleteExternalService` mutation. Example: `mutation deleteExternalService(externalService: "id", async: true) { alwaysNil }`
- [search.largeFiles](https://docs.sourcegraph.com/admin/config/site_config#search-largeFiles) now supports recursive globs. For example, it is now possible to specify a pattern like `**/*.lock` to match a lock file anywhere in a repository. [#35411](https://github.com/sourcegraph/sourcegraph/pull/35411)
- Permissions: The `setRepositoryPermissionsUnrestricted` mutation was added, which allows explicitly marking a repo as available to all Sourcegraph users. [#35378](https://github.com/sourcegraph/sourcegraph/pull/35378)
- The `repo:deps(...)` predicate can now search through the [Python dependencies of your repositories](https://docs.sourcegraph.com/code_search/how-to/dependencies_search). [#32659](https://github.com/sourcegraph/sourcegraph/issues/32659)
- Batch Changes are now supported on [Bitbucket Cloud](https://bitbucket.org/). [#24199](https://github.com/sourcegraph/sourcegraph/issues/24199)
- Pings for server-side batch changes [#34308](https://github.com/sourcegraph/sourcegraph/pull/34308)
- Indexed search will detect when it is misconfigured and has multiple replicas writing to the same directory. [#35513](https://github.com/sourcegraph/sourcegraph/pull/35513)
- A new token creation callback feature that sends a token back to a trusted program automatically after the user has signed in [#35339](https://github.com/sourcegraph/sourcegraph/pull/35339)
- The Grafana dashboard now has a global container resource usage view to help site-admin quickly identify potential scaling issues. [#34808](https://github.com/sourcegraph/sourcegraph/pull/34808)

### Changed

- Sourcegraph's docker images are now based on Alpine Linux 3.14. [#34508](https://github.com/sourcegraph/sourcegraph/pull/34508)
- Sourcegraph is now built with Go 1.18. [#34899](https://github.com/sourcegraph/sourcegraph/pull/34899)
- Capture group Code Insights now use the Compute streaming endpoint. [#34905](https://github.com/sourcegraph/sourcegraph/pull/34905)
- Code Insights will now automatically generate queries with a default value of `fork:no` and `archived:no` if these fields are not specified by the user. This removes the need to manually add these fields to have consistent behavior from historical to non-historical results. [#30204](https://github.com/sourcegraph/sourcegraph/issues/30204)
- Search Code Insights now use the Search streaming endpoint. [#35286](https://github.com/sourcegraph/sourcegraph/pull/35286)
- Deployment: Nginx ingress controller updated to v1.2.0

### Fixed

- Code Insights: Fixed line chart data series hover effect. Now the active line will be rendered on top of the others.
- Code Insights: Fixed incorrect Line Chart size calculation in FireFox
- Unverified primary emails no longer breaks the Emails-page for users and Users-page for Site Admin. [#34312](https://github.com/sourcegraph/sourcegraph/pull/34312)
- Button to download raw file in blob page is now working correctly. [#34558](https://github.com/sourcegraph/sourcegraph/pull/34558)
- Searches containing `or` expressions are now optimized to evaluate natively on the backends that support it ([#34382](https://github.com/sourcegraph/sourcegraph/pull/34382)), and both commit and diff search have been updated to run optimized `and`, `or`, and `not` queries. [#34595](https://github.com/sourcegraph/sourcegraph/pull/34595)
- Carets in textareas in Firefox are now visible. [#34888](https://github.com/sourcegraph/sourcegraph/pull/34888)
- Changesets to GitHub code hosts could fail with a confusing, non actionable error message. [#35048](https://github.com/sourcegraph/sourcegraph/pull/35048)
- An issue causing search expressions to not work in conjunction with `type:symbol`. [#35126](https://github.com/sourcegraph/sourcegraph/pull/35126)
- A non-descriptive error message that would be returned when using `on.repository` if it is not a valid repository path [#35023](https://github.com/sourcegraph/sourcegraph/pull/35023)
- Reduced database load when viewing or previewing a batch change. [#35501](https://github.com/sourcegraph/sourcegraph/pull/35501)
- Fixed a bug where Capture Group Code Insights generated just in time only returned data for the latest repository in the list. [#35624](https://github.com/sourcegraph/sourcegraph/pull/35624)

### Removed

- The experimental API Docs feature released on our Cloud instance since 3.30.0 has been removed from the product entirely. This product functionality is being superseded by [doctree](https://github.com/sourcegraph/doctree). [#34798](https://github.com/sourcegraph/sourcegraph/pull/34798)

## 3.39.1

### Fixed

- Code Insights: Fixed bug that caused line rendering issues when series data is returned out of order by date.
- Code Insights: Fixed bug that caused before and after parameters to be switched when clicking in to the diff view from an insight.
- Fixed an issue with notebooks that caused the cursor to behave erratically in markdown blocks. [#34227](https://github.com/sourcegraph/sourcegraph/pull/34227)
- Batch Changes on docker compose installations were failing due to a missing environment variable [#813](https://github.com/sourcegraph/deploy-sourcegraph-docker/pull/813).

## 3.39.0

### Added

- Added support for LSIF upload authentication against GitLab.com on Sourcegraph Cloud. [#33254](https://github.com/sourcegraph/sourcegraph/pull/33254)
- Add "getting started/quick start checklist for authenticated users" [#32882](https://github.com/sourcegraph/sourcegraph/pull/32882)
- A redesigned repository page is now available under the `new-repo-page` feature flag. [#33319](https://github.com/sourcegraph/sourcegraph/pull/33319)
- Pings now include notebooks usage metrics. [#30087](https://github.com/sourcegraph/sourcegraph/issues/30087)
- Notebooks are now enabled by default. [#33706](https://github.com/sourcegraph/sourcegraph/pull/33706)
- The Code Insights GraphQL API now accepts Search Contexts as a filter and will extract the expressions embedded the `repo` and `-repo` search query fields from the contexts to apply them as filters on the insight. [#33866](https://github.com/sourcegraph/sourcegraph/pull/33866)
- The Code Insights commit indexer can now index commits in smaller batches. Set the number of days per batch in the site setting `insights.commit.indexer.windowDuration`. A value of 0 (default) will disable batching. [#33666](https://github.com/sourcegraph/sourcegraph/pull/33666)
- Support account lockout after consecutive failed sign-in attempts for builtin authentication provider (i.e. username and password), new config options are added to the site configuration under `"auth.lockout"` to customize the threshold, length of lockout and consecutive periods. [#33999](https://github.com/sourcegraph/sourcegraph/pull/33999)
- pgsql-exporter for Code Insights has been added to docker-compose and Kubernetes deployments to gather database-level metrics. [#780](https://github.com/sourcegraph/deploy-sourcegraph-docker/pull/780), [#4111](https://github.com/sourcegraph/deploy-sourcegraph/pull/4111)
- `repo:dependencies(...)` predicate can now search through the [Go dependencies of your repositories](https://docs.sourcegraph.com/code_search/how-to/dependencies_search). [#32658](https://github.com/sourcegraph/sourcegraph/issues/32658)
- Added a site config value `defaultRateLimit` to optionally configure a global default rate limit for external services.

### Changed

- Code Insights: Replaced native window confirmation dialog with branded modal. [#33637](https://github.com/sourcegraph/sourcegraph/pull/33637)
- Code Insights: Series data is now sorted by semantic version then alphabetically.
- Code Insights: Added locked insights overlays for frozen insights while in limited access mode. Restricted insight editing save change button for frozen insights. [#33062](https://github.com/sourcegraph/sourcegraph/pull/33062)
- Code Insights: A global dashboard will now be automatically created while in limited access mode to provide consistent visibility for unlocked insights. This dashboard cannot be deleted or modified while in limited access mode. [#32992](https://github.com/sourcegraph/sourcegraph/pull/32992)
- Update "getting started checklist for visitors" to a new design [TODO:]
- Update "getting started/quick start checklist for visitors" to a new design [#32882](https://github.com/sourcegraph/sourcegraph/pull/32882)
- Code Insights: Capture group values are now restricted to 100 characters. [#32828](https://github.com/sourcegraph/sourcegraph/pull/32828)
- Repositories for which gitserver's janitor job "sg maintenance" fails will eventually be re-cloned if "DisableAutoGitUpdates" is set to false (default) in site configuration. [#33432](https://github.com/sourcegraph/sourcegraph/pull/33432)
- The Code Insights database is now based on Postgres 12, removing the dependency on TimescaleDB. [#32697](https://github.com/sourcegraph/sourcegraph/pull/32697)

### Fixed

- Fixed create insight button being erroneously disabled.
- Fixed an issue where a `Warning: Sourcegraph cannot send emails!` banner would appear for all users instead of just site admins (introduced in v3.38).
- Fixed reading search pattern type from settings [#32989](https://github.com/sourcegraph/sourcegraph/issues/32989)
- Display a tooltip and truncate the title of a search result when content overflows [#32904](https://github.com/sourcegraph/sourcegraph/pull/32904)
- Search patterns containing `and` and `not` expressions are now optimized to evaluate natively on the Zoekt backend for indexed code content and symbol search wherever possible. These kinds of queries are now typically an order of magnitude faster. Previous cases where no results were returned for expensive search expressions should now work and return results quickly. [#33308](https://github.com/sourcegraph/sourcegraph/pull/33308)
- Fail to log extension activation event will no longer block extension from activating [#33300][https://github.com/sourcegraph/sourcegraph/pull/33300]
- Fixed out-ouf-memory events for gitserver's janitor job "sg maintenance". [#33353](https://github.com/sourcegraph/sourcegraph/issues/33353)
- Setting the publication state for changesets when previewing a batch spec now works correctly if all changesets are selected and there is more than one page of changesets. [#33619](https://github.com/sourcegraph/sourcegraph/issues/33619)

### Removed

-

## 3.38.1

### Fixed

- An issue introduced in 3.38 that caused alerts to not be delivered [#33398](https://github.com/sourcegraph/sourcegraph/pull/33398)

## 3.38.0

### Added

- Added new "Getting started onboarding tour" for not authenticated users on Sourcegraph.com instead of "Search onboarding tour" [#32263](https://github.com/sourcegraph/sourcegraph/pull/32263)
- Pings now include code host integration usage metrics [#31379](https://github.com/sourcegraph/sourcegraph/pull/31379)
- Added `PRECISE_CODE_INTEL_UPLOAD_AWS_USE_EC2_ROLE_CREDENTIALS` environment variable to enable EC2 metadata API authentication to an external S3 bucket storing precise code intelligence uploads. [#31820](https://github.com/sourcegraph/sourcegraph/pull/31820)
- LSIF upload pages now include a section listing the reasons and retention policies resulting in an upload being retained and not expired. [#30864](https://github.com/sourcegraph/sourcegraph/pull/30864)
- Timestamps in the history panel can now be formatted as absolute timestamps by using user setting `history.preferAbsoluteTimestamps`
- Timestamps in the history panel can now be formatted as absolute timestamps by using user setting `history.preferAbsoluteTimestamps` [#31837](https://github.com/sourcegraph/sourcegraph/pull/31837)
- Notebooks from private enterprise instances can now be embedded in external sites by enabling the `enable-embed-route` feature flag. [#31628](https://github.com/sourcegraph/sourcegraph/issues/31628)
- Pings now include IDE extensions usage metrics [#32000](https://github.com/sourcegraph/sourcegraph/pull/32000)
- New EventSource type: `IDEEXTENSION` for IDE extensions-related events [#32000](https://github.com/sourcegraph/sourcegraph/pull/32000)
- Code Monitoring now has a Logs tab enabled as a [beta feature](https://docs.sourcegraph.com/admin/beta_and_experimental_features). This lets you see recent runs of your code monitors and determine if any notifications were sent or if there were any errors during the run. [#32292](https://github.com/sourcegraph/sourcegraph/pull/32292)
- Code Monitoring creation and editing now supports syntax highlighting and autocomplete on the search box. [#32536](https://github.com/sourcegraph/sourcegraph/pull/32536)
- New `repo:dependencies(...)` predicate allows you to [search through the dependencies of your repositories](https://docs.sourcegraph.com/code_search/how-to/dependencies_search). This feature is currently in beta and only npm package repositories are supported with dependencies from `package-lock.json` and `yarn.lock` files. [#32405](https://github.com/sourcegraph/sourcegraph/issues/32405)
- Site config has a new _experimental_ feature called `gitServerPinnedRepos` that allows admins to pin specific repositories to particular gitserver instances. [#32831](https://github.com/sourcegraph/sourcegraph/pull/32831).
- Added [Rockskip](https://docs.sourcegraph.com/code_intelligence/explanations/rockskip), a scalable symbol service backend for a fast symbol sidebar and search-based code intelligence on monorepos.
- Code monitor email notifications can now optionally include the content of new search results. This is disabled by default but can be enabled by editing the code monitor's email action and toggling on "Include search results in sent message". [#32097](https://github.com/sourcegraph/sourcegraph/pull/32097)

### Changed

- Searching for the pattern `//` with regular expression search is now interpreted literally and will search for `//`. Previously, the `//` pattern was interpreted as our regular expression syntax `/<regexp>/` which would in turn be intrpreted as the empty string. Since searching for an empty string offers little practically utility, we now instead interpret `//` to search for its literal meaning in regular expression search. [#31520](https://github.com/sourcegraph/sourcegraph/pull/31520)
- Timestamps in the webapp will now display local time on hover instead of UTC time [#31672](https://github.com/sourcegraph/sourcegraph/pull/31672)
- Updated Postgres version from 12.6 to 12.7 [#31933](https://github.com/sourcegraph/sourcegraph/pull/31933)
- Code Insights will now periodically clean up data series that are not in use. There is a 1 hour grace period where the series can be reattached to a view, after which all of the time series data and metadata will be deleted. [#32094](https://github.com/sourcegraph/sourcegraph/pull/32094)
- Code Insights critical telemetry total count now only includes insights that are not frozen (limited by trial mode restrictions). [#32529](https://github.com/sourcegraph/sourcegraph/pull/32529)
- The Phabricator integration with Gitolite code hosts has been deprecated, the fields have been kept to not break existing systems, but the integration does not work anymore
- The SSH library used to push Batch Change branches to code hosts has been updated to prevent issues pushing to github.com or GitHub Enterprise releases after March 15, 2022. [#32641](https://github.com/sourcegraph/sourcegraph/issues/32641)
- Bumped the minimum supported version of Docker Compose from `1.22.0` to `1.29.0`. [#32631](https://github.com/sourcegraph/sourcegraph/pull/32631)
- [Code host API rate limit configuration](https://docs.sourcegraph.com/admin/repo/update_frequency#code-host-api-rate-limiting) no longer based on code host URLs but only takes effect on each individual external services. To enforce API rate limit, please add configuration to all external services that are intended to be rate limited. [#32768](https://github.com/sourcegraph/sourcegraph/pull/32768)

### Fixed

- Viewing or previewing a batch change is now more resilient when transient network or server errors occur. [#29859](https://github.com/sourcegraph/sourcegraph/issues/29859)
- Search: `select:file` and `select:file.directory` now properly deduplicates results. [#32469](https://github.com/sourcegraph/sourcegraph/pull/32469)
- Security: Patch container images against CVE 2022-0778 [#32679](https://github.com/sourcegraph/sourcegraph/issues/32679)
- When closing a batch change, draft changesets that will be closed are now also shown. [#32481](https://github.com/sourcegraph/sourcegraph/pull/32481)

### Removed

- The deprecated GraphQL field `SearchResults.resultCount` has been removed in favor of its replacement, `matchCount`. [#31573](https://github.com/sourcegraph/sourcegraph/pull/31573)
- The deprecated site-config field `UseJaeger` has been removed. Use `"observability.tracing": { "sampling": "all" }` instead [#31294](https://github.com/sourcegraph/sourcegraph/pull/31294/commits/6793220d6cf1200535a2610d79d2dd9e18c67dca)

## 3.37.0

### Added

- Code in search results is now selectable (e.g. for copying). Just clicking on the code continues to open the corresponding file as it did before. [#30033](https://github.com/sourcegraph/sourcegraph/pull/30033)
- Search Notebooks now support importing and exporting Markdown-formatted files. [#28586](https://github.com/sourcegraph/sourcegraph/issues/28586)
- Added standalone migrator service that can be used to run database migrations independently of an upgrade. For more detail see the [standalone migrator docs](https://docs.sourcegraph.com/admin/how-to/manual_database_migrations) and the [docker-compose](https://docs.sourcegraph.com/admin/install/docker-compose/operations#database-migrations) or [kubernetes](https://docs.sourcegraph.com/admin/install/kubernetes/update#database-migrations) upgrade docs.

### Changed

- Syntax highlighting for JSON now uses a distinct color for strings in object key positions. [#30105](https://github.com/sourcegraph/sourcegraph/pull/30105)
- GraphQL API: The order of events returned by `MonitorTriggerEventConnection` has been reversed so newer events are returned first. The `after` parameter has been modified accordingly to return events older the one specified, to allow for pagination. [31219](https://github.com/sourcegraph/sourcegraph/pull/31219)
- [Query based search contexts](https://docs.sourcegraph.com/code_search/how-to/search_contexts#beta-query-based-search-contexts) are now enabled by default as a [beta feature](https://docs.sourcegraph.com/admin/beta_and_experimental_features). [#30888](https://github.com/sourcegraph/sourcegraph/pull/30888)
- The symbols sidebar loads much faster on old commits (after processing it) when scoped to a subdirectory in a big repository. [#31300](https://github.com/sourcegraph/sourcegraph/pull/31300)

### Fixed

- Links generated by editor endpoint will render image preview correctly. [#30767](https://github.com/sourcegraph/sourcegraph/pull/30767)
- Fixed a race condition in the precise code intel upload expirer process that prematurely expired new uploads. [#30546](https://github.com/sourcegraph/sourcegraph/pull/30546)
- Pushing changesets from Batch Changes to code hosts with self-signed TLS certificates has been fixed. [#31010](https://github.com/sourcegraph/sourcegraph/issues/31010)
- Fixed LSIF uploads not being expired according to retention policies when the repository contained tags and branches with the same name but pointing to different commits. [#31108](https://github.com/sourcegraph/sourcegraph/pull/31108)
- Service discovery for the symbols service can transition from no endpoints to endpoints. Previously we always returned an error after the first empty state. [#31225](https://github.com/sourcegraph/sourcegraph/pull/31225)
- Fixed performance issue in LSIF upload processing, reducing the latency between uploading an LSIF index and accessing precise code intel in the UI. ([#30978](https://github.com/sourcegraph/sourcegraph/pull/30978), [#31143](https://github.com/sourcegraph/sourcegraph/pull/31143))
- Fixed symbols not appearing when no files changed between commits. [#31295](https://github.com/sourcegraph/sourcegraph/pull/31295)
- Fixed symbols not appearing when too many files changed between commits. [#31110](https://github.com/sourcegraph/sourcegraph/pull/31110)
- Fixed runaway disk usage in the `symbols` service. [#30647](https://github.com/sourcegraph/sourcegraph/pull/30647)

### Removed

- Removed `experimentalFeature.showCodeMonitoringTestEmailButton`. Test emails can still be sent by editing the code monitor and expanding the "Send email notification" section. [#29953](https://github.com/sourcegraph/sourcegraph/pull/29953)

## 3.36.3

### Fixed

- Fix Code Monitor permissions. For more detail see our [security advisory](https://github.com/sourcegraph/sourcegraph/security/advisories/GHSA-xqv2-x6f2-w3pf) [#30547](https://github.com/sourcegraph/sourcegraph/pull/30547)

## 3.36.2

### Removed

- The TOS consent screen which would appear for all users upon signing into Sourcegraph. We had some internal miscommunication on this onboarding flow and it didn’t turn out the way we intended, this effectively reverts that change. ![#30192](https://github.com/sourcegraph/sourcegraph/issues/30192)

## 3.36.1

### Fixed

- Fix broken 'src lsif upload' inside executor due to basic auth removal. [#30023](https://github.com/sourcegraph/sourcegraph/pull/30023)

## 3.36.0

### Added

- Search contexts can now be defined with a restricted search query as an alternative to a specific list of repositories and revisions. This feature is _beta_ and may change in the following releases. Allowed filters: `repo`, `rev`, `file`, `lang`, `case`, `fork`, `visibility`. `OR`, `AND` expressions are also allowed. To enable this feature to all users, set `experimentalFeatures.searchContextsQuery` to true in global settings. You'll then see a "Create context" button from the search results page and a "Query" input field in the search contexts form. If you want revisions specified in these query based search contexts to be indexed, set `experimentalFeatures.search.index.query.contexts` to true in site configuration. [#29327](https://github.com/sourcegraph/sourcegraph/pull/29327)
- More explicit Terms of Service and Privacy Policy consent has been added to Sourcegraph Server. [#28716](https://github.com/sourcegraph/sourcegraph/issues/28716)
- Batch changes will be created on forks of the upstream repository if the new `batchChanges.enforceForks` site setting is enabled. [#17879](https://github.com/sourcegraph/sourcegraph/issues/17879)
- Symbolic links are now searchable. Previously it was possible to navigate to symbolic links in the repository tree view, however the symbolic links were ignored during searches. [#29567](https://github.com/sourcegraph/sourcegraph/pull/29567), [#237](https://github.com/sourcegraph/zoekt/pull/237)
- Maximum number of references/definitions shown in panel can be adjusted in settings with `codeIntelligence.maxPanelResults`. If not set, a hardcoded limit of 500 was used. [#29629](https://github.com/sourcegraph/sourcegraph/29629)
- Search notebooks are now fully persistable. You can create notebooks through the WYSIWYG editor and share them via a unique URL. We support two visibility modes: private (only the creator can view the notebook) and public (everyone can view the notebook). This feature is _beta_ and may change in the following releases. [#27384](https://github.com/sourcegraph/sourcegraph/issues/27384)
- Code Insights that are run over all repositories now have data points with links that lead to the search page. [#29587](https://github.com/sourcegraph/sourcegraph/pull/29587)
- Code Insights creation UI query field now supports different syntax highlight modes based on `patterntype` filter. [#29733](https://github.com/sourcegraph/sourcegraph/pull/29733)
- Code Insights creation UI query field now has live-preview button that leads to the search page with predefined query value. [#29698](https://github.com/sourcegraph/sourcegraph/pull/29698)
- Code Insights creation UI detect and track patterns can now search across all repositories. [#29906](https://github.com/sourcegraph/sourcegraph/pull/29906)
- Pings now contain aggregated CTA metrics. [#29966](https://github.com/sourcegraph/sourcegraph/pull/29966)
- Pings now contain aggregated CTA metrics. [#29966](https://github.com/sourcegraph/sourcegraph/pull/29966) and [#31389](https://github.com/sourcegraph/sourcegraph/pull/31389)

### Changed

- Sourcegraph's API (streaming search, GraphQL, etc.) may now be used from any domain when using an access token for authentication, or with no authentication in the case of Sourcegraph.com. [#28775](https://github.com/sourcegraph/sourcegraph/pull/28775)
- The endpoint `/search/stream` will be retired in favor of `/.api/search/stream`. This requires no action unless you have developed custom code against `/search/stream`. We will support both endpoints for a short period of time before removing `/search/stream`. Please refer to the [documentation](https://docs.sourcegraph.com/api/stream_api) for more information.
- When displaying the content of symbolic links in the repository tree view, we will show the relative path to the link's target instead of the target's content. This behavior is consistent with how we display symbolic links in search results. [#29687](https://github.com/sourcegraph/sourcegraph/pull/29687)
- A new janitor job, "sg maintenance" was added to gitserver. The new job replaces "garbage collect" with the goal to optimize the performance of git operations for large repositories. You can choose to enable "garbage collect" again by setting the environment variables "SRC_ENABLE_GC_AUTO" to "true" and "SRC_ENABLE_SG_MAINTENANCE" to "false" for gitserver. Note that you must not enable both options at the same time. [#28224](https://github.com/sourcegraph/sourcegraph/pull/28224).
- Search results across repositories are now ordered by repository rank by default. By default the rank is the number of stars a repository has. An administrator can inflate the rank of a repository via `experimentalFeatures.ranking.repoScores`. If you notice increased latency in results, you can disable this feature by setting `experimentalFeatures.ranking.maxReorderQueueSize` to 0. [#29856](https://github.com/sourcegraph/sourcegraph/pull/29856)
- Search results within the same file are now ordered by relevance instead of line number. To order by line number, update the setting `experimentalFeatures.clientSearchResultRanking: "by-line-number"`. [#29046](https://github.com/sourcegraph/sourcegraph/pull/29046)
- Bumped the symbols processing timeout from 20 minutes to 2 hours and made it configurable. [#29891](https://github.com/sourcegraph/sourcegraph/pull/29891)

### Fixed

- Issue preventing searches from completing when certain patterns contain `@`. [#29489](https://github.com/sourcegraph/sourcegraph/pull/29489)
- The grafana dashboard for "successful search request duration" reports the time for streaming search which is used by the browser. Previously it reported the GraphQL time which the browser no longer uses. [#29625](https://github.com/sourcegraph/sourcegraph/pull/29625)
- A regression introduced in 3.35 causing Code Insights that are run over all repositories to not query against repositories that have permissions enabled. (Restricted repositories are and remain filtered based on user permissions when a user views a chart, not at query time.) This may cause global Insights to undercount for data points generated after upgrading to 3.35 and before upgrading to 3.36. [](https://github.com/sourcegraph/sourcegraph/pull/29725)
- Renaming repositories now removes the old indexes on Zoekt's disks. This did not affect search results, only wasted disk space. This was a regression introduced in Sourcegraph 3.33. [#29685](https://github.com/sourcegraph/sourcegraph/issues/29685)

### Removed

- Removed unused backend service from Kubernetes deployments. [#4050](https://github.com/sourcegraph/deploy-sourcegraph/pull/4050)

## 3.35.2

### Fixed

- Fix Code Monitor permissions. For more detail see our [security advisory](https://github.com/sourcegraph/sourcegraph/security/advisories/GHSA-xqv2-x6f2-w3pf) [#30547](https://github.com/sourcegraph/sourcegraph/pull/30547)

## 3.35.1

**⚠️ Due to issues related to Code Insights in the 3.35.0 release, users are advised to upgrade directly to 3.35.1.**

### Fixed

- Skipped migrations caused existing Code Insights to not appear. [#29395](https://github.com/sourcegraph/sourcegraph/pull/29395)
- Enterprise-only out-of-band migrations failed to execute due to missing enterprise configuration flag. [#29426](https://github.com/sourcegraph/sourcegraph/pull/29426)

## 3.35.0

**⚠️ Due to issues related to Code Insights on this release, users are advised to upgrade directly to 3.35.1.**

### Added

- Individual batch changes can publish multiple changesets to the same repository by specifying multiple target branches using the [`on.branches`](https://docs.sourcegraph.com/batch_changes/references/batch_spec_yaml_reference#on-repository) attribute. [#25228](https://github.com/sourcegraph/sourcegraph/issues/25228)
- Low resource overlay added. NOTE: this is designed for internal-use only. Customers can use the `minikube` overlay to achieve similar results.[#4012](https://github.com/sourcegraph/deploy-sourcegraph/pull/4012)
- Code Insights has a new insight `Detect and Track` which will generate unique time series from the matches of a pattern specified as a regular expression capture group. This is currently limited to insights scoped to specific repositories. [docs](https://docs.sourcegraph.com/code_insights/explanations/automatically_generated_data_series)
- Code Insights is persisted entirely in the `codeinsights-db` database. A migration will automatically be performed to move any defined insights and dashboards from your user, org, or global settings files.
- The GraphQL API for Code Insights has entered beta. [docs](https://docs.sourcegraph.com/code_insights/references/code_insights_graphql_api)
- The `SRC_GIT_SERVICE_MAX_EGRESS_BYTES_PER_SECOND` environment variable to control the egress throughput of gitserver's git service (e.g. used by zoekt-index-server to clone repos to index). Set to -1 for no limit. [#29197](https://github.com/sourcegraph/sourcegraph/pull/29197)
- Search suggestions via the GraphQL API were deprecated last release and are now no longer available. Suggestions now work only with the search streaming API. [#29283](https://github.com/sourcegraph/sourcegraph/pull/29283)
- Clicking on a token will now jump to its definition. [#28520](https://github.com/sourcegraph/sourcegraph/pull/28520)

### Changed

- The `ALLOW_DECRYPT_MIGRATION` environment variable is now read by the `worker` service, not the `frontend` service as in previous versions.
- External services will stop syncing if they exceed the user / site level limit for total number of repositories added. It will only continue syncing if the extra repositories are removed or the corresponding limit is increased, otherwise it will stop syncing for the very first repository each time the syncer attempts to sync the external service again. [#28674](https://github.com/sourcegraph/sourcegraph/pull/28674)
- Sourcegraph services now listen to SIGTERM signals. This allows smoother rollouts in kubernetes deployments. [#27958](https://github.com/sourcegraph/sourcegraph/pull/27958)
- The sourcegraph-frontend ingress now uses the networking.k8s.io/v1 api. This adds support for k8s v1.22 and later, and deprecates support for versions older than v1.18.x [#4029](https://github.com/sourcegraph/deploy-sourcegraph/pull/4029)
- Non-bare repositories found on gitserver will be removed by a janitor job. [#28895](https://github.com/sourcegraph/sourcegraph/pull/28895)
- The search bar is no longer auto-focused when navigating between files. This change means that the keyboard shortcut Cmd+LeftArrow (or Ctrl-LeftArrow) now goes back to the browser's previous page instead of moving the cursor position to the first position of the search bar. [#28943](https://github.com/sourcegraph/sourcegraph/pull/28943)
- Code Insights series over all repositories can now be edited
- Code Insights series over all repositories now support a custom time interval and will calculate with 12 points starting at the moment the series is created and working backwards.
- Minio service upgraded to RELEASE.2021-12-10T23-03-39Z. [#29188](https://github.com/sourcegraph/sourcegraph/pull/29188)
- Code insights creation UI form query field now supports suggestions and syntax highlighting. [#28130](https://github.com/sourcegraph/sourcegraph/pull/28130)
- Using `select:repo` in search queries will now stream results incrementally, greatly improving speed and reducing time-to-first-result. [#28920](https://github.com/sourcegraph/sourcegraph/pull/28920)
- The fuzzy file finder is now enabled by default and can be activated with the shortcut `Cmd+K` on macOS and `Ctrl+K` on Linux/Windows. Change the user setting `experimentalFeatures.fuzzyFinder` to `false` to disable this feature. [#29010](https://github.com/sourcegraph/sourcegraph/pull/29010)
- Search-based code intelligence and the symbol sidebar are much faster now that the symbols service incrementally processes files that changed. [#27932](https://github.com/sourcegraph/sourcegraph/pull/27932)

### Fixed

- Moving a changeset from draft state into published state was broken on GitLab code hosts. [#28239](https://github.com/sourcegraph/sourcegraph/pull/28239)
- The shortcuts for toggling the History Panel and Line Wrap were not working on Mac. [#28574](https://github.com/sourcegraph/sourcegraph/pull/28574)
- Suppresses docker-on-mac warning for Kubernetes, Docker Compose, and Pure Docker deployments. [#28405](https://github.com/sourcegraph/sourcegraph/pull/28821)
- Fixed an issue where certain regexp syntax for repository searches caused the entire search, including non-repository searches, to fail with a parse error (issue affects only version 3.34). [#28826](https://github.com/sourcegraph/sourcegraph/pull/28826)
- Modifying changesets on Bitbucket Server could previously fail if the local copy in Batch Changes was out of date. That has been fixed by retrying the operations in case of a 409 response. [#29100](https://github.com/sourcegraph/sourcegraph/pull/29100)

### Removed

- Settings files (user, org, global) as a persistence mechanism for Code Insights are now deprecated.
- Query-runner deployment has been removed. You can safely remove the `query-runner` service from your installation.

## 3.34.2

### Fixed

- A bug introduced in 3.34 and 3.34.1 that resulted in certain repositories being missed in search results. [#28624](https://github.com/sourcegraph/sourcegraph/pull/28624)

## 3.34.1

### Fixed

- Fixed Redis alerting for docker-compose deployments [#28099](https://github.com/sourcegraph/sourcegraph/issues/28099)

## 3.34.0

### Added

- Added documentation for merging site-config files. Available since 3.32 [#21220](https://github.com/sourcegraph/sourcegraph/issues/21220)
- Added site config variable `cloneProgressLog` to optionally enable logging of clone progress to temporary files for debugging. Disabled by default. [#26568](https://github.com/sourcegraph/sourcegraph/pull/26568)
- GNU's `wget` has been added to all `sourcegraph/*` Docker images that use `sourcegraph/alpine` as its base [#26823](https://github.com/sourcegraph/sourcegraph/pull/26823)
- Added the "no results page", a help page shown if a search doesn't return any results [#26154](https://github.com/sourcegraph/sourcegraph/pull/26154)
- Added monitoring page for Redis databases [#26967](https://github.com/sourcegraph/sourcegraph/issues/26967)
- The search indexer only polls repositories that have been marked as changed. This reduces a large source of load in installations with a large number of repositories. If you notice index staleness, you can try disabling by setting the environment variable `SRC_SEARCH_INDEXER_EFFICIENT_POLLING_DISABLED` on `sourcegraph-frontend`. [#27058](https://github.com/sourcegraph/sourcegraph/issues/27058)
- Pings include instance wide total counts of Code Insights grouped by presentation type, series type, and presentation-series type. [#27602](https://github.com/sourcegraph/sourcegraph/pull/27602)
- Added logging of incoming Batch Changes webhooks, which can be viewed by site admins. By default, sites without encryption will log webhooks for three days, while sites with encryption will not log webhooks without explicit configuration. [See the documentation for more details](https://docs.sourcegraph.com/admin/config/batch_changes#incoming-webhooks). [#26669](https://github.com/sourcegraph/sourcegraph/issues/26669)
- Added support for finding implementations of interfaces and methods. [#24854](https://github.com/sourcegraph/sourcegraph/pull/24854)

### Changed

- Removed liveness probes from Kubernetes Prometheus deployment [#2970](https://github.com/sourcegraph/deploy-sourcegraph/pull/2970)
- Batch Changes now requests the `workflow` scope on GitHub personal access tokens to allow batch changes to write to the `.github` directory in repositories. If you have already configured a GitHub PAT for use with Batch Changes, we suggest adding the scope to the others already granted. [#26606](https://github.com/sourcegraph/sourcegraph/issues/26606)
- Sourcegraph's Prometheus and Alertmanager dependency has been upgraded to v2.31.1 and v0.23.0 respectively. [#27336](https://github.com/sourcegraph/sourcegraph/pull/27336)
- The search UI's repositories count as well as the GraphQL API's `search().repositories` and `search().repositoriesCount` have changed semantics from the set of searchable repositories to the set of repositories with matches. In a future release, we'll introduce separate fields for the set of searchable repositories backed by a [scalable implementation](https://github.com/sourcegraph/sourcegraph/issues/27274). [#26995](https://github.com/sourcegraph/sourcegraph/issues/26995)

### Fixed

- An issue that causes the server to panic when performing a structural search via the GQL API for a query that also
  matches missing repos (affected versions 3.33.0 and 3.32.0)
  . [#26630](https://github.com/sourcegraph/sourcegraph/pull/26630)
- Improve detection for Docker running in non-linux
  environments. [#23477](https://github.com/sourcegraph/sourcegraph/issues/23477)
- Fixed the cache size calculation used for Kubernetes deployments. Previously, the calculated value was too high and would exceed the ephemeral storage request limit. #[26283](https://github.com/sourcegraph/sourcegraph/issues/26283)
- Fixed a regression that was introduced in 3.27 and broke SSH-based authentication for managing Batch Changes changesets on code hosts. SSH keys generated by Sourcegraph were not used for authentication and authenticating with the code host would fail if no SSH key with write-access had been added to `gitserver`. [#27491](https://github.com/sourcegraph/sourcegraph/pull/27491)
- Private repositories matching `-repo:` expressions are now excluded. This was a regression introduced in 3.33.0. [#27044](https://github.com/sourcegraph/sourcegraph/issues/27044)

### Removed

- All version contexts functionality (deprecated in 3.33) is now removed. [#26267](https://github.com/sourcegraph/sourcegraph/issues/26267)
- Query filter `repogroup` (deprecated in 3.33) is now removed. [#24277](https://github.com/sourcegraph/sourcegraph/issues/24277)
- Sourcegraph no longer uses CSRF security tokens/cookies to prevent CSRF attacks. Instead, Sourcegraph now relies solely on browser's CORS policies (which were already in place.) In practice, this is just as safe and leads to a simpler CSRF threat model which reduces security risks associated with our threat model complexity. [#7658](https://github.com/sourcegraph/sourcegraph/pull/7658)
- Notifications for saved searches (deprecated in v3.31.0) have been removed [#27912](https://github.com/sourcegraph/sourcegraph/pull/27912/files)

## 3.33.2

### Fixed

- Fixed: backported saved search and code monitor notification fixes from 3.34.0 [#28019](https://github.com/sourcegraph/sourcegraph/pull/28019)

## 3.33.1

### Fixed

- Private repositories matching `-repo:` expressions are now excluded. This was a regression introduced in 3.33.0. [#27044](https://github.com/sourcegraph/sourcegraph/issues/27044)
- Fixed a regression that was introduced in 3.27 and broke SSH-based authentication for managing Batch Changes changesets on code hosts. SSH keys generated by Sourcegraph were not used for authentication and authenticating with the code host would fail if no SSH key with write-access had been added to `gitserver`. [#27491](https://github.com/sourcegraph/sourcegraph/pull/27491)

## 3.33.0

### Added

- More rules have been added to the search query validation so that user get faster feedback on issues with their query. [#24747](https://github.com/sourcegraph/sourcegraph/pull/24747)
- Bloom filters have been added to the zoekt indexing backend to accelerate queries with code fragments matching `\w{4,}`. [zoekt#126](https://github.com/sourcegraph/zoekt/pull/126)
- For short search queries containing no filters but the name of a supported programming language we are now suggesting to run the query with a language filter. [#25792](https://github.com/sourcegraph/sourcegraph/pull/25792)
- The API scope used by GitLab OAuth can now optionally be configured in the provider. [#26152](https://github.com/sourcegraph/sourcegraph/pull/26152)
- Added Apex language support for syntax highlighting and search-based code intelligence. [#25268](https://github.com/sourcegraph/sourcegraph/pull/25268)

### Changed

- Search context management pages are now only available in the Sourcegraph enterprise version. Search context dropdown is disabled in the OSS version. [#25147](https://github.com/sourcegraph/sourcegraph/pull/25147)
- Search contexts GQL API is now only available in the Sourcegraph enterprise version. [#25281](https://github.com/sourcegraph/sourcegraph/pull/25281)
- When running a commit or diff query, the accepted values of `before` and `after` have changed from "whatever git accepts" to a [slightly more strict subset](https://docs.sourcegraph.com/code_search/reference/language#before) of that. [#25414](https://github.com/sourcegraph/sourcegraph/pull/25414)
- Repogroups and version contexts are deprecated in favor of search contexts. Read more about the deprecation and how to migrate to search contexts in the [blog post](https://about.sourcegraph.com/blog/introducing-search-contexts). [#25676](https://github.com/sourcegraph/sourcegraph/pull/25676)
- Search contexts are now enabled by default in the Sourcegraph enterprise version. [#25674](https://github.com/sourcegraph/sourcegraph/pull/25674)
- Code Insights background queries will now retry a maximum of 10 times (down from 100). [#26057](https://github.com/sourcegraph/sourcegraph/pull/26057)
- Our `sourcegraph/cadvisor` Docker image has been upgraded to cadvisor version `v0.42.0`. [#26126](https://github.com/sourcegraph/sourcegraph/pull/26126)
- Our `jaeger` version in the `sourcegraph/sourcegraph` Docker image has been upgraded to `1.24.0`. [#26215](https://github.com/sourcegraph/sourcegraph/pull/26215)

### Fixed

- A search regression in 3.32.0 which caused instances with search indexing _disabled_ (very rare) via `"search.index.enabled": false,` in their site config to crash with a panic. [#25321](https://github.com/sourcegraph/sourcegraph/pull/25321)
- An issue where the default `search.index.enabled` value on single-container Docker instances would incorrectly be computed as `false` in some situations. [#25321](https://github.com/sourcegraph/sourcegraph/pull/25321)
- StatefulSet service discovery in Kubernetes correctly constructs pod hostnames in the case where the ServiceName is different from the StatefulSet name. [#25146](https://github.com/sourcegraph/sourcegraph/pull/25146)
- An issue where clicking on a link in the 'Revisions' search sidebar section would result in an invalid query if the query didn't already contain a 'repo:' filter. [#25076](https://github.com/sourcegraph/sourcegraph/pull/25076)
- An issue where links to jump to Bitbucket Cloud wouldn't render in the UI. [#25533](https://github.com/sourcegraph/sourcegraph/pull/25533)
- Fixed some code insights pings being aggregated on `anonymous_user_id` instead of `user_id`. [#25926](https://github.com/sourcegraph/sourcegraph/pull/25926)
- Code insights running over all repositories using a commit search (`type:commit` or `type:diff`) would fail to deserialize and produce no results. [#25928](https://github.com/sourcegraph/sourcegraph/pull/25928)
- Fixed an issue where code insights queries could produce a panic on queued records that did not include a `record_time` [#25929](https://github.com/sourcegraph/sourcegraph/pull/25929)
- Fixed an issue where Batch Change changeset diffs would sometimes render incorrectly when previewed from the UI if they contained deleted empty lines. [#25866](https://github.com/sourcegraph/sourcegraph/pull/25866)
- An issue where `repo:contains.commit.after()` would fail on some malformed git repositories. [#25974](https://github.com/sourcegraph/sourcegraph/issues/25974)
- Fixed primary email bug where users with no primary email set would break the email setting page when trying to add a new email. [#25008](https://github.com/sourcegraph/sourcegraph/pull/25008)
- An issue where keywords like `and`, `or`, `not` would not be highlighted properly in the search bar due to the presence of quotes. [#26135](https://github.com/sourcegraph/sourcegraph/pull/26135)
- An issue where frequent search indexing operations led to incoming search queries timing out. When these timeouts happened in quick succession, `zoekt-webserver` processes would shut themselves down via their `watchdog` routine. This should now only happen when a given `zoekt-webserver` is under-provisioned on CPUs. [#25872](https://github.com/sourcegraph/sourcegraph/issues/25872)
- Since 3.28.0, Batch Changes webhooks would not update changesets opened in private repositories. This has been fixed. [#26380](https://github.com/sourcegraph/sourcegraph/issues/26380)
- Reconciling batch changes could stall when updating the state of a changeset that already existed. This has been fixed. [#26386](https://github.com/sourcegraph/sourcegraph/issues/26386)

### Removed

- Batch Changes changeset specs stored the raw JSON used when creating them, which is no longer used and is not exposed in the API. This column has been removed, thereby saving space in the Sourcegraph database. [#25453](https://github.com/sourcegraph/sourcegraph/issues/25453)
- The query builder page experimental feature, which was disabled in 3.21, is now removed. The setting `{ "experimentalFeatures": { "showQueryBuilder": true } }` now has no effect. [#26125](https://github.com/sourcegraph/sourcegraph/pull/26125)

## 3.32.1

### Fixed

- Fixed a regression that was introduced in 3.27 and broke SSH-based authentication for managing Batch Changes changesets on code hosts. SSH keys generated by Sourcegraph were not used for authentication and authenticating with the code host would fail if no SSH key with write-access had been added to `gitserver`. [#27491](https://github.com/sourcegraph/sourcegraph/pull/27491)

## 3.32.0

### Added

- The search sidebar shows a revisions section if all search results are from a single repository. This makes it easier to search in and switch between different revisions. [#23835](https://github.com/sourcegraph/sourcegraph/pull/23835)
- The various alerts overview panels in Grafana can now be clicked to go directly to the relevant panels and dashboards. [#24920](https://github.com/sourcegraph/sourcegraph/pull/24920)
- Added a `Documentation` tab to the Site Admin Maintenance panel that links to the official Sourcegraph documentation. [#24917](https://github.com/sourcegraph/sourcegraph/pull/24917)
- Code Insights that run over all repositories now generate a moving daily snapshot between time points. [#24804](https://github.com/sourcegraph/sourcegraph/pull/24804)
- The Code Insights GraphQL API now restricts the results to user, org, and globally scoped insights. Insights will be synced to the database with access associated to the user or org setting containing the insight definition. [#25017](https://github.com/sourcegraph/sourcegraph/pull/25017)
- The timeout for long-running Git commands can be customized via `gitLongCommandTimeout` in the site config. [#25080](https://github.com/sourcegraph/sourcegraph/pull/25080)

### Changed

- `allowGroupsPermissionsSync` in the GitHub authorization provider is now required to enable the experimental GitHub teams and organization permissions caching. [#24561](https://github.com/sourcegraph/sourcegraph/pull/24561)
- GitHub external code hosts now validate if a corresponding authorization provider is set, and emits a warning if not. [#24526](https://github.com/sourcegraph/sourcegraph/pull/24526)
- Sourcegraph is now built with Go 1.17. [#24566](https://github.com/sourcegraph/sourcegraph/pull/24566)
- Code Insights is now available only in the Sourcegraph enterprise. [#24741](https://github.com/sourcegraph/sourcegraph/pull/24741)
- Prometheus in Sourcegraph with Docker Compose now scrapes Postgres and Redis instances for metrics. [deploy-sourcegraph-docker#580](https://github.com/sourcegraph/deploy-sourcegraph-docker/pull/580)
- Symbol suggestions now leverage optimizations for global searches. [#24943](https://github.com/sourcegraph/sourcegraph/pull/24943)

### Fixed

- Fixed a number of issues where repository permissions sync may fail for instances with very large numbers of repositories. [#24852](https://github.com/sourcegraph/sourcegraph/pull/24852), [#24972](https://github.com/sourcegraph/sourcegraph/pull/24972)
- Fixed excessive re-rendering of the whole web application on every keypress in the search query input. [#24844](https://github.com/sourcegraph/sourcegraph/pull/24844)
- Code Insights line chart now supports different timelines for each data series (lines). [#25005](https://github.com/sourcegraph/sourcegraph/pull/25005)
- Postgres exporter now exposes pg_stat_activity account to show the number of active DB connections. [#25086](https://github.com/sourcegraph/sourcegraph/pull/25086)

### Removed

- The `PRECISE_CODE_INTEL_DATA_TTL` environment variable is no longer read by the worker service. Instead, global and repository-specific data retention policies configurable in the UI by site-admins will control the length of time LSIF uploads are considered _fresh_. [#24793](https://github.com/sourcegraph/sourcegraph/pull/24793)
- The `repo.cloned` column was removed as it was deprecated in 3.26. [#25066](https://github.com/sourcegraph/sourcegraph/pull/25066)

## 3.31.2

### Fixed

- Fixed multiple CVEs for [libssl](https://cve.mitre.org/cgi-bin/cvename.cgi?name=CVE-2021-3711) and [Python3](https://cve.mitre.org/cgi-bin/cvename.cgi?name=CVE-2021-29921). [#24700](https://github.com/sourcegraph/sourcegraph/pull/24700) [#24620](https://github.com/sourcegraph/sourcegraph/pull/24620) [#24695](https://github.com/sourcegraph/sourcegraph/pull/24695)

## 3.31.1

### Added

- The required authentication scopes required to enable caching behaviour for GitHub repository permissions can now be requested via `allowGroupsPermissionsSync` in GitHub `auth.providers`. [#24328](https://github.com/sourcegraph/sourcegraph/pull/24328)

### Changed

- Caching behaviour for GitHub repository permissions enabled via the `authorization.groupsCacheTTL` field in the code host config can now leverage additional caching of team and organization permissions for repository permissions syncing (on top of the caching for user permissions syncing introduced in 3.31). [#24328](https://github.com/sourcegraph/sourcegraph/pull/24328)

## 3.31.0

### Added

- Backend Code Insights GraphQL queries now support arguments `includeRepoRegex` and `excludeRepoRegex` to filter on repository names. [#23256](https://github.com/sourcegraph/sourcegraph/pull/23256)
- Code Insights background queries now process in a priority order backwards through time. This will allow insights to populate concurrently. [#23101](https://github.com/sourcegraph/sourcegraph/pull/23101)
- Operator documentation has been added to the Search Reference sidebar section. [#23116](https://github.com/sourcegraph/sourcegraph/pull/23116)
- Syntax highlighting support for the [Cue](https://cuelang.org) language.
- Reintroduced a revised version of the Search Types sidebar section. [#23170](https://github.com/sourcegraph/sourcegraph/pull/23170)
- Improved usability where filters followed by a space in the search query will warn users that the filter value is empty. [#23646](https://github.com/sourcegraph/sourcegraph/pull/23646)
- Perforce: [`git p4`'s `--use-client-spec` option](https://git-scm.com/docs/git-p4#Documentation/git-p4.txt---use-client-spec) can now be enabled by configuring the `p4.client` field. [#23833](https://github.com/sourcegraph/sourcegraph/pull/23833), [#23845](https://github.com/sourcegraph/sourcegraph/pull/23845)
- Code Insights will do a one-time reset of ephemeral insights specific database tables to clean up stale and invalid data. Insight data will regenerate automatically. [23791](https://github.com/sourcegraph/sourcegraph/pull/23791)
- Perforce: added basic support for Perforce permission table path wildcards. [#23755](https://github.com/sourcegraph/sourcegraph/pull/23755)
- Added autocompletion and search filtering of branch/tag/commit revisions to the repository compare page. [#23977](https://github.com/sourcegraph/sourcegraph/pull/23977)
- Batch Changes changesets can now be [set to published when previewing new or updated batch changes](https://docs.sourcegraph.com/batch_changes/how-tos/publishing_changesets#within-the-ui). [#22912](https://github.com/sourcegraph/sourcegraph/issues/22912)
- Added Python3 to server and gitserver images to enable git-p4 support. [#24204](https://github.com/sourcegraph/sourcegraph/pull/24204)
- Code Insights drill-down filters now allow filtering insights data on the dashboard page using repo: filters. [#23186](https://github.com/sourcegraph/sourcegraph/issues/23186)
- GitHub repository permissions can now leverage caching of team and organization permissions for user permissions syncing. Caching behaviour can be enabled via the `authorization.groupsCacheTTL` field in the code host config. This can significantly reduce the amount of time it takes to perform a full permissions sync due to reduced instances of being rate limited by the code host. [#23978](https://github.com/sourcegraph/sourcegraph/pull/23978)

### Changed

- Code Insights will now always backfill from the time the data series was created. [#23430](https://github.com/sourcegraph/sourcegraph/pull/23430)
- Code Insights queries will now extract repository name out of the GraphQL response instead of going to the database. [#23388](https://github.com/sourcegraph/sourcegraph/pull/23388)
- Code Insights backend has moved from the `repo-updater` service to the `worker` service. [#23050](https://github.com/sourcegraph/sourcegraph/pull/23050)
- Code Insights feature flag `DISABLE_CODE_INSIGHTS` environment variable has moved from the `repo-updater` service to the `worker` service. Any users of this flag will need to update their `worker` service configuration to continue using it. [#23050](https://github.com/sourcegraph/sourcegraph/pull/23050)
- Updated Docker-Compose Caddy Image to v2.0.0-alpine. [#468](https://github.com/sourcegraph/deploy-sourcegraph-docker/pull/468)
- Code Insights historical samples will record using the timestamp of the commit that was searched. [#23520](https://github.com/sourcegraph/sourcegraph/pull/23520)
- Authorization checks are now handled using role based permissions instead of manually altering SQL statements. [23398](https://github.com/sourcegraph/sourcegraph/pull/23398)
- Docker Compose: the Jaeger container's `SAMPLING_STRATEGIES_FILE` now has a default value. If you are currently using a custom sampling strategies configuration, you may need to make sure your configuration is not overridden by the change when upgrading. [sourcegraph/deploy-sourcegraph#489](https://github.com/sourcegraph/deploy-sourcegraph-docker/pull/489)
- Code Insights historical samples will record using the most recent commit to the start of the frame instead of the middle of the frame. [#23573](https://github.com/sourcegraph/sourcegraph/pull/23573)
- The copy icon displayed next to files and repositories will now copy the file or repository path. Previously, this action copied the URL to clipboard. [#23390](https://github.com/sourcegraph/sourcegraph/pull/23390)
- Sourcegraph's Prometheus dependency has been upgraded to v2.28.1. [23663](https://github.com/sourcegraph/sourcegraph/pull/23663)
- Sourcegraph's Alertmanager dependency has been upgraded to v0.22.2. [23663](https://github.com/sourcegraph/sourcegraph/pull/23714)
- Code Insights will now schedule sample recordings for the first of the next month after creation or a previous recording. [#23799](https://github.com/sourcegraph/sourcegraph/pull/23799)
- Code Insights now stores data in a new format. Data points will store complete vectors for all repositories even if the underlying Sourcegraph queries were compressed. [#23768](https://github.com/sourcegraph/sourcegraph/pull/23768)
- Code Insights rate limit values have been tuned for a more reasonable performance. [#23860](https://github.com/sourcegraph/sourcegraph/pull/23860)
- Code Insights will now generate historical data once per month on the first of the month, up to the configured `insights.historical.frames` number of frames. [#23768](https://github.com/sourcegraph/sourcegraph/pull/23768)
- Code Insights will now schedule recordings for the first of the next calendar month after an insight is created or recorded. [#23799](https://github.com/sourcegraph/sourcegraph/pull/23799)
- Code Insights will attempt to sync insight definitions from settings to the database once every 10 minutes. [23805](https://github.com/sourcegraph/sourcegraph/pull/23805)
- Code Insights exposes information about queries that are flagged `dirty` through the `insights` GraphQL query. [#23857](https://github.com/sourcegraph/sourcegraph/pull/23857/)
- Code Insights GraphQL query `insights` will now fetch 12 months of data instead of 6 if a specific time range is not provided. [#23786](https://github.com/sourcegraph/sourcegraph/pull/23786)
- Code Insights will now generate 12 months of historical data during a backfill instead of 6. [#23860](https://github.com/sourcegraph/sourcegraph/pull/23860)
- The `sourcegraph-frontend.Role` in Kubernetes deployments was updated to permit statefulsets access in the Kubernetes API. This is needed to better support stable service discovery for stateful sets during deployments, which isn't currently possible by using service endpoints. [#3670](https://github.com/sourcegraph/deploy-sourcegraph/pull/3670) [#23889](https://github.com/sourcegraph/sourcegraph/pull/23889)
- For Docker-Compose and Kubernetes users, the built-in main Postgres and codeintel databases have switched to an alpine Docker image. This requires re-indexing the entire database. This process can take up to a few hours on systems with large datasets. [#23697](https://github.com/sourcegraph/sourcegraph/pull/23697)
- Results are now streamed from searcher by default, improving memory usage and latency for large, unindexed searches. [#23754](https://github.com/sourcegraph/sourcegraph/pull/23754)
- [`deploy-sourcegraph` overlays](https://docs.sourcegraph.com/admin/install/kubernetes/configure#overlays) now use `resources:` instead of the [deprecated `bases:` field](https://kubectl.docs.kubernetes.io/references/kustomize/kustomization/bases/) for referencing Kustomize bases. [deploy-sourcegraph#3606](https://github.com/sourcegraph/deploy-sourcegraph/pull/3606)
- The `deploy-sourcegraph-docker` Pure Docker deployment scripts and configuration has been moved to the `./pure-docker` subdirectory. [deploy-sourcegraph-docker#454](https://github.com/sourcegraph/deploy-sourcegraph-docker/pull/454)
- In Kubernetes deployments, setting the `SRC_GIT_SERVERS` environment variable explicitly is no longer needed. Addresses of the gitserver pods will be discovered automatically and in the same numerical order as with the static list. Unset the env var in your `frontend.Deployment.yaml` to make use of this feature. [#24094](https://github.com/sourcegraph/sourcegraph/pull/24094)
- The consistent hashing scheme used to distribute repositories across indexed-search replicas has changed to improve distribution and reduce load discrepancies. In the next upgrade, indexed-search pods will re-index the majority of repositories since the repo to replica assignments will change. This can take a few hours in large instances, but searches should succeed during that time since a replica will only delete a repo once it has been indexed in the new replica that owns it. You can monitor this process in the Zoekt Index Server Grafana dashboard—the "assigned" repos in "Total number of repos" will spike and then reduce until it becomes the same as "indexed". As a fail-safe, the old consistent hashing scheme can be enabled by setting the `SRC_ENDPOINTS_CONSISTENT_HASH` env var to `consistent(crc32ieee)` in the `sourcegraph-frontend` deployment. [#23921](https://github.com/sourcegraph/sourcegraph/pull/23921)
- In Kubernetes deployments an emptyDir (`/dev/shm`) is now mounted in the `pgsql` deployment to allow Postgres to access more than 64KB shared memory. This value should be configured to match the `shared_buffers` value in your Postgres configuration. [deploy-sourcegraph#3784](https://github.com/sourcegraph/deploy-sourcegraph/pull/3784/)

### Fixed

- The search reference will now show matching entries when using the filter input. [#23224](https://github.com/sourcegraph/sourcegraph/pull/23224)
- Graceful termination periods have been added to database deployments. [#3358](https://github.com/sourcegraph/deploy-sourcegraph/pull/3358) & [#477](https://github.com/sourcegraph/deploy-sourcegraph-docker/pull/477)
- All commit search results for `and`-expressions are now highlighted. [#23336](https://github.com/sourcegraph/sourcegraph/pull/23336)
- Email notifiers in `observability.alerts` now correctly respect the `email.smtp.noVerifyTLS` site configuration field. [#23636](https://github.com/sourcegraph/sourcegraph/issues/23636)
- Alertmanager (Prometheus) now respects `SMTPServerConfig.noVerifyTLS` field. [#23636](https://github.com/sourcegraph/sourcegraph/issues/23636)
- Clicking on symbols in the left search pane now renders hover tooltips for indexed repositories. [#23664](https://github.com/sourcegraph/sourcegraph/pull/23664)
- Fixed a result streaming throttling issue that was causing significantly increased latency for some searches. [#23736](https://github.com/sourcegraph/sourcegraph/pull/23736)
- GitCredentials passwords stored in AWS CodeCommit configuration is now redacted. [#23832](https://github.com/sourcegraph/sourcegraph/pull/23832)
- Patched a vulnerability in `apk-tools`. [#23917](https://github.com/sourcegraph/sourcegraph/pull/23917)
- Line content was being duplicated in unindexed search payloads, causing memory instability for some dense search queries. [#23918](https://github.com/sourcegraph/sourcegraph/pull/23918)
- Updating draft merge requests on GitLab from batch changes no longer removes the draft status. [#23944](https://github.com/sourcegraph/sourcegraph/issues/23944)
- Report highlight matches instead of line matches in search results. [#21443](https://github.com/sourcegraph/sourcegraph/issues/21443)
- Force the `codeinsights-db` database to read from the `configMap` configuration file by explicitly setting the `POSTGRESQL_CONF_DIR` environment variable to the `configMap` mount path. [deploy-sourcegraph#3788](https://github.com/sourcegraph/deploy-sourcegraph/pull/3788)

### Removed

- The old batch repository syncer was removed and can no longer be activated by setting `ENABLE_STREAMING_REPOS_SYNCER=false`. [#22949](https://github.com/sourcegraph/sourcegraph/pull/22949)
- Email notifications for saved searches are now deprecated in favor of Code Monitoring. Email notifications can no longer be enabled for saved searches. Saved searches that already have notifications enabled will continue to work, but there is now a button users can click to migrate to code monitors. Notifications for saved searches will be removed entirely in the future. [#23275](https://github.com/sourcegraph/sourcegraph/pull/23275)
- The `sg_service` Postgres role and `sg_repo_access_policy` policy on the `repo` table have been removed due to performance concerns. [#23622](https://github.com/sourcegraph/sourcegraph/pull/23622)
- Deprecated site configuration field `email.smtp.disableTLS` has been removed. [#23639](https://github.com/sourcegraph/sourcegraph/pull/23639)
- Deprecated language servers have been removed from `deploy-sourcegraph`. [deploy-sourcegraph#3605](https://github.com/sourcegraph/deploy-sourcegraph/pull/3605)
- The experimental `codeInsightsAllRepos` feature flag has been removed. [#23850](https://github.com/sourcegraph/sourcegraph/pull/23850)

## 3.30.4

### Added

- Add a new environment variable `SRC_HTTP_CLI_EXTERNAL_TIMEOUT` to control the timeout for all external HTTP requests. [#23620](https://github.com/sourcegraph/sourcegraph/pull/23620)

### Changed

- Postgres has been upgraded to `12.8` in the single-server Sourcegraph image [#23999](https://github.com/sourcegraph/sourcegraph/pull/23999)

## 3.30.3

**⚠️ Users on 3.29.x are advised to upgrade directly to 3.30.3**. If you have already upgraded to 3.30.0, 3.30.1, or 3.30.2 please follow [this migration guide](https://docs.sourcegraph.com/admin/migration/3_30).

### Fixed

- Codeintel-db database images have been reverted back to debian due to corruption caused by glibc and alpine. [23324](https://github.com/sourcegraph/sourcegraph/pull/23324)

## 3.30.2

**⚠️ Users on 3.29.x are advised to upgrade directly to 3.30.3**. If you have already upgraded to 3.30.0, 3.30.1, or 3.30.2 please follow [this migration guide](https://docs.sourcegraph.com/admin/migration/3_30).

### Fixed

- Postgres database images have been reverted back to debian due to corruption caused by glibc and alpine. [23302](https://github.com/sourcegraph/sourcegraph/pull/23302)

## 3.30.1

**⚠️ Users on 3.29.x are advised to upgrade directly to 3.30.3**. If you have already upgraded to 3.30.0, 3.30.1, or 3.30.2 please follow [this migration guide](https://docs.sourcegraph.com/admin/migration/3_30).

### Fixed

- An issue where the UI would occasionally display `lsifStore.Ranges: ERROR: relation \"lsif_documentation_mappings\" does not exist (SQLSTATE 42P01)` [#23115](https://github.com/sourcegraph/sourcegraph/pull/23115)
- Fixed a vulnerability in our Postgres Alpine image related to libgcrypt [#23174](https://github.com/sourcegraph/sourcegraph/pull/23174)
- When syncing in streaming mode, repo-updater will now ensure a repo's transaction is committed before notifying gitserver to update that repo. [#23169](https://github.com/sourcegraph/sourcegraph/pull/23169)
- When encountering spurious errors during streaming syncing (like temporary 500s from codehosts), repo-updater will no longer delete all associated repos that weren't seen. Deletion will happen only if there were no errors or if the error was one of "Unauthorized", "Forbidden" or "Account Suspended". [#23171](https://github.com/sourcegraph/sourcegraph/pull/23171)
- External HTTP requests are now automatically retried when appropriate. [#23131](https://github.com/sourcegraph/sourcegraph/pull/23131)

## 3.30.0

**⚠️ Users on 3.29.x are advised to upgrade directly to 3.30.3**. If you have already upgraded to 3.30.0, 3.30.1, or 3.30.2 please follow [this migration guide](https://docs.sourcegraph.com/admin/migration/3_30).

### Added

- Added support for `select:file.directory` in search queries, which returns unique directory paths for results that satisfy the query. [#22449](https://github.com/sourcegraph/sourcegraph/pull/22449)
- An `sg_service` Postgres role has been introduced, as well as an `sg_repo_access_policy` policy on the `repo` table that restricts access to that role. The role that owns the `repo` table will continue to get unrestricted access. [#22303](https://github.com/sourcegraph/sourcegraph/pull/22303)
- Every service that connects to the database (i.e. Postgres) now has a "Database connections" monitoring section in its Grafana dashboard. [#22570](https://github.com/sourcegraph/sourcegraph/pull/22570)
- A new bulk operation to close many changesets at once has been added to Batch Changes. [#22547](https://github.com/sourcegraph/sourcegraph/pull/22547)
- Backend Code Insights will aggregate viewable repositories based on the authenticated user. [#22471](https://github.com/sourcegraph/sourcegraph/pull/22471)
- Added support for highlighting .frugal files as Thrift syntax.
- Added `file:contains.content(regexp)` predicate, which filters only to files that contain matches of the given pattern. [#22666](https://github.com/sourcegraph/sourcegraph/pull/22666)
- Repository syncing is now done in streaming mode by default. Customers with many repositories should notice code host updates much faster, with repo-updater consuming less memory. Using the previous batch mode can be done by setting the `ENABLE_STREAMING_REPOS_SYNCER` environment variable to `false` in `repo-updater`. That environment variable will be deleted in the next release. [#22756](https://github.com/sourcegraph/sourcegraph/pull/22756)
- Enabled the ability to query Batch Changes changesets, changesets stats, and file diff stats for an individual repository via the Sourcegraph GraphQL API. [#22744](https://github.com/sourcegraph/sourcegraph/pull/22744/)
- Added "Groovy" to the initial `lang:` filter suggestions in the search bar. [#22755](https://github.com/sourcegraph/sourcegraph/pull/22755)
- The `lang:` filter suggestions now show all supported, matching languages as the user types a language name. [#22765](https://github.com/sourcegraph/sourcegraph/pull/22765)
- Code Insights can now be grouped into dashboards. [#22215](https://github.com/sourcegraph/sourcegraph/issues/22215)
- Batch Changes changesets can now be [published from the Sourcegraph UI](https://docs.sourcegraph.com/batch_changes/how-tos/publishing_changesets#within-the-ui). [#18277](https://github.com/sourcegraph/sourcegraph/issues/18277)
- The repository page now has a new button to view batch change changesets created in that specific repository, with a badge indicating how many changesets are currently open. [#22804](https://github.com/sourcegraph/sourcegraph/pull/22804)
- Experimental: Search-based code insights can run over all repositories on the instance. To enable, use the feature flag `"experimentalFeatures": { "codeInsightsAllRepos": true }` and tick the checkbox in the insight creation/edit UI. [#22759](https://github.com/sourcegraph/sourcegraph/issues/22759)
- Search References is a new search sidebar section to simplify learning about the available search filters directly where they are used. [#21539](https://github.com/sourcegraph/sourcegraph/issues/21539)

### Changed

- Backend Code Insights only fills historical data frames that have changed to reduce the number of searches required. [#22298](https://github.com/sourcegraph/sourcegraph/pull/22298)
- Backend Code Insights displays data points for a fixed 6 months period in 2 week intervals, and will carry observations forward that are missing. [#22298](https://github.com/sourcegraph/sourcegraph/pull/22298)
- Backend Code Insights now aggregate over 26 weeks instead of 6 months. [#22527](https://github.com/sourcegraph/sourcegraph/pull/22527)
- Search queries now disallow specifying `rev:` without `repo:`. Note that to search across potentially multiple revisions, a query like `repo:.* rev:<revision>` remains valid. [#22705](https://github.com/sourcegraph/sourcegraph/pull/22705)
- The extensions status bar on diff pages has been redesigned and now shows information for both the base and head commits. [#22123](https://github.com/sourcegraph/sourcegraph/pull/22123/files)
- The `applyBatchChange` and `createBatchChange` mutations now accept an optional `publicationStates` argument to set the publication state of specific changesets within the batch change. [#22485](https://github.com/sourcegraph/sourcegraph/pull/22485) and [#22854](https://github.com/sourcegraph/sourcegraph/pull/22854)
- Search queries now return up to 80 suggested filters. Previously we returned up to 24. [#22863](https://github.com/sourcegraph/sourcegraph/pull/22863)
- GitHub code host connections can now include `repositoryQuery` entries that match more than 1000 repositories from the GitHub search API without requiring the previously documented work-around of splitting the query up with `created:` qualifiers, which is now done automatically. [#2562](https://github.com/sourcegraph/sourcegraph/issues/2562)

### Fixed

- The Batch Changes user and site credential encryption migrators added in Sourcegraph 3.28 could report zero progress when encryption was disabled, even though they had nothing to do. This has been fixed, and progress will now be correctly reported. [#22277](https://github.com/sourcegraph/sourcegraph/issues/22277)
- Listing Github Entreprise org repos now returns internal repos as well. [#22339](https://github.com/sourcegraph/sourcegraph/pull/22339)
- Jaeger works in Docker-compose deployments again. [#22691](https://github.com/sourcegraph/sourcegraph/pull/22691)
- A bug where the pattern `)` makes the browser unresponsive. [#22738](https://github.com/sourcegraph/sourcegraph/pull/22738)
- An issue where using `select:repo` in conjunction with `and` patterns did not yield expected repo results. [#22743](https://github.com/sourcegraph/sourcegraph/pull/22743)
- The `isLocked` and `isDisabled` fields of GitHub repositories are now fetched correctly from the GraphQL API of GitHub Enterprise instances. Users that rely on the `repos` config in GitHub code host connections should update so that locked and disabled repositories defined in that list are actually skipped. [#22788](https://github.com/sourcegraph/sourcegraph/pull/22788)
- Homepage no longer fails to load if there are invalid entries in user's search history. [#22857](https://github.com/sourcegraph/sourcegraph/pull/22857)
- An issue where regexp query highlighting in the search bar would render incorrectly on Firefox. [#23043](https://github.com/sourcegraph/sourcegraph/pull/23043)
- Code intelligence uploads and indexes are restricted to only site-admins. It was read-only for any user. [#22890](https://github.com/sourcegraph/sourcegraph/pull/22890)
- Daily usage statistics are restricted to only site-admins. It was read-only for any user. [#23026](https://github.com/sourcegraph/sourcegraph/pull/23026)
- Ephemeral storage requests now match their cache size requests for Kubernetes deployments. [#2953](https://github.com/sourcegraph/deploy-sourcegraph/pull/2953)

### Removed

- The experimental paginated search feature (the `stable:` keyword) has been removed, to be replaced with streaming search. [#22428](https://github.com/sourcegraph/sourcegraph/pull/22428)
- The experimental extensions view page has been removed. [#22565](https://github.com/sourcegraph/sourcegraph/pull/22565)
- A search query diagnostic that previously warned the user when quotes are interpreted literally has been removed. The literal meaning has been Sourcegraph's default search behavior for some time now. [#22892](https://github.com/sourcegraph/sourcegraph/pull/22892)
- Non-root overlays were removed for `deploy-sourcegraph` in favor of using `non-privileged`. [#3404](https://github.com/sourcegraph/deploy-sourcegraph/pull/3404)

### API docs (experimental)

API docs is a new experimental feature of Sourcegraph ([learn more](https://docs.sourcegraph.com/code_intelligence/apidocs)). It is enabled by default in Sourcegraph 3.30.0.

- API docs is enabled by default in Sourcegraph 3.30.0. It can be disabled by adding `"apiDocs": false` to the `experimentalFeatures` section of user settings.
- The API docs landing page now indicates what API docs are and provide more info.
- The API docs landing page now represents the code in the repository root, instead of an empty page.
- Pages now correctly indicate it is an experimental feature, and include a feedback widget.
- Subpages linked via the sidebar are now rendered much better, and have an expandable section.
- Symbols in documentation now have distinct icons for e.g. functions/vars/consts/etc.
- Symbols are now sorted in exported-first, alphabetical order.
- Repositories without LSIF documentation data now show a friendly error page indicating what languages are supported, how to set it up, etc.
- API docs can now distinguish between different types of symbols, tests, examples, benchmarks, etc. and whether symbols are public/private—to support filtering in the future.
- Only public/exported symbols are included by default for now.
- URL paths for Go packages are now friendlier, e.g. `/-/docs/cmd/frontend/auth` instead of `/-/docs/cmd-frontend-auth`.
- URLs are now formatted by the language indexer, in a way that makes sense for the language, e.g. `#Mocks.CreateUserAndSave` instead of `#ypeMocksCreateUserAndSave` for a Go method `CreateUserAndSave` on type `Mocks`.
- Go blank identifier assignments `var _ = ...` are no longer incorrectly included.
- Go symbols defined within functions, e.g. a `var` inside a `func` scope are no longer incorrectly included.
- `Functions`, `Variables`, and other top-level sections are no longer rendered empty if there are none in that section.
- A new test suite for LSIF indexers implementing the Sourcegraph documentation extension to LSIF [is available](https://github.com/sourcegraph/lsif-static-doc).
- We now emit the LSIF data needed to in the future support "Jump to API docs" from code views, "View code" from API docs, usage examples in API docs, and search indexing.
- Various UI style issues, color contrast issues, etc. have been fixed.
- Major improvements to the GraphQL APIs for API documentation.

## 3.29.0

### Added

- Code Insights queries can now run concurrently up to a limit set by the `insights.query.worker.concurrency` site config. [#21219](https://github.com/sourcegraph/sourcegraph/pull/21219)
- Code Insights workers now support a rate limit for query execution and historical data frame analysis using the `insights.query.worker.rateLimit` and `insights.historical.worker.rateLimit` site configurations. [#21533](https://github.com/sourcegraph/sourcegraph/pull/21533)
- The GraphQL `Site` `SettingsSubject` type now has an `allowSiteSettingsEdits` field to allow clients to determine whether the instance uses the `GLOBAL_SETTINGS_FILE` environment variable. [#21827](https://github.com/sourcegraph/sourcegraph/pull/21827)
- The Code Insights creation UI now remembers previously filled-in field values when returning to the form after having navigated away. [#21744](https://github.com/sourcegraph/sourcegraph/pull/21744)
- The Code Insights creation UI now shows autosuggestions for the repository field. [#21699](https://github.com/sourcegraph/sourcegraph/pull/21699)
- A new bulk operation to retry many changesets at once has been added to Batch Changes. [#21173](https://github.com/sourcegraph/sourcegraph/pull/21173)
- A `security_event_logs` database table has been added in support of upcoming security-related efforts. [#21949](https://github.com/sourcegraph/sourcegraph/pull/21949)
- Added featured Sourcegraph extensions query to the GraphQL API, as well as a section in the extension registry to display featured extensions. [#21665](https://github.com/sourcegraph/sourcegraph/pull/21665)
- The search page now has a `create insight` button to create search-based insight based on your search query [#21943](https://github.com/sourcegraph/sourcegraph/pull/21943)
- Added support for Terraform syntax highlighting. [#22040](https://github.com/sourcegraph/sourcegraph/pull/22040)
- A new bulk operation to merge many changesets at once has been added to Batch Changes. [#21959](https://github.com/sourcegraph/sourcegraph/pull/21959)
- Pings include aggregated usage for the Code Insights creation UI, organization visible insight count per insight type, and insight step size in days. [#21671](https://github.com/sourcegraph/sourcegraph/pull/21671)
- Search-based insight creation UI now supports `count:` filter in data series query input. [#22049](https://github.com/sourcegraph/sourcegraph/pull/22049)
- Code Insights background workers will now index commits in a new table `commit_index` for future optimization efforts. [#21994](https://github.com/sourcegraph/sourcegraph/pull/21994)
- The creation UI for search-based insights now supports the `count:` filter in the data series query input. [#22049](https://github.com/sourcegraph/sourcegraph/pull/22049)
- A new service, `worker`, has been introduced to run background jobs that were previously run in the frontend. See the [deployment documentation](https://docs.sourcegraph.com/admin/workers) for additional details. [#21768](https://github.com/sourcegraph/sourcegraph/pull/21768)

### Changed

- SSH public keys generated to access code hosts with batch changes now include a comment indicating they originated from Sourcegraph. [#20523](https://github.com/sourcegraph/sourcegraph/issues/20523)
- The copy query button is now permanently enabled and `experimentalFeatures.copyQueryButton` setting has been deprecated. [#21364](https://github.com/sourcegraph/sourcegraph/pull/21364)
- Search streaming is now permanently enabled and `experimentalFeatures.searchStreaming` setting has been deprecated. [#21522](https://github.com/sourcegraph/sourcegraph/pull/21522)
- Pings removes the collection of aggregate search filter usage counts and adds a smaller set of aggregate usage counts for query operators, predicates, and pattern counts. [#21320](https://github.com/sourcegraph/sourcegraph/pull/21320)
- Sourcegraph will now refuse to start if there are unfinished [out-of-band-migrations](https://docs.sourcegraph.com/admin/migrations) that are deprecated in the current version. See the [upgrade documentation](https://docs.sourcegraph.com/admin/updates) for changes to the upgrade process. [#20967](https://github.com/sourcegraph/sourcegraph/pull/20967)
- Code Insight pages now have new URLs [#21856](https://github.com/sourcegraph/sourcegraph/pull/21856)
- We are proud to bring you [an entirely new visual design for the Sourcegraph UI](https://about.sourcegraph.com/blog/introducing-sourcegraphs-new-ui/). We think you’ll find this new design improves your experience and sets the stage for some incredible features to come. Some of the highlights include:

  - **Refined search results:** The redesigned search bar provides more space for expressive queries, and the new results sidebar helps to discover search syntax without referencing documentation.
  - **Improved focus on code:** We’ve reduced non-essential UI elements to provide greater focus on the code itself, and positioned the most important items so they’re unobtrusive and located exactly where they are needed.
  - **Improved layouts:** We’ve improved pages like diff views to make them easier to use and to help find information quickly.
  - **New navigation:** A new global navigation provides immediate discoverability and access to current and future functionality.
  - **Promoting extensibility:** We've brought the extension registry back to the main navigation and improved its design and navigation.

  With bulk of the redesign complete, future releases will include more improvements and refinements.

### Fixed

- Stricter validation of structural search queries. The `type:` parameter is not supported for structural searches and returns an appropriate alert. [#21487](https://github.com/sourcegraph/sourcegraph/pull/21487)
- Batch changeset specs that are not attached to changesets will no longer prematurely expire before the batch specs that they are associated with. [#21678](https://github.com/sourcegraph/sourcegraph/pull/21678)
- The Y-axis of Code Insights line charts no longer start at a negative value. [#22018](https://github.com/sourcegraph/sourcegraph/pull/22018)
- Correctly handle field aliases in the query (like `r:` versus `repo:`) when used with `contains` predicates. [#22105](https://github.com/sourcegraph/sourcegraph/pull/22105)
- Running a code insight over a timeframe when the repository didn't yet exist doesn't break the entire insight anymore. [#21288](https://github.com/sourcegraph/sourcegraph/pull/21288)

### Removed

- The deprecated GraphQL `icon` field on CommitSearchResult and Repository was removed. [#21310](https://github.com/sourcegraph/sourcegraph/pull/21310)
- The undocumented `index` filter was removed from search type-ahead suggestions. [#18806](https://github.com/sourcegraph/sourcegraph/issues/18806)
- Code host connection tokens aren't used for creating changesets anymore when the user is site admin and no credential has been specified. [#16814](https://github.com/sourcegraph/sourcegraph/issues/16814)

## 3.28.0

### Added

- Added `select:commit.diff.added` and `select:commit.diff.removed` for `type:diff` search queries. These selectors return commit diffs only if a pattern matches in `added` (respespectively, `removed`) lines. [#20328](https://github.com/sourcegraph/sourcegraph/pull/20328)
- Additional language autocompletions for the `lang:` filter in the search bar. [#20535](https://github.com/sourcegraph/sourcegraph/pull/20535)
- Steps in batch specs can now have an `if:` attribute to enable conditional execution of different steps. [#20701](https://github.com/sourcegraph/sourcegraph/pull/20701)
- Extensions can now log messages through `sourcegraph.app.log` to aid debugging user issues. [#20474](https://github.com/sourcegraph/sourcegraph/pull/20474)
- Bulk comments on many changesets are now available in Batch Changes. [#20361](https://github.com/sourcegraph/sourcegraph/pull/20361)
- Batch specs are now viewable when previewing changesets. [#19534](https://github.com/sourcegraph/sourcegraph/issues/19534)
- Added a new UI for creating code insights. [#20212](https://github.com/sourcegraph/sourcegraph/issues/20212)

### Changed

- User and site credentials used in Batch Changes are now encrypted in the database if encryption is enabled with the `encryption.keys` config. [#19570](https://github.com/sourcegraph/sourcegraph/issues/19570)
- All Sourcegraph images within [deploy-sourcegraph](https://github.com/sourcegraph/deploy-sourcegraph) now specify the registry. Thanks! @k24dizzle [#2901](https://github.com/sourcegraph/deploy-sourcegraph/pull/2901).
- Default reviewers are now added to Bitbucket Server PRs opened by Batch Changes. [#20551](https://github.com/sourcegraph/sourcegraph/pull/20551)
- The default memory requirements for the `redis-*` containers have been raised by 1GB (to a new total of 7GB). This change allows Redis to properly run its key-eviction routines (when under memory pressure) without getting killed by the host machine. This affects both the docker-compose and Kubernetes deployments. [sourcegraph/deploy-sourcegraph-docker#373](https://github.com/sourcegraph/deploy-sourcegraph-docker/pull/373) and [sourcegraph/deploy-sourcegraph#2898](https://github.com/sourcegraph/deploy-sourcegraph/pull/2898)
- Only site admins can now list users on an instance. [#20619](https://github.com/sourcegraph/sourcegraph/pull/20619)
- Repository permissions can now be enabled for site admins via the `authz.enforceForSiteAdmins` setting. [#20674](https://github.com/sourcegraph/sourcegraph/pull/20674)
- Site admins can no longer view user added code host configuration. [#20851](https://github.com/sourcegraph/sourcegraph/pull/20851)
- Site admins cannot add access tokens for any user by default. [#20988](https://github.com/sourcegraph/sourcegraph/pull/20988)
- Our namespaced overlays now only scrape container metrics within that namespace. [#2969](https://github.com/sourcegraph/deploy-sourcegraph/pull/2969)
- The extension registry main page has a new visual design that better conveys the most useful information about extensions, and individual extension pages have better information architecture. [#20822](https://github.com/sourcegraph/sourcegraph/pull/20822)

### Fixed

- Search returned inconsistent result counts when a `count:` limit was not specified.
- Indexed search failed when the `master` branch needed indexing but was not the default. [#20260](https://github.com/sourcegraph/sourcegraph/pull/20260)
- `repo:contains(...)` built-in did not respect parameters that affect repo filtering (e.g., `repogroup`, `fork`). It now respects these. [#20339](https://github.com/sourcegraph/sourcegraph/pull/20339)
- An issue where duplicate results would render for certain `or`-expressions. [#20480](https://github.com/sourcegraph/sourcegraph/pull/20480)
- Issue where the search query bar suggests that some `lang` values are not valid. [#20534](https://github.com/sourcegraph/sourcegraph/pull/20534)
- Pull request event webhooks received from GitHub with unexpected actions no longer cause panics. [#20571](https://github.com/sourcegraph/sourcegraph/pull/20571)
- Repository search patterns like `^repo/(prefix-suffix|prefix)$` now correctly match both `repo/prefix-suffix` and `repo/prefix`. [#20389](https://github.com/sourcegraph/sourcegraph/issues/20389)
- Ephemeral storage requests and limits now match the default cache size to avoid Symbols pods being evicted. The symbols pod now requires 10GB of ephemeral space as a minimum to scheduled. [#2369](https://github.com/sourcegraph/deploy-sourcegraph/pull/2369)
- Minor query syntax highlighting bug for `repo:contains` predicate. [#21038](https://github.com/sourcegraph/sourcegraph/pull/21038)
- An issue causing diff and commit results with file filters to return invalid results. [#21039](https://github.com/sourcegraph/sourcegraph/pull/21039)
- All databases now have the Kubernetes Quality of Service class of 'Guaranteed' which should reduce the chance of them
  being evicted during NodePressure events. [#2900](https://github.com/sourcegraph/deploy-sourcegraph/pull/2900)
- An issue causing diff views to display without syntax highlighting [#21160](https://github.com/sourcegraph/sourcegraph/pull/21160)

### Removed

- The deprecated `SetRepositoryEnabled` mutation was removed. [#21044](https://github.com/sourcegraph/sourcegraph/pull/21044)

## 3.27.5

### Fixed

- Fix scp style VCS url parsing. [#20799](https://github.com/sourcegraph/sourcegraph/pull/20799)

## 3.27.4

### Fixed

- Fixed an issue related to Gitolite repos with `@` being prepended with a `?`. [#20297](https://github.com/sourcegraph/sourcegraph/pull/20297)
- Add missing return from handler when DisableAutoGitUpdates is true. [#20451](https://github.com/sourcegraph/sourcegraph/pull/20451)

## 3.27.3

### Fixed

- Pushing batch changes to Bitbucket Server code hosts over SSH was broken in 3.27.0, and has been fixed. [#20324](https://github.com/sourcegraph/sourcegraph/issues/20324)

## 3.27.2

### Fixed

- Fixed an issue with our release tooling that was preventing all images from being tagged with the correct version.
  All sourcegraph images have the proper release version now.

## 3.27.1

### Fixed

- Indexed search failed when the `master` branch needed indexing but was not the default. [#20260](https://github.com/sourcegraph/sourcegraph/pull/20260)
- Fixed a regression that caused "other" code hosts urls to not be built correctly which prevents code to be cloned / updated in 3.27.0. This change will provoke some cloning errors on repositories that are already sync'ed, until the next code host sync. [#20258](https://github.com/sourcegraph/sourcegraph/pull/20258)

## 3.27.0

### Added

- `count:` now supports "all" as value. Queries with `count:all` will return up to 999999 results. [#19756](https://github.com/sourcegraph/sourcegraph/pull/19756)
- Credentials for Batch Changes are now validated when adding them. [#19602](https://github.com/sourcegraph/sourcegraph/pull/19602)
- Batch Changes now ignore repositories that contain a `.batchignore` file. [#19877](https://github.com/sourcegraph/sourcegraph/pull/19877) and [src-cli#509](https://github.com/sourcegraph/src-cli/pull/509)
- Side-by-side diff for commit visualization. [#19553](https://github.com/sourcegraph/sourcegraph/pull/19553)
- The site configuration now supports defining batch change rollout windows, which can be used to slow or disable pushing changesets at particular times of day or days of the week. [#19796](https://github.com/sourcegraph/sourcegraph/pull/19796), [#19797](https://github.com/sourcegraph/sourcegraph/pull/19797), and [#19951](https://github.com/sourcegraph/sourcegraph/pull/19951).
- Search functionality via built-in `contains` predicate: `repo:contains(...)`, `repo:contains.file(...)`, `repo:contains.content(...)`, repo:contains.commit.after(...)`. [#18584](https://github.com/sourcegraph/sourcegraph/issues/18584)
- Database encryption, external service config & user auth data can now be encrypted in the database using the `encryption.keys` config. See [the docs](https://docs.sourcegraph.com/admin/encryption) for more info.
- Repositories that gitserver fails to clone or fetch are now gradually moved to the back of the background update queue instead of remaining at the front. [#20204](https://github.com/sourcegraph/sourcegraph/pull/20204)
- The new `disableAutoCodeHostSyncs` setting allows site admins to disable any periodic background syncing of configured code host connections. That includes syncing of repository metadata (i.e. not git updates, use `disableAutoGitUpdates` for that), permissions and batch changes changesets, but may include other data we'd sync from the code host API in the future.

### Changed

- Bumped the minimum supported version of Postgres from `9.6` to `12`. The upgrade procedure is mostly automated for existing deployments, but may require action if using the single-container deployment or an external database. See the [upgrade documentation](https://docs.sourcegraph.com/admin/updates) for your deployment type for detailed instructions.
- Changesets in batch changes will now be marked as archived instead of being detached when a new batch spec that doesn't include the changesets is applied. Once they're archived users can manually detach them in the UI. [#19527](https://github.com/sourcegraph/sourcegraph/pull/19527)
- The default replica count on `sourcegraph-frontend` and `precise-code-intel-worker` for Kubernetes has changed from `1` -> `2`.
- Changes to code monitor trigger search queries [#19680](https://github.com/sourcegraph/sourcegraph/pull/19680)
  - A `repo:` filter is now required. This is due to an existing limitations where only 50 repositories can be searched at a time, so using a `repo:` filter makes sure the right code is being searched. Any existing code monitor without `repo:` in the trigger query will continue to work (with the limitation that not all repositories will be searched) but will require a `repo:` filter to be added when making any changes to it.
  - A `patternType` filter is no longer required. `patternType:literal` will be added to a code monitor query if not specified.
  - Added a new checklist UI to make it more intuitive to create code monitor trigger queries.
- Deprecated the GraphQL `icon` field on `GenericSearchResultInterface`. It will be removed in a future release. [#20028](https://github.com/sourcegraph/sourcegraph/pull/20028/files)
- Creating changesets through Batch Changes as a site-admin without configured Batch Changes credentials has been deprecated. Please configure user or global credentials before Sourcegraph 3.29 to not experience any interruptions in changeset creation. [#20143](https://github.com/sourcegraph/sourcegraph/pull/20143)
- Deprecated the GraphQL `limitHit` field on `LineMatch`. It will be removed in a future release. [#20164](https://github.com/sourcegraph/sourcegraph/pull/20164)

### Fixed

- A regression caused by search onboarding tour logic to never focus input in the search bar on the homepage. Input now focuses on the homepage if the search tour isn't in effect. [#19678](https://github.com/sourcegraph/sourcegraph/pull/19678)
- New changes of a Perforce depot will now be reflected in `master` branch after the initial clone. [#19718](https://github.com/sourcegraph/sourcegraph/pull/19718)
- Gitolite and Other type code host connection configuration can be correctly displayed. [#19976](https://github.com/sourcegraph/sourcegraph/pull/19976)
- Fixed a regression that caused user and code host limits to be ignored. [#20089](https://github.com/sourcegraph/sourcegraph/pull/20089)
- A regression where incorrect query highlighting happens for certain quoted values. [#20110](https://github.com/sourcegraph/sourcegraph/pull/20110)
- We now respect the `disableAutoGitUpdates` setting when cloning or fetching repos on demand and during cleanup tasks that may re-clone old repos. [#20194](https://github.com/sourcegraph/sourcegraph/pull/20194)

## 3.26.3

### Fixed

- Setting `gitMaxCodehostRequestsPerSecond` to `0` now actually blocks all Git operations happening on the gitserver. [#19716](https://github.com/sourcegraph/sourcegraph/pull/19716)

## 3.26.2

### Fixed

- Our indexed search logic now correctly handles de-duplication of search results across multiple replicas. [#19743](https://github.com/sourcegraph/sourcegraph/pull/19743)

## 3.26.1

### Added

- Experimental: Sync permissions of Perforce depots through the Sourcegraph UI. To enable, use the feature flag `"experimentalFeatures": { "perforce": "enabled" }`. For more information, see [how to enable permissions for your Perforce depots](https://docs.sourcegraph.com/admin/repo/perforce). [#16705](https://github.com/sourcegraph/sourcegraph/issues/16705)
- Added support for user email headers in the HTTP auth proxy. See [HTTP Auth Proxy docs](https://docs.sourcegraph.com/admin/auth#http-authentication-proxies) for more information.
- Ignore locked and disabled GitHub Enterprise repositories. [#19500](https://github.com/sourcegraph/sourcegraph/pull/19500)
- Remote code host git operations (such as `clone` or `ls-remote`) can now be rate limited beyond concurrency (which was already possible with `gitMaxConcurrentClones`). Set `gitMaxCodehostRequestsPerSecond` in site config to control the maximum rate of these operations per git-server instance. [#19504](https://github.com/sourcegraph/sourcegraph/pull/19504)

### Changed

-

### Fixed

- Commit search returning duplicate commits. [#19460](https://github.com/sourcegraph/sourcegraph/pull/19460)
- Clicking the Code Monitoring tab tries to take users to a non-existent repo. [#19525](https://github.com/sourcegraph/sourcegraph/pull/19525)
- Diff and commit search not highlighting search terms correctly for some files. [#19543](https://github.com/sourcegraph/sourcegraph/pull/19543), [#19639](https://github.com/sourcegraph/sourcegraph/pull/19639)
- File actions weren't appearing on large window sizes in Firefox and Safari. [#19380](https://github.com/sourcegraph/sourcegraph/pull/19380)

### Removed

-

## 3.26.0

### Added

- Searches are streamed into Sourcegraph by default. [#19300](https://github.com/sourcegraph/sourcegraph/pull/19300)
  - This gives a faster time to first result.
  - Several heuristics around result limits have been improved. You should see more consistent result counts now.
  - Can be disabled with the setting `experimentalFeatures.streamingSearch`.
- Opsgenie API keys can now be added via an environment variable. [#18662](https://github.com/sourcegraph/sourcegraph/pull/18662)
- It's now possible to control where code insights are displayed through the boolean settings `insights.displayLocation.homepage`, `insights.displayLocation.insightsPage` and `insights.displayLocation.directory`. [#18979](https://github.com/sourcegraph/sourcegraph/pull/18979)
- Users can now create changesets in batch changes on repositories that are cloned using SSH. [#16888](https://github.com/sourcegraph/sourcegraph/issues/16888)
- Syntax highlighting for Elixir, Elm, REG, Julia, Move, Nix, Puppet, VimL, Coq. [#19282](https://github.com/sourcegraph/sourcegraph/pull/19282)
- `BUILD.in` files are now highlighted as Bazel/Starlark build files. Thanks to @jjwon0 [#19282](https://github.com/sourcegraph/sourcegraph/pull/19282)
- `*.pyst` and `*.pyst-include` are now highlighted as Python files. Thanks to @jjwon0 [#19282](https://github.com/sourcegraph/sourcegraph/pull/19282)
- The code monitoring feature flag is now enabled by default. [#19295](https://github.com/sourcegraph/sourcegraph/pull/19295)
- New query field `select` enables returning only results of the desired type. See [documentation](https://docs.sourcegraph.com/code_search/reference/language#select) for details. [#19236](https://github.com/sourcegraph/sourcegraph/pull/19236)
- Syntax highlighting for Elixer, Elm, REG, Julia, Move, Nix, Puppet, VimL thanks to @rvantonder
- `BUILD.in` files are now highlighted as Bazel/Starlark build files. Thanks to @jjwon0
- `*.pyst` and `*.pyst-include` are now highlighted as Python files. Thanks to @jjwon0
- Added a `search.defaultCaseSensitive` setting to configure whether query patterns should be treated case sensitivitely by default.

### Changed

- Campaigns have been renamed to Batch Changes! See [#18771](https://github.com/sourcegraph/sourcegraph/issues/18771) for a detailed log on what has been renamed.
  - A new [Sourcegraph CLI](https://docs.sourcegraph.com/cli) version will use `src batch [preview|apply]` commands, while keeping the old ones working to be used with older Sourcegraph versions.
  - Old URLs in the application and in the documentation will redirect.
  - GraphQL API entities with "campaign" in their name have been deprecated and have new Batch Changes counterparts:
    - Deprecated GraphQL entities: `CampaignState`, `Campaign`, `CampaignSpec`, `CampaignConnection`, `CampaignsCodeHostConnection`, `CampaignsCodeHost`, `CampaignsCredential`, `CampaignDescription`
    - Deprecated GraphQL mutations: `createCampaign`, `applyCampaign`, `moveCampaign`, `closeCampaign`, `deleteCampaign`, `createCampaignSpec`, `createCampaignsCredential`, `deleteCampaignsCredential`
    - Deprecated GraphQL queries: `Org.campaigns`, `User.campaigns`, `User.campaignsCodeHosts`, `camapigns`, `campaign`
  - Site settings with `campaigns` in their name have been replaced with equivalent `batchChanges` settings.
- A repository's `remote.origin.url` is not stored on gitserver disk anymore. Note: if you use the experimental feature `customGitFetch` your setting may need to be updated to specify the remote URL. [#18535](https://github.com/sourcegraph/sourcegraph/pull/18535)
- Repositories and files containing spaces will now render with escaped spaces in the query bar rather than being
  quoted. [#18642](https://github.com/sourcegraph/sourcegraph/pull/18642)
- Sourcegraph is now built with Go 1.16. [#18447](https://github.com/sourcegraph/sourcegraph/pull/18447)
- Cursor hover information in the search query bar will now display after 150ms (previously 0ms). [#18916](https://github.com/sourcegraph/sourcegraph/pull/18916)
- The `repo.cloned` column is deprecated in favour of `gitserver_repos.clone_status`. It will be removed in a subsequent release.
- Precision class indicators have been improved for code intelligence results in both the hover overlay as well as the definition and references locations panel. [#18843](https://github.com/sourcegraph/sourcegraph/pull/18843)
- Pings now contain added, aggregated campaigns usage data: aggregate counts of unique monthly users and Weekly campaign and changesets counts for campaign cohorts created in the last 12 months. [#18604](https://github.com/sourcegraph/sourcegraph/pull/18604)

### Fixed

- Auto complete suggestions for repositories and files containing spaces will now be automatically escaped when accepting the suggestion. [#18635](https://github.com/sourcegraph/sourcegraph/issues/18635)
- An issue causing repository results containing spaces to not be clickable in some cases. [#18668](https://github.com/sourcegraph/sourcegraph/pull/18668)
- Closing a batch change now correctly closes the entailed changesets, when requested by the user. [#18957](https://github.com/sourcegraph/sourcegraph/pull/18957)
- TypesScript highlighting bug. [#15930](https://github.com/sourcegraph/sourcegraph/issues/15930)
- The number of shards is now reported accurately in Site Admin > Repository Status > Settings > Indexing. [#19265](https://github.com/sourcegraph/sourcegraph/pull/19265)

### Removed

- Removed the deprecated GraphQL fields `SearchResults.repositoriesSearched` and `SearchResults.indexedRepositoriesSearched`.
- Removed the deprecated search field `max`
- Removed the `experimentalFeatures.showBadgeAttachments` setting

## 3.25.2

### Fixed

- A security vulnerability with in the authentication workflow has been fixed. [#18686](https://github.com/sourcegraph/sourcegraph/pull/18686)

## 3.25.1

### Added

- Experimental: Sync Perforce depots directly through the Sourcegraph UI. To enable, use the feature flag `"experimentalFeatures": { "perforce": "enabled" }`. For more information, see [how to add your Perforce depots](https://docs.sourcegraph.com/admin/repo/perforce). [#16703](https://github.com/sourcegraph/sourcegraph/issues/16703)

## 3.25.0

**IMPORTANT** Sourcegraph now uses Go 1.15. This may break AWS RDS database connections with older x509 certificates. Please follow the Amazon [docs](https://docs.aws.amazon.com/AmazonRDS/latest/UserGuide/UsingWithRDS.SSL-certificate-rotation.html) to rotate your certificate.

### Added

- New site config option `"log": { "sentry": { "backendDSN": "<REDACTED>" } }` to use a separate Sentry project for backend errors. [#17363](https://github.com/sourcegraph/sourcegraph/pull/17363)
- Structural search now supports searching indexed branches other than default. [#17726](https://github.com/sourcegraph/sourcegraph/pull/17726)
- Structural search now supports searching unindexed revisions. [#17967](https://github.com/sourcegraph/sourcegraph/pull/17967)
- New site config option `"allowSignup"` for SAML authentication to determine if automatically create new users is allowed. [#17989](https://github.com/sourcegraph/sourcegraph/pull/17989)
- Experimental: The webapp can now stream search results to the client, improving search performance. To enable it, add `{ "experimentalFeatures": { "searchStreaming": true } }` in user settings. [#16097](https://github.com/sourcegraph/sourcegraph/pull/16097)
- New product research sign-up page. This can be accessed by all users in their user settings. [#17945](https://github.com/sourcegraph/sourcegraph/pull/17945)
- New site config option `productResearchPage.enabled` to disable access to the product research sign-up page. [#17945](https://github.com/sourcegraph/sourcegraph/pull/17945)
- Pings now contain Sourcegraph extension activation statistics. [#16421](https://github.com/sourcegraph/sourcegraph/pull/16421)
- Pings now contain aggregate Sourcegraph extension activation statistics: the number of users and number of activations per (public) extension per week, and the number of total extension users per week and average extensions activated per user. [#16421](https://github.com/sourcegraph/sourcegraph/pull/16421)
- Pings now contain aggregate code insights usage data: total insight views, interactions, edits, creations, removals, and counts of unique users that view and create insights. [#16421](https://github.com/sourcegraph/sourcegraph/pull/17805)
- When previewing a campaign spec, changesets can be filtered by current state or the action(s) to be performed. [#16960](https://github.com/sourcegraph/sourcegraph/issues/16960)

### Changed

- Alert solutions links included in [monitoring alerts](https://docs.sourcegraph.com/admin/observability/alerting) now link to the relevant documentation version. [#17828](https://github.com/sourcegraph/sourcegraph/pull/17828)
- Secrets (such as access tokens and passwords) will now appear as REDACTED when editing external service config, and in graphql API responses. [#17261](https://github.com/sourcegraph/sourcegraph/issues/17261)
- Sourcegraph is now built with Go 1.15
  - Go `1.15` introduced changes to SSL/TLS connection validation which requires certificates to include a `SAN`. This field was not included in older certificates and clients relied on the `CN` field. You might see an error like `x509: certificate relies on legacy Common Name field`. We recommend that customers using Sourcegraph with an external database and connecting to it using SSL/TLS check whether the certificate is up to date.
  - RDS Customers please reference [AWS' documentation on updating the SSL/TLS certificate](https://docs.aws.amazon.com/AmazonRDS/latest/UserGuide/UsingWithRDS.SSL-certificate-rotation.html).
- Search results on `.rs` files now recommend `lang:rust` instead of `lang:renderscript` as a filter. [#18316](https://github.com/sourcegraph/sourcegraph/pull/18316)
- Campaigns users creating Personal Access Tokens on GitHub are now asked to request the `user:email` scope in addition to the [previous scopes](https://docs.sourcegraph.com/@3.24/admin/external_service/github#github-api-token-and-access). This will be used in a future Sourcegraph release to display more fine-grained information on the progress of pull requests. [#17555](https://github.com/sourcegraph/sourcegraph/issues/17555)

### Fixed

- Fixes an issue that prevented the hard deletion of a user if they had saved searches. [#17461](https://github.com/sourcegraph/sourcegraph/pull/17461)
- Fixes an issue that caused some missing results for `type:commit` when a pattern was used instead of the `message` field. [#17490](https://github.com/sourcegraph/sourcegraph/pull/17490#issuecomment-764004758)
- Fixes an issue where cAdvisor-based alerts would not fire correctly for services with multiple replicas. [#17600](https://github.com/sourcegraph/sourcegraph/pull/17600)
- Significantly improved performance of structural search on monorepo deployments [#17846](https://github.com/sourcegraph/sourcegraph/pull/17846)
- Fixes an issue where upgrades on Kubernetes may fail due to null environment variable lists in deployment manifests [#1781](https://github.com/sourcegraph/deploy-sourcegraph/pull/1781)
- Fixes an issue where counts on search filters were inaccurate. [#18158](https://github.com/sourcegraph/sourcegraph/pull/18158)
- Fixes services with emptyDir volumes being evicted from nodes. [#1852](https://github.com/sourcegraph/deploy-sourcegraph/pull/1852)

### Removed

- Removed the `search.migrateParser` setting. As of 3.20 and onward, a new parser processes search queries by default. Previously, `search.migrateParser` was available to enable the legacy parser. Enabling/disabling this setting now no longer has any effect. [#17344](https://github.com/sourcegraph/sourcegraph/pull/17344)

## 3.24.1

### Fixed

- Fixes an issue that SAML is not able to proceed with the error `Expected Enveloped and C14N transforms`. [#13032](https://github.com/sourcegraph/sourcegraph/issues/13032)

## 3.24.0

### Added

- Panels in the [Sourcegraph monitoring dashboards](https://docs.sourcegraph.com/admin/observability/metrics#grafana) now:
  - include links to relevant alerts documentation and the new [monitoring dashboards reference](https://docs.sourcegraph.com/admin/observability/dashboards). [#16939](https://github.com/sourcegraph/sourcegraph/pull/16939)
  - include alert events and version changes annotations that can be enabled from the top of each service dashboard. [#17198](https://github.com/sourcegraph/sourcegraph/pull/17198)
- Suggested filters in the search results page can now be scrolled. [#17097](https://github.com/sourcegraph/sourcegraph/pull/17097)
- Structural search queries can now be used in saved searches by adding `patternType:structural`. [#17265](https://github.com/sourcegraph/sourcegraph/pull/17265)

### Changed

- Dashboard links included in [monitoring alerts](https://docs.sourcegraph.com/admin/observability/alerting) now:
  - link directly to the relevant Grafana panel, instead of just the service dashboard. [#17014](https://github.com/sourcegraph/sourcegraph/pull/17014)
  - link to a time frame relevant to the alert, instead of just the past few hours. [#17034](https://github.com/sourcegraph/sourcegraph/pull/17034)
- Added `serviceKind` field of the `ExternalServiceKind` type to `Repository.externalURLs` GraphQL API, `serviceType` field is deprecated and will be removed in the future releases. [#14979](https://github.com/sourcegraph/sourcegraph/issues/14979)
- Deprecated the GraphQL fields `SearchResults.repositoriesSearched` and `SearchResults.indexedRepositoriesSearched`.
- The minimum Kubernetes version required to use the [Kubernetes deployment option](https://docs.sourcegraph.com/admin/install/kubernetes) is now [v1.15 (released June 2019)](https://kubernetes.io/blog/2019/06/19/kubernetes-1-15-release-announcement/).

### Fixed

- Imported changesets acquired an extra button to download the "generated diff", which did nothing, since imported changesets don't have a generated diff. This button has been removed. [#16778](https://github.com/sourcegraph/sourcegraph/issues/16778)
- Quoted global filter values (case, patterntype) are now properly extracted and set in URL parameters. [#16186](https://github.com/sourcegraph/sourcegraph/issues/16186)
- The endpoint for "Open in Sourcegraph" functionality in editor extensions now uses code host connection information to resolve the repository, which makes it more correct and respect the `repositoryPathPattern` setting. [#16846](https://github.com/sourcegraph/sourcegraph/pull/16846)
- Fixed an issue that prevented search expressions of the form `repo:foo (rev:a or rev:b)` from evaluating all revisions [#16873](https://github.com/sourcegraph/sourcegraph/pull/16873)
- Updated language detection library. Includes language detection for `lang:starlark`. [#16900](https://github.com/sourcegraph/sourcegraph/pull/16900)
- Fixed retrieving status for indexed tags and deduplicated main branches in the indexing settings page. [#13787](https://github.com/sourcegraph/sourcegraph/issues/13787)
- Specifying a ref that doesn't exist would show an alert, but still return results [#15576](https://github.com/sourcegraph/sourcegraph/issues/15576)
- Fixed search highlighting the wrong line. [#10468](https://github.com/sourcegraph/sourcegraph/issues/10468)
- Fixed an issue where searches of the form `foo type:file` returned results of type `path` too. [#17076](https://github.com/sourcegraph/sourcegraph/issues/17076)
- Fixed queries like `(type:commit or type:diff)` so that if the query matches both the commit message and the diff, both are returned as results. [#16899](https://github.com/sourcegraph/sourcegraph/issues/16899)
- Fixed container monitoring and provisioning dashboard panels not displaying metrics in certain deployment types and environments. If you continue to have issues with these panels not displaying any metrics after upgrading, please [open an issue](https://github.com/sourcegraph/sourcegraph/issues/new).
- Fixed a nonexistent field in site configuration being marked as "required" when configuring PagerDuty alert notifications. [#17277](https://github.com/sourcegraph/sourcegraph/pull/17277)
- Fixed cases of incorrect highlighting for symbol definitions in the definitions panel. [#17258](https://github.com/sourcegraph/sourcegraph/pull/17258)
- Fixed a Cross-Site Scripting vulnerability where quick links created on the homepage were not sanitized and allowed arbitrary JavaScript execution. [#17099](https://github.com/sourcegraph/sourcegraph/pull/17099)

### Removed

- Interactive mode has now been removed. [#16868](https://github.com/sourcegraph/sourcegraph/pull/16868).

## 3.23.0

### Added

- Password reset link expiration can be customized via `auth.passwordResetLinkExpiry` in the site config. [#13999](https://github.com/sourcegraph/sourcegraph/issues/13999)
- Campaign steps may now include environment variables from outside of the campaign spec using [array syntax](http://docs.sourcegraph.com/campaigns/references/campaign_spec_yaml_reference#environment-array). [#15822](https://github.com/sourcegraph/sourcegraph/issues/15822)
- The total size of all Git repositories and the lines of code for indexed branches are displayed in the site admin overview. [#15125](https://github.com/sourcegraph/sourcegraph/issues/15125)
- Extensions can now add decorations to files on the sidebar tree view and tree page through the experimental `FileDecoration` API. [#15833](https://github.com/sourcegraph/sourcegraph/pull/15833)
- Extensions can now easily query the Sourcegraph GraphQL API through a dedicated API method. [#15566](https://github.com/sourcegraph/sourcegraph/pull/15566)
- Individual changesets can now be downloaded as a diff. [#16098](https://github.com/sourcegraph/sourcegraph/issues/16098)
- The campaigns preview page is much more detailed now, especially when updating existing campaigns. [#16240](https://github.com/sourcegraph/sourcegraph/pull/16240)
- When a newer version of a campaign spec is uploaded, a message is now displayed when viewing the campaign or an outdated campaign spec. [#14532](https://github.com/sourcegraph/sourcegraph/issues/14532)
- Changesets in a campaign can now be searched by title and repository name. [#15781](https://github.com/sourcegraph/sourcegraph/issues/15781)
- Experimental: [`transformChanges` in campaign specs](https://docs.sourcegraph.com/campaigns/references/campaign_spec_yaml_reference#transformchanges) is now available as a feature preview to allow users to create multiple changesets in a single repository. [#16235](https://github.com/sourcegraph/sourcegraph/pull/16235)
- The `gitUpdateInterval` site setting was added to allow custom git update intervals based on repository names. [#16765](https://github.com/sourcegraph/sourcegraph/pull/16765)
- Various additions to syntax highlighting and hover tooltips in the search query bar (e.g., regular expressions). Can be disabled with `{ "experimentalFeatures": { "enableSmartQuery": false } }` in case of unlikely adverse effects. [#16742](https://github.com/sourcegraph/sourcegraph/pull/16742)
- Search queries may now scope subexpressions across repositories and files, and also allow greater freedom for combining search filters. See the updated documentation on [search subexpressions](https://docs.sourcegraph.com/code_search/tutorials/search_subexpressions) to learn more. [#16866](https://github.com/sourcegraph/sourcegraph/pull/16866)

### Changed

- Search indexer tuned to wait longer before assuming a deadlock has occurred. Previously if the indexserver had many cores (40+) and indexed a monorepo it could give up. [#16110](https://github.com/sourcegraph/sourcegraph/pull/16110)
- The total size of all Git repositories and the lines of code for indexed branches will be sent back in pings as part of critical telemetry. [#16188](https://github.com/sourcegraph/sourcegraph/pull/16188)
- The `gitserver` container now has a dependency on Postgres. This does not require any additional configuration unless access to Postgres requires a sidecar proxy / firewall rules. [#16121](https://github.com/sourcegraph/sourcegraph/pull/16121)
- Licensing is now enforced for campaigns: creating a campaign with more than five changesets requires a valid license. Please [contact Sourcegraph with any licensing questions](https://about.sourcegraph.com/contact/sales/). [#15715](https://github.com/sourcegraph/sourcegraph/issues/15715)

### Fixed

- Syntax highlighting on files with mixed extension case (e.g. `.CPP` vs `.cpp`) now works as expected. [#11327](https://github.com/sourcegraph/sourcegraph/issues/11327)
- After applying a campaign, some GitLab MRs might have had outdated state shown in the UI until the next sync with the code host. [#16100](https://github.com/sourcegraph/sourcegraph/pull/16100)
- The web app no longer sends stale text document content to extensions. [#14965](https://github.com/sourcegraph/sourcegraph/issues/14965)
- The blob viewer now supports multiple decorations per line as intended. [#15063](https://github.com/sourcegraph/sourcegraph/issues/15063)
- Repositories with plus signs in their name can now be navigated to as expected. [#15079](https://github.com/sourcegraph/sourcegraph/issues/15079)

### Removed

-

## 3.22.1

### Changed

- Reduced memory and CPU required for updating the code intelligence commit graph [#16517](https://github.com/sourcegraph/sourcegraph/pull/16517)

## 3.22.0

### Added

- GraphQL and TOML syntax highlighting is now back (special thanks to @rvantonder) [#13935](https://github.com/sourcegraph/sourcegraph/issues/13935)
- Zig and DreamMaker syntax highlighting.
- Campaigns now support publishing GitHub draft PRs and GitLab WIP MRs. [#7998](https://github.com/sourcegraph/sourcegraph/issues/7998)
- `indexed-searcher`'s watchdog can be configured and has additional instrumentation. This is useful when diagnosing [zoekt-webserver is restarting due to watchdog](https://docs.sourcegraph.com/admin/observability/troubleshooting#scenario-zoekt-webserver-is-restarting-due-to-watchdog). [#15148](https://github.com/sourcegraph/sourcegraph/pull/15148)
- Pings now contain Redis & Postgres server versions. [14405](https://github.com/sourcegraph/sourcegraph/14405)
- Aggregated usage data of the search onboarding tour is now included in pings. The data tracked are: total number of views of the onboarding tour, total number of views of each step in the onboarding tour, total number of tours closed. [#15113](https://github.com/sourcegraph/sourcegraph/pull/15113)
- Users can now specify credentials for code hosts to enable campaigns for non site-admin users. [#15506](https://github.com/sourcegraph/sourcegraph/pull/15506)
- A `campaigns.restrictToAdmins` site configuration option has been added to prevent non site-admin users from using campaigns. [#15785](https://github.com/sourcegraph/sourcegraph/pull/15785)
- Number of page views on campaign apply page, page views on campaign details page after create/update, closed campaigns, created campaign specs and changesets specs and the sum of changeset diff stats will be sent back in pings. [#15279](https://github.com/sourcegraph/sourcegraph/pull/15279)
- Users can now explicitly set their primary email address. [#15683](https://github.com/sourcegraph/sourcegraph/pull/15683)
- "[Why code search is still needed for monorepos](https://docs.sourcegraph.com/adopt/code_search_in_monorepos)" doc page

### Changed

- Improved contrast / visibility in comment syntax highlighting. [#14546](https://github.com/sourcegraph/sourcegraph/issues/14546)
- Campaigns are no longer in beta. [#14900](https://github.com/sourcegraph/sourcegraph/pull/14900)
- Campaigns now have a fancy new icon. [#14740](https://github.com/sourcegraph/sourcegraph/pull/14740)
- Search queries with an unbalanced closing paren `)` are now invalid, since this likely indicates an error. Previously, patterns with dangling `)` were valid in some cases. Note that patterns with dangling `)` can still be searched, but should be quoted via `content:"foo)"`. [#15042](https://github.com/sourcegraph/sourcegraph/pull/15042)
- Extension providers can now return AsyncIterables, enabling dynamic provider results without dependencies. [#15042](https://github.com/sourcegraph/sourcegraph/issues/15061)
- Deprecated the `"email.smtp": { "disableTLS" }` site config option, this field has been replaced by `"email.smtp": { "noVerifyTLS" }`. [#15682](https://github.com/sourcegraph/sourcegraph/pull/15682)

### Fixed

- The `file:` added to the search field when navigating to a tree or file view will now behave correctly when the file path contains spaces. [#12296](https://github.com/sourcegraph/sourcegraph/issues/12296)
- OAuth login now respects site configuration `experimentalFeatures: { "tls.external": {...} }` for custom certificates and skipping TLS verify. [#14144](https://github.com/sourcegraph/sourcegraph/issues/14144)
- If the `HEAD` file in a cloned repo is absent or truncated, background cleanup activities will use a best-effort default to remedy the situation. [#14962](https://github.com/sourcegraph/sourcegraph/pull/14962)
- Search input will always show suggestions. Previously we only showed suggestions for letters and some special characters. [#14982](https://github.com/sourcegraph/sourcegraph/pull/14982)
- Fixed an issue where `not` keywords were not recognized inside expression groups, and treated incorrectly as patterns. [#15139](https://github.com/sourcegraph/sourcegraph/pull/15139)
- Fixed an issue where hover pop-ups would not show on the first character of a valid hover range in search queries. [#15410](https://github.com/sourcegraph/sourcegraph/pull/15410)
- Fixed an issue where submodules configured with a relative URL resulted in non-functional hyperlinks in the file tree UI. [#15286](https://github.com/sourcegraph/sourcegraph/issues/15286)
- Pushing commits to public GitLab repositories with campaigns now works, since we use the configured token even if the repository is public. [#15536](https://github.com/sourcegraph/sourcegraph/pull/15536)
- `.kts` is now highlighted properly as Kotlin code, fixed various other issues in Kotlin syntax highlighting.
- Fixed an issue where the value of `content:` was treated literally when the regular expression toggle is active. [#15639](https://github.com/sourcegraph/sourcegraph/pull/15639)
- Fixed an issue where non-site admins were prohibited from updating some of their other personal metadata when `auth.enableUsernameChanges` was `false`. [#15663](https://github.com/sourcegraph/sourcegraph/issues/15663)
- Fixed the `url` fields of repositories and trees in GraphQL returning URLs that were not %-encoded (e.g. when the repository name contained spaces). [#15667](https://github.com/sourcegraph/sourcegraph/issues/15667)
- Fixed "Find references" showing errors in the references panel in place of the syntax-highlighted code for repositories with spaces in their name. [#15618](https://github.com/sourcegraph/sourcegraph/issues/15618)
- Fixed an issue where specifying the `repohasfile` filter did not return results as expected unless `repo` was specified. [#15894](https://github.com/sourcegraph/sourcegraph/pull/15894)
- Fixed an issue causing user input in the search query field to be erased in some cases. [#15921](https://github.com/sourcegraph/sourcegraph/issues/15921).

### Removed

-

## 3.21.2

:warning: WARNING :warning: For users of single-image Sourcegraph instance, please delete the secret key file `/var/lib/sourcegraph/token` inside the container before attempting to upgrade to 3.21.x.

### Fixed

- Fix externalURLs alert logic [#14980](https://github.com/sourcegraph/sourcegraph/pull/14980)

## 3.21.1

:warning: WARNING :warning: For users of single-image Sourcegraph instance, please delete the secret key file `/var/lib/sourcegraph/token` inside the container before attempting to upgrade to 3.21.x.

### Fixed

- Fix alerting for native integration condition [#14775](https://github.com/sourcegraph/sourcegraph/pull/14775)
- Fix query with large repo count hanging [#14944](https://github.com/sourcegraph/sourcegraph/pull/14944)
- Fix server upgrade where codeintel database does not exist [#14953](https://github.com/sourcegraph/sourcegraph/pull/14953)
- CVE-2019-18218 in postgres docker image [#14954](https://github.com/sourcegraph/sourcegraph/pull/14954)
- Fix an issue where .git/HEAD in invalid [#14962](https://github.com/sourcegraph/sourcegraph/pull/14962)
- Repository syncing will not happen more frequently than the repoListUpdateInterval config value [#14901](https://github.com/sourcegraph/sourcegraph/pull/14901) [#14983](https://github.com/sourcegraph/sourcegraph/pull/14983)

## 3.21.0

:warning: WARNING :warning: For users of single-image Sourcegraph instance, please delete the secret key file `/var/lib/sourcegraph/token` inside the container before attempting to upgrade to 3.21.x.

### Added

- The new GraphQL API query field `namespaceByName(name: String!)` makes it easier to look up the user or organization with the given name. Previously callers needed to try looking up the user and organization separately.
- Changesets created by campaigns will now include a link back to the campaign in their body text. [#14033](https://github.com/sourcegraph/sourcegraph/issues/14033)
- Users can now preview commits that are going to be created in their repositories in the campaign preview UI. [#14181](https://github.com/sourcegraph/sourcegraph/pull/14181)
- If emails are configured, the user will be sent an email when important account information is changed. This currently encompasses changing/resetting the password, adding/removing emails, and adding/removing access tokens. [#14320](https://github.com/sourcegraph/sourcegraph/pull/14320)
- A subset of changesets can now be published by setting the `published` flag in campaign specs [to an array](https://docs.sourcegraph.com/@main/campaigns/campaign_spec_yaml_reference#publishing-only-specific-changesets), which allows only specific changesets within a campaign to be published based on the repository name. [#13476](https://github.com/sourcegraph/sourcegraph/pull/13476)
- Homepage panels are now enabled by default. [#14287](https://github.com/sourcegraph/sourcegraph/issues/14287)
- The most recent ping data is now available to site admins via the Site-admin > Pings page. [#13956](https://github.com/sourcegraph/sourcegraph/issues/13956)
- Homepage panel engagement metrics will be sent back in pings. [#14589](https://github.com/sourcegraph/sourcegraph/pull/14589)
- Homepage now has a footer with links to different extensibility features. [#14638](https://github.com/sourcegraph/sourcegraph/issues/14638)
- Added an onboarding tour of Sourcegraph for new users. It can be enabled in user settings with `experimentalFeatures.showOnboardingTour` [#14636](https://github.com/sourcegraph/sourcegraph/pull/14636)
- Added an onboarding tour of Sourcegraph for new users. [#14636](https://github.com/sourcegraph/sourcegraph/pull/14636)
- Repository GraphQL queries now support an `after` parameter that permits cursor-based pagination. [#13715](https://github.com/sourcegraph/sourcegraph/issues/13715)
- Searches in the Recent Searches panel and other places are now syntax highlighted. [#14443](https://github.com/sourcegraph/sourcegraph/issues/14443)

### Changed

- Interactive search mode is now disabled by default because the new plain text search input is smarter. To reenable it, add `{ "experimentalFeatures": { "splitSearchModes": true } }` in user settings.
- The extension registry has been redesigned to make it easier to find non-default Sourcegraph extensions.
- Tokens and similar sensitive information included in the userinfo portion of remote repository URLs will no longer be visible on the Mirroring settings page. [#14153](https://github.com/sourcegraph/sourcegraph/pull/14153)
- The sign in and sign up forms have been redesigned with better input validation.
- Kubernetes admins mounting [configuration files](https://docs.sourcegraph.com/admin/config/advanced_config_file#kubernetes-configmap) are encouraged to change how the ConfigMap is mounted. See the new documentation. Previously our documentation suggested using subPath. However, this lead to Kubernetes not automatically updating the files on configuration change. [#14297](https://github.com/sourcegraph/sourcegraph/pull/14297)
- The precise code intel bundle manager will now expire any converted LSIF data that is older than `PRECISE_CODE_INTEL_MAX_DATA_AGE` (30 days by default) that is also not visible from the tip of the default branch.
- `SRC_LOG_LEVEL=warn` is now the default in Docker Compose and Kubernetes deployments, reducing the amount of uninformative log spam. [#14458](https://github.com/sourcegraph/sourcegraph/pull/14458)
- Permissions data that were stored in deprecated binary format are abandoned. Downgrade from 3.21 to 3.20 is OK, but to 3.19 or prior versions might experience missing/incomplete state of permissions for a short period of time. [#13740](https://github.com/sourcegraph/sourcegraph/issues/13740)
- The query builder page is now disabled by default. To reenable it, add `{ "experimentalFeatures": { "showQueryBuilder": true } }` in user settings.
- The GraphQL `updateUser` mutation now returns the updated user (instead of an empty response).

### Fixed

- Git clone URLs now validate their format correctly. [#14313](https://github.com/sourcegraph/sourcegraph/pull/14313)
- Usernames set in Slack `observability.alerts` now apply correctly. [#14079](https://github.com/sourcegraph/sourcegraph/pull/14079)
- Path segments in breadcrumbs get truncated correctly again on small screen sizes instead of inflating the header bar. [#14097](https://github.com/sourcegraph/sourcegraph/pull/14097)
- GitLab pipelines are now parsed correctly and show their current status in campaign changesets. [#14129](https://github.com/sourcegraph/sourcegraph/pull/14129)
- Fixed an issue where specifying any repogroups would effectively search all repositories for all repogroups. [#14190](https://github.com/sourcegraph/sourcegraph/pull/14190)
- Changesets that were previously closed after being detached from a campaign are now reopened when being reattached. [#14099](https://github.com/sourcegraph/sourcegraph/pull/14099)
- Previously large files that match the site configuration [search.largeFiles](https://docs.sourcegraph.com/admin/config/site_config#search-largeFiles) would not be indexed if they contained a large number of unique trigrams. We now index those files as well. Note: files matching the glob still need to be valid utf-8. [#12443](https://github.com/sourcegraph/sourcegraph/issues/12443)
- Git tags without a `creatordate` value will no longer break tag search within a repository. [#5453](https://github.com/sourcegraph/sourcegraph/issues/5453)
- Campaigns pages now work properly on small viewports. [#14292](https://github.com/sourcegraph/sourcegraph/pull/14292)
- Fix an issue with viewing repositories that have spaces in the repository name [#2867](https://github.com/sourcegraph/sourcegraph/issues/2867)

### Removed

- Syntax highlighting for GraphQL, INI, TOML, and Perforce files has been removed [due to incompatible/absent licenses](https://github.com/sourcegraph/sourcegraph/issues/13933). We plan to [add it back in the future](https://github.com/sourcegraph/sourcegraph/issues?q=is%3Aissue+is%3Aopen+add+syntax+highlighting+for+develop+a+).
- Search scope pages (`/search/scope/:id`) were removed.
- User-defined search scopes are no longer shown below the search bar on the homepage. Use the [`quicklinks`](https://docs.sourcegraph.com/user/personalization/quick_links) setting instead to display links there.
- The explore page (`/explore`) was removed.
- The sign out page was removed.
- The unused GraphQL types `DiffSearchResult` and `DeploymentConfiguration` were removed.
- The deprecated GraphQL mutation `updateAllMirrorRepositories`.
- The deprecated GraphQL field `Site.noRepositoriesEnabled`.
- Total counts of users by product area have been removed from pings.
- Aggregate daily, weekly, and monthly latencies (in ms) of code intelligence events (e.g., hover tooltips) have been removed from pings.

## 3.20.1

### Fixed

- gomod: rollback go-diff to v0.5.3 (v0.6.0 causes panic in certain cases) [#13973](https://github.com/sourcegraph/sourcegraph/pull/13973).
- Fixed an issue causing the scoped query in the search field to be erased when viewing files. [#13954](https://github.com/sourcegraph/sourcegraph/pull/13954).

## 3.20.0

### Added

- Site admins can now force a specific user to re-authenticate on their next request or visit. [#13647](https://github.com/sourcegraph/sourcegraph/pull/13647)
- Sourcegraph now watches its [configuration files](https://docs.sourcegraph.com/admin/config/advanced_config_file) (when using external files) and automatically applies the changes to Sourcegraph's configuration when they change. For example, this allows Sourcegraph to detect when a Kubernetes ConfigMap changes. [#13646](https://github.com/sourcegraph/sourcegraph/pull/13646)
- To define repository groups (`search.repositoryGroups` in global, org, or user settings), you can now specify regular expressions in addition to single repository names. [#13730](https://github.com/sourcegraph/sourcegraph/pull/13730)
- The new site configuration property `search.limits` configures the maximum search timeout and the maximum number of repositories to search for various types of searches. [#13448](https://github.com/sourcegraph/sourcegraph/pull/13448)
- Files and directories can now be excluded from search by adding the file `.sourcegraph/ignore` to the root directory of a repository. Each line in the _ignore_ file is interpreted as a globbing pattern. [#13690](https://github.com/sourcegraph/sourcegraph/pull/13690)
- Structural search syntax now allows regular expressions in patterns. Also, `...` can now be used in place of `:[_]`. See the [documentation](https://docs.sourcegraph.com/@main/code_search/reference/structural) for example syntax. [#13809](https://github.com/sourcegraph/sourcegraph/pull/13809)
- The total size of all Git repositories and the lines of code for indexed branches will be sent back in pings. [#13764](https://github.com/sourcegraph/sourcegraph/pull/13764)
- Experimental: A new homepage UI for Sourcegraph Server shows the user their recent searches, repositories, files, and saved searches. It can be enabled with `experimentalFeatures.showEnterpriseHomePanels`. [#13407](https://github.com/sourcegraph/sourcegraph/issues/13407)

### Changed

- Campaigns are enabled by default for all users. Site admins may view and create campaigns; everyone else may only view campaigns. The new site configuration property `campaigns.enabled` can be used to disable campaigns for all users. The properties `campaigns.readAccess`, `automation.readAccess.enabled`, and `"experimentalFeatures": { "automation": "enabled" }}` are deprecated and no longer have any effect.
- Diff and commit searches are limited to 10,000 repositories (if `before:` or `after:` filters are used), or 50 repositories (if no time filters are used). You can configure this limit in the site configuration property `search.limits`. [#13386](https://github.com/sourcegraph/sourcegraph/pull/13386)
- The site configuration `maxReposToSearch` has been deprecated in favor of the property `maxRepos` on `search.limits`. [#13439](https://github.com/sourcegraph/sourcegraph/pull/13439)
- Search queries are now processed by a new parser that will always be enabled going forward. There should be no material difference in behavior. In case of adverse effects, the previous parser can be reenabled by setting `"search.migrateParser": false` in settings. [#13435](https://github.com/sourcegraph/sourcegraph/pull/13435)
- It is now possible to search for file content that excludes a term using the `NOT` operator. [#12412](https://github.com/sourcegraph/sourcegraph/pull/12412)
- `NOT` is available as an alternative syntax of `-` on supported keywords `repo`, `file`, `content`, `lang`, and `repohasfile`. [#12412](https://github.com/sourcegraph/sourcegraph/pull/12412)
- Negated content search is now also supported for unindexed repositories. Previously it was only supported for indexed repositories [#13359](https://github.com/sourcegraph/sourcegraph/pull/13359).
- The experimental feature flag `andOrQuery` is deprecated. [#13435](https://github.com/sourcegraph/sourcegraph/pull/13435)
- After a user's password changes, they will be signed out on all devices and must sign in again. [#13647](https://github.com/sourcegraph/sourcegraph/pull/13647)
- `rev:` is available as alternative syntax of `@` for searching revisions instead of the default branch [#13133](https://github.com/sourcegraph/sourcegraph/pull/13133)
- Campaign URLs have changed to use the campaign name instead of an opaque ID. The old URLs no longer work. [#13368](https://github.com/sourcegraph/sourcegraph/pull/13368)
- A new `external_service_repos` join table was added. The migration required to make this change may take a few minutes.

### Fixed

- User satisfaction/NPS surveys will now correctly provide a range from 0–10, rather than 0–9. [#13163](https://github.com/sourcegraph/sourcegraph/pull/13163)
- Fixed a bug where we returned repositories with invalid revisions in the search results. Now, if a user specifies an invalid revision, we show an alert. [#13271](https://github.com/sourcegraph/sourcegraph/pull/13271)
- Previously it wasn't possible to search for certain patterns containing `:` because they would not be considered valid filters. We made these checks less strict. [#10920](https://github.com/sourcegraph/sourcegraph/pull/10920)
- When a user signs out of their account, all of their sessions will be invalidated, not just the session where they signed out. [#13647](https://github.com/sourcegraph/sourcegraph/pull/13647)
- URL information will no longer be leaked by the HTTP referer header. This prevents the user's password reset code from being leaked. [#13804](https://github.com/sourcegraph/sourcegraph/pull/13804)
- GitLab OAuth2 user authentication now respects `tls.external` site setting. [#13814](https://github.com/sourcegraph/sourcegraph/pull/13814)

### Removed

- The smartSearchField feature is now always enabled. The `experimentalFeatures.smartSearchField` settings option has been removed.

## 3.19.2

### Fixed

- search: always limit commit and diff to less than 10,000 repos [a97f81b0f7](https://github.com/sourcegraph/sourcegraph/commit/a97f81b0f79535253bd7eae6c30d5c91d48da5ca)
- search: configurable limits on commit/diff search [1c22d8ce1](https://github.com/sourcegraph/sourcegraph/commit/1c22d8ce13c149b3fa3a7a26f8cb96adc89fc556)
- search: add site configuration for maxTimeout [d8d61b43c0f](https://github.com/sourcegraph/sourcegraph/commit/d8d61b43c0f0d229d46236f2f128ca0f93455172)

## 3.19.1

### Fixed

- migrations: revert migration causing deadlocks in some deployments [#13194](https://github.com/sourcegraph/sourcegraph/pull/13194)

## 3.19.0

### Added

- Emails can be now be sent to SMTP servers with self-signed certificates, using `email.smtp.disableTLS`. [#12243](https://github.com/sourcegraph/sourcegraph/pull/12243)
- Saved search emails now include a link to the user's saved searches page. [#11651](https://github.com/sourcegraph/sourcegraph/pull/11651)
- Campaigns can now be synced using GitLab webhooks. [#12139](https://github.com/sourcegraph/sourcegraph/pull/12139)
- Configured `observability.alerts` can now be tested using a GraphQL endpoint, `triggerObservabilityTestAlert`. [#12532](https://github.com/sourcegraph/sourcegraph/pull/12532)
- The Sourcegraph CLI can now serve local repositories for Sourcegraph to clone. This was previously in a command called `src-expose`. See [serving local repositories](https://docs.sourcegraph.com/admin/external_service/src_serve_git) in our documentation to find out more. [#12363](https://github.com/sourcegraph/sourcegraph/issues/12363)
- The count of retained, churned, resurrected, new and deleted users will be sent back in pings. [#12136](https://github.com/sourcegraph/sourcegraph/pull/12136)
- Saved search usage will be sent back in pings. [#12956](https://github.com/sourcegraph/sourcegraph/pull/12956)
- Any request with `?trace=1` as a URL query parameter will enable Jaeger tracing (if Jaeger is enabled). [#12291](https://github.com/sourcegraph/sourcegraph/pull/12291)
- Password reset emails will now be automatically sent to users created by a site admin if email sending is configured and password reset is enabled. Previously, site admins needed to manually send the user this password reset link. [#12803](https://github.com/sourcegraph/sourcegraph/pull/12803)
- Syntax highlighting for `and` and `or` search operators. [#12694](https://github.com/sourcegraph/sourcegraph/pull/12694)
- It is now possible to search for file content that excludes a term using the `NOT` operator. Negating pattern syntax requires setting `"search.migrateParser": true` in settings and is currently only supported for literal and regexp queries on indexed repositories. [#12412](https://github.com/sourcegraph/sourcegraph/pull/12412)
- `NOT` is available as an alternative syntax of `-` on supported keywords `repo`, `file`, `content`, `lang`, and `repohasfile`. `NOT` requires setting `"search.migrateParser": true` option in settings. [#12520](https://github.com/sourcegraph/sourcegraph/pull/12520)

### Changed

- Repository permissions are now always checked and updated asynchronously ([background permissions syncing](https://docs.sourcegraph.com/admin/repo/permissions#background-permissions-syncing)) instead of blocking each operation. The site config option `permissions.backgroundSync` (which enabled this behavior in previous versions) is now a no-op and is deprecated.
- [Background permissions syncing](https://docs.sourcegraph.com/admin/repo/permissions#background-permissions-syncing) (`permissions.backgroundSync`) has become the only option for mirroring repository permissions from code hosts. All relevant site configurations are deprecated.

### Fixed

- Fixed site admins are getting errors when visiting user settings page in OSS version. [#12313](https://github.com/sourcegraph/sourcegraph/pull/12313)
- `github-proxy` now respects the environment variables `HTTP_PROXY`, `HTTPS_PROXY` and `NO_PROXY` (or the lowercase versions thereof). Other services already respect these variables, but this was missed. If you need a proxy to access github.com set the environment variable for the github-proxy container. [#12377](https://github.com/sourcegraph/sourcegraph/issues/12377)
- `sourcegraph-frontend` now respects the `tls.external` experimental setting as well as the proxy environment variables. In proxy environments this allows Sourcegraph to fetch extensions. [#12633](https://github.com/sourcegraph/sourcegraph/issues/12633)
- Fixed a bug that would sometimes cause trailing parentheses to be removed from search queries upon page load. [#12960](https://github.com/sourcegraph/sourcegraph/issues/12690)
- Indexed search will no longer stall if a specific index job stalls. Additionally at scale many corner cases causing indexing to stall have been fixed. [#12502](https://github.com/sourcegraph/sourcegraph/pull/12502)
- Indexed search will quickly recover from rebalancing / roll outs. When a indexed search shard goes down, its repositories are re-indexed by other shards. This takes a while and during a rollout leads to effectively re-indexing all repositories. We now avoid indexing the redistributed repositories once a shard comes back online. [#12474](https://github.com/sourcegraph/sourcegraph/pull/12474)
- Indexed search has many improvements to observability. More detailed Jaeger traces, detailed logging during startup and more prometheus metrics.
- The site admin repository needs-index page is significantly faster. Previously on large instances it would usually timeout. Now it should load within a second. [#12513](https://github.com/sourcegraph/sourcegraph/pull/12513)
- User password reset page now respects the value of site config `auth.minPasswordLength`. [#12971](https://github.com/sourcegraph/sourcegraph/pull/12971)
- Fixed an issue where duplicate search results would show for queries with `or`-expressions. [#12531](https://github.com/sourcegraph/sourcegraph/pull/12531)
- Faster indexed search queries over a large number of repositories. Searching 100k+ repositories is now ~400ms faster and uses much less memory. [#12546](https://github.com/sourcegraph/sourcegraph/pull/12546)

### Removed

- Deprecated site settings `lightstepAccessToken` and `lightstepProject` have been removed. We now only support sending traces to Jaeger. Configure Jaeger with `observability.tracing` site setting.
- Removed `CloneInProgress` option from GraphQL Repositories API. [#12560](https://github.com/sourcegraph/sourcegraph/pull/12560)

## 3.18.0

### Added

- To search across multiple revisions of the same repository, list multiple branch names (or other revspecs) separated by `:` in your query, as in `repo:myrepo@branch1:branch2:branch2`. To search all branches, use `repo:myrepo@*refs/heads/`. Previously this was only supported for diff and commit searches and only available via the experimental site setting `searchMultipleRevisionsPerRepository`.
- The "Add repositories" page (/site-admin/external-services/new) now displays a dismissible notification explaining how and why we access code host data. [#11789](https://github.com/sourcegraph/sourcegraph/pull/11789).
- New `observability.alerts` features:
  - Notifications now provide more details about relevant alerts.
  - Support for email and OpsGenie notifications has been added. Note that to receive email alerts, `email.address` and `email.smtp` must be configured.
  - Some notifiers now have new options:
    - PagerDuty notifiers: `severity` and `apiUrl`
    - Webhook notifiers: `bearerToken`
  - A new `disableSendResolved` option disables notifications for when alerts resolve themselves.
- Recently firing critical alerts can now be displayed to admins via site alerts, use the flag `{ "alerts.hideObservabilitySiteAlerts": false }` to enable these alerts in user configuration.
- Specific alerts can now be silenced using `observability.silenceAlerts`. [#12087](https://github.com/sourcegraph/sourcegraph/pull/12087)
- Revisions listed in `experimentalFeatures.versionContext` will be indexed for faster searching. This is the first support towards indexing non-default branches. [#6728](https://github.com/sourcegraph/sourcegraph/issues/6728)
- Revisions listed in `experimentalFeatures.versionContext` or `experimentalFeatures.search.index.branches` will be indexed for faster searching. This is the first support towards indexing non-default branches. [#6728](https://github.com/sourcegraph/sourcegraph/issues/6728)
- Campaigns are now supported on GitLab.
- Campaigns now support GitLab and allow users to create, update and track merge requests on GitLab instances.
- Added a new section on the search homepage on Sourcegraph.com. It is currently feature flagged behind `experimentalFeatures.showRepogroupHomepage` in settings.
- Added new repository group pages.

### Changed

- Some monitoring alerts now have more useful descriptions. [#11542](https://github.com/sourcegraph/sourcegraph/pull/11542)
- Searching `fork:true` or `archived:true` has the same behaviour as searching `fork:yes` or `archived:yes` respectively. Previously it incorrectly had the same behaviour as `fork:only` and `archived:only` respectively. [#11740](https://github.com/sourcegraph/sourcegraph/pull/11740)
- Configuration for `observability.alerts` has changed and notifications are now provided by Prometheus Alertmanager. [#11832](https://github.com/sourcegraph/sourcegraph/pull/11832)
  - Removed: `observability.alerts.id`.
  - Removed: Slack notifiers no longer accept `mentionUsers`, `mentionGroups`, `mentionChannel`, and `token` options.

### Fixed

- The single-container `sourcegraph/server` image now correctly reports its version.
- An issue where repositories would not clone and index in some edge cases where the clones were deleted or not successful on gitserver. [#11602](https://github.com/sourcegraph/sourcegraph/pull/11602)
- An issue where repositories previously deleted on gitserver would not immediately reclone on system startup. [#11684](https://github.com/sourcegraph/sourcegraph/issues/11684)
- An issue where the sourcegraph/server Jaeger config was invalid. [#11661](https://github.com/sourcegraph/sourcegraph/pull/11661)
- An issue where valid search queries were improperly hinted as being invalid in the search field. [#11688](https://github.com/sourcegraph/sourcegraph/pull/11688)
- Reduce frontend memory spikes by limiting the number of goroutines launched by our GraphQL resolvers. [#11736](https://github.com/sourcegraph/sourcegraph/pull/11736)
- Fixed a bug affecting Sourcegraph icon display in our Phabricator native integration [#11825](https://github.com/sourcegraph/sourcegraph/pull/11825).
- Improve performance of site-admin repositories status page. [#11932](https://github.com/sourcegraph/sourcegraph/pull/11932)
- An issue where search autocomplete for files didn't add the right path. [#12241](https://github.com/sourcegraph/sourcegraph/pull/12241)

### Removed

- Backwards compatibility for "critical configuration" (a type of configuration that was deprecated in December 2019) was removed. All critical configuration now belongs in site configuration.
- Experimental feature setting `{ "experimentalFeatures": { "searchMultipleRevisionsPerRepository": true } }` will be removed in 3.19. It is now always on. Please remove references to it.
- Removed "Cloning" tab in site-admin Repository Status page. [#12043](https://github.com/sourcegraph/sourcegraph/pull/12043)
- The `blacklist` configuration option for Gitolite that was deprecated in 3.17 has been removed in 3.19. Use `exclude.pattern` instead. [#12345](https://github.com/sourcegraph/sourcegraph/pull/12345)

## 3.17.3

### Fixed

- git: Command retrying made a copy that was never used [#11807](https://github.com/sourcegraph/sourcegraph/pull/11807)
- frontend: Allow opt out of EnsureRevision when making a comparison query [#11811](https://github.com/sourcegraph/sourcegraph/pull/11811)
- Fix Phabricator icon class [#11825](https://github.com/sourcegraph/sourcegraph/pull/11825)

## 3.17.2

### Fixed

- An issue where repositories previously deleted on gitserver would not immediately reclone on system startup. [#11684](https://github.com/sourcegraph/sourcegraph/issues/11684)

## 3.17.1

### Added

- Improved search indexing metrics

### Changed

- Some monitoring alerts now have more useful descriptions. [#11542](https://github.com/sourcegraph/sourcegraph/pull/11542)

### Fixed

- The single-container `sourcegraph/server` image now correctly reports its version.
- An issue where repositories would not clone and index in some edge cases where the clones were deleted or not successful on gitserver. [#11602](https://github.com/sourcegraph/sourcegraph/pull/11602)
- An issue where the sourcegraph/server Jaeger config was invalid. [#11661](https://github.com/sourcegraph/sourcegraph/pull/11661)

## 3.17.0

### Added

- The search results page now shows a small UI notification if either repository forks or archives are excluded, when `fork` or `archived` options are not explicitly set. [#10624](https://github.com/sourcegraph/sourcegraph/pull/10624)
- Prometheus metric `src_gitserver_repos_removed_disk_pressure` which is incremented everytime we remove a repository due to disk pressure. [#10900](https://github.com/sourcegraph/sourcegraph/pull/10900)
- `gitolite.exclude` setting in [Gitolite external service config](https://docs.sourcegraph.com/admin/external_service/gitolite#configuration) now supports a regular expression via the `pattern` field. This is consistent with how we exclude in other external services. Additionally this is a replacement for the deprecated `blacklist` configuration. [#11403](https://github.com/sourcegraph/sourcegraph/pull/11403)
- Notifications about Sourcegraph being out of date will now be shown to site admins and users (depending on how out-of-date it is).
- Alerts are now configured using `observability.alerts` in the site configuration, instead of via the Grafana web UI. This does not yet support all Grafana notification channel types, and is not yet supported on `sourcegraph/server` ([#11473](https://github.com/sourcegraph/sourcegraph/issues/11473)). For more details, please refer to the [Sourcegraph alerting guide](https://docs.sourcegraph.com/admin/observability/alerting).
- Experimental basic support for detecting if your Sourcegraph instance is over or under-provisioned has been added through a set of dashboards and warning-level alerts based on container utilization.
- Query [operators](https://docs.sourcegraph.com/code_search/reference/queries#boolean-operators) `and` and `or` are now enabled by default in all search modes for searching file content. [#11521](https://github.com/sourcegraph/sourcegraph/pull/11521)

### Changed

- Repository search within a version context will link to the revision in the version context. [#10860](https://github.com/sourcegraph/sourcegraph/pull/10860)
- Background permissions syncing becomes the default method to sync permissions from code hosts. Please [read our documentation for things to keep in mind before upgrading](https://docs.sourcegraph.com/admin/repo/permissions#background-permissions-syncing). [#10972](https://github.com/sourcegraph/sourcegraph/pull/10972)
- The styling of the hover overlay was overhauled to never have badges or the close button overlap content while also always indicating whether the overlay is currently pinned. The styling on code hosts was also improved. [#10956](https://github.com/sourcegraph/sourcegraph/pull/10956)
- Previously, it was required to quote most patterns in structural search. This is no longer a restriction and single and double quotes in structural search patterns are interpreted literally. Note: you may still use `content:"structural-pattern"` if the pattern without quotes conflicts with other syntax. [#11481](https://github.com/sourcegraph/sourcegraph/pull/11481)

### Fixed

- Dynamic repo search filters on branches which contain special characters are correctly escaped now. [#10810](https://github.com/sourcegraph/sourcegraph/pull/10810)
- Forks and archived repositories at a specific commit are searched without the need to specify "fork:yes" or "archived:yes" in the query. [#10864](https://github.com/sourcegraph/sourcegraph/pull/10864)
- The git history for binary files is now correctly shown. [#11034](https://github.com/sourcegraph/sourcegraph/pull/11034)
- Links to AWS Code Commit repositories have been fixed after the URL schema has been changed. [#11019](https://github.com/sourcegraph/sourcegraph/pull/11019)
- A link to view all repositories will now always appear on the Explore page. [#11113](https://github.com/sourcegraph/sourcegraph/pull/11113)
- The Site-admin > Pings page no longer incorrectly indicates that pings are disabled when they aren't. [#11229](https://github.com/sourcegraph/sourcegraph/pull/11229)
- Match counts are now accurately reported for indexed search. [#11242](https://github.com/sourcegraph/sourcegraph/pull/11242)
- When background permissions syncing is enabled, it is now possible to only enforce permissions for repositories from selected code hosts (instead of enforcing permissions for repositories from all code hosts). [#11336](https://github.com/sourcegraph/sourcegraph/pull/11336)
- When more than 200+ repository revisions in a search are unindexed (very rare), the remaining repositories are reported as missing instead of Sourcegraph issuing e.g. several thousand unindexed search requests which causes system slowness and ultimately times out—ensuring searches are still fast even if there are indexing issues on a deployment of Sourcegraph. This does not apply if `index:no` is present in the query.

### Removed

- Automatic syncing of Campaign webhooks for Bitbucket Server. [#10962](https://github.com/sourcegraph/sourcegraph/pull/10962)
- The `blacklist` configuration option for Gitolite is DEPRECATED and will be removed in 3.19. Use `exclude.pattern` instead.

## 3.16.2

### Fixed

- Search: fix indexed search match count [#7fc96](https://github.com/sourcegraph/sourcegraph/commit/7fc96d319f49f55da46a7649ccf261aa7e8327c3)
- Sort detected languages properly [#e7750](https://github.com/sourcegraph/sourcegraph/commit/e77507d060a40355e7b86fb093d21a7149ea03ac)

## 3.16.1

### Fixed

- Fix repo not found error for patches [#11021](https://github.com/sourcegraph/sourcegraph/pull/11021).
- Show expired license screen [#10951](https://github.com/sourcegraph/sourcegraph/pull/10951).
- Sourcegraph is now built with Go 1.14.3, fixing issues running Sourcegraph onUbuntu 19 and 20. [#10447](https://github.com/sourcegraph/sourcegraph/issues/10447)

## 3.16.0

### Added

- Autocompletion for `repogroup` filters in search queries. [#10141](https://github.com/sourcegraph/sourcegraph/pull/10286)
- If the experimental feature flag `codeInsights` is enabled, extensions can contribute content to directory pages through the experimental `ViewProvider` API. [#10236](https://github.com/sourcegraph/sourcegraph/pull/10236)
  - Directory pages are then represented as an experimental `DirectoryViewer` in the `visibleViewComponents` of the extension API. **Note: This may break extensions that were assuming `visibleViewComponents` were always `CodeEditor`s and did not check the `type` property.** Extensions checking the `type` property will continue to work. [#10236](https://github.com/sourcegraph/sourcegraph/pull/10236)
- [Major syntax highlighting improvements](https://github.com/sourcegraph/syntect_server/pull/29), including:
  - 228 commits / 1 year of improvements to the syntax highlighter library Sourcegraph uses ([syntect](https://github.com/trishume/syntect)).
  - 432 commits / 1 year of improvements to the base syntax definitions for ~36 languages Sourcegraph uses ([sublimehq/Packages](https://github.com/sublimehq/Packages)).
  - 30 new file extensions/names now detected.
  - Likely fixes other major instability and language support issues. #9557
  - Added [Smarty](#2885), [Ethereum / Solidity / Vyper)](#2440), [Cuda](#5907), [COBOL](#10154), [vb.NET](#4901), and [ASP.NET](#4262) syntax highlighting.
  - Fixed OCaml syntax highlighting #3545
  - Bazel/Starlark support improved (.star, BUILD, and many more extensions now properly highlighted). #8123
- New permissions page in both user and repository settings when background permissions syncing is enabled (`"permissions.backgroundSync": {"enabled": true}`). [#10473](https://github.com/sourcegraph/sourcegraph/pull/10473) [#10655](https://github.com/sourcegraph/sourcegraph/pull/10655)
- A new dropdown for choosing version contexts appears on the left of the query input when version contexts are specified in `experimentalFeatures.versionContext` in site configuration. Version contexts allow you to scope your search to specific sets of repos at revisions.
- Campaign changeset usage counts including changesets created, added and merged will be sent back in pings. [#10591](https://github.com/sourcegraph/sourcegraph/pull/10591)
- Diff views now feature syntax highlighting and can be properly copy-pasted. [#10437](https://github.com/sourcegraph/sourcegraph/pull/10437)
- Admins can now download an anonymized usage statistics ZIP archive in the **Site admin > Usage stats**. Opting to share this archive with the Sourcegraph team helps us make the product even better. [#10475](https://github.com/sourcegraph/sourcegraph/pull/10475)
- Extension API: There is now a field `versionContext` and subscribable `versionContextChanges` in `Workspace` to allow extensions to respect the instance's version context.
- The smart search field, providing syntax highlighting, hover tooltips, and validation on filters in search queries, is now activated by default. It can be disabled by setting `{ "experimentalFeatures": { "smartSearchField": false } }` in global settings.

### Changed

- The `userID` and `orgID` fields in the SavedSearch type in the GraphQL API have been replaced with a `namespace` field. To get the ID of the user or org that owns the saved search, use `namespace.id`. [#5327](https://github.com/sourcegraph/sourcegraph/pull/5327)
- Tree pages now redirect to blob pages if the path is not a tree and vice versa. [#10193](https://github.com/sourcegraph/sourcegraph/pull/10193)
- Files and directories that are not found now return a 404 status code. [#10193](https://github.com/sourcegraph/sourcegraph/pull/10193)
- The site admin flag `disableNonCriticalTelemetry` now allows Sourcegraph admins to disable most anonymous telemetry. Visit https://docs.sourcegraph.com/admin/pings to learn more. [#10402](https://github.com/sourcegraph/sourcegraph/pull/10402)

### Fixed

- In the OSS version of Sourcegraph, authorization providers are properly initialized and GraphQL APIs are no longer blocked. [#3487](https://github.com/sourcegraph/sourcegraph/issues/3487)
- Previously, GitLab repository paths containing certain characters could not be excluded (slashes and periods in parts of the paths). These characters are now allowed, so the repository paths can be excluded. [#10096](https://github.com/sourcegraph/sourcegraph/issues/10096)
- Symbols for indexed commits in languages Haskell, JSONNet, Kotlin, Scala, Swift, Thrift, and TypeScript will show up again. Previously our symbol indexer would not know how to extract symbols for those languages even though our unindexed symbol service did. [#10357](https://github.com/sourcegraph/sourcegraph/issues/10357)
- When periodically re-cloning a repository it will still be available. [#10663](https://github.com/sourcegraph/sourcegraph/pull/10663)

### Removed

- The deprecated feature discussions has been removed. [#9649](https://github.com/sourcegraph/sourcegraph/issues/9649)

## 3.15.2

### Fixed

- Fix repo not found error for patches [#11021](https://github.com/sourcegraph/sourcegraph/pull/11021).
- Show expired license screen [#10951](https://github.com/sourcegraph/sourcegraph/pull/10951).

## 3.15.1

### Fixed

- A potential security vulnerability with in the authentication workflow has been fixed. [#10167](https://github.com/sourcegraph/sourcegraph/pull/10167)
- An issue where `sourcegraph/postgres-11.4:3.15.0` was incorrectly an older version of the image incompatible with non-root Kubernetes deployments. `sourcegraph/postgres-11.4:3.15.1` now matches the same image version found in Sourcegraph 3.14.3 (`20-04-07_56b20163`).
- An issue that caused the search result type tabs to be overlapped in Safari. [#10191](https://github.com/sourcegraph/sourcegraph/pull/10191)

## 3.15.0

### Added

- Users and site administrators can now view a log of their actions/events in the user settings. [#9141](https://github.com/sourcegraph/sourcegraph/pull/9141)
- With the new `visibility:` filter search results can now be filtered based on a repository's visibility (possible filter values: `any`, `public` or `private`). [#8344](https://github.com/sourcegraph/sourcegraph/issues/8344)
- [`sourcegraph/git-extras`](https://sourcegraph.com/extensions/sourcegraph/git-extras) is now enabled by default on new instances [#3501](https://github.com/sourcegraph/sourcegraph/issues/3501)
- The Sourcegraph Docker image will now copy `/etc/sourcegraph/gitconfig` to `$HOME/.gitconfig`. This is a convenience similiar to what we provide for [repositories that need HTTP(S) or SSH authentication](https://docs.sourcegraph.com/admin/repo/auth). [#658](https://github.com/sourcegraph/sourcegraph/issues/658)
- Permissions background syncing is now supported for GitHub via site configuration `"permissions.backgroundSync": {"enabled": true}`. [#8890](https://github.com/sourcegraph/sourcegraph/issues/8890)
- Search: Adding `stable:true` to a query ensures a deterministic search result order. This is an experimental parameter. It applies only to file contents, and is limited to at max 5,000 results (consider using [the paginated search API](https://docs.sourcegraph.com/api/graphql/search#sourcegraph-3-9-experimental-paginated-search) if you need more than that.). [#9681](https://github.com/sourcegraph/sourcegraph/pull/9681).
- After completing the Sourcegraph user feedback survey, a button may appear for tweeting this feedback at [@sourcegraph](https://twitter.com/sourcegraph). [#9728](https://github.com/sourcegraph/sourcegraph/pull/9728)
- `git fetch` and `git clone` now inherit the parent process environment variables. This allows site admins to set `HTTPS_PROXY` or [git http configurations](https://git-scm.com/docs/git-config/2.26.0#Documentation/git-config.txt-httpproxy) via environment variables. For cluster environments site admins should set this on the gitserver container. [#250](https://github.com/sourcegraph/sourcegraph/issues/250)
- Experimental: Search for file contents using `and`- and `or`-expressions in queries. Enabled via the global settings value `{"experimentalFeatures": {"andOrQuery": "enabled"}}`. [#8567](https://github.com/sourcegraph/sourcegraph/issues/8567)
- Always include forks or archived repositories in searches via the global/org/user settings with `"search.includeForks": true` or `"search.includeArchived": true` respectively. [#9927](https://github.com/sourcegraph/sourcegraph/issues/9927)
- observability (debugging): It is now possible to log all Search and GraphQL requests slower than N milliseconds, using the new site configuration options `observability.logSlowGraphQLRequests` and `observability.logSlowSearches`.
- observability (monitoring): **More metrics monitored and alerted on, more legible dashboards**
  - Dashboard panels now show an orange/red background color when the defined warning/critical alert threshold has been met, making it even easier to see on a dashboard what is in a bad state.
  - Symbols: failing `symbols` -> `frontend-internal` requests are now monitored. [#9732](https://github.com/sourcegraph/sourcegraph/issues/9732)
  - Frontend dasbhoard: Search error types are now broken into distinct panels for improved visibility/legibility.
    - **IMPORTANT**: If you have previously configured alerting on any of these panels or on "hard search errors", you will need to reconfigure it after upgrading.
  - Frontend dasbhoard: Search error and latency are now broken down by type: Browser requests, search-based code intel requests, and API requests.
- observability (debugging): **Distributed tracing is a powerful tool for investigating performance issues.** The following changes have been made with the goal of making it easier to use distributed tracing with Sourcegraph:

  - The site configuration field `"observability.tracing": { "sampling": "..." }` allows a site admin to control which requests generate tracing data.
    - `"all"` will trace all requests.
    - `"selective"` (recommended) will trace all requests initiated from an end-user URL with `?trace=1`. Non-end-user-initiated requests can set a HTTP header `X-Sourcegraph-Should-Trace: true`. This is the recommended setting, as `"all"` can generate large amounts of tracing data that may cause network and memory resource contention in the Sourcegraph instance.
    - `"none"` (default) turns off tracing.
  - Jaeger is now the officially supported distributed tracer. The following is the recommended site configuration to connect Sourcegraph to a Jaeger agent (which must be deployed on the same host and listening on the default ports):

    ```
    "observability.tracing": {
      "sampling": "selective"
    }
    ```

  - Jaeger is now included in the Sourcegraph deployment configuration by default if you are using Kubernetes, Docker Compose, or the pure Docker cluster deployment model. (It is not yet included in the single Docker container distribution.) It will be included as part of upgrading to 3.15 in these deployment models, unless disabled.
  - The site configuration field, `useJaeger`, is deprecated in favor of `observability.tracing`.
  - Support for configuring Lightstep as a distributed tracer is deprecated and will be removed in a subsequent release. Instances that use Lightstep with Sourcegraph are encouraged to migrate to Jaeger (directions for running Jaeger alongside Sourcegraph are included in the installation instructions).

### Changed

- Multiple backwards-incompatible changes in the parts of the GraphQL API related to Campaigns [#9106](https://github.com/sourcegraph/sourcegraph/issues/9106):
  - `CampaignPlan.status` has been removed, since we don't need it anymore after moving execution of campaigns to src CLI in [#8008](https://github.com/sourcegraph/sourcegraph/pull/8008).
  - `CampaignPlan` has been renamed to `PatchSet`.
  - `ChangesetPlan`/`ChangesetPlanConnection` has been renamed to `Patch`/`PatchConnection`.
  - `CampaignPlanPatch` has been renamed to `PatchInput`.
  - `Campaign.plan` has been renamed to `Campaign.patchSet`.
  - `Campaign.changesetPlans` has been renamed to `campaign.changesetPlan`.
  - `createCampaignPlanFromPatches` mutation has been renamed to `createPatchSetFromPatches`.
- Removed the scoped search field on tree pages. When browsing code, the global search query will now get scoped to the current tree or file. [#9225](https://github.com/sourcegraph/sourcegraph/pull/9225)
- Instances without a license key that exceed the published user limit will now display a notice to all users.

### Fixed

- `.*` in the filter pattern were ignored and led to missing search results. [#9152](https://github.com/sourcegraph/sourcegraph/pull/9152)
- The Phabricator integration no longer makes duplicate requests to Phabricator's API on diff views. [#8849](https://github.com/sourcegraph/sourcegraph/issues/8849)
- Changesets on repositories that aren't available on the instance anymore are now hidden instead of failing. [#9656](https://github.com/sourcegraph/sourcegraph/pull/9656)
- observability (monitoring):
  - **Dashboard and alerting bug fixes**
    - Syntect Server dashboard: "Worker timeouts" can no longer appear to go negative. [#9523](https://github.com/sourcegraph/sourcegraph/issues/9523)
    - Symbols dashboard: "Store fetch queue size" can no longer appear to go negative. [#9731](https://github.com/sourcegraph/sourcegraph/issues/9731)
    - Syntect Server dashboard: "Worker timeouts" no longer incorrectly shows multiple values. [#9524](https://github.com/sourcegraph/sourcegraph/issues/9524)
    - Searcher dashboard: "Search errors on unindexed repositories" no longer includes cancelled search requests (which are expected).
    - Fixed an issue where NaN could leak into the `alert_count` metric. [#9832](https://github.com/sourcegraph/sourcegraph/issues/9832)
    - Gitserver: "resolve_revision_duration_slow" alert is no longer flaky / non-deterministic. [#9751](https://github.com/sourcegraph/sourcegraph/issues/9751)
    - Git Server dashboard: there is now a panel to show concurrent command executions to match the defined alerts. [#9354](https://github.com/sourcegraph/sourcegraph/issues/9354)
    - Git Server dashboard: adjusted the critical disk space alert to 15% so it can now fire. [#9351](https://github.com/sourcegraph/sourcegraph/issues/9351)
  - **Dashboard visiblity and legibility improvements**
    - all: "frontend internal errors" are now broken down just by route, which makes reading the graph easier. [#9668](https://github.com/sourcegraph/sourcegraph/issues/9668)
    - Frontend dashboard: panels no longer show misleading duplicate labels. [#9660](https://github.com/sourcegraph/sourcegraph/issues/9660)
    - Syntect Server dashboard: panels are no longer compacted, for improved visibility. [#9525](https://github.com/sourcegraph/sourcegraph/issues/9525)
    - Frontend dashboard: panels are no longer compacted, for improved visibility. [#9356](https://github.com/sourcegraph/sourcegraph/issues/9356)
    - Searcher dashboard: "Search errors on unindexed repositories" is now broken down by code instead of instance for improved readability. [#9670](https://github.com/sourcegraph/sourcegraph/issues/9670)
    - Symbols dashboard: metrics are now aggregated instead of per-instance, for improved visibility. [#9730](https://github.com/sourcegraph/sourcegraph/issues/9730)
    - Firing alerts are now correctly sorted at the top of dashboards by default. [#9766](https://github.com/sourcegraph/sourcegraph/issues/9766)
    - Panels at the bottom of the home dashboard no longer appear clipped / cut off. [#9768](https://github.com/sourcegraph/sourcegraph/issues/9768)
    - Git Server dashboard: disk usage now shown in percentages to match the alerts that can fire. [#9352](https://github.com/sourcegraph/sourcegraph/issues/9352)
    - Git Server dashboard: the 'echo command duration test' panel now properly displays units in seconds. [#7628](https://github.com/sourcegraph/sourcegraph/issues/7628)
    - Dashboard panels showing firing alerts no longer over-count firing alerts due to the number of service replicas. [#9353](https://github.com/sourcegraph/sourcegraph/issues/9353)

### Removed

- The experimental feature discussions is marked as deprecated. GraphQL and configuration fields related to it will be removed in 3.16. [#9649](https://github.com/sourcegraph/sourcegraph/issues/9649)

## 3.14.4

### Fixed

- A potential security vulnerability with in the authentication workflow has been fixed. [#10167](https://github.com/sourcegraph/sourcegraph/pull/10167)

## 3.14.3

### Fixed

- phabricator: Duplicate requests to phabricator API from sourcegraph extensions. [#8849](https://github.com/sourcegraph/sourcegraph/issues/8849)

## 3.14.2

### Fixed

- campaigns: Ignore changesets where repo does not exist anymore. [#9656](https://github.com/sourcegraph/sourcegraph/pull/9656)

## 3.14.1

### Added

- monitoring: new Permissions dashboard to show stats of repository permissions.

### Changed

- Site-Admin/Instrumentation in the Kubernetes cluster deployment now includes indexed-search.

## 3.14.0

### Added

- Site-Admin/Instrumentation is now available in the Kubernetes cluster deployment [8805](https://github.com/sourcegraph/sourcegraph/pull/8805).
- Extensions can now specify a `baseUri` in the `DocumentFilter` when registering providers.
- Admins can now exclude GitHub forks and/or archived repositories from the set of repositories being mirrored in Sourcegraph with the `"exclude": [{"forks": true}]` or `"exclude": [{"archived": true}]` GitHub external service configuration. [#8974](https://github.com/sourcegraph/sourcegraph/pull/8974)
- Campaign changesets can be filtered by State, Review State and Check State. [#8848](https://github.com/sourcegraph/sourcegraph/pull/8848)
- Counts of users of and searches conducted with interactive and plain text search modes will be sent back in pings, aggregated daily, weekly, and monthly.
- Aggregated counts of daily, weekly, and monthly active users of search will be sent back in pings.
- Counts of number of searches conducted using each filter will be sent back in pings, aggregated daily, weekly, and monthly.
- Counts of number of users conducting searches containing each filter will be sent back in pings, aggregated daily, weekly, and monthly.
- Added more entries (Bash, Erlang, Julia, OCaml, Scala) to the list of suggested languages for the `lang:` filter.
- Permissions background sync is now supported for GitLab and Bitbucket Server via site configuration `"permissions.backgroundSync": {"enabled": true}`.
- Indexed search exports more prometheus metrics and debug logs to aid debugging performance issues. [#9111](https://github.com/sourcegraph/sourcegraph/issues/9111)
- monitoring: the Frontend dashboard now shows in excellent detail how search is behaving overall and at a glance.
- monitoring: added alerts for when hard search errors (both timeouts and general errors) are high.
- monitoring: added alerts for when partial search timeouts are high.
- monitoring: added alerts for when search 90th and 99th percentile request duration is high.
- monitoring: added alerts for when users are being shown an abnormally large amount of search alert user suggestions and no results.
- monitoring: added alerts for when the internal indexed and unindexed search services are returning bad responses.
- monitoring: added alerts for when gitserver may be under heavy load due to many concurrent command executions or under-provisioning.

### Changed

- The "automation" feature was renamed to "campaigns".
  - `campaigns.readAccess.enabled` replaces the deprecated site configuration property `automation.readAccess.enabled`.
  - The experimental feature flag was not renamed (because it will go away soon) and remains `{"experimentalFeatures": {"automation": "enabled"}}`.
- The [Kubernetes deployment](https://github.com/sourcegraph/deploy-sourcegraph) for **existing** installations requires a
  [migration step](https://github.com/sourcegraph/deploy-sourcegraph/blob/master/docs/migrate.md) when upgrading
  past commit [821032e2ee45f21f701](https://github.com/sourcegraph/deploy-sourcegraph/commit/821032e2ee45f21f701caac624e4f090c59fd259) or when upgrading to 3.14.
  New installations starting with the mentioned commit or with 3.14 do not need this migration step.
- Aggregated search latencies (in ms) of search queries are now included in [pings](https://docs.sourcegraph.com/admin/pings).
- The [Kubernetes deployment](https://github.com/sourcegraph/deploy-sourcegraph) frontend role has added services as a resource to watch/listen/get.
  This change does not affect the newly-introduced, restricted Kubernetes config files.
- Archived repositories are excluded from search by default. Adding `archived:yes` includes archived repositories.
- Forked repositories are excluded from search by default. Adding `fork:yes` includes forked repositories.
- CSRF and session cookies now set `SameSite=None` when Sourcegraph is running behind HTTPS and `SameSite=Lax` when Sourcegraph is running behind HTTP in order to comply with a [recent IETF proposal](https://web.dev/samesite-cookies-explained/#samesitenone-must-be-secure). As a side effect, the Sourcegraph browser extension and GitLab/Bitbucket native integrations can only connect to private instances that have HTTPS configured. If your private instance is only running behind HTTP, please configure your instance to use HTTPS in order to continue using these.
- The Bitbucket Server rate limit that Sourcegraph self-imposes has been raised from 120 req/min to 480 req/min to account for Sourcegraph instances that make use of Sourcegraphs' Bitbucket Server repository permissions and campaigns at the same time (which require a larger number of API requests against Bitbucket Server). The new number is based on Sourcegraph consuming roughly 8% the average API request rate of a large customers' Bitbucket Server instance. [#9048](https://github.com/sourcegraph/sourcegraph/pull/9048/files)
- If a single, unambiguous commit SHA is used in a search query (e.g., `repo@c98f56`) and a search index exists at this commit (i.e., it is the `HEAD` commit), then the query is searched using the index. Prior to this change, unindexed search was performed for any query containing an `@commit` specifier.

### Fixed

- Zoekt's watchdog ensures the service is down upto 3 times before exiting. The watchdog would misfire on startup on resource constrained systems, with the retries this should make a false positive far less likely. [#7867](https://github.com/sourcegraph/sourcegraph/issues/7867)
- A regression in repo-updater was fixed that lead to every repository's git clone being updated every time the list of repositories was synced from the code host. [#8501](https://github.com/sourcegraph/sourcegraph/issues/8501)
- The default timeout of indexed search has been increased. Previously indexed search would always return within 3s. This lead to broken behaviour on new instances which had yet to tune resource allocations. [#8720](https://github.com/sourcegraph/sourcegraph/pull/8720)
- Bitbucket Server older than 5.13 failed to sync since Sourcegraph 3.12. This was due to us querying for the `archived` label, but Bitbucket Server 5.13 does not support labels. [#8883](https://github.com/sourcegraph/sourcegraph/issues/8883)
- monitoring: firing alerts are now ordered at the top of the list in dashboards by default for better visibility.
- monitoring: fixed an issue where some alerts would fail to report in for the "Total alerts defined" panel in the overview dashboard.

### Removed

- The v3.11 migration to merge critical and site configuration has been removed. If you are still making use of the deprecated `CRITICAL_CONFIG_FILE`, your instance may not start up. See the [migration notes for Sourcegraph 3.11](https://docs.sourcegraph.com/admin/migration/3_11) for more information.

## 3.13.2

### Fixed

- The default timeout of indexed search has been increased. Previously indexed search would always return within 3s. This lead to broken behaviour on new instances which had yet to tune resource allocations. [#8720](https://github.com/sourcegraph/sourcegraph/pull/8720)
- Bitbucket Server older than 5.13 failed to sync since Sourcegraph 3.12. This was due to us querying for the `archived` label, but Bitbucket Server 5.13 does not support labels. [#8883](https://github.com/sourcegraph/sourcegraph/issues/8883)
- A regression in repo-updater was fixed that lead to every repository's git clone being updated every time the list of repositories was synced from the code host. [#8501](https://github.com/sourcegraph/sourcegraph/issues/8501)

## 3.13.1

### Fixed

- To reduce the chance of users running into "502 Bad Gateway" errors an internal timeout has been increased from 60 seconds to 10 minutes so that long running requests are cut short by the proxy in front of `sourcegraph-frontend` and correctly reported as "504 Gateway Timeout". [#8606](https://github.com/sourcegraph/sourcegraph/pull/8606)
- Sourcegraph instances that are not connected to the internet will no longer display errors when users submit NPS survey responses (the responses will continue to be stored locally). Rather, an error will be printed to the frontend logs. [#8598](https://github.com/sourcegraph/sourcegraph/issues/8598)
- Showing `head>` in the search results if the first line of the file is shown [#8619](https://github.com/sourcegraph/sourcegraph/issues/8619)

## 3.13.0

### Added

- Experimental: Added new field `experimentalFeatures.customGitFetch` that allows defining custom git fetch commands for code hosts and repositories with special settings. [#8435](https://github.com/sourcegraph/sourcegraph/pull/8435)
- Experimental: the search query input now provides syntax highlighting, hover tooltips, and diagnostics on filters in search queries. Requires the global settings value `{ "experimentalFeatures": { "smartSearchField": true } }`.
- Added a setting `search.hideSuggestions`, which when set to `true`, will hide search suggestions in the search bar. [#8059](https://github.com/sourcegraph/sourcegraph/pull/8059)
- Experimental: A tool, [src-expose](https://docs.sourcegraph.com/admin/external_service/other#experimental-src-expose), can be used to import code from any code host.
- Experimental: Added new field `certificates` as in `{ "experimentalFeatures" { "tls.external": { "certificates": ["<CERT>"] } } }`. This allows you to add certificates to trust when communicating with a code host (via API or git+http). We expect this to be useful for adding internal certificate authorities/self-signed certificates. [#71](https://github.com/sourcegraph/sourcegraph/issues/71)
- Added a setting `auth.minPasswordLength`, which when set, causes a minimum password length to be enforced when users sign up or change passwords. [#7521](https://github.com/sourcegraph/sourcegraph/issues/7521)
- GitHub labels associated with code change campaigns are now displayed. [#8115](https://github.com/sourcegraph/sourcegraph/pull/8115)
- GitHub labels associated with campaigns are now displayed. [#8115](https://github.com/sourcegraph/sourcegraph/pull/8115)
- When creating a campaign, users can now specify the branch name that will be used on code host. This is also a breaking change for users of the GraphQL API since the `branch` attribute is now required in `CreateCampaignInput` when a `plan` is also specified. [#7646](https://github.com/sourcegraph/sourcegraph/issues/7646)
- Added an optional `content:` parameter for specifying a search pattern. This parameter overrides any other search patterns in a query. Useful for unambiguously specifying what to search for when search strings clash with other query syntax. [#6490](https://github.com/sourcegraph/sourcegraph/issues/6490)
- Interactive search mode, which helps users construct queries using UI elements, is now made available to users by default. A dropdown to the left of the search bar allows users to toggle between interactive and plain text modes. The option to use interactive search mode can be disabled by adding `{ "experimentalFeatures": { "splitSearchModes": false } }` in global settings. [#8461](https://github.com/sourcegraph/sourcegraph/pull/8461)
- Our [upgrade policy](https://docs.sourcegraph.com/#upgrading-sourcegraph) is now enforced by the `sourcegraph-frontend` on startup to prevent admins from mistakenly jumping too many versions. [#8157](https://github.com/sourcegraph/sourcegraph/pull/8157) [#7702](https://github.com/sourcegraph/sourcegraph/issues/7702)
- Repositories with bad object packs or bad objects are automatically repaired. We now detect suspect output of git commands to mark a repository for repair. [#6676](https://github.com/sourcegraph/sourcegraph/issues/6676)
- Hover tooltips for Scala and Perl files now have syntax highlighting. [#8456](https://github.com/sourcegraph/sourcegraph/pull/8456) [#8307](https://github.com/sourcegraph/sourcegraph/issues/8307)

### Changed

- `experimentalFeatures.splitSearchModes` was removed as a site configuration option. It should be set in global/org/user settings.
- Sourcegraph now waits for `90s` instead of `5s` for Redis to be available before quitting. This duration is configurable with the new `SRC_REDIS_WAIT_FOR` environment variable.
- Code intelligence usage statistics will be sent back via pings by default. Aggregated event counts can be disabled via the site admin flag `disableNonCriticalTelemetry`.
- The Sourcegraph Docker image optimized its use of Redis to make start-up significantly faster in certain scenarios (e.g when container restarts were frequent). ([#3300](https://github.com/sourcegraph/sourcegraph/issues/3300), [#2904](https://github.com/sourcegraph/sourcegraph/issues/2904))
- Upgrading Sourcegraph is officially supported for one minor version increment (e.g., 3.12 -> 3.13). Previously, upgrades from 2 minor versions previous were supported. Please reach out to support@sourcegraph.com if you would like assistance upgrading from a much older version of Sourcegraph.
- The GraphQL mutation `previewCampaignPlan` has been renamed to `createCampaignPlan`. This mutation is part of campaigns, which is still in beta and behind a feature flag and thus subject to possible breaking changes while we still work on it.
- The GraphQL mutation `previewCampaignPlan` has been renamed to `createCampaignPlan`. This mutation is part of the campaigns feature, which is still in beta and behind a feature flag and thus subject to possible breaking changes while we still work on it.
- The GraphQL field `CampaignPlan.changesets` has been deprecated and will be removed in 3.15. A new field called `CampaignPlan.changesetPlans` has been introduced to make the naming more consistent with the `Campaign.changesetPlans` field. Please use that instead. [#7966](https://github.com/sourcegraph/sourcegraph/pull/7966)
- Long lines (>2000 bytes) are no longer highlighted, in order to prevent performance issues in browser rendering. [#6489](https://github.com/sourcegraph/sourcegraph/issues/6489)
- No longer requires `read:org` permissions for GitHub OAuth if `allowOrgs` is not enabled in the site configuration. [#8163](https://github.com/sourcegraph/sourcegraph/issues/8163)
- [Documentation](https://github.com/sourcegraph/deploy-sourcegraph/blob/master/configure/jaeger/README.md) in github.com/sourcegraph/deploy-sourcegraph for deploying Jaeger in Kubernetes clusters running Sourcegraph has been updated to use the [Jaeger Operator](https://www.jaegertracing.io/docs/1.16/operator/), the recommended standard way of deploying Jaeger in a Kubernetes cluster. We recommend existing customers that use Jaeger adopt this new method of deployment. Please reach out to support@sourcegraph.com if you'd like assistance updating.

### Fixed

- The syntax highlighter (syntect-server) no longer fails when run in environments without IPv6 support. [#8463](https://github.com/sourcegraph/sourcegraph/pull/8463)
- After adding/removing a gitserver replica the admin interface will correctly report that repositories that need to move replicas as cloning. [#7970](https://github.com/sourcegraph/sourcegraph/issues/7970)
- Show download button for images. [#7924](https://github.com/sourcegraph/sourcegraph/issues/7924)
- gitserver backoffs trying to re-clone repositories if they fail to clone. In the case of large monorepos that failed this lead to gitserver constantly cloning them and using many resources. [#7804](https://github.com/sourcegraph/sourcegraph/issues/7804)
- It is now possible to escape spaces using `\` in the search queries when using regexp. [#7604](https://github.com/sourcegraph/sourcegraph/issues/7604)
- Clicking filter chips containing whitespace is now correctly quoted in the web UI. [#6498](https://github.com/sourcegraph/sourcegraph/issues/6498)
- **Monitoring:** Fixed an issue with the **Frontend** -> **Search responses by status** panel which caused search response types to not be aggregated as expected. [#7627](https://github.com/sourcegraph/sourcegraph/issues/7627)
- **Monitoring:** Fixed an issue with the **Replacer**, **Repo Updater**, and **Searcher** dashboards would incorrectly report on a metric from the unrelated query-runner service. [#7531](https://github.com/sourcegraph/sourcegraph/issues/7531)
- Deterministic ordering of results from indexed search. Previously when refreshing a page with many results some results may come and go.
- Spread out periodic git reclones. Previously we would reclone all git repositories every 45 days. We now add in a jitter of 12 days to spread out the load for larger installations. [#8259](https://github.com/sourcegraph/sourcegraph/issues/8259)
- Fixed an issue with missing commit information in graphql search results. [#8343](https://github.com/sourcegraph/sourcegraph/pull/8343)

### Removed

- All repository fields related to `enabled` and `disabled` have been removed from the GraphQL API. These fields have been deprecated since 3.4. [#3971](https://github.com/sourcegraph/sourcegraph/pull/3971)
- The deprecated extension API `Hover.__backcompatContents` was removed.

## 3.12.10

This release backports the fixes released in `3.13.2` for customers still on `3.12`.

### Fixed

- The default timeout of indexed search has been increased. Previously indexed search would always return within 3s. This lead to broken behaviour on new instances which had yet to tune resource allocations. [#8720](https://github.com/sourcegraph/sourcegraph/pull/8720)
- Bitbucket Server older than 5.13 failed to sync since Sourcegraph 3.12. This was due to us querying for the `archived` label, but Bitbucket Server 5.13 does not support labels. [#8883](https://github.com/sourcegraph/sourcegraph/issues/8883)
- A regression in repo-updater was fixed that lead to every repository's git clone being updated every time the list of repositories was synced from the code host. [#8501](https://github.com/sourcegraph/sourcegraph/issues/8501)

## 3.12.9

This is `3.12.8` release with internal infrastructure fixes to publish the docker images.

## 3.12.8

### Fixed

- Extension API showInputBox and other Window methods now work on search results pages [#8519](https://github.com/sourcegraph/sourcegraph/issues/8519)
- Extension error notification styling is clearer [#8521](https://github.com/sourcegraph/sourcegraph/issues/8521)

## 3.12.7

### Fixed

- Campaigns now gracefully handle GitHub review dismissals when rendering the burndown chart.

## 3.12.6

### Changed

- When GitLab permissions are turned on using GitLab OAuth authentication, GitLab project visibility is fetched in batches, which is generally more efficient than fetching them individually. The `minBatchingThreshold` and `maxBatchRequests` fields of the `authorization.identityProvider` object in the GitLab repositories configuration control when such batch fetching is used. [#8171](https://github.com/sourcegraph/sourcegraph/pull/8171)

## 3.12.5

### Fixed

- Fixed an internal race condition in our Docker build process. The previous patch version 3.12.4 contained an lsif-server version that was newer than expected. The affected artifacts have since been removed from the Docker registry.

## 3.12.4

### Added

- New optional `apiURL` configuration option for Bitbucket Cloud code host connection [#8082](https://github.com/sourcegraph/sourcegraph/pull/8082)

## 3.12.3

### Fixed

- Fixed an issue in `sourcegraph/*` Docker images where data folders were either not created or had incorrect permissions—preventing the use of Docker volumes. [#7991](https://github.com/sourcegraph/sourcegraph/pull/7991)

## 3.12.2

### Added

- Experimental: The site configuration field `campaigns.readAccess.enabled` allows site-admins to give read-only access for code change campaigns to non-site-admins. This is a setting for the experimental feature campaigns and will only have an effect when campaigns are enabled under `experimentalFeatures`. [#8013](https://github.com/sourcegraph/sourcegraph/issues/8013)

### Fixed

- A regression in 3.12.0 which caused [find-leaked-credentials campaigns](https://docs.sourcegraph.com/user/campaigns#finding-leaked-credentials) to not return any results for private repositories. [#7914](https://github.com/sourcegraph/sourcegraph/issues/7914)
- Experimental: The site configuration field `campaigns.readAccess.enabled` allows site-admins to give read-only access for campaigns to non-site-admins. This is a setting for the experimental campaigns feature and will only have an effect when campaigns is enabled under `experimentalFeatures`. [#8013](https://github.com/sourcegraph/sourcegraph/issues/8013)

### Fixed

- A regression in 3.12.0 which caused find-leaked-credentials campaigns to not return any results for private repositories. [#7914](https://github.com/sourcegraph/sourcegraph/issues/7914)
- A regression in 3.12.0 which removed the horizontal bar between search result matches.
- Manual campaigns were wrongly displayed as being in draft mode. [#8009](https://github.com/sourcegraph/sourcegraph/issues/8009)
- Manual campaigns could be published and create the wrong changesets on code hosts, even though the campaign was never in draft mode (see line above). [#8012](https://github.com/sourcegraph/sourcegraph/pull/8012)
- A regression in 3.12.0 which caused manual campaigns to not properly update the UI after adding a changeset. [#8023](https://github.com/sourcegraph/sourcegraph/pull/8023)
- Minor improvements to manual campaign form fields. [#8033](https://github.com/sourcegraph/sourcegraph/pull/8033)

## 3.12.1

### Fixed

- The ephemeral `/site-config.json` escape-hatch config file has moved to `$HOME/site-config.json`, to support non-root container environments. [#7873](https://github.com/sourcegraph/sourcegraph/issues/7873)
- Fixed an issue where repository permissions would sometimes not be cached, due to improper Redis nil value handling. [#7912](https://github.com/sourcegraph/sourcegraph/issues/7912)

## 3.12.0

### Added

- Bitbucket Server repositories with the label `archived` can be excluded from search with `archived:no` [syntax](https://docs.sourcegraph.com/code_search/reference/queries). [#5494](https://github.com/sourcegraph/sourcegraph/issues/5494)
- Add button to download file in code view. [#5478](https://github.com/sourcegraph/sourcegraph/issues/5478)
- The new `allowOrgs` site config setting in GitHub `auth.providers` enables admins to restrict GitHub logins to members of specific GitHub organizations. [#4195](https://github.com/sourcegraph/sourcegraph/issues/4195)
- Support case field in repository search. [#7671](https://github.com/sourcegraph/sourcegraph/issues/7671)
- Skip LFS content when cloning git repositories. [#7322](https://github.com/sourcegraph/sourcegraph/issues/7322)
- Hover tooltips and _Find Reference_ results now display a badge to indicate when a result is search-based. These indicators can be disabled by adding `{ "experimentalFeatures": { "showBadgeAttachments": false } }` in global settings.
- Campaigns can now be created as drafts, which can be shared and updated without creating changesets (pull requests) on code hosts. When ready, a draft can then be published, either completely or changeset by changeset, to create changesets on the code host. [#7659](https://github.com/sourcegraph/sourcegraph/pull/7659)
- Experimental: feature flag `BitbucketServerFastPerm` can be enabled to speed up fetching ACL data from Bitbucket Server instances. This requires [Bitbucket Server Sourcegraph plugin](https://github.com/sourcegraph/bitbucket-server-plugin) to be installed.
- Experimental: A site configuration field `{ "experimentalFeatures" { "tls.external": { "insecureSkipVerify": true } } }` which allows you to configure SSL/TLS settings for Sourcegraph contacting your code hosts. Currently just supports turning off TLS/SSL verification. [#71](https://github.com/sourcegraph/sourcegraph/issues/71)
- Experimental: To search across multiple revisions of the same repository, list multiple branch names (or other revspecs) separated by `:` in your query, as in `repo:myrepo@branch1:branch2:branch2`. To search all branches, use `repo:myrepo@*refs/heads/`. Requires the site configuration value `{ "experimentalFeatures": { "searchMultipleRevisionsPerRepository": true } }`. Previously this was only supported for diff and commit searches.
- Experimental: interactive search mode, which helps users construct queries using UI elements. Requires the site configuration value `{ "experimentalFeatures": { "splitSearchModes": true } }`. The existing plain text search format is still available via the dropdown menu on the left of the search bar.
- A case sensitivity toggle now appears in the search bar.
- Add explicit repository permissions support with site configuration field `{ "permissions.userMapping" { "enabled": true, "bindID": "email" } }`.

### Changed

- The "Files" tab in the search results page has been renamed to "Filenames" for clarity.
- The search query builder now lives on its own page at `/search/query-builder`. The home search page has a link to it.
- User passwords when using builtin auth are limited to 256 characters. Existing passwords longer than 256 characters will continue to work.
- GraphQL API: Campaign.changesetCreationStatus has been renamed to Campaign.status to be aligned with CampaignPlan. [#7654](https://github.com/sourcegraph/sourcegraph/pull/7654)
- When using GitHub as an authentication provider, `read:org` scope is now required. This is used to support the new `allowOrgs` site config setting in the GitHub `auth.providers` configuration, which enables site admins to restrict GitHub logins to members of a specific GitHub organization. This for example allows having a Sourcegraph instance with GitHub sign in configured be exposed to the public internet without allowing everyone with a GitHub account access to your Sourcegraph instance.

### Fixed

- The experimental search pagination API no longer times out when large repositories are encountered. [#6384](https://github.com/sourcegraph/sourcegraph/issues/6384)
- We resolve relative symbolic links from the directory of the symlink, rather than the root of the repository. [#6034](https://github.com/sourcegraph/sourcegraph/issues/6034)
- Show errors on repository settings page when repo-updater is down. [#3593](https://github.com/sourcegraph/sourcegraph/issues/3593)
- Remove benign warning that verifying config took more than 10s when updating or saving an external service. [#7176](https://github.com/sourcegraph/sourcegraph/issues/7176)
- repohasfile search filter works again (regressed in 3.10). [#7380](https://github.com/sourcegraph/sourcegraph/issues/7380)
- Structural search can now run on very large repositories containing any number of files. [#7133](https://github.com/sourcegraph/sourcegraph/issues/7133)

### Removed

- The deprecated GraphQL mutation `setAllRepositoriesEnabled` has been removed. [#7478](https://github.com/sourcegraph/sourcegraph/pull/7478)
- The deprecated GraphQL mutation `deleteRepository` has been removed. [#7483](https://github.com/sourcegraph/sourcegraph/pull/7483)

## 3.11.4

### Fixed

- The `/.auth/saml/metadata` endpoint has been fixed. Previously it panicked if no encryption key was set.
- The version updating logic has been fixed for `sourcegraph/server`. Users running `sourcegraph/server:3.11.1` will need to manually modify their `docker run` command to use `sourcegraph/server:3.11.4` or higher. [#7442](https://github.com/sourcegraph/sourcegraph/issues/7442)

## 3.11.1

### Fixed

- The syncing process for newly created campaign changesets has been fixed again after they have erroneously been marked as deleted in the database. [#7522](https://github.com/sourcegraph/sourcegraph/pull/7522)
- The syncing process for newly created changesets (in campaigns) has been fixed again after they have erroneously been marked as deleted in the database. [#7522](https://github.com/sourcegraph/sourcegraph/pull/7522)

## 3.11.0

**Important:** If you use `SITE_CONFIG_FILE` or `CRITICAL_CONFIG_FILE`, please be sure to follow the steps in: [migration notes for Sourcegraph v3.11+](https://docs.sourcegraph.com/admin/migration/3_11.md) after upgrading.

### Added

- Language statistics by commit are available via the API. [#6737](https://github.com/sourcegraph/sourcegraph/pull/6737)
- Added a new page that shows [language statistics for the results of a search query](https://docs.sourcegraph.com/user/search#statistics).
- Global settings can be configured from a local file using the environment variable `GLOBAL_SETTINGS_FILE`.
- High-level health metrics and dashboards have been added to Sourcegraph's monitoring (found under the **Site admin** -> **Monitoring** area). [#7216](https://github.com/sourcegraph/sourcegraph/pull/7216)
- Logging for GraphQL API requests not issued by Sourcegraph is now much more verbose, allowing for easier debugging of problematic queries and where they originate from. [#5706](https://github.com/sourcegraph/sourcegraph/issues/5706)
- A new campaign type finds and removes leaked npm credentials. [#6893](https://github.com/sourcegraph/sourcegraph/pull/6893)
- Campaigns can now be retried to create failed changesets due to ephemeral errors (e.g. network problems when creating a pull request on GitHub). [#6718](https://github.com/sourcegraph/sourcegraph/issues/6718)
- The initial release of [structural code search](https://docs.sourcegraph.com/code_search/reference/structural).

### Changed

- `repohascommitafter:` search filter uses a more efficient git command to determine inclusion. [#6739](https://github.com/sourcegraph/sourcegraph/pull/6739)
- `NODE_NAME` can be specified instead of `HOSTNAME` for zoekt-indexserver. `HOSTNAME` was a confusing configuration to use in [Pure-Docker Sourcegraph deployments](https://github.com/sourcegraph/deploy-sourcegraph-docker). [#6846](https://github.com/sourcegraph/sourcegraph/issues/6846)
- The feedback toast now requests feedback every 60 days of usage (was previously only once on the 3rd day of use). [#7165](https://github.com/sourcegraph/sourcegraph/pull/7165)
- The lsif-server container now only has a dependency on Postgres, whereas before it also relied on Redis. [#6880](https://github.com/sourcegraph/sourcegraph/pull/6880)
- Renamed the GraphQL API `LanguageStatistics` fields to `name`, `totalBytes`, and `totalLines` (previously the field names started with an uppercase letter, which was inconsistent).
- Detecting a file's language uses a more accurate but slower algorithm. To revert to the old (faster and less accurate) algorithm, set the `USE_ENHANCED_LANGUAGE_DETECTION` env var to the string `false` (on the `sourcegraph/server` container, or if using the cluster deployment, on the `sourcegraph-frontend` pod).
- Diff and commit searches that make use of `before:` and `after:` filters to narrow their search area are now no longer subject to the 50-repository limit. This allows for creating saved searches on more than 50 repositories as before. [#7215](https://github.com/sourcegraph/sourcegraph/issues/7215)

### Fixed

- Changes to external service configurations are reflected much faster. [#6058](https://github.com/sourcegraph/sourcegraph/issues/6058)
- Deleting an external service will not show warnings for the non-existent service. [#5617](https://github.com/sourcegraph/sourcegraph/issues/5617)
- Suggested search filter chips are quoted if necessary. [#6498](https://github.com/sourcegraph/sourcegraph/issues/6498)
- Remove potential panic in gitserver if heavily loaded. [#6710](https://github.com/sourcegraph/sourcegraph/issues/6710)
- Multiple fixes to make the preview and creation of campaigns more robust and a smoother user experience. [#6682](https://github.com/sourcegraph/sourcegraph/pull/6682) [#6625](https://github.com/sourcegraph/sourcegraph/issues/6625) [#6658](https://github.com/sourcegraph/sourcegraph/issues/6658) [#7088](https://github.com/sourcegraph/sourcegraph/issues/7088) [#6766](https://github.com/sourcegraph/sourcegraph/issues/6766) [#6717](https://github.com/sourcegraph/sourcegraph/issues/6717) [#6659](https://github.com/sourcegraph/sourcegraph/issues/6659)
- Repositories referenced in campaigns that are removed in an external service configuration change won't lead to problems with the syncing process anymore. [#7015](https://github.com/sourcegraph/sourcegraph/pull/7015)
- The Searcher dashboard (and the `src_graphql_search_response` Prometheus metric) now properly account for search alerts instead of them being incorrectly added to the `timeout` category. [#7214](https://github.com/sourcegraph/sourcegraph/issues/7214)
- In the experimental search pagination API, the `cloning`, `missing`, and other repository fields now return a well-defined set of results. [#6000](https://github.com/sourcegraph/sourcegraph/issues/6000)

### Removed

- The management console has been removed. All critical configuration previously stored in the management console will be automatically migrated to your site configuration. For more information about this change, or if you use `SITE_CONFIG_FILE` / `CRITICAL_CONFIG_FILE`, please see the [migration notes for Sourcegraph v3.11+](https://docs.sourcegraph.com/admin/migration/3_11.md).

## 3.10.4

### Fixed

- An issue where diff/commit searches that would run over more than 50 repositories would incorrectly display a timeout error instead of the correct error suggesting users scope their query to less repositories. [#7090](https://github.com/sourcegraph/sourcegraph/issues/7090)

## 3.10.3

### Fixed

- A critical regression in 3.10.2 which caused diff, commit, and repository searches to timeout. [#7090](https://github.com/sourcegraph/sourcegraph/issues/7090)
- A critical regression in 3.10.2 which caused "No results" to appear frequently on pages with search results. [#7095](https://github.com/sourcegraph/sourcegraph/pull/7095)
- An issue where the built-in Grafana Searcher dashboard would show duplicate success/error metrics. [#7078](https://github.com/sourcegraph/sourcegraph/pull/7078)

## 3.10.2

### Added

- Site admins can now use the built-in Grafana Searcher dashboard to observe how many search requests are successful, or resulting in errors or timeouts. [#6756](https://github.com/sourcegraph/sourcegraph/issues/6756)

### Fixed

- When searches timeout, a consistent UI with clear actions like a button to increase the timeout is now returned. [#6754](https://github.com/sourcegraph/sourcegraph/issues/6754)
- To reduce the chance of search timeouts in some cases, the default indexed search timeout has been raised from 1.5s to 3s. [#6754](https://github.com/sourcegraph/sourcegraph/issues/6754)
- We now correctly inform users of the limitations of diff/commit search. If a diff/commit search would run over more than 50 repositories, users will be shown an error suggesting they scope their search to less repositories using the `repo:` filter. Global diff/commit search support is being tracked in [#6826](https://github.com/sourcegraph/sourcegraph/issues/6826). [#5519](https://github.com/sourcegraph/sourcegraph/issues/5519)

## 3.10.1

### Added

- Syntax highlighting for Starlark (Bazel) files. [#6827](https://github.com/sourcegraph/sourcegraph/issues/6827)

### Fixed

- The experimental search pagination API no longer times out when large repositories are encountered. [#6384](https://github.com/sourcegraph/sourcegraph/issues/6384) [#6383](https://github.com/sourcegraph/sourcegraph/issues/6383)
- In single-container deployments, the builtin `postgres_exporter` now correctly respects externally configured databases. This previously caused PostgreSQL metrics to not show up in Grafana when an external DB was in use. [#6735](https://github.com/sourcegraph/sourcegraph/issues/6735)

## 3.10.0

### Added

- Indexed Search supports horizontally scaling. Instances with large number of repositories can update the `replica` field of the `indexed-search` StatefulSet. See [configure indexed-search replica count](https://github.com/sourcegraph/deploy-sourcegraph/blob/master/docs/configure.md#configure-indexed-search-replica-count). [#5725](https://github.com/sourcegraph/sourcegraph/issues/5725)
- Bitbucket Cloud external service supports `exclude` config option. [#6035](https://github.com/sourcegraph/sourcegraph/issues/6035)
- `sourcegraph/server` Docker deployments now support the environment variable `IGNORE_PROCESS_DEATH`. If set to true the container will keep running, even if a subprocess has died. This is useful when manually fixing problems in the container which the container refuses to start. For example a bad database migration.
- Search input now offers filter type suggestions [#6105](https://github.com/sourcegraph/sourcegraph/pull/6105).
- The keyboard shortcut <kbd>Ctrl</kbd>+<kbd>Space</kbd> in the search input shows a list of available filter types.
- Sourcegraph Kubernetes cluster site admins can configure PostgreSQL by specifying `postgresql.conf` via ConfigMap. [sourcegraph/deploy-sourcegraph#447](https://github.com/sourcegraph/deploy-sourcegraph/pull/447)

### Changed

- **Required Kubernetes Migration:** The [Kubernetes deployment](https://github.com/sourcegraph/deploy-sourcegraph) manifest for indexed-search services has changed from a Normal Service to a Headless Service. This is to enable Sourcegraph to individually resolve indexed-search pods. Services are immutable, so please follow the [migration guide](https://github.com/sourcegraph/deploy-sourcegraph/blob/master/docs/migrate.md#310).
- Fields of type `String` in our GraphQL API that contain [JSONC](https://komkom.github.io/) now have the custom scalar type `JSONCString`. [#6209](https://github.com/sourcegraph/sourcegraph/pull/6209)
- `ZOEKT_HOST` environment variable has been deprecated. Please use `INDEXED_SEARCH_SERVERS` instead. `ZOEKT_HOST` will be removed in 3.12.
- Directory names on the repository tree page are now shown in bold to improve readability.
- Added support for Bitbucket Server pull request activity to the [campaign](https://about.sourcegraph.com/product/code-change-management/) burndown chart. When used, this feature leads to more requests being sent to Bitbucket Server, since Sourcegraph needs to keep track of how a pull request's state changes over time. With [the instance scoped webhooks](https://docs.google.com/document/d/1I3Aq1WSUh42BP8KvKr6AlmuCfo8tXYtJu40WzdNT6go/edit) in our [Bitbucket Server plugin](https://github.com/sourcegraph/bitbucket-server-plugin/pull/10) as well as up-coming [heuristical syncing changes](#6389), this additional load will be significantly reduced in the future.
- Added support for Bitbucket Server pull request activity to the campaign burndown chart. When used, this feature leads to more requests being sent to Bitbucket Server, since Sourcegraph needs to keep track of how a pull request's state changes over time. With [the instance scoped webhooks](https://docs.google.com/document/d/1I3Aq1WSUh42BP8KvKr6AlmuCfo8tXYtJu40WzdNT6go/edit) in our [Bitbucket Server plugin](https://github.com/sourcegraph/bitbucket-server-plugin/pull/10) as well as up-coming [heuristical syncing changes](#6389), this additional load will be significantly reduced in the future.

### Fixed

- Support hyphens in Bitbucket Cloud team names. [#6154](https://github.com/sourcegraph/sourcegraph/issues/6154)
- Server will run `redis-check-aof --fix` on startup to fix corrupted AOF files. [#651](https://github.com/sourcegraph/sourcegraph/issues/651)
- Authorization provider configuration errors in external services will be shown as site alerts. [#6061](https://github.com/sourcegraph/sourcegraph/issues/6061)

### Removed

## 3.9.4

### Changed

- The experimental search pagination API's `PageInfo` object now returns a `String` instead of an `ID` for its `endCursor`, and likewise for the `after` search field. Experimental paginated search API users may need to update their usages to replace `ID` cursor types with `String` ones.

### Fixed

- The experimental search pagination API no longer omits a single repository worth of results at the end of the result set. [#6286](https://github.com/sourcegraph/sourcegraph/issues/6286)
- The experimental search pagination API no longer produces search cursors that can get "stuck". [#6287](https://github.com/sourcegraph/sourcegraph/issues/6287)
- In literal search mode, searching for quoted strings now works as expected. [#6255](https://github.com/sourcegraph/sourcegraph/issues/6255)
- In literal search mode, quoted field values now work as expected. [#6271](https://github.com/sourcegraph/sourcegraph/pull/6271)
- `type:path` search queries now correctly work in indexed search again. [#6220](https://github.com/sourcegraph/sourcegraph/issues/6220)

## 3.9.3

### Changed

- Sourcegraph is now built using Go 1.13.3 [#6200](https://github.com/sourcegraph/sourcegraph/pull/6200).

## 3.9.2

### Fixed

- URI-decode the username, password, and pathname when constructing Postgres connection paramers in lsif-server [#6174](https://github.com/sourcegraph/sourcegraph/pull/6174). Fixes a crashing lsif-server process for users with passwords containing special characters.

## 3.9.1

### Changed

- Reverted [#6094](https://github.com/sourcegraph/sourcegraph/pull/6094) because it introduced a minor security hole involving only Grafana.
  [#6075](https://github.com/sourcegraph/sourcegraph/issues/6075) will be fixed with a different approach.

## 3.9.0

### Added

- Our external service syncing model will stream in new repositories to Sourcegraph. Previously we could only add a repository to our database and clone it once we had synced all information from all external services (to detect deletions and renames). Now adding a repository to an external service configuration should be reflected much sooner, even on large instances. [#5145](https://github.com/sourcegraph/sourcegraph/issues/5145)
- There is now an easy way for site admins to view and export settings and configuration when reporting a bug. The page for doing so is at /site-admin/report-bug, linked to from the site admin side panel under "Report a bug".
- An experimental search pagination API to enable better programmatic consumption of search results is now available to try. For more details and known limitations see [the documentation](https://docs.sourcegraph.com/api/graphql/search).
- Search queries can now be interpreted literally.
  - There is now a dot-star icon in the search input bar to toggle the pattern type of a query between regexp and literal.
  - There is a new `search.defaultPatternType` setting to configure the default pattern type, regexp or literal, for searches.
  - There is a new `patternType:` search token which overrides the `search.defaultPatternType` setting, and the active state of the dot-star icon in determining the pattern type of the query.
  - Old URLs without a patternType URL parameter will be redirected to the same URL with
    patternType=regexp appended to preserve intended behavior.
- Added support for GitHub organization webhooks to enable faster updates of metadata used by [campaigns](https://about.sourcegraph.com/product/code-change-management/), such as pull requests or issue comments. See the [GitHub webhook documentation](https://docs.sourcegraph.com/admin/external_service/github#webhooks) for instructions on how to enable webhooks.
- Added support for GitHub organization webhooks to enable faster updates of changeset metadata used by campaigns. See the [GitHub webhook documentation](https://docs.sourcegraph.com/admin/external_service/github#webhooks) for instructions on how to enable webhooks.
- Added burndown chart to visualize progress of campaigns.
- Added ability to edit campaign titles and descriptions.

### Changed

- **Recommended Kubernetes Migration:** The [Kubernetes deployment](https://github.com/sourcegraph/deploy-sourcegraph) manifest for indexed-search pods has changed from a Deployment to a StatefulSet. This is to enable future work on horizontally scaling indexed search. To retain your existing indexes there is a [migration guide](https://github.com/sourcegraph/deploy-sourcegraph/blob/master/docs/migrate.md#39).
- Allow single trailing hyphen in usernames and org names [#5680](https://github.com/sourcegraph/sourcegraph/pull/5680)
- Indexed search won't spam the logs on startup if the frontend API is not yet available. [zoekt#30](https://github.com/sourcegraph/zoekt/pull/30), [#5866](https://github.com/sourcegraph/sourcegraph/pull/5866)
- Search query fields are now case insensitive. For example `repoHasFile:` will now be recognized, not just `repohasfile:`. [#5168](https://github.com/sourcegraph/sourcegraph/issues/5168)
- Search queries are now interpreted literally by default, rather than as regular expressions. [#5899](https://github.com/sourcegraph/sourcegraph/pull/5899)
- The `search` GraphQL API field now takes a two new optional parameters: `version` and `patternType`. `version` determines the search syntax version to use, and `patternType` determines the pattern type to use for the query. `version` defaults to "V1", which is regular expression searches by default, if not explicitly passed in. `patternType` overrides the pattern type determined by version.
- Saved searches have been updated to support the new patternType filter. All existing saved searches have been updated to append `patternType:regexp` to the end of queries to ensure deterministic results regardless of the patternType configurations on an instance. All new saved searches are required to have a `patternType:` field in the query.
- Allow text selection in search result headers (to allow for e.g. copying filenames)

### Fixed

- Web app: Fix paths with special characters (#6050)
- Fixed an issue that rendered the search filter `repohascommitafter` unusable in the presence of an empty repository. [#5149](https://github.com/sourcegraph/sourcegraph/issues/5149)
- An issue where `externalURL` not being configured in the management console could go unnoticed. [#3899](https://github.com/sourcegraph/sourcegraph/issues/3899)
- Listing branches and refs now falls back to a fast path if there are a large number of branches. Previously we would time out. [#4581](https://github.com/sourcegraph/sourcegraph/issues/4581)
- Sourcegraph will now ignore the ambiguous ref HEAD if a repository contains it. [#5291](https://github.com/sourcegraph/sourcegraph/issues/5291)

### Removed

## 3.8.2

### Fixed

- Sourcegraph cluster deployments now run a more stable syntax highlighting server which can self-recover from rarer failure cases such as getting stuck at high CPU usage when highlighting some specific files. [#5406](https://github.com/sourcegraph/sourcegraph/issues/5406) This will be ported to single-container deployments [at a later date](https://github.com/sourcegraph/sourcegraph/issues/5841).

## 3.8.1

### Added

- Add `nameTransformations` setting to GitLab external service to help transform repository name that shows up in the Sourcegraph UI.

## 3.8.0

### Added

- A toggle button for browser extension to quickly enable/disable the core functionality without actually enable/disable the entire extension in the browser extension manager.
- Tabs to easily toggle between the different search result types on the search results page.

### Changed

- A `hardTTL` setting was added to the [Bitbucket Server `authorization` config](https://docs.sourcegraph.com/admin/external_service/bitbucketserver#configuration). This setting specifies a duration after which a user's cached permissions must be updated before any user action is authorized. This contrasts with the already existing `ttl` setting which defines a duration after which a user's cached permissions will get updated in the background, but the previously cached (and now stale) permissions are used to authorize any user action occuring before the update concludes. If your previous `ttl` value is larger than the default of the new `hardTTL` setting (i.e. **3 days**), you must change the `ttl` to be smaller or, `hardTTL` to be larger.

### Fixed

### Removed

- The `statusIndicator` feature flag has been removed from the site configuration's `experimentalFeatures` section. The status indicator has been enabled by default since 3.6.0 and you can now safely remove the feature flag from your configuration.
- Public usage is now only available on Sourcegraph.com. Because many core features rely on persisted user settings, anonymous usage leads to a degraded experience for most users. As a result, for self-hosted private instances it is preferable for all users to have accounts. But on sourcegraph.com, users will continue to have to opt-in to accounts, despite the degraded UX.

## 3.7.2

### Added

- A [migration guide for Sourcegraph v3.7+](https://docs.sourcegraph.com/admin/migration/3_7.md).

### Fixed

- Fixed an issue where some repositories with very long symbol names would fail to index after v3.7.
- We now retain one prior search index version after an upgrade, meaning upgrading AND downgrading from v3.6.2 <-> v3.7.2 is now 100% seamless and involves no downtime or negated search performance while repositories reindex. Please refer to the [v3.7+ migration guide](https://docs.sourcegraph.com/admin/migration/3_7.md) for details.

## 3.7.1

### Fixed

- When re-indexing repositories, we now continue to serve from the old index in the meantime. Thus, you can upgrade to 3.7.1 without downtime.
- Indexed symbol search is now faster, as we've fixed a performance issue that occurred when many repositories without any symbols existed.
- Indexed symbol search now uses less disk space when upgrading directly to v3.7.1 as we properly remove old indexes.

## 3.7.0

### Added

- Indexed search now supports symbol queries. This feature will require re-indexing all repositories. This will increase the disk and memory usage of indexed search by roughly 10%. You can disable the feature with the configuration `search.index.symbols.enabled`. [#3534](https://github.com/sourcegraph/sourcegraph/issues/3534)
- Multi-line search now works for non-indexed search. [#4518](https://github.com/sourcegraph/sourcegraph/issues/4518)
- When using `SITE_CONFIG_FILE` and `EXTSVC_CONFIG_FILE`, you [may now also specify e.g. `SITE_CONFIG_ALLOW_EDITS=true`](https://docs.sourcegraph.com/admin/config/advanced_config_file) to allow edits to be made to the config in the application which will be overwritten on the next process restart. [#4912](https://github.com/sourcegraph/sourcegraph/issues/4912)

### Changed

- In the [GitHub external service config](https://docs.sourcegraph.com/admin/external_service/github#configuration) it's now possible to specify `orgs` without specifying `repositoryQuery` or `repos` too.
- Out-of-the-box TypeScript code intelligence is much better with an updated ctags version with a built-in TypeScript parser.
- Sourcegraph uses Git protocol version 2 for increased efficiency and performance when fetching data from compatible code hosts.
- Searches with `repohasfile:` are faster at finding repository matches. [#4833](https://github.com/sourcegraph/sourcegraph/issues/4833).
- Zoekt now runs with GOGC=50 by default, helping to reduce the memory consumption of Sourcegraph. [#3792](https://github.com/sourcegraph/sourcegraph/issues/3792)
- Upgraded the version of Go in use, which improves security for publicly accessible Sourcegraph instances.

### Fixed

- Disk cleanup in gitserver is now done in terms of percentages to fix [#5059](https://github.com/sourcegraph/sourcegraph/issues/5059).
- Search results now correctly show highlighting of matches with runes like 'İ' that lowercase to runes with a different number of bytes in UTF-8 [#4791](https://github.com/sourcegraph/sourcegraph/issues/4791).
- Fixed an issue where search would sometimes crash with a panic due to a nil pointer. [#5246](https://github.com/sourcegraph/sourcegraph/issues/5246)

### Removed

## 3.6.2

### Fixed

- Fixed Phabricator external services so they won't stop the syncing process for repositories when Phabricator doesn't return clone URLs. [#5101](https://github.com/sourcegraph/sourcegraph/pull/5101)

## 3.6.1

### Added

- New site config option `branding.brandName` configures the brand name to display in the Sourcegraph \<title\> element.
- `repositoryPathPattern` option added to the "Other" external service type for repository name customization.

## 3.6.0

### Added

- The `github.exclude` setting in [GitHub external service config](https://docs.sourcegraph.com/admin/external_service/github#configuration) additionally allows you to specify regular expressions with `{"pattern": "regex"}`.
- A new [`quicklinks` setting](https://docs.sourcegraph.com/user/personalization/quick_links) allows adding links to be displayed on the homepage and search page for all users (or users in an organization).
- Compatibility with the [Sourcegraph for Bitbucket Server](https://github.com/sourcegraph/bitbucket-server-plugin) plugin.
- Support for [Bitbucket Cloud](https://bitbucket.org) as an external service.

### Changed

- Updating or creating an external service will no longer block until the service is synced.
- The GraphQL fields `Repository.createdAt` and `Repository.updatedAt` are deprecated and will be removed in 3.8. Now `createdAt` is always the current time and updatedAt is always null.
- In the [GitHub external service config](https://docs.sourcegraph.com/admin/external_service/github#configuration) and [Bitbucket Server external service config](https://docs.sourcegraph.com/admin/external_service/bitbucket_server#permissions) `repositoryQuery` is now only required if `repos` is not set.
- Log messages from query-runner when saved searches fail now include the raw query as part of the message.
- The status indicator in the navigation bar is now enabled by default
- Usernames and org names can now contain the `.` character. [#4674](https://github.com/sourcegraph/sourcegraph/issues/4674)

### Fixed

- Commit searches now correctly highlight unicode characters, for example 加. [#4512](https://github.com/sourcegraph/sourcegraph/issues/4512)
- Symbol searches now show the number of symbol matches rather than the number of file matches found. [#4578](https://github.com/sourcegraph/sourcegraph/issues/4578)
- Symbol searches with truncated results now show a `+` on the results page to signal that some results have been omitted. [#4579](https://github.com/sourcegraph/sourcegraph/issues/4579)

## 3.5.4

### Fixed

- Fixed Phabricator external services so they won't stop the syncing process for repositories when Phabricator doesn't return clone URLs. [#5101](https://github.com/sourcegraph/sourcegraph/pull/5101)

## 3.5.2

### Changed

- Usernames and org names can now contain the `.` character. [#4674](https://github.com/sourcegraph/sourcegraph/issues/4674)

### Added

- Syntax highlighting requests that fail are now logged and traced. A new Prometheus metric `src_syntax_highlighting_requests` allows monitoring and alerting. [#4877](https://github.com/sourcegraph/sourcegraph/issues/4877).
- Sourcegraph's SAML authentication now supports RSA PKCS#1 v1.5. [#4869](https://github.com/sourcegraph/sourcegraph/pull/4869)

### Fixed

- Increased nginx proxy buffer size to fix issue where login failed when SAML AuthnRequest was too large. [#4849](https://github.com/sourcegraph/sourcegraph/pull/4849)
- A regression in 3.3.8 where `"corsOrigin": "*"` was improperly forbidden. [#4424](https://github.com/sourcegraph/sourcegraph/issues/4424)

## 3.5.1

### Added

- A new [`quicklinks` setting](https://docs.sourcegraph.com/user/personalization/quick_links) allows adding links to be displayed on the homepage and search page for all users (or users in an organization).
- Site admins can prevent the icon in the top-left corner of the screen from spinning on hovers by setting `"branding": { "disableSymbolSpin": true }` in their site configuration.

### Fixed

- Fix `repository.language` GraphQL field (previously returned empty for most repositories).

## 3.5.0

### Added

- Indexed search now supports matching consecutive literal newlines, with queries like e.g. `foo\nbar.*` to search over multiple lines. [#4138](https://github.com/sourcegraph/sourcegraph/issues/4138)
- The `orgs` setting in [GitHub external service config](https://docs.sourcegraph.com/admin/external_service/github) allows admins to select all repositories from the specified organizations to be synced.
- A new experimental search filter `repohascommitafter:"30 days ago"` allows users to exclude stale repositories that don't contain commits (to the branch being searched over) past a specified date from their search query.
- The `authorization` setting in the [Bitbucket Server external service config](https://docs.sourcegraph.com/admin/external_service/bitbucket_server#permissions) enables Sourcegraph to enforce the repository permissions defined in Bitbucket Server.
- A new, experimental status indicator in the navigation bar allows admins to quickly see whether the configured repositories are up to date or how many are currently being updated in the background. You can enable the status indicator with the following site configuration: `"experimentalFeatures": { "statusIndicator": "enabled" }`.
- A new search filter `repohasfile` allows users to filter results to just repositories containing a matching file. For example `ubuntu file:Dockerfile repohasfile:\.py$` would find Dockerfiles mentioning Ubuntu in repositories that contain Python files. [#4501](https://github.com/sourcegraph/sourcegraph/pull/4501)

### Changed

- The saved searches UI has changed. There is now a Saved searches page in the user and organizations settings area. A saved search appears in the settings area of the user or organization it is associated with.

### Removed

### Fixed

- Fixed repository search patterns which contain `.*`. Previously our optimizer would ignore `.*`, which in some cases would lead to our repository search excluding some repositories from the results.
- Fixed an issue where the Phabricator native integration would be broken on recent Phabricator versions. This fix depends on v1.2 of the [Phabricator extension](https://github.com/sourcegraph/phabricator-extension).
- Fixed an issue where the "Empty repository" banner would be shown on a repository page when starting to clone a repository.
- Prevent data inconsistency on cached archives due to restarts. [#4366](https://github.com/sourcegraph/sourcegraph/pull/4366)
- On the /extensions page, the UI is now less ambiguous when an extension has not been activated. [#4446](https://github.com/sourcegraph/sourcegraph/issues/4446)

## 3.4.5

### Fixed

- Fixed an issue where syntax highlighting taking too long would result in errors or wait long amounts of time without properly falling back to plaintext rendering after a few seconds. [#4267](https://github.com/sourcegraph/sourcegraph/issues/4267) [#4268](https://github.com/sourcegraph/sourcegraph/issues/4268) (this fix was intended to be in 3.4.3, but was in fact left out by accident)
- Fixed an issue with `sourcegraph/server` Docker deployments where syntax highlighting could produce `server closed idle connection` errors. [#4269](https://github.com/sourcegraph/sourcegraph/issues/4269) (this fix was intended to be in 3.4.3, but was in fact left out by accident)
- Fix `repository.language` GraphQL field (previously returned empty for most repositories).

## 3.4.4

### Fixed

- Fixed an out of bounds error in the GraphQL repository query. [#4426](https://github.com/sourcegraph/sourcegraph/issues/4426)

## 3.4.3

### Fixed

- Improved performance of the /site-admin/repositories page significantly (prevents timeouts). [#4063](https://github.com/sourcegraph/sourcegraph/issues/4063)
- Fixed an issue where Gitolite repositories would be inaccessible to non-admin users after upgrading to 3.3.0+ from an older version. [#4263](https://github.com/sourcegraph/sourcegraph/issues/4263)
- Repository names are now treated as case-sensitive, fixing an issue where users saw `pq: duplicate key value violates unique constraint \"repo_name_unique\"` [#4283](https://github.com/sourcegraph/sourcegraph/issues/4283)
- Repositories containing submodules not on Sourcegraph will now load without error [#2947](https://github.com/sourcegraph/sourcegraph/issues/2947)
- HTTP metrics in Prometheus/Grafana now distinguish between different types of GraphQL requests.

## 3.4.2

### Fixed

- Fixed incorrect wording in site-admin onboarding. [#4127](https://github.com/sourcegraph/sourcegraph/issues/4127)

## 3.4.1

### Added

- You may now specify `DISABLE_CONFIG_UPDATES=true` on the management console to prevent updates to the critical configuration. This is useful when loading critical config via a file using `CRITICAL_CONFIG_FILE` on the frontend.

### Changed

- When `EXTSVC_CONFIG_FILE` or `SITE_CONFIG_FILE` are specified, updates to external services and the site config are now prevented.
- Site admins will now see a warning if creating or updating an external service was successful but the process could not complete entirely due to an ephemeral error (such as GitHub API search queries running into timeouts and returning incomplete results).

### Removed

### Fixed

- Fixed an issue where `EXTSVC_CONFIG_FILE` being specified would incorrectly cause a panic.
- Fixed an issue where user/org/global settings from old Sourcegraph versions (2.x) could incorrectly be null, leading to various errors.
- Fixed an issue where an ephemeral infrastructure error (`tar/archive: invalid tar header`) would fail a search.

## 3.4.0

### Added

- When `repositoryPathPattern` is configured, paths from the full long name will redirect to the configured name. Extensions will function with the configured name. `repositoryPathPattern` allows administrators to configure "nice names". For example `sourcegraph.example.com/github.com/foo/bar` can configured to be `sourcegraph.example.com/gh/foo/bar` with `"repositoryPathPattern": "gh/{nameWithOwner}"`. (#462)
- Admins can now turn off site alerts for patch version release updates using the `alerts.showPatchUpdates` setting. Alerts will still be shown for major and minor version updates.
- The new `gitolite.exclude` setting in [Gitolite external service config](https://docs.sourcegraph.com/admin/external_service/gitolite#configuration) allows you to exclude specific repositories by their Gitolite name so that they won't be mirrored. Upon upgrading, previously "disabled" repositories will be automatically migrated to this exclusion list.
- The new `aws_codecommit.exclude` setting in [AWS CodeCommit external service config](https://docs.sourcegraph.com/admin/external_service/aws_codecommit#configuration) allows you to exclude specific repositories by their AWS name or ID so that they won't be synced. Upon upgrading, previously "disabled" repositories will be automatically migrated to this exclusion list.
- Added a new, _required_ `aws_codecommit.gitCredentials` setting to the [AWS CodeCommit external service config](https://docs.sourcegraph.com/admin/external_service/aws_codecommit#configuration). These Git credentials are required to create long-lived authenticated clone URLs for AWS CodeCommit repositories. For more information about Git credentials, see the AWS CodeCommit documentation: https://docs.aws.amazon.com/IAM/latest/UserGuide/id_credentials_ssh-keys.html#git-credentials-code-commit. For detailed instructions on how to create the credentials in IAM, see this page: https://docs.aws.amazon.com/codecommit/latest/userguide/setting-up-gc.html
- Added support for specifying a URL formatted `gitolite.host` setting in [Gitolite external service config](https://docs.sourcegraph.com/admin/external_service/gitolite#configuration) (e.g. `ssh://git@gitolite.example.org:2222/`), in addition to the already supported SCP like format (e.g `git@gitolite.example.org`)
- Added support for overriding critical, site, and external service configurations via files. Specify `CRITICAL_CONFIG_FILE=critical.json`, `SITE_CONFIG_FILE=site.json`, and/or `EXTSVC_CONFIG_FILE=extsvc.json` on the `frontend` container to do this.

### Changed

- Kinds of external services in use are now included in [server pings](https://docs.sourcegraph.com/admin/pings).
- Bitbucket Server: An actual Bitbucket icon is now used for the jump-to-bitbucket action on repository pages instead of the previously generic icon.
- Default config for GitHub, GitHub Enterprise, GitLab, Bitbucket Server, and AWS Code Commit external services has been revised to make it easier for first time admins.

### Removed

- Fields related to Repository enablement have been deprecated. Mutations are now NOOPs, and for repositories returned the value is always true for Enabled. The enabled field and mutations will be removed in 3.6. Mutations: `setRepositoryEnabled`, `setAllRepositoriesEnabled`, `updateAllMirrorRepositories`, `deleteRepository`. Query parameters: `repositories.enabled`, `repositories.disabled`. Field: `Repository.enabled`.
- Global saved searches are now deprecated. Any existing global saved searches have been assigned to the Sourcegraph instance's first site admin's user account.
- The `search.savedQueries` configuration option is now deprecated. Existing entries remain in user and org settings for backward compatibility, but are unused as saved searches are now stored in the database.

### Fixed

- Fixed a bug where submitting a saved query without selecting the location would fail for non-site admins (#3628).
- Fixed settings editors only having a few pixels height.
- Fixed a bug where browser extension and code review integration usage stats were not being captured on the site-admin Usage Stats page.
- Fixed an issue where in some rare cases PostgreSQL starting up slowly could incorrectly trigger a panic in the `frontend` service.
- Fixed an issue where the management console password would incorrectly reset to a new secure one after a user account was created.
- Fixed a bug where gitserver would leak file descriptors when performing common operations.
- Substantially improved the performance of updating Bitbucket Server external service configurations on instances with thousands of repositories, going from e.g. several minutes to about a minute for ~20k repositories (#4037).
- Fully resolved the search performance regression in v3.2.0, restoring performance of search back to the same levels it was before changes made in v3.2.0.
- Fix a bug where using a repo search filter with the prefix `github.com` only searched for repos whose name starts with `github.com`, even though no `^` was specified in the search filter. (#4103)
- Fixed an issue where files that fail syntax highlighting would incorrectly render an error instead of gracefully falling back to their plaintext form.

## 3.3.9

### Added

- Syntax highlighting requests that fail are now logged and traced. A new Prometheus metric `src_syntax_highlighting_requests` allows monitoring and alerting. [#4877](https://github.com/sourcegraph/sourcegraph/issues/4877).

## 3.3.8

### Fixed

- Fully resolved the search performance regression in v3.2.0, restoring performance of search back to the same levels it was before changes made in v3.2.0.
- Fixed an issue where files that fail syntax highlighting would incorrectly render an error instead of gracefully falling back to their plaintext form.
- Fixed an issue introduced in v3.3 where Sourcegraph would under specific circumstances incorrectly have to re-clone and re-index repositories from Bitbucket Server and AWS CodeCommit.

## 3.3.7

### Added

- The `bitbucketserver.exclude` setting in [Bitbucket Server external service config](https://docs.sourcegraph.com/admin/external_service/bitbucketserver#configuration) additionally allows you to exclude repositories matched by a regular expression (so that they won't be synced).

### Changed

### Removed

### Fixed

- Fixed a major indexed search performance regression that occurred in v3.2.0. (#3685)
- Fixed an issue where Sourcegraph would fail to update repositories on some instances (`pq: duplicate key value violates unique constraint "repo_external_service_unique_idx"`) (#3680)
- Fixed an issue where Sourcegraph would not exclude unavailable Bitbucket Server repositories. (#3772)

## 3.3.6

## Changed

- All 24 language extensions are enabled by default.

## 3.3.5

## Changed

- Indexed search is now enabled by default for new Docker deployments. (#3540)

### Removed

- Removed smart-casing behavior from search.

### Fixed

- Removes corrupted archives in the searcher cache and tries to populate the cache again instead of returning an error.
- Fixed a bug where search scopes would not get merged, and only the lowest-level list of search scopes would appear.
- Fixed an issue where repo-updater was slower in performing its work which could sometimes cause other performance issues. https://github.com/sourcegraph/sourcegraph/pull/3633

## 3.3.4

### Fixed

- Fixed bundling of the Phabricator integration assets in the Sourcegraph docker image.

## 3.3.3

### Fixed

- Fixed bug that prevented "Find references" action from being completed in the activation checklist.

## 3.3.2

### Fixed

- Fixed an issue where the default `bitbucketserver.repositoryQuery` would not be created on migration from older Sourcegraph versions. https://github.com/sourcegraph/sourcegraph/issues/3591
- Fixed an issue where Sourcegraph would add deleted repositories to the external service configuration. https://github.com/sourcegraph/sourcegraph/issues/3588
- Fixed an issue where a repo-updater migration would hit code host rate limits. https://github.com/sourcegraph/sourcegraph/issues/3582
- The required `bitbucketserver.username` field of a [Bitbucket Server external service configuration](https://docs.sourcegraph.com/admin/external_service/bitbucketserver#configuration), if unset or empty, is automatically migrated to match the user part of the `url` (if defined). https://github.com/sourcegraph/sourcegraph/issues/3592
- Fixed a panic that would occur in indexed search / the frontend when a search error ocurred. https://github.com/sourcegraph/sourcegraph/issues/3579
- Fixed an issue where the repo-updater service could become deadlocked while performing a migration. https://github.com/sourcegraph/sourcegraph/issues/3590

## 3.3.1

### Fixed

- Fixed a bug that prevented external service configurations specifying client certificates from working (#3523)

## 3.3.0

### Added

- In search queries, treat `foo(` as `foo\(` and `bar[` as `bar\[` rather than failing with an error message.
- Enterprise admins can now customize the appearance of the homepage and search icon.
- A new settings property `notices` allows showing custom informational messages on the homepage and at the top of each page. The `motd` property is deprecated and its value is automatically migrated to the new `notices` property.
- The new `gitlab.exclude` setting in [GitLab external service config](https://docs.sourcegraph.com/admin/external_service/gitlab#configuration) allows you to exclude specific repositories matched by `gitlab.projectQuery` and `gitlab.projects` (so that they won't be synced). Upon upgrading, previously "disabled" repositories will be automatically migrated to this exclusion list.
- The new `gitlab.projects` setting in [GitLab external service config](https://docs.sourcegraph.com/admin/external_service/gitlab#configuration) allows you to select specific repositories to be synced.
- The new `bitbucketserver.exclude` setting in [Bitbucket Server external service config](https://docs.sourcegraph.com/admin/external_service/bitbucketserver#configuration) allows you to exclude specific repositories matched by `bitbucketserver.repositoryQuery` and `bitbucketserver.repos` (so that they won't be synced). Upon upgrading, previously "disabled" repositories will be automatically migrated to this exclusion list.
- The new `bitbucketserver.repos` setting in [Bitbucket Server external service config](https://docs.sourcegraph.com/admin/external_service/bitbucketserver#configuration) allows you to select specific repositories to be synced.
- The new required `bitbucketserver.repositoryQuery` setting in [Bitbucket Server external service configuration](https://docs.sourcegraph.com/admin/external_service/bitbucketserver#configuration) allows you to use Bitbucket API repository search queries to select repos to be synced. Existing configurations will be migrate to have it set to `["?visibility=public", "?visibility=private"]` which is equivalent to the previous implicit behaviour that this setting supersedes.
- "Quick configure" buttons for common actions have been added to the config editor for all external services.
- "Quick configure" buttons for common actions have been added to the management console.
- Site-admins now receive an alert every day for the seven days before their license key expires.
- The user menu (in global nav) now lists the user's organizations.
- All users on an instance now see a non-dismissible alert when when there's no license key in use and the limit of free user accounts is exceeded.
- All users will see a dismissible warning about limited search performance and accuracy on when using the sourcegraph/server Docker image with more than 100 repositories enabled.

### Changed

- Indexed searches that time out more consistently report a timeout instead of erroneously saying "No results."
- The symbols sidebar now only shows symbols defined in the current file or directory.
- The dynamic filters on search results pages will now display `lang:` instead of `file:` filters for language/file-extension filter suggestions.
- The default `github.repositoryQuery` of a [GitHub external service configuration](https://docs.sourcegraph.com/admin/external_service/github#configuration) has been changed to `["none"]`. Existing configurations that had this field unset will be migrated to have the previous default explicitly set (`["affiliated", "public"]`).
- The default `gitlab.projectQuery` of a [GitLab external service configuration](https://docs.sourcegraph.com/admin/external_service/gitlab#configuration) has been changed to `["none"]`. Existing configurations that had this field unset will be migrated to have the previous default explicitly set (`["?membership=true"]`).
- The default value of `maxReposToSearch` is now unlimited (was 500).
- The default `github.repositoryQuery` of a [GitHub external service configuration](https://docs.sourcegraph.com/admin/external_service/github#configuration) has been changed to `["none"]` and is now a required field. Existing configurations that had this field unset will be migrated to have the previous default explicitly set (`["affiliated", "public"]`).
- The default `gitlab.projectQuery` of a [GitLab external service configuration](https://docs.sourcegraph.com/admin/external_service/gitlab#configuration) has been changed to `["none"]` and is now a required field. Existing configurations that had this field unset will be migrated to have the previous default explicitly set (`["?membership=true"]`).
- The `bitbucketserver.username` field of a [Bitbucket Server external service configuration](https://docs.sourcegraph.com/admin/external_service/bitbucketserver#configuration) is now **required**. This field is necessary to authenticate with the Bitbucket Server API with either `password` or `token`.
- The settings and account pages for users and organizations are now combined into a single tab.

### Removed

- Removed the option to show saved searches on the Sourcegraph homepage.

### Fixed

- Fixed an issue where the site-admin repositories page `Cloning`, `Not Cloned`, `Needs Index` tabs were very slow on instances with thousands of repositories.
- Fixed an issue where failing to syntax highlight a single file would take down the entire syntax highlighting service.

## 3.2.6

### Fixed

- Fully resolved the search performance regression in v3.2.0, restoring performance of search back to the same levels it was before changes made in v3.2.0.

## 3.2.5

### Fixed

- Fixed a major indexed search performance regression that occurred in v3.2.0. (#3685)

## 3.2.4

### Fixed

- Fixed bundling of the Phabricator integration assets in the Sourcegraph docker image.

## 3.2.3

### Fixed

- Fixed https://github.com/sourcegraph/sourcegraph/issues/3336.
- Clearer error message when a repository sync fails due to the inability to clone a repository.
- Rewrite '@' character in Gitolite repository names to '-', which permits them to be viewable in the UI.

## 3.2.2

### Changed

- When using an external Zoekt instance (specified via the `ZOEKT_HOST` environment variable), sourcegraph/server no longer spins up a redundant internal Zoekt instance.

## 3.2.1

### Fixed

- Jaeger tracing, once enabled, can now be configured via standard [environment variables](https://github.com/jaegertracing/jaeger-client-go/blob/v2.14.0/README.md#environment-variables).
- Fixed an issue where some search and zoekt errors would not be logged.

## 3.2.0

### Added

- Sourcegraph can now automatically use the system's theme.
  To enable, open the user menu in the top right and make sure the theme dropdown is set to "System".
  This is currently supported on macOS Mojave with Safari Technology Preview 68 and later.
- The `github.exclude` setting was added to the [GitHub external service config](https://docs.sourcegraph.com/admin/external_service/github#configuration) to allow excluding repositories yielded by `github.repos` or `github.repositoryQuery` from being synced.

### Changed

- Symbols search is much faster now. After the initial indexing, you can expect code intelligence to be nearly instant no matter the size of your repository.
- Massively reduced the number of code host API requests Sourcegraph performs, which caused rate limiting issues such as slow search result loading to appear.
- The [`corsOrigin`](https://docs.sourcegraph.com/admin/config/site_config) site config property is no longer needed for integration with GitHub, GitLab, etc., via the [Sourcegraph browser extension](https://docs.sourcegraph.com/integration/browser_extension). Only the [Phabricator extension](https://github.com/sourcegraph/phabricator-extension) requires it.

### Fixed

- Fixed a bug where adding a search scope that adds a `repogroup` filter would cause invalid queries if `repogroup:sample` was already part of the query.
- An issue where errors during displaying search results would not be displayed.

### Removed

- The `"updateScheduler2"` experiment is now the default and it's no longer possible to configure.

## 3.1.2

### Added

- The `search.contextLines` setting was added to allow configuration of the number of lines of context to be displayed around search results.

### Changed

- Massively reduced the number of code host API requests Sourcegraph performs, which caused rate limiting issues such as slow search result loading to appear.
- Improved logging in various situations where Sourcegraph would potentially hit code host API rate limits.

### Fixed

- Fixed an issue where search results loading slowly would display a `Cannot read property "lastChild" of undefined` error.

## 3.1.1

### Added

- Query builder toggle (open/closed) state is now retained.

### Fixed

- Fixed an issue where single-term values entered into the "Exact match" field in the query builder were not getting wrapped in quotes.

## 3.1.0

### Added

- Added Docker-specific help text when running the Sourcegraph docker image in an environment with an sufficient open file descriptor limit.
- Added syntax highlighting for Kotlin and Dart.
- Added a management console environment variable to disable HTTPS, see [the docs](https://docs.sourcegraph.com/admin/management_console.md#can-i-disable-https-on-the-management-console) for more information.
- Added `auth.disableUsernameChanges` to critical configuration to prevent users from changing their usernames.
- Site admins can query a user by email address or username from the GraphQL API.
- Added a search query builder to the main search page. Click "Use search query builder" to open the query builder, which is a form with separate inputs for commonly used search keywords.

### Changed

- File match search results now show full repository name if there are results from mirrors on different code hosts (e.g. github.com/sourcegraph/sourcegraph and gitlab.com/sourcegraph/sourcegraph)
- Search queries now use "smart case" by default. Searches are case insensitive unless you use uppercase letters. To explicitly set the case, you can still use the `case` field (e.g. `case:yes`, `case:no`). To explicitly set smart case, use `case:auto`.

### Fixed

- Fixed an issue where the management console would improperly regenerate the TLS cert/key unless `CUSTOM_TLS=true` was set. See the documentation for [how to use your own TLS certificate with the management console](https://docs.sourcegraph.com/admin/management_console.md#how-can-i-use-my-own-tls-certificates-with-the-management-console).

## 3.0.1

### Added

- Symbol search now supports Elixir, Haskell, Kotlin, Scala, and Swift

### Changed

- Significantly optimized how file search suggestions are provided when using indexed search (cluster deployments).
- Both the `sourcegraph/server` image and the [Kubernetes deployment](https://github.com/sourcegraph/deploy-sourcegraph) manifests ship with Postgres `11.1`. For maximum compatibility, however, the minimum supported version remains `9.6`. The upgrade procedure is mostly automated for existing deployments. Please refer to [this page](https://docs.sourcegraph.com/admin/postgres) for detailed instructions.

### Removed

- The deprecated `auth.disableAccessTokens` site config property was removed. Use `auth.accessTokens` instead.
- The `disableBrowserExtension` site config property was removed. [Configure nginx](https://docs.sourcegraph.com/admin/nginx) instead to block clients (if needed).

## 3.0.0

See the changelog entries for 3.0.0 beta releases and our [3.0](https://docs.sourcegraph.com/admin/migration/3_0.md) upgrade guide if you are upgrading from 2.x.

## 3.0.0-beta.4

### Added

- Basic code intelligence for the top 10 programming languages works out of the box without any configuration. [TypeScript/JavaScript](https://sourcegraph.com/extensions/sourcegraph/typescript), [Python](https://sourcegraph.com/extensions/sourcegraph/python), [Java](https://sourcegraph.com/extensions/sourcegraph/java), [Go](https://sourcegraph.com/extensions/sourcegraph/go), [C/C++](https://sourcegraph.com/extensions/sourcegraph/cpp), [Ruby](https://sourcegraph.com/extensions/sourcegraph/ruby), [PHP](https://sourcegraph.com/extensions/sourcegraph/php), [C#](https://sourcegraph.com/extensions/sourcegraph/csharp), [Shell](https://sourcegraph.com/extensions/sourcegraph/shell), and [Scala](https://sourcegraph.com/extensions/sourcegraph/scala) are enabled by default, and you can find more in the [extension registry](https://sourcegraph.com/extensions?query=category%3A"Programming+languages").

## 3.0.0-beta.3

- Fixed an issue where the site admin is redirected to the start page instead of being redirected to the repositories overview page after deleting a repo.

## 3.0.0-beta

### Added

- Repositories can now be queried by a git clone URL through the GraphQL API.
- A new Explore area is linked from the top navigation bar (when the `localStorage.explore=true;location.reload()` feature flag is enabled).
- Authentication via GitHub is now supported. To enable, add an item to the `auth.providers` list with `type: "github"`. By default, GitHub identities must be linked to an existing Sourcegraph user account. To enable new account creation via GitHub, use the `allowSignup` option in the `GitHubConnection` config.
- Authentication via GitLab is now supported. To enable, add an item to the `auth.providers` list with `type: "gitlab"`.
- GitHub repository permissions are supported if authentication via GitHub is enabled. See the
  documentation for the `authorization` field of the `GitHubConnection` configuration.
- The repository settings mirroring page now shows when a repo is next scheduled for an update (requires experiment `"updateScheduler2": "enabled"`).
- Configured repositories are periodically scheduled for updates using a new algorithm. You can disable the new algorithm with the following site configuration: `"experimentalFeatures": { "updateScheduler2": "disabled" }`. If you do so, please file a public issue to describe why you needed to disable it.
- When using HTTP header authentication, [`stripUsernameHeaderPrefix`](https://docs.sourcegraph.com/admin/auth/#username-header-prefixes) field lets an admin specify a prefix to strip from the HTTP auth header when converting the header value to a username.
- Sourcegraph extensions whose package.json contains `"wip": true` are considered [work-in-progress extensions](https://docs.sourcegraph.com/extensions/authoring/publishing#wip-extensions) and are indicated as such to avoid users accidentally using them.
- Information about user survey submissions and a chart showing weekly active users is now displayed on the site admin Overview page.
- A new GraphQL API field `UserEmail.isPrimary` was added that indicates whether an email is the user's primary email.
- The filters bar in the search results page can now display filters from extensions.
- Extensions' `activate` functions now receive a `sourcegraph.ExtensionContext` parameter (i.e., `export function activate(ctx: sourcegraph.ExtensionContext): void { ... }`) to support deactivation and running multiple extensions in the same process.
- Users can now request an Enterprise trial license from the site init page.
- When searching, a filter button `case:yes` will now appear when relevant. This helps discovery and makes it easier to use our case-sensitive search syntax.
- Extensions can now report progress in the UI through the `withProgress()` extension API.
- When calling `editor.setDecorations()`, extensions must now provide an instance of `TextDocumentDecorationType` as first argument. This helps gracefully displaying decorations from several extensions.

### Changed

- The Postgres database backing Sourcegraph has been upgraded from 9.4 to 11.1. Existing Sourcegraph users must conduct an [upgrade procedure](https://docs.sourcegraph.com/admin/postgres_upgrade)
- Code host configuration has moved out of the site config JSON into the "External services" area of the site admin web UI. Sourcegraph instances will automatically perform a one time migration of existing data in the site config JSON. After the migration these keys can be safely deleted from the site config JSON: `awsCodeCommit`, `bitbucketServer`, `github`, `gitlab`, `gitolite`, and `phabricator`.
- Site and user usage statistics are now visible to all users. Previously only site admins (and users, for their own usage statistics) could view this information. The information consists of aggregate counts of actions such as searches, page views, etc.
- The Git blame information shown at the end of a line is now provided by the [Git extras extension](https://sourcegraph.com/extensions/sourcegraph/git-extras). You must add that extension to continue using this feature.
- The `appURL` site configuration option was renamed to `externalURL`.
- The repository and directory pages now show all entries together instead of showing files and (sub)directories separately.
- Extensions no longer can specify titles (in the `title` property in the `package.json` extension manifest). Their extension ID (such as `alice/myextension`) is used.

### Fixed

- Fixed an issue where the site admin License page showed a count of current users, rather than the max number of users over the life of the license.
- Fixed number formatting issues on site admin Overview and Survey Response pages.
- Fixed resolving of git clone URLs with `git+` prefix through the GraphQL API
- Fixed an issue where the graphql Repositories endpoint would order by a field which was not indexed. Times on Sourcegraph.com went from 10s to 200ms.
- Fixed an issue where whitespace was not handled properly in environment variable lists (`SYMBOLS_URL`, `SEARCHER_URL`).
- Fixed an issue where clicking inside the repository popover or clicking "Show more" would dismiss the popover.

### Removed

- The `siteID` site configuration option was removed because it is no longer needed. If you previously specified this in site configuration, a new, random site ID will be generated upon server startup. You can safely remove the existing `siteID` value from your site configuration after upgrading.
- The **Info** panel was removed. The information it presented can be viewed in the hover.
- The top-level `repos.list` site configuration was removed in favour of each code-host's equivalent options,
  now configured via the new _External Services UI_ available at `/site-admin/external-services`. Equivalent options in code hosts configuration:
  - GitHub via [`github.repos`](https://docs.sourcegraph.com/admin/site_config/all#repos-array)
  - Gitlab via [`gitlab.projectQuery`](https://docs.sourcegraph.com/admin/site_config/all#projectquery-array)
  - Phabricator via [`phabricator.repos`](https://docs.sourcegraph.com/admin/site_config/all#phabricator-array)
  - [Other external services](https://docs.sourcegraph.com/admin/repo/add_from_other_external_services)
- Removed the `httpStrictTransportSecurity` site configuration option. Use [nginx configuration](https://docs.sourcegraph.com/admin/nginx) for this instead.
- Removed the `tls.letsencrypt` site configuration option. Use [nginx configuration](https://docs.sourcegraph.com/admin/nginx) for this instead.
- Removed the `tls.cert` and `tls.key` site configuration options. Use [nginx configuration](https://docs.sourcegraph.com/admin/nginx) for this instead.
- Removed the `httpToHttpsRedirect` and `experimentalFeatures.canonicalURLRedireect` site configuration options. Use [nginx configuration](https://docs.sourcegraph.com/admin/nginx) for these instead.
- Sourcegraph no longer requires access to `/var/run/docker.sock`.

## 2.13.6

### Added

- The `/-/editor` endpoint now accepts a `hostname_patterns` URL parameter, which specifies a JSON
  object mapping from hostname to repository name pattern. This serves as a hint to Sourcegraph when
  resolving git clone URLs to repository names. The name pattern is the same style as is used in
  code host configurations. The default value is `{hostname}/{path}`.

## 2.13.5

### Fixed

- Fixed another issue where Sourcegraph would try to fetch more than the allowed number of repositories from AWS CodeCommit.

## 2.13.4

### Changed

- The default for `experimentalFeatures.canonicalURLRedirect` in site config was changed back to `disabled` (to avoid [#807](https://github.com/sourcegraph/sourcegraph/issues/807)).

## 2.13.3

### Fixed

- Fixed an issue that would cause the frontend health check endpoint `/healthz` to not respond. This only impacts Kubernetes deployments.
- Fixed a CORS policy issue that caused requests to be rejected when they come from origins not in our [manifest.json](https://sourcegraph.com/github.com/sourcegraph/sourcegraph/-/blob/browser/src/extension/manifest.spec.json#L72) (i.e. requested via optional permissions by the user).
- Fixed an issue that prevented `repositoryQuery` from working correctly on GitHub enterprise instances.

## 2.13.2

### Fixed

- Fixed an issue where Sourcegraph would try to fetch more than the allowed number of repositories from AWS CodeCommit.

## 2.13.1

### Changed

- The timeout when running `git ls-remote` to determine if a remote url is cloneable has been increased from 5s to 30s.
- Git commands now use [version 2 of the Git wire protocol](https://opensource.googleblog.com/2018/05/introducing-git-protocol-version-2.html), which should speed up certain operations (e.g. `git ls-remote`, `git fetch`) when communicating with a v2 enabled server.

## 2.13.0

### Added

- A new site config option `search.index.enabled` allows toggling on indexed search.
- Search now uses [Sourcegraph extensions](https://docs.sourcegraph.com/extensions) that register `queryTransformer`s.
- GitLab repository permissions are now supported. To enable this, you will need to set the `authz`
  field in the `GitLabConnection` configuration object and ensure that the access token set in the
  `token` field has both `sudo` and `api` scope.

### Changed

- When the `DEPLOY_TYPE` environment variable is incorrectly specified, Sourcegraph now shuts down and logs an error message.
- The `experimentalFeatures.canonicalURLRedirect` site config property now defaults to `enabled`. Set it to `disabled` to disable redirection to the `appURL` from other hosts.
- Updating `maxReposToSearch` site config no longer requires a server restart to take effect.
- The update check page no longer shows an error if you are using an insiders build. Insiders builds will now notify site administrators that updates are available 40 days after the release date of the installed build.
- The `github.repositoryQuery` site config property now accepts arbitrary GitHub repository searches.

### Fixed

- The user account sidebar "Password" link (to the change-password form) is now shown correctly.
- Fixed an issue where GitHub rate limits were underutilized if the remaining
  rate limit dropped below 150.
- Fixed an issue where GraphQL field `elapsedMilliseconds` returned invalid value on empty searches
- Editor extensions now properly search the selection as a literal string, instead of incorrectly using regexp.
- Fixed a bug where editing and deleting global saved searches was not possible.
- In index search, if the search regex produces multiline matches, search results are still processed per line and highlighted correctly.
- Go-To-GitHub and Go-To-GitLab buttons now link to the right branch, line and commit range.
- Go-to-GitHub button links to default branch when no rev is given.
- The close button in the panel header stays located on the top.
- The Phabricator icon is now displayed correctly.
- The view mode button in the BlobPage now shows the correct view mode to switch to.

### Removed

- The experimental feature flag to disable the new repo update scheduler has been removed.
- The `experimentalFeatures.configVars` feature flag was removed.
- The `experimentalFeatures.multipleAuthProviders` feature flag was removed because the feature is now always enabled.
- The following deprecated auth provider configuration properties were removed: `auth.provider`, `auth.saml`, `auth.openIDConnect`, `auth.userIdentityHTTPHeader`, and `auth.allowSignup`. Use `auth.providers` for all auth provider configuration. (If you were still using the deprecated properties and had no `auth.providers` set, all access to your instance will be rejected until you manually set `auth.providers`.)
- The deprecated site configuration properties `search.scopes` and `settings` were removed. Define search scopes and settings in global settings in the site admin area instead of in site configuration.
- The `pendingContents` property has been removed from our GraphQL schema.
- The **Explore** page was replaced with a **Repositories** search link in the top navigation bar.

## 2.12.3

### Fixed

- Fixed an error that prevented users without emails from submitting satisfaction surveys.

## 2.12.2

### Fixed

- Fixed an issue where private GitHub Enterprise repositories were not fetched.

## 2.12.1

### Fixed

- We use GitHub's REST API to query affliated repositories. This API has wider support on older GitHub enterprise versions.
- Fixed an issue that prevented users without email addresses from signing in (https://github.com/sourcegraph/sourcegraph/issues/426).

## 2.12.0

### Changed

- Reduced the size of in-memory data structured used for storing search results. This should reduce the backend memory usage of large result sets.
- Code intelligence is now provided by [Sourcegraph extensions](https://docs.sourcegraph.com/extensions). The extension for each language in the site configuration `langservers` property is automatically enabled.
- Support for multiple authentication providers is now enabled by default. To disable it, set the `experimentalFeatures.multipleAuthProviders` site config option to `"disabled"`. This only applies to Sourcegraph Enterprise.
- When using the `http-header` auth provider, valid auth cookies (from other auth providers that are currently configured or were previously configured) are now respected and will be used for authentication. These auth cookies also take precedence over the `http-header` auth. Previously, the `http-header` auth took precedence.
- Bitbucket Server username configuration is now used to clone repositories if the Bitbucket Server API does not set a username.
- Code discussions: On Sourcegraph.com / when `discussions.abuseProtection` is enabled in the site config, rate limits to thread creation, comment creation, and @mentions are now applied.

### Added

- Search syntax for filtering archived repositories. `archived:no` will exclude archived repositories from search results, `archived:only` will search over archived repositories only. This applies for GitHub and GitLab repositories.
- A Bitbucket Server option to exclude personal repositories in the event that you decide to give an admin-level Bitbucket access token to Sourcegraph and do not want to create a bot account. See https://docs.sourcegraph.com/integration/bitbucket_server#excluding-personal-repositories for more information.
- Site admins can now see when users of their Sourcegraph instance last used it via a code host integration (e.g. Sourcegraph browser extensions). Visit the site admin Analytics page (e.g. https://sourcegraph.example.com/site-admin/analytics) to view this information.
- A new site config option `extensions.allowRemoteExtensions` lets you explicitly specify the remote extensions (from, e.g., Sourcegraph.com) that are allowed.
- Pings now include a total count of user accounts.

### Fixed

- Files with the gitattribute `export-ignore` are no longer excluded for language analysis and search.
- "Discard changes?" confirmation popup doesn't pop up every single time you try to navigate to a new page after editting something in the site settings page anymore.
- Fixed an issue where Git repository URLs would sometimes be logged, potentially containing e.g. basic auth tokens.
- Fixed date formatting on the site admin Analytics page.
- File names of binary and large files are included in search results.

### Removed

- The deprecated environment variables `SRC_SESSION_STORE_REDIS` and `REDIS_MASTER_ENDPOINT` are no longer used to configure alternative redis endpoints. For more information, see "[using external services with Sourcegraph](https://docs.sourcegraph.com/admin/external_services)".

## 2.11.1

### Added

- A new site config option `git.cloneURLToRepositoryName` specifies manual mapping from Git clone URLs to Sourcegraph repository names. This is useful, for example, for Git submodules that have local clone URLs.

### Fixed

- Slack notifications for saved searches have been fixed.

## 2.11.0

### Changed

### Added

- Support for ACME "tls-alpn-01" challenges to obtain LetsEncrypt certificates. Previously Sourcegraph only supported ACME "http-01" challenges which required port 80 to be accessible.
- gitserver periodically removes stale lock files that git can leave behind.
- Commits with empty trees no longer return 404.
- Clients (browser/editor extensions) can now query configuration details from the `ClientConfiguration` GraphQL API.
- The config field `auth.accessTokens.allow` allows or restricts use of access tokens. It can be set to one of three values: "all-users-create" (the default), "none" (all access tokens are disabled), and "site-admin-create" (access tokens are enabled, but only site admins can create new access tokens). The field `auth.disableAccessTokens` is now deprecated in favor of this new field.
- A webhook endpoint now exists to trigger repository updates. For example, `curl -XPOST -H 'Authorization: token $ACCESS_TOKEN' $SOURCEGRAPH_ORIGIN/.api/repos/$REPO_URI/-/refresh`.
- Git submodules entries in the file tree now link to the submodule repository.

### Fixed

- An issue / edge case where the Code Intelligence management admin page would incorrectly show language servers as `Running` when they had been removed from Docker.
- Log level is respected in lsp-proxy logs.
- Fixed an error where text searches could be routed to a faulty search worker.
- Gitolite integration should correctly detect names which Gitolite would consider to be patterns, and not treat them as repositories.
- repo-updater backs off fetches on a repo that's failing to fetch.
- Attempts to add a repo with an empty string for the name are checked for and ignored.
- Fixed an issue where non-site-admin authenticated users could modify global settings (not site configuration), other organizations' settings, and other users' settings.
- Search results are rendered more eagerly, resulting in fewer blank file previews
- An issue where automatic code intelligence would fail to connect to the underlying `lsp` network, leading to `dial tcp: lookup lang on 0.0.0.0:53: no such host` errors.
- More useful error messages from lsp-proxy when a language server can't get a requested revision of a repository.
- Creation of a new user with the same name as an existing organization (and vice versa) is prevented.

### Removed

## 2.10.5

### Fixed

- Slack notifications for saved searches have been fixed.

## 2.10.4

### Fixed

- Fixed an issue that caused the frontend to return a HTTP 500 and log an error message like:
  ```
  lvl=eror msg="ui HTTP handler error response" method=GET status_code=500 error="Post http://127.0.0.1:3182/repo-lookup: context canceled"
  ```

## 2.10.3

### Fixed

- The SAML AuthnRequest signature when using HTTP redirect binding is now computed using a URL query string with correct ordering of parameters. Previously, the ordering was incorrect and caused errors when the IdP was configured to check the signature in the AuthnRequest.

## 2.10.2

### Fixed

- SAML IdP-initiated login previously failed with the IdP set a RelayState value. This now works.

## 2.10.1

### Changed

- Most `experimentalFeatures` in the site configuration now respond to configuration changes live, without requiring a server restart. As usual, you will be prompted for a restart after saving your configuration changes if one is required.
- Gravatar image avatars are no longer displayed for committers.

## 2.10.0

### Changed

- In the file tree, if a directory that contains only a single directory is expanded, its child directory is now expanded automatically.

### Fixed

- Fixed an issue where `sourcegraph/server` would not start code intelligence containers properly when the `sourcegraph/server` container was shut down non-gracefully.
- Fixed an issue where the file tree would return an error when navigating between repositories.

## 2.9.4

### Changed

- Repo-updater has a new and improved scheduler for periodic repo fetches. If you have problems with it, you can revert to the old behavior by adding `"experimentalFeatures": { "updateScheduler": "disabled" }` to your `config.json`.
- A once-off migration will run changing the layout of cloned repos on disk. This should only affect installations created January 2018 or before. There should be no user visible changes.
- Experimental feature flag "updateScheduler" enables a smarter and less spammy algorithm for automatic repository updates.
- It is no longer possible to disable code intelligence by unsetting the LSP_PROXY environment variable. Instead, code intelligence can be disabled per language on the site admin page (e.g. https://sourcegraph.example.com/site-admin/code-intelligence).
- Bitbucket API requests made by Sourcegraph are now under a self-enforced API rate limit (since Bitbucket Server does not have a concept of rate limiting yet). This will reduce any chance of Sourcegraph slowing down or causing trouble for Bitbucket Server instances connected to it. The limits are: 7,200 total requests/hr, with a bucket size / maximum burst size of 500 requests.
- Global, org, and user settings are now validated against the schema, so invalid settings will be shown in the settings editor with a red squiggly line.
- The `http-header` auth provider now supports being used with other auth providers (still only when `experimentalFeatures.multipleAuthProviders` is `true`).
- Periodic fetches of Gitolite-hosted repositories are now handled internally by repo-updater.

### Added

- The `log.sentry.dsn` field in the site config makes Sourcegraph log application errors to a Sentry instance.
- Two new repository page hotkeys were added: <kbd>r</kbd> to open the repositories menu and <kbd>v</kbd> to open the revision selector.
- Repositories are periodically (~45 days) recloned from the codehost. The codehost can be relied on to give an efficient packing. This is an alternative to running a memory and CPU intensive git gc and git prune.
- The `auth.sessionExpiry` field sets the session expiration age in seconds (defaults to 90 days).

### Fixed

- Fixed a bug in the API console that caused it to display as a blank page in some cases.
- Fixed cases where GitHub rate limit wasn't being respected.
- Fixed a bug where scrolling in references, history, etc. file panels was not possible in Firefox.
- Fixed cases where gitserver directory structure migration could fail/crash.
- Fixed "Generate access token" link on user settings page. Previously, this link would 404.
- Fixed a bug where the search query was not updated in the search bar when searching from the homepage.
- Fixed a possible crash in github-proxy.
- Fixed a bug where file matching for diff search was case sensitive by default.

### Removed

- `SOURCEGRAPH_CONFIG` environment variable has been removed. Site configuration is always read from and written to disk. You can configure the location by providing `SOURCEGRAPH_CONFIG_FILE`. The default path is `/etc/sourcegraph/config.json`.

## 2.9.3

### Changed

- The search results page will merge duplicated lines of context.
- The following deprecated site configuration properties have been removed: `github[].preemptivelyClone`, `gitOriginMap`, `phabricatorURL`, `githubPersonalAccessToken`, `githubEnterpriseURL`, `githubEnterpriseCert`, and `githubEnterpriseAccessToken`.
- The `settings` field in the site config file is deprecated and will not be supported in a future release. Site admins should move those settings (if any) to global settings (in the site admin UI). Global settings are preferred to site config file settings because the former can be applied without needing to restart/redeploy the Sourcegraph server or cluster.

### Fixed

- Fixed a goroutine leak which occurs when search requests are canceled.
- Console output should have fewer spurious line breaks.
- Fixed an issue where it was not possible to override the `StrictHostKeyChecking` SSH option in the SSH configuration.
- Cross-repository code intelligence indexing for non-Go languages is now working again (originally broken in 2.9.2).

## 2.9.1

### Fixed

- Fixed an issue where saving an organization's configuration would hang indefinitely.

## 2.9.0

### Changed

- Hover tooltips were rewritten to fix a couple of issues and are now much more robust, received a new design and show more information.
- The `max:` search flag was renamed to `count:` in 2.8.8, but for backward compatibility `max:` has been added back as a deprecated alias for `count:`.
- Drastically improved the performance / load time of the Code Intelligence site admin page.

### Added

- The site admin code intelligence page now displays an error or reason whenever language servers are unable to be managed from the UI or Sourcegraph API.
- The ability to directly specify the root import path of a repository via `.sourcegraph/config.json` in the repo root, instead of relying on the heuristics of the Go language server to detect it.

### Fixed

- Configuring Bitbucket Server now correctly suppresses the the toast message "Configure repositories and code hosts to add to Sourcegraph."
- A bug where canonical import path comments would not be detected by the Go language server's heuristics under `cmd/` folders.
- Fixed an issue where a repository would only be refreshed on demand by certain user actions (such as a page reload) and would otherwise not be updated when expected.
- If a code host returned a repository-not-found or unauthorized error (to `repo-updater`) for a repository that previously was known to Sourcegraph, then in some cases a misleading "Empty repository" screen was shown. Now the repository is displayed as though it still existed, using cached data; site admins must explicitly delete repositories on Sourcegraph after they have been deleted on the code host.
- Improved handling of GitHub API rate limit exhaustion cases. Cached repository metadata and Git data will be used to provide full functionality during this time, and log messages are more informative. Previously, in some cases, repositories would become inaccessible.
- Fixed an issue where indexed search would sometimes not indicate that there were more results to show for a given file.
- Fixed an issue where the code intelligence admin page would never finish loading language servers.

## 2.9.0-pre0

### Changed

- Search scopes have been consolidated into the "Filters" bar on the search results page.
- Usernames and organization names of up to 255 characters are allowed. Previously the max length was 38.

### Fixed

- The target commit ID of a Git tag object (i.e., not lightweight Git tag refs) is now dereferenced correctly. Previously the tag object's OID was given.
- Fixed an issue where AWS Code Commit would hit the rate limit.
- Fixed an issue where dismissing the search suggestions dropdown did not unfocus previously highlighted suggestions.
- Fixed an issue where search suggestions would appear twice.
- Indexed searches now return partial results if they timeout.
- Git repositories with files whose paths contain `.git` path components are now usable (via indexed and non-indexed search and code intelligence). These corrupt repositories are rare and generally were created by converting some other VCS repository to Git (the Git CLI will forbid creation of such paths).
- Various diff search performance improvements and bug fixes.
- New Phabricator extension versions would used cached stylesheets instead of the upgraded version.
- Fixed an issue where hovers would show an error for Rust and C/C++ files.

### Added

- The `sourcegraph/server` container now emits the most recent log message when redis terminates to make it easier to debug why redis stopped.
- Organization invites (which allow users to invite other users to join organizations) are significantly improved. A new accept-invitation page was added.
- The new help popover allows users to easily file issues in the Sourcegraph public issue tracker and view documentation.
- An issue where Java files would be highlighted incorrectly if they contained JavaDoc blocks with an uneven number of opening/closing `*`s.

### Removed

- The `secretKey` site configuration value is no longer needed. It was only used for generating tokens for inviting a user to an organization. The invitation is now stored in the database associated with the recipient, so a secret token is no longer needed.
- The `experimentalFeatures.searchTimeoutParameter` site configuration value has been removed. It defaulted to `enabled` in 2.8 and it is no longer possible to disable.

### Added

- Syntax highlighting for:
  - TOML files (including Go `Gopkg.lock` and Rust `Cargo.lock` files).
  - Rust files.
  - GraphQL files.
  - Protobuf files.
  - `.editorconfig` files.

## 2.8.9

### Changed

- The "invite user" site admin page was moved to a sub-page of the users page (`/site-admin/users/new`).
- It is now possible for a site admin to create a new user without providing an email address.

### Fixed

- Checks for whether a repo is cloned will no longer exhaust open file pools over time.

### Added

- The Phabricator extension shows code intelligence status and supports enabling / disabling code intelligence for files.

## 2.8.8

### Changed

- Queries for repositories (in the explore, site admin repositories, and repository header dropdown) are matched on case-insensitive substrings, not using fuzzy matching logic.
- HTTP Authorization headers with an unrecognized scheme are ignored; they no longer cause the HTTP request to be rejected with HTTP 401 Unauthorized and an "Invalid Authorization header." error.
- Renamed the `max` search flag to `count`. Searches that specify `count:` will fetch at least that number of results, or the full result set.
- Bumped `lsp-proxy`'s `initialize` timeout to 3 minutes for every language.
- Search results are now sorted by repository and file name.
- More easily accessible "Show more" button at the top of the search results page.
- Results from user satisfaction surveys are now always hosted locally and visible to admins. The `"experimentalFeatures": { "hostSurveysLocally" }` config option has been deprecated.
- If the OpenID Connect authentication provider reports that a user's email address is not verified, the authentication attempt will fail.

### Fixed

- Fixed an issue where the search results page would not update its title.
- The session cookie name is now `sgs` (not `sg-session`) so that Sourcegraph 2.7 and Sourcegraph 2.8 can be run side-by-side temporarily during a rolling update without clearing each other's session cookies.
- Fixed the default hostnames of the C# and R language servers
- Fixed an issue where deleting an organization prevented the creation of organizations with the name of the deleted organization.
- Non-UTF8 encoded files (e.g. ISO-8859-1/Latin1, UTF16, etc) are now displayed as text properly rather than being detected as binary files.
- Improved error message when lsp-proxy's initalize timeout occurs
- Fixed compatibility issues and added [instructions for using Microsoft ADFS 2.1 and 3.0 for SAML authentication](https://docs.sourcegraph.com/admin/auth/saml_with_microsoft_adfs).
- Fixed an issue where external accounts associated with deleted user accounts would still be returned by the GraphQL API. This caused the site admin external accounts page to fail to render in some cases.
- Significantly reduced the number of code host requests for non github.com or gitlab.com repositories.

### Added

- The repository revisions popover now shows the target commit's last-committed/authored date for branches and tags.
- Setting the env var `INSECURE_SAML_LOG_TRACES=1` on the server (or the `sourcegraph-frontend` pod in Kubernetes) causes all SAML requests and responses to be logged, which helps with debugging SAML.
- Site admins can now view user satisfaction surveys grouped by user, in addition to chronological order, and aggregate summary values (including the average score and the net promoter score over the last 30 days) are now displayed.
- The site admin overview page displays the site ID, the primary admin email, and premium feature usage information.
- Added Haskell as an experimental language server on the code intelligence admin page.

## 2.8.0

### Changed

- `gitMaxConcurrentClones` now also limits the concurrency of updates to repos in addition to the initial clone.
- In the GraphQL API, `site.users` has been renamed to `users`, `site.orgs` has been renamed to `organizations`, and `site.repositories` has been renamed to `repositories`.
- An authentication provider must be set in site configuration (see [authentication provider documentation](https://docs.sourcegraph.com/admin/auth)). Previously the server defaulted to builtin auth if none was set.
- If a process dies inside the Sourcegraph container the whole container will shut down. We suggest operators configure a [Docker Restart Policy](https://docs.docker.com/config/containers/start-containers-automatically/#restart-policy-details) or a [Kubernetes Restart Policy](https://kubernetes.io/docs/concepts/workloads/pods/pod-lifecycle/#restart-policy). Previously the container would operate in a degraded mode if a process died.
- Changes to the `auth.public` site config are applied immediately in `sourcegraph/server` (no restart needed).
- The new search timeout behavior is now enabled by default. Set `"experimentalFeatures": {"searchTimeoutParameter": "disabled"}` in site config to disable it.
- Search includes files up to 1MB (previous limit was 512KB for unindexed search and 128KB for indexed search).
- Usernames and email addresses reported by OpenID Connect and SAML auth providers are now trusted, and users will sign into existing Sourcegraph accounts that match on the auth provider's reported username or email.
- The repository sidebar file tree is much, much faster on massive repositories (200,000+ files)
- The SAML authentication provider was significantly improved. Users who were signed in using SAML previously will need to reauthenticate via SAML next time they visit Sourcegraph.
- The SAML `serviceProviderCertificate` and `serviceProviderPrivateKey` site config properties are now optional.

### Fixed

- Fixed an issue where Index Search status page failed to render.
- User data on the site admin Analytics page is now paginated, filterable by a user's recent activity, and searchable.
- The link to the root of a repository in the repository header now preserves the revision you're currently viewing.
- When using the `http-header` auth provider, signin/signup/signout links are now hidden.
- Repository paths beginning with `go/` are no longer reservered by Sourcegraph.
- Interpret `X-Forwarded-Proto` HTTP header when `httpToHttpsRedirect` is set to `load-balanced`.
- Deleting a user account no longer prevents the creation of a new user account with the same username and/or association with authentication provider account (SAML/OpenID/etc.)
- It is now possible for a user to verify an email address that was previously associated with now-deleted user account.
- Diff searches over empty repositories no longer fail (this was not an issue for Sourcegraph cluster deployments).
- Stray `tmp_pack_*` files from interrupted fetches should now go away.
- When multiple `repo:` tokens match the same repo, process @revspec requirements from all of them, not just the first one in the search.

### Removed

- The `ssoUserHeader` site config property (deprecated since January 2018) has been removed. The functionality was moved to the `http-header` authentication provider.
- The experiment flag `showMissingReposEnabled`, which defaulted to enabled, has been removed so it is no longer possible to disable this feature.
- Event-level telemetry has been completely removed from self-hosted Sourcegraph instances. As a result, the `disableTelemetry` site configuration option has been deprecated. The new site-admin Pings page clarifies the only high-level telemetry being sent to Sourcegraph.com.
- The deprecated `adminUsernames` site config property (deprecated since January 2018) has been removed because it is no longer necessary. Site admins can designate other users as site admins in the site admin area, and the first user to sign into a new instance always becomes a site admin (even when using an external authentication provider).

### Added

- The new repository contributors page (linked from the repository homepage) displays the top Git commit authors in a repository, with filtering options.
- Custom language servers in the site config may now specify a `metadata` property containing things like homepage/docs/issues URLs for the language server project, as well as whether or not the language server should be considered experimental (not ready for prime-time). This `metadata` will be displayed in the UI to better communicate the status of a language server project.
- Access tokens now have scopes (which define the set of operations they permit). All access tokens still provide full control of all resources associated with the user account (the `user:all` scope, which is now explicitly displayed).
- The new access token scope `site-admin:sudo` allows the holder to perform any action as any other user. Only site admins may create this token.
- Links to Sourcegraph's changelog have been added to the site admin Updates page and update alert.
- If the site configuration is invalid or uses deprecated properties, a global alert will be shown to all site admins.
- There is now a code intelligence status indicator when viewing files. It contains information about the capabailities of the language server that is providing code intelligence for the file.
- Java code intelligence can now be enabled for repositories that aren't automatically supported using a
  `javaconfig.json` file. For Gradle plugins, this file can be generated using
  the [Javaconfig Gradle plugin](https://docs.sourcegraph.com/extensions/language_servers/java#gradle-execution).
- The new `auth.providers` site config is an array of authentication provider objects. Currently only 1 auth provider is supported. The singular `auth.provider` is deprecated.
- Users authenticated with OpenID Connect are now able to sign out of Sourcegraph (if the provider supports token revocation or the end-session endpoint).
- Users can now specify the number of days, weeks, and months of site activity to query through the GraphQL API.
- Added 14 new experimental language servers on the code intelligence admin page.
- Added `httpStrictTransportSecurity` site configuration option to customize the Strict-Transport-Security HTTP header. It defaults to `max-age=31536000` (one year).
- Added `nameIDFormat` in the `saml` auth provider to set the SAML NameID format. The default changed from transient to persistent.
- (This feature has been removed.) Experimental env var expansion in site config JSON: set `SOURCEGRAPH_EXPAND_CONFIG_VARS=1` to replace `${var}` or `$var` (based on environment variables) in any string value in site config JSON (except for JSON object property names).
- The new (optional) SAML `serviceProviderIssuer` site config property (in an `auth.providers` array entry with `{"type":"saml", ...}`) allows customizing the SAML Service Provider issuer name.
- The site admin area now has an "Auth" section that shows the enabled authentication provider(s) and users' external accounts.

## 2.7.6

### Fixed

- If a user's account is deleted, session cookies for that user are no longer considered valid.

## 2.7.5

### Changed

- When deploying Sourcegraph to Kubernetes, RBAC is now used by default. Most Kubernetes clusters require it. See the Kubernetes installation instructions for more information (including disabling if needed).
- Increased git ssh connection timeout to 30s from 7s.
- The Phabricator integration no longer requires staging areas, but using them is still recommended because it improves performance.

### Fixed

- Fixed an issue where language servers that were not enabled would display the "Restart" button in the Code Intelligence management panel.
- Fixed an issue where the "Update" button in the Code Intelligence management panel would be displayed inconsistently.
- Fixed an issue where toggling a dynamic search scope would not also remove `@rev` (if specified)
- Fixed an issue where where modes that can only be determined by the full filename (not just the file extension) of a path weren't supported (Dockerfiles are the first example of this).
- Fixed an issue where the GraphiQL console failed when variables are specified.
- Indexed search no longer maintains its own git clones. For Kubernetes cluster deployments, this significantly reduces disk size requirements for the indexed-search pod.
- Fixed an issue where language server Docker containers would not be automatically restarted if they crashed (`sourcegraph/server` only).
- Fixed an issue where if the first user on a site authenticated via SSO, the site would remain stuck in uninitialized mode.

### Added

- More detailed progress information is displayed on pages that are waiting for repositories to clone.
- Admins can now see charts with daily, weekly, and monthly unique user counts by visiting the site-admin Analytics page.
- Admins can now host and see results from Sourcegraph user satisfaction surveys locally by setting the `"experimentalFeatures": { "hostSurveysLocally": "enabled"}` site config option. This feature will be enabled for all instances once stable.
- Access tokens are now supported for all authentication providers (including OpenID Connect and SAML, which were previously not supported).
- The new `motd` setting (in global, organization, and user settings) displays specified messages at the top of all pages.
- Site admins may now view all access tokens site-wide (for all users) and revoke tokens from the new access tokens page in the site admin area.

## 2.7.0

### Changed

- Missing repositories no longer appear as search results. Instead, a count of repositories that were not found is displayed above the search results. Hovering over the count will reveal the names of the missing repositories.
- "Show more" on the search results page will now reveal results that have already been fetched (if such results exist) without needing to do a new query.
- The bottom panel (on a file) now shows more tabs, including docstrings, multiple definitions, references (as before), external references grouped by repository, implementations (if supported by the language server), and file history.
- The repository sidebar file tree is much faster on massive repositories (200,000+ files)

### Fixed

- Searches no longer block if the index is unavailable (e.g. after the index pod restarts). Instead, it respects the normal search timeout and reports the situation to the user if the index is not yet available.
- Repository results are no longer returned for filters that are not supported (e.g. if `file:` is part of the search query)
- Fixed an issue where file tree elements may be scrolled out of view on page load.
- Fixed an issue that caused "Could not ensure repository updated" log messages when trying to update a large number of repositories from gitolite.
- When using an HTTP authentication proxy (`"auth.provider": "http-header"`), usernames are now properly normalized (special characters including `.` replaced with `-`). This fixes an issue preventing users from signing in if their username contained these special characters.
- Fixed an issue where the site-admin Updates page would incorrectly report that update checking was turned off when `telemetryDisabled` was set, even as it continued to report new updates.
- `repo:` filters that match multiple repositories and contain a revision specifier now correctly return partial results even if some of the matching repositories don't have a matching revision.
- Removed hardcoded list of supported languages for code intelligence. Any language can work now and support is determined from the server response.
- Fixed an issue where modifying `config.json` on disk would not correctly mark the server as needing a restart.
- Fixed an issue where certain diff searches (with very sparse matches in a repository's history) would incorrectly report no results found.
- Fixed an issue where the `langservers` field in the site-configuration didn't require both the `language` and `address` field to be specified for each entry

### Added

- Users (and site admins) may now create and manage access tokens to authenticate API clients. The site config `auth.disableAccessTokens` (renamed to `auth.accessTokens` in 2.11) disables this new feature. Access tokens are currently only supported when using the `builtin` and `http-header` authentication providers (not OpenID Connect or SAML).
- User and site admin management capabilities for user email addresses are improved.
- The user and organization management UI has been greatly improved. Site admins may now administer all organizations (even those they aren't a member of) and may edit profile info and configuration for all users.
- If SSO is enabled (via OpenID Connect or SAML) and the SSO system provides user avatar images and/or display names, those are now used by Sourcegraph.
- Enable new search timeout behavior by setting `"experimentalFeatures": { "searchTimeoutParameter": "enabled"}` in your site config.
  - Adds a new `timeout:` parameter to customize the timeout for searches. It defaults to 10s and may not be set higher than 1m.
  - The value of the `timeout:` parameter is a string that can be parsed by [time.Duration](https://golang.org/pkg/time/#ParseDuration) (e.g. "100ms", "2s").
  - When `timeout:` is not provided, search optimizes for retuning results as soon as possible and will include slower kinds of results (e.g. symbols) only if they are found quickly.
  - When `timeout:` is provided, all result kinds are given the full timeout to complete.
- A new user settings tokens page was added that allows users to obtain a token that they can use to authenticate to the Sourcegraph API.
- Code intelligence indexes are now built for all repositories in the background, regardless of whether or not they are visited directly by a user.
- Language servers are now automatically enabled when visiting a repository. For example, visiting a Go repository will now automatically download and run the relevant Docker container for Go code intelligence.
  - This change only affects when Sourcegraph is deployed using the `sourcegraph/server` Docker image (not using Kubernetes).
  - You will need to use the new `docker run` command at https://docs.sourcegraph.com/#quick-install in order for this feature to be enabled. Otherwise, you will receive errors in the log about `/var/run/docker.sock` and things will work just as they did before. See https://docs.sourcegraph.com/extensions/language_servers for more information.
- The site admin Analytics page will now display the number of "Code Intelligence" actions each user has made, including hovers, jump to definitions, and find references, on the Sourcegraph webapp or in a code host integration or extension.
- An experimental cross repository jump to definition which consults the OSS index on Sourcegraph.com. This is disabled by default; use `"experimentalFeatures": { "jumpToDefOSSIndex": "enabled" }` in your site configuration to enable it.
- Users can now view Git branches, tags, and commits, and compare Git branches and revisions on Sourcegraph. (The code host icon in the header takes you to the commit on the code host.)
- A new admin panel allows you to view and manage language servers. For Docker deployments, it allows you to enable/disable/update/restart language servers at the click of a button. For cluster deployments, it shows the current status of language servers.
- Users can now tweet their feedback about Sourcegraph when clicking on the feedback smiley located in the navbar and filling out a Twitter feedback form.
- A new button in the repository header toggles on/off the Git history panel for the current file.

## 2.6.8

### Bug fixes

- Searches of `type:repo` now work correctly with "Show more" and the `max` parameter.
- Fixes an issue where the server would crash if the DB was not available upon startup.

## 2.6.7

### Added

- The duration that the frontend waits for the PostgreSQL database to become available is now configurable with the `DB_STARTUP_TIMEOUT` env var (the value is any valid Go duration string).
- Dynamic search filters now suggest exclusions of Go test files, vendored files and node_modules files.

## 2.6.6

### Added

- Authentication to Bitbucket Server using username-password credentials is now supported (in the `bitbucketServer` site config `username`/`password` options), for servers running Bitbucket Server version 2.4 and older (which don't support personal access tokens).

## 2.6.5

### Added

- The externally accessible URL path `/healthz` performs a basic application health check, returning HTTP 200 on success and HTTP 500 on failure.

### Behavior changes

- Read-only forks on GitHub are no longer synced by default. If you want to add a readonly fork, navigate directly to the repository page on Sourcegraph to add it (e.g. https://sourcegraph.mycompany.internal/github.com/owner/repo). This prevents your repositories list from being cluttered with a large number of private forks of a private repository that you have access to. One notable example is https://github.com/EpicGames/UnrealEngine.
- SAML cookies now expire after 90 days. The previous behavior was every 1 hour, which was unintentionally low.

## 2.6.4

### Added

- Improve search timeout error messages
- Performance improvements for searching regular expressions that do not start with a literal.

## 2.6.3

### Bug fixes

- Symbol results are now only returned for searches that contain `type:symbol`

## 2.6.2

### Added

- More detailed logging to help diagnose errors with third-party authentication providers.
- Anchors (such as `#my-section`) in rendered Markdown files are now supported.
- Instrumentation section for admins. For each service we expose pprof, prometheus metrics and traces.

### Bug fixes

- Applies a 1s timeout to symbol search if invoked without specifying `type:` to not block plain text results. No change of behaviour if `type:symbol` is given explicitly.
- Only show line wrap toggle for code-view-rendered files.

## 2.6.1

### Bug fixes

- Fixes a bug where typing in the search query field would modify the expanded state of file search results.
- Fixes a bug where new logins via OpenID Connect would fail with the error `SSO error: ID Token verification failed`.

## 2.6.0

### Added

- Support for [Bitbucket Server](https://www.atlassian.com/software/bitbucket/server) as a codehost. Configure via the `bitbucketServer` site config field.
- Prometheus gauges for git clone queue depth (`src_gitserver_clone_queue`) and git ls-remote queue depth (`src_gitserver_lsremote_queue`).
- Slack notifications for saved searches may now be added for individual users (not just organizations).
- The new search filter `lang:` filters results by programming language (example: `foo lang:go` or `foo -lang:clojure`).
- Dynamic filters: filters generated from your search results to help refine your results.
- Search queries that consist only of `file:` now show files whose path matches the filters (instead of no results).
- Sourcegraph now automatically detects basic `$GOPATH` configurations found in `.envrc` files in the root of repositories.
- You can now configure the effective `$GOPATH`s of a repository by adding a `.sourcegraph/config.json` file to your repository with the contents `{"go": {"GOPATH": ["mygopath"]}}`.
- A new `"blacklistGoGet": ["mydomain.org,myseconddomain.com"]` offers users a quick escape hatch in the event that Sourcegraph is making unwanted `go get` or `git clone` requests to their website due to incorrectly-configured monorepos. Most users will never use this option.
- Search suggestions and results now include symbol results. The new filter `type:symbol` causes only symbol results to be shown.
  Additionally, symbols for a repository can be browsed in the new symbols sidebar.
- You can now expand and collapse all items on a search results page or selectively expand and collapse individual items.

### Configuration changes

- Reduced the `gitMaxConcurrentClones` site config option's default value from 100 to 5, to help prevent too many concurrent clones from causing issues on code hosts.
- Changes to some site configuration options are now automatically detected and no longer require a server restart. After hitting Save in the UI, you will be informed if a server restart is required, per usual.
- Saved search notifications are now only sent to the owner of a saved search (all of an organization's members for an organization-level saved search, or a single user for a user-level saved search). The `notifyUsers` and `notifyOrganizations` properties underneath `search.savedQueries` have been removed.
- Slack webhook URLs are now defined in user/organization JSON settings, not on the organization profile page. Previously defined organization Slack webhook URLs are automatically migrated to the organization's JSON settings.
- The "unlimited" value for `maxReposToSearch` is now `-1` instead of `0`, and `0` now means to use the default.
- `auth.provider` must be set (`builtin`, `openidconnect`, `saml`, `http-header`, etc.) to configure an authentication provider. Previously you could just set the detailed configuration property (`"auth.openIDConnect": {...}`, etc.) and it would implicitly enable that authentication provider.
- The `autoRepoAdd` site configuration property was removed. Site admins can add repositories via site configuration.

### Bug fixes

- Only cross reference index enabled repositories.
- Fixed an issue where search would return results with empty file contents for matches in submodules with indexing enabled. Searching over submodules is not supported yet, so these (empty) results have been removed.
- Fixed an issue where match highlighting would be incorrect on lines that contained multibyte characters.
- Fixed an issue where search suggestions would always link to master (and 404) even if the file only existed on a branch. Now suggestions always link to the revision that is being searched over.
- Fixed an issue where all file and repository links on the search results page (for all search results types) would always link to master branch, even if the results only existed in another branch. Now search results links always link to the revision that is being searched over.
- The first user to sign up for a (not-yet-initialized) server is made the site admin, even if they signed up using SSO. Previously if the first user signed up using SSO, they would not be a site admin and no site admin could be created.
- Fixed an issue where our code intelligence archive cache (in `lsp-proxy`) would not evict items from the disk. This would lead to disks running out of free space.

## 2.5.16, 2.5.17

- Version bump to keep deployment variants in sync.

## 2.5.15

### Bug fixes

- Fixed issue where a Sourcegraph cluster would incorrectly show "An update is available".
- Fixed Phabricator links to repositories
- Searches over a single repository are now less likely to immediately time out the first time they are searched.
- Fixed a bug where `auth.provider == "http-header"` would incorrectly require builtin authentication / block site access when `auth.public == "false"`.

### Phabricator Integration Changes

We now display a "View on Phabricator" link rather than a "View on other code host" link if you are using Phabricator and hosting on GitHub or another code host with a UI. Commit links also will point to Phabricator.

### Improvements to SAML authentication

You may now optionally provide the SAML Identity Provider metadata XML file contents directly, with the `auth.saml` `identityProviderMetadata` site configuration property. (Previously, you needed to specify the URL where that XML file was available; that is still possible and is more common.) The new option is useful for organizations whose SAML metadata is not web-accessible or while testing SAML metadata configuration changes.

## 2.5.13

### Improvements to builtin authentication

When using `auth.provider == "builtin"`, two new important changes mean that a Sourcegraph server will be locked down and only accessible to users who are invited by an admin user (previously, we advised users to place their own auth proxy in front of Sourcegraph servers).

1.  When `auth.provider == "builtin"` Sourcegraph will now by default require an admin to invite users instead of allowing anyone who can visit the site to sign up. Set `auth.allowSignup == true` to retain the old behavior of allowing anyone who can access the site to signup.
2.  When `auth.provider == "builtin"`, Sourcegraph will now respects a new `auth.public` site configuration option (default value: `false`). When `auth.public == false`, Sourcegraph will not allow anyone to access the site unless they have an account and are signed in.

## 2.4.3

### Added

- Code Intelligence support
- Custom links to code hosts with the `links:` config options in `repos.list`

### Changed

- Search by file path enabled by default

## 2.4.2

### Added

- Repository settings mirror/cloning diagnostics page

### Changed

- Repositories added from GitHub are no longer enabled by default. The site admin UI for enabling/disabling repositories is improved.

## 2.4.0

### Added

- Search files by name by including `type:path` in a search query
- Global alerts for configuration-needed and cloning-in-progress
- Better list interfaces for repositories, users, organizations, and threads
- Users can change their own password in settings
- Repository groups can now be specified in settings by site admins, organizations, and users. Then `repogroup:foo` in a search query will search over only those repositories specified for the `foo` repository group.

### Changed

- Log messages are much quieter by default

## 2.3.11

### Added

- Added site admin updates page and update checking
- Added site admin telemetry page

### Changed

- Enhanced site admin panel
- Changed repo- and SSO-related site config property names to be consistent, updated documentation

## 2.3.10

### Added

- Online site configuration editing and reloading

### Changed

- Site admins are now configured in the site admin area instead of in the `adminUsernames` config key or `ADMIN_USERNAMES` env var. Users specified in those deprecated configs will be designated as site admins in the database upon server startup until those configs are removed in a future release.

## 2.3.9

### Fixed

- An issue that prevented creation and deletion of saved queries

## 2.3.8

### Added

- Built-in authentication: you can now sign up without an SSO provider.
- Faster default branch code search via indexing.

### Fixed

- Many performance improvements to search.
- Much log spam has been eliminated.

### Changed

- We optionally read `SOURCEGRAPH_CONFIG` from `$DATA_DIR/config.json`.
- SSH key required to clone repositories from GitHub Enterprise when using a self-signed certificate.

## 0.3 - 13 December 2017

The last version without a CHANGELOG.<|MERGE_RESOLUTION|>--- conflicted
+++ resolved
@@ -31,12 +31,9 @@
 - Site configuration edit history no longer breaks when the user that made the edit is deleted. [#57656](https://github.com/sourcegraph/sourcegraph/pull/57656)
 - Drilling down into an insights query no longer mangles `content:` fields in your query. [#57679](https://github.com/sourcegraph/sourcegraph/pull/57679)
 - The blame column now shows correct blame information when a hunk starts in a folded code section. [#58042](https://github.com/sourcegraph/sourcegraph/pull/58042)
-<<<<<<< HEAD
 - Fixed a bug where typing in the GraphQL editor in the Site Admin API console could cause the cursor to jump to the start of the editor. [#57862](https://github.com/sourcegraph/sourcegraph/pull/57862)
-=======
 - The blame column no longer ignores whitespace-only changes by default. [#58134](https://github.com/sourcegraph/sourcegraph/pull/58134)
 - Long lines now wrap correctly in the diff view. [#58138](https://github.com/sourcegraph/sourcegraph/pull/58138)
->>>>>>> 255699a1
 
 ### Removed
 
