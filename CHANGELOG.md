<!--
###################################### READ ME ###########################################
### This changelog should always be read on `main` branch. Its contents on version   ###
### branches do not necessarily reflect the changes that have gone into that branch.   ###
##########################################################################################
-->

# Changelog

All notable changes to Sourcegraph are documented in this file.

<!-- START CHANGELOG -->

## Unreleased

### Added

- Added support for `select:file.directory` in search queries, which returns unique directory paths for results that satisfy the query. [#22449](https://github.com/sourcegraph/sourcegraph/pull/22449)
- An `sg_service` Postgres role has been introduced, as well as an `sg_repo_access_policy` policy on the `repo` table that restricts access to that role. The role that owns the `repo` table will continue to get unrestricted access. [#22303](https://github.com/sourcegraph/sourcegraph/pull/22303)
- Every service that connects to the database (i.e. Postgres) now has a "Database connections" monitoring section in its Grafana dashboard. [#22570](https://github.com/sourcegraph/sourcegraph/pull/22570)
- A new bulk operation to close many changesets at once has been added to Batch Changes. [#22547](https://github.com/sourcegraph/sourcegraph/pull/22547)
- Backend Code Insights will aggregate viewable repositories based on the authenticated user. [#22471](https://github.com/sourcegraph/sourcegraph/pull/22471)
- Added support for highlighting .frugal files as Thrift syntax.
- Added `file:contains.content(regexp)` predicate, which filters only to files that contain matches of the given pattern. [#22666](https://github.com/sourcegraph/sourcegraph/pull/22666)
- Repository syncing can now be done in a streaming mode via the `ENABLE_STREAMING_REPOS_SYNCER` environment variable in `repo-updater`. Customers with many repositories should notice code host updates much faster when this is enabled. It will become default in the next release. [#22756](https://github.com/sourcegraph/sourcegraph/pull/22756)
<<<<<<< HEAD
- Enabled the ability to query Batch Changes changesets, changesets stats, and file diff stats for an individual repository via the Sourcegraph GraphQL API. [#22744](https://github.com/sourcegraph/sourcegraph/pull/22744/)
- Added "Groovy" to `lang:` filter suggestions in the search bar. [#22755](https://github.com/sourcegraph/sourcegraph/pull/22755)
- Enabled the ability to query Batch Changes changesets, changesets stats, and file diff stats for an individual repository via the Sourcegraph GraphQL. [#22744](https://github.com/sourcegraph/sourcegraph/pull/22744/)
=======
- Added "Groovy" to the initial `lang:` filter suggestions in the search bar. [#22755](https://github.com/sourcegraph/sourcegraph/pull/22755)
- The `lang:` filter suggestions now show all supported, matching languages as the user types a language name. [#22765](https://github.com/sourcegraph/sourcegraph/pull/22765)
- Code Insights can now be grouped into dashboards. [#22215](https://github.com/sourcegraph/sourcegraph/issues/22215)
- Added the code insights dashboards functionality. Now you can divide insights into dashboards. [#22215](https://github.com/sourcegraph/sourcegraph/issues/22215)
>>>>>>> 63d6dec8

### Changed

- Backend Code Insights only fills historical data frames that have changed to reduce the number of searches required. [#22298](https://github.com/sourcegraph/sourcegraph/pull/22298)
- Backend Code Insights displays data points for a fixed 6 months period in 2 week intervals, and will carry observations forward that are missing. [#22298](https://github.com/sourcegraph/sourcegraph/pull/22298)
- Backend Code Insights now aggregate over 26 weeks instead of 6 months. [#22527](https://github.com/sourcegraph/sourcegraph/pull/22527)
- Search queries now disallow specifying `rev:` without `repo:`. Note that to search across potentially multiple revisions, a query like `repo:.* rev:<revision>` remains valid. [#22705](https://github.com/sourcegraph/sourcegraph/pull/22705)
- The extensions status bar on diff pages has been redesigned and now shows information for both the base and head commits. [#22123](https://github.com/sourcegraph/sourcegraph/pull/22123/files)
- The `applyBatchChange` and `createBatchChange` mutations now accept an optional `publicationStates` argument to set the publication state of specific changesets within the batch change. [#22485](https://github.com/sourcegraph/sourcegraph/pull/22485) and [#22854](https://github.com/sourcegraph/sourcegraph/pull/22854)

### Fixed

- The Batch Changes user and site credential encryption migrators added in Sourcegraph 3.28 could report zero progress when encryption was disabled, even though they had nothing to do. This has been fixed, and progress will now be correctly reported. [#22277](https://github.com/sourcegraph/sourcegraph/issues/22277)
- Listing Github Entreprise org repos now returns internal repos as well. [#22339](https://github.com/sourcegraph/sourcegraph/pull/22339)
- Jaeger works in Docker-compose deployments again. [#22691](https://github.com/sourcegraph/sourcegraph/pull/22691)
- A bug where the pattern `)` makes the browser unresponsive. [#22738](https://github.com/sourcegraph/sourcegraph/pull/22738)
- An issue where using `select:repo` in conjunction with `and` patterns did not yield expected repo results. [#22743](https://github.com/sourcegraph/sourcegraph/pull/22743)
- The `isLocked` and `isDisabled` fields of GitHub repositories are now fetched correctly from the GraphQL API of GitHub Enterprise instances. Users that rely on the `repos` config in GitHub code host connections should update so that locked and disabled repositories defined in that list are actually skipped. [#22788](https://github.com/sourcegraph/sourcegraph/pull/22788)
- Homepage no longer fails to load if there are invalid entries in user's search history. [#22857](https://github.com/sourcegraph/sourcegraph/pull/22857)

### Removed

- The experimental paginated search feature (the `stable:` keyword) has been removed, to be replaced with streaming search. [#22428](https://github.com/sourcegraph/sourcegraph/pull/22428)
- The experimental extensions view page has been removed. [#22565](https://github.com/sourcegraph/sourcegraph/pull/22565)

### API docs (experimental)

API docs is a new experimental feature of Sourcegraph ([learn more](https://docs.sourcegraph.com/code_intelligence/apidocs)). It is enabled by default in Sourcegraph 3.30.0.

- API docs is enabled by default in Sourcegraph 3.30.0. It can be disabled by adding `"apiDocs": false` to the `experimentalFeatures` section of user settings.
- The API docs landing page now indicates what API docs are and provide more info.
- The API docs landing page now represents the code in the repository root, instead of an empty page.
- Pages now correctly indicate it is an experimental feature, and include a feedback widget.
- Subpages linked via the sidebar are now rendered much better, and have an expandable section.
- Symbols in documentation now have distinct icons for e.g. functions/vars/consts/etc.
- Symbols are now sorted in exported-first, alphabetical order.
- Repositories without LSIF documentation data now show a friendly error page indicating what languages are supported, how to set it up, etc.
- API docs can now distinguish between different types of symbols, tests, examples, benchmarks, etc. and whether symbols are public/private - to support filtering in the future.
- Only public/exported symbols are included by default for now.
- URL paths for Go packages are now friendlier, e.g. `/-/docs/cmd/frontend/auth` instead of `/-/docs/cmd-frontend-auth`.
- URLs are now formatted by the language indexer, in a way that makes sense for the language, e.g. `#Mocks.CreateUserAndSave` instead of `#ypeMocksCreateUserAndSave` for a Go method `CreateUserAndSave` on type `Mocks`.
- Go blank identifier assignments `var _ = ...` are no longer incorrectly included.
- Go symbols defined within functions, e.g. a `var` inside a `func` scope are no longer incorrectly included.
- `Functions`, `Variables`, and other top-level sections are no longer rendered empty if there are none in that section.
- A new test suite for LSIF indexers implementing the Sourcegraph documentation extension to LSIF [is available](https://github.com/sourcegraph/lsif-static-doc).
- We now emit the LSIF data needed to in the future support "Jump to API docs" from code views, "View code" from API docs, usage examples in API docs, and search indexing.
- Various UI style issues, color contrast issues, etc. have been fixed.
- Major improvements to the GraphQL APIs for API documentation.

## 3.29.0

### Added

- Code Insights queries can now run concurrently up to a limit set by the `insights.query.worker.concurrency` site config. [#21219](https://github.com/sourcegraph/sourcegraph/pull/21219)
- Code Insights workers now support a rate limit for query execution and historical data frame analysis using the `insights.query.worker.rateLimit` and `insights.historical.worker.rateLimit` site configurations. [#21533](https://github.com/sourcegraph/sourcegraph/pull/21533)
- The GraphQL `Site` `SettingsSubject` type now has an `allowSiteSettingsEdits` field to allow clients to determine whether the instance uses the `GLOBAL_SETTINGS_FILE` environment variable. [#21827](https://github.com/sourcegraph/sourcegraph/pull/21827)
- The Code Insights creation UI now remembers previously filled-in field values when returning to the form after having navigated away. [#21744](https://github.com/sourcegraph/sourcegraph/pull/21744)
- The Code Insights creation UI now shows autosuggestions for the repository field. [#21699](https://github.com/sourcegraph/sourcegraph/pull/21699)
- A new bulk operation to retry many changesets at once has been added to Batch Changes. [#21173](https://github.com/sourcegraph/sourcegraph/pull/21173)
- A `security_event_logs` database table has been added in support of upcoming security-related efforts. [#21949](https://github.com/sourcegraph/sourcegraph/pull/21949)
- Added featured Sourcegraph extensions query to the GraphQL API, as well as a section in the extension registry to display featured extensions. [#21665](https://github.com/sourcegraph/sourcegraph/pull/21665)
- The search page now has a `create insight` button to create search-based insight based on your search query [#21943](https://github.com/sourcegraph/sourcegraph/pull/21943)
- Added support for Terraform syntax highlighting. [#22040](https://github.com/sourcegraph/sourcegraph/pull/22040)
- A new bulk operation to merge many changesets at once has been added to Batch Changes. [#21959](https://github.com/sourcegraph/sourcegraph/pull/21959)
- Pings include aggregated usage for the Code Insights creation UI, organization visible insight count per insight type, and insight step size in days. [#21671](https://github.com/sourcegraph/sourcegraph/pull/21671)
- Search-based insight creation UI now supports `count:` filter in data series query input. [#22049](https://github.com/sourcegraph/sourcegraph/pull/22049)
- Code Insights background workers will now index commits in a new table `commit_index` for future optimization efforts. [#21994](https://github.com/sourcegraph/sourcegraph/pull/21994)
- The creation UI for search-based insights now supports the `count:` filter in the data series query input. [#22049](https://github.com/sourcegraph/sourcegraph/pull/22049)
- A new service, `worker`, has been introduced to run background jobs that were previously run in the frontend. See the [deployment documentation](https://docs.sourcegraph.com/admin/workers) for additional details. [#21768](https://github.com/sourcegraph/sourcegraph/pull/21768)

### Changed

- SSH public keys generated to access code hosts with batch changes now include a comment indicating they originated from Sourcegraph. [#20523](https://github.com/sourcegraph/sourcegraph/issues/20523)
- The copy query button is now permanently enabled and `experimentalFeatures.copyQueryButton` setting has been deprecated. [#21364](https://github.com/sourcegraph/sourcegraph/pull/21364)
- Search streaming is now permanently enabled and `experimentalFeatures.searchStreaming` setting has been deprecated. [#21522](https://github.com/sourcegraph/sourcegraph/pull/21522)
- Pings removes the collection of aggregate search filter usage counts and adds a smaller set of aggregate usage counts for query operators, predicates, and pattern counts. [#21320](https://github.com/sourcegraph/sourcegraph/pull/21320)
- Sourcegraph will now refuse to start if there are unfinished [out-of-band-migrations](https://docs.sourcegraph.com/admin/migrations) that are deprecated in the current version. See the [upgrade documentation](https://docs.sourcegraph.com/admin/updates) for changes to the upgrade process. [#20967](https://github.com/sourcegraph/sourcegraph/pull/20967)
- Code Insight pages now have new URLs [#21856](https://github.com/sourcegraph/sourcegraph/pull/21856)
- We are proud to bring you [an entirely new visual design for the Sourcegraph UI](https://about.sourcegraph.com/blog/introducing-sourcegraphs-new-ui/). We think you’ll find this new design improves your experience and sets the stage for some incredible features to come. Some of the highlights include:

  - **Refined search results:** The redesigned search bar provides more space for expressive queries, and the new results sidebar helps to discover search syntax without referencing documentation.
  - **Improved focus on code:** We’ve reduced non-essential UI elements to provide greater focus on the code itself, and positioned the most important items so they’re unobtrusive and located exactly where they are needed.
  - **Improved layouts:** We’ve improved pages like diff views to make them easier to use and to help find information quickly.
  - **New navigation:** A new global navigation provides immediate discoverability and access to current and future functionality.
  - **Promoting extensibility:** We've brought the extension registry back to the main navigation and improved its design and navigation.

  With bulk of the redesign complete, future releases will include more improvements and refinements.

### Fixed

- Stricter validation of structural search queries. The `type:` parameter is not supported for structural searches and returns an appropriate alert. [#21487](https://github.com/sourcegraph/sourcegraph/pull/21487)
- Batch changeset specs that are not attached to changesets will no longer prematurely expire before the batch specs that they are associated with. [#21678](https://github.com/sourcegraph/sourcegraph/pull/21678)
- The Y-axis of Code Insights line charts no longer start at a negative value. [#22018](https://github.com/sourcegraph/sourcegraph/pull/22018)
- Correctly handle field aliases in the query (like `r:` versus `repo:`) when used with `contains` predicates. [#22105](https://github.com/sourcegraph/sourcegraph/pull/22105)
- Running a code insight over a timeframe when the repository didn't yet exist doesn't break the entire insight anymore. [#21288](https://github.com/sourcegraph/sourcegraph/pull/21288)

### Removed

- The deprecated GraphQL `icon` field on CommitSearchResult and Repository was removed. [#21310](https://github.com/sourcegraph/sourcegraph/pull/21310)
- The undocumented `index` filter was removed from search type-ahead suggestions. [#18806](https://github.com/sourcegraph/sourcegraph/issues/18806)
- Code host connection tokens aren't used for creating changesets anymore when the user is site admin and no credential has been specified. [#16814](https://github.com/sourcegraph/sourcegraph/issues/16814)

## 3.28.0

### Added

- Added `select:commit.diff.added` and `select:commit.diff.removed` for `type:diff` search queries. These selectors return commit diffs only if a pattern matches in `added` (respespectively, `removed`) lines. [#20328](https://github.com/sourcegraph/sourcegraph/pull/20328)
- Additional language autocompletions for the `lang:` filter in the search bar. [#20535](https://github.com/sourcegraph/sourcegraph/pull/20535)
- Steps in batch specs can now have an `if:` attribute to enable conditional execution of different steps. [#20701](https://github.com/sourcegraph/sourcegraph/pull/20701)
- Extensions can now log messages through `sourcegraph.app.log` to aid debugging user issues. [#20474](https://github.com/sourcegraph/sourcegraph/pull/20474)
- Bulk comments on many changesets are now available in Batch Changes. [#20361](https://github.com/sourcegraph/sourcegraph/pull/20361)
- Batch specs are now viewable when previewing changesets. [#19534](https://github.com/sourcegraph/sourcegraph/issues/19534)
- Added a new UI for creating code insights. [#20212](https://github.com/sourcegraph/sourcegraph/issues/20212)

### Changed

- User and site credentials used in Batch Changes are now encrypted in the database if encryption is enabled with the `encryption.keys` config. [#19570](https://github.com/sourcegraph/sourcegraph/issues/19570)
- All Sourcegraph images within [deploy-sourcegraph](https://github.com/sourcegraph/deploy-sourcegraph) now specify the registry. Thanks! @k24dizzle [#2901](https://github.com/sourcegraph/deploy-sourcegraph/pull/2901).
- Default reviewers are now added to Bitbucket Server PRs opened by Batch Changes. [#20551](https://github.com/sourcegraph/sourcegraph/pull/20551)
- The default memory requirements for the `redis-*` containers have been raised by 1GB (to a new total of 7GB). This change allows Redis to properly run its key-eviction routines (when under memory pressure) without getting killed by the host machine. This affects both the docker-compose and Kubernetes deployments. [sourcegraph/deploy-sourcegraph-docker#373](https://github.com/sourcegraph/deploy-sourcegraph-docker/pull/373) and [sourcegraph/deploy-sourcegraph#2898](https://github.com/sourcegraph/deploy-sourcegraph/pull/2898)
- Only site admins can now list users on an instance. [#20619](https://github.com/sourcegraph/sourcegraph/pull/20619)
- Repository permissions can now be enabled for site admins via the `authz.enforceForSiteAdmins` setting. [#20674](https://github.com/sourcegraph/sourcegraph/pull/20674)
- Site admins can no longer view user added code host configuration. [#20851](https://github.com/sourcegraph/sourcegraph/pull/20851)
- Site admins cannot add access tokens for any user by default. [#20988](https://github.com/sourcegraph/sourcegraph/pull/20988)
- Our namespaced overlays now only scrape container metrics within that namespace. [#2969](https://github.com/sourcegraph/deploy-sourcegraph/pull/2969)
- The extension registry main page has a new visual design that better conveys the most useful information about extensions, and individual extension pages have better information architecture. [#20822](https://github.com/sourcegraph/sourcegraph/pull/20822)

### Fixed

- Search returned inconsistent result counts when a `count:` limit was not specified.
- Indexed search failed when the `master` branch needed indexing but was not the default. [#20260](https://github.com/sourcegraph/sourcegraph/pull/20260)
- `repo:contains(...)` built-in did not respect parameters that affect repo filtering (e.g., `repogroup`, `fork`). It now respects these. [#20339](https://github.com/sourcegraph/sourcegraph/pull/20339)
- An issue where duplicate results would render for certain `or`-expressions. [#20480](https://github.com/sourcegraph/sourcegraph/pull/20480)
- Issue where the search query bar suggests that some `lang` values are not valid. [#20534](https://github.com/sourcegraph/sourcegraph/pull/20534)
- Pull request event webhooks received from GitHub with unexpected actions no longer cause panics. [#20571](https://github.com/sourcegraph/sourcegraph/pull/20571)
- Repository search patterns like `^repo/(prefix-suffix|prefix)$` now correctly match both `repo/prefix-suffix` and `repo/prefix`. [#20389](https://github.com/sourcegraph/sourcegraph/issues/20389)
- Ephemeral storage requests and limits now match the default cache size to avoid Symbols pods being evicted. The symbols pod now requires 10GB of ephemeral space as a minimum to scheduled. [#2369](https://github.com/sourcegraph/deploy-sourcegraph/pull/2369)
- Minor query syntax highlighting bug for `repo:contains` predicate. [#21038](https://github.com/sourcegraph/sourcegraph/pull/21038)
- An issue causing diff and commit results with file filters to return invalid results. [#21039](https://github.com/sourcegraph/sourcegraph/pull/21039)
- All databases now have the Kubernetes Quality of Service class of 'Guaranteed' which should reduce the chance of them
  being evicted during NodePressure events. [#2900](https://github.com/sourcegraph/deploy-sourcegraph/pull/2900)
- An issue causing diff views to display without syntax highlighting [#21160](https://github.com/sourcegraph/sourcegraph/pull/21160)

### Removed

- The deprecated `SetRepositoryEnabled` mutation was removed. [#21044](https://github.com/sourcegraph/sourcegraph/pull/21044)

## 3.27.5

### Fixed

- Fix scp style VCS url parsing. [#20799](https://github.com/sourcegraph/sourcegraph/pull/20799)

## 3.27.4

### Fixed

- Fixed an issue related to Gitolite repos with `@` being prepended with a `?`. [#20297](https://github.com/sourcegraph/sourcegraph/pull/20297)
- Add missing return from handler when DisableAutoGitUpdates is true. [#20451](https://github.com/sourcegraph/sourcegraph/pull/20451)

## 3.27.3

### Fixed

- Pushing batch changes to Bitbucket Server code hosts over SSH was broken in 3.27.0, and has been fixed. [#20324](https://github.com/sourcegraph/sourcegraph/issues/20324)

## 3.27.2

### Fixed

- Fixed an issue with our release tooling that was preventing all images from being tagged with the correct version.
  All sourcegraph images have the proper release version now.

## 3.27.1

### Fixed

- Indexed search failed when the `master` branch needed indexing but was not the default. [#20260](https://github.com/sourcegraph/sourcegraph/pull/20260)
- Fixed a regression that caused "other" code hosts urls to not be built correctly which prevents code to be cloned / updated in 3.27.0. This change will provoke some cloning errors on repositories that are already sync'ed, until the next code host sync. [#20258](https://github.com/sourcegraph/sourcegraph/pull/20258)

## 3.27.0

### Added

- `count:` now supports "all" as value. Queries with `count:all` will return up to 999999 results. [#19756](https://github.com/sourcegraph/sourcegraph/pull/19756)
- Credentials for Batch Changes are now validated when adding them. [#19602](https://github.com/sourcegraph/sourcegraph/pull/19602)
- Batch Changes now ignore repositories that contain a `.batchignore` file. [#19877](https://github.com/sourcegraph/sourcegraph/pull/19877) and [src-cli#509](https://github.com/sourcegraph/src-cli/pull/509)
- Side-by-side diff for commit visualization. [#19553](https://github.com/sourcegraph/sourcegraph/pull/19553)
- The site configuration now supports defining batch change rollout windows, which can be used to slow or disable pushing changesets at particular times of day or days of the week. [#19796](https://github.com/sourcegraph/sourcegraph/pull/19796), [#19797](https://github.com/sourcegraph/sourcegraph/pull/19797), and [#19951](https://github.com/sourcegraph/sourcegraph/pull/19951).
- Search functionality via built-in `contains` predicate: `repo:contains(...)`, `repo:contains.file(...)`, `repo:contains.content(...)`, repo:contains.commit.after(...)`. [#18584](https://github.com/sourcegraph/sourcegraph/issues/18584)
- Database encryption, external service config & user auth data can now be encrypted in the database using the `encryption.keys` config. See [the docs](https://docs.sourcegraph.com/admin/encryption) for more info.
- Repositories that gitserver fails to clone or fetch are now gradually moved to the back of the background update queue instead of remaining at the front. [#20204](https://github.com/sourcegraph/sourcegraph/pull/20204)
- The new `disableAutoCodeHostSyncs` setting allows site admins to disable any periodic background syncing of configured code host connections. That includes syncing of repository metadata (i.e. not git updates, use `disableAutoGitUpdates` for that), permissions and batch changes changesets, but may include other data we'd sync from the code host API in the future.

### Changed

- Bumped the minimum supported version of Postgres from `9.6` to `12`. The upgrade procedure is mostly automated for existing deployments, but may require action if using the single-container deployment or an external database. See the [upgrade documentation](https://docs.sourcegraph.com/admin/updates) for your deployment type for detailed instructions.
- Changesets in batch changes will now be marked as archived instead of being detached when a new batch spec that doesn't include the changesets is applied. Once they're archived users can manually detach them in the UI. [#19527](https://github.com/sourcegraph/sourcegraph/pull/19527)
- The default replica count on `sourcegraph-frontend` and `precise-code-intel-worker` for Kubernetes has changed from `1` -> `2`.
- Changes to code monitor trigger search queries [#19680](https://github.com/sourcegraph/sourcegraph/pull/19680)
  - A `repo:` filter is now required. This is due to an existing limitations where only 50 repositories can be searched at a time, so using a `repo:` filter makes sure the right code is being searched. Any existing code monitor without `repo:` in the trigger query will continue to work (with the limitation that not all repositories will be searched) but will require a `repo:` filter to be added when making any changes to it.
  - A `patternType` filter is no longer required. `patternType:literal` will be added to a code monitor query if not specified.
  - Added a new checklist UI to make it more intuitive to create code monitor trigger queries.
- Deprecated the GraphQL `icon` field on `GenericSearchResultInterface`. It will be removed in a future release. [#20028](https://github.com/sourcegraph/sourcegraph/pull/20028/files)
- Creating changesets through Batch Changes as a site-admin without configured Batch Changes credentials has been deprecated. Please configure user or global credentials before Sourcegraph 3.29 to not experience any interruptions in changeset creation. [#20143](https://github.com/sourcegraph/sourcegraph/pull/20143)
- Deprecated the GraphQL `limitHit` field on `LineMatch`. It will be removed in a future release. [#20164](https://github.com/sourcegraph/sourcegraph/pull/20164)

### Fixed

- A regression caused by search onboarding tour logic to never focus input in the search bar on the homepage. Input now focuses on the homepage if the search tour isn't in effect. [#19678](https://github.com/sourcegraph/sourcegraph/pull/19678)
- New changes of a Perforce depot will now be reflected in `master` branch after the initial clone. [#19718](https://github.com/sourcegraph/sourcegraph/pull/19718)
- Gitolite and Other type code host connection configuration can be correctly displayed. [#19976](https://github.com/sourcegraph/sourcegraph/pull/19976)
- Fixed a regression that caused user and code host limits to be ignored. [#20089](https://github.com/sourcegraph/sourcegraph/pull/20089)
- A regression where incorrect query highlighting happens for certain quoted values. [#20110](https://github.com/sourcegraph/sourcegraph/pull/20110)
- We now respect the `disableAutoGitUpdates` setting when cloning or fetching repos on demand and during cleanup tasks that may re-clone old repos. [#20194](https://github.com/sourcegraph/sourcegraph/pull/20194)

## 3.26.3

### Fixed

- Setting `gitMaxCodehostRequestsPerSecond` to `0` now actually blocks all Git operations happening on the gitserver. [#19716](https://github.com/sourcegraph/sourcegraph/pull/19716)

## 3.26.2

### Fixed

- Our indexed search logic now correctly handles de-duplication of search results across multiple replicas. [#19743](https://github.com/sourcegraph/sourcegraph/pull/19743)

## 3.26.1

### Added

- Experimental: Sync permissions of Perforce depots through the Sourcegraph UI. To enable, use the feature flag `"experimentalFeatures": { "perforce": "enabled" }`. For more information, see [how to enable permissions for your Perforce depots](https://docs.sourcegraph.com/admin/repo/perforce). [#16705](https://github.com/sourcegraph/sourcegraph/issues/16705)
- Added support for user email headers in the HTTP auth proxy. See [HTTP Auth Proxy docs](https://docs.sourcegraph.com/admin/auth#http-authentication-proxies) for more information.
- Ignore locked and disabled GitHub Enterprise repositories. [#19500](https://github.com/sourcegraph/sourcegraph/pull/19500)
- Remote code host git operations (such as `clone` or `ls-remote`) can now be rate limited beyond concurrency (which was already possible with `gitMaxConcurrentClones`). Set `gitMaxCodehostRequestsPerSecond` in site config to control the maximum rate of these operations per git-server instance. [#19504](https://github.com/sourcegraph/sourcegraph/pull/19504)

### Changed

-

### Fixed

- Commit search returning duplicate commits. [#19460](https://github.com/sourcegraph/sourcegraph/pull/19460)
- Clicking the Code Monitoring tab tries to take users to a non-existent repo. [#19525](https://github.com/sourcegraph/sourcegraph/pull/19525)
- Diff and commit search not highlighting search terms correctly for some files. [#19543](https://github.com/sourcegraph/sourcegraph/pull/19543), [#19639](https://github.com/sourcegraph/sourcegraph/pull/19639)
- File actions weren't appearing on large window sizes in Firefox and Safari. [#19380](https://github.com/sourcegraph/sourcegraph/pull/19380)

### Removed

-

## 3.26.0

### Added

- Searches are streamed into Sourcegraph by default. [#19300](https://github.com/sourcegraph/sourcegraph/pull/19300)
  - This gives a faster time to first result.
  - Several heuristics around result limits have been improved. You should see more consistent result counts now.
  - Can be disabled with the setting `experimentalFeatures.streamingSearch`.
- Opsgenie API keys can now be added via an environment variable. [#18662](https://github.com/sourcegraph/sourcegraph/pull/18662)
- It's now possible to control where code insights are displayed through the boolean settings `insights.displayLocation.homepage`, `insights.displayLocation.insightsPage` and `insights.displayLocation.directory`. [#18979](https://github.com/sourcegraph/sourcegraph/pull/18979)
- Users can now create changesets in batch changes on repositories that are cloned using SSH. [#16888](https://github.com/sourcegraph/sourcegraph/issues/16888)
- Syntax highlighting for Elixir, Elm, REG, Julia, Move, Nix, Puppet, VimL, Coq. [#19282](https://github.com/sourcegraph/sourcegraph/pull/19282)
- `BUILD.in` files are now highlighted as Bazel/Starlark build files. Thanks to @jjwon0 [#19282](https://github.com/sourcegraph/sourcegraph/pull/19282)
- `*.pyst` and `*.pyst-include` are now highlighted as Python files. Thanks to @jjwon0 [#19282](https://github.com/sourcegraph/sourcegraph/pull/19282)
- The code monitoring feature flag is now enabled by default. [#19295](https://github.com/sourcegraph/sourcegraph/pull/19295)
- New query field `select` enables returning only results of the desired type. See [documentation](https://docs.sourcegraph.com/code_search/reference/language#select) for details. [#19236](https://github.com/sourcegraph/sourcegraph/pull/19236)
- Syntax highlighting for Elixer, Elm, REG, Julia, Move, Nix, Puppet, VimL thanks to @rvantonder
- `BUILD.in` files are now highlighted as Bazel/Starlark build files. Thanks to @jjwon0
- `*.pyst` and `*.pyst-include` are now highlighted as Python files. Thanks to @jjwon0
- Added a `search.defaultCaseSensitive` setting to configure whether query patterns should be treated case sensitivitely by default.

### Changed

- Campaigns have been renamed to Batch Changes! See [#18771](https://github.com/sourcegraph/sourcegraph/issues/18771) for a detailed log on what has been renamed.
  - A new [Sourcegraph CLI](https://docs.sourcegraph.com/cli) version will use `src batch [preview|apply]` commands, while keeping the old ones working to be used with older Sourcegraph versions.
  - Old URLs in the application and in the documentation will redirect.
  - GraphQL API entities with "campaign" in their name have been deprecated and have new Batch Changes counterparts:
    - Deprecated GraphQL entities: `CampaignState`, `Campaign`, `CampaignSpec`, `CampaignConnection`, `CampaignsCodeHostConnection`, `CampaignsCodeHost`, `CampaignsCredential`, `CampaignDescription`
    - Deprecated GraphQL mutations: `createCampaign`, `applyCampaign`, `moveCampaign`, `closeCampaign`, `deleteCampaign`, `createCampaignSpec`, `createCampaignsCredential`, `deleteCampaignsCredential`
    - Deprecated GraphQL queries: `Org.campaigns`, `User.campaigns`, `User.campaignsCodeHosts`, `camapigns`, `campaign`
  - Site settings with `campaigns` in their name have been replaced with equivalent `batchChanges` settings.
- A repository's `remote.origin.url` is not stored on gitserver disk anymore. Note: if you use the experimental feature `customGitFetch` your setting may need to be updated to specify the remote URL. [#18535](https://github.com/sourcegraph/sourcegraph/pull/18535)
- Repositories and files containing spaces will now render with escaped spaces in the query bar rather than being
  quoted. [#18642](https://github.com/sourcegraph/sourcegraph/pull/18642)
- Sourcegraph is now built with Go 1.16. [#18447](https://github.com/sourcegraph/sourcegraph/pull/18447)
- Cursor hover information in the search query bar will now display after 150ms (previously 0ms). [#18916](https://github.com/sourcegraph/sourcegraph/pull/18916)
- The `repo.cloned` column is deprecated in favour of `gitserver_repos.clone_status`. It will be removed in a subsequent release.
- Precision class indicators have been improved for code intelligence results in both the hover overlay as well as the definition and references locations panel. [#18843](https://github.com/sourcegraph/sourcegraph/pull/18843)
- Pings now contain added, aggregated campaigns usage data: aggregate counts of unique monthly users and Weekly campaign and changesets counts for campaign cohorts created in the last 12 months. [#18604](https://github.com/sourcegraph/sourcegraph/pull/18604)

### Fixed

- Auto complete suggestions for repositories and files containing spaces will now be automatically escaped when accepting the suggestion. [#18635](https://github.com/sourcegraph/sourcegraph/issues/18635)
- An issue causing repository results containing spaces to not be clickable in some cases. [#18668](https://github.com/sourcegraph/sourcegraph/pull/18668)
- Closing a batch change now correctly closes the entailed changesets, when requested by the user. [#18957](https://github.com/sourcegraph/sourcegraph/pull/18957)
- TypesScript highlighting bug. [#15930](https://github.com/sourcegraph/sourcegraph/issues/15930)
- The number of shards is now reported accurately in Site Admin > Repository Status > Settings > Indexing. [#19265](https://github.com/sourcegraph/sourcegraph/pull/19265)

### Removed

- Removed the deprecated GraphQL fields `SearchResults.repositoriesSearched` and `SearchResults.indexedRepositoriesSearched`.
- Removed the deprecated search field `max`
- Removed the `experimentalFeatures.showBadgeAttachments` setting

## 3.25.2

### Fixed

- A security vulnerability with in the authentication workflow has been fixed. [#18686](https://github.com/sourcegraph/sourcegraph/pull/18686)

## 3.25.1

### Added

- Experimental: Sync Perforce depots directly through the Sourcegraph UI. To enable, use the feature flag `"experimentalFeatures": { "perforce": "enabled" }`. For more information, see [how to add your Perforce depots](https://docs.sourcegraph.com/admin/repo/perforce). [#16703](https://github.com/sourcegraph/sourcegraph/issues/16703)

## 3.25.0

**IMPORTANT** Sourcegraph now uses Go 1.15. This may break AWS RDS database connections with older x509 certificates. Please follow the Amazon [docs](https://docs.aws.amazon.com/AmazonRDS/latest/UserGuide/UsingWithRDS.SSL-certificate-rotation.html) to rotate your certificate.

### Added

- New site config option `"log": { "sentry": { "backendDSN": "<REDACTED>" } }` to use a separate Sentry project for backend errors. [#17363](https://github.com/sourcegraph/sourcegraph/pull/17363)
- Structural search now supports searching indexed branches other than default. [#17726](https://github.com/sourcegraph/sourcegraph/pull/17726)
- Structural search now supports searching unindexed revisions. [#17967](https://github.com/sourcegraph/sourcegraph/pull/17967)
- New site config option `"allowSignup"` for SAML authentication to determine if automatically create new users is allowed. [#17989](https://github.com/sourcegraph/sourcegraph/pull/17989)
- Experimental: The webapp can now stream search results to the client, improving search performance. To enable it, add `{ "experimentalFeatures": { "searchStreaming": true } }` in user settings. [#16097](https://github.com/sourcegraph/sourcegraph/pull/16097)
- New product research sign-up page. This can be accessed by all users in their user settings. [#17945](https://github.com/sourcegraph/sourcegraph/pull/17945)
- New site config option `productResearchPage.enabled` to disable access to the product research sign-up page. [#17945](https://github.com/sourcegraph/sourcegraph/pull/17945)
- Pings now contain Sourcegraph extension activation statistics. [#16421](https://github.com/sourcegraph/sourcegraph/pull/16421)
- Pings now contain aggregate Sourcegraph extension activation statistics: the number of users and number of activations per (public) extension per week, and the number of total extension users per week and average extensions activated per user. [#16421](https://github.com/sourcegraph/sourcegraph/pull/16421)
- Pings now contain aggregate code insights usage data: total insight views, interactions, edits, creations, removals, and counts of unique users that view and create insights. [#16421](https://github.com/sourcegraph/sourcegraph/pull/17805)
- When previewing a campaign spec, changesets can be filtered by current state or the action(s) to be performed. [#16960](https://github.com/sourcegraph/sourcegraph/issues/16960)

### Changed

- Alert solutions links included in [monitoring alerts](https://docs.sourcegraph.com/admin/observability/alerting) now link to the relevant documentation version. [#17828](https://github.com/sourcegraph/sourcegraph/pull/17828)
- Secrets (such as access tokens and passwords) will now appear as REDACTED when editing external service config, and in graphql API responses. [#17261](https://github.com/sourcegraph/sourcegraph/issues/17261)
- Sourcegraph is now built with Go 1.15
  - Go `1.15` introduced changes to SSL/TLS connection validation which requires certificates to include a `SAN`. This field was not included in older certificates and clients relied on the `CN` field. You might see an error like `x509: certificate relies on legacy Common Name field`. We recommend that customers using Sourcegraph with an external database and connecting to it using SSL/TLS check whether the certificate is up to date.
  - RDS Customers please reference [AWS' documentation on updating the SSL/TLS certificate](https://docs.aws.amazon.com/AmazonRDS/latest/UserGuide/UsingWithRDS.SSL-certificate-rotation.html).
- Search results on `.rs` files now recommend `lang:rust` instead of `lang:renderscript` as a filter. [#18316](https://github.com/sourcegraph/sourcegraph/pull/18316)
- Campaigns users creating Personal Access Tokens on GitHub are now asked to request the `user:email` scope in addition to the [previous scopes](https://docs.sourcegraph.com/@3.24/admin/external_service/github#github-api-token-and-access). This will be used in a future Sourcegraph release to display more fine-grained information on the progress of pull requests. [#17555](https://github.com/sourcegraph/sourcegraph/issues/17555)

### Fixed

- Fixes an issue that prevented the hard deletion of a user if they had saved searches. [#17461](https://github.com/sourcegraph/sourcegraph/pull/17461)
- Fixes an issue that caused some missing results for `type:commit` when a pattern was used instead of the `message` field. [#17490](https://github.com/sourcegraph/sourcegraph/pull/17490#issuecomment-764004758)
- Fixes an issue where cAdvisor-based alerts would not fire correctly for services with multiple replicas. [#17600](https://github.com/sourcegraph/sourcegraph/pull/17600)
- Significantly improved performance of structural search on monorepo deployments [#17846](https://github.com/sourcegraph/sourcegraph/pull/17846)
- Fixes an issue where upgrades on Kubernetes may fail due to null environment variable lists in deployment manifests [#1781](https://github.com/sourcegraph/deploy-sourcegraph/pull/1781)
- Fixes an issue where counts on search filters were inaccurate. [#18158](https://github.com/sourcegraph/sourcegraph/pull/18158)
- Fixes services with emptyDir volumes being evicted from nodes. [#1852](https://github.com/sourcegraph/deploy-sourcegraph/pull/1852)

### Removed

- Removed the `search.migrateParser` setting. As of 3.20 and onward, a new parser processes search queries by default. Previously, `search.migrateParser` was available to enable the legacy parser. Enabling/disabling this setting now no longer has any effect. [#17344](https://github.com/sourcegraph/sourcegraph/pull/17344)

## 3.24.1

### Fixed

- Fixes an issue that SAML is not able to proceed with the error `Expected Enveloped and C14N transforms`. [#13032](https://github.com/sourcegraph/sourcegraph/issues/13032)

## 3.24.0

### Added

- Panels in the [Sourcegraph monitoring dashboards](https://docs.sourcegraph.com/admin/observability/metrics#grafana) now:
  - include links to relevant alerts documentation and the new [monitoring dashboards reference](https://docs.sourcegraph.com/admin/observability/dashboards). [#16939](https://github.com/sourcegraph/sourcegraph/pull/16939)
  - include alert events and version changes annotations that can be enabled from the top of each service dashboard. [#17198](https://github.com/sourcegraph/sourcegraph/pull/17198)
- Suggested filters in the search results page can now be scrolled. [#17097](https://github.com/sourcegraph/sourcegraph/pull/17097)
- Structural search queries can now be used in saved searches by adding `patternType:structural`. [#17265](https://github.com/sourcegraph/sourcegraph/pull/17265)

### Changed

- Dashboard links included in [monitoring alerts](https://docs.sourcegraph.com/admin/observability/alerting) now:
  - link directly to the relevant Grafana panel, instead of just the service dashboard. [#17014](https://github.com/sourcegraph/sourcegraph/pull/17014)
  - link to a time frame relevant to the alert, instead of just the past few hours. [#17034](https://github.com/sourcegraph/sourcegraph/pull/17034)
- Added `serviceKind` field of the `ExternalServiceKind` type to `Repository.externalURLs` GraphQL API, `serviceType` field is deprecated and will be removed in the future releases. [#14979](https://github.com/sourcegraph/sourcegraph/issues/14979)
- Deprecated the GraphQL fields `SearchResults.repositoriesSearched` and `SearchResults.indexedRepositoriesSearched`.
- The minimum Kubernetes version required to use the [Kubernetes deployment option](https://docs.sourcegraph.com/admin/install/kubernetes) is now [v1.15 (released June 2019)](https://kubernetes.io/blog/2019/06/19/kubernetes-1-15-release-announcement/).

### Fixed

- Imported changesets acquired an extra button to download the "generated diff", which did nothing, since imported changesets don't have a generated diff. This button has been removed. [#16778](https://github.com/sourcegraph/sourcegraph/issues/16778)
- Quoted global filter values (case, patterntype) are now properly extracted and set in URL parameters. [#16186](https://github.com/sourcegraph/sourcegraph/issues/16186)
- The endpoint for "Open in Sourcegraph" functionality in editor extensions now uses code host connection information to resolve the repository, which makes it more correct and respect the `repositoryPathPattern` setting. [#16846](https://github.com/sourcegraph/sourcegraph/pull/16846)
- Fixed an issue that prevented search expressions of the form `repo:foo (rev:a or rev:b)` from evaluating all revisions [#16873](https://github.com/sourcegraph/sourcegraph/pull/16873)
- Updated language detection library. Includes language detection for `lang:starlark`. [#16900](https://github.com/sourcegraph/sourcegraph/pull/16900)
- Fixed retrieving status for indexed tags and deduplicated main branches in the indexing settings page. [#13787](https://github.com/sourcegraph/sourcegraph/issues/13787)
- Specifying a ref that doesn't exist would show an alert, but still return results [#15576](https://github.com/sourcegraph/sourcegraph/issues/15576)
- Fixed search highlighting the wrong line. [#10468](https://github.com/sourcegraph/sourcegraph/issues/10468)
- Fixed an issue where searches of the form `foo type:file` returned results of type `path` too. [#17076](https://github.com/sourcegraph/sourcegraph/issues/17076)
- Fixed queries like `(type:commit or type:diff)` so that if the query matches both the commit message and the diff, both are returned as results. [#16899](https://github.com/sourcegraph/sourcegraph/issues/16899)
- Fixed container monitoring and provisioning dashboard panels not displaying metrics in certain deployment types and environments. If you continue to have issues with these panels not displaying any metrics after upgrading, please [open an issue](https://github.com/sourcegraph/sourcegraph/issues/new).
- Fixed a nonexistent field in site configuration being marked as "required" when configuring PagerDuty alert notifications. [#17277](https://github.com/sourcegraph/sourcegraph/pull/17277)
- Fixed cases of incorrect highlighting for symbol definitions in the definitions panel. [#17258](https://github.com/sourcegraph/sourcegraph/pull/17258)
- Fixed a Cross-Site Scripting vulnerability where quick links created on the homepage were not sanitized and allowed arbitrary JavaScript execution. [#17099](https://github.com/sourcegraph/sourcegraph/pull/17099)

### Removed

- Interactive mode has now been removed. [#16868](https://github.com/sourcegraph/sourcegraph/pull/16868).

## 3.23.0

### Added

- Password reset link expiration can be customized via `auth.passwordResetLinkExpiry` in the site config. [#13999](https://github.com/sourcegraph/sourcegraph/issues/13999)
- Campaign steps may now include environment variables from outside of the campaign spec using [array syntax](http://docs.sourcegraph.com/campaigns/references/campaign_spec_yaml_reference#environment-array). [#15822](https://github.com/sourcegraph/sourcegraph/issues/15822)
- The total size of all Git repositories and the lines of code for indexed branches are displayed in the site admin overview. [#15125](https://github.com/sourcegraph/sourcegraph/issues/15125)
- Extensions can now add decorations to files on the sidebar tree view and tree page through the experimental `FileDecoration` API. [#15833](https://github.com/sourcegraph/sourcegraph/pull/15833)
- Extensions can now easily query the Sourcegraph GraphQL API through a dedicated API method. [#15566](https://github.com/sourcegraph/sourcegraph/pull/15566)
- Individual changesets can now be downloaded as a diff. [#16098](https://github.com/sourcegraph/sourcegraph/issues/16098)
- The campaigns preview page is much more detailed now, especially when updating existing campaigns. [#16240](https://github.com/sourcegraph/sourcegraph/pull/16240)
- When a newer version of a campaign spec is uploaded, a message is now displayed when viewing the campaign or an outdated campaign spec. [#14532](https://github.com/sourcegraph/sourcegraph/issues/14532)
- Changesets in a campaign can now be searched by title and repository name. [#15781](https://github.com/sourcegraph/sourcegraph/issues/15781)
- Experimental: [`transformChanges` in campaign specs](https://docs.sourcegraph.com/campaigns/references/campaign_spec_yaml_reference#transformchanges) is now available as a feature preview to allow users to create multiple changesets in a single repository. [#16235](https://github.com/sourcegraph/sourcegraph/pull/16235)
- The `gitUpdateInterval` site setting was added to allow custom git update intervals based on repository names. [#16765](https://github.com/sourcegraph/sourcegraph/pull/16765)
- Various additions to syntax highlighting and hover tooltips in the search query bar (e.g., regular expressions). Can be disabled with `{ "experimentalFeatures": { "enableSmartQuery": false } }` in case of unlikely adverse effects. [#16742](https://github.com/sourcegraph/sourcegraph/pull/16742)
- Search queries may now scope subexpressions across repositories and files, and also allow greater freedom for combining search filters. See the updated documentation on [search subexpressions](https://docs.sourcegraph.com/code_search/tutorials/search_subexpressions) to learn more. [#16866](https://github.com/sourcegraph/sourcegraph/pull/16866)

### Changed

- Search indexer tuned to wait longer before assuming a deadlock has occurred. Previously if the indexserver had many cores (40+) and indexed a monorepo it could give up. [#16110](https://github.com/sourcegraph/sourcegraph/pull/16110)
- The total size of all Git repositories and the lines of code for indexed branches will be sent back in pings as part of critical telemetry. [#16188](https://github.com/sourcegraph/sourcegraph/pull/16188)
- The `gitserver` container now has a dependency on Postgres. This does not require any additional configuration unless access to Postgres requires a sidecar proxy / firewall rules. [#16121](https://github.com/sourcegraph/sourcegraph/pull/16121)
- Licensing is now enforced for campaigns: creating a campaign with more than five changesets requires a valid license. Please [contact Sourcegraph with any licensing questions](https://about.sourcegraph.com/contact/sales/). [#15715](https://github.com/sourcegraph/sourcegraph/issues/15715)

### Fixed

- Syntax highlighting on files with mixed extension case (e.g. `.CPP` vs `.cpp`) now works as expected. [#11327](https://github.com/sourcegraph/sourcegraph/issues/11327)
- After applying a campaign, some GitLab MRs might have had outdated state shown in the UI until the next sync with the code host. [#16100](https://github.com/sourcegraph/sourcegraph/pull/16100)
- The web app no longer sends stale text document content to extensions. [#14965](https://github.com/sourcegraph/sourcegraph/issues/14965)
- The blob viewer now supports multiple decorations per line as intended. [#15063](https://github.com/sourcegraph/sourcegraph/issues/15063)
- Repositories with plus signs in their name can now be navigated to as expected. [#15079](https://github.com/sourcegraph/sourcegraph/issues/15079)

### Removed

-

## 3.22.1

### Changed

- Reduced memory and CPU required for updating the code intelligence commit graph [#16517](https://github.com/sourcegraph/sourcegraph/pull/16517)

## 3.22.0

### Added

- GraphQL and TOML syntax highlighting is now back (special thanks to @rvantonder) [#13935](https://github.com/sourcegraph/sourcegraph/issues/13935)
- Zig and DreamMaker syntax highlighting.
- Campaigns now support publishing GitHub draft PRs and GitLab WIP MRs. [#7998](https://github.com/sourcegraph/sourcegraph/issues/7998)
- `indexed-searcher`'s watchdog can be configured and has additional instrumentation. This is useful when diagnosing [zoekt-webserver is restarting due to watchdog](https://docs.sourcegraph.com/admin/observability/troubleshooting#scenario-zoekt-webserver-is-restarting-due-to-watchdog). [#15148](https://github.com/sourcegraph/sourcegraph/pull/15148)
- Pings now contain Redis & Postgres server versions. [14405](https://github.com/sourcegraph/sourcegraph/14405)
- Aggregated usage data of the search onboarding tour is now included in pings. The data tracked are: total number of views of the onboarding tour, total number of views of each step in the onboarding tour, total number of tours closed. [#15113](https://github.com/sourcegraph/sourcegraph/pull/15113)
- Users can now specify credentials for code hosts to enable campaigns for non site-admin users. [#15506](https://github.com/sourcegraph/sourcegraph/pull/15506)
- A `campaigns.restrictToAdmins` site configuration option has been added to prevent non site-admin users from using campaigns. [#15785](https://github.com/sourcegraph/sourcegraph/pull/15785)
- Number of page views on campaign apply page, page views on campaign details page after create/update, closed campaigns, created campaign specs and changesets specs and the sum of changeset diff stats will be sent back in pings. [#15279](https://github.com/sourcegraph/sourcegraph/pull/15279)
- Users can now explicitly set their primary email address. [#15683](https://github.com/sourcegraph/sourcegraph/pull/15683)
- "[Why code search is still needed for monorepos](https://docs.sourcegraph.com/adopt/code_search_in_monorepos)" doc page

### Changed

- Improved contrast / visibility in comment syntax highlighting. [#14546](https://github.com/sourcegraph/sourcegraph/issues/14546)
- Campaigns are no longer in beta. [#14900](https://github.com/sourcegraph/sourcegraph/pull/14900)
- Campaigns now have a fancy new icon. [#14740](https://github.com/sourcegraph/sourcegraph/pull/14740)
- Search queries with an unbalanced closing paren `)` are now invalid, since this likely indicates an error. Previously, patterns with dangling `)` were valid in some cases. Note that patterns with dangling `)` can still be searched, but should be quoted via `content:"foo)"`. [#15042](https://github.com/sourcegraph/sourcegraph/pull/15042)
- Extension providers can now return AsyncIterables, enabling dynamic provider results without dependencies. [#15042](https://github.com/sourcegraph/sourcegraph/issues/15061)
- Deprecated the `"email.smtp": { "disableTLS" }` site config option, this field has been replaced by `"email.smtp": { "noVerifyTLS" }`. [#15682](https://github.com/sourcegraph/sourcegraph/pull/15682)

### Fixed

- The `file:` added to the search field when navigating to a tree or file view will now behave correctly when the file path contains spaces. [#12296](https://github.com/sourcegraph/sourcegraph/issues/12296)
- OAuth login now respects site configuration `experimentalFeatures: { "tls.external": {...} }` for custom certificates and skipping TLS verify. [#14144](https://github.com/sourcegraph/sourcegraph/issues/14144)
- If the `HEAD` file in a cloned repo is absent or truncated, background cleanup activities will use a best-effort default to remedy the situation. [#14962](https://github.com/sourcegraph/sourcegraph/pull/14962)
- Search input will always show suggestions. Previously we only showed suggestions for letters and some special characters. [#14982](https://github.com/sourcegraph/sourcegraph/pull/14982)
- Fixed an issue where `not` keywords were not recognized inside expression groups, and treated incorrectly as patterns. [#15139](https://github.com/sourcegraph/sourcegraph/pull/15139)
- Fixed an issue where hover pop-ups would not show on the first character of a valid hover range in search queries. [#15410](https://github.com/sourcegraph/sourcegraph/pull/15410)
- Fixed an issue where submodules configured with a relative URL resulted in non-functional hyperlinks in the file tree UI. [#15286](https://github.com/sourcegraph/sourcegraph/issues/15286)
- Pushing commits to public GitLab repositories with campaigns now works, since we use the configured token even if the repository is public. [#15536](https://github.com/sourcegraph/sourcegraph/pull/15536)
- `.kts` is now highlighted properly as Kotlin code, fixed various other issues in Kotlin syntax highlighting.
- Fixed an issue where the value of `content:` was treated literally when the regular expression toggle is active. [#15639](https://github.com/sourcegraph/sourcegraph/pull/15639)
- Fixed an issue where non-site admins were prohibited from updating some of their other personal metadata when `auth.enableUsernameChanges` was `false`. [#15663](https://github.com/sourcegraph/sourcegraph/issues/15663)
- Fixed the `url` fields of repositories and trees in GraphQL returning URLs that were not %-encoded (e.g. when the repository name contained spaces). [#15667](https://github.com/sourcegraph/sourcegraph/issues/15667)
- Fixed "Find references" showing errors in the references panel in place of the syntax-highlighted code for repositories with spaces in their name. [#15618](https://github.com/sourcegraph/sourcegraph/issues/15618)
- Fixed an issue where specifying the `repohasfile` filter did not return results as expected unless `repo` was specified. [#15894](https://github.com/sourcegraph/sourcegraph/pull/15894)
- Fixed an issue causing user input in the search query field to be erased in some cases. [#15921](https://github.com/sourcegraph/sourcegraph/issues/15921).

### Removed

-

## 3.21.2

:warning: WARNING :warning: For users of single-image Sourcegraph instance, please delete the secret key file `/var/lib/sourcegraph/token` inside the container before attempting to upgrade to 3.21.x.

### Fixed

- Fix externalURLs alert logic [#14980](https://github.com/sourcegraph/sourcegraph/pull/14980)

## 3.21.1

:warning: WARNING :warning: For users of single-image Sourcegraph instance, please delete the secret key file `/var/lib/sourcegraph/token` inside the container before attempting to upgrade to 3.21.x.

### Fixed

- Fix alerting for native integration condition [#14775](https://github.com/sourcegraph/sourcegraph/pull/14775)
- Fix query with large repo count hanging [#14944](https://github.com/sourcegraph/sourcegraph/pull/14944)
- Fix server upgrade where codeintel database does not exist [#14953](https://github.com/sourcegraph/sourcegraph/pull/14953)
- CVE-2019-18218 in postgres docker image [#14954](https://github.com/sourcegraph/sourcegraph/pull/14954)
- Fix an issue where .git/HEAD in invalid [#14962](https://github.com/sourcegraph/sourcegraph/pull/14962)
- Repository syncing will not happen more frequently than the repoListUpdateInterval config value [#14901](https://github.com/sourcegraph/sourcegraph/pull/14901) [#14983](https://github.com/sourcegraph/sourcegraph/pull/14983)

## 3.21.0

:warning: WARNING :warning: For users of single-image Sourcegraph instance, please delete the secret key file `/var/lib/sourcegraph/token` inside the container before attempting to upgrade to 3.21.x.

### Added

- The new GraphQL API query field `namespaceByName(name: String!)` makes it easier to look up the user or organization with the given name. Previously callers needed to try looking up the user and organization separately.
- Changesets created by campaigns will now include a link back to the campaign in their body text. [#14033](https://github.com/sourcegraph/sourcegraph/issues/14033)
- Users can now preview commits that are going to be created in their repositories in the campaign preview UI. [#14181](https://github.com/sourcegraph/sourcegraph/pull/14181)
- If emails are configured, the user will be sent an email when important account information is changed. This currently encompasses changing/resetting the password, adding/removing emails, and adding/removing access tokens. [#14320](https://github.com/sourcegraph/sourcegraph/pull/14320)
- A subset of changesets can now be published by setting the `published` flag in campaign specs [to an array](https://docs.sourcegraph.com/@main/campaigns/campaign_spec_yaml_reference#publishing-only-specific-changesets), which allows only specific changesets within a campaign to be published based on the repository name. [#13476](https://github.com/sourcegraph/sourcegraph/pull/13476)
- Homepage panels are now enabled by default. [#14287](https://github.com/sourcegraph/sourcegraph/issues/14287)
- The most recent ping data is now available to site admins via the Site-admin > Pings page. [#13956](https://github.com/sourcegraph/sourcegraph/issues/13956)
- Homepage panel engagement metrics will be sent back in pings. [#14589](https://github.com/sourcegraph/sourcegraph/pull/14589)
- Homepage now has a footer with links to different extensibility features. [#14638](https://github.com/sourcegraph/sourcegraph/issues/14638)
- Added an onboarding tour of Sourcegraph for new users. It can be enabled in user settings with `experimentalFeatures.showOnboardingTour` [#14636](https://github.com/sourcegraph/sourcegraph/pull/14636)
- Added an onboarding tour of Sourcegraph for new users. [#14636](https://github.com/sourcegraph/sourcegraph/pull/14636)
- Repository GraphQL queries now support an `after` parameter that permits cursor-based pagination. [#13715](https://github.com/sourcegraph/sourcegraph/issues/13715)
- Searches in the Recent Searches panel and other places are now syntax highlighted. [#14443](https://github.com/sourcegraph/sourcegraph/issues/14443)

### Changed

- Interactive search mode is now disabled by default because the new plain text search input is smarter. To reenable it, add `{ "experimentalFeatures": { "splitSearchModes": true } }` in user settings.
- The extension registry has been redesigned to make it easier to find non-default Sourcegraph extensions.
- Tokens and similar sensitive information included in the userinfo portion of remote repository URLs will no longer be visible on the Mirroring settings page. [#14153](https://github.com/sourcegraph/sourcegraph/pull/14153)
- The sign in and sign up forms have been redesigned with better input validation.
- Kubernetes admins mounting [configuration files](https://docs.sourcegraph.com/admin/config/advanced_config_file#kubernetes-configmap) are encouraged to change how the ConfigMap is mounted. See the new documentation. Previously our documentation suggested using subPath. However, this lead to Kubernetes not automatically updating the files on configuration change. [#14297](https://github.com/sourcegraph/sourcegraph/pull/14297)
- The precise code intel bundle manager will now expire any converted LSIF data that is older than `PRECISE_CODE_INTEL_MAX_DATA_AGE` (30 days by default) that is also not visible from the tip of the default branch.
- `SRC_LOG_LEVEL=warn` is now the default in Docker Compose and Kubernetes deployments, reducing the amount of uninformative log spam. [#14458](https://github.com/sourcegraph/sourcegraph/pull/14458)
- Permissions data that were stored in deprecated binary format are abandoned. Downgrade from 3.21 to 3.20 is OK, but to 3.19 or prior versions might experience missing/incomplete state of permissions for a short period of time. [#13740](https://github.com/sourcegraph/sourcegraph/issues/13740)
- The query builder page is now disabled by default. To reenable it, add `{ "experimentalFeatures": { "showQueryBuilder": true } }` in user settings.
- The GraphQL `updateUser` mutation now returns the updated user (instead of an empty response).

### Fixed

- Git clone URLs now validate their format correctly. [#14313](https://github.com/sourcegraph/sourcegraph/pull/14313)
- Usernames set in Slack `observability.alerts` now apply correctly. [#14079](https://github.com/sourcegraph/sourcegraph/pull/14079)
- Path segments in breadcrumbs get truncated correctly again on small screen sizes instead of inflating the header bar. [#14097](https://github.com/sourcegraph/sourcegraph/pull/14097)
- GitLab pipelines are now parsed correctly and show their current status in campaign changesets. [#14129](https://github.com/sourcegraph/sourcegraph/pull/14129)
- Fixed an issue where specifying any repogroups would effectively search all repositories for all repogroups. [#14190](https://github.com/sourcegraph/sourcegraph/pull/14190)
- Changesets that were previously closed after being detached from a campaign are now reopened when being reattached. [#14099](https://github.com/sourcegraph/sourcegraph/pull/14099)
- Previously large files that match the site configuration [search.largeFiles](https://docs.sourcegraph.com/admin/config/site_config#search-largeFiles) would not be indexed if they contained a large number of unique trigrams. We now index those files as well. Note: files matching the glob still need to be valid utf-8. [#12443](https://github.com/sourcegraph/sourcegraph/issues/12443)
- Git tags without a `creatordate` value will no longer break tag search within a repository. [#5453](https://github.com/sourcegraph/sourcegraph/issues/5453)
- Campaigns pages now work properly on small viewports. [#14292](https://github.com/sourcegraph/sourcegraph/pull/14292)
- Fix an issue with viewing repositories that have spaces in the repository name [#2867](https://github.com/sourcegraph/sourcegraph/issues/2867)

### Removed

- Syntax highlighting for GraphQL, INI, TOML, and Perforce files has been removed [due to incompatible/absent licenses](https://github.com/sourcegraph/sourcegraph/issues/13933). We plan to [add it back in the future](https://github.com/sourcegraph/sourcegraph/issues?q=is%3Aissue+is%3Aopen+add+syntax+highlighting+for+develop+a+).
- Search scope pages (`/search/scope/:id`) were removed.
- User-defined search scopes are no longer shown below the search bar on the homepage. Use the [`quicklinks`](https://docs.sourcegraph.com/user/personalization/quick_links) setting instead to display links there.
- The explore page (`/explore`) was removed.
- The sign out page was removed.
- The unused GraphQL types `DiffSearchResult` and `DeploymentConfiguration` were removed.
- The deprecated GraphQL mutation `updateAllMirrorRepositories`.
- The deprecated GraphQL field `Site.noRepositoriesEnabled`.
- Total counts of users by product area have been removed from pings.
- Aggregate daily, weekly, and monthly latencies (in ms) of code intelligence events (e.g., hover tooltips) have been removed from pings.

## 3.20.1

### Fixed

- gomod: rollback go-diff to v0.5.3 (v0.6.0 causes panic in certain cases) [#13973](https://github.com/sourcegraph/sourcegraph/pull/13973).
- Fixed an issue causing the scoped query in the search field to be erased when viewing files. [#13954](https://github.com/sourcegraph/sourcegraph/pull/13954).

## 3.20.0

### Added

- Site admins can now force a specific user to re-authenticate on their next request or visit. [#13647](https://github.com/sourcegraph/sourcegraph/pull/13647)
- Sourcegraph now watches its [configuration files](https://docs.sourcegraph.com/admin/config/advanced_config_file) (when using external files) and automatically applies the changes to Sourcegraph's configuration when they change. For example, this allows Sourcegraph to detect when a Kubernetes ConfigMap changes. [#13646](https://github.com/sourcegraph/sourcegraph/pull/13646)
- To define repository groups (`search.repositoryGroups` in global, org, or user settings), you can now specify regular expressions in addition to single repository names. [#13730](https://github.com/sourcegraph/sourcegraph/pull/13730)
- The new site configuration property `search.limits` configures the maximum search timeout and the maximum number of repositories to search for various types of searches. [#13448](https://github.com/sourcegraph/sourcegraph/pull/13448)
- Files and directories can now be excluded from search by adding the file `.sourcegraph/ignore` to the root directory of a repository. Each line in the _ignore_ file is interpreted as a globbing pattern. [#13690](https://github.com/sourcegraph/sourcegraph/pull/13690)
- Structural search syntax now allows regular expressions in patterns. Also, `...` can now be used in place of `:[_]`. See the [documentation](https://docs.sourcegraph.com/@main/code_search/reference/structural) for example syntax. [#13809](https://github.com/sourcegraph/sourcegraph/pull/13809)
- The total size of all Git repositories and the lines of code for indexed branches will be sent back in pings. [#13764](https://github.com/sourcegraph/sourcegraph/pull/13764)
- Experimental: A new homepage UI for Sourcegraph Server shows the user their recent searches, repositories, files, and saved searches. It can be enabled with `experimentalFeatures.showEnterpriseHomePanels`. [#13407](https://github.com/sourcegraph/sourcegraph/issues/13407)

### Changed

- Campaigns are enabled by default for all users. Site admins may view and create campaigns; everyone else may only view campaigns. The new site configuration property `campaigns.enabled` can be used to disable campaigns for all users. The properties `campaigns.readAccess`, `automation.readAccess.enabled`, and `"experimentalFeatures": { "automation": "enabled" }}` are deprecated and no longer have any effect.
- Diff and commit searches are limited to 10,000 repositories (if `before:` or `after:` filters are used), or 50 repositories (if no time filters are used). You can configure this limit in the site configuration property `search.limits`. [#13386](https://github.com/sourcegraph/sourcegraph/pull/13386)
- The site configuration `maxReposToSearch` has been deprecated in favor of the property `maxRepos` on `search.limits`. [#13439](https://github.com/sourcegraph/sourcegraph/pull/13439)
- Search queries are now processed by a new parser that will always be enabled going forward. There should be no material difference in behavior. In case of adverse effects, the previous parser can be reenabled by setting `"search.migrateParser": false` in settings. [#13435](https://github.com/sourcegraph/sourcegraph/pull/13435)
- It is now possible to search for file content that excludes a term using the `NOT` operator. [#12412](https://github.com/sourcegraph/sourcegraph/pull/12412)
- `NOT` is available as an alternative syntax of `-` on supported keywords `repo`, `file`, `content`, `lang`, and `repohasfile`. [#12412](https://github.com/sourcegraph/sourcegraph/pull/12412)
- Negated content search is now also supported for unindexed repositories. Previously it was only supported for indexed repositories [#13359](https://github.com/sourcegraph/sourcegraph/pull/13359).
- The experimental feature flag `andOrQuery` is deprecated. [#13435](https://github.com/sourcegraph/sourcegraph/pull/13435)
- After a user's password changes, they will be signed out on all devices and must sign in again. [#13647](https://github.com/sourcegraph/sourcegraph/pull/13647)
- `rev:` is available as alternative syntax of `@` for searching revisions instead of the default branch [#13133](https://github.com/sourcegraph/sourcegraph/pull/13133)
- Campaign URLs have changed to use the campaign name instead of an opaque ID. The old URLs no longer work. [#13368](https://github.com/sourcegraph/sourcegraph/pull/13368)
- A new `external_service_repos` join table was added. The migration required to make this change may take a few minutes.

### Fixed

- User satisfaction/NPS surveys will now correctly provide a range from 0–10, rather than 0–9. [#13163](https://github.com/sourcegraph/sourcegraph/pull/13163)
- Fixed a bug where we returned repositories with invalid revisions in the search results. Now, if a user specifies an invalid revision, we show an alert. [#13271](https://github.com/sourcegraph/sourcegraph/pull/13271)
- Previously it wasn't possible to search for certain patterns containing `:` because they would not be considered valid filters. We made these checks less strict. [#10920](https://github.com/sourcegraph/sourcegraph/pull/10920)
- When a user signs out of their account, all of their sessions will be invalidated, not just the session where they signed out. [#13647](https://github.com/sourcegraph/sourcegraph/pull/13647)
- URL information will no longer be leaked by the HTTP referer header. This prevents the user's password reset code from being leaked. [#13804](https://github.com/sourcegraph/sourcegraph/pull/13804)
- GitLab OAuth2 user authentication now respects `tls.external` site setting. [#13814](https://github.com/sourcegraph/sourcegraph/pull/13814)

### Removed

- The smartSearchField feature is now always enabled. The `experimentalFeatures.smartSearchField` settings option has been removed.

## 3.19.2

### Fixed

- search: always limit commit and diff to less than 10,000 repos [a97f81b0f7](https://github.com/sourcegraph/sourcegraph/commit/a97f81b0f79535253bd7eae6c30d5c91d48da5ca)
- search: configurable limits on commit/diff search [1c22d8ce1](https://github.com/sourcegraph/sourcegraph/commit/1c22d8ce13c149b3fa3a7a26f8cb96adc89fc556)
- search: add site configuration for maxTimeout [d8d61b43c0f](https://github.com/sourcegraph/sourcegraph/commit/d8d61b43c0f0d229d46236f2f128ca0f93455172)

## 3.19.1

### Fixed

- migrations: revert migration causing deadlocks in some deployments [#13194](https://github.com/sourcegraph/sourcegraph/pull/13194)

## 3.19.0

### Added

- Emails can be now be sent to SMTP servers with self-signed certificates, using `email.smtp.disableTLS`. [#12243](https://github.com/sourcegraph/sourcegraph/pull/12243)
- Saved search emails now include a link to the user's saved searches page. [#11651](https://github.com/sourcegraph/sourcegraph/pull/11651)
- Campaigns can now be synced using GitLab webhooks. [#12139](https://github.com/sourcegraph/sourcegraph/pull/12139)
- Configured `observability.alerts` can now be tested using a GraphQL endpoint, `triggerObservabilityTestAlert`. [#12532](https://github.com/sourcegraph/sourcegraph/pull/12532)
- The Sourcegraph CLI can now serve local repositories for Sourcegraph to clone. This was previously in a command called `src-expose`. See [serving local repositories](https://docs.sourcegraph.com/admin/external_service/src_serve_git) in our documentation to find out more. [#12363](https://github.com/sourcegraph/sourcegraph/issues/12363)
- The count of retained, churned, resurrected, new and deleted users will be sent back in pings. [#12136](https://github.com/sourcegraph/sourcegraph/pull/12136)
- Saved search usage will be sent back in pings. [#12956](https://github.com/sourcegraph/sourcegraph/pull/12956)
- Any request with `?trace=1` as a URL query parameter will enable Jaeger tracing (if Jaeger is enabled). [#12291](https://github.com/sourcegraph/sourcegraph/pull/12291)
- Password reset emails will now be automatically sent to users created by a site admin if email sending is configured and password reset is enabled. Previously, site admins needed to manually send the user this password reset link. [#12803](https://github.com/sourcegraph/sourcegraph/pull/12803)
- Syntax highlighting for `and` and `or` search operators. [#12694](https://github.com/sourcegraph/sourcegraph/pull/12694)
- It is now possible to search for file content that excludes a term using the `NOT` operator. Negating pattern syntax requires setting `"search.migrateParser": true` in settings and is currently only supported for literal and regexp queries on indexed repositories. [#12412](https://github.com/sourcegraph/sourcegraph/pull/12412)
- `NOT` is available as an alternative syntax of `-` on supported keywords `repo`, `file`, `content`, `lang`, and `repohasfile`. `NOT` requires setting `"search.migrateParser": true` option in settings. [#12520](https://github.com/sourcegraph/sourcegraph/pull/12520)

### Changed

- Repository permissions are now always checked and updated asynchronously ([background permissions syncing](https://docs.sourcegraph.com/admin/repo/permissions#background-permissions-syncing)) instead of blocking each operation. The site config option `permissions.backgroundSync` (which enabled this behavior in previous versions) is now a no-op and is deprecated.
- [Background permissions syncing](https://docs.sourcegraph.com/admin/repo/permissions#background-permissions-syncing) (`permissions.backgroundSync`) has become the only option for mirroring repository permissions from code hosts. All relevant site configurations are deprecated.

### Fixed

- Fixed site admins are getting errors when visiting user settings page in OSS version. [#12313](https://github.com/sourcegraph/sourcegraph/pull/12313)
- `github-proxy` now respects the environment variables `HTTP_PROXY`, `HTTPS_PROXY` and `NO_PROXY` (or the lowercase versions thereof). Other services already respect these variables, but this was missed. If you need a proxy to access github.com set the environment variable for the github-proxy container. [#12377](https://github.com/sourcegraph/sourcegraph/issues/12377)
- `sourcegraph-frontend` now respects the `tls.external` experimental setting as well as the proxy environment variables. In proxy environments this allows Sourcegraph to fetch extensions. [#12633](https://github.com/sourcegraph/sourcegraph/issues/12633)
- Fixed a bug that would sometimes cause trailing parentheses to be removed from search queries upon page load. [#12960](https://github.com/sourcegraph/sourcegraph/issues/12690)
- Indexed search will no longer stall if a specific index job stalls. Additionally at scale many corner cases causing indexing to stall have been fixed. [#12502](https://github.com/sourcegraph/sourcegraph/pull/12502)
- Indexed search will quickly recover from rebalancing / roll outs. When a indexed search shard goes down, its repositories are re-indexed by other shards. This takes a while and during a rollout leads to effectively re-indexing all repositories. We now avoid indexing the redistributed repositories once a shard comes back online. [#12474](https://github.com/sourcegraph/sourcegraph/pull/12474)
- Indexed search has many improvements to observability. More detailed Jaeger traces, detailed logging during startup and more prometheus metrics.
- The site admin repository needs-index page is significantly faster. Previously on large instances it would usually timeout. Now it should load within a second. [#12513](https://github.com/sourcegraph/sourcegraph/pull/12513)
- User password reset page now respects the value of site config `auth.minPasswordLength`. [#12971](https://github.com/sourcegraph/sourcegraph/pull/12971)
- Fixed an issue where duplicate search results would show for queries with `or`-expressions. [#12531](https://github.com/sourcegraph/sourcegraph/pull/12531)
- Faster indexed search queries over a large number of repositories. Searching 100k+ repositories is now ~400ms faster and uses much less memory. [#12546](https://github.com/sourcegraph/sourcegraph/pull/12546)

### Removed

- Deprecated site settings `lightstepAccessToken` and `lightstepProject` have been removed. We now only support sending traces to Jaeger. Configure Jaeger with `observability.tracing` site setting.
- Removed `CloneInProgress` option from GraphQL Repositories API. [#12560](https://github.com/sourcegraph/sourcegraph/pull/12560)

## 3.18.0

### Added

- To search across multiple revisions of the same repository, list multiple branch names (or other revspecs) separated by `:` in your query, as in `repo:myrepo@branch1:branch2:branch2`. To search all branches, use `repo:myrepo@*refs/heads/`. Previously this was only supported for diff and commit searches and only available via the experimental site setting `searchMultipleRevisionsPerRepository`.
- The "Add repositories" page (/site-admin/external-services/new) now displays a dismissable notification explaining how and why we access code host data. [#11789](https://github.com/sourcegraph/sourcegraph/pull/11789).
- New `observability.alerts` features:
  - Notifications now provide more details about relevant alerts.
  - Support for email and OpsGenie notifications has been added. Note that to receive email alerts, `email.address` and `email.smtp` must be configured.
  - Some notifiers now have new options:
    - PagerDuty notifiers: `severity` and `apiUrl`
    - Webhook notifiers: `bearerToken`
  - A new `disableSendResolved` option disables notifications for when alerts resolve themselves.
- Recently firing critical alerts can now be displayed to admins via site alerts, use the flag `{ "alerts.hideObservabilitySiteAlerts": false }` to enable these alerts in user configuration.
- Specific alerts can now be silenced using `observability.silenceAlerts`. [#12087](https://github.com/sourcegraph/sourcegraph/pull/12087)
- Revisions listed in `experimentalFeatures.versionContext` will be indexed for faster searching. This is the first support towards indexing non-default branches. [#6728](https://github.com/sourcegraph/sourcegraph/issues/6728)
- Revisions listed in `experimentalFeatures.versionContext` or `experimentalFeatures.search.index.branches` will be indexed for faster searching. This is the first support towards indexing non-default branches. [#6728](https://github.com/sourcegraph/sourcegraph/issues/6728)
- Campaigns are now supported on GitLab.
- Campaigns now support GitLab and allow users to create, update and track merge requests on GitLab instances.
- Added a new section on the search homepage on Sourcegraph.com. It is currently feature flagged behind `experimentalFeatures.showRepogroupHomepage` in settings.
- Added new repository group pages.

### Changed

- Some monitoring alerts now have more useful descriptions. [#11542](https://github.com/sourcegraph/sourcegraph/pull/11542)
- Searching `fork:true` or `archived:true` has the same behaviour as searching `fork:yes` or `archived:yes` respectively. Previously it incorrectly had the same behaviour as `fork:only` and `archived:only` respectively. [#11740](https://github.com/sourcegraph/sourcegraph/pull/11740)
- Configuration for `observability.alerts` has changed and notifications are now provided by Prometheus Alertmanager. [#11832](https://github.com/sourcegraph/sourcegraph/pull/11832)
  - Removed: `observability.alerts.id`.
  - Removed: Slack notifiers no longer accept `mentionUsers`, `mentionGroups`, `mentionChannel`, and `token` options.

### Fixed

- The single-container `sourcegraph/server` image now correctly reports its version.
- An issue where repositories would not clone and index in some edge cases where the clones were deleted or not successful on gitserver. [#11602](https://github.com/sourcegraph/sourcegraph/pull/11602)
- An issue where repositories previously deleted on gitserver would not immediately reclone on system startup. [#11684](https://github.com/sourcegraph/sourcegraph/issues/11684)
- An issue where the sourcegraph/server Jaeger config was invalid. [#11661](https://github.com/sourcegraph/sourcegraph/pull/11661)
- An issue where valid search queries were improperly hinted as being invalid in the search field. [#11688](https://github.com/sourcegraph/sourcegraph/pull/11688)
- Reduce frontend memory spikes by limiting the number of goroutines launched by our GraphQL resolvers. [#11736](https://github.com/sourcegraph/sourcegraph/pull/11736)
- Fixed a bug affecting Sourcegraph icon display in our Phabricator native integration [#11825](https://github.com/sourcegraph/sourcegraph/pull/11825).
- Improve performance of site-admin repositories status page. [#11932](https://github.com/sourcegraph/sourcegraph/pull/11932)
- An issue where search autocomplete for files didn't add the right path. [#12241](https://github.com/sourcegraph/sourcegraph/pull/12241)

### Removed

- Backwards compatibility for "critical configuration" (a type of configuration that was deprecated in December 2019) was removed. All critical configuration now belongs in site configuration.
- Experimental feature setting `{ "experimentalFeatures": { "searchMultipleRevisionsPerRepository": true } }` will be removed in 3.19. It is now always on. Please remove references to it.
- Removed "Cloning" tab in site-admin Repository Status page. [#12043](https://github.com/sourcegraph/sourcegraph/pull/12043)
- The `blacklist` configuration option for Gitolite that was deprecated in 3.17 has been removed in 3.19. Use `exclude.pattern` instead. [#12345](https://github.com/sourcegraph/sourcegraph/pull/12345)

## 3.17.3

### Fixed

- git: Command retrying made a copy that was never used [#11807](https://github.com/sourcegraph/sourcegraph/pull/11807)
- frontend: Allow opt out of EnsureRevision when making a comparison query [#11811](https://github.com/sourcegraph/sourcegraph/pull/11811)
- Fix Phabricator icon class [#11825](https://github.com/sourcegraph/sourcegraph/pull/11825)

## 3.17.2

### Fixed

- An issue where repositories previously deleted on gitserver would not immediately reclone on system startup. [#11684](https://github.com/sourcegraph/sourcegraph/issues/11684)

## 3.17.1

### Added

- Improved search indexing metrics

### Changed

- Some monitoring alerts now have more useful descriptions. [#11542](https://github.com/sourcegraph/sourcegraph/pull/11542)

### Fixed

- The single-container `sourcegraph/server` image now correctly reports its version.
- An issue where repositories would not clone and index in some edge cases where the clones were deleted or not successful on gitserver. [#11602](https://github.com/sourcegraph/sourcegraph/pull/11602)
- An issue where the sourcegraph/server Jaeger config was invalid. [#11661](https://github.com/sourcegraph/sourcegraph/pull/11661)

## 3.17.0

### Added

- The search results page now shows a small UI notification if either repository forks or archives are excluded, when `fork` or `archived` options are not explicitly set. [#10624](https://github.com/sourcegraph/sourcegraph/pull/10624)
- Prometheus metric `src_gitserver_repos_removed_disk_pressure` which is incremented everytime we remove a repository due to disk pressure. [#10900](https://github.com/sourcegraph/sourcegraph/pull/10900)
- `gitolite.exclude` setting in [Gitolite external service config](https://docs.sourcegraph.com/admin/external_service/gitolite#configuration) now supports a regular expression via the `pattern` field. This is consistent with how we exclude in other external services. Additionally this is a replacement for the deprecated `blacklist` configuration. [#11403](https://github.com/sourcegraph/sourcegraph/pull/11403)
- Notifications about Sourcegraph being out of date will now be shown to site admins and users (depending on how out-of-date it is).
- Alerts are now configured using `observability.alerts` in the site configuration, instead of via the Grafana web UI. This does not yet support all Grafana notification channel types, and is not yet supported on `sourcegraph/server` ([#11473](https://github.com/sourcegraph/sourcegraph/issues/11473)). For more details, please refer to the [Sourcegraph alerting guide](https://docs.sourcegraph.com/admin/observability/alerting).
- Experimental basic support for detecting if your Sourcegraph instance is over or under-provisioned has been added through a set of dashboards and warning-level alerts based on container utilization.
- Query [operators](https://docs.sourcegraph.com/code_search/reference/queries#boolean-operators) `and` and `or` are now enabled by default in all search modes for searching file content. [#11521](https://github.com/sourcegraph/sourcegraph/pull/11521)

### Changed

- Repository search within a version context will link to the revision in the version context. [#10860](https://github.com/sourcegraph/sourcegraph/pull/10860)
- Background permissions syncing becomes the default method to sync permissions from code hosts. Please [read our documentation for things to keep in mind before upgrading](https://docs.sourcegraph.com/admin/repo/permissions#background-permissions-syncing). [#10972](https://github.com/sourcegraph/sourcegraph/pull/10972)
- The styling of the hover overlay was overhauled to never have badges or the close button overlap content while also always indicating whether the overlay is currently pinned. The styling on code hosts was also improved. [#10956](https://github.com/sourcegraph/sourcegraph/pull/10956)
- Previously, it was required to quote most patterns in structural search. This is no longer a restriction and single and double quotes in structural search patterns are interpreted literally. Note: you may still use `content:"structural-pattern"` if the pattern without quotes conflicts with other syntax. [#11481](https://github.com/sourcegraph/sourcegraph/pull/11481)

### Fixed

- Dynamic repo search filters on branches which contain special characters are correctly escaped now. [#10810](https://github.com/sourcegraph/sourcegraph/pull/10810)
- Forks and archived repositories at a specific commit are searched without the need to specify "fork:yes" or "archived:yes" in the query. [#10864](https://github.com/sourcegraph/sourcegraph/pull/10864)
- The git history for binary files is now correctly shown. [#11034](https://github.com/sourcegraph/sourcegraph/pull/11034)
- Links to AWS Code Commit repositories have been fixed after the URL schema has been changed. [#11019](https://github.com/sourcegraph/sourcegraph/pull/11019)
- A link to view all repositories will now always appear on the Explore page. [#11113](https://github.com/sourcegraph/sourcegraph/pull/11113)
- The Site-admin > Pings page no longer incorrectly indicates that pings are disabled when they aren't. [#11229](https://github.com/sourcegraph/sourcegraph/pull/11229)
- Match counts are now accurately reported for indexed search. [#11242](https://github.com/sourcegraph/sourcegraph/pull/11242)
- When background permissions syncing is enabled, it is now possible to only enforce permissions for repositories from selected code hosts (instead of enforcing permissions for repositories from all code hosts). [#11336](https://github.com/sourcegraph/sourcegraph/pull/11336)
- When more than 200+ repository revisions in a search are unindexed (very rare), the remaining repositories are reported as missing instead of Sourcegraph issuing e.g. several thousand unindexed search requests which causes system slowness and ultimately times out - ensuring searches are still fast even if there are indexing issues on a deployment of Sourcegraph. This does not apply if `index:no` is present in the query.

### Removed

- Automatic syncing of Campaign webhooks for Bitbucket Server. [#10962](https://github.com/sourcegraph/sourcegraph/pull/10962)
- The `blacklist` configuration option for Gitolite is DEPRECATED and will be removed in 3.19. Use `exclude.pattern` instead.

## 3.16.2

### Fixed

- Search: fix indexed search match count [#7fc96](https://github.com/sourcegraph/sourcegraph/commit/7fc96d319f49f55da46a7649ccf261aa7e8327c3)
- Sort detected languages properly [#e7750](https://github.com/sourcegraph/sourcegraph/commit/e77507d060a40355e7b86fb093d21a7149ea03ac)

## 3.16.1

### Fixed

- Fix repo not found error for patches [#11021](https://github.com/sourcegraph/sourcegraph/pull/11021).
- Show expired license screen [#10951](https://github.com/sourcegraph/sourcegraph/pull/10951).
- Sourcegraph is now built with Go 1.14.3, fixing issues running Sourcegraph onUbuntu 19 and 20. [#10447](https://github.com/sourcegraph/sourcegraph/issues/10447)

## 3.16.0

### Added

- Autocompletion for `repogroup` filters in search queries. [#10141](https://github.com/sourcegraph/sourcegraph/pull/10286)
- If the experimental feature flag `codeInsights` is enabled, extensions can contribute content to directory pages through the experimental `ViewProvider` API. [#10236](https://github.com/sourcegraph/sourcegraph/pull/10236)
  - Directory pages are then represented as an experimental `DirectoryViewer` in the `visibleViewComponents` of the extension API. **Note: This may break extensions that were assuming `visibleViewComponents` were always `CodeEditor`s and did not check the `type` property.** Extensions checking the `type` property will continue to work. [#10236](https://github.com/sourcegraph/sourcegraph/pull/10236)
- [Major syntax highlighting improvements](https://github.com/sourcegraph/syntect_server/pull/29), including:
  - 228 commits / 1 year of improvements to the syntax highlighter library Sourcegraph uses ([syntect](https://github.com/trishume/syntect)).
  - 432 commits / 1 year of improvements to the base syntax definitions for ~36 languages Sourcegraph uses ([sublimehq/Packages](https://github.com/sublimehq/Packages)).
  - 30 new file extensions/names now detected.
  - Likely fixes other major instability and language support issues. #9557
  - Added [Smarty](#2885), [Ethereum / Solidity / Vyper)](#2440), [Cuda](#5907), [COBOL](#10154), [vb.NET](#4901), and [ASP.NET](#4262) syntax highlighting.
  - Fixed OCaml syntax highlighting #3545
  - Bazel/Starlark support improved (.star, BUILD, and many more extensions now properly highlighted). #8123
- New permissions page in both user and repository settings when background permissions syncing is enabled (`"permissions.backgroundSync": {"enabled": true}`). [#10473](https://github.com/sourcegraph/sourcegraph/pull/10473) [#10655](https://github.com/sourcegraph/sourcegraph/pull/10655)
- A new dropdown for choosing version contexts appears on the left of the query input when version contexts are specified in `experimentalFeatures.versionContext` in site configuration. Version contexts allow you to scope your search to specific sets of repos at revisions.
- Campaign changeset usage counts including changesets created, added and merged will be sent back in pings. [#10591](https://github.com/sourcegraph/sourcegraph/pull/10591)
- Diff views now feature syntax highlighting and can be properly copy-pasted. [#10437](https://github.com/sourcegraph/sourcegraph/pull/10437)
- Admins can now download an anonymized usage statistics ZIP archive in the **Site admin > Usage stats**. Opting to share this archive with the Sourcegraph team helps us make the product even better. [#10475](https://github.com/sourcegraph/sourcegraph/pull/10475)
- Extension API: There is now a field `versionContext` and subscribable `versionContextChanges` in `Workspace` to allow extensions to respect the instance's version context.
- The smart search field, providing syntax highlighting, hover tooltips, and validation on filters in search queries, is now activated by default. It can be disabled by setting `{ "experimentalFeatures": { "smartSearchField": false } }` in global settings.

### Changed

- The `userID` and `orgID` fields in the SavedSearch type in the GraphQL API have been replaced with a `namespace` field. To get the ID of the user or org that owns the saved search, use `namespace.id`. [#5327](https://github.com/sourcegraph/sourcegraph/pull/5327)
- Tree pages now redirect to blob pages if the path is not a tree and vice versa. [#10193](https://github.com/sourcegraph/sourcegraph/pull/10193)
- Files and directories that are not found now return a 404 status code. [#10193](https://github.com/sourcegraph/sourcegraph/pull/10193)
- The site admin flag `disableNonCriticalTelemetry` now allows Sourcegraph admins to disable most anonymous telemetry. Visit https://docs.sourcegraph.com/admin/pings to learn more. [#10402](https://github.com/sourcegraph/sourcegraph/pull/10402)

### Fixed

- In the OSS version of Sourcegraph, authorization providers are properly initialized and GraphQL APIs are no longer blocked. [#3487](https://github.com/sourcegraph/sourcegraph/issues/3487)
- Previously, GitLab repository paths containing certain characters could not be excluded (slashes and periods in parts of the paths). These characters are now allowed, so the repository paths can be excluded. [#10096](https://github.com/sourcegraph/sourcegraph/issues/10096)
- Symbols for indexed commits in languages Haskell, JSONNet, Kotlin, Scala, Swift, Thrift, and TypeScript will show up again. Previously our symbol indexer would not know how to extract symbols for those languages even though our unindexed symbol service did. [#10357](https://github.com/sourcegraph/sourcegraph/issues/10357)
- When periodically re-cloning a repository it will still be available. [#10663](https://github.com/sourcegraph/sourcegraph/pull/10663)

### Removed

- The deprecated feature discussions has been removed. [#9649](https://github.com/sourcegraph/sourcegraph/issues/9649)

## 3.15.2

### Fixed

- Fix repo not found error for patches [#11021](https://github.com/sourcegraph/sourcegraph/pull/11021).
- Show expired license screen [#10951](https://github.com/sourcegraph/sourcegraph/pull/10951).

## 3.15.1

### Fixed

- A potential security vulnerability with in the authentication workflow has been fixed. [#10167](https://github.com/sourcegraph/sourcegraph/pull/10167)
- An issue where `sourcegraph/postgres-11.4:3.15.0` was incorrectly an older version of the image incompatible with non-root Kubernetes deployments. `sourcegraph/postgres-11.4:3.15.1` now matches the same image version found in Sourcegraph 3.14.3 (`20-04-07_56b20163`).
- An issue that caused the search result type tabs to be overlapped in Safari. [#10191](https://github.com/sourcegraph/sourcegraph/pull/10191)

## 3.15.0

### Added

- Users and site administrators can now view a log of their actions/events in the user settings. [#9141](https://github.com/sourcegraph/sourcegraph/pull/9141)
- With the new `visibility:` filter search results can now be filtered based on a repository's visibility (possible filter values: `any`, `public` or `private`). [#8344](https://github.com/sourcegraph/sourcegraph/issues/8344)
- [`sourcegraph/git-extras`](https://sourcegraph.com/extensions/sourcegraph/git-extras) is now enabled by default on new instances [#3501](https://github.com/sourcegraph/sourcegraph/issues/3501)
- The Sourcegraph Docker image will now copy `/etc/sourcegraph/gitconfig` to `$HOME/.gitconfig`. This is a convenience similiar to what we provide for [repositories that need HTTP(S) or SSH authentication](https://docs.sourcegraph.com/admin/repo/auth). [#658](https://github.com/sourcegraph/sourcegraph/issues/658)
- Permissions background syncing is now supported for GitHub via site configuration `"permissions.backgroundSync": {"enabled": true}`. [#8890](https://github.com/sourcegraph/sourcegraph/issues/8890)
- Search: Adding `stable:true` to a query ensures a deterministic search result order. This is an experimental parameter. It applies only to file contents, and is limited to at max 5,000 results (consider using [the paginated search API](https://docs.sourcegraph.com/api/graphql/search#sourcegraph-3-9-experimental-paginated-search) if you need more than that.). [#9681](https://github.com/sourcegraph/sourcegraph/pull/9681).
- After completing the Sourcegraph user feedback survey, a button may appear for tweeting this feedback at [@sourcegraph](https://twitter.com/sourcegraph). [#9728](https://github.com/sourcegraph/sourcegraph/pull/9728)
- `git fetch` and `git clone` now inherit the parent process environment variables. This allows site admins to set `HTTPS_PROXY` or [git http configurations](https://git-scm.com/docs/git-config/2.26.0#Documentation/git-config.txt-httpproxy) via environment variables. For cluster environments site admins should set this on the gitserver container. [#250](https://github.com/sourcegraph/sourcegraph/issues/250)
- Experimental: Search for file contents using `and`- and `or`-expressions in queries. Enabled via the global settings value `{"experimentalFeatures": {"andOrQuery": "enabled"}}`. [#8567](https://github.com/sourcegraph/sourcegraph/issues/8567)
- Always include forks or archived repositories in searches via the global/org/user settings with `"search.includeForks": true` or `"search.includeArchived": true` respectively. [#9927](https://github.com/sourcegraph/sourcegraph/issues/9927)
- observability (debugging): It is now possible to log all Search and GraphQL requests slower than N milliseconds, using the new site configuration options `observability.logSlowGraphQLRequests` and `observability.logSlowSearches`.
- observability (monitoring): **More metrics monitored and alerted on, more legible dashboards**
  - Dashboard panels now show an orange/red background color when the defined warning/critical alert threshold has been met, making it even easier to see on a dashboard what is in a bad state.
  - Symbols: failing `symbols` -> `frontend-internal` requests are now monitored. [#9732](https://github.com/sourcegraph/sourcegraph/issues/9732)
  - Frontend dasbhoard: Search error types are now broken into distinct panels for improved visibility/legibility.
    - **IMPORTANT**: If you have previously configured alerting on any of these panels or on "hard search errors", you will need to reconfigure it after upgrading.
  - Frontend dasbhoard: Search error and latency are now broken down by type: Browser requests, search-based code intel requests, and API requests.
- observability (debugging): **Distributed tracing is a powerful tool for investigating performance issues.** The following changes have been made with the goal of making it easier to use distributed tracing with Sourcegraph:

  - The site configuration field `"observability.tracing": { "sampling": "..." }` allows a site admin to control which requests generate tracing data.
    - `"all"` will trace all requests.
    - `"selective"` (recommended) will trace all requests initiated from an end-user URL with `?trace=1`. Non-end-user-initiated requests can set a HTTP header `X-Sourcegraph-Should-Trace: true`. This is the recommended setting, as `"all"` can generate large amounts of tracing data that may cause network and memory resource contention in the Sourcegraph instance.
    - `"none"` (default) turns off tracing.
  - Jaeger is now the officially supported distributed tracer. The following is the recommended site configuration to connect Sourcegraph to a Jaeger agent (which must be deployed on the same host and listening on the default ports):

    ```
    "observability.tracing": {
      "sampling": "selective"
    }
    ```

  - Jaeger is now included in the Sourcegraph deployment configuration by default if you are using Kubernetes, Docker Compose, or the pure Docker cluster deployment model. (It is not yet included in the single Docker container distribution.) It will be included as part of upgrading to 3.15 in these deployment models, unless disabled.
  - The site configuration field, `useJaeger`, is deprecated in favor of `observability.tracing`.
  - Support for configuring Lightstep as a distributed tracer is deprecated and will be removed in a subsequent release. Instances that use Lightstep with Sourcegraph are encouraged to migrate to Jaeger (directions for running Jaeger alongside Sourcegraph are included in the installation instructions).

### Changed

- Multiple backwards-incompatible changes in the parts of the GraphQL API related to Campaigns [#9106](https://github.com/sourcegraph/sourcegraph/issues/9106):
  - `CampaignPlan.status` has been removed, since we don't need it anymore after moving execution of campaigns to src CLI in [#8008](https://github.com/sourcegraph/sourcegraph/pull/8008).
  - `CampaignPlan` has been renamed to `PatchSet`.
  - `ChangesetPlan`/`ChangesetPlanConnection` has been renamed to `Patch`/`PatchConnection`.
  - `CampaignPlanPatch` has been renamed to `PatchInput`.
  - `Campaign.plan` has been renamed to `Campaign.patchSet`.
  - `Campaign.changesetPlans` has been renamed to `campaign.changesetPlan`.
  - `createCampaignPlanFromPatches` mutation has been renamed to `createPatchSetFromPatches`.
- Removed the scoped search field on tree pages. When browsing code, the global search query will now get scoped to the current tree or file. [#9225](https://github.com/sourcegraph/sourcegraph/pull/9225)
- Instances without a license key that exceed the published user limit will now display a notice to all users.

### Fixed

- `.*` in the filter pattern were ignored and led to missing search results. [#9152](https://github.com/sourcegraph/sourcegraph/pull/9152)
- The Phabricator integration no longer makes duplicate requests to Phabricator's API on diff views. [#8849](https://github.com/sourcegraph/sourcegraph/issues/8849)
- Changesets on repositories that aren't available on the instance anymore are now hidden instead of failing. [#9656](https://github.com/sourcegraph/sourcegraph/pull/9656)
- observability (monitoring):
  - **Dashboard and alerting bug fixes**
    - Syntect Server dashboard: "Worker timeouts" can no longer appear to go negative. [#9523](https://github.com/sourcegraph/sourcegraph/issues/9523)
    - Symbols dashboard: "Store fetch queue size" can no longer appear to go negative. [#9731](https://github.com/sourcegraph/sourcegraph/issues/9731)
    - Syntect Server dashboard: "Worker timeouts" no longer incorrectly shows multiple values. [#9524](https://github.com/sourcegraph/sourcegraph/issues/9524)
    - Searcher dashboard: "Search errors on unindexed repositories" no longer includes cancelled search requests (which are expected).
    - Fixed an issue where NaN could leak into the `alert_count` metric. [#9832](https://github.com/sourcegraph/sourcegraph/issues/9832)
    - Gitserver: "resolve_revision_duration_slow" alert is no longer flaky / non-deterministic. [#9751](https://github.com/sourcegraph/sourcegraph/issues/9751)
    - Git Server dashboard: there is now a panel to show concurrent command executions to match the defined alerts. [#9354](https://github.com/sourcegraph/sourcegraph/issues/9354)
    - Git Server dashboard: adjusted the critical disk space alert to 15% so it can now fire. [#9351](https://github.com/sourcegraph/sourcegraph/issues/9351)
  - **Dashboard visiblity and legibility improvements**
    - all: "frontend internal errors" are now broken down just by route, which makes reading the graph easier. [#9668](https://github.com/sourcegraph/sourcegraph/issues/9668)
    - Frontend dashboard: panels no longer show misleading duplicate labels. [#9660](https://github.com/sourcegraph/sourcegraph/issues/9660)
    - Syntect Server dashboard: panels are no longer compacted, for improved visibility. [#9525](https://github.com/sourcegraph/sourcegraph/issues/9525)
    - Frontend dashboard: panels are no longer compacted, for improved visibility. [#9356](https://github.com/sourcegraph/sourcegraph/issues/9356)
    - Searcher dashboard: "Search errors on unindexed repositories" is now broken down by code instead of instance for improved readability. [#9670](https://github.com/sourcegraph/sourcegraph/issues/9670)
    - Symbols dashboard: metrics are now aggregated instead of per-instance, for improved visibility. [#9730](https://github.com/sourcegraph/sourcegraph/issues/9730)
    - Firing alerts are now correctly sorted at the top of dashboards by default. [#9766](https://github.com/sourcegraph/sourcegraph/issues/9766)
    - Panels at the bottom of the home dashboard no longer appear clipped / cut off. [#9768](https://github.com/sourcegraph/sourcegraph/issues/9768)
    - Git Server dashboard: disk usage now shown in percentages to match the alerts that can fire. [#9352](https://github.com/sourcegraph/sourcegraph/issues/9352)
    - Git Server dashboard: the 'echo command duration test' panel now properly displays units in seconds. [#7628](https://github.com/sourcegraph/sourcegraph/issues/7628)
    - Dashboard panels showing firing alerts no longer over-count firing alerts due to the number of service replicas. [#9353](https://github.com/sourcegraph/sourcegraph/issues/9353)

### Removed

- The experimental feature discussions is marked as deprecated. GraphQL and configuration fields related to it will be removed in 3.16. [#9649](https://github.com/sourcegraph/sourcegraph/issues/9649)

## 3.14.4

### Fixed

- A potential security vulnerability with in the authentication workflow has been fixed. [#10167](https://github.com/sourcegraph/sourcegraph/pull/10167)

## 3.14.3

### Fixed

- phabricator: Duplicate requests to phabricator API from sourcegraph extensions. [#8849](https://github.com/sourcegraph/sourcegraph/issues/8849)

## 3.14.2

### Fixed

- campaigns: Ignore changesets where repo does not exist anymore. [#9656](https://github.com/sourcegraph/sourcegraph/pull/9656)

## 3.14.1

### Added

- monitoring: new Permissions dashboard to show stats of repository permissions.

### Changed

- Site-Admin/Instrumentation in the Kubernetes cluster deployment now includes indexed-search.

## 3.14.0

### Added

- Site-Admin/Instrumentation is now available in the Kubernetes cluster deployment [8805](https://github.com/sourcegraph/sourcegraph/pull/8805).
- Extensions can now specify a `baseUri` in the `DocumentFilter` when registering providers.
- Admins can now exclude GitHub forks and/or archived repositories from the set of repositories being mirrored in Sourcegraph with the `"exclude": [{"forks": true}]` or `"exclude": [{"archived": true}]` GitHub external service configuration. [#8974](https://github.com/sourcegraph/sourcegraph/pull/8974)
- Campaign changesets can be filtered by State, Review State and Check State. [#8848](https://github.com/sourcegraph/sourcegraph/pull/8848)
- Counts of users of and searches conducted with interactive and plain text search modes will be sent back in pings, aggregated daily, weekly, and monthly.
- Aggregated counts of daily, weekly, and monthly active users of search will be sent back in pings.
- Counts of number of searches conducted using each filter will be sent back in pings, aggregated daily, weekly, and monthly.
- Counts of number of users conducting searches containing each filter will be sent back in pings, aggregated daily, weekly, and monthly.
- Added more entries (Bash, Erlang, Julia, OCaml, Scala) to the list of suggested languages for the `lang:` filter.
- Permissions background sync is now supported for GitLab and Bitbucket Server via site configuration `"permissions.backgroundSync": {"enabled": true}`.
- Indexed search exports more prometheus metrics and debug logs to aid debugging performance issues. [#9111](https://github.com/sourcegraph/sourcegraph/issues/9111)
- monitoring: the Frontend dashboard now shows in excellent detail how search is behaving overall and at a glance.
- monitoring: added alerts for when hard search errors (both timeouts and general errors) are high.
- monitoring: added alerts for when partial search timeouts are high.
- monitoring: added alerts for when search 90th and 99th percentile request duration is high.
- monitoring: added alerts for when users are being shown an abnormally large amount of search alert user suggestions and no results.
- monitoring: added alerts for when the internal indexed and unindexed search services are returning bad responses.
- monitoring: added alerts for when gitserver may be under heavy load due to many concurrent command executions or under-provisioning.

### Changed

- The "automation" feature was renamed to "campaigns".
  - `campaigns.readAccess.enabled` replaces the deprecated site configuration property `automation.readAccess.enabled`.
  - The experimental feature flag was not renamed (because it will go away soon) and remains `{"experimentalFeatures": {"automation": "enabled"}}`.
- The [Kubernetes deployment](https://github.com/sourcegraph/deploy-sourcegraph) for **existing** installations requires a
  [migration step](https://github.com/sourcegraph/deploy-sourcegraph/blob/master/docs/migrate.md) when upgrading
  past commit [821032e2ee45f21f701](https://github.com/sourcegraph/deploy-sourcegraph/commit/821032e2ee45f21f701caac624e4f090c59fd259) or when upgrading to 3.14.
  New installations starting with the mentioned commit or with 3.14 do not need this migration step.
- Aggregated search latencies (in ms) of search queries are now included in [pings](https://docs.sourcegraph.com/admin/pings).
- The [Kubernetes deployment](https://github.com/sourcegraph/deploy-sourcegraph) frontend role has added services as a resource to watch/listen/get.
  This change does not affect the newly-introduced, restricted Kubernetes config files.
- Archived repositories are excluded from search by default. Adding `archived:yes` includes archived repositories.
- Forked repositories are excluded from search by default. Adding `fork:yes` includes forked repositories.
- CSRF and session cookies now set `SameSite=None` when Sourcegraph is running behind HTTPS and `SameSite=Lax` when Sourcegraph is running behind HTTP in order to comply with a [recent IETF proposal](https://web.dev/samesite-cookies-explained/#samesitenone-must-be-secure). As a side effect, the Sourcegraph browser extension and GitLab/Bitbucket native integrations can only connect to private instances that have HTTPS configured. If your private instance is only running behind HTTP, please configure your instance to use HTTPS in order to continue using these.
- The Bitbucket Server rate limit that Sourcegraph self-imposes has been raised from 120 req/min to 480 req/min to account for Sourcegraph instances that make use of Sourcegraphs' Bitbucket Server repository permissions and campaigns at the same time (which require a larger number of API requests against Bitbucket Server). The new number is based on Sourcegraph consuming roughly 8% the average API request rate of a large customers' Bitbucket Server instance. [#9048](https://github.com/sourcegraph/sourcegraph/pull/9048/files)
- If a single, unambiguous commit SHA is used in a search query (e.g., `repo@c98f56`) and a search index exists at this commit (i.e., it is the `HEAD` commit), then the query is searched using the index. Prior to this change, unindexed search was performed for any query containing an `@commit` specifier.

### Fixed

- Zoekt's watchdog ensures the service is down upto 3 times before exiting. The watchdog would misfire on startup on resource constrained systems, with the retries this should make a false positive far less likely. [#7867](https://github.com/sourcegraph/sourcegraph/issues/7867)
- A regression in repo-updater was fixed that lead to every repository's git clone being updated every time the list of repositories was synced from the code host. [#8501](https://github.com/sourcegraph/sourcegraph/issues/8501)
- The default timeout of indexed search has been increased. Previously indexed search would always return within 3s. This lead to broken behaviour on new instances which had yet to tune resource allocations. [#8720](https://github.com/sourcegraph/sourcegraph/pull/8720)
- Bitbucket Server older than 5.13 failed to sync since Sourcegraph 3.12. This was due to us querying for the `archived` label, but Bitbucket Server 5.13 does not support labels. [#8883](https://github.com/sourcegraph/sourcegraph/issues/8883)
- monitoring: firing alerts are now ordered at the top of the list in dashboards by default for better visibility.
- monitoring: fixed an issue where some alerts would fail to report in for the "Total alerts defined" panel in the overview dashboard.

### Removed

- The v3.11 migration to merge critical and site configuration has been removed. If you are still making use of the deprecated `CRITICAL_CONFIG_FILE`, your instance may not start up. See the [migration notes for Sourcegraph 3.11](https://docs.sourcegraph.com/admin/migration/3_11) for more information.

## 3.13.2

### Fixed

- The default timeout of indexed search has been increased. Previously indexed search would always return within 3s. This lead to broken behaviour on new instances which had yet to tune resource allocations. [#8720](https://github.com/sourcegraph/sourcegraph/pull/8720)
- Bitbucket Server older than 5.13 failed to sync since Sourcegraph 3.12. This was due to us querying for the `archived` label, but Bitbucket Server 5.13 does not support labels. [#8883](https://github.com/sourcegraph/sourcegraph/issues/8883)
- A regression in repo-updater was fixed that lead to every repository's git clone being updated every time the list of repositories was synced from the code host. [#8501](https://github.com/sourcegraph/sourcegraph/issues/8501)

## 3.13.1

### Fixed

- To reduce the chance of users running into "502 Bad Gateway" errors an internal timeout has been increased from 60 seconds to 10 minutes so that long running requests are cut short by the proxy in front of `sourcegraph-frontend` and correctly reported as "504 Gateway Timeout". [#8606](https://github.com/sourcegraph/sourcegraph/pull/8606)
- Sourcegraph instances that are not connected to the internet will no longer display errors when users submit NPS survey responses (the responses will continue to be stored locally). Rather, an error will be printed to the frontend logs. [#8598](https://github.com/sourcegraph/sourcegraph/issues/8598)
- Showing `head>` in the search results if the first line of the file is shown [#8619](https://github.com/sourcegraph/sourcegraph/issues/8619)

## 3.13.0

### Added

- Experimental: Added new field `experimentalFeatures.customGitFetch` that allows defining custom git fetch commands for code hosts and repositories with special settings. [#8435](https://github.com/sourcegraph/sourcegraph/pull/8435)
- Experimental: the search query input now provides syntax highlighting, hover tooltips, and diagnostics on filters in search queries. Requires the global settings value `{ "experimentalFeatures": { "smartSearchField": true } }`.
- Added a setting `search.hideSuggestions`, which when set to `true`, will hide search suggestions in the search bar. [#8059](https://github.com/sourcegraph/sourcegraph/pull/8059)
- Experimental: A tool, [src-expose](https://docs.sourcegraph.com/admin/external_service/other#experimental-src-expose), can be used to import code from any code host.
- Experimental: Added new field `certificates` as in `{ "experimentalFeatures" { "tls.external": { "certificates": ["<CERT>"] } } }`. This allows you to add certificates to trust when communicating with a code host (via API or git+http). We expect this to be useful for adding internal certificate authorities/self-signed certificates. [#71](https://github.com/sourcegraph/sourcegraph/issues/71)
- Added a setting `auth.minPasswordLength`, which when set, causes a minimum password length to be enforced when users sign up or change passwords. [#7521](https://github.com/sourcegraph/sourcegraph/issues/7521)
- GitHub labels associated with code change campaigns are now displayed. [#8115](https://github.com/sourcegraph/sourcegraph/pull/8115)
- GitHub labels associated with campaigns are now displayed. [#8115](https://github.com/sourcegraph/sourcegraph/pull/8115)
- When creating a campaign, users can now specify the branch name that will be used on code host. This is also a breaking change for users of the GraphQL API since the `branch` attribute is now required in `CreateCampaignInput` when a `plan` is also specified. [#7646](https://github.com/sourcegraph/sourcegraph/issues/7646)
- Added an optional `content:` parameter for specifying a search pattern. This parameter overrides any other search patterns in a query. Useful for unambiguously specifying what to search for when search strings clash with other query syntax. [#6490](https://github.com/sourcegraph/sourcegraph/issues/6490)
- Interactive search mode, which helps users construct queries using UI elements, is now made available to users by default. A dropdown to the left of the search bar allows users to toggle between interactive and plain text modes. The option to use interactive search mode can be disabled by adding `{ "experimentalFeatures": { "splitSearchModes": false } }` in global settings. [#8461](https://github.com/sourcegraph/sourcegraph/pull/8461)
- Our [upgrade policy](https://docs.sourcegraph.com/#upgrading-sourcegraph) is now enforced by the `sourcegraph-frontend` on startup to prevent admins from mistakenly jumping too many versions. [#8157](https://github.com/sourcegraph/sourcegraph/pull/8157) [#7702](https://github.com/sourcegraph/sourcegraph/issues/7702)
- Repositories with bad object packs or bad objects are automatically repaired. We now detect suspect output of git commands to mark a repository for repair. [#6676](https://github.com/sourcegraph/sourcegraph/issues/6676)
- Hover tooltips for Scala and Perl files now have syntax highlighting. [#8456](https://github.com/sourcegraph/sourcegraph/pull/8456) [#8307](https://github.com/sourcegraph/sourcegraph/issues/8307)

### Changed

- `experimentalFeatures.splitSearchModes` was removed as a site configuration option. It should be set in global/org/user settings.
- Sourcegraph now waits for `90s` instead of `5s` for Redis to be available before quitting. This duration is configurable with the new `SRC_REDIS_WAIT_FOR` environment variable.
- Code intelligence usage statistics will be sent back via pings by default. Aggregated event counts can be disabled via the site admin flag `disableNonCriticalTelemetry`.
- The Sourcegraph Docker image optimized its use of Redis to make start-up significantly faster in certain scenarios (e.g when container restarts were frequent). ([#3300](https://github.com/sourcegraph/sourcegraph/issues/3300), [#2904](https://github.com/sourcegraph/sourcegraph/issues/2904))
- Upgrading Sourcegraph is officially supported for one minor version increment (e.g., 3.12 -> 3.13). Previously, upgrades from 2 minor versions previous were supported. Please reach out to support@sourcegraph.com if you would like assistance upgrading from a much older version of Sourcegraph.
- The GraphQL mutation `previewCampaignPlan` has been renamed to `createCampaignPlan`. This mutation is part of campaigns, which is still in beta and behind a feature flag and thus subject to possible breaking changes while we still work on it.
- The GraphQL mutation `previewCampaignPlan` has been renamed to `createCampaignPlan`. This mutation is part of the campaigns feature, which is still in beta and behind a feature flag and thus subject to possible breaking changes while we still work on it.
- The GraphQL field `CampaignPlan.changesets` has been deprecated and will be removed in 3.15. A new field called `CampaignPlan.changesetPlans` has been introduced to make the naming more consistent with the `Campaign.changesetPlans` field. Please use that instead. [#7966](https://github.com/sourcegraph/sourcegraph/pull/7966)
- Long lines (>2000 bytes) are no longer highlighted, in order to prevent performance issues in browser rendering. [#6489](https://github.com/sourcegraph/sourcegraph/issues/6489)
- No longer requires `read:org` permissions for GitHub OAuth if `allowOrgs` is not enabled in the site configuration. [#8163](https://github.com/sourcegraph/sourcegraph/issues/8163)
- [Documentation](https://github.com/sourcegraph/deploy-sourcegraph/blob/master/configure/jaeger/README.md) in github.com/sourcegraph/deploy-sourcegraph for deploying Jaeger in Kubernetes clusters running Sourcegraph has been updated to use the [Jaeger Operator](https://www.jaegertracing.io/docs/1.16/operator/), the recommended standard way of deploying Jaeger in a Kubernetes cluster. We recommend existing customers that use Jaeger adopt this new method of deployment. Please reach out to support@sourcegraph.com if you'd like assistance updating.

### Fixed

- The syntax highlighter (syntect-server) no longer fails when run in environments without IPv6 support. [#8463](https://github.com/sourcegraph/sourcegraph/pull/8463)
- After adding/removing a gitserver replica the admin interface will correctly report that repositories that need to move replicas as cloning. [#7970](https://github.com/sourcegraph/sourcegraph/issues/7970)
- Show download button for images. [#7924](https://github.com/sourcegraph/sourcegraph/issues/7924)
- gitserver backoffs trying to re-clone repositories if they fail to clone. In the case of large monorepos that failed this lead to gitserver constantly cloning them and using many resources. [#7804](https://github.com/sourcegraph/sourcegraph/issues/7804)
- It is now possible to escape spaces using `\` in the search queries when using regexp. [#7604](https://github.com/sourcegraph/sourcegraph/issues/7604)
- Clicking filter chips containing whitespace is now correctly quoted in the web UI. [#6498](https://github.com/sourcegraph/sourcegraph/issues/6498)
- **Monitoring:** Fixed an issue with the **Frontend** -> **Search responses by status** panel which caused search response types to not be aggregated as expected. [#7627](https://github.com/sourcegraph/sourcegraph/issues/7627)
- **Monitoring:** Fixed an issue with the **Replacer**, **Repo Updater**, and **Searcher** dashboards would incorrectly report on a metric from the unrelated query-runner service. [#7531](https://github.com/sourcegraph/sourcegraph/issues/7531)
- Deterministic ordering of results from indexed search. Previously when refreshing a page with many results some results may come and go.
- Spread out periodic git reclones. Previously we would reclone all git repositories every 45 days. We now add in a jitter of 12 days to spread out the load for larger installations. [#8259](https://github.com/sourcegraph/sourcegraph/issues/8259)
- Fixed an issue with missing commit information in graphql search results. [#8343](https://github.com/sourcegraph/sourcegraph/pull/8343)

### Removed

- All repository fields related to `enabled` and `disabled` have been removed from the GraphQL API. These fields have been deprecated since 3.4. [#3971](https://github.com/sourcegraph/sourcegraph/pull/3971)
- The deprecated extension API `Hover.__backcompatContents` was removed.

## 3.12.10

This release backports the fixes released in `3.13.2` for customers still on `3.12`.

### Fixed

- The default timeout of indexed search has been increased. Previously indexed search would always return within 3s. This lead to broken behaviour on new instances which had yet to tune resource allocations. [#8720](https://github.com/sourcegraph/sourcegraph/pull/8720)
- Bitbucket Server older than 5.13 failed to sync since Sourcegraph 3.12. This was due to us querying for the `archived` label, but Bitbucket Server 5.13 does not support labels. [#8883](https://github.com/sourcegraph/sourcegraph/issues/8883)
- A regression in repo-updater was fixed that lead to every repository's git clone being updated every time the list of repositories was synced from the code host. [#8501](https://github.com/sourcegraph/sourcegraph/issues/8501)

## 3.12.9

This is `3.12.8` release with internal infrastructure fixes to publish the docker images.

## 3.12.8

### Fixed

- Extension API showInputBox and other Window methods now work on search results pages [#8519](https://github.com/sourcegraph/sourcegraph/issues/8519)
- Extension error notification styling is clearer [#8521](https://github.com/sourcegraph/sourcegraph/issues/8521)

## 3.12.7

### Fixed

- Campaigns now gracefully handle GitHub review dismissals when rendering the burndown chart.

## 3.12.6

### Changed

- When GitLab permissions are turned on using GitLab OAuth authentication, GitLab project visibility is fetched in batches, which is generally more efficient than fetching them individually. The `minBatchingThreshold` and `maxBatchRequests` fields of the `authorization.identityProvider` object in the GitLab repositories configuration control when such batch fetching is used. [#8171](https://github.com/sourcegraph/sourcegraph/pull/8171)

## 3.12.5

### Fixed

- Fixed an internal race condition in our Docker build process. The previous patch version 3.12.4 contained an lsif-server version that was newer than expected. The affected artifacts have since been removed from the Docker registry.

## 3.12.4

### Added

- New optional `apiURL` configuration option for Bitbucket Cloud code host connection [#8082](https://github.com/sourcegraph/sourcegraph/pull/8082)

## 3.12.3

### Fixed

- Fixed an issue in `sourcegraph/*` Docker images where data folders were either not created or had incorrect permissions - preventing the use of Docker volumes. [#7991](https://github.com/sourcegraph/sourcegraph/pull/7991)

## 3.12.2

### Added

- Experimental: The site configuration field `campaigns.readAccess.enabled` allows site-admins to give read-only access for code change campaigns to non-site-admins. This is a setting for the experimental feature campaigns and will only have an effect when campaigns are enabled under `experimentalFeatures`. [#8013](https://github.com/sourcegraph/sourcegraph/issues/8013)

### Fixed

- A regression in 3.12.0 which caused [find-leaked-credentials campaigns](https://docs.sourcegraph.com/user/campaigns#finding-leaked-credentials) to not return any results for private repositories. [#7914](https://github.com/sourcegraph/sourcegraph/issues/7914)
- Experimental: The site configuration field `campaigns.readAccess.enabled` allows site-admins to give read-only access for campaigns to non-site-admins. This is a setting for the experimental campaigns feature and will only have an effect when campaigns is enabled under `experimentalFeatures`. [#8013](https://github.com/sourcegraph/sourcegraph/issues/8013)

### Fixed

- A regression in 3.12.0 which caused find-leaked-credentials campaigns to not return any results for private repositories. [#7914](https://github.com/sourcegraph/sourcegraph/issues/7914)
- A regression in 3.12.0 which removed the horizontal bar between search result matches.
- Manual campaigns were wrongly displayed as being in draft mode. [#8009](https://github.com/sourcegraph/sourcegraph/issues/8009)
- Manual campaigns could be published and create the wrong changesets on code hosts, even though the campaign was never in draft mode (see line above). [#8012](https://github.com/sourcegraph/sourcegraph/pull/8012)
- A regression in 3.12.0 which caused manual campaigns to not properly update the UI after adding a changeset. [#8023](https://github.com/sourcegraph/sourcegraph/pull/8023)
- Minor improvements to manual campaign form fields. [#8033](https://github.com/sourcegraph/sourcegraph/pull/8033)

## 3.12.1

### Fixed

- The ephemeral `/site-config.json` escape-hatch config file has moved to `$HOME/site-config.json`, to support non-root container environments. [#7873](https://github.com/sourcegraph/sourcegraph/issues/7873)
- Fixed an issue where repository permissions would sometimes not be cached, due to improper Redis nil value handling. [#7912](https://github.com/sourcegraph/sourcegraph/issues/7912)

## 3.12.0

### Added

- Bitbucket Server repositories with the label `archived` can be excluded from search with `archived:no` [syntax](https://docs.sourcegraph.com/code_search/reference/queries). [#5494](https://github.com/sourcegraph/sourcegraph/issues/5494)
- Add button to download file in code view. [#5478](https://github.com/sourcegraph/sourcegraph/issues/5478)
- The new `allowOrgs` site config setting in GitHub `auth.providers` enables admins to restrict GitHub logins to members of specific GitHub organizations. [#4195](https://github.com/sourcegraph/sourcegraph/issues/4195)
- Support case field in repository search. [#7671](https://github.com/sourcegraph/sourcegraph/issues/7671)
- Skip LFS content when cloning git repositories. [#7322](https://github.com/sourcegraph/sourcegraph/issues/7322)
- Hover tooltips and _Find Reference_ results now display a badge to indicate when a result is search-based. These indicators can be disabled by adding `{ "experimentalFeatures": { "showBadgeAttachments": false } }` in global settings.
- Campaigns can now be created as drafts, which can be shared and updated without creating changesets (pull requests) on code hosts. When ready, a draft can then be published, either completely or changeset by changeset, to create changesets on the code host. [#7659](https://github.com/sourcegraph/sourcegraph/pull/7659)
- Experimental: feature flag `BitbucketServerFastPerm` can be enabled to speed up fetching ACL data from Bitbucket Server instances. This requires [Bitbucket Server Sourcegraph plugin](https://github.com/sourcegraph/bitbucket-server-plugin) to be installed.
- Experimental: A site configuration field `{ "experimentalFeatures" { "tls.external": { "insecureSkipVerify": true } } }` which allows you to configure SSL/TLS settings for Sourcegraph contacting your code hosts. Currently just supports turning off TLS/SSL verification. [#71](https://github.com/sourcegraph/sourcegraph/issues/71)
- Experimental: To search across multiple revisions of the same repository, list multiple branch names (or other revspecs) separated by `:` in your query, as in `repo:myrepo@branch1:branch2:branch2`. To search all branches, use `repo:myrepo@*refs/heads/`. Requires the site configuration value `{ "experimentalFeatures": { "searchMultipleRevisionsPerRepository": true } }`. Previously this was only supported for diff and commit searches.
- Experimental: interactive search mode, which helps users construct queries using UI elements. Requires the site configuration value `{ "experimentalFeatures": { "splitSearchModes": true } }`. The existing plain text search format is still available via the dropdown menu on the left of the search bar.
- A case sensitivity toggle now appears in the search bar.
- Add explicit repository permissions support with site configuration field `{ "permissions.userMapping" { "enabled": true, "bindID": "email" } }`.

### Changed

- The "Files" tab in the search results page has been renamed to "Filenames" for clarity.
- The search query builder now lives on its own page at `/search/query-builder`. The home search page has a link to it.
- User passwords when using builtin auth are limited to 256 characters. Existing passwords longer than 256 characters will continue to work.
- GraphQL API: Campaign.changesetCreationStatus has been renamed to Campaign.status to be aligned with CampaignPlan. [#7654](https://github.com/sourcegraph/sourcegraph/pull/7654)
- When using GitHub as an authentication provider, `read:org` scope is now required. This is used to support the new `allowOrgs` site config setting in the GitHub `auth.providers` configuration, which enables site admins to restrict GitHub logins to members of a specific GitHub organization. This for example allows having a Sourcegraph instance with GitHub sign in configured be exposed to the public internet without allowing everyone with a GitHub account access to your Sourcegraph instance.

### Fixed

- The experimental search pagination API no longer times out when large repositories are encountered. [#6384](https://github.com/sourcegraph/sourcegraph/issues/6384)
- We resolve relative symbolic links from the directory of the symlink, rather than the root of the repository. [#6034](https://github.com/sourcegraph/sourcegraph/issues/6034)
- Show errors on repository settings page when repo-updater is down. [#3593](https://github.com/sourcegraph/sourcegraph/issues/3593)
- Remove benign warning that verifying config took more than 10s when updating or saving an external service. [#7176](https://github.com/sourcegraph/sourcegraph/issues/7176)
- repohasfile search filter works again (regressed in 3.10). [#7380](https://github.com/sourcegraph/sourcegraph/issues/7380)
- Structural search can now run on very large repositories containing any number of files. [#7133](https://github.com/sourcegraph/sourcegraph/issues/7133)

### Removed

- The deprecated GraphQL mutation `setAllRepositoriesEnabled` has been removed. [#7478](https://github.com/sourcegraph/sourcegraph/pull/7478)
- The deprecated GraphQL mutation `deleteRepository` has been removed. [#7483](https://github.com/sourcegraph/sourcegraph/pull/7483)

## 3.11.4

### Fixed

- The `/.auth/saml/metadata` endpoint has been fixed. Previously it panicked if no encryption key was set.
- The version updating logic has been fixed for `sourcegraph/server`. Users running `sourcegraph/server:3.11.1` will need to manually modify their `docker run` command to use `sourcegraph/server:3.11.4` or higher. [#7442](https://github.com/sourcegraph/sourcegraph/issues/7442)

## 3.11.1

### Fixed

- The syncing process for newly created campaign changesets has been fixed again after they have erroneously been marked as deleted in the database. [#7522](https://github.com/sourcegraph/sourcegraph/pull/7522)
- The syncing process for newly created changesets (in campaigns) has been fixed again after they have erroneously been marked as deleted in the database. [#7522](https://github.com/sourcegraph/sourcegraph/pull/7522)

## 3.11.0

**Important:** If you use `SITE_CONFIG_FILE` or `CRITICAL_CONFIG_FILE`, please be sure to follow the steps in: [migration notes for Sourcegraph v3.11+](doc/admin/migration/3_11.md) after upgrading.

### Added

- Language statistics by commit are available via the API. [#6737](https://github.com/sourcegraph/sourcegraph/pull/6737)
- Added a new page that shows [language statistics for the results of a search query](https://docs.sourcegraph.com/user/search#statistics).
- Global settings can be configured from a local file using the environment variable `GLOBAL_SETTINGS_FILE`.
- High-level health metrics and dashboards have been added to Sourcegraph's monitoring (found under the **Site admin** -> **Monitoring** area). [#7216](https://github.com/sourcegraph/sourcegraph/pull/7216)
- Logging for GraphQL API requests not issued by Sourcegraph is now much more verbose, allowing for easier debugging of problematic queries and where they originate from. [#5706](https://github.com/sourcegraph/sourcegraph/issues/5706)
- A new campaign type finds and removes leaked NPM credentials. [#6893](https://github.com/sourcegraph/sourcegraph/pull/6893)
- Campaigns can now be retried to create failed changesets due to ephemeral errors (e.g. network problems when creating a pull request on GitHub). [#6718](https://github.com/sourcegraph/sourcegraph/issues/6718)
- The initial release of [structural code search](https://docs.sourcegraph.com/code_search/reference/structural).

### Changed

- `repohascommitafter:` search filter uses a more efficient git command to determine inclusion. [#6739](https://github.com/sourcegraph/sourcegraph/pull/6739)
- `NODE_NAME` can be specified instead of `HOSTNAME` for zoekt-indexserver. `HOSTNAME` was a confusing configuration to use in [Pure-Docker Sourcegraph deployments](https://github.com/sourcegraph/deploy-sourcegraph-docker). [#6846](https://github.com/sourcegraph/sourcegraph/issues/6846)
- The feedback toast now requests feedback every 60 days of usage (was previously only once on the 3rd day of use). [#7165](https://github.com/sourcegraph/sourcegraph/pull/7165)
- The lsif-server container now only has a dependency on Postgres, whereas before it also relied on Redis. [#6880](https://github.com/sourcegraph/sourcegraph/pull/6880)
- Renamed the GraphQL API `LanguageStatistics` fields to `name`, `totalBytes`, and `totalLines` (previously the field names started with an uppercase letter, which was inconsistent).
- Detecting a file's language uses a more accurate but slower algorithm. To revert to the old (faster and less accurate) algorithm, set the `USE_ENHANCED_LANGUAGE_DETECTION` env var to the string `false` (on the `sourcegraph/server` container, or if using the cluster deployment, on the `sourcegraph-frontend` pod).
- Diff and commit searches that make use of `before:` and `after:` filters to narrow their search area are now no longer subject to the 50-repository limit. This allows for creating saved searches on more than 50 repositories as before. [#7215](https://github.com/sourcegraph/sourcegraph/issues/7215)

### Fixed

- Changes to external service configurations are reflected much faster. [#6058](https://github.com/sourcegraph/sourcegraph/issues/6058)
- Deleting an external service will not show warnings for the non-existent service. [#5617](https://github.com/sourcegraph/sourcegraph/issues/5617)
- Suggested search filter chips are quoted if necessary. [#6498](https://github.com/sourcegraph/sourcegraph/issues/6498)
- Remove potential panic in gitserver if heavily loaded. [#6710](https://github.com/sourcegraph/sourcegraph/issues/6710)
- Multiple fixes to make the preview and creation of campaigns more robust and a smoother user experience. [#6682](https://github.com/sourcegraph/sourcegraph/pull/6682) [#6625](https://github.com/sourcegraph/sourcegraph/issues/6625) [#6658](https://github.com/sourcegraph/sourcegraph/issues/6658) [#7088](https://github.com/sourcegraph/sourcegraph/issues/7088) [#6766](https://github.com/sourcegraph/sourcegraph/issues/6766) [#6717](https://github.com/sourcegraph/sourcegraph/issues/6717) [#6659](https://github.com/sourcegraph/sourcegraph/issues/6659)
- Repositories referenced in campaigns that are removed in an external service configuration change won't lead to problems with the syncing process anymore. [#7015](https://github.com/sourcegraph/sourcegraph/pull/7015)
- The Searcher dashboard (and the `src_graphql_search_response` Prometheus metric) now properly account for search alerts instead of them being incorrectly added to the `timeout` category. [#7214](https://github.com/sourcegraph/sourcegraph/issues/7214)
- In the experimental search pagination API, the `cloning`, `missing`, and other repository fields now return a well-defined set of results. [#6000](https://github.com/sourcegraph/sourcegraph/issues/6000)

### Removed

- The management console has been removed. All critical configuration previously stored in the management console will be automatically migrated to your site configuration. For more information about this change, or if you use `SITE_CONFIG_FILE` / `CRITICAL_CONFIG_FILE`, please see the [migration notes for Sourcegraph v3.11+](doc/admin/migration/3_11.md).

## 3.10.4

### Fixed

- An issue where diff/commit searches that would run over more than 50 repositories would incorrectly display a timeout error instead of the correct error suggesting users scope their query to less repositories. [#7090](https://github.com/sourcegraph/sourcegraph/issues/7090)

## 3.10.3

### Fixed

- A critical regression in 3.10.2 which caused diff, commit, and repository searches to timeout. [#7090](https://github.com/sourcegraph/sourcegraph/issues/7090)
- A critical regression in 3.10.2 which caused "No results" to appear frequently on pages with search results. [#7095](https://github.com/sourcegraph/sourcegraph/pull/7095)
- An issue where the built-in Grafana Searcher dashboard would show duplicate success/error metrics. [#7078](https://github.com/sourcegraph/sourcegraph/pull/7078)

## 3.10.2

### Added

- Site admins can now use the built-in Grafana Searcher dashboard to observe how many search requests are successful, or resulting in errors or timeouts. [#6756](https://github.com/sourcegraph/sourcegraph/issues/6756)

### Fixed

- When searches timeout, a consistent UI with clear actions like a button to increase the timeout is now returned. [#6754](https://github.com/sourcegraph/sourcegraph/issues/6754)
- To reduce the chance of search timeouts in some cases, the default indexed search timeout has been raised from 1.5s to 3s. [#6754](https://github.com/sourcegraph/sourcegraph/issues/6754)
- We now correctly inform users of the limitations of diff/commit search. If a diff/commit search would run over more than 50 repositories, users will be shown an error suggesting they scope their search to less repositories using the `repo:` filter. Global diff/commit search support is being tracked in [#6826](https://github.com/sourcegraph/sourcegraph/issues/6826). [#5519](https://github.com/sourcegraph/sourcegraph/issues/5519)

## 3.10.1

### Added

- Syntax highlighting for Starlark (Bazel) files. [#6827](https://github.com/sourcegraph/sourcegraph/issues/6827)

### Fixed

- The experimental search pagination API no longer times out when large repositories are encountered. [#6384](https://github.com/sourcegraph/sourcegraph/issues/6384) [#6383](https://github.com/sourcegraph/sourcegraph/issues/6383)
- In single-container deployments, the builtin `postgres_exporter` now correctly respects externally configured databases. This previously caused PostgreSQL metrics to not show up in Grafana when an external DB was in use. [#6735](https://github.com/sourcegraph/sourcegraph/issues/6735)

## 3.10.0

### Added

- Indexed Search supports horizontally scaling. Instances with large number of repositories can update the `replica` field of the `indexed-search` StatefulSet. See [configure indexed-search replica count](https://github.com/sourcegraph/deploy-sourcegraph/blob/master/docs/configure.md#configure-indexed-search-replica-count). [#5725](https://github.com/sourcegraph/sourcegraph/issues/5725)
- Bitbucket Cloud external service supports `exclude` config option. [#6035](https://github.com/sourcegraph/sourcegraph/issues/6035)
- `sourcegraph/server` Docker deployments now support the environment variable `IGNORE_PROCESS_DEATH`. If set to true the container will keep running, even if a subprocess has died. This is useful when manually fixing problems in the container which the container refuses to start. For example a bad database migration.
- Search input now offers filter type suggestions [#6105](https://github.com/sourcegraph/sourcegraph/pull/6105).
- The keyboard shortcut <kbd>Ctrl</kbd>+<kbd>Space</kbd> in the search input shows a list of available filter types.
- Sourcegraph Kubernetes cluster site admins can configure PostgreSQL by specifying `postgresql.conf` via ConfigMap. [sourcegraph/deploy-sourcegraph#447](https://github.com/sourcegraph/deploy-sourcegraph/pull/447)

### Changed

- **Required Kubernetes Migration:** The [Kubernetes deployment](https://github.com/sourcegraph/deploy-sourcegraph) manifest for indexed-search services has changed from a Normal Service to a Headless Service. This is to enable Sourcegraph to individually resolve indexed-search pods. Services are immutable, so please follow the [migration guide](https://github.com/sourcegraph/deploy-sourcegraph/blob/master/docs/migrate.md#310).
- Fields of type `String` in our GraphQL API that contain [JSONC](https://komkom.github.io/) now have the custom scalar type `JSONCString`. [#6209](https://github.com/sourcegraph/sourcegraph/pull/6209)
- `ZOEKT_HOST` environment variable has been deprecated. Please use `INDEXED_SEARCH_SERVERS` instead. `ZOEKT_HOST` will be removed in 3.12.
- Directory names on the repository tree page are now shown in bold to improve readability.
- Added support for Bitbucket Server pull request activity to the [campaign](https://about.sourcegraph.com/product/code-change-management/) burndown chart. When used, this feature leads to more requests being sent to Bitbucket Server, since Sourcegraph needs to keep track of how a pull request's state changes over time. With [the instance scoped webhooks](https://docs.google.com/document/d/1I3Aq1WSUh42BP8KvKr6AlmuCfo8tXYtJu40WzdNT6go/edit) in our [Bitbucket Server plugin](https://github.com/sourcegraph/bitbucket-server-plugin/pull/10) as well as up-coming [heuristical syncing changes](#6389), this additional load will be significantly reduced in the future.
- Added support for Bitbucket Server pull request activity to the campaign burndown chart. When used, this feature leads to more requests being sent to Bitbucket Server, since Sourcegraph needs to keep track of how a pull request's state changes over time. With [the instance scoped webhooks](https://docs.google.com/document/d/1I3Aq1WSUh42BP8KvKr6AlmuCfo8tXYtJu40WzdNT6go/edit) in our [Bitbucket Server plugin](https://github.com/sourcegraph/bitbucket-server-plugin/pull/10) as well as up-coming [heuristical syncing changes](#6389), this additional load will be significantly reduced in the future.

### Fixed

- Support hyphens in Bitbucket Cloud team names. [#6154](https://github.com/sourcegraph/sourcegraph/issues/6154)
- Server will run `redis-check-aof --fix` on startup to fix corrupted AOF files. [#651](https://github.com/sourcegraph/sourcegraph/issues/651)
- Authorization provider configuration errors in external services will be shown as site alerts. [#6061](https://github.com/sourcegraph/sourcegraph/issues/6061)

### Removed

## 3.9.4

### Changed

- The experimental search pagination API's `PageInfo` object now returns a `String` instead of an `ID` for its `endCursor`, and likewise for the `after` search field. Experimental paginated search API users may need to update their usages to replace `ID` cursor types with `String` ones.

### Fixed

- The experimental search pagination API no longer omits a single repository worth of results at the end of the result set. [#6286](https://github.com/sourcegraph/sourcegraph/issues/6286)
- The experimental search pagination API no longer produces search cursors that can get "stuck". [#6287](https://github.com/sourcegraph/sourcegraph/issues/6287)
- In literal search mode, searching for quoted strings now works as expected. [#6255](https://github.com/sourcegraph/sourcegraph/issues/6255)
- In literal search mode, quoted field values now work as expected. [#6271](https://github.com/sourcegraph/sourcegraph/pull/6271)
- `type:path` search queries now correctly work in indexed search again. [#6220](https://github.com/sourcegraph/sourcegraph/issues/6220)

## 3.9.3

### Changed

- Sourcegraph is now built using Go 1.13.3 [#6200](https://github.com/sourcegraph/sourcegraph/pull/6200).

## 3.9.2

### Fixed

- URI-decode the username, password, and pathname when constructing Postgres connection paramers in lsif-server [#6174](https://github.com/sourcegraph/sourcegraph/pull/6174). Fixes a crashing lsif-server process for users with passwords containing special characters.

## 3.9.1

### Changed

- Reverted [#6094](https://github.com/sourcegraph/sourcegraph/pull/6094) because it introduced a minor security hole involving only Grafana.
  [#6075](https://github.com/sourcegraph/sourcegraph/issues/6075) will be fixed with a different approach.

## 3.9.0

### Added

- Our external service syncing model will stream in new repositories to Sourcegraph. Previously we could only add a repository to our database and clone it once we had synced all information from all external services (to detect deletions and renames). Now adding a repository to an external service configuration should be reflected much sooner, even on large instances. [#5145](https://github.com/sourcegraph/sourcegraph/issues/5145)
- There is now an easy way for site admins to view and export settings and configuration when reporting a bug. The page for doing so is at /site-admin/report-bug, linked to from the site admin side panel under "Report a bug".
- An experimental search pagination API to enable better programmatic consumption of search results is now available to try. For more details and known limitations see [the documentation](https://docs.sourcegraph.com/api/graphql/search).
- Search queries can now be interpreted literally.
  - There is now a dot-star icon in the search input bar to toggle the pattern type of a query between regexp and literal.
  - There is a new `search.defaultPatternType` setting to configure the default pattern type, regexp or literal, for searches.
  - There is a new `patternType:` search token which overrides the `search.defaultPatternType` setting, and the active state of the dot-star icon in determining the pattern type of the query.
  - Old URLs without a patternType URL parameter will be redirected to the same URL with
    patternType=regexp appended to preserve intended behavior.
- Added support for GitHub organization webhooks to enable faster updates of metadata used by [campaigns](https://about.sourcegraph.com/product/code-change-management/), such as pull requests or issue comments. See the [GitHub webhook documentation](https://docs.sourcegraph.com/admin/external_service/github#webhooks) for instructions on how to enable webhooks.
- Added support for GitHub organization webhooks to enable faster updates of changeset metadata used by campaigns. See the [GitHub webhook documentation](https://docs.sourcegraph.com/admin/external_service/github#webhooks) for instructions on how to enable webhooks.
- Added burndown chart to visualize progress of campaigns.
- Added ability to edit campaign titles and descriptions.

### Changed

- **Recommended Kubernetes Migration:** The [Kubernetes deployment](https://github.com/sourcegraph/deploy-sourcegraph) manifest for indexed-search pods has changed from a Deployment to a StatefulSet. This is to enable future work on horizontally scaling indexed search. To retain your existing indexes there is a [migration guide](https://github.com/sourcegraph/deploy-sourcegraph/blob/master/docs/migrate.md#39).
- Allow single trailing hyphen in usernames and org names [#5680](https://github.com/sourcegraph/sourcegraph/pull/5680)
- Indexed search won't spam the logs on startup if the frontend API is not yet available. [zoekt#30](https://github.com/sourcegraph/zoekt/pull/30), [#5866](https://github.com/sourcegraph/sourcegraph/pull/5866)
- Search query fields are now case insensitive. For example `repoHasFile:` will now be recognized, not just `repohasfile:`. [#5168](https://github.com/sourcegraph/sourcegraph/issues/5168)
- Search queries are now interpreted literally by default, rather than as regular expressions. [#5899](https://github.com/sourcegraph/sourcegraph/pull/5899)
- The `search` GraphQL API field now takes a two new optional parameters: `version` and `patternType`. `version` determines the search syntax version to use, and `patternType` determines the pattern type to use for the query. `version` defaults to "V1", which is regular expression searches by default, if not explicitly passed in. `patternType` overrides the pattern type determined by version.
- Saved searches have been updated to support the new patternType filter. All existing saved searches have been updated to append `patternType:regexp` to the end of queries to ensure deterministic results regardless of the patternType configurations on an instance. All new saved searches are required to have a `patternType:` field in the query.
- Allow text selection in search result headers (to allow for e.g. copying filenames)

### Fixed

- Web app: Fix paths with special characters (#6050)
- Fixed an issue that rendered the search filter `repohascommitafter` unusable in the presence of an empty repository. [#5149](https://github.com/sourcegraph/sourcegraph/issues/5149)
- An issue where `externalURL` not being configured in the management console could go unnoticed. [#3899](https://github.com/sourcegraph/sourcegraph/issues/3899)
- Listing branches and refs now falls back to a fast path if there are a large number of branches. Previously we would time out. [#4581](https://github.com/sourcegraph/sourcegraph/issues/4581)
- Sourcegraph will now ignore the ambiguous ref HEAD if a repository contains it. [#5291](https://github.com/sourcegraph/sourcegraph/issues/5291)

### Removed

## 3.8.2

### Fixed

- Sourcegraph cluster deployments now run a more stable syntax highlighting server which can self-recover from rarer failure cases such as getting stuck at high CPU usage when highlighting some specific files. [#5406](https://github.com/sourcegraph/sourcegraph/issues/5406) This will be ported to single-container deployments [at a later date](https://github.com/sourcegraph/sourcegraph/issues/5841).

## 3.8.1

### Added

- Add `nameTransformations` setting to GitLab external service to help transform repository name that shows up in the Sourcegraph UI.

## 3.8.0

### Added

- A toggle button for browser extension to quickly enable/disable the core functionality without actually enable/disable the entire extension in the browser extension manager.
- Tabs to easily toggle between the different search result types on the search results page.

### Changed

- A `hardTTL` setting was added to the [Bitbucket Server `authorization` config](https://docs.sourcegraph.com/admin/external_service/bitbucketserver#configuration). This setting specifies a duration after which a user's cached permissions must be updated before any user action is authorized. This contrasts with the already existing `ttl` setting which defines a duration after which a user's cached permissions will get updated in the background, but the previously cached (and now stale) permissions are used to authorize any user action occuring before the update concludes. If your previous `ttl` value is larger than the default of the new `hardTTL` setting (i.e. **3 days**), you must change the `ttl` to be smaller or, `hardTTL` to be larger.

### Fixed

### Removed

- The `statusIndicator` feature flag has been removed from the site configuration's `experimentalFeatures` section. The status indicator has been enabled by default since 3.6.0 and you can now safely remove the feature flag from your configuration.
- Public usage is now only available on Sourcegraph.com. Because many core features rely on persisted user settings, anonymous usage leads to a degraded experience for most users. As a result, for self-hosted private instances it is preferable for all users to have accounts. But on sourcegraph.com, users will continue to have to opt-in to accounts, despite the degraded UX.

## 3.7.2

### Added

- A [migration guide for Sourcegraph v3.7+](doc/admin/migration/3_7.md).

### Fixed

- Fixed an issue where some repositories with very long symbol names would fail to index after v3.7.
- We now retain one prior search index version after an upgrade, meaning upgrading AND downgrading from v3.6.2 <-> v3.7.2 is now 100% seamless and involves no downtime or negated search performance while repositories reindex. Please refer to the [v3.7+ migration guide](doc/admin/migration/3_7.md) for details.

## 3.7.1

### Fixed

- When re-indexing repositories, we now continue to serve from the old index in the meantime. Thus, you can upgrade to 3.7.1 without downtime.
- Indexed symbol search is now faster, as we've fixed a performance issue that occurred when many repositories without any symbols existed.
- Indexed symbol search now uses less disk space when upgrading directly to v3.7.1 as we properly remove old indexes.

## 3.7.0

### Added

- Indexed search now supports symbol queries. This feature will require re-indexing all repositories. This will increase the disk and memory usage of indexed search by roughly 10%. You can disable the feature with the configuration `search.index.symbols.enabled`. [#3534](https://github.com/sourcegraph/sourcegraph/issues/3534)
- Multi-line search now works for non-indexed search. [#4518](https://github.com/sourcegraph/sourcegraph/issues/4518)
- When using `SITE_CONFIG_FILE` and `EXTSVC_CONFIG_FILE`, you [may now also specify e.g. `SITE_CONFIG_ALLOW_EDITS=true`](https://docs.sourcegraph.com/admin/config/advanced_config_file) to allow edits to be made to the config in the application which will be overwritten on the next process restart. [#4912](https://github.com/sourcegraph/sourcegraph/issues/4912)

### Changed

- In the [GitHub external service config](https://docs.sourcegraph.com/admin/external_service/github#configuration) it's now possible to specify `orgs` without specifying `repositoryQuery` or `repos` too.
- Out-of-the-box TypeScript code intelligence is much better with an updated ctags version with a built-in TypeScript parser.
- Sourcegraph uses Git protocol version 2 for increased efficiency and performance when fetching data from compatible code hosts.
- Searches with `repohasfile:` are faster at finding repository matches. [#4833](https://github.com/sourcegraph/sourcegraph/issues/4833).
- Zoekt now runs with GOGC=50 by default, helping to reduce the memory consumption of Sourcegraph. [#3792](https://github.com/sourcegraph/sourcegraph/issues/3792)
- Upgraded the version of Go in use, which improves security for publicly accessible Sourcegraph instances.

### Fixed

- Disk cleanup in gitserver is now done in terms of percentages to fix [#5059](https://github.com/sourcegraph/sourcegraph/issues/5059).
- Search results now correctly show highlighting of matches with runes like 'İ' that lowercase to runes with a different number of bytes in UTF-8 [#4791](https://github.com/sourcegraph/sourcegraph/issues/4791).
- Fixed an issue where search would sometimes crash with a panic due to a nil pointer. [#5246](https://github.com/sourcegraph/sourcegraph/issues/5246)

### Removed

## 3.6.2

### Fixed

- Fixed Phabricator external services so they won't stop the syncing process for repositories when Phabricator doesn't return clone URLs. [#5101](https://github.com/sourcegraph/sourcegraph/pull/5101)

## 3.6.1

### Added

- New site config option `branding.brandName` configures the brand name to display in the Sourcegraph \<title\> element.
- `repositoryPathPattern` option added to the "Other" external service type for repository name customization.

## 3.6.0

### Added

- The `github.exclude` setting in [GitHub external service config](https://docs.sourcegraph.com/admin/external_service/github#configuration) additionally allows you to specify regular expressions with `{"pattern": "regex"}`.
- A new [`quicklinks` setting](https://docs.sourcegraph.com/user/personalization/quick_links) allows adding links to be displayed on the homepage and search page for all users (or users in an organization).
- Compatibility with the [Sourcegraph for Bitbucket Server](https://github.com/sourcegraph/bitbucket-server-plugin) plugin.
- Support for [Bitbucket Cloud](https://bitbucket.org) as an external service.

### Changed

- Updating or creating an external service will no longer block until the service is synced.
- The GraphQL fields `Repository.createdAt` and `Repository.updatedAt` are deprecated and will be removed in 3.8. Now `createdAt` is always the current time and updatedAt is always null.
- In the [GitHub external service config](https://docs.sourcegraph.com/admin/external_service/github#configuration) and [Bitbucket Server external service config](https://docs.sourcegraph.com/admin/external_service/bitbucket_server#permissions) `repositoryQuery` is now only required if `repos` is not set.
- Log messages from query-runner when saved searches fail now include the raw query as part of the message.
- The status indicator in the navigation bar is now enabled by default
- Usernames and org names can now contain the `.` character. [#4674](https://github.com/sourcegraph/sourcegraph/issues/4674)

### Fixed

- Commit searches now correctly highlight unicode characters, for example 加. [#4512](https://github.com/sourcegraph/sourcegraph/issues/4512)
- Symbol searches now show the number of symbol matches rather than the number of file matches found. [#4578](https://github.com/sourcegraph/sourcegraph/issues/4578)
- Symbol searches with truncated results now show a `+` on the results page to signal that some results have been omitted. [#4579](https://github.com/sourcegraph/sourcegraph/issues/4579)

## 3.5.4

### Fixed

- Fixed Phabricator external services so they won't stop the syncing process for repositories when Phabricator doesn't return clone URLs. [#5101](https://github.com/sourcegraph/sourcegraph/pull/5101)

## 3.5.2

### Changed

- Usernames and org names can now contain the `.` character. [#4674](https://github.com/sourcegraph/sourcegraph/issues/4674)

### Added

- Syntax highlighting requests that fail are now logged and traced. A new Prometheus metric `src_syntax_highlighting_requests` allows monitoring and alerting. [#4877](https://github.com/sourcegraph/sourcegraph/issues/4877).
- Sourcegraph's SAML authentication now supports RSA PKCS#1 v1.5. [#4869](https://github.com/sourcegraph/sourcegraph/pull/4869)

### Fixed

- Increased nginx proxy buffer size to fix issue where login failed when SAML AuthnRequest was too large. [#4849](https://github.com/sourcegraph/sourcegraph/pull/4849)
- A regression in 3.3.8 where `"corsOrigin": "*"` was improperly forbidden. [#4424](https://github.com/sourcegraph/sourcegraph/issues/4424)

## 3.5.1

### Added

- A new [`quicklinks` setting](https://docs.sourcegraph.com/user/personalization/quick_links) allows adding links to be displayed on the homepage and search page for all users (or users in an organization).
- Site admins can prevent the icon in the top-left corner of the screen from spinning on hovers by setting `"branding": { "disableSymbolSpin": true }` in their site configuration.

### Fixed

- Fix `repository.language` GraphQL field (previously returned empty for most repositories).

## 3.5.0

### Added

- Indexed search now supports matching consecutive literal newlines, with queries like e.g. `foo\nbar.*` to search over multiple lines. [#4138](https://github.com/sourcegraph/sourcegraph/issues/4138)
- The `orgs` setting in [GitHub external service config](https://docs.sourcegraph.com/admin/external_service/github) allows admins to select all repositories from the specified organizations to be synced.
- A new experimental search filter `repohascommitafter:"30 days ago"` allows users to exclude stale repositories that don't contain commits (to the branch being searched over) past a specified date from their search query.
- The `authorization` setting in the [Bitbucket Server external service config](https://docs.sourcegraph.com/admin/external_service/bitbucket_server#permissions) enables Sourcegraph to enforce the repository permissions defined in Bitbucket Server.
- A new, experimental status indicator in the navigation bar allows admins to quickly see whether the configured repositories are up to date or how many are currently being updated in the background. You can enable the status indicator with the following site configuration: `"experimentalFeatures": { "statusIndicator": "enabled" }`.
- A new search filter `repohasfile` allows users to filter results to just repositories containing a matching file. For example `ubuntu file:Dockerfile repohasfile:\.py$` would find Dockerfiles mentioning Ubuntu in repositories that contain Python files. [#4501](https://github.com/sourcegraph/sourcegraph/pull/4501)

### Changed

- The saved searches UI has changed. There is now a Saved searches page in the user and organizations settings area. A saved search appears in the settings area of the user or organization it is associated with.

### Removed

### Fixed

- Fixed repository search patterns which contain `.*`. Previously our optimizer would ignore `.*`, which in some cases would lead to our repository search excluding some repositories from the results.
- Fixed an issue where the Phabricator native integration would be broken on recent Phabricator versions. This fix depends on v1.2 of the [Phabricator extension](https://github.com/sourcegraph/phabricator-extension).
- Fixed an issue where the "Empty repository" banner would be shown on a repository page when starting to clone a repository.
- Prevent data inconsistency on cached archives due to restarts. [#4366](https://github.com/sourcegraph/sourcegraph/pull/4366)
- On the /extensions page, the UI is now less ambiguous when an extension has not been activated. [#4446](https://github.com/sourcegraph/sourcegraph/issues/4446)

## 3.4.5

### Fixed

- Fixed an issue where syntax highlighting taking too long would result in errors or wait long amounts of time without properly falling back to plaintext rendering after a few seconds. [#4267](https://github.com/sourcegraph/sourcegraph/issues/4267) [#4268](https://github.com/sourcegraph/sourcegraph/issues/4268) (this fix was intended to be in 3.4.3, but was in fact left out by accident)
- Fixed an issue with `sourcegraph/server` Docker deployments where syntax highlighting could produce `server closed idle connection` errors. [#4269](https://github.com/sourcegraph/sourcegraph/issues/4269) (this fix was intended to be in 3.4.3, but was in fact left out by accident)
- Fix `repository.language` GraphQL field (previously returned empty for most repositories).

## 3.4.4

### Fixed

- Fixed an out of bounds error in the GraphQL repository query. [#4426](https://github.com/sourcegraph/sourcegraph/issues/4426)

## 3.4.3

### Fixed

- Improved performance of the /site-admin/repositories page significantly (prevents timeouts). [#4063](https://github.com/sourcegraph/sourcegraph/issues/4063)
- Fixed an issue where Gitolite repositories would be inaccessible to non-admin users after upgrading to 3.3.0+ from an older version. [#4263](https://github.com/sourcegraph/sourcegraph/issues/4263)
- Repository names are now treated as case-sensitive, fixing an issue where users saw `pq: duplicate key value violates unique constraint \"repo_name_unique\"` [#4283](https://github.com/sourcegraph/sourcegraph/issues/4283)
- Repositories containing submodules not on Sourcegraph will now load without error [#2947](https://github.com/sourcegraph/sourcegraph/issues/2947)
- HTTP metrics in Prometheus/Grafana now distinguish between different types of GraphQL requests.

## 3.4.2

### Fixed

- Fixed incorrect wording in site-admin onboarding. [#4127](https://github.com/sourcegraph/sourcegraph/issues/4127)

## 3.4.1

### Added

- You may now specify `DISABLE_CONFIG_UPDATES=true` on the management console to prevent updates to the critical configuration. This is useful when loading critical config via a file using `CRITICAL_CONFIG_FILE` on the frontend.

### Changed

- When `EXTSVC_CONFIG_FILE` or `SITE_CONFIG_FILE` are specified, updates to external services and the site config are now prevented.
- Site admins will now see a warning if creating or updating an external service was successful but the process could not complete entirely due to an ephemeral error (such as GitHub API search queries running into timeouts and returning incomplete results).

### Removed

### Fixed

- Fixed an issue where `EXTSVC_CONFIG_FILE` being specified would incorrectly cause a panic.
- Fixed an issue where user/org/global settings from old Sourcegraph versions (2.x) could incorrectly be null, leading to various errors.
- Fixed an issue where an ephemeral infrastructure error (`tar/archive: invalid tar header`) would fail a search.

## 3.4.0

### Added

- When `repositoryPathPattern` is configured, paths from the full long name will redirect to the configured name. Extensions will function with the configured name. `repositoryPathPattern` allows administrators to configure "nice names". For example `sourcegraph.example.com/github.com/foo/bar` can configured to be `sourcegraph.example.com/gh/foo/bar` with `"repositoryPathPattern": "gh/{nameWithOwner}"`. (#462)
- Admins can now turn off site alerts for patch version release updates using the `alerts.showPatchUpdates` setting. Alerts will still be shown for major and minor version updates.
- The new `gitolite.exclude` setting in [Gitolite external service config](https://docs.sourcegraph.com/admin/external_service/gitolite#configuration) allows you to exclude specific repositories by their Gitolite name so that they won't be mirrored. Upon upgrading, previously "disabled" repositories will be automatically migrated to this exclusion list.
- The new `aws_codecommit.exclude` setting in [AWS CodeCommit external service config](https://docs.sourcegraph.com/admin/external_service/aws_codecommit#configuration) allows you to exclude specific repositories by their AWS name or ID so that they won't be synced. Upon upgrading, previously "disabled" repositories will be automatically migrated to this exclusion list.
- Added a new, _required_ `aws_codecommit.gitCredentials` setting to the [AWS CodeCommit external service config](https://docs.sourcegraph.com/admin/external_service/aws_codecommit#configuration). These Git credentials are required to create long-lived authenticated clone URLs for AWS CodeCommit repositories. For more information about Git credentials, see the AWS CodeCommit documentation: https://docs.aws.amazon.com/IAM/latest/UserGuide/id_credentials_ssh-keys.html#git-credentials-code-commit. For detailed instructions on how to create the credentials in IAM, see this page: https://docs.aws.amazon.com/codecommit/latest/userguide/setting-up-gc.html
- Added support for specifying a URL formatted `gitolite.host` setting in [Gitolite external service config](https://docs.sourcegraph.com/admin/external_service/gitolite#configuration) (e.g. `ssh://git@gitolite.example.org:2222/`), in addition to the already supported SCP like format (e.g `git@gitolite.example.org`)
- Added support for overriding critical, site, and external service configurations via files. Specify `CRITICAL_CONFIG_FILE=critical.json`, `SITE_CONFIG_FILE=site.json`, and/or `EXTSVC_CONFIG_FILE=extsvc.json` on the `frontend` container to do this.

### Changed

- Kinds of external services in use are now included in [server pings](https://docs.sourcegraph.com/admin/pings).
- Bitbucket Server: An actual Bitbucket icon is now used for the jump-to-bitbucket action on repository pages instead of the previously generic icon.
- Default config for GitHub, GitHub Enterprise, GitLab, Bitbucket Server, and AWS Code Commit external services has been revised to make it easier for first time admins.

### Removed

- Fields related to Repository enablement have been deprecated. Mutations are now NOOPs, and for repositories returned the value is always true for Enabled. The enabled field and mutations will be removed in 3.6. Mutations: `setRepositoryEnabled`, `setAllRepositoriesEnabled`, `updateAllMirrorRepositories`, `deleteRepository`. Query parameters: `repositories.enabled`, `repositories.disabled`. Field: `Repository.enabled`.
- Global saved searches are now deprecated. Any existing global saved searches have been assigned to the Sourcegraph instance's first site admin's user account.
- The `search.savedQueries` configuration option is now deprecated. Existing entries remain in user and org settings for backward compatibility, but are unused as saved searches are now stored in the database.

### Fixed

- Fixed a bug where submitting a saved query without selecting the location would fail for non-site admins (#3628).
- Fixed settings editors only having a few pixels height.
- Fixed a bug where browser extension and code review integration usage stats were not being captured on the site-admin Usage Stats page.
- Fixed an issue where in some rare cases PostgreSQL starting up slowly could incorrectly trigger a panic in the `frontend` service.
- Fixed an issue where the management console password would incorrectly reset to a new secure one after a user account was created.
- Fixed a bug where gitserver would leak file descriptors when performing common operations.
- Substantially improved the performance of updating Bitbucket Server external service configurations on instances with thousands of repositories, going from e.g. several minutes to about a minute for ~20k repositories (#4037).
- Fully resolved the search performance regression in v3.2.0, restoring performance of search back to the same levels it was before changes made in v3.2.0.
- Fix a bug where using a repo search filter with the prefix `github.com` only searched for repos whose name starts with `github.com`, even though no `^` was specified in the search filter. (#4103)
- Fixed an issue where files that fail syntax highlighting would incorrectly render an error instead of gracefully falling back to their plaintext form.

## 3.3.9

### Added

- Syntax highlighting requests that fail are now logged and traced. A new Prometheus metric `src_syntax_highlighting_requests` allows monitoring and alerting. [#4877](https://github.com/sourcegraph/sourcegraph/issues/4877).

## 3.3.8

### Fixed

- Fully resolved the search performance regression in v3.2.0, restoring performance of search back to the same levels it was before changes made in v3.2.0.
- Fixed an issue where files that fail syntax highlighting would incorrectly render an error instead of gracefully falling back to their plaintext form.
- Fixed an issue introduced in v3.3 where Sourcegraph would under specific circumstances incorrectly have to re-clone and re-index repositories from Bitbucket Server and AWS CodeCommit.

## 3.3.7

### Added

- The `bitbucketserver.exclude` setting in [Bitbucket Server external service config](https://docs.sourcegraph.com/admin/external_service/bitbucketserver#configuration) additionally allows you to exclude repositories matched by a regular expression (so that they won't be synced).

### Changed

### Removed

### Fixed

- Fixed a major indexed search performance regression that occurred in v3.2.0. (#3685)
- Fixed an issue where Sourcegraph would fail to update repositories on some instances (`pq: duplicate key value violates unique constraint "repo_external_service_unique_idx"`) (#3680)
- Fixed an issue where Sourcegraph would not exclude unavailable Bitbucket Server repositories. (#3772)

## 3.3.6

## Changed

- All 24 language extensions are enabled by default.

## 3.3.5

## Changed

- Indexed search is now enabled by default for new Docker deployments. (#3540)

### Removed

- Removed smart-casing behavior from search.

### Fixed

- Removes corrupted archives in the searcher cache and tries to populate the cache again instead of returning an error.
- Fixed a bug where search scopes would not get merged, and only the lowest-level list of search scopes would appear.
- Fixed an issue where repo-updater was slower in performing its work which could sometimes cause other performance issues. https://github.com/sourcegraph/sourcegraph/pull/3633

## 3.3.4

### Fixed

- Fixed bundling of the Phabricator integration assets in the Sourcegraph docker image.

## 3.3.3

### Fixed

- Fixed bug that prevented "Find references" action from being completed in the activation checklist.

## 3.3.2

### Fixed

- Fixed an issue where the default `bitbucketserver.repositoryQuery` would not be created on migration from older Sourcegraph versions. https://github.com/sourcegraph/sourcegraph/issues/3591
- Fixed an issue where Sourcegraph would add deleted repositories to the external service configuration. https://github.com/sourcegraph/sourcegraph/issues/3588
- Fixed an issue where a repo-updater migration would hit code host rate limits. https://github.com/sourcegraph/sourcegraph/issues/3582
- The required `bitbucketserver.username` field of a [Bitbucket Server external service configuration](https://docs.sourcegraph.com/admin/external_service/bitbucketserver#configuration), if unset or empty, is automatically migrated to match the user part of the `url` (if defined). https://github.com/sourcegraph/sourcegraph/issues/3592
- Fixed a panic that would occur in indexed search / the frontend when a search error ocurred. https://github.com/sourcegraph/sourcegraph/issues/3579
- Fixed an issue where the repo-updater service could become deadlocked while performing a migration. https://github.com/sourcegraph/sourcegraph/issues/3590

## 3.3.1

### Fixed

- Fixed a bug that prevented external service configurations specifying client certificates from working (#3523)

## 3.3.0

### Added

- In search queries, treat `foo(` as `foo\(` and `bar[` as `bar\[` rather than failing with an error message.
- Enterprise admins can now customize the appearance of the homepage and search icon.
- A new settings property `notices` allows showing custom informational messages on the homepage and at the top of each page. The `motd` property is deprecated and its value is automatically migrated to the new `notices` property.
- The new `gitlab.exclude` setting in [GitLab external service config](https://docs.sourcegraph.com/admin/external_service/gitlab#configuration) allows you to exclude specific repositories matched by `gitlab.projectQuery` and `gitlab.projects` (so that they won't be synced). Upon upgrading, previously "disabled" repositories will be automatically migrated to this exclusion list.
- The new `gitlab.projects` setting in [GitLab external service config](https://docs.sourcegraph.com/admin/external_service/gitlab#configuration) allows you to select specific repositories to be synced.
- The new `bitbucketserver.exclude` setting in [Bitbucket Server external service config](https://docs.sourcegraph.com/admin/external_service/bitbucketserver#configuration) allows you to exclude specific repositories matched by `bitbucketserver.repositoryQuery` and `bitbucketserver.repos` (so that they won't be synced). Upon upgrading, previously "disabled" repositories will be automatically migrated to this exclusion list.
- The new `bitbucketserver.repos` setting in [Bitbucket Server external service config](https://docs.sourcegraph.com/admin/external_service/bitbucketserver#configuration) allows you to select specific repositories to be synced.
- The new required `bitbucketserver.repositoryQuery` setting in [Bitbucket Server external service configuration](https://docs.sourcegraph.com/admin/external_service/bitbucketserver#configuration) allows you to use Bitbucket API repository search queries to select repos to be synced. Existing configurations will be migrate to have it set to `["?visibility=public", "?visibility=private"]` which is equivalent to the previous implicit behaviour that this setting supersedes.
- "Quick configure" buttons for common actions have been added to the config editor for all external services.
- "Quick configure" buttons for common actions have been added to the management console.
- Site-admins now receive an alert every day for the seven days before their license key expires.
- The user menu (in global nav) now lists the user's organizations.
- All users on an instance now see a non-dismissable alert when when there's no license key in use and the limit of free user accounts is exceeded.
- All users will see a dismissible warning about limited search performance and accuracy on when using the sourcegraph/server Docker image with more than 100 repositories enabled.

### Changed

- Indexed searches that time out more consistently report a timeout instead of erroneously saying "No results."
- The symbols sidebar now only shows symbols defined in the current file or directory.
- The dynamic filters on search results pages will now display `lang:` instead of `file:` filters for language/file-extension filter suggestions.
- The default `github.repositoryQuery` of a [GitHub external service configuration](https://docs.sourcegraph.com/admin/external_service/github#configuration) has been changed to `["none"]`. Existing configurations that had this field unset will be migrated to have the previous default explicitly set (`["affiliated", "public"]`).
- The default `gitlab.projectQuery` of a [GitLab external service configuration](https://docs.sourcegraph.com/admin/external_service/gitlab#configuration) has been changed to `["none"]`. Existing configurations that had this field unset will be migrated to have the previous default explicitly set (`["?membership=true"]`).
- The default value of `maxReposToSearch` is now unlimited (was 500).
- The default `github.repositoryQuery` of a [GitHub external service configuration](https://docs.sourcegraph.com/admin/external_service/github#configuration) has been changed to `["none"]` and is now a required field. Existing configurations that had this field unset will be migrated to have the previous default explicitly set (`["affiliated", "public"]`).
- The default `gitlab.projectQuery` of a [GitLab external service configuration](https://docs.sourcegraph.com/admin/external_service/gitlab#configuration) has been changed to `["none"]` and is now a required field. Existing configurations that had this field unset will be migrated to have the previous default explicitly set (`["?membership=true"]`).
- The `bitbucketserver.username` field of a [Bitbucket Server external service configuration](https://docs.sourcegraph.com/admin/external_service/bitbucketserver#configuration) is now **required**. This field is necessary to authenticate with the Bitbucket Server API with either `password` or `token`.
- The settings and account pages for users and organizations are now combined into a single tab.

### Removed

- Removed the option to show saved searches on the Sourcegraph homepage.

### Fixed

- Fixed an issue where the site-admin repositories page `Cloning`, `Not Cloned`, `Needs Index` tabs were very slow on instances with thousands of repositories.
- Fixed an issue where failing to syntax highlight a single file would take down the entire syntax highlighting service.

## 3.2.6

### Fixed

- Fully resolved the search performance regression in v3.2.0, restoring performance of search back to the same levels it was before changes made in v3.2.0.

## 3.2.5

### Fixed

- Fixed a major indexed search performance regression that occurred in v3.2.0. (#3685)

## 3.2.4

### Fixed

- Fixed bundling of the Phabricator integration assets in the Sourcegraph docker image.

## 3.2.3

### Fixed

- Fixed https://github.com/sourcegraph/sourcegraph/issues/3336.
- Clearer error message when a repository sync fails due to the inability to clone a repository.
- Rewrite '@' character in Gitolite repository names to '-', which permits them to be viewable in the UI.

## 3.2.2

### Changed

- When using an external Zoekt instance (specified via the `ZOEKT_HOST` environment variable), sourcegraph/server no longer spins up a redundant internal Zoekt instance.

## 3.2.1

### Fixed

- Jaeger tracing, once enabled, can now be configured via standard [environment variables](https://github.com/jaegertracing/jaeger-client-go/blob/v2.14.0/README.md#environment-variables).
- Fixed an issue where some search and zoekt errors would not be logged.

## 3.2.0

### Added

- Sourcegraph can now automatically use the system's theme.
  To enable, open the user menu in the top right and make sure the theme dropdown is set to "System".
  This is currently supported on macOS Mojave with Safari Technology Preview 68 and later.
- The `github.exclude` setting was added to the [GitHub external service config](https://docs.sourcegraph.com/admin/external_service/github#configuration) to allow excluding repositories yielded by `github.repos` or `github.repositoryQuery` from being synced.

### Changed

- Symbols search is much faster now. After the initial indexing, you can expect code intelligence to be nearly instant no matter the size of your repository.
- Massively reduced the number of code host API requests Sourcegraph performs, which caused rate limiting issues such as slow search result loading to appear.
- The [`corsOrigin`](https://docs.sourcegraph.com/admin/config/site_config) site config property is no longer needed for integration with GitHub, GitLab, etc., via the [Sourcegraph browser extension](https://docs.sourcegraph.com/integration/browser_extension). Only the [Phabricator extension](https://github.com/sourcegraph/phabricator-extension) requires it.

### Fixed

- Fixed a bug where adding a search scope that adds a `repogroup` filter would cause invalid queries if `repogroup:sample` was already part of the query.
- An issue where errors during displaying search results would not be displayed.

### Removed

- The `"updateScheduler2"` experiment is now the default and it's no longer possible to configure.

## 3.1.2

### Added

- The `search.contextLines` setting was added to allow configuration of the number of lines of context to be displayed around search results.

### Changed

- Massively reduced the number of code host API requests Sourcegraph performs, which caused rate limiting issues such as slow search result loading to appear.
- Improved logging in various situations where Sourcegraph would potentially hit code host API rate limits.

### Fixed

- Fixed an issue where search results loading slowly would display a `Cannot read property "lastChild" of undefined` error.

## 3.1.1

### Added

- Query builder toggle (open/closed) state is now retained.

### Fixed

- Fixed an issue where single-term values entered into the "Exact match" field in the query builder were not getting wrapped in quotes.

## 3.1.0

### Added

- Added Docker-specific help text when running the Sourcegraph docker image in an environment with an sufficient open file descriptor limit.
- Added syntax highlighting for Kotlin and Dart.
- Added a management console environment variable to disable HTTPS, see [the docs](doc/admin/management_console.md#can-i-disable-https-on-the-management-console) for more information.
- Added `auth.disableUsernameChanges` to critical configuration to prevent users from changing their usernames.
- Site admins can query a user by email address or username from the GraphQL API.
- Added a search query builder to the main search page. Click "Use search query builder" to open the query builder, which is a form with separate inputs for commonly used search keywords.

### Changed

- File match search results now show full repository name if there are results from mirrors on different code hosts (e.g. github.com/sourcegraph/sourcegraph and gitlab.com/sourcegraph/sourcegraph)
- Search queries now use "smart case" by default. Searches are case insensitive unless you use uppercase letters. To explicitly set the case, you can still use the `case` field (e.g. `case:yes`, `case:no`). To explicitly set smart case, use `case:auto`.

### Fixed

- Fixed an issue where the management console would improperly regenerate the TLS cert/key unless `CUSTOM_TLS=true` was set. See the documentation for [how to use your own TLS certificate with the management console](doc/admin/management_console.md#how-can-i-use-my-own-tls-certificates-with-the-management-console).

## 3.0.1

### Added

- Symbol search now supports Elixir, Haskell, Kotlin, Scala, and Swift

### Changed

- Significantly optimized how file search suggestions are provided when using indexed search (cluster deployments).
- Both the `sourcegraph/server` image and the [Kubernetes deployment](https://github.com/sourcegraph/deploy-sourcegraph) manifests ship with Postgres `11.1`. For maximum compatibility, however, the minimum supported version remains `9.6`. The upgrade procedure is mostly automated for existing deployments. Please refer to [this page](https://docs.sourcegraph.com/admin/postgres) for detailed instructions.

### Removed

- The deprecated `auth.disableAccessTokens` site config property was removed. Use `auth.accessTokens` instead.
- The `disableBrowserExtension` site config property was removed. [Configure nginx](https://docs.sourcegraph.com/admin/nginx) instead to block clients (if needed).

## 3.0.0

See the changelog entries for 3.0.0 beta releases and our [3.0](doc/admin/migration/3_0.md) upgrade guide if you are upgrading from 2.x.

## 3.0.0-beta.4

### Added

- Basic code intelligence for the top 10 programming languages works out of the box without any configuration. [TypeScript/JavaScript](https://sourcegraph.com/extensions/sourcegraph/typescript), [Python](https://sourcegraph.com/extensions/sourcegraph/python), [Java](https://sourcegraph.com/extensions/sourcegraph/java), [Go](https://sourcegraph.com/extensions/sourcegraph/go), [C/C++](https://sourcegraph.com/extensions/sourcegraph/cpp), [Ruby](https://sourcegraph.com/extensions/sourcegraph/ruby), [PHP](https://sourcegraph.com/extensions/sourcegraph/php), [C#](https://sourcegraph.com/extensions/sourcegraph/csharp), [Shell](https://sourcegraph.com/extensions/sourcegraph/shell), and [Scala](https://sourcegraph.com/extensions/sourcegraph/scala) are enabled by default, and you can find more in the [extension registry](https://sourcegraph.com/extensions?query=category%3A"Programming+languages").

## 3.0.0-beta.3

- Fixed an issue where the site admin is redirected to the start page instead of being redirected to the repositories overview page after deleting a repo.

## 3.0.0-beta

### Added

- Repositories can now be queried by a git clone URL through the GraphQL API.
- A new Explore area is linked from the top navigation bar (when the `localStorage.explore=true;location.reload()` feature flag is enabled).
- Authentication via GitHub is now supported. To enable, add an item to the `auth.providers` list with `type: "github"`. By default, GitHub identities must be linked to an existing Sourcegraph user account. To enable new account creation via GitHub, use the `allowSignup` option in the `GitHubConnection` config.
- Authentication via GitLab is now supported. To enable, add an item to the `auth.providers` list with `type: "gitlab"`.
- GitHub repository permissions are supported if authentication via GitHub is enabled. See the
  documentation for the `authorization` field of the `GitHubConnection` configuration.
- The repository settings mirroring page now shows when a repo is next scheduled for an update (requires experiment `"updateScheduler2": "enabled"`).
- Configured repositories are periodically scheduled for updates using a new algorithm. You can disable the new algorithm with the following site configuration: `"experimentalFeatures": { "updateScheduler2": "disabled" }`. If you do so, please file a public issue to describe why you needed to disable it.
- When using HTTP header authentication, [`stripUsernameHeaderPrefix`](https://docs.sourcegraph.com/admin/auth/#username-header-prefixes) field lets an admin specify a prefix to strip from the HTTP auth header when converting the header value to a username.
- Sourcegraph extensions whose package.json contains `"wip": true` are considered [work-in-progress extensions](https://docs.sourcegraph.com/extensions/authoring/publishing#wip-extensions) and are indicated as such to avoid users accidentally using them.
- Information about user survey submissions and a chart showing weekly active users is now displayed on the site admin Overview page.
- A new GraphQL API field `UserEmail.isPrimary` was added that indicates whether an email is the user's primary email.
- The filters bar in the search results page can now display filters from extensions.
- Extensions' `activate` functions now receive a `sourcegraph.ExtensionContext` parameter (i.e., `export function activate(ctx: sourcegraph.ExtensionContext): void { ... }`) to support deactivation and running multiple extensions in the same process.
- Users can now request an Enterprise trial license from the site init page.
- When searching, a filter button `case:yes` will now appear when relevant. This helps discovery and makes it easier to use our case-sensitive search syntax.
- Extensions can now report progress in the UI through the `withProgress()` extension API.
- When calling `editor.setDecorations()`, extensions must now provide an instance of `TextDocumentDecorationType` as first argument. This helps gracefully displaying decorations from several extensions.

### Changed

- The Postgres database backing Sourcegraph has been upgraded from 9.4 to 11.1. Existing Sourcegraph users must conduct an [upgrade procedure](https://docs.sourcegraph.com/admin/postgres_upgrade)
- Code host configuration has moved out of the site config JSON into the "External services" area of the site admin web UI. Sourcegraph instances will automatically perform a one time migration of existing data in the site config JSON. After the migration these keys can be safely deleted from the site config JSON: `awsCodeCommit`, `bitbucketServer`, `github`, `gitlab`, `gitolite`, and `phabricator`.
- Site and user usage statistics are now visible to all users. Previously only site admins (and users, for their own usage statistics) could view this information. The information consists of aggregate counts of actions such as searches, page views, etc.
- The Git blame information shown at the end of a line is now provided by the [Git extras extension](https://sourcegraph.com/extensions/sourcegraph/git-extras). You must add that extension to continue using this feature.
- The `appURL` site configuration option was renamed to `externalURL`.
- The repository and directory pages now show all entries together instead of showing files and (sub)directories separately.
- Extensions no longer can specify titles (in the `title` property in the `package.json` extension manifest). Their extension ID (such as `alice/myextension`) is used.

### Fixed

- Fixed an issue where the site admin License page showed a count of current users, rather than the max number of users over the life of the license.
- Fixed number formatting issues on site admin Overview and Survey Response pages.
- Fixed resolving of git clone URLs with `git+` prefix through the GraphQL API
- Fixed an issue where the graphql Repositories endpoint would order by a field which was not indexed. Times on Sourcegraph.com went from 10s to 200ms.
- Fixed an issue where whitespace was not handled properly in environment variable lists (`SYMBOLS_URL`, `SEARCHER_URL`).
- Fixed an issue where clicking inside the repository popover or clicking "Show more" would dismiss the popover.

### Removed

- The `siteID` site configuration option was removed because it is no longer needed. If you previously specified this in site configuration, a new, random site ID will be generated upon server startup. You can safely remove the existing `siteID` value from your site configuration after upgrading.
- The **Info** panel was removed. The information it presented can be viewed in the hover.
- The top-level `repos.list` site configuration was removed in favour of each code-host's equivalent options,
  now configured via the new _External Services UI_ available at `/site-admin/external-services`. Equivalent options in code hosts configuration:
  - GitHub via [`github.repos`](https://docs.sourcegraph.com/admin/site_config/all#repos-array)
  - Gitlab via [`gitlab.projectQuery`](https://docs.sourcegraph.com/admin/site_config/all#projectquery-array)
  - Phabricator via [`phabricator.repos`](https://docs.sourcegraph.com/admin/site_config/all#phabricator-array)
  - [Other external services](https://docs.sourcegraph.com/admin/repo/add_from_other_external_services)
- Removed the `httpStrictTransportSecurity` site configuration option. Use [nginx configuration](https://docs.sourcegraph.com/admin/nginx) for this instead.
- Removed the `tls.letsencrypt` site configuration option. Use [nginx configuration](https://docs.sourcegraph.com/admin/nginx) for this instead.
- Removed the `tls.cert` and `tls.key` site configuration options. Use [nginx configuration](https://docs.sourcegraph.com/admin/nginx) for this instead.
- Removed the `httpToHttpsRedirect` and `experimentalFeatures.canonicalURLRedireect` site configuration options. Use [nginx configuration](https://docs.sourcegraph.com/admin/nginx) for these instead.
- Sourcegraph no longer requires access to `/var/run/docker.sock`.

## 2.13.6

### Added

- The `/-/editor` endpoint now accepts a `hostname_patterns` URL parameter, which specifies a JSON
  object mapping from hostname to repository name pattern. This serves as a hint to Sourcegraph when
  resolving git clone URLs to repository names. The name pattern is the same style as is used in
  code host configurations. The default value is `{hostname}/{path}`.

## 2.13.5

### Fixed

- Fixed another issue where Sourcegraph would try to fetch more than the allowed number of repositories from AWS CodeCommit.

## 2.13.4

### Changed

- The default for `experimentalFeatures.canonicalURLRedirect` in site config was changed back to `disabled` (to avoid [#807](https://github.com/sourcegraph/sourcegraph/issues/807)).

## 2.13.3

### Fixed

- Fixed an issue that would cause the frontend health check endpoint `/healthz` to not respond. This only impacts Kubernetes deployments.
- Fixed a CORS policy issue that caused requests to be rejected when they come from origins not in our [manifest.json](https://sourcegraph.com/github.com/sourcegraph/sourcegraph/-/blob/browser/src/extension/manifest.spec.json#L72) (i.e. requested via optional permissions by the user).
- Fixed an issue that prevented `repositoryQuery` from working correctly on GitHub enterprise instances.

## 2.13.2

### Fixed

- Fixed an issue where Sourcegraph would try to fetch more than the allowed number of repositories from AWS CodeCommit.

## 2.13.1

### Changed

- The timeout when running `git ls-remote` to determine if a remote url is cloneable has been increased from 5s to 30s.
- Git commands now use [version 2 of the Git wire protocol](https://opensource.googleblog.com/2018/05/introducing-git-protocol-version-2.html), which should speed up certain operations (e.g. `git ls-remote`, `git fetch`) when communicating with a v2 enabled server.

## 2.13.0

### Added

- A new site config option `search.index.enabled` allows toggling on indexed search.
- Search now uses [Sourcegraph extensions](https://docs.sourcegraph.com/extensions) that register `queryTransformer`s.
- GitLab repository permissions are now supported. To enable this, you will need to set the `authz`
  field in the `GitLabConnection` configuration object and ensure that the access token set in the
  `token` field has both `sudo` and `api` scope.

### Changed

- When the `DEPLOY_TYPE` environment variable is incorrectly specified, Sourcegraph now shuts down and logs an error message.
- The `experimentalFeatures.canonicalURLRedirect` site config property now defaults to `enabled`. Set it to `disabled` to disable redirection to the `appURL` from other hosts.
- Updating `maxReposToSearch` site config no longer requires a server restart to take effect.
- The update check page no longer shows an error if you are using an insiders build. Insiders builds will now notify site administrators that updates are available 40 days after the release date of the installed build.
- The `github.repositoryQuery` site config property now accepts arbitrary GitHub repository searches.

### Fixed

- The user account sidebar "Password" link (to the change-password form) is now shown correctly.
- Fixed an issue where GitHub rate limits were underutilized if the remaining
  rate limit dropped below 150.
- Fixed an issue where GraphQL field `elapsedMilliseconds` returned invalid value on empty searches
- Editor extensions now properly search the selection as a literal string, instead of incorrectly using regexp.
- Fixed a bug where editing and deleting global saved searches was not possible.
- In index search, if the search regex produces multiline matches, search results are still processed per line and highlighted correctly.
- Go-To-GitHub and Go-To-GitLab buttons now link to the right branch, line and commit range.
- Go-to-GitHub button links to default branch when no rev is given.
- The close button in the panel header stays located on the top.
- The Phabricator icon is now displayed correctly.
- The view mode button in the BlobPage now shows the correct view mode to switch to.

### Removed

- The experimental feature flag to disable the new repo update scheduler has been removed.
- The `experimentalFeatures.configVars` feature flag was removed.
- The `experimentalFeatures.multipleAuthProviders` feature flag was removed because the feature is now always enabled.
- The following deprecated auth provider configuration properties were removed: `auth.provider`, `auth.saml`, `auth.openIDConnect`, `auth.userIdentityHTTPHeader`, and `auth.allowSignup`. Use `auth.providers` for all auth provider configuration. (If you were still using the deprecated properties and had no `auth.providers` set, all access to your instance will be rejected until you manually set `auth.providers`.)
- The deprecated site configuration properties `search.scopes` and `settings` were removed. Define search scopes and settings in global settings in the site admin area instead of in site configuration.
- The `pendingContents` property has been removed from our GraphQL schema.
- The **Explore** page was replaced with a **Repositories** search link in the top navigation bar.

## 2.12.3

### Fixed

- Fixed an error that prevented users without emails from submitting satisfaction surveys.

## 2.12.2

### Fixed

- Fixed an issue where private GitHub Enterprise repositories were not fetched.

## 2.12.1

### Fixed

- We use GitHub's REST API to query affliated repositories. This API has wider support on older GitHub enterprise versions.
- Fixed an issue that prevented users without email addresses from signing in (https://github.com/sourcegraph/sourcegraph/issues/426).

## 2.12.0

### Changed

- Reduced the size of in-memory data structured used for storing search results. This should reduce the backend memory usage of large result sets.
- Code intelligence is now provided by [Sourcegraph extensions](https://docs.sourcegraph.com/extensions). The extension for each language in the site configuration `langservers` property is automatically enabled.
- Support for multiple authentication providers is now enabled by default. To disable it, set the `experimentalFeatures.multipleAuthProviders` site config option to `"disabled"`. This only applies to Sourcegraph Enterprise.
- When using the `http-header` auth provider, valid auth cookies (from other auth providers that are currently configured or were previously configured) are now respected and will be used for authentication. These auth cookies also take precedence over the `http-header` auth. Previously, the `http-header` auth took precedence.
- Bitbucket Server username configuration is now used to clone repositories if the Bitbucket Server API does not set a username.
- Code discussions: On Sourcegraph.com / when `discussions.abuseProtection` is enabled in the site config, rate limits to thread creation, comment creation, and @mentions are now applied.

### Added

- Search syntax for filtering archived repositories. `archived:no` will exclude archived repositories from search results, `archived:only` will search over archived repositories only. This applies for GitHub and GitLab repositories.
- A Bitbucket Server option to exclude personal repositories in the event that you decide to give an admin-level Bitbucket access token to Sourcegraph and do not want to create a bot account. See https://docs.sourcegraph.com/integration/bitbucket_server#excluding-personal-repositories for more information.
- Site admins can now see when users of their Sourcegraph instance last used it via a code host integration (e.g. Sourcegraph browser extensions). Visit the site admin Analytics page (e.g. https://sourcegraph.example.com/site-admin/analytics) to view this information.
- A new site config option `extensions.allowRemoteExtensions` lets you explicitly specify the remote extensions (from, e.g., Sourcegraph.com) that are allowed.
- Pings now include a total count of user accounts.

### Fixed

- Files with the gitattribute `export-ignore` are no longer excluded for language analysis and search.
- "Discard changes?" confirmation popup doesn't pop up every single time you try to navigate to a new page after editting something in the site settings page anymore.
- Fixed an issue where Git repository URLs would sometimes be logged, potentially containing e.g. basic auth tokens.
- Fixed date formatting on the site admin Analytics page.
- File names of binary and large files are included in search results.

### Removed

- The deprecated environment variables `SRC_SESSION_STORE_REDIS` and `REDIS_MASTER_ENDPOINT` are no longer used to configure alternative redis endpoints. For more information, see "[using external services with Sourcegraph](https://docs.sourcegraph.com/admin/external_services)".

## 2.11.1

### Added

- A new site config option `git.cloneURLToRepositoryName` specifies manual mapping from Git clone URLs to Sourcegraph repository names. This is useful, for example, for Git submodules that have local clone URLs.

### Fixed

- Slack notifications for saved searches have been fixed.

## 2.11.0

### Changed

### Added

- Support for ACME "tls-alpn-01" challenges to obtain LetsEncrypt certificates. Previously Sourcegraph only supported ACME "http-01" challenges which required port 80 to be accessible.
- gitserver periodically removes stale lock files that git can leave behind.
- Commits with empty trees no longer return 404.
- Clients (browser/editor extensions) can now query configuration details from the `ClientConfiguration` GraphQL API.
- The config field `auth.accessTokens.allow` allows or restricts use of access tokens. It can be set to one of three values: "all-users-create" (the default), "none" (all access tokens are disabled), and "site-admin-create" (access tokens are enabled, but only site admins can create new access tokens). The field `auth.disableAccessTokens` is now deprecated in favor of this new field.
- A webhook endpoint now exists to trigger repository updates. For example, `curl -XPOST -H 'Authorization: token $ACCESS_TOKEN' $SOURCEGRAPH_ORIGIN/.api/repos/$REPO_URI/-/refresh`.
- Git submodules entries in the file tree now link to the submodule repository.

### Fixed

- An issue / edge case where the Code Intelligence management admin page would incorrectly show language servers as `Running` when they had been removed from Docker.
- Log level is respected in lsp-proxy logs.
- Fixed an error where text searches could be routed to a faulty search worker.
- Gitolite integration should correctly detect names which Gitolite would consider to be patterns, and not treat them as repositories.
- repo-updater backs off fetches on a repo that's failing to fetch.
- Attempts to add a repo with an empty string for the name are checked for and ignored.
- Fixed an issue where non-site-admin authenticated users could modify global settings (not site configuration), other organizations' settings, and other users' settings.
- Search results are rendered more eagerly, resulting in fewer blank file previews
- An issue where automatic code intelligence would fail to connect to the underlying `lsp` network, leading to `dial tcp: lookup lang on 0.0.0.0:53: no such host` errors.
- More useful error messages from lsp-proxy when a language server can't get a requested revision of a repository.
- Creation of a new user with the same name as an existing organization (and vice versa) is prevented.

### Removed

## 2.10.5

### Fixed

- Slack notifications for saved searches have been fixed.

## 2.10.4

### Fixed

- Fixed an issue that caused the frontend to return a HTTP 500 and log an error message like:
  ```
  lvl=eror msg="ui HTTP handler error response" method=GET status_code=500 error="Post http://127.0.0.1:3182/repo-lookup: context canceled"
  ```

## 2.10.3

### Fixed

- The SAML AuthnRequest signature when using HTTP redirect binding is now computed using a URL query string with correct ordering of parameters. Previously, the ordering was incorrect and caused errors when the IdP was configured to check the signature in the AuthnRequest.

## 2.10.2

### Fixed

- SAML IdP-initiated login previously failed with the IdP set a RelayState value. This now works.

## 2.10.1

### Changed

- Most `experimentalFeatures` in the site configuration now respond to configuration changes live, without requiring a server restart. As usual, you will be prompted for a restart after saving your configuration changes if one is required.
- Gravatar image avatars are no longer displayed for committers.

## 2.10.0

### Changed

- In the file tree, if a directory that contains only a single directory is expanded, its child directory is now expanded automatically.

### Fixed

- Fixed an issue where `sourcegraph/server` would not start code intelligence containers properly when the `sourcegraph/server` container was shut down non-gracefully.
- Fixed an issue where the file tree would return an error when navigating between repositories.

## 2.9.4

### Changed

- Repo-updater has a new and improved scheduler for periodic repo fetches. If you have problems with it, you can revert to the old behavior by adding `"experimentalFeatures": { "updateScheduler": "disabled" }` to your `config.json`.
- A once-off migration will run changing the layout of cloned repos on disk. This should only affect installations created January 2018 or before. There should be no user visible changes.
- Experimental feature flag "updateScheduler" enables a smarter and less spammy algorithm for automatic repository updates.
- It is no longer possible to disable code intelligence by unsetting the LSP_PROXY environment variable. Instead, code intelligence can be disabled per language on the site admin page (e.g. https://sourcegraph.example.com/site-admin/code-intelligence).
- Bitbucket API requests made by Sourcegraph are now under a self-enforced API rate limit (since Bitbucket Server does not have a concept of rate limiting yet). This will reduce any chance of Sourcegraph slowing down or causing trouble for Bitbucket Server instances connected to it. The limits are: 7,200 total requests/hr, with a bucket size / maximum burst size of 500 requests.
- Global, org, and user settings are now validated against the schema, so invalid settings will be shown in the settings editor with a red squiggly line.
- The `http-header` auth provider now supports being used with other auth providers (still only when `experimentalFeatures.multipleAuthProviders` is `true`).
- Periodic fetches of Gitolite-hosted repositories are now handled internally by repo-updater.

### Added

- The `log.sentry.dsn` field in the site config makes Sourcegraph log application errors to a Sentry instance.
- Two new repository page hotkeys were added: <kbd>r</kbd> to open the repositories menu and <kbd>v</kbd> to open the revision selector.
- Repositories are periodically (~45 days) recloned from the codehost. The codehost can be relied on to give an efficient packing. This is an alternative to running a memory and CPU intensive git gc and git prune.
- The `auth.sessionExpiry` field sets the session expiration age in seconds (defaults to 90 days).

### Fixed

- Fixed a bug in the API console that caused it to display as a blank page in some cases.
- Fixed cases where GitHub rate limit wasn't being respected.
- Fixed a bug where scrolling in references, history, etc. file panels was not possible in Firefox.
- Fixed cases where gitserver directory structure migration could fail/crash.
- Fixed "Generate access token" link on user settings page. Previously, this link would 404.
- Fixed a bug where the search query was not updated in the search bar when searching from the homepage.
- Fixed a possible crash in github-proxy.
- Fixed a bug where file matching for diff search was case sensitive by default.

### Removed

- `SOURCEGRAPH_CONFIG` environment variable has been removed. Site configuration is always read from and written to disk. You can configure the location by providing `SOURCEGRAPH_CONFIG_FILE`. The default path is `/etc/sourcegraph/config.json`.

## 2.9.3

### Changed

- The search results page will merge duplicated lines of context.
- The following deprecated site configuration properties have been removed: `github[].preemptivelyClone`, `gitOriginMap`, `phabricatorURL`, `githubPersonalAccessToken`, `githubEnterpriseURL`, `githubEnterpriseCert`, and `githubEnterpriseAccessToken`.
- The `settings` field in the site config file is deprecated and will not be supported in a future release. Site admins should move those settings (if any) to global settings (in the site admin UI). Global settings are preferred to site config file settings because the former can be applied without needing to restart/redeploy the Sourcegraph server or cluster.

### Fixed

- Fixed a goroutine leak which occurs when search requests are canceled.
- Console output should have fewer spurious line breaks.
- Fixed an issue where it was not possible to override the `StrictHostKeyChecking` SSH option in the SSH configuration.
- Cross-repository code intelligence indexing for non-Go languages is now working again (originally broken in 2.9.2).

## 2.9.1

### Fixed

- Fixed an issue where saving an organization's configuration would hang indefinitely.

## 2.9.0

### Changed

- Hover tooltips were rewritten to fix a couple of issues and are now much more robust, received a new design and show more information.
- The `max:` search flag was renamed to `count:` in 2.8.8, but for backward compatibility `max:` has been added back as a deprecated alias for `count:`.
- Drastically improved the performance / load time of the Code Intelligence site admin page.

### Added

- The site admin code intelligence page now displays an error or reason whenever language servers are unable to be managed from the UI or Sourcegraph API.
- The ability to directly specify the root import path of a repository via `.sourcegraph/config.json` in the repo root, instead of relying on the heuristics of the Go language server to detect it.

### Fixed

- Configuring Bitbucket Server now correctly suppresses the the toast message "Configure repositories and code hosts to add to Sourcegraph."
- A bug where canonical import path comments would not be detected by the Go language server's heuristics under `cmd/` folders.
- Fixed an issue where a repository would only be refreshed on demand by certain user actions (such as a page reload) and would otherwise not be updated when expected.
- If a code host returned a repository-not-found or unauthorized error (to `repo-updater`) for a repository that previously was known to Sourcegraph, then in some cases a misleading "Empty repository" screen was shown. Now the repository is displayed as though it still existed, using cached data; site admins must explicitly delete repositories on Sourcegraph after they have been deleted on the code host.
- Improved handling of GitHub API rate limit exhaustion cases. Cached repository metadata and Git data will be used to provide full functionality during this time, and log messages are more informative. Previously, in some cases, repositories would become inaccessible.
- Fixed an issue where indexed search would sometimes not indicate that there were more results to show for a given file.
- Fixed an issue where the code intelligence admin page would never finish loading language servers.

## 2.9.0-pre0

### Changed

- Search scopes have been consolidated into the "Filters" bar on the search results page.
- Usernames and organization names of up to 255 characters are allowed. Previously the max length was 38.

### Fixed

- The target commit ID of a Git tag object (i.e., not lightweight Git tag refs) is now dereferenced correctly. Previously the tag object's OID was given.
- Fixed an issue where AWS Code Commit would hit the rate limit.
- Fixed an issue where dismissing the search suggestions dropdown did not unfocus previously highlighted suggestions.
- Fixed an issue where search suggestions would appear twice.
- Indexed searches now return partial results if they timeout.
- Git repositories with files whose paths contain `.git` path components are now usable (via indexed and non-indexed search and code intelligence). These corrupt repositories are rare and generally were created by converting some other VCS repository to Git (the Git CLI will forbid creation of such paths).
- Various diff search performance improvements and bug fixes.
- New Phabricator extension versions would used cached stylesheets instead of the upgraded version.
- Fixed an issue where hovers would show an error for Rust and C/C++ files.

### Added

- The `sourcegraph/server` container now emits the most recent log message when redis terminates to make it easier to debug why redis stopped.
- Organization invites (which allow users to invite other users to join organizations) are significantly improved. A new accept-invitation page was added.
- The new help popover allows users to easily file issues in the Sourcegraph public issue tracker and view documentation.
- An issue where Java files would be highlighted incorrectly if they contained JavaDoc blocks with an uneven number of opening/closing `*`s.

### Removed

- The `secretKey` site configuration value is no longer needed. It was only used for generating tokens for inviting a user to an organization. The invitation is now stored in the database associated with the recipient, so a secret token is no longer needed.
- The `experimentalFeatures.searchTimeoutParameter` site configuration value has been removed. It defaulted to `enabled` in 2.8 and it is no longer possible to disable.

### Added

- Syntax highlighting for:
  - TOML files (including Go `Gopkg.lock` and Rust `Cargo.lock` files).
  - Rust files.
  - GraphQL files.
  - Protobuf files.
  - `.editorconfig` files.

## 2.8.9

### Changed

- The "invite user" site admin page was moved to a sub-page of the users page (`/site-admin/users/new`).
- It is now possible for a site admin to create a new user without providing an email address.

### Fixed

- Checks for whether a repo is cloned will no longer exhaust open file pools over time.

### Added

- The Phabricator extension shows code intelligence status and supports enabling / disabling code intelligence for files.

## 2.8.8

### Changed

- Queries for repositories (in the explore, site admin repositories, and repository header dropdown) are matched on case-insensitive substrings, not using fuzzy matching logic.
- HTTP Authorization headers with an unrecognized scheme are ignored; they no longer cause the HTTP request to be rejected with HTTP 401 Unauthorized and an "Invalid Authorization header." error.
- Renamed the `max` search flag to `count`. Searches that specify `count:` will fetch at least that number of results, or the full result set.
- Bumped `lsp-proxy`'s `initialize` timeout to 3 minutes for every language.
- Search results are now sorted by repository and file name.
- More easily accessible "Show more" button at the top of the search results page.
- Results from user satisfaction surveys are now always hosted locally and visible to admins. The `"experimentalFeatures": { "hostSurveysLocally" }` config option has been deprecated.
- If the OpenID Connect authentication provider reports that a user's email address is not verified, the authentication attempt will fail.

### Fixed

- Fixed an issue where the search results page would not update its title.
- The session cookie name is now `sgs` (not `sg-session`) so that Sourcegraph 2.7 and Sourcegraph 2.8 can be run side-by-side temporarily during a rolling update without clearing each other's session cookies.
- Fixed the default hostnames of the C# and R language servers
- Fixed an issue where deleting an organization prevented the creation of organizations with the name of the deleted organization.
- Non-UTF8 encoded files (e.g. ISO-8859-1/Latin1, UTF16, etc) are now displayed as text properly rather than being detected as binary files.
- Improved error message when lsp-proxy's initalize timeout occurs
- Fixed compatibility issues and added [instructions for using Microsoft ADFS 2.1 and 3.0 for SAML authentication](https://docs.sourcegraph.com/admin/auth/saml_with_microsoft_adfs).
- Fixed an issue where external accounts associated with deleted user accounts would still be returned by the GraphQL API. This caused the site admin external accounts page to fail to render in some cases.
- Significantly reduced the number of code host requests for non github.com or gitlab.com repositories.

### Added

- The repository revisions popover now shows the target commit's last-committed/authored date for branches and tags.
- Setting the env var `INSECURE_SAML_LOG_TRACES=1` on the server (or the `sourcegraph-frontend` pod in Kubernetes) causes all SAML requests and responses to be logged, which helps with debugging SAML.
- Site admins can now view user satisfaction surveys grouped by user, in addition to chronological order, and aggregate summary values (including the average score and the net promoter score over the last 30 days) are now displayed.
- The site admin overview page displays the site ID, the primary admin email, and premium feature usage information.
- Added Haskell as an experimental language server on the code intelligence admin page.

## 2.8.0

### Changed

- `gitMaxConcurrentClones` now also limits the concurrency of updates to repos in addition to the initial clone.
- In the GraphQL API, `site.users` has been renamed to `users`, `site.orgs` has been renamed to `organizations`, and `site.repositories` has been renamed to `repositories`.
- An authentication provider must be set in site configuration (see [authentication provider documentation](https://docs.sourcegraph.com/admin/auth)). Previously the server defaulted to builtin auth if none was set.
- If a process dies inside the Sourcegraph container the whole container will shut down. We suggest operators configure a [Docker Restart Policy](https://docs.docker.com/config/containers/start-containers-automatically/#restart-policy-details) or a [Kubernetes Restart Policy](https://kubernetes.io/docs/concepts/workloads/pods/pod-lifecycle/#restart-policy). Previously the container would operate in a degraded mode if a process died.
- Changes to the `auth.public` site config are applied immediately in `sourcegraph/server` (no restart needed).
- The new search timeout behavior is now enabled by default. Set `"experimentalFeatures": {"searchTimeoutParameter": "disabled"}` in site config to disable it.
- Search includes files up to 1MB (previous limit was 512KB for unindexed search and 128KB for indexed search).
- Usernames and email addresses reported by OpenID Connect and SAML auth providers are now trusted, and users will sign into existing Sourcegraph accounts that match on the auth provider's reported username or email.
- The repository sidebar file tree is much, much faster on massive repositories (200,000+ files)
- The SAML authentication provider was significantly improved. Users who were signed in using SAML previously will need to reauthenticate via SAML next time they visit Sourcegraph.
- The SAML `serviceProviderCertificate` and `serviceProviderPrivateKey` site config properties are now optional.

### Fixed

- Fixed an issue where Index Search status page failed to render.
- User data on the site admin Analytics page is now paginated, filterable by a user's recent activity, and searchable.
- The link to the root of a repository in the repository header now preserves the revision you're currently viewing.
- When using the `http-header` auth provider, signin/signup/signout links are now hidden.
- Repository paths beginning with `go/` are no longer reservered by Sourcegraph.
- Interpret `X-Forwarded-Proto` HTTP header when `httpToHttpsRedirect` is set to `load-balanced`.
- Deleting a user account no longer prevents the creation of a new user account with the same username and/or association with authentication provider account (SAML/OpenID/etc.)
- It is now possible for a user to verify an email address that was previously associated with now-deleted user account.
- Diff searches over empty repositories no longer fail (this was not an issue for Sourcegraph cluster deployments).
- Stray `tmp_pack_*` files from interrupted fetches should now go away.
- When multiple `repo:` tokens match the same repo, process @revspec requirements from all of them, not just the first one in the search.

### Removed

- The `ssoUserHeader` site config property (deprecated since January 2018) has been removed. The functionality was moved to the `http-header` authentication provider.
- The experiment flag `showMissingReposEnabled`, which defaulted to enabled, has been removed so it is no longer possible to disable this feature.
- Event-level telemetry has been completely removed from self-hosted Sourcegraph instances. As a result, the `disableTelemetry` site configuration option has been deprecated. The new site-admin Pings page clarifies the only high-level telemetry being sent to Sourcegraph.com.
- The deprecated `adminUsernames` site config property (deprecated since January 2018) has been removed because it is no longer necessary. Site admins can designate other users as site admins in the site admin area, and the first user to sign into a new instance always becomes a site admin (even when using an external authentication provider).

### Added

- The new repository contributors page (linked from the repository homepage) displays the top Git commit authors in a repository, with filtering options.
- Custom language servers in the site config may now specify a `metadata` property containing things like homepage/docs/issues URLs for the language server project, as well as whether or not the language server should be considered experimental (not ready for prime-time). This `metadata` will be displayed in the UI to better communicate the status of a language server project.
- Access tokens now have scopes (which define the set of operations they permit). All access tokens still provide full control of all resources associated with the user account (the `user:all` scope, which is now explicitly displayed).
- The new access token scope `site-admin:sudo` allows the holder to perform any action as any other user. Only site admins may create this token.
- Links to Sourcegraph's changelog have been added to the site admin Updates page and update alert.
- If the site configuration is invalid or uses deprecated properties, a global alert will be shown to all site admins.
- There is now a code intelligence status indicator when viewing files. It contains information about the capabailities of the language server that is providing code intelligence for the file.
- Java code intelligence can now be enabled for repositories that aren't automatically supported using a
  `javaconfig.json` file. For Gradle plugins, this file can be generated using
  the [Javaconfig Gradle plugin](https://docs.sourcegraph.com/extensions/language_servers/java#gradle-execution).
- The new `auth.providers` site config is an array of authentication provider objects. Currently only 1 auth provider is supported. The singular `auth.provider` is deprecated.
- Users authenticated with OpenID Connect are now able to sign out of Sourcegraph (if the provider supports token revocation or the end-session endpoint).
- Users can now specify the number of days, weeks, and months of site activity to query through the GraphQL API.
- Added 14 new experimental language servers on the code intelligence admin page.
- Added `httpStrictTransportSecurity` site configuration option to customize the Strict-Transport-Security HTTP header. It defaults to `max-age=31536000` (one year).
- Added `nameIDFormat` in the `saml` auth provider to set the SAML NameID format. The default changed from transient to persistent.
- (This feature has been removed.) Experimental env var expansion in site config JSON: set `SOURCEGRAPH_EXPAND_CONFIG_VARS=1` to replace `${var}` or `$var` (based on environment variables) in any string value in site config JSON (except for JSON object property names).
- The new (optional) SAML `serviceProviderIssuer` site config property (in an `auth.providers` array entry with `{"type":"saml", ...}`) allows customizing the SAML Service Provider issuer name.
- The site admin area now has an "Auth" section that shows the enabled authentication provider(s) and users' external accounts.

## 2.7.6

### Fixed

- If a user's account is deleted, session cookies for that user are no longer considered valid.

## 2.7.5

### Changed

- When deploying Sourcegraph to Kubernetes, RBAC is now used by default. Most Kubernetes clusters require it. See the Kubernetes installation instructions for more information (including disabling if needed).
- Increased git ssh connection timeout to 30s from 7s.
- The Phabricator integration no longer requires staging areas, but using them is still recommended because it improves performance.

### Fixed

- Fixed an issue where language servers that were not enabled would display the "Restart" button in the Code Intelligence management panel.
- Fixed an issue where the "Update" button in the Code Intelligence management panel would be displayed inconsistently.
- Fixed an issue where toggling a dynamic search scope would not also remove `@rev` (if specified)
- Fixed an issue where where modes that can only be determined by the full filename (not just the file extension) of a path weren't supported (Dockerfiles are the first example of this).
- Fixed an issue where the GraphiQL console failed when variables are specified.
- Indexed search no longer maintains its own git clones. For Kubernetes cluster deployments, this significantly reduces disk size requirements for the indexed-search pod.
- Fixed an issue where language server Docker containers would not be automatically restarted if they crashed (`sourcegraph/server` only).
- Fixed an issue where if the first user on a site authenticated via SSO, the site would remain stuck in uninitialized mode.

### Added

- More detailed progress information is displayed on pages that are waiting for repositories to clone.
- Admins can now see charts with daily, weekly, and monthly unique user counts by visiting the site-admin Analytics page.
- Admins can now host and see results from Sourcegraph user satisfaction surveys locally by setting the `"experimentalFeatures": { "hostSurveysLocally": "enabled"}` site config option. This feature will be enabled for all instances once stable.
- Access tokens are now supported for all authentication providers (including OpenID Connect and SAML, which were previously not supported).
- The new `motd` setting (in global, organization, and user settings) displays specified messages at the top of all pages.
- Site admins may now view all access tokens site-wide (for all users) and revoke tokens from the new access tokens page in the site admin area.

## 2.7.0

### Changed

- Missing repositories no longer appear as search results. Instead, a count of repositories that were not found is displayed above the search results. Hovering over the count will reveal the names of the missing repositories.
- "Show more" on the search results page will now reveal results that have already been fetched (if such results exist) without needing to do a new query.
- The bottom panel (on a file) now shows more tabs, including docstrings, multiple definitions, references (as before), external references grouped by repository, implementations (if supported by the language server), and file history.
- The repository sidebar file tree is much faster on massive repositories (200,000+ files)

### Fixed

- Searches no longer block if the index is unavailable (e.g. after the index pod restarts). Instead, it respects the normal search timeout and reports the situation to the user if the index is not yet available.
- Repository results are no longer returned for filters that are not supported (e.g. if `file:` is part of the search query)
- Fixed an issue where file tree elements may be scrolled out of view on page load.
- Fixed an issue that caused "Could not ensure repository updated" log messages when trying to update a large number of repositories from gitolite.
- When using an HTTP authentication proxy (`"auth.provider": "http-header"`), usernames are now properly normalized (special characters including `.` replaced with `-`). This fixes an issue preventing users from signing in if their username contained these special characters.
- Fixed an issue where the site-admin Updates page would incorrectly report that update checking was turned off when `telemetryDisabled` was set, even as it continued to report new updates.
- `repo:` filters that match multiple repositories and contain a revision specifier now correctly return partial results even if some of the matching repositories don't have a matching revision.
- Removed hardcoded list of supported languages for code intelligence. Any language can work now and support is determined from the server response.
- Fixed an issue where modifying `config.json` on disk would not correctly mark the server as needing a restart.
- Fixed an issue where certain diff searches (with very sparse matches in a repository's history) would incorrectly report no results found.
- Fixed an issue where the `langservers` field in the site-configuration didn't require both the `language` and `address` field to be specified for each entry

### Added

- Users (and site admins) may now create and manage access tokens to authenticate API clients. The site config `auth.disableAccessTokens` (renamed to `auth.accessTokens` in 2.11) disables this new feature. Access tokens are currently only supported when using the `builtin` and `http-header` authentication providers (not OpenID Connect or SAML).
- User and site admin management capabilities for user email addresses are improved.
- The user and organization management UI has been greatly improved. Site admins may now administer all organizations (even those they aren't a member of) and may edit profile info and configuration for all users.
- If SSO is enabled (via OpenID Connect or SAML) and the SSO system provides user avatar images and/or display names, those are now used by Sourcegraph.
- Enable new search timeout behavior by setting `"experimentalFeatures": { "searchTimeoutParameter": "enabled"}` in your site config.
  - Adds a new `timeout:` parameter to customize the timeout for searches. It defaults to 10s and may not be set higher than 1m.
  - The value of the `timeout:` parameter is a string that can be parsed by [time.Duration](https://golang.org/pkg/time/#ParseDuration) (e.g. "100ms", "2s").
  - When `timeout:` is not provided, search optimizes for retuning results as soon as possible and will include slower kinds of results (e.g. symbols) only if they are found quickly.
  - When `timeout:` is provided, all result kinds are given the full timeout to complete.
- A new user settings tokens page was added that allows users to obtain a token that they can use to authenticate to the Sourcegraph API.
- Code intelligence indexes are now built for all repositories in the background, regardless of whether or not they are visited directly by a user.
- Language servers are now automatically enabled when visiting a repository. For example, visiting a Go repository will now automatically download and run the relevant Docker container for Go code intelligence.
  - This change only affects when Sourcegraph is deployed using the `sourcegraph/server` Docker image (not using Kubernetes).
  - You will need to use the new `docker run` command at https://docs.sourcegraph.com/#quickstart in order for this feature to be enabled. Otherwise, you will receive errors in the log about `/var/run/docker.sock` and things will work just as they did before. See https://docs.sourcegraph.com/extensions/language_servers for more information.
- The site admin Analytics page will now display the number of "Code Intelligence" actions each user has made, including hovers, jump to definitions, and find references, on the Sourcegraph webapp or in a code host integration or extension.
- An experimental cross repository jump to definition which consults the OSS index on Sourcegraph.com. This is disabled by default; use `"experimentalFeatures": { "jumpToDefOSSIndex": "enabled" }` in your site configuration to enable it.
- Users can now view Git branches, tags, and commits, and compare Git branches and revisions on Sourcegraph. (The code host icon in the header takes you to the commit on the code host.)
- A new admin panel allows you to view and manage language servers. For Docker deployments, it allows you to enable/disable/update/restart language servers at the click of a button. For cluster deployments, it shows the current status of language servers.
- Users can now tweet their feedback about Sourcegraph when clicking on the feedback smiley located in the navbar and filling out a Twitter feedback form.
- A new button in the repository header toggles on/off the Git history panel for the current file.

## 2.6.8

### Bug fixes

- Searches of `type:repo` now work correctly with "Show more" and the `max` parameter.
- Fixes an issue where the server would crash if the DB was not available upon startup.

## 2.6.7

### Added

- The duration that the frontend waits for the PostgreSQL database to become available is now configurable with the `DB_STARTUP_TIMEOUT` env var (the value is any valid Go duration string).
- Dynamic search filters now suggest exclusions of Go test files, vendored files and node_modules files.

## 2.6.6

### Added

- Authentication to Bitbucket Server using username-password credentials is now supported (in the `bitbucketServer` site config `username`/`password` options), for servers running Bitbucket Server version 2.4 and older (which don't support personal access tokens).

## 2.6.5

### Added

- The externally accessible URL path `/healthz` performs a basic application health check, returning HTTP 200 on success and HTTP 500 on failure.

### Behavior changes

- Read-only forks on GitHub are no longer synced by default. If you want to add a readonly fork, navigate directly to the repository page on Sourcegraph to add it (e.g. https://sourcegraph.mycompany.internal/github.com/owner/repo). This prevents your repositories list from being cluttered with a large number of private forks of a private repository that you have access to. One notable example is https://github.com/EpicGames/UnrealEngine.
- SAML cookies now expire after 90 days. The previous behavior was every 1 hour, which was unintentionally low.

## 2.6.4

### Added

- Improve search timeout error messages
- Performance improvements for searching regular expressions that do not start with a literal.

## 2.6.3

### Bug fixes

- Symbol results are now only returned for searches that contain `type:symbol`

## 2.6.2

### Added

- More detailed logging to help diagnose errors with third-party authentication providers.
- Anchors (such as `#my-section`) in rendered Markdown files are now supported.
- Instrumentation section for admins. For each service we expose pprof, prometheus metrics and traces.

### Bug fixes

- Applies a 1s timeout to symbol search if invoked without specifying `type:` to not block plain text results. No change of behaviour if `type:symbol` is given explicitly.
- Only show line wrap toggle for code-view-rendered files.

## 2.6.1

### Bug fixes

- Fixes a bug where typing in the search query field would modify the expanded state of file search results.
- Fixes a bug where new logins via OpenID Connect would fail with the error `SSO error: ID Token verification failed`.

## 2.6.0

### Added

- Support for [Bitbucket Server](https://www.atlassian.com/software/bitbucket/server) as a codehost. Configure via the `bitbucketServer` site config field.
- Prometheus gauges for git clone queue depth (`src_gitserver_clone_queue`) and git ls-remote queue depth (`src_gitserver_lsremote_queue`).
- Slack notifications for saved searches may now be added for individual users (not just organizations).
- The new search filter `lang:` filters results by programming language (example: `foo lang:go` or `foo -lang:clojure`).
- Dynamic filters: filters generated from your search results to help refine your results.
- Search queries that consist only of `file:` now show files whose path matches the filters (instead of no results).
- Sourcegraph now automatically detects basic `$GOPATH` configurations found in `.envrc` files in the root of repositories.
- You can now configure the effective `$GOPATH`s of a repository by adding a `.sourcegraph/config.json` file to your repository with the contents `{"go": {"GOPATH": ["mygopath"]}}`.
- A new `"blacklistGoGet": ["mydomain.org,myseconddomain.com"]` offers users a quick escape hatch in the event that Sourcegraph is making unwanted `go get` or `git clone` requests to their website due to incorrectly-configured monorepos. Most users will never use this option.
- Search suggestions and results now include symbol results. The new filter `type:symbol` causes only symbol results to be shown.
  Additionally, symbols for a repository can be browsed in the new symbols sidebar.
- You can now expand and collapse all items on a search results page or selectively expand and collapse individual items.

### Configuration changes

- Reduced the `gitMaxConcurrentClones` site config option's default value from 100 to 5, to help prevent too many concurrent clones from causing issues on code hosts.
- Changes to some site configuration options are now automatically detected and no longer require a server restart. After hitting Save in the UI, you will be informed if a server restart is required, per usual.
- Saved search notifications are now only sent to the owner of a saved search (all of an organization's members for an organization-level saved search, or a single user for a user-level saved search). The `notifyUsers` and `notifyOrganizations` properties underneath `search.savedQueries` have been removed.
- Slack webhook URLs are now defined in user/organization JSON settings, not on the organization profile page. Previously defined organization Slack webhook URLs are automatically migrated to the organization's JSON settings.
- The "unlimited" value for `maxReposToSearch` is now `-1` instead of `0`, and `0` now means to use the default.
- `auth.provider` must be set (`builtin`, `openidconnect`, `saml`, `http-header`, etc.) to configure an authentication provider. Previously you could just set the detailed configuration property (`"auth.openIDConnect": {...}`, etc.) and it would implicitly enable that authentication provider.
- The `autoRepoAdd` site configuration property was removed. Site admins can add repositories via site configuration.

### Bug fixes

- Only cross reference index enabled repositories.
- Fixed an issue where search would return results with empty file contents for matches in submodules with indexing enabled. Searching over submodules is not supported yet, so these (empty) results have been removed.
- Fixed an issue where match highlighting would be incorrect on lines that contained multibyte characters.
- Fixed an issue where search suggestions would always link to master (and 404) even if the file only existed on a branch. Now suggestions always link to the revision that is being searched over.
- Fixed an issue where all file and repository links on the search results page (for all search results types) would always link to master branch, even if the results only existed in another branch. Now search results links always link to the revision that is being searched over.
- The first user to sign up for a (not-yet-initialized) server is made the site admin, even if they signed up using SSO. Previously if the first user signed up using SSO, they would not be a site admin and no site admin could be created.
- Fixed an issue where our code intelligence archive cache (in `lsp-proxy`) would not evict items from the disk. This would lead to disks running out of free space.

## 2.5.16, 2.5.17

- Version bump to keep deployment variants in sync.

## 2.5.15

### Bug fixes

- Fixed issue where a Sourcegraph cluster would incorrectly show "An update is available".
- Fixed Phabricator links to repositories
- Searches over a single repository are now less likely to immediately time out the first time they are searched.
- Fixed a bug where `auth.provider == "http-header"` would incorrectly require builtin authentication / block site access when `auth.public == "false"`.

### Phabricator Integration Changes

We now display a "View on Phabricator" link rather than a "View on other code host" link if you are using Phabricator and hosting on GitHub or another code host with a UI. Commit links also will point to Phabricator.

### Improvements to SAML authentication

You may now optionally provide the SAML Identity Provider metadata XML file contents directly, with the `auth.saml` `identityProviderMetadata` site configuration property. (Previously, you needed to specify the URL where that XML file was available; that is still possible and is more common.) The new option is useful for organizations whose SAML metadata is not web-accessible or while testing SAML metadata configuration changes.

## 2.5.13

### Improvements to builtin authentication

When using `auth.provider == "builtin"`, two new important changes mean that a Sourcegraph server will be locked down and only accessible to users who are invited by an admin user (previously, we advised users to place their own auth proxy in front of Sourcegraph servers).

1.  When `auth.provider == "builtin"` Sourcegraph will now by default require an admin to invite users instead of allowing anyone who can visit the site to sign up. Set `auth.allowSignup == true` to retain the old behavior of allowing anyone who can access the site to signup.
2.  When `auth.provider == "builtin"`, Sourcegraph will now respects a new `auth.public` site configuration option (default value: `false`). When `auth.public == false`, Sourcegraph will not allow anyone to access the site unless they have an account and are signed in.

## 2.4.3

### Added

- Code Intelligence support
- Custom links to code hosts with the `links:` config options in `repos.list`

### Changed

- Search by file path enabled by default

## 2.4.2

### Added

- Repository settings mirror/cloning diagnostics page

### Changed

- Repositories added from GitHub are no longer enabled by default. The site admin UI for enabling/disabling repositories is improved.

## 2.4.0

### Added

- Search files by name by including `type:path` in a search query
- Global alerts for configuration-needed and cloning-in-progress
- Better list interfaces for repositories, users, organizations, and threads
- Users can change their own password in settings
- Repository groups can now be specified in settings by site admins, organizations, and users. Then `repogroup:foo` in a search query will search over only those repositories specified for the `foo` repository group.

### Changed

- Log messages are much quieter by default

## 2.3.11

### Added

- Added site admin updates page and update checking
- Added site admin telemetry page

### Changed

- Enhanced site admin panel
- Changed repo- and SSO-related site config property names to be consistent, updated documentation

## 2.3.10

### Added

- Online site configuration editing and reloading

### Changed

- Site admins are now configured in the site admin area instead of in the `adminUsernames` config key or `ADMIN_USERNAMES` env var. Users specified in those deprecated configs will be designated as site admins in the database upon server startup until those configs are removed in a future release.

## 2.3.9

### Fixed

- An issue that prevented creation and deletion of saved queries

## 2.3.8

### Added

- Built-in authentication: you can now sign up without an SSO provider.
- Faster default branch code search via indexing.

### Fixed

- Many performance improvements to search.
- Much log spam has been eliminated.

### Changed

- We optionally read `SOURCEGRAPH_CONFIG` from `$DATA_DIR/config.json`.
- SSH key required to clone repositories from GitHub Enterprise when using a self-signed certificate.

## 0.3 - 13 December 2017

The last version without a CHANGELOG.<|MERGE_RESOLUTION|>--- conflicted
+++ resolved
@@ -23,16 +23,12 @@
 - Added support for highlighting .frugal files as Thrift syntax.
 - Added `file:contains.content(regexp)` predicate, which filters only to files that contain matches of the given pattern. [#22666](https://github.com/sourcegraph/sourcegraph/pull/22666)
 - Repository syncing can now be done in a streaming mode via the `ENABLE_STREAMING_REPOS_SYNCER` environment variable in `repo-updater`. Customers with many repositories should notice code host updates much faster when this is enabled. It will become default in the next release. [#22756](https://github.com/sourcegraph/sourcegraph/pull/22756)
-<<<<<<< HEAD
 - Enabled the ability to query Batch Changes changesets, changesets stats, and file diff stats for an individual repository via the Sourcegraph GraphQL API. [#22744](https://github.com/sourcegraph/sourcegraph/pull/22744/)
 - Added "Groovy" to `lang:` filter suggestions in the search bar. [#22755](https://github.com/sourcegraph/sourcegraph/pull/22755)
-- Enabled the ability to query Batch Changes changesets, changesets stats, and file diff stats for an individual repository via the Sourcegraph GraphQL. [#22744](https://github.com/sourcegraph/sourcegraph/pull/22744/)
-=======
 - Added "Groovy" to the initial `lang:` filter suggestions in the search bar. [#22755](https://github.com/sourcegraph/sourcegraph/pull/22755)
 - The `lang:` filter suggestions now show all supported, matching languages as the user types a language name. [#22765](https://github.com/sourcegraph/sourcegraph/pull/22765)
 - Code Insights can now be grouped into dashboards. [#22215](https://github.com/sourcegraph/sourcegraph/issues/22215)
 - Added the code insights dashboards functionality. Now you can divide insights into dashboards. [#22215](https://github.com/sourcegraph/sourcegraph/issues/22215)
->>>>>>> 63d6dec8
 
 ### Changed
 
