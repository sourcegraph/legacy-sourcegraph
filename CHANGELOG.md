--- conflicted
+++ resolved
@@ -21,9 +21,7 @@
 - New site configuration option `"permissions.syncUsersMaxConcurrency"` to control the maximum number of user-centric permissions syncing jobs could be spawned concurrently. [#37918](https://github.com/sourcegraph/sourcegraph/issues/37918)
 - Added experimental support for exporting traces to an OpenTelemetry collector with `"observability.tracing": { "type": "opentelemetry" }` [#37984](https://github.com/sourcegraph/sourcegraph/pull/37984)
 - Code Insights over some repos now get 12 historic data points in addition to a current daily value and future points that align with the defined interval. [#37756](https://github.com/sourcegraph/sourcegraph/pull/37756)
-<<<<<<< HEAD
 - Enforce 5-changeset limit for batch changes run server-side on an unlicensed instance. [#37834](https://github.com/sourcegraph/sourcegraph/issues/37834)
-=======
 - A Kustomize overlay and Helm override file to apply envoy filter for networking error caused by service mesh. [#4150](https://github.com/sourcegraph/deploy-sourcegraph/pull/4150) & [#148](https://github.com/sourcegraph/deploy-sourcegraph-helm/pull/148)
 - Resource Estimator: Ability to export the estimated results as override file for Helm and Docker Compose. [#18](https://github.com/sourcegraph/resource-estimator/pull/18)
 - A toggle to enable/disable a beta simplified UI has been added to the user menu. This new UI is still actively in development and any changes visible with the toggle enabled may not be stable are subject to change. [#38763](https://github.com/sourcegraph/sourcegraph/pull/38763)
@@ -31,7 +29,6 @@
 - Better search-based code navigation for Python using tree-sitter [#38459](https://github.com/sourcegraph/sourcegraph/pull/38459)
 - Gitserver endpoint access logs can now be enabled by adding `"log": { "gitserver.accessLogs": true }` to the site config. [#38798](https://github.com/sourcegraph/sourcegraph/pull/38798)
 - Code Insights supports a new type of insight - compute-powered insight, currently under the experimental feature flag: `codeInsightsCompute` [#37857](https://github.com/sourcegraph/sourcegraph/issues/37857)
->>>>>>> f816eeaf
 
 ### Changed
 
