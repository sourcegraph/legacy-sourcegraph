--- conflicted
+++ resolved
@@ -25,14 +25,11 @@
 - Search: `path:` is now a valid filter. It is an alias for the existing `file:` filter. [#34947](https://github.com/sourcegraph/sourcegraph/pull/34947)
 - Search: `-language` is a valid filter, but the web app displays it as invalid. The web app is fixed to reflect validity. [#34949](https://github.com/sourcegraph/sourcegraph/pull/34949)
 - Search-based code intelligence now recognizes local variables in Python, Java, JavaScript, TypeScript, C/C++, C#, Go, and Ruby. [#33689](https://github.com/sourcegraph/sourcegraph/pull/33689)
-<<<<<<< HEAD
 - Added site config parameter `extensions.allowOnlySourcegraphAuthoredExtensions`. [#35054](https://github.com/sourcegraph/sourcegraph/pull/35054)
-=======
 - GraphQL API: Added support for async external service deletion. This should be used to delete an external service which cannot be deleted within 75 seconds timeout due to a large number of repos. Usage: add `async` boolean field to `deleteExternalService` mutation. Example: `mutation deleteExternalService(externalService: "id", async: true) { alwaysNil }`
 - [search.largeFiles](https://docs.sourcegraph.com/admin/config/site_config#search-largeFiles) now supports recursive globs. For example it is now possible to specify a pattern like `**/*.lock` to match a lock file anywhere in a repository. [#35411](https://github.com/sourcegraph/sourcegraph/pull/35411)
 - Permissions: The `setRepositoryPermissionsUnrestricted` mutation was added, which allows explicity marking a repo as available to all Sourcegraph users. [#35378](https://github.com/sourcegraph/sourcegraph/pull/35378)
 - The `repo:deps(...)` predicate can now search through the [Python dependencies of your repositories](https://docs.sourcegraph.com/code_search/how-to/dependencies_search). [#32659](https://github.com/sourcegraph/sourcegraph/issues/32659)
->>>>>>> 2942ff2c
 
 ### Changed
 
