<!--
###################################### READ ME ###########################################
### This changelog should always be read on `main` branch. Its contents on version     ###
### branches do not necessarily reflect the changes that have gone into that branch.   ###
### To update the changelog add your changes to the appropriate section under the      ###
### "Unreleased" heading.                                                              ###
##########################################################################################
-->

# Changelog

All notable changes to Sourcegraph are documented in this file.

<!-- START CHANGELOG -->

## Unreleased

### Added

- Endpoint environment variables (`SEARCHER_URL`, `SYMBOLS_URL`, `INDEXED_SEARCH_SERVERS`, `SRC_GIT_SERVERS`) now can be set to replica count values in Kubernetes, Kustomize, Helm and Docker Compose environments. This avoids the need to use service discovery or generating the respective list of addresses in those environments. [#45862](https://github.com/sourcegraph/sourcegraph/pull/45862)
- The default author and email for changesets will now be pulled from user account details when possible. [#46385](https://github.com/sourcegraph/sourcegraph/pull/46385)
- Code Insights has a new display option: "Max number of series points to display". This setting controls the number of data points you see per series on an insight. [#46653](https://github.com/sourcegraph/sourcegraph/pull/46653)
- Added out-of-band migration that will migrate all existing data from LSIF to SCIP (see additional [migration documentation](https://docs.sourcegraph.com/admin/how-to/lsif_scip_migration)). [#45106](https://github.com/sourcegraph/sourcegraph/pull/45106)
- Code Insights has a new search-powered repositories field that allows you to select repositories with Sourcegraph search syntax. [#45687](https://github.com/sourcegraph/sourcegraph/pull/45687)
- You can now export all data for a Code Insight from the card menu or the standalone page. [#46795](https://github.com/sourcegraph/sourcegraph/pull/46795), [#46694](https://github.com/sourcegraph/sourcegraph/pull/46694)
- Added Gerrit as an officially supported code host with permissions syncing. [#46763](https://github.com/sourcegraph/sourcegraph/pull/46763)
- Markdown files now support `<picture>` and `<video>` elements in the rendered view. [#47074](https://github.com/sourcegraph/sourcegraph/pull/47074)
- Batch Changes: Log outputs from execution steps are now paginated in the web interface. [#46335](https://github.com/sourcegraph/sourcegraph/pull/46335)
<<<<<<< HEAD
- Monitoring: the searcher dashboard now contains more detailed request metrics as well as information on interactions with the local cache (via gitserver). [#47654](https://github.com/sourcegraph/sourcegraph/pull/47654)
=======
- Renders GitHub pull request references in the commit list. [#47593](https://github.com/sourcegraph/sourcegraph/pull/47593)
>>>>>>> 4e4ff62a

### Changed

- Archived and deleted changesets are no longer counted towards the completion percentage shown in the Batch Changes UI. [#46831](https://github.com/sourcegraph/sourcegraph/pull/46831)
- Code Insights has a new UI for the "Add or remove insights" view, which now allows you to search code insights by series label in addition to insight title. [#46538](https://github.com/sourcegraph/sourcegraph/pull/46538)
- When SMTP is configured, users created by site admins via the "Create user" page will no longer have their email verified by default - users must verify their emails by using the "Set password" link they get sent, or have their emails verified by a site admin via the "Emails" tab in user settings or the `setUserEmailVerified` mutation. The `createUser` mutation retains the old behaviour of automatically marking emails as verified. To learn more, refer to the [SMTP and email delivery](https://docs.sourcegraph.com/admin/config/email) documentation. [#46187](https://github.com/sourcegraph/sourcegraph/pull/46187)
- Connection checks for code host connections have been changed to talk to code host APIs directly via HTTP instead of doing DNS lookup and TCP dial. That makes them more resistant in environments where proxies are used. [#46918](https://github.com/sourcegraph/sourcegraph/pull/46918)
- Expiration of licenses is now handled differently. When a license is expired promotion to site-admin is disabled, license-specific features are disabled (exceptions being SSO & permission syncing), grace period has been replaced with a 7-day-before-expiration warning. [#47251](https://github.com/sourcegraph/sourcegraph/pull/47251)
- Searcher will now timeout searches in 2 hours instead of 10 minutes. This timeout was raised for batch use cases (such as code insights) searching old revisions in very large repositories. This limit can be tuned with the environment variable `PROCESSING_TIMEOUT`. [#47469](https://github.com/sourcegraph/sourcegraph/pull/47469)
- Zoekt now bypasses the regex engine for queries that are common in the context of search-based code intelligence, such as `\bLITERAL\b case:yes`. This can lead to a significant speed-up for "Find references" and "Find implementations" if precise code intelligence is not available. [zoekt#526](https://github.com/sourcegraph/zoekt/pull/526)

### Fixed

- Resolved issue which would prevent Batch Changes from being able to update changesets on forks of repositories on Bitbucket Server created prior to version 4.2. [#47397](https://github.com/sourcegraph/sourcegraph/pull/47397)
- Fixed a bug where changesets created on forks of repositories in a personal user's namespace on GitHub could not be updated after creation. [#47397](https://github.com/sourcegraph/sourcegraph/pull/47397)
- Fixed a bug where saving default Sort & Limit filters in Code Insights did not persist [#46653](https://github.com/sourcegraph/sourcegraph/pull/46653)
- Restored the old syntax for `repo:contains` filters that was previously removed in version 4.0.0. For now, both the old and new syntaxes are supported to allow for smooth upgrades. Users are encouraged to switch to the new syntax, since the old one may still be removed in a future version.
- Fixed a bug where removing an auth provider would render a user's Account Security page inaccessible if they still had an external account associated with the removed auth provider. [#47092](https://github.com/sourcegraph/sourcegraph/pull/47092)
- Fixed a bug where the `repo:has.description()` parameter now correctly shows description of a repository synced from a Bitbucket server code host connection, while previously it used to show the repository name instead [#46752](https://github.com/sourcegraph/sourcegraph/pull/46752)

### Removed

- The Code insights "run over all repositories" mode has been replaced with search-powered repositories filed syntax. [#45687](https://github.com/sourcegraph/sourcegraph/pull/45687)
- The settings `search.repositoryGroups`, `codeInsightsGqlApi`, `codeInsightsAllRepos`, `experimentalFeatures.copyQueryButton`,, `experimentalFeatures.showRepogroupHomepage`, `experimentalFeatures.showOnboardingTour`, `experimentalFeatures.showSearchContextManagement` and `codeIntelligence.autoIndexRepositoryGroups` have been removed as they were deprecated and unsued. [#47481](https://github.com/sourcegraph/sourcegraph/pull/47481)

## 4.4.2

### Changed

- Expiration of licenses is now handled differently. When a license is expired promotion to site-admin is disabled, license-specific features are disabled (exceptions being SSO & permission syncing), grace period has been replaced with a 7-day-before-expiration warning. [#47251](https://github.com/sourcegraph/sourcegraph/pull/47251)

## 4.4.1

### Changed

- Connection checks for code host connections have been changed to talk to code host APIs directly via HTTP instead of doing DNS lookup and TCP dial. That makes them more resistant in environments where proxies are used. [#46918](https://github.com/sourcegraph/sourcegraph/pull/46918)
- The search query input overflow behavior on search home page has been fixed. [#46922](https://github.com/sourcegraph/sourcegraph/pull/46922)

## 4.4.0

### Added

- Added a button "Reindex now" to the index status page. Admins can now force an immediate reindex of a repository. [#45533](https://github.com/sourcegraph/sourcegraph/pull/45533)
- Added an option "Unlock user" to the actions dropdown on the Site Admin Users page. Admins can unlock user accounts that wer locked after too many sign-in attempts. [#45650](https://github.com/sourcegraph/sourcegraph/pull/45650)
- Templates for certain emails sent by Sourcegraph are now configurable via `email.templates` in site configuration. [#45671](https://github.com/sourcegraph/sourcegraph/pull/45671), [#46085](https://github.com/sourcegraph/sourcegraph/pull/46085)
- Keyboard navigation for search results is now enabled by default. Use Arrow Up/Down keys to navigate between search results, Arrow Left/Right to collapse and expand file matches, Enter to open the search result in the current tab, Ctrl/Cmd+Enter to open the result in a separate tab, / to refocus the search input, and Ctrl/Cmd+Arrow Down to jump from the search input to the first result. Arrow Left/Down/Up/Right in previous examples can be substituted with h/j/k/l for Vim-style bindings. Keyboard navigation can be disabled by creating the `search-results-keyboard-navigation` feature flag and setting it to false. [#45890](https://github.com/sourcegraph/sourcegraph/pull/45890)
- Added support for receiving GitLab webhook `push` events. [#45856](https://github.com/sourcegraph/sourcegraph/pull/45856)
- Added support for receiving Bitbucket Server / Datacenter webhook `push` events. [#45909](https://github.com/sourcegraph/sourcegraph/pull/45909)
- Monitoring: Indexed-Search's dashboard now has new graphs for search request durations and "in-flight" search request workloads [#45966](https://github.com/sourcegraph/sourcegraph/pull/45966)
- The GraphQL API now supports listing single-file commit history across renames (with `GitCommit.ancestors(follow: true, path: "<some-path>")`). [#45882](https://github.com/sourcegraph/sourcegraph/pull/45882)
- Added support for receiving Bitbucket Cloud webhook `push` events. [#45960](https://github.com/sourcegraph/sourcegraph/pull/45960)
- Added a way to test code host connection from the `Manage code hosts` page. [#45972](https://github.com/sourcegraph/sourcegraph/pull/45972)
- Updates to the site configuration from the site admin panel will now also record the user id of the author in the database in the `critical_and_site_config.author_user_id` column. [#46150](https://github.com/sourcegraph/sourcegraph/pull/46150)
- When setting and resetting passwords, if the user's primary email address is not yet verified, using the password reset link sent via email will now also verify the email address. [#46307](https://github.com/sourcegraph/sourcegraph/pull/46307)
- Added new code host details and updated edit code host pages in site admin area. [#46327](https://github.com/sourcegraph/sourcegraph/pull/46327)
- If the experimental setting `insightsDataRetention` is enabled, the number of Code Insights data points that can be viewed will be limited by the site configuration setting `insights.maximumSampleSize`, set to 30 by default. Older points beyond that number will be periodically archived. [#46206](https://github.com/sourcegraph/sourcegraph/pull/46206), [#46440](https://github.com/sourcegraph/sourcegraph/pull/46440)
- Bitbucket Cloud can now be added as an authentication provider on Sourcegraph. [#46309](https://github.com/sourcegraph/sourcegraph/pull/46309)
- Bitbucket Cloud code host connections now support permissions syncing. [#46312](https://github.com/sourcegraph/sourcegraph/pull/46312)
- Keep a log of corruption events that happen on repositories as they are detected. The Admin repositories page will now show when a repository has been detected as being corrupt and they'll also be able to see a history log of the corruption for that repository. [#46004](https://github.com/sourcegraph/sourcegraph/pull/46004)
- Added corrupted statistic as part of the global repositories statistics. [46412](https://github.com/sourcegraph/sourcegraph/pull/46412)
- Added a `Corrupted` status filter on the Admin repositories page, allowing Administrators to filter the list of repositories to only those that have been detected as corrupt. [#46415](https://github.com/sourcegraph/sourcegraph/pull/46415)
- Added “Background job dashboard” admin feature [#44901](https://github.com/sourcegraph/sourcegraph/pull/44901)

### Changed

- Code Insights no longer uses a custom index of commits to compress historical backfill and instead queries the repository log directly. This allows the compression algorithm to span any arbitrary time frame, and should improve the reliability of the compression in general. [#45644](https://github.com/sourcegraph/sourcegraph/pull/45644)
- GitHub code host configuration: The error message for non-existent organizations has been clarified to indicate that the organization is one that the user manually specified in their code host configuration. [#45918](https://github.com/sourcegraph/sourcegraph/pull/45918)
- Git blame view got a user-interface overhaul and now shows data in a more structured way with additional visual hints. [#44397](https://github.com/sourcegraph/sourcegraph/issues/44397)
- User emails marked as unverified will no longer receive code monitors and account update emails - unverified emails can be verified from the user settings page to continue receiving these emails. [#46184](https://github.com/sourcegraph/sourcegraph/pull/46184)
- Zoekt by default eagerly unmarshals the symbol index into memory. Previously we would unmarshal on every request for the purposes of symbol searches or ranking. This lead to pressure on the Go garbage collector. On sourcegraph.com we have noticed time spent in the garbage collector halved. In the unlikely event this leads to more OOMs in zoekt-webserver, you can disable by setting the environment variable `ZOEKT_ENABLE_LAZY_DOC_SECTIONS=t`. [zoekt#503](https://github.com/sourcegraph/zoekt/pull/503)
- Removes the right side action sidebar that is shown on the code view page and moves the icons into the top nav. [#46339](https://github.com/sourcegraph/sourcegraph/pull/46339)
- The `sourcegraph/prometheus` image no longer starts with `--web.enable-lifecycle --web.enable-admin-api` by default - these flags can be re-enabled by configuring `PROMETHEUS_ADDITIONAL_FLAGS` on the container. [#46393](https://github.com/sourcegraph/sourcegraph/pull/46393)
- The experimental setting `authz.syncJobsRecordsTTL` has been changed to `authz.syncJobsRecordsLimit` - records are no longer retained based on age, but based on this size cap. [#46676](https://github.com/sourcegraph/sourcegraph/pull/46676)
- Renders GitHub pull request references in git blame view. [#46409](https://github.com/sourcegraph/sourcegraph/pull/46409)

### Fixed

- Made search results export use the same results list as the search results page. [#45702](https://github.com/sourcegraph/sourcegraph/pull/45702)
- Code insights with more than 1 year of history will correctly show 12 data points instead of 11. [#45644](https://github.com/sourcegraph/sourcegraph/pull/45644)
- Hourly code insights will now behave correctly and will no longer truncate to midnight UTC on the calendar date the insight was created. [#45644](https://github.com/sourcegraph/sourcegraph/pull/45644)
- Code Insights: fixed an issue where filtering by a search context that included multiple repositories would exclude data. [#45574](https://github.com/sourcegraph/sourcegraph/pull/45574)
- Ignore null JSON objects returned from GitHub API when listing public repositories. [#45969](https://github.com/sourcegraph/sourcegraph/pull/45969)
- Fixed issue where emails that have never been verified before would be unable to receive resent verification emails. [#46185](https://github.com/sourcegraph/sourcegraph/pull/46185)
- Resolved issue preventing LSIF uploads larger than 2GiB (gzipped) from uploading successfully. [#46209](https://github.com/sourcegraph/sourcegraph/pull/46209)
- Local vars in Typescript are now detected as symbols which will positively impact ranking of search results. [go-ctags#10](https://github.com/sourcegraph/go-ctags/pull/10)
- Fix issue in Gitlab OAuth in which user group membership is set too wide - adds `min_access_level=10` to `/groups` request. [#46480](https://github.com/sourcegraph/sourcegraph/pull/46480)

### Removed

- The extension registry no longer supports browsing, creating, or updating legacy extensions. Existing extensions may still be enabled or disabled in user settings and may be listed via the API. (The extension API was deprecated in 2022-09 but is still available if the `enableLegacyExtensions` site config experimental features flag is enabled.)
- User and organization auto-defined search contexts have been permanently removed along with the `autoDefinedSearchContexts` GraphQL query. The only auto-defined context now is the `global` context. [#46083](https://github.com/sourcegraph/sourcegraph/pull/46083)
- The settings `experimentalFeatures.showSearchContext`, `experimentalFeatures.showSearchNotebook`, and `experimentalFeatures.codeMonitoring` have been removed and these features are now permanently enabled when available. [#46086](https://github.com/sourcegraph/sourcegraph/pull/46086)
- The legacy panels on the homepage (recent searches, etc) which were turned off by default but could still be re-enabled by setting `experimentalFeatures.showEnterpriseHomePanels` to true, are permanently removed now. [#45705](https://github.com/sourcegraph/sourcegraph/pull/45705)
- The `site { monitoringStatistics { alerts } }` GraphQL query has been deprecated and will no longer return any data. The query will be removed entirely in a future release. [#46299](https://github.com/sourcegraph/sourcegraph/pull/46299)
- The Monaco version of the search query input and the corresponding feature flag (`experimentalFeatures.editor`) have been permanently removed. [#46249](https://github.com/sourcegraph/sourcegraph/pull/46249)

## 4.3.1

### Changed

- A bug that broke the site-admin page when no repositories have been added to the Sourcegraph instance has been fixed. [#46123](https://github.com/sourcegraph/sourcegraph/pull/46123)

## 4.3.0

### Added

- A "copy path" button has been added to file content, path, and symbol search results on hover or focus, next to the file path. The button copies the relative path of the file in the repo, in the same way as the "copy path" button in the file and repo pages. [#42721](https://github.com/sourcegraph/sourcegraph/pull/42721)
- Unindexed search now use the index for files that have not changed between the unindexed commit and the indexed commit. The result is faster unindexed search in general. If you are noticing issues you can disable by setting the feature flag `search-hybrid` to false. [#37112](https://github.com/sourcegraph/sourcegraph/issues/37112)
- The number of commits listed in the History tab can now be customized for all users by site admins under Configuration -> Global Settings from the site admin page by using the config `history.defaultPageSize`. Individual users may also set `history.defaultPagesize` from their user settings page to override the value set under the Global Settings. [#44651](https://github.com/sourcegraph/sourcegraph/pull/44651)
- Batch Changes: Mounted files can be accessed via the UI on the executions page. [#43180](https://github.com/sourcegraph/sourcegraph/pull/43180)
- Added "Outbound request log" feature for site admins [#44286](https://github.com/sourcegraph/sourcegraph/pull/44286)
- Code Insights: the data series API now provides information about incomplete datapoints during processing
- Added a best-effort migration such that existing Code Insights will display zero results instead of missing points at the start and end of a graph. [#44928](https://github.com/sourcegraph/sourcegraph/pull/44928)
- More complete stack traces for Outbound request log [#45151](https://github.com/sourcegraph/sourcegraph/pull/45151)
- A new status message now reports how many repositories have already been indexed for search. [#45246](https://github.com/sourcegraph/sourcegraph/pull/45246)
- Search contexts can now be starred (favorited) in the search context management page. Starred search contexts will appear before other contexts in the context dropdown menu next to the search box. [#45230](https://github.com/sourcegraph/sourcegraph/pull/45230)
- Search contexts now let you set a context as your default. The default will be selected every time you open Sourcegraph and will appear near the top in the context dropdown menu next to the search box. [#45387](https://github.com/sourcegraph/sourcegraph/pull/45387)
- [search.largeFiles](https://docs.sourcegraph.com/admin/config/site_config#search-largeFiles) accepts an optional prefix `!` to negate a pattern. The order of the patterns within search.largeFiles is honored such that the last pattern matching overrides preceding patterns. For patterns that begin with a literal `!` prefix with a backslash, for example, `\!fileNameStartsWithExcl!.txt`. Previously indexed files that become excluded due to this change will remain in the index until the next reindex [#45318](https://github.com/sourcegraph/sourcegraph/pull/45318)
- [Webhooks](https://docs.sourcegraph.com/admin/config/webhooks) have been overhauled completely and can now be found under **Site admin > Repositories > Incoming webhooks**. Webhooks that were added via code host configuration are [deprecated](https://docs.sourcegraph.com/admin/config/webhooks#deprecation-notice) and will be removed in 4.6.0.
- Added support for receiving webhook `push` events from GitHub which will trigger Sourcegraph to fetch the latest commit rather than relying on polling.
- Added support for private container registries in Sourcegraph executors. [Using private registries](https://docs.sourcegraph.com/admin/deploy_executors#using-private-registries)

### Changed

- Batch Change: When one or more changesets are selected, we now display all bulk operations but disable the ones that aren't applicable to the changesets. [#44617](https://github.com/sourcegraph/sourcegraph/pull/44617)
- Gitserver's repository purge worker now runs on a regular interval instead of just on weekends, configurable by the `repoPurgeWorker` site configuration. [#44753](https://github.com/sourcegraph/sourcegraph/pull/44753)
- Editing the presentation metadata (title, line color, line label) or the default filters of a scoped Code Insight will no longer trigger insight recalculation. [#44769](https://github.com/sourcegraph/sourcegraph/pull/44769), [#44797](https://github.com/sourcegraph/sourcegraph/pull/44797)
- Indexed Search's `memory_map_areas_percentage_used` alert has been modified to alert earlier than it used to. It now issues a warning at 60% (previously 70%) and issues a critical alert at 80% (previously 90%).
- Saving a new view of a scoped Code Insight will no longer trigger insight recalculation. [#44679](https://github.com/sourcegraph/sourcegraph/pull/44679)

### Fixed

- The Code Insights commit indexer no longer errors when fetching commits from empty repositories when sub-repo permissions are enabled. [#44558](https://github.com/sourcegraph/sourcegraph/pull/44558)
- Unintended newline characters that could appear in diff view rendering have been fixed. [#44805](https://github.com/sourcegraph/sourcegraph/pull/44805)
- Signing out doesn't immediately log the user back in when there's only one OAuth provider enabled. It now redirects the user to the Sourcegraph login page. [#44803](https://github.com/sourcegraph/sourcegraph/pull/44803)
- An issue causing certain kinds of queries to behave inconsistently in Code Insights. [#44917](https://github.com/sourcegraph/sourcegraph/pull/44917)
- When the setting `batchChanges.enforceForks` is enabled, Batch Changes will now prefix the name of the fork repo it creates with the original repo's namespace name in order to prevent repo name collisions. [#43681](https://github.com/sourcegraph/sourcegraph/pull/43681), [#44458](https://github.com/sourcegraph/sourcegraph/pull/44458), [#44548](https://github.com/sourcegraph/sourcegraph/pull/44548), [#44924](https://github.com/sourcegraph/sourcegraph/pull/44924)
- Code Insights: fixed an issue where certain queries matching sequential whitespace characters would overcount. [#44969](https://github.com/sourcegraph/sourcegraph/pull/44969)
- GitHub fine-grained Personal Access Tokens can now clone repositories correctly, but are not yet officially supported. [#45137](https://github.com/sourcegraph/sourcegraph/pull/45137)
- Detect-and-track Code Insights will now return data for repositories without sub-repo permissions even when sub-repo permissions are enabled on the instance. [#45631](https://github.com/sourcegraph/sourcegraph/pull/45361)

### Removed

- Removed legacy GraphQL field `dirtyMetadata` on an insight series. `insightViewDebug` can be used as an alternative. [#44416](https://github.com/sourcegraph/sourcegraph/pull/44416)
- Removed `search.index.enabled` site configuration setting. Search indexing is now always enabled.
- Removed the experimental feature setting `showSearchContextManagement`. The search context management page is now available to all users with access to search contexts. [#45230](https://github.com/sourcegraph/sourcegraph/pull/45230)
- Removed the experimental feature setting `showComputeComponent`. Any notebooks that made use of the compute component will no longer render the block. The block will be deleted from the databse the next time a notebook that uses it is saved. [#45360](https://github.com/sourcegraph/sourcegraph/pull/45360)

## 4.2.1

- `minio` has been replaced with `blobstore`. Please see the update notes here: https://docs.sourcegraph.com/admin/how-to/blobstore_update_notes

## 4.2.0

### Added

- Creating access tokens is now tracked in the security events. [#43226](https://github.com/sourcegraph/sourcegraph/pull/43226)
- Added `codeIntelAutoIndexing.indexerMap` to site-config that allows users to update the indexers used when inferring precise code intelligence auto-indexing jobs (without having to overwrite the entire inference scripts). For example, `"codeIntelAutoIndexing.indexerMap": {"go": "my.registry/sourcegraph/lsif-go"}` will cause Go projects to use the specified container (in a alternative Docker registry). [#43199](https://github.com/sourcegraph/sourcegraph/pull/43199)
- Code Insights data points that do not contain any results will display zero instead of being omitted from the visualization. Only applies to insight data created after 4.2. [#43166](https://github.com/sourcegraph/sourcegraph/pull/43166)
- Sourcegraph ships with node-exporter, a Prometheus tool that provides hardware / OS metrics that helps Sourcegraph scale your deployment. See your deployment update for more information:
  - [Kubernetes](https://docs.sourcegraph.com/admin/updates/kubernetes)
  - [Docker Compose](https://docs.sourcegraph.com/admin/updates/docker_compose)
- A structural search diagnostic to warn users when a language filter is not set. [#43835](https://github.com/sourcegraph/sourcegraph/pull/43835)
- GitHub/GitLab OAuth success/fail attempts are now a part of the audit log. [#43886](https://github.com/sourcegraph/sourcegraph/pull/43886)
- When rendering a file which is backed by Git LFS, we show a page informing the file is LFS and linking to the file on the codehost. Previously we rendered the LFS pointer. [#43686](https://github.com/sourcegraph/sourcegraph/pull/43686)
- Batch changes run server-side now support secrets. [#27926](https://github.com/sourcegraph/sourcegraph/issues/27926)
- OIDC success/fail login attempts are now a part of the audit log. [#44467](https://github.com/sourcegraph/sourcegraph/pull/44467)
- A new experimental GraphQL query, `permissionsSyncJobs`, that lists the states of recently completed permissions sync jobs and the state of each provider. The TTL of entries retrained can be configured with `authz.syncJobsRecordsTTL`. [#44387](https://github.com/sourcegraph/sourcegraph/pull/44387), [#44258](https://github.com/sourcegraph/sourcegraph/pull/44258)
- The search input has a new search history button and allows cycling through recent searches via up/down arrow keys. [#44544](https://github.com/sourcegraph/sourcegraph/pull/44544)
- Repositories can now be ordered by size on the repo admin page. [#44360](https://github.com/sourcegraph/sourcegraph/pull/44360)
- The search bar contains a new Smart Search toggle. If a search returns no results, Smart Search attempts alternative queries based on a fixed set of rules, and shows their results (if there are any). Smart Search is enabled by default. It can be disabled by default with `"search.defaultMode": "precise"` in settings. [#44385](https://github.com/sourcegraph/sourcegraph/pull/44395)
- Repositories in the site-admin area can now be filtered, so that only indexed repositories are displayed [#45288](https://github.com/sourcegraph/sourcegraph/pull/45288)

### Changed

- Updated minimum required version of `git` to 2.38.1 in `gitserver` and `server` Docker image. This addresses: https://github.blog/2022-04-12-git-security-vulnerability-announced/ and https://lore.kernel.org/git/d1d460f6-e70f-b17f-73a5-e56d604dd9d5@github.com/. [#43615](https://github.com/sourcegraph/sourcegraph/pull/43615)
- When a `content:` filter is used in a query, only file contents will be searched (previously any of file contents, paths, or repos were searched). However, as before, if `type:` is also set, the `content:` filter will search for results of the specified `type:`. [#43442](https://github.com/sourcegraph/sourcegraph/pull/43442)
- Updated [p4-fusion](https://github.com/salesforce/p4-fusion) from `1.11` to `1.12`.

### Fixed

- Fixed a bug where path matches on files in the root directory of a repository were not highlighted. [#43275](https://github.com/sourcegraph/sourcegraph/pull/43275)
- Fixed a bug where a search query wouldn't be validated after the query type has changed. [#43849](https://github.com/sourcegraph/sourcegraph/pull/43849)
- Fixed an issue with insights where a single erroring insight would block access to all insights. This is a breaking change for users of the insights GraphQL api as the `InsightViewConnection.nodes` list may now contain `null`. [#44491](https://github.com/sourcegraph/sourcegraph/pull/44491)
- Fixed a bug where Open in Editor didn't work well with `"repositoryPathPattern" = "{nameWithOwner}"` [#43839](https://github.com/sourcegraph/sourcegraph/pull/44475)

### Removed

- Remove the older `log.gitserver.accessLogs` site config setting. The setting is succeeded by `log.auditLog.gitserverAccess`. [#43174](https://github.com/sourcegraph/sourcegraph/pull/43174)
- Remove `LOG_ALL_GRAPHQL_REQUESTS` env var. The setting is succeeded by `log.auditLog.graphQL`. [#43181](https://github.com/sourcegraph/sourcegraph/pull/43181)
- Removed support for setting `SRC_ENDPOINTS_CONSISTENT_HASH`. This was an environment variable to support the transition to a new consistent hashing scheme introduced in 3.31.0. [#43528](https://github.com/sourcegraph/sourcegraph/pull/43528)
- Removed legacy environment variable `ENABLE_CODE_INSIGHTS_SETTINGS_STORAGE` used in old versions of Code Insights to fall back to JSON settings based storage. All data was previously migrated in version 3.35 and this is no longer supported.

## 4.1.3

### Fixed

- Fixed a bug that caused the Phabricator native extension to not load the right CSS assets. [#43868](https://github.com/sourcegraph/sourcegraph/pull/43868)
- Fixed a bug that prevented search result exports to load. [#43344](https://github.com/sourcegraph/sourcegraph/pull/43344)

## 4.1.2

### Fixed

- Fix code navigation on OSS when CodeIntel is unavailable. [#43458](https://github.com/sourcegraph/sourcegraph/pull/43458)

### Removed

- Removed the onboarding checklist for new users that showed up in the top navigation bar, on user profiles, and in the site-admin overview page. After changes to the underlying user statistics system, the checklist caused severe performance issues for customers with large and heavily-used instances. [#43591](https://github.com/sourcegraph/sourcegraph/pull/43591)

## 4.1.1

### Fixed

- Fixed a bug with normalizing the `published` draft value for `changeset_specs`. [#43390](https://github.com/sourcegraph/sourcegraph/pull/43390)

## 4.1.0

### Added

- Outdated executors now show a warning from the admin page. [#40916](https://github.com/sourcegraph/sourcegraph/pull/40916)
- Added support for better Slack link previews for private instances. Link previews are currently feature-flagged, and site admins can turn them on by creating the `enable-link-previews` feature flag on the `/site-admin/feature-flags` page. [#41843](https://github.com/sourcegraph/sourcegraph/pull/41843)
- Added a new button in the repository settings, under "Mirroring", to delete a repository from disk and reclone it. [#42177](https://github.com/sourcegraph/sourcegraph/pull/42177)
- Batch changes run on the server can now be created within organisations. [#36536](https://github.com/sourcegraph/sourcegraph/issues/36536)
- GraphQL request logs are now compliant with the audit logging format. The old GraphQl logging based on `LOG_ALL_GRAPHQL_REQUESTS` env var is now deprecated and scheduled for removal. [#42550](https://github.com/sourcegraph/sourcegraph/pull/42550)
- Mounting files now works when running batch changes server side. [#31792](https://github.com/sourcegraph/sourcegraph/issues/31792)
- Added mini dashboard of total batch change metrics to the top of the batch changes list page. [#42046](https://github.com/sourcegraph/sourcegraph/pull/42046)
- Added repository sync counters to the code host details page. [#43039](https://github.com/sourcegraph/sourcegraph/pull/43039)

### Changed

- Git server access logs are now compliant with the audit logging format. Breaking change: The 'actor' field is now nested under 'audit' field. [#41865](https://github.com/sourcegraph/sourcegraph/pull/41865)
- All Perforce rules are now stored together in one column and evaluated on a "last rule takes precedence" basis. [#41785](https://github.com/sourcegraph/sourcegraph/pull/41785)
- Security events are now a part of the audit log. [#42653](https://github.com/sourcegraph/sourcegraph/pull/42653)
- "GC AUTO" is now the default garbage collection job. We disable sg maintenance, which had previously replace "GC AUTO", after repeated reports about repo corruption. [#42856](https://github.com/sourcegraph/sourcegraph/pull/42856)
- Security events (audit log) can now optionally omit the internal actor actions (internal traffic). [#42946](https://github.com/sourcegraph/sourcegraph/pull/42946)
- To use the optional `customGitFetch` feature, the `ENABLE_CUSTOM_GIT_FETCH` env var must be set on `gitserver`. [#42704](https://github.com/sourcegraph/sourcegraph/pull/42704)

### Fixed

- WIP changesets in Gitlab >= 14.0 are now prefixed with `Draft:` instead of `WIP:` to accomodate for the [breaking change in Gitlab 14.0](https://docs.gitlab.com/ee/update/removals.html#wip-merge-requests-renamed-draft-merge-requests). [#42024](https://github.com/sourcegraph/sourcegraph/pull/42024)
- When updating the site configuration, the provided Last ID is now used to prevent race conditions when simultaneous config updates occur. [#42691](https://github.com/sourcegraph/sourcegraph/pull/42691)
- When multiple auth providers of the same external service type is set up, there are now separate entries in the user's Account Security settings. [#42865](https://github.com/sourcegraph/sourcegraph/pull/42865)
- Fixed a bug with GitHub code hosts that did not label archived repos correctly when using the "public" repositoryQuery keyword. [#41461](https://github.com/sourcegraph/sourcegraph/pull/41461)
- Fixed a bug that would display the blank batch spec that a batch change is initialized with in the batch specs executions tab. [#42914](https://github.com/sourcegraph/sourcegraph/pull/42914)
- Fixed a bug that would cause menu dropdowns to not open appropriately. [#42779](https://github.com/sourcegraph/sourcegraph/pull/42779)

### Removed

-

## 4.0.1

### Fixed

- Fixed a panic that can be caused by some tracing configurations. [#42027](https://github.com/sourcegraph/sourcegraph/pull/42027)
- Fixed broken code navigation for Javascript. [#42055](https://github.com/sourcegraph/sourcegraph/pull/42055)
- Fixed issue with empty code navigation popovers. [#41958](https://github.com/sourcegraph/sourcegraph/pull/41958)

## 4.0.0

### Added

- A new look for Sourcegraph, previously in beta as "Simple UI", is now permanently enabled. [#41021](https://github.com/sourcegraph/sourcegraph/pull/41021)
- A new [multi-version upgrade](https://docs.sourcegraph.com/admin/updates#multi-version-upgrades) process now allows Sourcegraph instances to upgrade more than a single minor version. Instances at version 3.20 or later can now jump directly to 4.0. [#40628](https://github.com/sourcegraph/sourcegraph/pull/40628)
- Matching ranges in file paths are now highlighted for path results and content results. Matching paths in repository names are now highlighted for repository results. [#41296](https://github.com/sourcegraph/sourcegraph/pull/41296) [#41385](https://github.com/sourcegraph/sourcegraph/pull/41385) [#41470](https://github.com/sourcegraph/sourcegraph/pull/41470)
- Aggregations by repository, file, author, and capture group are now provided for search results. [#39643](https://github.com/sourcegraph/sourcegraph/issues/39643)
- Blob views and search results are now lazily syntax highlighted for better performance. [#39563](https://github.com/sourcegraph/sourcegraph/pull/39563) [#40263](https://github.com/sourcegraph/sourcegraph/pull/40263)
- File links in both the search results and the blob sidebar and now prefetched on hover or focus. [#40354](https://github.com/sourcegraph/sourcegraph/pull/40354) [#41420](https://github.com/sourcegraph/sourcegraph/pull/41420)
- Negation support for the search predicates `-repo:has.path()` and `-repo:has.content()`. [#40283](https://github.com/sourcegraph/sourcegraph/pull/40283)
- Experimental clientside OpenTelemetry can now be enabled with `"observability.client": { "openTelemetry": "/-/debug/otlp" }`, which sends OpenTelemetry to the new [bundled OpenTelemetry Collector](https://docs.sourcegraph.com/admin/observability/opentelemetry). [#37907](https://github.com/sourcegraph/sourcegraph/issues/37907)
- File diff stats are now characterized by 2 figures: lines added and lines removed. Previously, a 3rd figure for lines modified was also used. This is represented by the fields on the `DiffStat` type on the GraphQL API. [#40454](https://github.com/sourcegraph/sourcegraph/pull/40454)

### Changed

- [Sourcegraph with Kubernetes (without Helm)](https://docs.sourcegraph.com/admin/deploy/kubernetes): The `jaeger-agent` sidecar has been replaced by an [OpenTelemetry Collector](https://docs.sourcegraph.com/admin/observability/opentelemetry) DaemonSet + Deployment configuration. The bundled Jaeger instance is now disabled by default, instead of enabled. [#40456](https://github.com/sourcegraph/sourcegraph/issues/40456)
- [Sourcegraph with Docker Compose](https://docs.sourcegraph.com/admin/deploy/docker-compose): The `jaeger` service has been replaced by an [OpenTelemetry Collector](https://docs.sourcegraph.com/admin/observability/opentelemetry) service. The bundled Jaeger instance is now disabled by default, instead of enabled. [#40455](https://github.com/sourcegraph/sourcegraph/issues/40455)
- `"observability.tracing": { "type": "opentelemetry" }` is now the default tracer type. To revert to existing behaviour, set `"type": "jaeger"` instead. The legacy values `"type": "opentracing"` and `"type": "datadog"` have been removed. [#41242](https://github.com/sourcegraph/sourcegraph/pull/41242)
- `"observability.tracing": { "urlTemplate": "" }` is now the default, and if `"urlTemplate"` is left empty, no trace URLs are generated. To revert to existing behaviour, set `"urlTemplate": "{{ .ExternalURL }}/-/debug/jaeger/trace/{{ .TraceID }}"` instead. [#41242](https://github.com/sourcegraph/sourcegraph/pull/41242)
- Code host connection tokens are no longer supported as a fallback method for syncing changesets in Batch Changes. [#25394](https://github.com/sourcegraph/sourcegraph/issues/25394)
- **IMPORTANT:** `repo:contains(file:foo content:bar)` has been renamed to `repo:contains.file(path:foo content:bar)`. `repo:contains.file(foo)` has been renamed to `repo:contains.path(foo)`. `repo:contains()` **is no longer a valid predicate. Saved searches using** `repo:contains()` **will need to be updated to use the new syntax.** [#40389](https://github.com/sourcegraph/sourcegraph/pull/40389)

### Fixed

- Fixed support for bare repositories using the src-cli and other codehost type. This requires the latest version of src-cli. [#40863](https://github.com/sourcegraph/sourcegraph/pull/40863)
- The recommended [src-cli](https://github.com/sourcegraph/src-cli) version is now reported consistently. [#39468](https://github.com/sourcegraph/sourcegraph/issues/39468)
- A performance issue affecting structural search causing results to not stream. It is much faster now. [#40872](https://github.com/sourcegraph/sourcegraph/pull/40872)
- An issue where the saved search input box reports an invalid pattern type for `standard`, which is now valid. [#41068](https://github.com/sourcegraph/sourcegraph/pull/41068)
- Git will now respect system certificate authorities when specifying `certificates` for the `tls.external` site configuration. [#38128](https://github.com/sourcegraph/sourcegraph/issues/38128)
- Fixed a bug where setting `"observability.tracing": {}` would disable tracing, when the intended behaviour is to default to tracing with `"sampling": "selective"` enabled by default. [#41242](https://github.com/sourcegraph/sourcegraph/pull/41242)
- The performance, stability, and latency of search predicates like `repo:has.file()`, `repo:has.content()`, and `file:has.content()` have been dramatically improved. [#418](https://github.com/sourcegraph/zoekt/pull/418), [#40239](https://github.com/sourcegraph/sourcegraph/pull/40239), [#38988](https://github.com/sourcegraph/sourcegraph/pull/38988), [#39501](https://github.com/sourcegraph/sourcegraph/pull/39501)
- A search query issue where quoted patterns inside parenthesized expressions would be interpreted incorrectly. [#41455](https://github.com/sourcegraph/sourcegraph/pull/41455)

### Removed

- `CACHE_DIR` has been removed from the `sourcegraph-frontend` deployment. This required ephemeral storage which will no longer be needed. This variable (and corresponding filesystem mount) has been unused for many releases. [#38934](https://github.com/sourcegraph/sourcegraph/issues/38934)
- Quick links will no longer be shown on the homepage or search sidebar. The `quicklink` setting is now marked as deprecated. [#40750](https://github.com/sourcegraph/sourcegraph/pull/40750)
- Quick links will no longer be shown on the homepage or search sidebar if the "Simple UI" toggle is enabled and will be removed entirely in a future release. The `quicklink` setting is now marked as deprecated. [#40750](https://github.com/sourcegraph/sourcegraph/pull/40750)
- `file:contains()` has been removed from the list of valid predicates. `file:has.content()` and `file:contains.content()` remain, both of which work the same as `file:contains()` and are valid aliases of each other.
- The single-container `sourcegraph/server` deployment no longer bundles a Jaeger instance. [#41244](https://github.com/sourcegraph/sourcegraph/pull/41244)
- The following previously-deprecated fields have been removed from the Batch Changes GraphQL API: `GitBranchChangesetDescription.headRepository`, `BatchChange.initialApplier`, `BatchChange.specCreator`, `Changeset.publicationState`, `Changeset.reconcilerState`, `Changeset.externalState`.

## 3.43.2

### Fixed

- Fixed an issue causing context cancel error dumps when updating a code host config manually. [#40857](https://github.com/sourcegraph/sourcegraph/pull/41265)
- Fixed non-critical errors stopping the repo-syncing process for Bitbucket projectKeys. [#40897](https://github.com/sourcegraph/sourcegraph/pull/40582)
- Fixed an issue marking accounts as expired when the supplied Account ID list has no entries. [#40860](https://github.com/sourcegraph/sourcegraph/pull/40860)

## 3.43.1

### Fixed

- Fixed an infinite render loop on the batch changes detail page, causing the page to become unusable. [#40857](https://github.com/sourcegraph/sourcegraph/pull/40857)
- Unable to pick the correct GitLab OAuth for user authentication and repository permissions syncing when the instance configures more than one GitLab OAuth authentication providers. [#40897](https://github.com/sourcegraph/sourcegraph/pull/40897)

## 3.43.0

### Added

- Enforce 5-changeset limit for batch changes run server-side on an unlicensed instance. [#37834](https://github.com/sourcegraph/sourcegraph/issues/37834)
- Changesets that are not associated with any batch changes can have a retention period set using the site configuration `batchChanges.changesetsRetention`. [#36188](https://github.com/sourcegraph/sourcegraph/pull/36188)
- Added experimental support for exporting traces to an OpenTelemetry collector with `"observability.tracing": { "type": "opentelemetry" }` [#37984](https://github.com/sourcegraph/sourcegraph/pull/37984)
- Added `ROCKSKIP_MIN_REPO_SIZE_MB` to automatically use [Rockskip](https://docs.sourcegraph.com/code_intelligence/explanations/rockskip) for repositories over a certain size. [#38192](https://github.com/sourcegraph/sourcegraph/pull/38192)
- `"observability.tracing": { "urlTemplate": "..." }` can now be set to configure generated trace URLs (for example those generated via `&trace=1`). [#39765](https://github.com/sourcegraph/sourcegraph/pull/39765)

### Changed

- **IMPORTANT: Search queries with patterns surrounded by** `/.../` **will now be interpreted as regular expressions.** Existing search links or code monitors are unaffected. In the rare event where older links rely on the literal meaning of `/.../`, the string will be automatically quoted it in a `content` filter, preserving the original meaning. If you happen to use an existing older link and want `/.../` to work as a regular expression, add `patterntype:standard` to the query. New queries and code monitors will interpret `/.../` as regular expressions. [#38141](https://github.com/sourcegraph/sourcegraph/pull/38141).
- The password policy has been updated and is now part of the standard featureset configurable by site-admins. [#39213](https://github.com/sourcegraph/sourcegraph/pull/39213).
- Replaced the `ALLOW_DECRYPT_MIGRATION` envvar with `ALLOW_DECRYPTION`. See [updated documentation](https://docs.sourcegraph.com/admin/config/encryption). [#39984](https://github.com/sourcegraph/sourcegraph/pull/39984)
- Compute-powered insight now supports only one series custom colors for compute series bars [40038](https://github.com/sourcegraph/sourcegraph/pull/40038)

### Fixed

- Fix issue during code insight creation where selecting `"Run your insight over all your repositories"` reset the currently selected distance between data points. [#39261](https://github.com/sourcegraph/sourcegraph/pull/39261)
- Fix issue where symbols in the side panel did not have file level permission filtering applied correctly. [#39592](https://github.com/sourcegraph/sourcegraph/pull/39592)

### Removed

- The experimental dependencies search feature has been removed, including the `repo:deps(...)` search predicate and the site configuration options `codeIntelLockfileIndexing.enabled` and `experimentalFeatures.dependenciesSearch`. [#39742](https://github.com/sourcegraph/sourcegraph/pull/39742)

## 3.42.2

### Fixed

- Fix issue with capture group insights to fail immediately if they contain invalid queries. [#39842](https://github.com/sourcegraph/sourcegraph/pull/39842)
- Fix issue during conversion of just in time code insights to start backfilling data from the current time instead of the date the insight was created. [#39923](https://github.com/sourcegraph/sourcegraph/pull/39923)

## 3.42.1

### Fixed

- Reverted git version to avoid an issue with commit-graph that could cause repository corruptions [#39537](https://github.com/sourcegraph/sourcegraph/pull/39537)
- Fixed an issue with symbols where they were not respecting sub-repository permissions [#39592](https://github.com/sourcegraph/sourcegraph/pull/39592)

## 3.42.0

### Added

- Reattached changesets now display an action and factor into the stats when previewing batch changes. [#36359](https://github.com/sourcegraph/sourcegraph/issues/36359)
- New site configuration option `"permissions.syncUsersMaxConcurrency"` to control the maximum number of user-centric permissions syncing jobs could be spawned concurrently. [#37918](https://github.com/sourcegraph/sourcegraph/issues/37918)
- Added experimental support for exporting traces to an OpenTelemetry collector with `"observability.tracing": { "type": "opentelemetry" }` [#37984](https://github.com/sourcegraph/sourcegraph/pull/37984)
- Code Insights over some repos now get 12 historic data points in addition to a current daily value and future points that align with the defined interval. [#37756](https://github.com/sourcegraph/sourcegraph/pull/37756)
- A Kustomize overlay and Helm override file to apply envoy filter for networking error caused by service mesh. [#4150](https://github.com/sourcegraph/deploy-sourcegraph/pull/4150) & [#148](https://github.com/sourcegraph/deploy-sourcegraph-helm/pull/148)
- Resource Estimator: Ability to export the estimated results as override file for Helm and Docker Compose. [#18](https://github.com/sourcegraph/resource-estimator/pull/18)
- A toggle to enable/disable a beta simplified UI has been added to the user menu. This new UI is still actively in development and any changes visible with the toggle enabled may not be stable are subject to change. [#38763](https://github.com/sourcegraph/sourcegraph/pull/38763)
- Search query inputs are now backed by the CodeMirror library instead of Monaco. Monaco can be re-enabled by setting `experimentalFeatures.editor` to `"monaco"`. [38584](https://github.com/sourcegraph/sourcegraph/pull/38584)
- Better search-based code navigation for Python using tree-sitter [#38459](https://github.com/sourcegraph/sourcegraph/pull/38459)
- Gitserver endpoint access logs can now be enabled by adding `"log": { "gitserver.accessLogs": true }` to the site config. [#38798](https://github.com/sourcegraph/sourcegraph/pull/38798)
- Code Insights supports a new type of insight—compute-powered insight, currently under the experimental feature flag: `codeInsightsCompute` [#37857](https://github.com/sourcegraph/sourcegraph/issues/37857)
- Cache execution result when mounting files in a batch spec. [sourcegraph/src-cli#795](https://github.com/sourcegraph/src-cli/pull/795)
- Batch Changes changesets open on archived repositories will now move into a [Read-Only state](https://docs.sourcegraph.com/batch_changes/references/faq#why-is-my-changeset-read-only). [#26820](https://github.com/sourcegraph/sourcegraph/issues/26820)

### Changed

- Updated minimum required veresion of `git` to 2.35.2 in `gitserver` and `server` Docker image. This addresses [a few vulnerabilities announced by GitHub](https://github.blog/2022-04-12-git-security-vulnerability-announced/).
- Search: Pasting a query with line breaks into the main search query input will now replace them with spaces instead of removing them. [#37674](https://github.com/sourcegraph/sourcegraph/pull/37674)
- Rewrite resource estimator using the latest metrics [#37869](https://github.com/sourcegraph/sourcegraph/pull/37869)
- Selecting a line multiple times in the file view will only add a single browser history entry [#38204](https://github.com/sourcegraph/sourcegraph/pull/38204)
- The panels on the homepage (recent searches, etc) are now turned off by default. They can be re-enabled by setting `experimentalFeatures.showEnterpriseHomePanels` to true. [#38431](https://github.com/sourcegraph/sourcegraph/pull/38431)
- Log sampling is now enabled by default for Sourcegraph components that use the [new internal logging library](https://github.com/sourcegraph/log)—the first 100 identical log entries per second will always be output, but thereafter only every 100th identical message will be output. It can be configured for each service using the environment variables `SRC_LOG_SAMPLING_INITIAL` and `SRC_LOG_SAMPLING_THEREAFTER`, and if `SRC_LOG_SAMPLING_INITIAL` is set to `0` or `-1` the sampling will be disabled entirely. [#38451](https://github.com/sourcegraph/sourcegraph/pull/38451)
- Deprecated `experimentalFeatures.enableGitServerCommandExecFilter`. Setting this value has no effect on the code any longer and the code to guard against unknown commands is always enabled.
- Zoekt now runs with GOGC=25 by default, helping to reduce the memory consumption of Sourcegraph. Previously it ran with GOGC=50, but we noticed a regression when we switched to go 1.18 which contained significant changes to the go garbage collector. [#38708](https://github.com/sourcegraph/sourcegraph/issues/38708)
- Hide `Publish` action when working with imported changesets. [#37882](https://github.com/sourcegraph/sourcegraph/issues/37882)

### Fixed

- Fix an issue where updating the title or body of a Bitbucket Cloud pull request opened by a batch change could fail when the pull request was not on a fork of the target repository. [#37585](https://github.com/sourcegraph/sourcegraph/issues/37585)
- A bug where some complex `repo:` regexes only returned a subset of repository results. [#37925](https://github.com/sourcegraph/sourcegraph/pull/37925)
- Fix a bug when selecting all the changesets on the Preview Batch Change Page only selected the recently loaded changesets. [#38041](https://github.com/sourcegraph/sourcegraph/pull/38041)
- Fix a bug with bad code insights chart data points links. [#38102](https://github.com/sourcegraph/sourcegraph/pull/38102)
- Code Insights: the commit indexer no longer errors when fetching commits from empty repositories and marks them as successfully indexed. [#39081](https://github.com/sourcegraph/sourcegraph/pull/38091)
- The file view does not jump to the first selected line anymore when selecting multiple lines and the first selected line was out of view. [#38175](https://github.com/sourcegraph/sourcegraph/pull/38175)
- Fixed an issue where multiple activations of the back button are required to navigate back to a previously selected line in a file [#38193](https://github.com/sourcegraph/sourcegraph/pull/38193)
- Support timestamps with numeric timezone format from Gitlab's Webhook payload [#38250](https://github.com/sourcegraph/sourcegraph/pull/38250)
- Fix regression in 3.41 where search-based Code Insights could have their queries wrongly parsed into regex patterns when containing quotes or parentheses. [#38400](https://github.com/sourcegraph/sourcegraph/pull/38400)
- Fixed regression of mismatched `From` address when render emails. [#38589](https://github.com/sourcegraph/sourcegraph/pull/38589)
- Fixed a bug with GitHub code hosts using `"repositoryQuery":{"public"}` where it wasn't respecting exclude archived. [#38839](https://github.com/sourcegraph/sourcegraph/pull/38839)
- Fixed a bug with GitHub code hosts using `repositoryQuery` with custom queries, where it could potentially stall out searching for repos. [#38839](https://github.com/sourcegraph/sourcegraph/pull/38839)
- Fixed an issue in Code Insights were duplicate points were sometimes being returned when displaying series data. [#38903](https://github.com/sourcegraph/sourcegraph/pull/38903)
- Fix issue with Bitbucket Projects repository permissions sync regarding granting pending permissions. [#39013](https://github.com/sourcegraph/sourcegraph/pull/39013)
- Fix issue with Bitbucket Projects repository permissions sync when BindID is username. [#39035](https://github.com/sourcegraph/sourcegraph/pull/39035)
- Improve keyboard navigation for batch changes server-side execution flow. [#38601](https://github.com/sourcegraph/sourcegraph/pull/38601)
- Fixed a bug with the WorkspacePreview panel glitching when it's resized. [#36470](https://github.com/sourcegraph/sourcegraph/issues/36470)
- Handle special characters in search query when creating a batch change from search. [#38772](https://github.com/sourcegraph/sourcegraph/pull/38772)
- Fixed bug when parsing numeric timezone offset in Gitlab webhook payload. [#38250](https://github.com/sourcegraph/sourcegraph/pull/38250)
- Fixed setting unrestricted status on a repository when using the explicit permissions API. If the repository had never had explicit permissions before, previously this call would fail. [#39141](https://github.com/sourcegraph/sourcegraph/pull/39141)

### Removed

- The direct DataDog trace export integration has been removed. ([#37654](https://github.com/sourcegraph/sourcegraph/pull/37654))
- Removed the deprecated git exec forwarder. [#38092](https://github.com/sourcegraph/sourcegraph/pull/38092)
- Browser and IDE extensions banners. [#38715](https://github.com/sourcegraph/sourcegraph/pull/38715)

## 3.41.1

### Fixed

- Fix issue with Bitbucket Projects repository permissions sync when wrong repo IDs were used [#38637](https://github.com/sourcegraph/sourcegraph/pull/38637)
- Fix perforce permissions interpretation for rules where there is a wildcard in the depot name [#37648](https://github.com/sourcegraph/sourcegraph/pull/37648)

### Added

- Allow directory read access for sub repo permissions [#38487](https://github.com/sourcegraph/sourcegraph/pull/38487)

### Changed

- p4-fusion version is upgraded to 1.10 [#38272](https://github.com/sourcegraph/sourcegraph/pull/38272)

## 3.41.0

### Added

- Code Insights: Added toggle display of data series in line charts
- Code Insights: Added dashboard pills for the standalone insight page [#36341](https://github.com/sourcegraph/sourcegraph/pull/36341)
- Extensions: Added site config parameter `extensions.allowOnlySourcegraphAuthoredExtensions`. When enabled only extensions authored by Sourcegraph will be able to be viewed and installed. For more information check out the [docs](https://docs.sourcegraph.com/admin/extensions##allow-only-extensions-authored-by-sourcegraph). [#35054](https://github.com/sourcegraph/sourcegraph/pull/35054)
- Batch Changes Credentials can now be manually validated. [#35948](https://github.com/sourcegraph/sourcegraph/pull/35948)
- Zoekt-indexserver has a new debug landing page, `/debug`, which now exposes information about the queue, the list of indexed repositories, and the list of assigned repositories. Admins can reach the debug landing page by selecting Instrumentation > indexed-search-indexer from the site admin view. The debug page is linked at the top. [#346](https://github.com/sourcegraph/zoekt/pull/346)
- Extensions: Added `enableExtensionsDecorationsColumnView` user setting as [experimental feature](https://docs.sourcegraph.com/admin/beta_and_experimental_features#experimental-features). When enabled decorations of the extensions supporting column decorations (currently only git-extras extension does: [sourcegraph-git-extras/pull/276](https://github.com/sourcegraph/sourcegraph-git-extras/pull/276)) will be displayed in separate columns on the blob page. [#36007](https://github.com/sourcegraph/sourcegraph/pull/36007)
- SAML authentication provider has a new site configuration `allowGroups` that allows filtering users by group membership. [#36555](https://github.com/sourcegraph/sourcegraph/pull/36555)
- A new [templating](https://docs.sourcegraph.com/batch_changes/references/batch_spec_templating) variable, `batch_change_link` has been added for more control over where the "Created by Sourcegraph batch change ..." message appears in the published changeset description. [#491](https://github.com/sourcegraph/sourcegraph/pull/35319)
- Batch specs can now mount local files in the Docker container when using [Sourcegraph CLI](https://docs.sourcegraph.com/cli). [#31790](https://github.com/sourcegraph/sourcegraph/issues/31790)
- Code Monitoring: Notifications via Slack and generic webhooks are now enabled for everyone by default as a beta feature. [#37037](https://github.com/sourcegraph/sourcegraph/pull/37037)
- Code Insights: Sort and limit filters have been added to capture group insights. This gives users more control over which series are displayed. [#34611](https://github.com/sourcegraph/sourcegraph/pull/34611)
- [Running batch changes server-side](https://docs.sourcegraph.com/batch_changes/explanations/server_side) is now in beta! In addition to using src-cli to run batch changes locally, you can now run them server-side as well. This requires installing executors. While running server-side unlocks a new and improved UI experience, you can still use src-cli just like before.
- Code Monitoring: pings for new action types [#37288](https://github.com/sourcegraph/sourcegraph/pull/37288)
- Better search-based code navigation for Java using tree-sitter [#34875](https://github.com/sourcegraph/sourcegraph/pull/34875)

### Changed

- Code Insights: Added warnings about adding `context:` and `repo:` filters in search query.
- Batch Changes: The credentials of the last applying user will now be used to sync changesets when available. If unavailable, then the previous behaviour of using a site or code host configuration credential is retained. [#33413](https://github.com/sourcegraph/sourcegraph/issues/33413)
- Gitserver: we disable automatic git-gc for invocations of git-fetch to avoid corruption of repositories by competing git-gc processes. [#36274](https://github.com/sourcegraph/sourcegraph/pull/36274)
- Commit and diff search: The hard limit of 50 repositories has been removed, and long-running searches will continue running until the timeout is hit. [#36486](https://github.com/sourcegraph/sourcegraph/pull/36486)
- The Postgres DBs `frontend` and `codeintel-db` are now given 1 hour to begin accepting connections before Kubernetes restarts the containers. [#4136](https://github.com/sourcegraph/deploy-sourcegraph/pull/4136)
- The internal git command forwarder has been deprecated and will be removed in 3.42 [#37320](https://github.com/sourcegraph/sourcegraph/pull/37320)

### Fixed

- Unable to send emails through [Google SMTP relay](https://docs.sourcegraph.com/admin/config/email#configuring-sourcegraph-to-send-email-via-google-workspace-gmail) with mysterious error "EOF". [#35943](https://github.com/sourcegraph/sourcegraph/issues/35943)
- A common source of searcher evictions on kubernetes when running large structural searches. [#34828](https://github.com/sourcegraph/sourcegraph/issues/34828)
- An issue with permissions evaluation for saved searches
- An authorization check while Redis is down will now result in an internal server error, instead of clearing a valid session from the user's cookies. [#37016](https://github.com/sourcegraph/sourcegraph/issues/37016)

### Removed

-

## 3.40.2

### Fixed

- Fix issue with OAuth login using a Github code host by reverting gologin dependency update [#36685](https://github.com/sourcegraph/sourcegraph/pull/36685)
- Fix issue with single-container docker image where codeinsights-db was being incorrectly created [#36678](https://github.com/sourcegraph/sourcegraph/pull/36678)

## 3.40.1

### Fixed

- Support expiring OAuth tokens for GitLab which became the default in version 15.0. [#36003](https://github.com/sourcegraph/sourcegraph/pull/36003)
- Fix external service resolver erroring when webhooks not supported. [#35932](https://github.com/sourcegraph/sourcegraph/pull/35932)

## 3.40.0

### Added

- Code Insights: Added fuzzy search filter for dashboard select drop down
- Code Insights: You can share code insights through a shareable link. [#34965](https://github.com/sourcegraph/sourcegraph/pull/34965)
- Search: `path:` is now a valid filter. It is an alias for the existing `file:` filter. [#34947](https://github.com/sourcegraph/sourcegraph/pull/34947)
- Search: `-language` is a valid filter, but the web app displays it as invalid. The web app is fixed to reflect validity. [#34949](https://github.com/sourcegraph/sourcegraph/pull/34949)
- Search-based code intelligence now recognizes local variables in Python, Java, JavaScript, TypeScript, C/C++, C#, Go, and Ruby. [#33689](https://github.com/sourcegraph/sourcegraph/pull/33689)
- GraphQL API: Added support for async external service deletion. This should be used to delete an external service which cannot be deleted within 75 seconds timeout due to a large number of repos. Usage: add `async` boolean field to `deleteExternalService` mutation. Example: `mutation deleteExternalService(externalService: "id", async: true) { alwaysNil }`
- [search.largeFiles](https://docs.sourcegraph.com/admin/config/site_config#search-largeFiles) now supports recursive globs. For example, it is now possible to specify a pattern like `**/*.lock` to match a lock file anywhere in a repository. [#35411](https://github.com/sourcegraph/sourcegraph/pull/35411)
- Permissions: The `setRepositoryPermissionsUnrestricted` mutation was added, which allows explicitly marking a repo as available to all Sourcegraph users. [#35378](https://github.com/sourcegraph/sourcegraph/pull/35378)
- The `repo:deps(...)` predicate can now search through the [Python dependencies of your repositories](https://docs.sourcegraph.com/code_search/how-to/dependencies_search). [#32659](https://github.com/sourcegraph/sourcegraph/issues/32659)
- Batch Changes are now supported on [Bitbucket Cloud](https://bitbucket.org/). [#24199](https://github.com/sourcegraph/sourcegraph/issues/24199)
- Pings for server-side batch changes [#34308](https://github.com/sourcegraph/sourcegraph/pull/34308)
- Indexed search will detect when it is misconfigured and has multiple replicas writing to the same directory. [#35513](https://github.com/sourcegraph/sourcegraph/pull/35513)
- A new token creation callback feature that sends a token back to a trusted program automatically after the user has signed in [#35339](https://github.com/sourcegraph/sourcegraph/pull/35339)
- The Grafana dashboard now has a global container resource usage view to help site-admin quickly identify potential scaling issues. [#34808](https://github.com/sourcegraph/sourcegraph/pull/34808)

### Changed

- Sourcegraph's docker images are now based on Alpine Linux 3.14. [#34508](https://github.com/sourcegraph/sourcegraph/pull/34508)
- Sourcegraph is now built with Go 1.18. [#34899](https://github.com/sourcegraph/sourcegraph/pull/34899)
- Capture group Code Insights now use the Compute streaming endpoint. [#34905](https://github.com/sourcegraph/sourcegraph/pull/34905)
- Code Insights will now automatically generate queries with a default value of `fork:no` and `archived:no` if these fields are not specified by the user. This removes the need to manually add these fields to have consistent behavior from historical to non-historical results. [#30204](https://github.com/sourcegraph/sourcegraph/issues/30204)
- Search Code Insights now use the Search streaming endpoint. [#35286](https://github.com/sourcegraph/sourcegraph/pull/35286)
- Deployment: Nginx ingress controller updated to v1.2.0

### Fixed

- Code Insights: Fixed line chart data series hover effect. Now the active line will be rendered on top of the others.
- Code Insights: Fixed incorrect Line Chart size calculation in FireFox
- Unverified primary emails no longer breaks the Emails-page for users and Users-page for Site Admin. [#34312](https://github.com/sourcegraph/sourcegraph/pull/34312)
- Button to download raw file in blob page is now working correctly. [#34558](https://github.com/sourcegraph/sourcegraph/pull/34558)
- Searches containing `or` expressions are now optimized to evaluate natively on the backends that support it ([#34382](https://github.com/sourcegraph/sourcegraph/pull/34382)), and both commit and diff search have been updated to run optimized `and`, `or`, and `not` queries. [#34595](https://github.com/sourcegraph/sourcegraph/pull/34595)
- Carets in textareas in Firefox are now visible. [#34888](https://github.com/sourcegraph/sourcegraph/pull/34888)
- Changesets to GitHub code hosts could fail with a confusing, non actionable error message. [#35048](https://github.com/sourcegraph/sourcegraph/pull/35048)
- An issue causing search expressions to not work in conjunction with `type:symbol`. [#35126](https://github.com/sourcegraph/sourcegraph/pull/35126)
- A non-descriptive error message that would be returned when using `on.repository` if it is not a valid repository path [#35023](https://github.com/sourcegraph/sourcegraph/pull/35023)
- Reduced database load when viewing or previewing a batch change. [#35501](https://github.com/sourcegraph/sourcegraph/pull/35501)
- Fixed a bug where Capture Group Code Insights generated just in time only returned data for the latest repository in the list. [#35624](https://github.com/sourcegraph/sourcegraph/pull/35624)

### Removed

- The experimental API Docs feature released on our Cloud instance since 3.30.0 has been removed from the product entirely. This product functionality is being superseded by [doctree](https://github.com/sourcegraph/doctree). [#34798](https://github.com/sourcegraph/sourcegraph/pull/34798)

## 3.39.1

### Fixed

- Code Insights: Fixed bug that caused line rendering issues when series data is returned out of order by date.
- Code Insights: Fixed bug that caused before and after parameters to be switched when clicking in to the diff view from an insight.
- Fixed an issue with notebooks that caused the cursor to behave erratically in markdown blocks. [#34227](https://github.com/sourcegraph/sourcegraph/pull/34227)
- Batch Changes on docker compose installations were failing due to a missing environment variable [#813](https://github.com/sourcegraph/deploy-sourcegraph-docker/pull/813).

## 3.39.0

### Added

- Added support for LSIF upload authentication against GitLab.com on Sourcegraph Cloud. [#33254](https://github.com/sourcegraph/sourcegraph/pull/33254)
- Add "getting started/quick start checklist for authenticated users" [#32882](https://github.com/sourcegraph/sourcegraph/pull/32882)
- A redesigned repository page is now available under the `new-repo-page` feature flag. [#33319](https://github.com/sourcegraph/sourcegraph/pull/33319)
- Pings now include notebooks usage metrics. [#30087](https://github.com/sourcegraph/sourcegraph/issues/30087)
- Notebooks are now enabled by default. [#33706](https://github.com/sourcegraph/sourcegraph/pull/33706)
- The Code Insights GraphQL API now accepts Search Contexts as a filter and will extract the expressions embedded the `repo` and `-repo` search query fields from the contexts to apply them as filters on the insight. [#33866](https://github.com/sourcegraph/sourcegraph/pull/33866)
- The Code Insights commit indexer can now index commits in smaller batches. Set the number of days per batch in the site setting `insights.commit.indexer.windowDuration`. A value of 0 (default) will disable batching. [#33666](https://github.com/sourcegraph/sourcegraph/pull/33666)
- Support account lockout after consecutive failed sign-in attempts for builtin authentication provider (i.e. username and password), new config options are added to the site configuration under `"auth.lockout"` to customize the threshold, length of lockout and consecutive periods. [#33999](https://github.com/sourcegraph/sourcegraph/pull/33999)
- pgsql-exporter for Code Insights has been added to docker-compose and Kubernetes deployments to gather database-level metrics. [#780](https://github.com/sourcegraph/deploy-sourcegraph-docker/pull/780), [#4111](https://github.com/sourcegraph/deploy-sourcegraph/pull/4111)
- `repo:dependencies(...)` predicate can now search through the [Go dependencies of your repositories](https://docs.sourcegraph.com/code_search/how-to/dependencies_search). [#32658](https://github.com/sourcegraph/sourcegraph/issues/32658)
- Added a site config value `defaultRateLimit` to optionally configure a global default rate limit for external services.

### Changed

- Code Insights: Replaced native window confirmation dialog with branded modal. [#33637](https://github.com/sourcegraph/sourcegraph/pull/33637)
- Code Insights: Series data is now sorted by semantic version then alphabetically.
- Code Insights: Added locked insights overlays for frozen insights while in limited access mode. Restricted insight editing save change button for frozen insights. [#33062](https://github.com/sourcegraph/sourcegraph/pull/33062)
- Code Insights: A global dashboard will now be automatically created while in limited access mode to provide consistent visibility for unlocked insights. This dashboard cannot be deleted or modified while in limited access mode. [#32992](https://github.com/sourcegraph/sourcegraph/pull/32992)
- Update "getting started checklist for visitors" to a new design [TODO:]
- Update "getting started/quick start checklist for visitors" to a new design [#32882](https://github.com/sourcegraph/sourcegraph/pull/32882)
- Code Insights: Capture group values are now restricted to 100 characters. [#32828](https://github.com/sourcegraph/sourcegraph/pull/32828)
- Repositories for which gitserver's janitor job "sg maintenance" fails will eventually be re-cloned if "DisableAutoGitUpdates" is set to false (default) in site configuration. [#33432](https://github.com/sourcegraph/sourcegraph/pull/33432)
- The Code Insights database is now based on Postgres 12, removing the dependency on TimescaleDB. [#32697](https://github.com/sourcegraph/sourcegraph/pull/32697)

### Fixed

- Fixed create insight button being erroneously disabled.
- Fixed an issue where a `Warning: Sourcegraph cannot send emails!` banner would appear for all users instead of just site admins (introduced in v3.38).
- Fixed reading search pattern type from settings [#32989](https://github.com/sourcegraph/sourcegraph/issues/32989)
- Display a tooltip and truncate the title of a search result when content overflows [#32904](https://github.com/sourcegraph/sourcegraph/pull/32904)
- Search patterns containing `and` and `not` expressions are now optimized to evaluate natively on the Zoekt backend for indexed code content and symbol search wherever possible. These kinds of queries are now typically an order of magnitude faster. Previous cases where no results were returned for expensive search expressions should now work and return results quickly. [#33308](https://github.com/sourcegraph/sourcegraph/pull/33308)
- Fail to log extension activation event will no longer block extension from activating [#33300][https://github.com/sourcegraph/sourcegraph/pull/33300]
- Fixed out-ouf-memory events for gitserver's janitor job "sg maintenance". [#33353](https://github.com/sourcegraph/sourcegraph/issues/33353)
- Setting the publication state for changesets when previewing a batch spec now works correctly if all changesets are selected and there is more than one page of changesets. [#33619](https://github.com/sourcegraph/sourcegraph/issues/33619)

### Removed

-

## 3.38.1

### Fixed

- An issue introduced in 3.38 that caused alerts to not be delivered [#33398](https://github.com/sourcegraph/sourcegraph/pull/33398)

## 3.38.0

### Added

- Added new "Getting started onboarding tour" for not authenticated users on Sourcegraph.com instead of "Search onboarding tour" [#32263](https://github.com/sourcegraph/sourcegraph/pull/32263)
- Pings now include code host integration usage metrics [#31379](https://github.com/sourcegraph/sourcegraph/pull/31379)
- Added `PRECISE_CODE_INTEL_UPLOAD_AWS_USE_EC2_ROLE_CREDENTIALS` environment variable to enable EC2 metadata API authentication to an external S3 bucket storing precise code intelligence uploads. [#31820](https://github.com/sourcegraph/sourcegraph/pull/31820)
- LSIF upload pages now include a section listing the reasons and retention policies resulting in an upload being retained and not expired. [#30864](https://github.com/sourcegraph/sourcegraph/pull/30864)
- Timestamps in the history panel can now be formatted as absolute timestamps by using user setting `history.preferAbsoluteTimestamps`
- Timestamps in the history panel can now be formatted as absolute timestamps by using user setting `history.preferAbsoluteTimestamps` [#31837](https://github.com/sourcegraph/sourcegraph/pull/31837)
- Notebooks from private enterprise instances can now be embedded in external sites by enabling the `enable-embed-route` feature flag. [#31628](https://github.com/sourcegraph/sourcegraph/issues/31628)
- Pings now include IDE extensions usage metrics [#32000](https://github.com/sourcegraph/sourcegraph/pull/32000)
- New EventSource type: `IDEEXTENSION` for IDE extensions-related events [#32000](https://github.com/sourcegraph/sourcegraph/pull/32000)
- Code Monitoring now has a Logs tab enabled as a [beta feature](https://docs.sourcegraph.com/admin/beta_and_experimental_features). This lets you see recent runs of your code monitors and determine if any notifications were sent or if there were any errors during the run. [#32292](https://github.com/sourcegraph/sourcegraph/pull/32292)
- Code Monitoring creation and editing now supports syntax highlighting and autocomplete on the search box. [#32536](https://github.com/sourcegraph/sourcegraph/pull/32536)
- New `repo:dependencies(...)` predicate allows you to [search through the dependencies of your repositories](https://docs.sourcegraph.com/code_search/how-to/dependencies_search). This feature is currently in beta and only npm package repositories are supported with dependencies from `package-lock.json` and `yarn.lock` files. [#32405](https://github.com/sourcegraph/sourcegraph/issues/32405)
- Site config has a new _experimental_ feature called `gitServerPinnedRepos` that allows admins to pin specific repositories to particular gitserver instances. [#32831](https://github.com/sourcegraph/sourcegraph/pull/32831).
- Added [Rockskip](https://docs.sourcegraph.com/code_intelligence/explanations/rockskip), a scalable symbol service backend for a fast symbol sidebar and search-based code intelligence on monorepos.
- Code monitor email notifications can now optionally include the content of new search results. This is disabled by default but can be enabled by editing the code monitor's email action and toggling on "Include search results in sent message". [#32097](https://github.com/sourcegraph/sourcegraph/pull/32097)

### Changed

- Searching for the pattern `//` with regular expression search is now interpreted literally and will search for `//`. Previously, the `//` pattern was interpreted as our regular expression syntax `/<regexp>/` which would in turn be intrpreted as the empty string. Since searching for an empty string offers little practically utility, we now instead interpret `//` to search for its literal meaning in regular expression search. [#31520](https://github.com/sourcegraph/sourcegraph/pull/31520)
- Timestamps in the webapp will now display local time on hover instead of UTC time [#31672](https://github.com/sourcegraph/sourcegraph/pull/31672)
- Updated Postgres version from 12.6 to 12.7 [#31933](https://github.com/sourcegraph/sourcegraph/pull/31933)
- Code Insights will now periodically clean up data series that are not in use. There is a 1 hour grace period where the series can be reattached to a view, after which all of the time series data and metadata will be deleted. [#32094](https://github.com/sourcegraph/sourcegraph/pull/32094)
- Code Insights critical telemetry total count now only includes insights that are not frozen (limited by trial mode restrictions). [#32529](https://github.com/sourcegraph/sourcegraph/pull/32529)
- The Phabricator integration with Gitolite code hosts has been deprecated, the fields have been kept to not break existing systems, but the integration does not work anymore
- The SSH library used to push Batch Change branches to code hosts has been updated to prevent issues pushing to github.com or GitHub Enterprise releases after March 15, 2022. [#32641](https://github.com/sourcegraph/sourcegraph/issues/32641)
- Bumped the minimum supported version of Docker Compose from `1.22.0` to `1.29.0`. [#32631](https://github.com/sourcegraph/sourcegraph/pull/32631)
- [Code host API rate limit configuration](https://docs.sourcegraph.com/admin/repo/update_frequency#code-host-api-rate-limiting) no longer based on code host URLs but only takes effect on each individual external services. To enforce API rate limit, please add configuration to all external services that are intended to be rate limited. [#32768](https://github.com/sourcegraph/sourcegraph/pull/32768)

### Fixed

- Viewing or previewing a batch change is now more resilient when transient network or server errors occur. [#29859](https://github.com/sourcegraph/sourcegraph/issues/29859)
- Search: `select:file` and `select:file.directory` now properly deduplicates results. [#32469](https://github.com/sourcegraph/sourcegraph/pull/32469)
- Security: Patch container images against CVE 2022-0778 [#32679](https://github.com/sourcegraph/sourcegraph/issues/32679)
- When closing a batch change, draft changesets that will be closed are now also shown. [#32481](https://github.com/sourcegraph/sourcegraph/pull/32481)

### Removed

- The deprecated GraphQL field `SearchResults.resultCount` has been removed in favor of its replacement, `matchCount`. [#31573](https://github.com/sourcegraph/sourcegraph/pull/31573)
- The deprecated site-config field `UseJaeger` has been removed. Use `"observability.tracing": { "sampling": "all" }` instead [#31294](https://github.com/sourcegraph/sourcegraph/pull/31294/commits/6793220d6cf1200535a2610d79d2dd9e18c67dca)

## 3.37.0

### Added

- Code in search results is now selectable (e.g. for copying). Just clicking on the code continues to open the corresponding file as it did before. [#30033](https://github.com/sourcegraph/sourcegraph/pull/30033)
- Search Notebooks now support importing and exporting Markdown-formatted files. [#28586](https://github.com/sourcegraph/sourcegraph/issues/28586)
- Added standalone migrator service that can be used to run database migrations independently of an upgrade. For more detail see the [standalone migrator docs](https://docs.sourcegraph.com/admin/how-to/manual_database_migrations) and the [docker-compose](https://docs.sourcegraph.com/admin/install/docker-compose/operations#database-migrations) or [kubernetes](https://docs.sourcegraph.com/admin/install/kubernetes/update#database-migrations) upgrade docs.

### Changed

- Syntax highlighting for JSON now uses a distinct color for strings in object key positions. [#30105](https://github.com/sourcegraph/sourcegraph/pull/30105)
- GraphQL API: The order of events returned by `MonitorTriggerEventConnection` has been reversed so newer events are returned first. The `after` parameter has been modified accordingly to return events older the one specified, to allow for pagination. [31219](https://github.com/sourcegraph/sourcegraph/pull/31219)
- [Query based search contexts](https://docs.sourcegraph.com/code_search/how-to/search_contexts#beta-query-based-search-contexts) are now enabled by default as a [beta feature](https://docs.sourcegraph.com/admin/beta_and_experimental_features). [#30888](https://github.com/sourcegraph/sourcegraph/pull/30888)
- The symbols sidebar loads much faster on old commits (after processing it) when scoped to a subdirectory in a big repository. [#31300](https://github.com/sourcegraph/sourcegraph/pull/31300)

### Fixed

- Links generated by editor endpoint will render image preview correctly. [#30767](https://github.com/sourcegraph/sourcegraph/pull/30767)
- Fixed a race condition in the precise code intel upload expirer process that prematurely expired new uploads. [#30546](https://github.com/sourcegraph/sourcegraph/pull/30546)
- Pushing changesets from Batch Changes to code hosts with self-signed TLS certificates has been fixed. [#31010](https://github.com/sourcegraph/sourcegraph/issues/31010)
- Fixed LSIF uploads not being expired according to retention policies when the repository contained tags and branches with the same name but pointing to different commits. [#31108](https://github.com/sourcegraph/sourcegraph/pull/31108)
- Service discovery for the symbols service can transition from no endpoints to endpoints. Previously we always returned an error after the first empty state. [#31225](https://github.com/sourcegraph/sourcegraph/pull/31225)
- Fixed performance issue in LSIF upload processing, reducing the latency between uploading an LSIF index and accessing precise code intel in the UI. ([#30978](https://github.com/sourcegraph/sourcegraph/pull/30978), [#31143](https://github.com/sourcegraph/sourcegraph/pull/31143))
- Fixed symbols not appearing when no files changed between commits. [#31295](https://github.com/sourcegraph/sourcegraph/pull/31295)
- Fixed symbols not appearing when too many files changed between commits. [#31110](https://github.com/sourcegraph/sourcegraph/pull/31110)
- Fixed runaway disk usage in the `symbols` service. [#30647](https://github.com/sourcegraph/sourcegraph/pull/30647)

### Removed

- Removed `experimentalFeature.showCodeMonitoringTestEmailButton`. Test emails can still be sent by editing the code monitor and expanding the "Send email notification" section. [#29953](https://github.com/sourcegraph/sourcegraph/pull/29953)

## 3.36.3

### Fixed

- Fix Code Monitor permissions. For more detail see our [security advisory](https://github.com/sourcegraph/sourcegraph/security/advisories/GHSA-xqv2-x6f2-w3pf) [#30547](https://github.com/sourcegraph/sourcegraph/pull/30547)

## 3.36.2

### Removed

- The TOS consent screen which would appear for all users upon signing into Sourcegraph. We had some internal miscommunication on this onboarding flow and it didn’t turn out the way we intended, this effectively reverts that change. ![#30192](https://github.com/sourcegraph/sourcegraph/issues/30192)

## 3.36.1

### Fixed

- Fix broken 'src lsif upload' inside executor due to basic auth removal. [#30023](https://github.com/sourcegraph/sourcegraph/pull/30023)

## 3.36.0

### Added

- Search contexts can now be defined with a restricted search query as an alternative to a specific list of repositories and revisions. This feature is _beta_ and may change in the following releases. Allowed filters: `repo`, `rev`, `file`, `lang`, `case`, `fork`, `visibility`. `OR`, `AND` expressions are also allowed. To enable this feature to all users, set `experimentalFeatures.searchContextsQuery` to true in global settings. You'll then see a "Create context" button from the search results page and a "Query" input field in the search contexts form. If you want revisions specified in these query based search contexts to be indexed, set `experimentalFeatures.search.index.query.contexts` to true in site configuration. [#29327](https://github.com/sourcegraph/sourcegraph/pull/29327)
- More explicit Terms of Service and Privacy Policy consent has been added to Sourcegraph Server. [#28716](https://github.com/sourcegraph/sourcegraph/issues/28716)
- Batch changes will be created on forks of the upstream repository if the new `batchChanges.enforceForks` site setting is enabled. [#17879](https://github.com/sourcegraph/sourcegraph/issues/17879)
- Symbolic links are now searchable. Previously it was possible to navigate to symbolic links in the repository tree view, however the symbolic links were ignored during searches. [#29567](https://github.com/sourcegraph/sourcegraph/pull/29567), [#237](https://github.com/sourcegraph/zoekt/pull/237)
- Maximum number of references/definitions shown in panel can be adjusted in settings with `codeIntelligence.maxPanelResults`. If not set, a hardcoded limit of 500 was used. [#29629](https://github.com/sourcegraph/sourcegraph/29629)
- Search notebooks are now fully persistable. You can create notebooks through the WYSIWYG editor and share them via a unique URL. We support two visibility modes: private (only the creator can view the notebook) and public (everyone can view the notebook). This feature is _beta_ and may change in the following releases. [#27384](https://github.com/sourcegraph/sourcegraph/issues/27384)
- Code Insights that are run over all repositories now have data points with links that lead to the search page. [#29587](https://github.com/sourcegraph/sourcegraph/pull/29587)
- Code Insights creation UI query field now supports different syntax highlight modes based on `patterntype` filter. [#29733](https://github.com/sourcegraph/sourcegraph/pull/29733)
- Code Insights creation UI query field now has live-preview button that leads to the search page with predefined query value. [#29698](https://github.com/sourcegraph/sourcegraph/pull/29698)
- Code Insights creation UI detect and track patterns can now search across all repositories. [#29906](https://github.com/sourcegraph/sourcegraph/pull/29906)
- Pings now contain aggregated CTA metrics. [#29966](https://github.com/sourcegraph/sourcegraph/pull/29966)
- Pings now contain aggregated CTA metrics. [#29966](https://github.com/sourcegraph/sourcegraph/pull/29966) and [#31389](https://github.com/sourcegraph/sourcegraph/pull/31389)

### Changed

- Sourcegraph's API (streaming search, GraphQL, etc.) may now be used from any domain when using an access token for authentication, or with no authentication in the case of Sourcegraph.com. [#28775](https://github.com/sourcegraph/sourcegraph/pull/28775)
- The endpoint `/search/stream` will be retired in favor of `/.api/search/stream`. This requires no action unless you have developed custom code against `/search/stream`. We will support both endpoints for a short period of time before removing `/search/stream`. Please refer to the [documentation](https://docs.sourcegraph.com/api/stream_api) for more information.
- When displaying the content of symbolic links in the repository tree view, we will show the relative path to the link's target instead of the target's content. This behavior is consistent with how we display symbolic links in search results. [#29687](https://github.com/sourcegraph/sourcegraph/pull/29687)
- A new janitor job, "sg maintenance" was added to gitserver. The new job replaces "garbage collect" with the goal to optimize the performance of git operations for large repositories. You can choose to enable "garbage collect" again by setting the environment variables "SRC_ENABLE_GC_AUTO" to "true" and "SRC_ENABLE_SG_MAINTENANCE" to "false" for gitserver. Note that you must not enable both options at the same time. [#28224](https://github.com/sourcegraph/sourcegraph/pull/28224).
- Search results across repositories are now ordered by repository rank by default. By default the rank is the number of stars a repository has. An administrator can inflate the rank of a repository via `experimentalFeatures.ranking.repoScores`. If you notice increased latency in results, you can disable this feature by setting `experimentalFeatures.ranking.maxReorderQueueSize` to 0. [#29856](https://github.com/sourcegraph/sourcegraph/pull/29856)
- Search results within the same file are now ordered by relevance instead of line number. To order by line number, update the setting `experimentalFeatures.clientSearchResultRanking: "by-line-number"`. [#29046](https://github.com/sourcegraph/sourcegraph/pull/29046)
- Bumped the symbols processing timeout from 20 minutes to 2 hours and made it configurable. [#29891](https://github.com/sourcegraph/sourcegraph/pull/29891)

### Fixed

- Issue preventing searches from completing when certain patterns contain `@`. [#29489](https://github.com/sourcegraph/sourcegraph/pull/29489)
- The grafana dashboard for "successful search request duration" reports the time for streaming search which is used by the browser. Previously it reported the GraphQL time which the browser no longer uses. [#29625](https://github.com/sourcegraph/sourcegraph/pull/29625)
- A regression introduced in 3.35 causing Code Insights that are run over all repositories to not query against repositories that have permissions enabled. (Restricted repositories are and remain filtered based on user permissions when a user views a chart, not at query time.) This may cause global Insights to undercount for data points generated after upgrading to 3.35 and before upgrading to 3.36. [](https://github.com/sourcegraph/sourcegraph/pull/29725)
- Renaming repositories now removes the old indexes on Zoekt's disks. This did not affect search results, only wasted disk space. This was a regression introduced in Sourcegraph 3.33. [#29685](https://github.com/sourcegraph/sourcegraph/issues/29685)

### Removed

- Removed unused backend service from Kubernetes deployments. [#4050](https://github.com/sourcegraph/deploy-sourcegraph/pull/4050)

## 3.35.2

### Fixed

- Fix Code Monitor permissions. For more detail see our [security advisory](https://github.com/sourcegraph/sourcegraph/security/advisories/GHSA-xqv2-x6f2-w3pf) [#30547](https://github.com/sourcegraph/sourcegraph/pull/30547)

## 3.35.1

**⚠️ Due to issues related to Code Insights in the 3.35.0 release, users are advised to upgrade directly to 3.35.1.**

### Fixed

- Skipped migrations caused existing Code Insights to not appear. [#29395](https://github.com/sourcegraph/sourcegraph/pull/29395)
- Enterprise-only out-of-band migrations failed to execute due to missing enterprise configuration flag. [#29426](https://github.com/sourcegraph/sourcegraph/pull/29426)

## 3.35.0

**⚠️ Due to issues related to Code Insights on this release, users are advised to upgrade directly to 3.35.1.**

### Added

- Individual batch changes can publish multiple changesets to the same repository by specifying multiple target branches using the [`on.branches`](https://docs.sourcegraph.com/batch_changes/references/batch_spec_yaml_reference#on-repository) attribute. [#25228](https://github.com/sourcegraph/sourcegraph/issues/25228)
- Low resource overlay added. NOTE: this is designed for internal-use only. Customers can use the `minikube` overlay to achieve similar results.[#4012](https://github.com/sourcegraph/deploy-sourcegraph/pull/4012)
- Code Insights has a new insight `Detect and Track` which will generate unique time series from the matches of a pattern specified as a regular expression capture group. This is currently limited to insights scoped to specific repositories. [docs](https://docs.sourcegraph.com/code_insights/explanations/automatically_generated_data_series)
- Code Insights is persisted entirely in the `codeinsights-db` database. A migration will automatically be performed to move any defined insights and dashboards from your user, org, or global settings files.
- The GraphQL API for Code Insights has entered beta. [docs](https://docs.sourcegraph.com/code_insights/references/code_insights_graphql_api)
- The `SRC_GIT_SERVICE_MAX_EGRESS_BYTES_PER_SECOND` environment variable to control the egress throughput of gitserver's git service (e.g. used by zoekt-index-server to clone repos to index). Set to -1 for no limit. [#29197](https://github.com/sourcegraph/sourcegraph/pull/29197)
- Search suggestions via the GraphQL API were deprecated last release and are now no longer available. Suggestions now work only with the search streaming API. [#29283](https://github.com/sourcegraph/sourcegraph/pull/29283)
- Clicking on a token will now jump to its definition. [#28520](https://github.com/sourcegraph/sourcegraph/pull/28520)

### Changed

- The `ALLOW_DECRYPT_MIGRATION` environment variable is now read by the `worker` service, not the `frontend` service as in previous versions.
- External services will stop syncing if they exceed the user / site level limit for total number of repositories added. It will only continue syncing if the extra repositories are removed or the corresponding limit is increased, otherwise it will stop syncing for the very first repository each time the syncer attempts to sync the external service again. [#28674](https://github.com/sourcegraph/sourcegraph/pull/28674)
- Sourcegraph services now listen to SIGTERM signals. This allows smoother rollouts in kubernetes deployments. [#27958](https://github.com/sourcegraph/sourcegraph/pull/27958)
- The sourcegraph-frontend ingress now uses the networking.k8s.io/v1 api. This adds support for k8s v1.22 and later, and deprecates support for versions older than v1.18.x [#4029](https://github.com/sourcegraph/deploy-sourcegraph/pull/4029)
- Non-bare repositories found on gitserver will be removed by a janitor job. [#28895](https://github.com/sourcegraph/sourcegraph/pull/28895)
- The search bar is no longer auto-focused when navigating between files. This change means that the keyboard shortcut Cmd+LeftArrow (or Ctrl-LeftArrow) now goes back to the browser's previous page instead of moving the cursor position to the first position of the search bar. [#28943](https://github.com/sourcegraph/sourcegraph/pull/28943)
- Code Insights series over all repositories can now be edited
- Code Insights series over all repositories now support a custom time interval and will calculate with 12 points starting at the moment the series is created and working backwards.
- Minio service upgraded to RELEASE.2021-12-10T23-03-39Z. [#29188](https://github.com/sourcegraph/sourcegraph/pull/29188)
- Code insights creation UI form query field now supports suggestions and syntax highlighting. [#28130](https://github.com/sourcegraph/sourcegraph/pull/28130)
- Using `select:repo` in search queries will now stream results incrementally, greatly improving speed and reducing time-to-first-result. [#28920](https://github.com/sourcegraph/sourcegraph/pull/28920)
- The fuzzy file finder is now enabled by default and can be activated with the shortcut `Cmd+K` on macOS and `Ctrl+K` on Linux/Windows. Change the user setting `experimentalFeatures.fuzzyFinder` to `false` to disable this feature. [#29010](https://github.com/sourcegraph/sourcegraph/pull/29010)
- Search-based code intelligence and the symbol sidebar are much faster now that the symbols service incrementally processes files that changed. [#27932](https://github.com/sourcegraph/sourcegraph/pull/27932)

### Fixed

- Moving a changeset from draft state into published state was broken on GitLab code hosts. [#28239](https://github.com/sourcegraph/sourcegraph/pull/28239)
- The shortcuts for toggling the History Panel and Line Wrap were not working on Mac. [#28574](https://github.com/sourcegraph/sourcegraph/pull/28574)
- Suppresses docker-on-mac warning for Kubernetes, Docker Compose, and Pure Docker deployments. [#28405](https://github.com/sourcegraph/sourcegraph/pull/28821)
- Fixed an issue where certain regexp syntax for repository searches caused the entire search, including non-repository searches, to fail with a parse error (issue affects only version 3.34). [#28826](https://github.com/sourcegraph/sourcegraph/pull/28826)
- Modifying changesets on Bitbucket Server could previously fail if the local copy in Batch Changes was out of date. That has been fixed by retrying the operations in case of a 409 response. [#29100](https://github.com/sourcegraph/sourcegraph/pull/29100)

### Removed

- Settings files (user, org, global) as a persistence mechanism for Code Insights are now deprecated.
- Query-runner deployment has been removed. You can safely remove the `query-runner` service from your installation.

## 3.34.2

### Fixed

- A bug introduced in 3.34 and 3.34.1 that resulted in certain repositories being missed in search results. [#28624](https://github.com/sourcegraph/sourcegraph/pull/28624)

## 3.34.1

### Fixed

- Fixed Redis alerting for docker-compose deployments [#28099](https://github.com/sourcegraph/sourcegraph/issues/28099)

## 3.34.0

### Added

- Added documentation for merging site-config files. Available since 3.32 [#21220](https://github.com/sourcegraph/sourcegraph/issues/21220)
- Added site config variable `cloneProgressLog` to optionally enable logging of clone progress to temporary files for debugging. Disabled by default. [#26568](https://github.com/sourcegraph/sourcegraph/pull/26568)
- GNU's `wget` has been added to all `sourcegraph/*` Docker images that use `sourcegraph/alpine` as its base [#26823](https://github.com/sourcegraph/sourcegraph/pull/26823)
- Added the "no results page", a help page shown if a search doesn't return any results [#26154](https://github.com/sourcegraph/sourcegraph/pull/26154)
- Added monitoring page for Redis databases [#26967](https://github.com/sourcegraph/sourcegraph/issues/26967)
- The search indexer only polls repositories that have been marked as changed. This reduces a large source of load in installations with a large number of repositories. If you notice index staleness, you can try disabling by setting the environment variable `SRC_SEARCH_INDEXER_EFFICIENT_POLLING_DISABLED` on `sourcegraph-frontend`. [#27058](https://github.com/sourcegraph/sourcegraph/issues/27058)
- Pings include instance wide total counts of Code Insights grouped by presentation type, series type, and presentation-series type. [#27602](https://github.com/sourcegraph/sourcegraph/pull/27602)
- Added logging of incoming Batch Changes webhooks, which can be viewed by site admins. By default, sites without encryption will log webhooks for three days, while sites with encryption will not log webhooks without explicit configuration. [See the documentation for more details](https://docs.sourcegraph.com/admin/config/batch_changes#incoming-webhooks). [#26669](https://github.com/sourcegraph/sourcegraph/issues/26669)
- Added support for finding implementations of interfaces and methods. [#24854](https://github.com/sourcegraph/sourcegraph/pull/24854)

### Changed

- Removed liveness probes from Kubernetes Prometheus deployment [#2970](https://github.com/sourcegraph/deploy-sourcegraph/pull/2970)
- Batch Changes now requests the `workflow` scope on GitHub personal access tokens to allow batch changes to write to the `.github` directory in repositories. If you have already configured a GitHub PAT for use with Batch Changes, we suggest adding the scope to the others already granted. [#26606](https://github.com/sourcegraph/sourcegraph/issues/26606)
- Sourcegraph's Prometheus and Alertmanager dependency has been upgraded to v2.31.1 and v0.23.0 respectively. [#27336](https://github.com/sourcegraph/sourcegraph/pull/27336)
- The search UI's repositories count as well as the GraphQL API's `search().repositories` and `search().repositoriesCount` have changed semantics from the set of searchable repositories to the set of repositories with matches. In a future release, we'll introduce separate fields for the set of searchable repositories backed by a [scalable implementation](https://github.com/sourcegraph/sourcegraph/issues/27274). [#26995](https://github.com/sourcegraph/sourcegraph/issues/26995)

### Fixed

- An issue that causes the server to panic when performing a structural search via the GQL API for a query that also
  matches missing repos (affected versions 3.33.0 and 3.32.0)
  . [#26630](https://github.com/sourcegraph/sourcegraph/pull/26630)
- Improve detection for Docker running in non-linux
  environments. [#23477](https://github.com/sourcegraph/sourcegraph/issues/23477)
- Fixed the cache size calculation used for Kubernetes deployments. Previously, the calculated value was too high and would exceed the ephemeral storage request limit. #[26283](https://github.com/sourcegraph/sourcegraph/issues/26283)
- Fixed a regression that was introduced in 3.27 and broke SSH-based authentication for managing Batch Changes changesets on code hosts. SSH keys generated by Sourcegraph were not used for authentication and authenticating with the code host would fail if no SSH key with write-access had been added to `gitserver`. [#27491](https://github.com/sourcegraph/sourcegraph/pull/27491)
- Private repositories matching `-repo:` expressions are now excluded. This was a regression introduced in 3.33.0. [#27044](https://github.com/sourcegraph/sourcegraph/issues/27044)

### Removed

- All version contexts functionality (deprecated in 3.33) is now removed. [#26267](https://github.com/sourcegraph/sourcegraph/issues/26267)
- Query filter `repogroup` (deprecated in 3.33) is now removed. [#24277](https://github.com/sourcegraph/sourcegraph/issues/24277)
- Sourcegraph no longer uses CSRF security tokens/cookies to prevent CSRF attacks. Instead, Sourcegraph now relies solely on browser's CORS policies (which were already in place.) In practice, this is just as safe and leads to a simpler CSRF threat model which reduces security risks associated with our threat model complexity. [#7658](https://github.com/sourcegraph/sourcegraph/pull/7658)
- Notifications for saved searches (deprecated in v3.31.0) have been removed [#27912](https://github.com/sourcegraph/sourcegraph/pull/27912/files)

## 3.33.2

### Fixed

- Fixed: backported saved search and code monitor notification fixes from 3.34.0 [#28019](https://github.com/sourcegraph/sourcegraph/pull/28019)

## 3.33.1

### Fixed

- Private repositories matching `-repo:` expressions are now excluded. This was a regression introduced in 3.33.0. [#27044](https://github.com/sourcegraph/sourcegraph/issues/27044)
- Fixed a regression that was introduced in 3.27 and broke SSH-based authentication for managing Batch Changes changesets on code hosts. SSH keys generated by Sourcegraph were not used for authentication and authenticating with the code host would fail if no SSH key with write-access had been added to `gitserver`. [#27491](https://github.com/sourcegraph/sourcegraph/pull/27491)

## 3.33.0

### Added

- More rules have been added to the search query validation so that user get faster feedback on issues with their query. [#24747](https://github.com/sourcegraph/sourcegraph/pull/24747)
- Bloom filters have been added to the zoekt indexing backend to accelerate queries with code fragments matching `\w{4,}`. [zoekt#126](https://github.com/sourcegraph/zoekt/pull/126)
- For short search queries containing no filters but the name of a supported programming language we are now suggesting to run the query with a language filter. [#25792](https://github.com/sourcegraph/sourcegraph/pull/25792)
- The API scope used by GitLab OAuth can now optionally be configured in the provider. [#26152](https://github.com/sourcegraph/sourcegraph/pull/26152)
- Added Apex language support for syntax highlighting and search-based code intelligence. [#25268](https://github.com/sourcegraph/sourcegraph/pull/25268)

### Changed

- Search context management pages are now only available in the Sourcegraph enterprise version. Search context dropdown is disabled in the OSS version. [#25147](https://github.com/sourcegraph/sourcegraph/pull/25147)
- Search contexts GQL API is now only available in the Sourcegraph enterprise version. [#25281](https://github.com/sourcegraph/sourcegraph/pull/25281)
- When running a commit or diff query, the accepted values of `before` and `after` have changed from "whatever git accepts" to a [slightly more strict subset](https://docs.sourcegraph.com/code_search/reference/language#before) of that. [#25414](https://github.com/sourcegraph/sourcegraph/pull/25414)
- Repogroups and version contexts are deprecated in favor of search contexts. Read more about the deprecation and how to migrate to search contexts in the [blog post](https://about.sourcegraph.com/blog/introducing-search-contexts). [#25676](https://github.com/sourcegraph/sourcegraph/pull/25676)
- Search contexts are now enabled by default in the Sourcegraph enterprise version. [#25674](https://github.com/sourcegraph/sourcegraph/pull/25674)
- Code Insights background queries will now retry a maximum of 10 times (down from 100). [#26057](https://github.com/sourcegraph/sourcegraph/pull/26057)
- Our `sourcegraph/cadvisor` Docker image has been upgraded to cadvisor version `v0.42.0`. [#26126](https://github.com/sourcegraph/sourcegraph/pull/26126)
- Our `jaeger` version in the `sourcegraph/sourcegraph` Docker image has been upgraded to `1.24.0`. [#26215](https://github.com/sourcegraph/sourcegraph/pull/26215)

### Fixed

- A search regression in 3.32.0 which caused instances with search indexing _disabled_ (very rare) via `"search.index.enabled": false,` in their site config to crash with a panic. [#25321](https://github.com/sourcegraph/sourcegraph/pull/25321)
- An issue where the default `search.index.enabled` value on single-container Docker instances would incorrectly be computed as `false` in some situations. [#25321](https://github.com/sourcegraph/sourcegraph/pull/25321)
- StatefulSet service discovery in Kubernetes correctly constructs pod hostnames in the case where the ServiceName is different from the StatefulSet name. [#25146](https://github.com/sourcegraph/sourcegraph/pull/25146)
- An issue where clicking on a link in the 'Revisions' search sidebar section would result in an invalid query if the query didn't already contain a 'repo:' filter. [#25076](https://github.com/sourcegraph/sourcegraph/pull/25076)
- An issue where links to jump to Bitbucket Cloud wouldn't render in the UI. [#25533](https://github.com/sourcegraph/sourcegraph/pull/25533)
- Fixed some code insights pings being aggregated on `anonymous_user_id` instead of `user_id`. [#25926](https://github.com/sourcegraph/sourcegraph/pull/25926)
- Code insights running over all repositories using a commit search (`type:commit` or `type:diff`) would fail to deserialize and produce no results. [#25928](https://github.com/sourcegraph/sourcegraph/pull/25928)
- Fixed an issue where code insights queries could produce a panic on queued records that did not include a `record_time` [#25929](https://github.com/sourcegraph/sourcegraph/pull/25929)
- Fixed an issue where Batch Change changeset diffs would sometimes render incorrectly when previewed from the UI if they contained deleted empty lines. [#25866](https://github.com/sourcegraph/sourcegraph/pull/25866)
- An issue where `repo:contains.commit.after()` would fail on some malformed git repositories. [#25974](https://github.com/sourcegraph/sourcegraph/issues/25974)
- Fixed primary email bug where users with no primary email set would break the email setting page when trying to add a new email. [#25008](https://github.com/sourcegraph/sourcegraph/pull/25008)
- An issue where keywords like `and`, `or`, `not` would not be highlighted properly in the search bar due to the presence of quotes. [#26135](https://github.com/sourcegraph/sourcegraph/pull/26135)
- An issue where frequent search indexing operations led to incoming search queries timing out. When these timeouts happened in quick succession, `zoekt-webserver` processes would shut themselves down via their `watchdog` routine. This should now only happen when a given `zoekt-webserver` is under-provisioned on CPUs. [#25872](https://github.com/sourcegraph/sourcegraph/issues/25872)
- Since 3.28.0, Batch Changes webhooks would not update changesets opened in private repositories. This has been fixed. [#26380](https://github.com/sourcegraph/sourcegraph/issues/26380)
- Reconciling batch changes could stall when updating the state of a changeset that already existed. This has been fixed. [#26386](https://github.com/sourcegraph/sourcegraph/issues/26386)

### Removed

- Batch Changes changeset specs stored the raw JSON used when creating them, which is no longer used and is not exposed in the API. This column has been removed, thereby saving space in the Sourcegraph database. [#25453](https://github.com/sourcegraph/sourcegraph/issues/25453)
- The query builder page experimental feature, which was disabled in 3.21, is now removed. The setting `{ "experimentalFeatures": { "showQueryBuilder": true } }` now has no effect. [#26125](https://github.com/sourcegraph/sourcegraph/pull/26125)

## 3.32.1

### Fixed

- Fixed a regression that was introduced in 3.27 and broke SSH-based authentication for managing Batch Changes changesets on code hosts. SSH keys generated by Sourcegraph were not used for authentication and authenticating with the code host would fail if no SSH key with write-access had been added to `gitserver`. [#27491](https://github.com/sourcegraph/sourcegraph/pull/27491)

## 3.32.0

### Added

- The search sidebar shows a revisions section if all search results are from a single repository. This makes it easier to search in and switch between different revisions. [#23835](https://github.com/sourcegraph/sourcegraph/pull/23835)
- The various alerts overview panels in Grafana can now be clicked to go directly to the relevant panels and dashboards. [#24920](https://github.com/sourcegraph/sourcegraph/pull/24920)
- Added a `Documentation` tab to the Site Admin Maintenance panel that links to the official Sourcegraph documentation. [#24917](https://github.com/sourcegraph/sourcegraph/pull/24917)
- Code Insights that run over all repositories now generate a moving daily snapshot between time points. [#24804](https://github.com/sourcegraph/sourcegraph/pull/24804)
- The Code Insights GraphQL API now restricts the results to user, org, and globally scoped insights. Insights will be synced to the database with access associated to the user or org setting containing the insight definition. [#25017](https://github.com/sourcegraph/sourcegraph/pull/25017)
- The timeout for long-running Git commands can be customized via `gitLongCommandTimeout` in the site config. [#25080](https://github.com/sourcegraph/sourcegraph/pull/25080)

### Changed

- `allowGroupsPermissionsSync` in the GitHub authorization provider is now required to enable the experimental GitHub teams and organization permissions caching. [#24561](https://github.com/sourcegraph/sourcegraph/pull/24561)
- GitHub external code hosts now validate if a corresponding authorization provider is set, and emits a warning if not. [#24526](https://github.com/sourcegraph/sourcegraph/pull/24526)
- Sourcegraph is now built with Go 1.17. [#24566](https://github.com/sourcegraph/sourcegraph/pull/24566)
- Code Insights is now available only in the Sourcegraph enterprise. [#24741](https://github.com/sourcegraph/sourcegraph/pull/24741)
- Prometheus in Sourcegraph with Docker Compose now scrapes Postgres and Redis instances for metrics. [deploy-sourcegraph-docker#580](https://github.com/sourcegraph/deploy-sourcegraph-docker/pull/580)
- Symbol suggestions now leverage optimizations for global searches. [#24943](https://github.com/sourcegraph/sourcegraph/pull/24943)

### Fixed

- Fixed a number of issues where repository permissions sync may fail for instances with very large numbers of repositories. [#24852](https://github.com/sourcegraph/sourcegraph/pull/24852), [#24972](https://github.com/sourcegraph/sourcegraph/pull/24972)
- Fixed excessive re-rendering of the whole web application on every keypress in the search query input. [#24844](https://github.com/sourcegraph/sourcegraph/pull/24844)
- Code Insights line chart now supports different timelines for each data series (lines). [#25005](https://github.com/sourcegraph/sourcegraph/pull/25005)
- Postgres exporter now exposes pg_stat_activity account to show the number of active DB connections. [#25086](https://github.com/sourcegraph/sourcegraph/pull/25086)

### Removed

- The `PRECISE_CODE_INTEL_DATA_TTL` environment variable is no longer read by the worker service. Instead, global and repository-specific data retention policies configurable in the UI by site-admins will control the length of time LSIF uploads are considered _fresh_. [#24793](https://github.com/sourcegraph/sourcegraph/pull/24793)
- The `repo.cloned` column was removed as it was deprecated in 3.26. [#25066](https://github.com/sourcegraph/sourcegraph/pull/25066)

## 3.31.2

### Fixed

- Fixed multiple CVEs for [libssl](https://cve.mitre.org/cgi-bin/cvename.cgi?name=CVE-2021-3711) and [Python3](https://cve.mitre.org/cgi-bin/cvename.cgi?name=CVE-2021-29921). [#24700](https://github.com/sourcegraph/sourcegraph/pull/24700) [#24620](https://github.com/sourcegraph/sourcegraph/pull/24620) [#24695](https://github.com/sourcegraph/sourcegraph/pull/24695)

## 3.31.1

### Added

- The required authentication scopes required to enable caching behaviour for GitHub repository permissions can now be requested via `allowGroupsPermissionsSync` in GitHub `auth.providers`. [#24328](https://github.com/sourcegraph/sourcegraph/pull/24328)

### Changed

- Caching behaviour for GitHub repository permissions enabled via the `authorization.groupsCacheTTL` field in the code host config can now leverage additional caching of team and organization permissions for repository permissions syncing (on top of the caching for user permissions syncing introduced in 3.31). [#24328](https://github.com/sourcegraph/sourcegraph/pull/24328)

## 3.31.0

### Added

- Backend Code Insights GraphQL queries now support arguments `includeRepoRegex` and `excludeRepoRegex` to filter on repository names. [#23256](https://github.com/sourcegraph/sourcegraph/pull/23256)
- Code Insights background queries now process in a priority order backwards through time. This will allow insights to populate concurrently. [#23101](https://github.com/sourcegraph/sourcegraph/pull/23101)
- Operator documentation has been added to the Search Reference sidebar section. [#23116](https://github.com/sourcegraph/sourcegraph/pull/23116)
- Syntax highlighting support for the [Cue](https://cuelang.org) language.
- Reintroduced a revised version of the Search Types sidebar section. [#23170](https://github.com/sourcegraph/sourcegraph/pull/23170)
- Improved usability where filters followed by a space in the search query will warn users that the filter value is empty. [#23646](https://github.com/sourcegraph/sourcegraph/pull/23646)
- Perforce: [`git p4`'s `--use-client-spec` option](https://git-scm.com/docs/git-p4#Documentation/git-p4.txt---use-client-spec) can now be enabled by configuring the `p4.client` field. [#23833](https://github.com/sourcegraph/sourcegraph/pull/23833), [#23845](https://github.com/sourcegraph/sourcegraph/pull/23845)
- Code Insights will do a one-time reset of ephemeral insights specific database tables to clean up stale and invalid data. Insight data will regenerate automatically. [23791](https://github.com/sourcegraph/sourcegraph/pull/23791)
- Perforce: added basic support for Perforce permission table path wildcards. [#23755](https://github.com/sourcegraph/sourcegraph/pull/23755)
- Added autocompletion and search filtering of branch/tag/commit revisions to the repository compare page. [#23977](https://github.com/sourcegraph/sourcegraph/pull/23977)
- Batch Changes changesets can now be [set to published when previewing new or updated batch changes](https://docs.sourcegraph.com/batch_changes/how-tos/publishing_changesets#within-the-ui). [#22912](https://github.com/sourcegraph/sourcegraph/issues/22912)
- Added Python3 to server and gitserver images to enable git-p4 support. [#24204](https://github.com/sourcegraph/sourcegraph/pull/24204)
- Code Insights drill-down filters now allow filtering insights data on the dashboard page using repo: filters. [#23186](https://github.com/sourcegraph/sourcegraph/issues/23186)
- GitHub repository permissions can now leverage caching of team and organization permissions for user permissions syncing. Caching behaviour can be enabled via the `authorization.groupsCacheTTL` field in the code host config. This can significantly reduce the amount of time it takes to perform a full permissions sync due to reduced instances of being rate limited by the code host. [#23978](https://github.com/sourcegraph/sourcegraph/pull/23978)

### Changed

- Code Insights will now always backfill from the time the data series was created. [#23430](https://github.com/sourcegraph/sourcegraph/pull/23430)
- Code Insights queries will now extract repository name out of the GraphQL response instead of going to the database. [#23388](https://github.com/sourcegraph/sourcegraph/pull/23388)
- Code Insights backend has moved from the `repo-updater` service to the `worker` service. [#23050](https://github.com/sourcegraph/sourcegraph/pull/23050)
- Code Insights feature flag `DISABLE_CODE_INSIGHTS` environment variable has moved from the `repo-updater` service to the `worker` service. Any users of this flag will need to update their `worker` service configuration to continue using it. [#23050](https://github.com/sourcegraph/sourcegraph/pull/23050)
- Updated Docker-Compose Caddy Image to v2.0.0-alpine. [#468](https://github.com/sourcegraph/deploy-sourcegraph-docker/pull/468)
- Code Insights historical samples will record using the timestamp of the commit that was searched. [#23520](https://github.com/sourcegraph/sourcegraph/pull/23520)
- Authorization checks are now handled using role based permissions instead of manually altering SQL statements. [23398](https://github.com/sourcegraph/sourcegraph/pull/23398)
- Docker Compose: the Jaeger container's `SAMPLING_STRATEGIES_FILE` now has a default value. If you are currently using a custom sampling strategies configuration, you may need to make sure your configuration is not overridden by the change when upgrading. [sourcegraph/deploy-sourcegraph#489](https://github.com/sourcegraph/deploy-sourcegraph-docker/pull/489)
- Code Insights historical samples will record using the most recent commit to the start of the frame instead of the middle of the frame. [#23573](https://github.com/sourcegraph/sourcegraph/pull/23573)
- The copy icon displayed next to files and repositories will now copy the file or repository path. Previously, this action copied the URL to clipboard. [#23390](https://github.com/sourcegraph/sourcegraph/pull/23390)
- Sourcegraph's Prometheus dependency has been upgraded to v2.28.1. [23663](https://github.com/sourcegraph/sourcegraph/pull/23663)
- Sourcegraph's Alertmanager dependency has been upgraded to v0.22.2. [23663](https://github.com/sourcegraph/sourcegraph/pull/23714)
- Code Insights will now schedule sample recordings for the first of the next month after creation or a previous recording. [#23799](https://github.com/sourcegraph/sourcegraph/pull/23799)
- Code Insights now stores data in a new format. Data points will store complete vectors for all repositories even if the underlying Sourcegraph queries were compressed. [#23768](https://github.com/sourcegraph/sourcegraph/pull/23768)
- Code Insights rate limit values have been tuned for a more reasonable performance. [#23860](https://github.com/sourcegraph/sourcegraph/pull/23860)
- Code Insights will now generate historical data once per month on the first of the month, up to the configured `insights.historical.frames` number of frames. [#23768](https://github.com/sourcegraph/sourcegraph/pull/23768)
- Code Insights will now schedule recordings for the first of the next calendar month after an insight is created or recorded. [#23799](https://github.com/sourcegraph/sourcegraph/pull/23799)
- Code Insights will attempt to sync insight definitions from settings to the database once every 10 minutes. [23805](https://github.com/sourcegraph/sourcegraph/pull/23805)
- Code Insights exposes information about queries that are flagged `dirty` through the `insights` GraphQL query. [#23857](https://github.com/sourcegraph/sourcegraph/pull/23857/)
- Code Insights GraphQL query `insights` will now fetch 12 months of data instead of 6 if a specific time range is not provided. [#23786](https://github.com/sourcegraph/sourcegraph/pull/23786)
- Code Insights will now generate 12 months of historical data during a backfill instead of 6. [#23860](https://github.com/sourcegraph/sourcegraph/pull/23860)
- The `sourcegraph-frontend.Role` in Kubernetes deployments was updated to permit statefulsets access in the Kubernetes API. This is needed to better support stable service discovery for stateful sets during deployments, which isn't currently possible by using service endpoints. [#3670](https://github.com/sourcegraph/deploy-sourcegraph/pull/3670) [#23889](https://github.com/sourcegraph/sourcegraph/pull/23889)
- For Docker-Compose and Kubernetes users, the built-in main Postgres and codeintel databases have switched to an alpine Docker image. This requires re-indexing the entire database. This process can take up to a few hours on systems with large datasets. [#23697](https://github.com/sourcegraph/sourcegraph/pull/23697)
- Results are now streamed from searcher by default, improving memory usage and latency for large, unindexed searches. [#23754](https://github.com/sourcegraph/sourcegraph/pull/23754)
- [`deploy-sourcegraph` overlays](https://docs.sourcegraph.com/admin/install/kubernetes/configure#overlays) now use `resources:` instead of the [deprecated `bases:` field](https://kubectl.docs.kubernetes.io/references/kustomize/kustomization/bases/) for referencing Kustomize bases. [deploy-sourcegraph#3606](https://github.com/sourcegraph/deploy-sourcegraph/pull/3606)
- The `deploy-sourcegraph-docker` Pure Docker deployment scripts and configuration has been moved to the `./pure-docker` subdirectory. [deploy-sourcegraph-docker#454](https://github.com/sourcegraph/deploy-sourcegraph-docker/pull/454)
- In Kubernetes deployments, setting the `SRC_GIT_SERVERS` environment variable explicitly is no longer needed. Addresses of the gitserver pods will be discovered automatically and in the same numerical order as with the static list. Unset the env var in your `frontend.Deployment.yaml` to make use of this feature. [#24094](https://github.com/sourcegraph/sourcegraph/pull/24094)
- The consistent hashing scheme used to distribute repositories across indexed-search replicas has changed to improve distribution and reduce load discrepancies. In the next upgrade, indexed-search pods will re-index the majority of repositories since the repo to replica assignments will change. This can take a few hours in large instances, but searches should succeed during that time since a replica will only delete a repo once it has been indexed in the new replica that owns it. You can monitor this process in the Zoekt Index Server Grafana dashboard—the "assigned" repos in "Total number of repos" will spike and then reduce until it becomes the same as "indexed". As a fail-safe, the old consistent hashing scheme can be enabled by setting the `SRC_ENDPOINTS_CONSISTENT_HASH` env var to `consistent(crc32ieee)` in the `sourcegraph-frontend` deployment. [#23921](https://github.com/sourcegraph/sourcegraph/pull/23921)
- In Kubernetes deployments an emptyDir (`/dev/shm`) is now mounted in the `pgsql` deployment to allow Postgres to access more than 64KB shared memory. This value should be configured to match the `shared_buffers` value in your Postgres configuration. [deploy-sourcegraph#3784](https://github.com/sourcegraph/deploy-sourcegraph/pull/3784/)

### Fixed

- The search reference will now show matching entries when using the filter input. [#23224](https://github.com/sourcegraph/sourcegraph/pull/23224)
- Graceful termination periods have been added to database deployments. [#3358](https://github.com/sourcegraph/deploy-sourcegraph/pull/3358) & [#477](https://github.com/sourcegraph/deploy-sourcegraph-docker/pull/477)
- All commit search results for `and`-expressions are now highlighted. [#23336](https://github.com/sourcegraph/sourcegraph/pull/23336)
- Email notifiers in `observability.alerts` now correctly respect the `email.smtp.noVerifyTLS` site configuration field. [#23636](https://github.com/sourcegraph/sourcegraph/issues/23636)
- Alertmanager (Prometheus) now respects `SMTPServerConfig.noVerifyTLS` field. [#23636](https://github.com/sourcegraph/sourcegraph/issues/23636)
- Clicking on symbols in the left search pane now renders hover tooltips for indexed repositories. [#23664](https://github.com/sourcegraph/sourcegraph/pull/23664)
- Fixed a result streaming throttling issue that was causing significantly increased latency for some searches. [#23736](https://github.com/sourcegraph/sourcegraph/pull/23736)
- GitCredentials passwords stored in AWS CodeCommit configuration is now redacted. [#23832](https://github.com/sourcegraph/sourcegraph/pull/23832)
- Patched a vulnerability in `apk-tools`. [#23917](https://github.com/sourcegraph/sourcegraph/pull/23917)
- Line content was being duplicated in unindexed search payloads, causing memory instability for some dense search queries. [#23918](https://github.com/sourcegraph/sourcegraph/pull/23918)
- Updating draft merge requests on GitLab from batch changes no longer removes the draft status. [#23944](https://github.com/sourcegraph/sourcegraph/issues/23944)
- Report highlight matches instead of line matches in search results. [#21443](https://github.com/sourcegraph/sourcegraph/issues/21443)
- Force the `codeinsights-db` database to read from the `configMap` configuration file by explicitly setting the `POSTGRESQL_CONF_DIR` environment variable to the `configMap` mount path. [deploy-sourcegraph#3788](https://github.com/sourcegraph/deploy-sourcegraph/pull/3788)

### Removed

- The old batch repository syncer was removed and can no longer be activated by setting `ENABLE_STREAMING_REPOS_SYNCER=false`. [#22949](https://github.com/sourcegraph/sourcegraph/pull/22949)
- Email notifications for saved searches are now deprecated in favor of Code Monitoring. Email notifications can no longer be enabled for saved searches. Saved searches that already have notifications enabled will continue to work, but there is now a button users can click to migrate to code monitors. Notifications for saved searches will be removed entirely in the future. [#23275](https://github.com/sourcegraph/sourcegraph/pull/23275)
- The `sg_service` Postgres role and `sg_repo_access_policy` policy on the `repo` table have been removed due to performance concerns. [#23622](https://github.com/sourcegraph/sourcegraph/pull/23622)
- Deprecated site configuration field `email.smtp.disableTLS` has been removed. [#23639](https://github.com/sourcegraph/sourcegraph/pull/23639)
- Deprecated language servers have been removed from `deploy-sourcegraph`. [deploy-sourcegraph#3605](https://github.com/sourcegraph/deploy-sourcegraph/pull/3605)
- The experimental `codeInsightsAllRepos` feature flag has been removed. [#23850](https://github.com/sourcegraph/sourcegraph/pull/23850)

## 3.30.4

### Added

- Add a new environment variable `SRC_HTTP_CLI_EXTERNAL_TIMEOUT` to control the timeout for all external HTTP requests. [#23620](https://github.com/sourcegraph/sourcegraph/pull/23620)

### Changed

- Postgres has been upgraded to `12.8` in the single-server Sourcegraph image [#23999](https://github.com/sourcegraph/sourcegraph/pull/23999)

## 3.30.3

**⚠️ Users on 3.29.x are advised to upgrade directly to 3.30.3**. If you have already upgraded to 3.30.0, 3.30.1, or 3.30.2 please follow [this migration guide](https://docs.sourcegraph.com/admin/migration/3_30).

### Fixed

- Codeintel-db database images have been reverted back to debian due to corruption caused by glibc and alpine. [23324](https://github.com/sourcegraph/sourcegraph/pull/23324)

## 3.30.2

**⚠️ Users on 3.29.x are advised to upgrade directly to 3.30.3**. If you have already upgraded to 3.30.0, 3.30.1, or 3.30.2 please follow [this migration guide](https://docs.sourcegraph.com/admin/migration/3_30).

### Fixed

- Postgres database images have been reverted back to debian due to corruption caused by glibc and alpine. [23302](https://github.com/sourcegraph/sourcegraph/pull/23302)

## 3.30.1

**⚠️ Users on 3.29.x are advised to upgrade directly to 3.30.3**. If you have already upgraded to 3.30.0, 3.30.1, or 3.30.2 please follow [this migration guide](https://docs.sourcegraph.com/admin/migration/3_30).

### Fixed

- An issue where the UI would occasionally display `lsifStore.Ranges: ERROR: relation \"lsif_documentation_mappings\" does not exist (SQLSTATE 42P01)` [#23115](https://github.com/sourcegraph/sourcegraph/pull/23115)
- Fixed a vulnerability in our Postgres Alpine image related to libgcrypt [#23174](https://github.com/sourcegraph/sourcegraph/pull/23174)
- When syncing in streaming mode, repo-updater will now ensure a repo's transaction is committed before notifying gitserver to update that repo. [#23169](https://github.com/sourcegraph/sourcegraph/pull/23169)
- When encountering spurious errors during streaming syncing (like temporary 500s from codehosts), repo-updater will no longer delete all associated repos that weren't seen. Deletion will happen only if there were no errors or if the error was one of "Unauthorized", "Forbidden" or "Account Suspended". [#23171](https://github.com/sourcegraph/sourcegraph/pull/23171)
- External HTTP requests are now automatically retried when appropriate. [#23131](https://github.com/sourcegraph/sourcegraph/pull/23131)

## 3.30.0

**⚠️ Users on 3.29.x are advised to upgrade directly to 3.30.3**. If you have already upgraded to 3.30.0, 3.30.1, or 3.30.2 please follow [this migration guide](https://docs.sourcegraph.com/admin/migration/3_30).

### Added

- Added support for `select:file.directory` in search queries, which returns unique directory paths for results that satisfy the query. [#22449](https://github.com/sourcegraph/sourcegraph/pull/22449)
- An `sg_service` Postgres role has been introduced, as well as an `sg_repo_access_policy` policy on the `repo` table that restricts access to that role. The role that owns the `repo` table will continue to get unrestricted access. [#22303](https://github.com/sourcegraph/sourcegraph/pull/22303)
- Every service that connects to the database (i.e. Postgres) now has a "Database connections" monitoring section in its Grafana dashboard. [#22570](https://github.com/sourcegraph/sourcegraph/pull/22570)
- A new bulk operation to close many changesets at once has been added to Batch Changes. [#22547](https://github.com/sourcegraph/sourcegraph/pull/22547)
- Backend Code Insights will aggregate viewable repositories based on the authenticated user. [#22471](https://github.com/sourcegraph/sourcegraph/pull/22471)
- Added support for highlighting .frugal files as Thrift syntax.
- Added `file:contains.content(regexp)` predicate, which filters only to files that contain matches of the given pattern. [#22666](https://github.com/sourcegraph/sourcegraph/pull/22666)
- Repository syncing is now done in streaming mode by default. Customers with many repositories should notice code host updates much faster, with repo-updater consuming less memory. Using the previous batch mode can be done by setting the `ENABLE_STREAMING_REPOS_SYNCER` environment variable to `false` in `repo-updater`. That environment variable will be deleted in the next release. [#22756](https://github.com/sourcegraph/sourcegraph/pull/22756)
- Enabled the ability to query Batch Changes changesets, changesets stats, and file diff stats for an individual repository via the Sourcegraph GraphQL API. [#22744](https://github.com/sourcegraph/sourcegraph/pull/22744/)
- Added "Groovy" to the initial `lang:` filter suggestions in the search bar. [#22755](https://github.com/sourcegraph/sourcegraph/pull/22755)
- The `lang:` filter suggestions now show all supported, matching languages as the user types a language name. [#22765](https://github.com/sourcegraph/sourcegraph/pull/22765)
- Code Insights can now be grouped into dashboards. [#22215](https://github.com/sourcegraph/sourcegraph/issues/22215)
- Batch Changes changesets can now be [published from the Sourcegraph UI](https://docs.sourcegraph.com/batch_changes/how-tos/publishing_changesets#within-the-ui). [#18277](https://github.com/sourcegraph/sourcegraph/issues/18277)
- The repository page now has a new button to view batch change changesets created in that specific repository, with a badge indicating how many changesets are currently open. [#22804](https://github.com/sourcegraph/sourcegraph/pull/22804)
- Experimental: Search-based code insights can run over all repositories on the instance. To enable, use the feature flag `"experimentalFeatures": { "codeInsightsAllRepos": true }` and tick the checkbox in the insight creation/edit UI. [#22759](https://github.com/sourcegraph/sourcegraph/issues/22759)
- Search References is a new search sidebar section to simplify learning about the available search filters directly where they are used. [#21539](https://github.com/sourcegraph/sourcegraph/issues/21539)

### Changed

- Backend Code Insights only fills historical data frames that have changed to reduce the number of searches required. [#22298](https://github.com/sourcegraph/sourcegraph/pull/22298)
- Backend Code Insights displays data points for a fixed 6 months period in 2 week intervals, and will carry observations forward that are missing. [#22298](https://github.com/sourcegraph/sourcegraph/pull/22298)
- Backend Code Insights now aggregate over 26 weeks instead of 6 months. [#22527](https://github.com/sourcegraph/sourcegraph/pull/22527)
- Search queries now disallow specifying `rev:` without `repo:`. Note that to search across potentially multiple revisions, a query like `repo:.* rev:<revision>` remains valid. [#22705](https://github.com/sourcegraph/sourcegraph/pull/22705)
- The extensions status bar on diff pages has been redesigned and now shows information for both the base and head commits. [#22123](https://github.com/sourcegraph/sourcegraph/pull/22123/files)
- The `applyBatchChange` and `createBatchChange` mutations now accept an optional `publicationStates` argument to set the publication state of specific changesets within the batch change. [#22485](https://github.com/sourcegraph/sourcegraph/pull/22485) and [#22854](https://github.com/sourcegraph/sourcegraph/pull/22854)
- Search queries now return up to 80 suggested filters. Previously we returned up to 24. [#22863](https://github.com/sourcegraph/sourcegraph/pull/22863)
- GitHub code host connections can now include `repositoryQuery` entries that match more than 1000 repositories from the GitHub search API without requiring the previously documented work-around of splitting the query up with `created:` qualifiers, which is now done automatically. [#2562](https://github.com/sourcegraph/sourcegraph/issues/2562)

### Fixed

- The Batch Changes user and site credential encryption migrators added in Sourcegraph 3.28 could report zero progress when encryption was disabled, even though they had nothing to do. This has been fixed, and progress will now be correctly reported. [#22277](https://github.com/sourcegraph/sourcegraph/issues/22277)
- Listing Github Entreprise org repos now returns internal repos as well. [#22339](https://github.com/sourcegraph/sourcegraph/pull/22339)
- Jaeger works in Docker-compose deployments again. [#22691](https://github.com/sourcegraph/sourcegraph/pull/22691)
- A bug where the pattern `)` makes the browser unresponsive. [#22738](https://github.com/sourcegraph/sourcegraph/pull/22738)
- An issue where using `select:repo` in conjunction with `and` patterns did not yield expected repo results. [#22743](https://github.com/sourcegraph/sourcegraph/pull/22743)
- The `isLocked` and `isDisabled` fields of GitHub repositories are now fetched correctly from the GraphQL API of GitHub Enterprise instances. Users that rely on the `repos` config in GitHub code host connections should update so that locked and disabled repositories defined in that list are actually skipped. [#22788](https://github.com/sourcegraph/sourcegraph/pull/22788)
- Homepage no longer fails to load if there are invalid entries in user's search history. [#22857](https://github.com/sourcegraph/sourcegraph/pull/22857)
- An issue where regexp query highlighting in the search bar would render incorrectly on Firefox. [#23043](https://github.com/sourcegraph/sourcegraph/pull/23043)
- Code intelligence uploads and indexes are restricted to only site-admins. It was read-only for any user. [#22890](https://github.com/sourcegraph/sourcegraph/pull/22890)
- Daily usage statistics are restricted to only site-admins. It was read-only for any user. [#23026](https://github.com/sourcegraph/sourcegraph/pull/23026)
- Ephemeral storage requests now match their cache size requests for Kubernetes deployments. [#2953](https://github.com/sourcegraph/deploy-sourcegraph/pull/2953)

### Removed

- The experimental paginated search feature (the `stable:` keyword) has been removed, to be replaced with streaming search. [#22428](https://github.com/sourcegraph/sourcegraph/pull/22428)
- The experimental extensions view page has been removed. [#22565](https://github.com/sourcegraph/sourcegraph/pull/22565)
- A search query diagnostic that previously warned the user when quotes are interpreted literally has been removed. The literal meaning has been Sourcegraph's default search behavior for some time now. [#22892](https://github.com/sourcegraph/sourcegraph/pull/22892)
- Non-root overlays were removed for `deploy-sourcegraph` in favor of using `non-privileged`. [#3404](https://github.com/sourcegraph/deploy-sourcegraph/pull/3404)

### API docs (experimental)

API docs is a new experimental feature of Sourcegraph ([learn more](https://docs.sourcegraph.com/code_intelligence/apidocs)). It is enabled by default in Sourcegraph 3.30.0.

- API docs is enabled by default in Sourcegraph 3.30.0. It can be disabled by adding `"apiDocs": false` to the `experimentalFeatures` section of user settings.
- The API docs landing page now indicates what API docs are and provide more info.
- The API docs landing page now represents the code in the repository root, instead of an empty page.
- Pages now correctly indicate it is an experimental feature, and include a feedback widget.
- Subpages linked via the sidebar are now rendered much better, and have an expandable section.
- Symbols in documentation now have distinct icons for e.g. functions/vars/consts/etc.
- Symbols are now sorted in exported-first, alphabetical order.
- Repositories without LSIF documentation data now show a friendly error page indicating what languages are supported, how to set it up, etc.
- API docs can now distinguish between different types of symbols, tests, examples, benchmarks, etc. and whether symbols are public/private—to support filtering in the future.
- Only public/exported symbols are included by default for now.
- URL paths for Go packages are now friendlier, e.g. `/-/docs/cmd/frontend/auth` instead of `/-/docs/cmd-frontend-auth`.
- URLs are now formatted by the language indexer, in a way that makes sense for the language, e.g. `#Mocks.CreateUserAndSave` instead of `#ypeMocksCreateUserAndSave` for a Go method `CreateUserAndSave` on type `Mocks`.
- Go blank identifier assignments `var _ = ...` are no longer incorrectly included.
- Go symbols defined within functions, e.g. a `var` inside a `func` scope are no longer incorrectly included.
- `Functions`, `Variables`, and other top-level sections are no longer rendered empty if there are none in that section.
- A new test suite for LSIF indexers implementing the Sourcegraph documentation extension to LSIF [is available](https://github.com/sourcegraph/lsif-static-doc).
- We now emit the LSIF data needed to in the future support "Jump to API docs" from code views, "View code" from API docs, usage examples in API docs, and search indexing.
- Various UI style issues, color contrast issues, etc. have been fixed.
- Major improvements to the GraphQL APIs for API documentation.

## 3.29.0

### Added

- Code Insights queries can now run concurrently up to a limit set by the `insights.query.worker.concurrency` site config. [#21219](https://github.com/sourcegraph/sourcegraph/pull/21219)
- Code Insights workers now support a rate limit for query execution and historical data frame analysis using the `insights.query.worker.rateLimit` and `insights.historical.worker.rateLimit` site configurations. [#21533](https://github.com/sourcegraph/sourcegraph/pull/21533)
- The GraphQL `Site` `SettingsSubject` type now has an `allowSiteSettingsEdits` field to allow clients to determine whether the instance uses the `GLOBAL_SETTINGS_FILE` environment variable. [#21827](https://github.com/sourcegraph/sourcegraph/pull/21827)
- The Code Insights creation UI now remembers previously filled-in field values when returning to the form after having navigated away. [#21744](https://github.com/sourcegraph/sourcegraph/pull/21744)
- The Code Insights creation UI now shows autosuggestions for the repository field. [#21699](https://github.com/sourcegraph/sourcegraph/pull/21699)
- A new bulk operation to retry many changesets at once has been added to Batch Changes. [#21173](https://github.com/sourcegraph/sourcegraph/pull/21173)
- A `security_event_logs` database table has been added in support of upcoming security-related efforts. [#21949](https://github.com/sourcegraph/sourcegraph/pull/21949)
- Added featured Sourcegraph extensions query to the GraphQL API, as well as a section in the extension registry to display featured extensions. [#21665](https://github.com/sourcegraph/sourcegraph/pull/21665)
- The search page now has a `create insight` button to create search-based insight based on your search query [#21943](https://github.com/sourcegraph/sourcegraph/pull/21943)
- Added support for Terraform syntax highlighting. [#22040](https://github.com/sourcegraph/sourcegraph/pull/22040)
- A new bulk operation to merge many changesets at once has been added to Batch Changes. [#21959](https://github.com/sourcegraph/sourcegraph/pull/21959)
- Pings include aggregated usage for the Code Insights creation UI, organization visible insight count per insight type, and insight step size in days. [#21671](https://github.com/sourcegraph/sourcegraph/pull/21671)
- Search-based insight creation UI now supports `count:` filter in data series query input. [#22049](https://github.com/sourcegraph/sourcegraph/pull/22049)
- Code Insights background workers will now index commits in a new table `commit_index` for future optimization efforts. [#21994](https://github.com/sourcegraph/sourcegraph/pull/21994)
- The creation UI for search-based insights now supports the `count:` filter in the data series query input. [#22049](https://github.com/sourcegraph/sourcegraph/pull/22049)
- A new service, `worker`, has been introduced to run background jobs that were previously run in the frontend. See the [deployment documentation](https://docs.sourcegraph.com/admin/workers) for additional details. [#21768](https://github.com/sourcegraph/sourcegraph/pull/21768)

### Changed

- SSH public keys generated to access code hosts with batch changes now include a comment indicating they originated from Sourcegraph. [#20523](https://github.com/sourcegraph/sourcegraph/issues/20523)
- The copy query button is now permanently enabled and `experimentalFeatures.copyQueryButton` setting has been deprecated. [#21364](https://github.com/sourcegraph/sourcegraph/pull/21364)
- Search streaming is now permanently enabled and `experimentalFeatures.searchStreaming` setting has been deprecated. [#21522](https://github.com/sourcegraph/sourcegraph/pull/21522)
- Pings removes the collection of aggregate search filter usage counts and adds a smaller set of aggregate usage counts for query operators, predicates, and pattern counts. [#21320](https://github.com/sourcegraph/sourcegraph/pull/21320)
- Sourcegraph will now refuse to start if there are unfinished [out-of-band-migrations](https://docs.sourcegraph.com/admin/migrations) that are deprecated in the current version. See the [upgrade documentation](https://docs.sourcegraph.com/admin/updates) for changes to the upgrade process. [#20967](https://github.com/sourcegraph/sourcegraph/pull/20967)
- Code Insight pages now have new URLs [#21856](https://github.com/sourcegraph/sourcegraph/pull/21856)
- We are proud to bring you [an entirely new visual design for the Sourcegraph UI](https://about.sourcegraph.com/blog/introducing-sourcegraphs-new-ui/). We think you’ll find this new design improves your experience and sets the stage for some incredible features to come. Some of the highlights include:

  - **Refined search results:** The redesigned search bar provides more space for expressive queries, and the new results sidebar helps to discover search syntax without referencing documentation.
  - **Improved focus on code:** We’ve reduced non-essential UI elements to provide greater focus on the code itself, and positioned the most important items so they’re unobtrusive and located exactly where they are needed.
  - **Improved layouts:** We’ve improved pages like diff views to make them easier to use and to help find information quickly.
  - **New navigation:** A new global navigation provides immediate discoverability and access to current and future functionality.
  - **Promoting extensibility:** We've brought the extension registry back to the main navigation and improved its design and navigation.

  With bulk of the redesign complete, future releases will include more improvements and refinements.

### Fixed

- Stricter validation of structural search queries. The `type:` parameter is not supported for structural searches and returns an appropriate alert. [#21487](https://github.com/sourcegraph/sourcegraph/pull/21487)
- Batch changeset specs that are not attached to changesets will no longer prematurely expire before the batch specs that they are associated with. [#21678](https://github.com/sourcegraph/sourcegraph/pull/21678)
- The Y-axis of Code Insights line charts no longer start at a negative value. [#22018](https://github.com/sourcegraph/sourcegraph/pull/22018)
- Correctly handle field aliases in the query (like `r:` versus `repo:`) when used with `contains` predicates. [#22105](https://github.com/sourcegraph/sourcegraph/pull/22105)
- Running a code insight over a timeframe when the repository didn't yet exist doesn't break the entire insight anymore. [#21288](https://github.com/sourcegraph/sourcegraph/pull/21288)

### Removed

- The deprecated GraphQL `icon` field on CommitSearchResult and Repository was removed. [#21310](https://github.com/sourcegraph/sourcegraph/pull/21310)
- The undocumented `index` filter was removed from search type-ahead suggestions. [#18806](https://github.com/sourcegraph/sourcegraph/issues/18806)
- Code host connection tokens aren't used for creating changesets anymore when the user is site admin and no credential has been specified. [#16814](https://github.com/sourcegraph/sourcegraph/issues/16814)

## 3.28.0

### Added

- Added `select:commit.diff.added` and `select:commit.diff.removed` for `type:diff` search queries. These selectors return commit diffs only if a pattern matches in `added` (respespectively, `removed`) lines. [#20328](https://github.com/sourcegraph/sourcegraph/pull/20328)
- Additional language autocompletions for the `lang:` filter in the search bar. [#20535](https://github.com/sourcegraph/sourcegraph/pull/20535)
- Steps in batch specs can now have an `if:` attribute to enable conditional execution of different steps. [#20701](https://github.com/sourcegraph/sourcegraph/pull/20701)
- Extensions can now log messages through `sourcegraph.app.log` to aid debugging user issues. [#20474](https://github.com/sourcegraph/sourcegraph/pull/20474)
- Bulk comments on many changesets are now available in Batch Changes. [#20361](https://github.com/sourcegraph/sourcegraph/pull/20361)
- Batch specs are now viewable when previewing changesets. [#19534](https://github.com/sourcegraph/sourcegraph/issues/19534)
- Added a new UI for creating code insights. [#20212](https://github.com/sourcegraph/sourcegraph/issues/20212)

### Changed

- User and site credentials used in Batch Changes are now encrypted in the database if encryption is enabled with the `encryption.keys` config. [#19570](https://github.com/sourcegraph/sourcegraph/issues/19570)
- All Sourcegraph images within [deploy-sourcegraph](https://github.com/sourcegraph/deploy-sourcegraph) now specify the registry. Thanks! @k24dizzle [#2901](https://github.com/sourcegraph/deploy-sourcegraph/pull/2901).
- Default reviewers are now added to Bitbucket Server PRs opened by Batch Changes. [#20551](https://github.com/sourcegraph/sourcegraph/pull/20551)
- The default memory requirements for the `redis-*` containers have been raised by 1GB (to a new total of 7GB). This change allows Redis to properly run its key-eviction routines (when under memory pressure) without getting killed by the host machine. This affects both the docker-compose and Kubernetes deployments. [sourcegraph/deploy-sourcegraph-docker#373](https://github.com/sourcegraph/deploy-sourcegraph-docker/pull/373) and [sourcegraph/deploy-sourcegraph#2898](https://github.com/sourcegraph/deploy-sourcegraph/pull/2898)
- Only site admins can now list users on an instance. [#20619](https://github.com/sourcegraph/sourcegraph/pull/20619)
- Repository permissions can now be enabled for site admins via the `authz.enforceForSiteAdmins` setting. [#20674](https://github.com/sourcegraph/sourcegraph/pull/20674)
- Site admins can no longer view user added code host configuration. [#20851](https://github.com/sourcegraph/sourcegraph/pull/20851)
- Site admins cannot add access tokens for any user by default. [#20988](https://github.com/sourcegraph/sourcegraph/pull/20988)
- Our namespaced overlays now only scrape container metrics within that namespace. [#2969](https://github.com/sourcegraph/deploy-sourcegraph/pull/2969)
- The extension registry main page has a new visual design that better conveys the most useful information about extensions, and individual extension pages have better information architecture. [#20822](https://github.com/sourcegraph/sourcegraph/pull/20822)

### Fixed

- Search returned inconsistent result counts when a `count:` limit was not specified.
- Indexed search failed when the `master` branch needed indexing but was not the default. [#20260](https://github.com/sourcegraph/sourcegraph/pull/20260)
- `repo:contains(...)` built-in did not respect parameters that affect repo filtering (e.g., `repogroup`, `fork`). It now respects these. [#20339](https://github.com/sourcegraph/sourcegraph/pull/20339)
- An issue where duplicate results would render for certain `or`-expressions. [#20480](https://github.com/sourcegraph/sourcegraph/pull/20480)
- Issue where the search query bar suggests that some `lang` values are not valid. [#20534](https://github.com/sourcegraph/sourcegraph/pull/20534)
- Pull request event webhooks received from GitHub with unexpected actions no longer cause panics. [#20571](https://github.com/sourcegraph/sourcegraph/pull/20571)
- Repository search patterns like `^repo/(prefix-suffix|prefix)$` now correctly match both `repo/prefix-suffix` and `repo/prefix`. [#20389](https://github.com/sourcegraph/sourcegraph/issues/20389)
- Ephemeral storage requests and limits now match the default cache size to avoid Symbols pods being evicted. The symbols pod now requires 10GB of ephemeral space as a minimum to scheduled. [#2369](https://github.com/sourcegraph/deploy-sourcegraph/pull/2369)
- Minor query syntax highlighting bug for `repo:contains` predicate. [#21038](https://github.com/sourcegraph/sourcegraph/pull/21038)
- An issue causing diff and commit results with file filters to return invalid results. [#21039](https://github.com/sourcegraph/sourcegraph/pull/21039)
- All databases now have the Kubernetes Quality of Service class of 'Guaranteed' which should reduce the chance of them
  being evicted during NodePressure events. [#2900](https://github.com/sourcegraph/deploy-sourcegraph/pull/2900)
- An issue causing diff views to display without syntax highlighting [#21160](https://github.com/sourcegraph/sourcegraph/pull/21160)

### Removed

- The deprecated `SetRepositoryEnabled` mutation was removed. [#21044](https://github.com/sourcegraph/sourcegraph/pull/21044)

## 3.27.5

### Fixed

- Fix scp style VCS url parsing. [#20799](https://github.com/sourcegraph/sourcegraph/pull/20799)

## 3.27.4

### Fixed

- Fixed an issue related to Gitolite repos with `@` being prepended with a `?`. [#20297](https://github.com/sourcegraph/sourcegraph/pull/20297)
- Add missing return from handler when DisableAutoGitUpdates is true. [#20451](https://github.com/sourcegraph/sourcegraph/pull/20451)

## 3.27.3

### Fixed

- Pushing batch changes to Bitbucket Server code hosts over SSH was broken in 3.27.0, and has been fixed. [#20324](https://github.com/sourcegraph/sourcegraph/issues/20324)

## 3.27.2

### Fixed

- Fixed an issue with our release tooling that was preventing all images from being tagged with the correct version.
  All sourcegraph images have the proper release version now.

## 3.27.1

### Fixed

- Indexed search failed when the `master` branch needed indexing but was not the default. [#20260](https://github.com/sourcegraph/sourcegraph/pull/20260)
- Fixed a regression that caused "other" code hosts urls to not be built correctly which prevents code to be cloned / updated in 3.27.0. This change will provoke some cloning errors on repositories that are already sync'ed, until the next code host sync. [#20258](https://github.com/sourcegraph/sourcegraph/pull/20258)

## 3.27.0

### Added

- `count:` now supports "all" as value. Queries with `count:all` will return up to 999999 results. [#19756](https://github.com/sourcegraph/sourcegraph/pull/19756)
- Credentials for Batch Changes are now validated when adding them. [#19602](https://github.com/sourcegraph/sourcegraph/pull/19602)
- Batch Changes now ignore repositories that contain a `.batchignore` file. [#19877](https://github.com/sourcegraph/sourcegraph/pull/19877) and [src-cli#509](https://github.com/sourcegraph/src-cli/pull/509)
- Side-by-side diff for commit visualization. [#19553](https://github.com/sourcegraph/sourcegraph/pull/19553)
- The site configuration now supports defining batch change rollout windows, which can be used to slow or disable pushing changesets at particular times of day or days of the week. [#19796](https://github.com/sourcegraph/sourcegraph/pull/19796), [#19797](https://github.com/sourcegraph/sourcegraph/pull/19797), and [#19951](https://github.com/sourcegraph/sourcegraph/pull/19951).
- Search functionality via built-in `contains` predicate: `repo:contains(...)`, `repo:contains.file(...)`, `repo:contains.content(...)`, repo:contains.commit.after(...)`. [#18584](https://github.com/sourcegraph/sourcegraph/issues/18584)
- Database encryption, external service config & user auth data can now be encrypted in the database using the `encryption.keys` config. See [the docs](https://docs.sourcegraph.com/admin/encryption) for more info.
- Repositories that gitserver fails to clone or fetch are now gradually moved to the back of the background update queue instead of remaining at the front. [#20204](https://github.com/sourcegraph/sourcegraph/pull/20204)
- The new `disableAutoCodeHostSyncs` setting allows site admins to disable any periodic background syncing of configured code host connections. That includes syncing of repository metadata (i.e. not git updates, use `disableAutoGitUpdates` for that), permissions and batch changes changesets, but may include other data we'd sync from the code host API in the future.

### Changed

- Bumped the minimum supported version of Postgres from `9.6` to `12`. The upgrade procedure is mostly automated for existing deployments, but may require action if using the single-container deployment or an external database. See the [upgrade documentation](https://docs.sourcegraph.com/admin/updates) for your deployment type for detailed instructions.
- Changesets in batch changes will now be marked as archived instead of being detached when a new batch spec that doesn't include the changesets is applied. Once they're archived users can manually detach them in the UI. [#19527](https://github.com/sourcegraph/sourcegraph/pull/19527)
- The default replica count on `sourcegraph-frontend` and `precise-code-intel-worker` for Kubernetes has changed from `1` -> `2`.
- Changes to code monitor trigger search queries [#19680](https://github.com/sourcegraph/sourcegraph/pull/19680)
  - A `repo:` filter is now required. This is due to an existing limitations where only 50 repositories can be searched at a time, so using a `repo:` filter makes sure the right code is being searched. Any existing code monitor without `repo:` in the trigger query will continue to work (with the limitation that not all repositories will be searched) but will require a `repo:` filter to be added when making any changes to it.
  - A `patternType` filter is no longer required. `patternType:literal` will be added to a code monitor query if not specified.
  - Added a new checklist UI to make it more intuitive to create code monitor trigger queries.
- Deprecated the GraphQL `icon` field on `GenericSearchResultInterface`. It will be removed in a future release. [#20028](https://github.com/sourcegraph/sourcegraph/pull/20028/files)
- Creating changesets through Batch Changes as a site-admin without configured Batch Changes credentials has been deprecated. Please configure user or global credentials before Sourcegraph 3.29 to not experience any interruptions in changeset creation. [#20143](https://github.com/sourcegraph/sourcegraph/pull/20143)
- Deprecated the GraphQL `limitHit` field on `LineMatch`. It will be removed in a future release. [#20164](https://github.com/sourcegraph/sourcegraph/pull/20164)

### Fixed

- A regression caused by search onboarding tour logic to never focus input in the search bar on the homepage. Input now focuses on the homepage if the search tour isn't in effect. [#19678](https://github.com/sourcegraph/sourcegraph/pull/19678)
- New changes of a Perforce depot will now be reflected in `master` branch after the initial clone. [#19718](https://github.com/sourcegraph/sourcegraph/pull/19718)
- Gitolite and Other type code host connection configuration can be correctly displayed. [#19976](https://github.com/sourcegraph/sourcegraph/pull/19976)
- Fixed a regression that caused user and code host limits to be ignored. [#20089](https://github.com/sourcegraph/sourcegraph/pull/20089)
- A regression where incorrect query highlighting happens for certain quoted values. [#20110](https://github.com/sourcegraph/sourcegraph/pull/20110)
- We now respect the `disableAutoGitUpdates` setting when cloning or fetching repos on demand and during cleanup tasks that may re-clone old repos. [#20194](https://github.com/sourcegraph/sourcegraph/pull/20194)

## 3.26.3

### Fixed

- Setting `gitMaxCodehostRequestsPerSecond` to `0` now actually blocks all Git operations happening on the gitserver. [#19716](https://github.com/sourcegraph/sourcegraph/pull/19716)

## 3.26.2

### Fixed

- Our indexed search logic now correctly handles de-duplication of search results across multiple replicas. [#19743](https://github.com/sourcegraph/sourcegraph/pull/19743)

## 3.26.1

### Added

- Experimental: Sync permissions of Perforce depots through the Sourcegraph UI. To enable, use the feature flag `"experimentalFeatures": { "perforce": "enabled" }`. For more information, see [how to enable permissions for your Perforce depots](https://docs.sourcegraph.com/admin/repo/perforce). [#16705](https://github.com/sourcegraph/sourcegraph/issues/16705)
- Added support for user email headers in the HTTP auth proxy. See [HTTP Auth Proxy docs](https://docs.sourcegraph.com/admin/auth#http-authentication-proxies) for more information.
- Ignore locked and disabled GitHub Enterprise repositories. [#19500](https://github.com/sourcegraph/sourcegraph/pull/19500)
- Remote code host git operations (such as `clone` or `ls-remote`) can now be rate limited beyond concurrency (which was already possible with `gitMaxConcurrentClones`). Set `gitMaxCodehostRequestsPerSecond` in site config to control the maximum rate of these operations per git-server instance. [#19504](https://github.com/sourcegraph/sourcegraph/pull/19504)

### Changed

-

### Fixed

- Commit search returning duplicate commits. [#19460](https://github.com/sourcegraph/sourcegraph/pull/19460)
- Clicking the Code Monitoring tab tries to take users to a non-existent repo. [#19525](https://github.com/sourcegraph/sourcegraph/pull/19525)
- Diff and commit search not highlighting search terms correctly for some files. [#19543](https://github.com/sourcegraph/sourcegraph/pull/19543), [#19639](https://github.com/sourcegraph/sourcegraph/pull/19639)
- File actions weren't appearing on large window sizes in Firefox and Safari. [#19380](https://github.com/sourcegraph/sourcegraph/pull/19380)

### Removed

-

## 3.26.0

### Added

- Searches are streamed into Sourcegraph by default. [#19300](https://github.com/sourcegraph/sourcegraph/pull/19300)
  - This gives a faster time to first result.
  - Several heuristics around result limits have been improved. You should see more consistent result counts now.
  - Can be disabled with the setting `experimentalFeatures.streamingSearch`.
- Opsgenie API keys can now be added via an environment variable. [#18662](https://github.com/sourcegraph/sourcegraph/pull/18662)
- It's now possible to control where code insights are displayed through the boolean settings `insights.displayLocation.homepage`, `insights.displayLocation.insightsPage` and `insights.displayLocation.directory`. [#18979](https://github.com/sourcegraph/sourcegraph/pull/18979)
- Users can now create changesets in batch changes on repositories that are cloned using SSH. [#16888](https://github.com/sourcegraph/sourcegraph/issues/16888)
- Syntax highlighting for Elixir, Elm, REG, Julia, Move, Nix, Puppet, VimL, Coq. [#19282](https://github.com/sourcegraph/sourcegraph/pull/19282)
- `BUILD.in` files are now highlighted as Bazel/Starlark build files. Thanks to @jjwon0 [#19282](https://github.com/sourcegraph/sourcegraph/pull/19282)
- `*.pyst` and `*.pyst-include` are now highlighted as Python files. Thanks to @jjwon0 [#19282](https://github.com/sourcegraph/sourcegraph/pull/19282)
- The code monitoring feature flag is now enabled by default. [#19295](https://github.com/sourcegraph/sourcegraph/pull/19295)
- New query field `select` enables returning only results of the desired type. See [documentation](https://docs.sourcegraph.com/code_search/reference/language#select) for details. [#19236](https://github.com/sourcegraph/sourcegraph/pull/19236)
- Syntax highlighting for Elixer, Elm, REG, Julia, Move, Nix, Puppet, VimL thanks to @rvantonder
- `BUILD.in` files are now highlighted as Bazel/Starlark build files. Thanks to @jjwon0
- `*.pyst` and `*.pyst-include` are now highlighted as Python files. Thanks to @jjwon0
- Added a `search.defaultCaseSensitive` setting to configure whether query patterns should be treated case sensitivitely by default.

### Changed

- Campaigns have been renamed to Batch Changes! See [#18771](https://github.com/sourcegraph/sourcegraph/issues/18771) for a detailed log on what has been renamed.
  - A new [Sourcegraph CLI](https://docs.sourcegraph.com/cli) version will use `src batch [preview|apply]` commands, while keeping the old ones working to be used with older Sourcegraph versions.
  - Old URLs in the application and in the documentation will redirect.
  - GraphQL API entities with "campaign" in their name have been deprecated and have new Batch Changes counterparts:
    - Deprecated GraphQL entities: `CampaignState`, `Campaign`, `CampaignSpec`, `CampaignConnection`, `CampaignsCodeHostConnection`, `CampaignsCodeHost`, `CampaignsCredential`, `CampaignDescription`
    - Deprecated GraphQL mutations: `createCampaign`, `applyCampaign`, `moveCampaign`, `closeCampaign`, `deleteCampaign`, `createCampaignSpec`, `createCampaignsCredential`, `deleteCampaignsCredential`
    - Deprecated GraphQL queries: `Org.campaigns`, `User.campaigns`, `User.campaignsCodeHosts`, `camapigns`, `campaign`
  - Site settings with `campaigns` in their name have been replaced with equivalent `batchChanges` settings.
- A repository's `remote.origin.url` is not stored on gitserver disk anymore. Note: if you use the experimental feature `customGitFetch` your setting may need to be updated to specify the remote URL. [#18535](https://github.com/sourcegraph/sourcegraph/pull/18535)
- Repositories and files containing spaces will now render with escaped spaces in the query bar rather than being
  quoted. [#18642](https://github.com/sourcegraph/sourcegraph/pull/18642)
- Sourcegraph is now built with Go 1.16. [#18447](https://github.com/sourcegraph/sourcegraph/pull/18447)
- Cursor hover information in the search query bar will now display after 150ms (previously 0ms). [#18916](https://github.com/sourcegraph/sourcegraph/pull/18916)
- The `repo.cloned` column is deprecated in favour of `gitserver_repos.clone_status`. It will be removed in a subsequent release.
- Precision class indicators have been improved for code intelligence results in both the hover overlay as well as the definition and references locations panel. [#18843](https://github.com/sourcegraph/sourcegraph/pull/18843)
- Pings now contain added, aggregated campaigns usage data: aggregate counts of unique monthly users and Weekly campaign and changesets counts for campaign cohorts created in the last 12 months. [#18604](https://github.com/sourcegraph/sourcegraph/pull/18604)

### Fixed

- Auto complete suggestions for repositories and files containing spaces will now be automatically escaped when accepting the suggestion. [#18635](https://github.com/sourcegraph/sourcegraph/issues/18635)
- An issue causing repository results containing spaces to not be clickable in some cases. [#18668](https://github.com/sourcegraph/sourcegraph/pull/18668)
- Closing a batch change now correctly closes the entailed changesets, when requested by the user. [#18957](https://github.com/sourcegraph/sourcegraph/pull/18957)
- TypesScript highlighting bug. [#15930](https://github.com/sourcegraph/sourcegraph/issues/15930)
- The number of shards is now reported accurately in Site Admin > Repository Status > Settings > Indexing. [#19265](https://github.com/sourcegraph/sourcegraph/pull/19265)

### Removed

- Removed the deprecated GraphQL fields `SearchResults.repositoriesSearched` and `SearchResults.indexedRepositoriesSearched`.
- Removed the deprecated search field `max`
- Removed the `experimentalFeatures.showBadgeAttachments` setting

## 3.25.2

### Fixed

- A security vulnerability with in the authentication workflow has been fixed. [#18686](https://github.com/sourcegraph/sourcegraph/pull/18686)

## 3.25.1

### Added

- Experimental: Sync Perforce depots directly through the Sourcegraph UI. To enable, use the feature flag `"experimentalFeatures": { "perforce": "enabled" }`. For more information, see [how to add your Perforce depots](https://docs.sourcegraph.com/admin/repo/perforce). [#16703](https://github.com/sourcegraph/sourcegraph/issues/16703)

## 3.25.0

**IMPORTANT** Sourcegraph now uses Go 1.15. This may break AWS RDS database connections with older x509 certificates. Please follow the Amazon [docs](https://docs.aws.amazon.com/AmazonRDS/latest/UserGuide/UsingWithRDS.SSL-certificate-rotation.html) to rotate your certificate.

### Added

- New site config option `"log": { "sentry": { "backendDSN": "<REDACTED>" } }` to use a separate Sentry project for backend errors. [#17363](https://github.com/sourcegraph/sourcegraph/pull/17363)
- Structural search now supports searching indexed branches other than default. [#17726](https://github.com/sourcegraph/sourcegraph/pull/17726)
- Structural search now supports searching unindexed revisions. [#17967](https://github.com/sourcegraph/sourcegraph/pull/17967)
- New site config option `"allowSignup"` for SAML authentication to determine if automatically create new users is allowed. [#17989](https://github.com/sourcegraph/sourcegraph/pull/17989)
- Experimental: The webapp can now stream search results to the client, improving search performance. To enable it, add `{ "experimentalFeatures": { "searchStreaming": true } }` in user settings. [#16097](https://github.com/sourcegraph/sourcegraph/pull/16097)
- New product research sign-up page. This can be accessed by all users in their user settings. [#17945](https://github.com/sourcegraph/sourcegraph/pull/17945)
- New site config option `productResearchPage.enabled` to disable access to the product research sign-up page. [#17945](https://github.com/sourcegraph/sourcegraph/pull/17945)
- Pings now contain Sourcegraph extension activation statistics. [#16421](https://github.com/sourcegraph/sourcegraph/pull/16421)
- Pings now contain aggregate Sourcegraph extension activation statistics: the number of users and number of activations per (public) extension per week, and the number of total extension users per week and average extensions activated per user. [#16421](https://github.com/sourcegraph/sourcegraph/pull/16421)
- Pings now contain aggregate code insights usage data: total insight views, interactions, edits, creations, removals, and counts of unique users that view and create insights. [#16421](https://github.com/sourcegraph/sourcegraph/pull/17805)
- When previewing a campaign spec, changesets can be filtered by current state or the action(s) to be performed. [#16960](https://github.com/sourcegraph/sourcegraph/issues/16960)

### Changed

- Alert solutions links included in [monitoring alerts](https://docs.sourcegraph.com/admin/observability/alerting) now link to the relevant documentation version. [#17828](https://github.com/sourcegraph/sourcegraph/pull/17828)
- Secrets (such as access tokens and passwords) will now appear as REDACTED when editing external service config, and in graphql API responses. [#17261](https://github.com/sourcegraph/sourcegraph/issues/17261)
- Sourcegraph is now built with Go 1.15
  - Go `1.15` introduced changes to SSL/TLS connection validation which requires certificates to include a `SAN`. This field was not included in older certificates and clients relied on the `CN` field. You might see an error like `x509: certificate relies on legacy Common Name field`. We recommend that customers using Sourcegraph with an external database and connecting to it using SSL/TLS check whether the certificate is up to date.
  - RDS Customers please reference [AWS' documentation on updating the SSL/TLS certificate](https://docs.aws.amazon.com/AmazonRDS/latest/UserGuide/UsingWithRDS.SSL-certificate-rotation.html).
- Search results on `.rs` files now recommend `lang:rust` instead of `lang:renderscript` as a filter. [#18316](https://github.com/sourcegraph/sourcegraph/pull/18316)
- Campaigns users creating Personal Access Tokens on GitHub are now asked to request the `user:email` scope in addition to the [previous scopes](https://docs.sourcegraph.com/@3.24/admin/external_service/github#github-api-token-and-access). This will be used in a future Sourcegraph release to display more fine-grained information on the progress of pull requests. [#17555](https://github.com/sourcegraph/sourcegraph/issues/17555)

### Fixed

- Fixes an issue that prevented the hard deletion of a user if they had saved searches. [#17461](https://github.com/sourcegraph/sourcegraph/pull/17461)
- Fixes an issue that caused some missing results for `type:commit` when a pattern was used instead of the `message` field. [#17490](https://github.com/sourcegraph/sourcegraph/pull/17490#issuecomment-764004758)
- Fixes an issue where cAdvisor-based alerts would not fire correctly for services with multiple replicas. [#17600](https://github.com/sourcegraph/sourcegraph/pull/17600)
- Significantly improved performance of structural search on monorepo deployments [#17846](https://github.com/sourcegraph/sourcegraph/pull/17846)
- Fixes an issue where upgrades on Kubernetes may fail due to null environment variable lists in deployment manifests [#1781](https://github.com/sourcegraph/deploy-sourcegraph/pull/1781)
- Fixes an issue where counts on search filters were inaccurate. [#18158](https://github.com/sourcegraph/sourcegraph/pull/18158)
- Fixes services with emptyDir volumes being evicted from nodes. [#1852](https://github.com/sourcegraph/deploy-sourcegraph/pull/1852)

### Removed

- Removed the `search.migrateParser` setting. As of 3.20 and onward, a new parser processes search queries by default. Previously, `search.migrateParser` was available to enable the legacy parser. Enabling/disabling this setting now no longer has any effect. [#17344](https://github.com/sourcegraph/sourcegraph/pull/17344)

## 3.24.1

### Fixed

- Fixes an issue that SAML is not able to proceed with the error `Expected Enveloped and C14N transforms`. [#13032](https://github.com/sourcegraph/sourcegraph/issues/13032)

## 3.24.0

### Added

- Panels in the [Sourcegraph monitoring dashboards](https://docs.sourcegraph.com/admin/observability/metrics#grafana) now:
  - include links to relevant alerts documentation and the new [monitoring dashboards reference](https://docs.sourcegraph.com/admin/observability/dashboards). [#16939](https://github.com/sourcegraph/sourcegraph/pull/16939)
  - include alert events and version changes annotations that can be enabled from the top of each service dashboard. [#17198](https://github.com/sourcegraph/sourcegraph/pull/17198)
- Suggested filters in the search results page can now be scrolled. [#17097](https://github.com/sourcegraph/sourcegraph/pull/17097)
- Structural search queries can now be used in saved searches by adding `patternType:structural`. [#17265](https://github.com/sourcegraph/sourcegraph/pull/17265)

### Changed

- Dashboard links included in [monitoring alerts](https://docs.sourcegraph.com/admin/observability/alerting) now:
  - link directly to the relevant Grafana panel, instead of just the service dashboard. [#17014](https://github.com/sourcegraph/sourcegraph/pull/17014)
  - link to a time frame relevant to the alert, instead of just the past few hours. [#17034](https://github.com/sourcegraph/sourcegraph/pull/17034)
- Added `serviceKind` field of the `ExternalServiceKind` type to `Repository.externalURLs` GraphQL API, `serviceType` field is deprecated and will be removed in the future releases. [#14979](https://github.com/sourcegraph/sourcegraph/issues/14979)
- Deprecated the GraphQL fields `SearchResults.repositoriesSearched` and `SearchResults.indexedRepositoriesSearched`.
- The minimum Kubernetes version required to use the [Kubernetes deployment option](https://docs.sourcegraph.com/admin/install/kubernetes) is now [v1.15 (released June 2019)](https://kubernetes.io/blog/2019/06/19/kubernetes-1-15-release-announcement/).

### Fixed

- Imported changesets acquired an extra button to download the "generated diff", which did nothing, since imported changesets don't have a generated diff. This button has been removed. [#16778](https://github.com/sourcegraph/sourcegraph/issues/16778)
- Quoted global filter values (case, patterntype) are now properly extracted and set in URL parameters. [#16186](https://github.com/sourcegraph/sourcegraph/issues/16186)
- The endpoint for "Open in Sourcegraph" functionality in editor extensions now uses code host connection information to resolve the repository, which makes it more correct and respect the `repositoryPathPattern` setting. [#16846](https://github.com/sourcegraph/sourcegraph/pull/16846)
- Fixed an issue that prevented search expressions of the form `repo:foo (rev:a or rev:b)` from evaluating all revisions [#16873](https://github.com/sourcegraph/sourcegraph/pull/16873)
- Updated language detection library. Includes language detection for `lang:starlark`. [#16900](https://github.com/sourcegraph/sourcegraph/pull/16900)
- Fixed retrieving status for indexed tags and deduplicated main branches in the indexing settings page. [#13787](https://github.com/sourcegraph/sourcegraph/issues/13787)
- Specifying a ref that doesn't exist would show an alert, but still return results [#15576](https://github.com/sourcegraph/sourcegraph/issues/15576)
- Fixed search highlighting the wrong line. [#10468](https://github.com/sourcegraph/sourcegraph/issues/10468)
- Fixed an issue where searches of the form `foo type:file` returned results of type `path` too. [#17076](https://github.com/sourcegraph/sourcegraph/issues/17076)
- Fixed queries like `(type:commit or type:diff)` so that if the query matches both the commit message and the diff, both are returned as results. [#16899](https://github.com/sourcegraph/sourcegraph/issues/16899)
- Fixed container monitoring and provisioning dashboard panels not displaying metrics in certain deployment types and environments. If you continue to have issues with these panels not displaying any metrics after upgrading, please [open an issue](https://github.com/sourcegraph/sourcegraph/issues/new).
- Fixed a nonexistent field in site configuration being marked as "required" when configuring PagerDuty alert notifications. [#17277](https://github.com/sourcegraph/sourcegraph/pull/17277)
- Fixed cases of incorrect highlighting for symbol definitions in the definitions panel. [#17258](https://github.com/sourcegraph/sourcegraph/pull/17258)
- Fixed a Cross-Site Scripting vulnerability where quick links created on the homepage were not sanitized and allowed arbitrary JavaScript execution. [#17099](https://github.com/sourcegraph/sourcegraph/pull/17099)

### Removed

- Interactive mode has now been removed. [#16868](https://github.com/sourcegraph/sourcegraph/pull/16868).

## 3.23.0

### Added

- Password reset link expiration can be customized via `auth.passwordResetLinkExpiry` in the site config. [#13999](https://github.com/sourcegraph/sourcegraph/issues/13999)
- Campaign steps may now include environment variables from outside of the campaign spec using [array syntax](http://docs.sourcegraph.com/campaigns/references/campaign_spec_yaml_reference#environment-array). [#15822](https://github.com/sourcegraph/sourcegraph/issues/15822)
- The total size of all Git repositories and the lines of code for indexed branches are displayed in the site admin overview. [#15125](https://github.com/sourcegraph/sourcegraph/issues/15125)
- Extensions can now add decorations to files on the sidebar tree view and tree page through the experimental `FileDecoration` API. [#15833](https://github.com/sourcegraph/sourcegraph/pull/15833)
- Extensions can now easily query the Sourcegraph GraphQL API through a dedicated API method. [#15566](https://github.com/sourcegraph/sourcegraph/pull/15566)
- Individual changesets can now be downloaded as a diff. [#16098](https://github.com/sourcegraph/sourcegraph/issues/16098)
- The campaigns preview page is much more detailed now, especially when updating existing campaigns. [#16240](https://github.com/sourcegraph/sourcegraph/pull/16240)
- When a newer version of a campaign spec is uploaded, a message is now displayed when viewing the campaign or an outdated campaign spec. [#14532](https://github.com/sourcegraph/sourcegraph/issues/14532)
- Changesets in a campaign can now be searched by title and repository name. [#15781](https://github.com/sourcegraph/sourcegraph/issues/15781)
- Experimental: [`transformChanges` in campaign specs](https://docs.sourcegraph.com/campaigns/references/campaign_spec_yaml_reference#transformchanges) is now available as a feature preview to allow users to create multiple changesets in a single repository. [#16235](https://github.com/sourcegraph/sourcegraph/pull/16235)
- The `gitUpdateInterval` site setting was added to allow custom git update intervals based on repository names. [#16765](https://github.com/sourcegraph/sourcegraph/pull/16765)
- Various additions to syntax highlighting and hover tooltips in the search query bar (e.g., regular expressions). Can be disabled with `{ "experimentalFeatures": { "enableSmartQuery": false } }` in case of unlikely adverse effects. [#16742](https://github.com/sourcegraph/sourcegraph/pull/16742)
- Search queries may now scope subexpressions across repositories and files, and also allow greater freedom for combining search filters. See the updated documentation on [search subexpressions](https://docs.sourcegraph.com/code_search/tutorials/search_subexpressions) to learn more. [#16866](https://github.com/sourcegraph/sourcegraph/pull/16866)

### Changed

- Search indexer tuned to wait longer before assuming a deadlock has occurred. Previously if the indexserver had many cores (40+) and indexed a monorepo it could give up. [#16110](https://github.com/sourcegraph/sourcegraph/pull/16110)
- The total size of all Git repositories and the lines of code for indexed branches will be sent back in pings as part of critical telemetry. [#16188](https://github.com/sourcegraph/sourcegraph/pull/16188)
- The `gitserver` container now has a dependency on Postgres. This does not require any additional configuration unless access to Postgres requires a sidecar proxy / firewall rules. [#16121](https://github.com/sourcegraph/sourcegraph/pull/16121)
- Licensing is now enforced for campaigns: creating a campaign with more than five changesets requires a valid license. Please [contact Sourcegraph with any licensing questions](https://about.sourcegraph.com/contact/sales/). [#15715](https://github.com/sourcegraph/sourcegraph/issues/15715)

### Fixed

- Syntax highlighting on files with mixed extension case (e.g. `.CPP` vs `.cpp`) now works as expected. [#11327](https://github.com/sourcegraph/sourcegraph/issues/11327)
- After applying a campaign, some GitLab MRs might have had outdated state shown in the UI until the next sync with the code host. [#16100](https://github.com/sourcegraph/sourcegraph/pull/16100)
- The web app no longer sends stale text document content to extensions. [#14965](https://github.com/sourcegraph/sourcegraph/issues/14965)
- The blob viewer now supports multiple decorations per line as intended. [#15063](https://github.com/sourcegraph/sourcegraph/issues/15063)
- Repositories with plus signs in their name can now be navigated to as expected. [#15079](https://github.com/sourcegraph/sourcegraph/issues/15079)

### Removed

-

## 3.22.1

### Changed

- Reduced memory and CPU required for updating the code intelligence commit graph [#16517](https://github.com/sourcegraph/sourcegraph/pull/16517)

## 3.22.0

### Added

- GraphQL and TOML syntax highlighting is now back (special thanks to @rvantonder) [#13935](https://github.com/sourcegraph/sourcegraph/issues/13935)
- Zig and DreamMaker syntax highlighting.
- Campaigns now support publishing GitHub draft PRs and GitLab WIP MRs. [#7998](https://github.com/sourcegraph/sourcegraph/issues/7998)
- `indexed-searcher`'s watchdog can be configured and has additional instrumentation. This is useful when diagnosing [zoekt-webserver is restarting due to watchdog](https://docs.sourcegraph.com/admin/observability/troubleshooting#scenario-zoekt-webserver-is-restarting-due-to-watchdog). [#15148](https://github.com/sourcegraph/sourcegraph/pull/15148)
- Pings now contain Redis & Postgres server versions. [14405](https://github.com/sourcegraph/sourcegraph/14405)
- Aggregated usage data of the search onboarding tour is now included in pings. The data tracked are: total number of views of the onboarding tour, total number of views of each step in the onboarding tour, total number of tours closed. [#15113](https://github.com/sourcegraph/sourcegraph/pull/15113)
- Users can now specify credentials for code hosts to enable campaigns for non site-admin users. [#15506](https://github.com/sourcegraph/sourcegraph/pull/15506)
- A `campaigns.restrictToAdmins` site configuration option has been added to prevent non site-admin users from using campaigns. [#15785](https://github.com/sourcegraph/sourcegraph/pull/15785)
- Number of page views on campaign apply page, page views on campaign details page after create/update, closed campaigns, created campaign specs and changesets specs and the sum of changeset diff stats will be sent back in pings. [#15279](https://github.com/sourcegraph/sourcegraph/pull/15279)
- Users can now explicitly set their primary email address. [#15683](https://github.com/sourcegraph/sourcegraph/pull/15683)
- "[Why code search is still needed for monorepos](https://docs.sourcegraph.com/adopt/code_search_in_monorepos)" doc page

### Changed

- Improved contrast / visibility in comment syntax highlighting. [#14546](https://github.com/sourcegraph/sourcegraph/issues/14546)
- Campaigns are no longer in beta. [#14900](https://github.com/sourcegraph/sourcegraph/pull/14900)
- Campaigns now have a fancy new icon. [#14740](https://github.com/sourcegraph/sourcegraph/pull/14740)
- Search queries with an unbalanced closing paren `)` are now invalid, since this likely indicates an error. Previously, patterns with dangling `)` were valid in some cases. Note that patterns with dangling `)` can still be searched, but should be quoted via `content:"foo)"`. [#15042](https://github.com/sourcegraph/sourcegraph/pull/15042)
- Extension providers can now return AsyncIterables, enabling dynamic provider results without dependencies. [#15042](https://github.com/sourcegraph/sourcegraph/issues/15061)
- Deprecated the `"email.smtp": { "disableTLS" }` site config option, this field has been replaced by `"email.smtp": { "noVerifyTLS" }`. [#15682](https://github.com/sourcegraph/sourcegraph/pull/15682)

### Fixed

- The `file:` added to the search field when navigating to a tree or file view will now behave correctly when the file path contains spaces. [#12296](https://github.com/sourcegraph/sourcegraph/issues/12296)
- OAuth login now respects site configuration `experimentalFeatures: { "tls.external": {...} }` for custom certificates and skipping TLS verify. [#14144](https://github.com/sourcegraph/sourcegraph/issues/14144)
- If the `HEAD` file in a cloned repo is absent or truncated, background cleanup activities will use a best-effort default to remedy the situation. [#14962](https://github.com/sourcegraph/sourcegraph/pull/14962)
- Search input will always show suggestions. Previously we only showed suggestions for letters and some special characters. [#14982](https://github.com/sourcegraph/sourcegraph/pull/14982)
- Fixed an issue where `not` keywords were not recognized inside expression groups, and treated incorrectly as patterns. [#15139](https://github.com/sourcegraph/sourcegraph/pull/15139)
- Fixed an issue where hover pop-ups would not show on the first character of a valid hover range in search queries. [#15410](https://github.com/sourcegraph/sourcegraph/pull/15410)
- Fixed an issue where submodules configured with a relative URL resulted in non-functional hyperlinks in the file tree UI. [#15286](https://github.com/sourcegraph/sourcegraph/issues/15286)
- Pushing commits to public GitLab repositories with campaigns now works, since we use the configured token even if the repository is public. [#15536](https://github.com/sourcegraph/sourcegraph/pull/15536)
- `.kts` is now highlighted properly as Kotlin code, fixed various other issues in Kotlin syntax highlighting.
- Fixed an issue where the value of `content:` was treated literally when the regular expression toggle is active. [#15639](https://github.com/sourcegraph/sourcegraph/pull/15639)
- Fixed an issue where non-site admins were prohibited from updating some of their other personal metadata when `auth.enableUsernameChanges` was `false`. [#15663](https://github.com/sourcegraph/sourcegraph/issues/15663)
- Fixed the `url` fields of repositories and trees in GraphQL returning URLs that were not %-encoded (e.g. when the repository name contained spaces). [#15667](https://github.com/sourcegraph/sourcegraph/issues/15667)
- Fixed "Find references" showing errors in the references panel in place of the syntax-highlighted code for repositories with spaces in their name. [#15618](https://github.com/sourcegraph/sourcegraph/issues/15618)
- Fixed an issue where specifying the `repohasfile` filter did not return results as expected unless `repo` was specified. [#15894](https://github.com/sourcegraph/sourcegraph/pull/15894)
- Fixed an issue causing user input in the search query field to be erased in some cases. [#15921](https://github.com/sourcegraph/sourcegraph/issues/15921).

### Removed

-

## 3.21.2

:warning: WARNING :warning: For users of single-image Sourcegraph instance, please delete the secret key file `/var/lib/sourcegraph/token` inside the container before attempting to upgrade to 3.21.x.

### Fixed

- Fix externalURLs alert logic [#14980](https://github.com/sourcegraph/sourcegraph/pull/14980)

## 3.21.1

:warning: WARNING :warning: For users of single-image Sourcegraph instance, please delete the secret key file `/var/lib/sourcegraph/token` inside the container before attempting to upgrade to 3.21.x.

### Fixed

- Fix alerting for native integration condition [#14775](https://github.com/sourcegraph/sourcegraph/pull/14775)
- Fix query with large repo count hanging [#14944](https://github.com/sourcegraph/sourcegraph/pull/14944)
- Fix server upgrade where codeintel database does not exist [#14953](https://github.com/sourcegraph/sourcegraph/pull/14953)
- CVE-2019-18218 in postgres docker image [#14954](https://github.com/sourcegraph/sourcegraph/pull/14954)
- Fix an issue where .git/HEAD in invalid [#14962](https://github.com/sourcegraph/sourcegraph/pull/14962)
- Repository syncing will not happen more frequently than the repoListUpdateInterval config value [#14901](https://github.com/sourcegraph/sourcegraph/pull/14901) [#14983](https://github.com/sourcegraph/sourcegraph/pull/14983)

## 3.21.0

:warning: WARNING :warning: For users of single-image Sourcegraph instance, please delete the secret key file `/var/lib/sourcegraph/token` inside the container before attempting to upgrade to 3.21.x.

### Added

- The new GraphQL API query field `namespaceByName(name: String!)` makes it easier to look up the user or organization with the given name. Previously callers needed to try looking up the user and organization separately.
- Changesets created by campaigns will now include a link back to the campaign in their body text. [#14033](https://github.com/sourcegraph/sourcegraph/issues/14033)
- Users can now preview commits that are going to be created in their repositories in the campaign preview UI. [#14181](https://github.com/sourcegraph/sourcegraph/pull/14181)
- If emails are configured, the user will be sent an email when important account information is changed. This currently encompasses changing/resetting the password, adding/removing emails, and adding/removing access tokens. [#14320](https://github.com/sourcegraph/sourcegraph/pull/14320)
- A subset of changesets can now be published by setting the `published` flag in campaign specs [to an array](https://docs.sourcegraph.com/@main/campaigns/campaign_spec_yaml_reference#publishing-only-specific-changesets), which allows only specific changesets within a campaign to be published based on the repository name. [#13476](https://github.com/sourcegraph/sourcegraph/pull/13476)
- Homepage panels are now enabled by default. [#14287](https://github.com/sourcegraph/sourcegraph/issues/14287)
- The most recent ping data is now available to site admins via the Site-admin > Pings page. [#13956](https://github.com/sourcegraph/sourcegraph/issues/13956)
- Homepage panel engagement metrics will be sent back in pings. [#14589](https://github.com/sourcegraph/sourcegraph/pull/14589)
- Homepage now has a footer with links to different extensibility features. [#14638](https://github.com/sourcegraph/sourcegraph/issues/14638)
- Added an onboarding tour of Sourcegraph for new users. It can be enabled in user settings with `experimentalFeatures.showOnboardingTour` [#14636](https://github.com/sourcegraph/sourcegraph/pull/14636)
- Added an onboarding tour of Sourcegraph for new users. [#14636](https://github.com/sourcegraph/sourcegraph/pull/14636)
- Repository GraphQL queries now support an `after` parameter that permits cursor-based pagination. [#13715](https://github.com/sourcegraph/sourcegraph/issues/13715)
- Searches in the Recent Searches panel and other places are now syntax highlighted. [#14443](https://github.com/sourcegraph/sourcegraph/issues/14443)

### Changed

- Interactive search mode is now disabled by default because the new plain text search input is smarter. To reenable it, add `{ "experimentalFeatures": { "splitSearchModes": true } }` in user settings.
- The extension registry has been redesigned to make it easier to find non-default Sourcegraph extensions.
- Tokens and similar sensitive information included in the userinfo portion of remote repository URLs will no longer be visible on the Mirroring settings page. [#14153](https://github.com/sourcegraph/sourcegraph/pull/14153)
- The sign in and sign up forms have been redesigned with better input validation.
- Kubernetes admins mounting [configuration files](https://docs.sourcegraph.com/admin/config/advanced_config_file#kubernetes-configmap) are encouraged to change how the ConfigMap is mounted. See the new documentation. Previously our documentation suggested using subPath. However, this lead to Kubernetes not automatically updating the files on configuration change. [#14297](https://github.com/sourcegraph/sourcegraph/pull/14297)
- The precise code intel bundle manager will now expire any converted LSIF data that is older than `PRECISE_CODE_INTEL_MAX_DATA_AGE` (30 days by default) that is also not visible from the tip of the default branch.
- `SRC_LOG_LEVEL=warn` is now the default in Docker Compose and Kubernetes deployments, reducing the amount of uninformative log spam. [#14458](https://github.com/sourcegraph/sourcegraph/pull/14458)
- Permissions data that were stored in deprecated binary format are abandoned. Downgrade from 3.21 to 3.20 is OK, but to 3.19 or prior versions might experience missing/incomplete state of permissions for a short period of time. [#13740](https://github.com/sourcegraph/sourcegraph/issues/13740)
- The query builder page is now disabled by default. To reenable it, add `{ "experimentalFeatures": { "showQueryBuilder": true } }` in user settings.
- The GraphQL `updateUser` mutation now returns the updated user (instead of an empty response).

### Fixed

- Git clone URLs now validate their format correctly. [#14313](https://github.com/sourcegraph/sourcegraph/pull/14313)
- Usernames set in Slack `observability.alerts` now apply correctly. [#14079](https://github.com/sourcegraph/sourcegraph/pull/14079)
- Path segments in breadcrumbs get truncated correctly again on small screen sizes instead of inflating the header bar. [#14097](https://github.com/sourcegraph/sourcegraph/pull/14097)
- GitLab pipelines are now parsed correctly and show their current status in campaign changesets. [#14129](https://github.com/sourcegraph/sourcegraph/pull/14129)
- Fixed an issue where specifying any repogroups would effectively search all repositories for all repogroups. [#14190](https://github.com/sourcegraph/sourcegraph/pull/14190)
- Changesets that were previously closed after being detached from a campaign are now reopened when being reattached. [#14099](https://github.com/sourcegraph/sourcegraph/pull/14099)
- Previously large files that match the site configuration [search.largeFiles](https://docs.sourcegraph.com/admin/config/site_config#search-largeFiles) would not be indexed if they contained a large number of unique trigrams. We now index those files as well. Note: files matching the glob still need to be valid utf-8. [#12443](https://github.com/sourcegraph/sourcegraph/issues/12443)
- Git tags without a `creatordate` value will no longer break tag search within a repository. [#5453](https://github.com/sourcegraph/sourcegraph/issues/5453)
- Campaigns pages now work properly on small viewports. [#14292](https://github.com/sourcegraph/sourcegraph/pull/14292)
- Fix an issue with viewing repositories that have spaces in the repository name [#2867](https://github.com/sourcegraph/sourcegraph/issues/2867)

### Removed

- Syntax highlighting for GraphQL, INI, TOML, and Perforce files has been removed [due to incompatible/absent licenses](https://github.com/sourcegraph/sourcegraph/issues/13933). We plan to [add it back in the future](https://github.com/sourcegraph/sourcegraph/issues?q=is%3Aissue+is%3Aopen+add+syntax+highlighting+for+develop+a+).
- Search scope pages (`/search/scope/:id`) were removed.
- User-defined search scopes are no longer shown below the search bar on the homepage. Use the [`quicklinks`](https://docs.sourcegraph.com/user/personalization/quick_links) setting instead to display links there.
- The explore page (`/explore`) was removed.
- The sign out page was removed.
- The unused GraphQL types `DiffSearchResult` and `DeploymentConfiguration` were removed.
- The deprecated GraphQL mutation `updateAllMirrorRepositories`.
- The deprecated GraphQL field `Site.noRepositoriesEnabled`.
- Total counts of users by product area have been removed from pings.
- Aggregate daily, weekly, and monthly latencies (in ms) of code intelligence events (e.g., hover tooltips) have been removed from pings.

## 3.20.1

### Fixed

- gomod: rollback go-diff to v0.5.3 (v0.6.0 causes panic in certain cases) [#13973](https://github.com/sourcegraph/sourcegraph/pull/13973).
- Fixed an issue causing the scoped query in the search field to be erased when viewing files. [#13954](https://github.com/sourcegraph/sourcegraph/pull/13954).

## 3.20.0

### Added

- Site admins can now force a specific user to re-authenticate on their next request or visit. [#13647](https://github.com/sourcegraph/sourcegraph/pull/13647)
- Sourcegraph now watches its [configuration files](https://docs.sourcegraph.com/admin/config/advanced_config_file) (when using external files) and automatically applies the changes to Sourcegraph's configuration when they change. For example, this allows Sourcegraph to detect when a Kubernetes ConfigMap changes. [#13646](https://github.com/sourcegraph/sourcegraph/pull/13646)
- To define repository groups (`search.repositoryGroups` in global, org, or user settings), you can now specify regular expressions in addition to single repository names. [#13730](https://github.com/sourcegraph/sourcegraph/pull/13730)
- The new site configuration property `search.limits` configures the maximum search timeout and the maximum number of repositories to search for various types of searches. [#13448](https://github.com/sourcegraph/sourcegraph/pull/13448)
- Files and directories can now be excluded from search by adding the file `.sourcegraph/ignore` to the root directory of a repository. Each line in the _ignore_ file is interpreted as a globbing pattern. [#13690](https://github.com/sourcegraph/sourcegraph/pull/13690)
- Structural search syntax now allows regular expressions in patterns. Also, `...` can now be used in place of `:[_]`. See the [documentation](https://docs.sourcegraph.com/@main/code_search/reference/structural) for example syntax. [#13809](https://github.com/sourcegraph/sourcegraph/pull/13809)
- The total size of all Git repositories and the lines of code for indexed branches will be sent back in pings. [#13764](https://github.com/sourcegraph/sourcegraph/pull/13764)
- Experimental: A new homepage UI for Sourcegraph Server shows the user their recent searches, repositories, files, and saved searches. It can be enabled with `experimentalFeatures.showEnterpriseHomePanels`. [#13407](https://github.com/sourcegraph/sourcegraph/issues/13407)

### Changed

- Campaigns are enabled by default for all users. Site admins may view and create campaigns; everyone else may only view campaigns. The new site configuration property `campaigns.enabled` can be used to disable campaigns for all users. The properties `campaigns.readAccess`, `automation.readAccess.enabled`, and `"experimentalFeatures": { "automation": "enabled" }}` are deprecated and no longer have any effect.
- Diff and commit searches are limited to 10,000 repositories (if `before:` or `after:` filters are used), or 50 repositories (if no time filters are used). You can configure this limit in the site configuration property `search.limits`. [#13386](https://github.com/sourcegraph/sourcegraph/pull/13386)
- The site configuration `maxReposToSearch` has been deprecated in favor of the property `maxRepos` on `search.limits`. [#13439](https://github.com/sourcegraph/sourcegraph/pull/13439)
- Search queries are now processed by a new parser that will always be enabled going forward. There should be no material difference in behavior. In case of adverse effects, the previous parser can be reenabled by setting `"search.migrateParser": false` in settings. [#13435](https://github.com/sourcegraph/sourcegraph/pull/13435)
- It is now possible to search for file content that excludes a term using the `NOT` operator. [#12412](https://github.com/sourcegraph/sourcegraph/pull/12412)
- `NOT` is available as an alternative syntax of `-` on supported keywords `repo`, `file`, `content`, `lang`, and `repohasfile`. [#12412](https://github.com/sourcegraph/sourcegraph/pull/12412)
- Negated content search is now also supported for unindexed repositories. Previously it was only supported for indexed repositories [#13359](https://github.com/sourcegraph/sourcegraph/pull/13359).
- The experimental feature flag `andOrQuery` is deprecated. [#13435](https://github.com/sourcegraph/sourcegraph/pull/13435)
- After a user's password changes, they will be signed out on all devices and must sign in again. [#13647](https://github.com/sourcegraph/sourcegraph/pull/13647)
- `rev:` is available as alternative syntax of `@` for searching revisions instead of the default branch [#13133](https://github.com/sourcegraph/sourcegraph/pull/13133)
- Campaign URLs have changed to use the campaign name instead of an opaque ID. The old URLs no longer work. [#13368](https://github.com/sourcegraph/sourcegraph/pull/13368)
- A new `external_service_repos` join table was added. The migration required to make this change may take a few minutes.

### Fixed

- User satisfaction/NPS surveys will now correctly provide a range from 0–10, rather than 0–9. [#13163](https://github.com/sourcegraph/sourcegraph/pull/13163)
- Fixed a bug where we returned repositories with invalid revisions in the search results. Now, if a user specifies an invalid revision, we show an alert. [#13271](https://github.com/sourcegraph/sourcegraph/pull/13271)
- Previously it wasn't possible to search for certain patterns containing `:` because they would not be considered valid filters. We made these checks less strict. [#10920](https://github.com/sourcegraph/sourcegraph/pull/10920)
- When a user signs out of their account, all of their sessions will be invalidated, not just the session where they signed out. [#13647](https://github.com/sourcegraph/sourcegraph/pull/13647)
- URL information will no longer be leaked by the HTTP referer header. This prevents the user's password reset code from being leaked. [#13804](https://github.com/sourcegraph/sourcegraph/pull/13804)
- GitLab OAuth2 user authentication now respects `tls.external` site setting. [#13814](https://github.com/sourcegraph/sourcegraph/pull/13814)

### Removed

- The smartSearchField feature is now always enabled. The `experimentalFeatures.smartSearchField` settings option has been removed.

## 3.19.2

### Fixed

- search: always limit commit and diff to less than 10,000 repos [a97f81b0f7](https://github.com/sourcegraph/sourcegraph/commit/a97f81b0f79535253bd7eae6c30d5c91d48da5ca)
- search: configurable limits on commit/diff search [1c22d8ce1](https://github.com/sourcegraph/sourcegraph/commit/1c22d8ce13c149b3fa3a7a26f8cb96adc89fc556)
- search: add site configuration for maxTimeout [d8d61b43c0f](https://github.com/sourcegraph/sourcegraph/commit/d8d61b43c0f0d229d46236f2f128ca0f93455172)

## 3.19.1

### Fixed

- migrations: revert migration causing deadlocks in some deployments [#13194](https://github.com/sourcegraph/sourcegraph/pull/13194)

## 3.19.0

### Added

- Emails can be now be sent to SMTP servers with self-signed certificates, using `email.smtp.disableTLS`. [#12243](https://github.com/sourcegraph/sourcegraph/pull/12243)
- Saved search emails now include a link to the user's saved searches page. [#11651](https://github.com/sourcegraph/sourcegraph/pull/11651)
- Campaigns can now be synced using GitLab webhooks. [#12139](https://github.com/sourcegraph/sourcegraph/pull/12139)
- Configured `observability.alerts` can now be tested using a GraphQL endpoint, `triggerObservabilityTestAlert`. [#12532](https://github.com/sourcegraph/sourcegraph/pull/12532)
- The Sourcegraph CLI can now serve local repositories for Sourcegraph to clone. This was previously in a command called `src-expose`. See [serving local repositories](https://docs.sourcegraph.com/admin/external_service/src_serve_git) in our documentation to find out more. [#12363](https://github.com/sourcegraph/sourcegraph/issues/12363)
- The count of retained, churned, resurrected, new and deleted users will be sent back in pings. [#12136](https://github.com/sourcegraph/sourcegraph/pull/12136)
- Saved search usage will be sent back in pings. [#12956](https://github.com/sourcegraph/sourcegraph/pull/12956)
- Any request with `?trace=1` as a URL query parameter will enable Jaeger tracing (if Jaeger is enabled). [#12291](https://github.com/sourcegraph/sourcegraph/pull/12291)
- Password reset emails will now be automatically sent to users created by a site admin if email sending is configured and password reset is enabled. Previously, site admins needed to manually send the user this password reset link. [#12803](https://github.com/sourcegraph/sourcegraph/pull/12803)
- Syntax highlighting for `and` and `or` search operators. [#12694](https://github.com/sourcegraph/sourcegraph/pull/12694)
- It is now possible to search for file content that excludes a term using the `NOT` operator. Negating pattern syntax requires setting `"search.migrateParser": true` in settings and is currently only supported for literal and regexp queries on indexed repositories. [#12412](https://github.com/sourcegraph/sourcegraph/pull/12412)
- `NOT` is available as an alternative syntax of `-` on supported keywords `repo`, `file`, `content`, `lang`, and `repohasfile`. `NOT` requires setting `"search.migrateParser": true` option in settings. [#12520](https://github.com/sourcegraph/sourcegraph/pull/12520)

### Changed

- Repository permissions are now always checked and updated asynchronously ([background permissions syncing](https://docs.sourcegraph.com/admin/repo/permissions#background-permissions-syncing)) instead of blocking each operation. The site config option `permissions.backgroundSync` (which enabled this behavior in previous versions) is now a no-op and is deprecated.
- [Background permissions syncing](https://docs.sourcegraph.com/admin/repo/permissions#background-permissions-syncing) (`permissions.backgroundSync`) has become the only option for mirroring repository permissions from code hosts. All relevant site configurations are deprecated.

### Fixed

- Fixed site admins are getting errors when visiting user settings page in OSS version. [#12313](https://github.com/sourcegraph/sourcegraph/pull/12313)
- `github-proxy` now respects the environment variables `HTTP_PROXY`, `HTTPS_PROXY` and `NO_PROXY` (or the lowercase versions thereof). Other services already respect these variables, but this was missed. If you need a proxy to access github.com set the environment variable for the github-proxy container. [#12377](https://github.com/sourcegraph/sourcegraph/issues/12377)
- `sourcegraph-frontend` now respects the `tls.external` experimental setting as well as the proxy environment variables. In proxy environments this allows Sourcegraph to fetch extensions. [#12633](https://github.com/sourcegraph/sourcegraph/issues/12633)
- Fixed a bug that would sometimes cause trailing parentheses to be removed from search queries upon page load. [#12960](https://github.com/sourcegraph/sourcegraph/issues/12690)
- Indexed search will no longer stall if a specific index job stalls. Additionally at scale many corner cases causing indexing to stall have been fixed. [#12502](https://github.com/sourcegraph/sourcegraph/pull/12502)
- Indexed search will quickly recover from rebalancing / roll outs. When a indexed search shard goes down, its repositories are re-indexed by other shards. This takes a while and during a rollout leads to effectively re-indexing all repositories. We now avoid indexing the redistributed repositories once a shard comes back online. [#12474](https://github.com/sourcegraph/sourcegraph/pull/12474)
- Indexed search has many improvements to observability. More detailed Jaeger traces, detailed logging during startup and more prometheus metrics.
- The site admin repository needs-index page is significantly faster. Previously on large instances it would usually timeout. Now it should load within a second. [#12513](https://github.com/sourcegraph/sourcegraph/pull/12513)
- User password reset page now respects the value of site config `auth.minPasswordLength`. [#12971](https://github.com/sourcegraph/sourcegraph/pull/12971)
- Fixed an issue where duplicate search results would show for queries with `or`-expressions. [#12531](https://github.com/sourcegraph/sourcegraph/pull/12531)
- Faster indexed search queries over a large number of repositories. Searching 100k+ repositories is now ~400ms faster and uses much less memory. [#12546](https://github.com/sourcegraph/sourcegraph/pull/12546)

### Removed

- Deprecated site settings `lightstepAccessToken` and `lightstepProject` have been removed. We now only support sending traces to Jaeger. Configure Jaeger with `observability.tracing` site setting.
- Removed `CloneInProgress` option from GraphQL Repositories API. [#12560](https://github.com/sourcegraph/sourcegraph/pull/12560)

## 3.18.0

### Added

- To search across multiple revisions of the same repository, list multiple branch names (or other revspecs) separated by `:` in your query, as in `repo:myrepo@branch1:branch2:branch2`. To search all branches, use `repo:myrepo@*refs/heads/`. Previously this was only supported for diff and commit searches and only available via the experimental site setting `searchMultipleRevisionsPerRepository`.
- The "Add repositories" page (/site-admin/external-services/new) now displays a dismissible notification explaining how and why we access code host data. [#11789](https://github.com/sourcegraph/sourcegraph/pull/11789).
- New `observability.alerts` features:
  - Notifications now provide more details about relevant alerts.
  - Support for email and OpsGenie notifications has been added. Note that to receive email alerts, `email.address` and `email.smtp` must be configured.
  - Some notifiers now have new options:
    - PagerDuty notifiers: `severity` and `apiUrl`
    - Webhook notifiers: `bearerToken`
  - A new `disableSendResolved` option disables notifications for when alerts resolve themselves.
- Recently firing critical alerts can now be displayed to admins via site alerts, use the flag `{ "alerts.hideObservabilitySiteAlerts": false }` to enable these alerts in user configuration.
- Specific alerts can now be silenced using `observability.silenceAlerts`. [#12087](https://github.com/sourcegraph/sourcegraph/pull/12087)
- Revisions listed in `experimentalFeatures.versionContext` will be indexed for faster searching. This is the first support towards indexing non-default branches. [#6728](https://github.com/sourcegraph/sourcegraph/issues/6728)
- Revisions listed in `experimentalFeatures.versionContext` or `experimentalFeatures.search.index.branches` will be indexed for faster searching. This is the first support towards indexing non-default branches. [#6728](https://github.com/sourcegraph/sourcegraph/issues/6728)
- Campaigns are now supported on GitLab.
- Campaigns now support GitLab and allow users to create, update and track merge requests on GitLab instances.
- Added a new section on the search homepage on Sourcegraph.com. It is currently feature flagged behind `experimentalFeatures.showRepogroupHomepage` in settings.
- Added new repository group pages.

### Changed

- Some monitoring alerts now have more useful descriptions. [#11542](https://github.com/sourcegraph/sourcegraph/pull/11542)
- Searching `fork:true` or `archived:true` has the same behaviour as searching `fork:yes` or `archived:yes` respectively. Previously it incorrectly had the same behaviour as `fork:only` and `archived:only` respectively. [#11740](https://github.com/sourcegraph/sourcegraph/pull/11740)
- Configuration for `observability.alerts` has changed and notifications are now provided by Prometheus Alertmanager. [#11832](https://github.com/sourcegraph/sourcegraph/pull/11832)
  - Removed: `observability.alerts.id`.
  - Removed: Slack notifiers no longer accept `mentionUsers`, `mentionGroups`, `mentionChannel`, and `token` options.

### Fixed

- The single-container `sourcegraph/server` image now correctly reports its version.
- An issue where repositories would not clone and index in some edge cases where the clones were deleted or not successful on gitserver. [#11602](https://github.com/sourcegraph/sourcegraph/pull/11602)
- An issue where repositories previously deleted on gitserver would not immediately reclone on system startup. [#11684](https://github.com/sourcegraph/sourcegraph/issues/11684)
- An issue where the sourcegraph/server Jaeger config was invalid. [#11661](https://github.com/sourcegraph/sourcegraph/pull/11661)
- An issue where valid search queries were improperly hinted as being invalid in the search field. [#11688](https://github.com/sourcegraph/sourcegraph/pull/11688)
- Reduce frontend memory spikes by limiting the number of goroutines launched by our GraphQL resolvers. [#11736](https://github.com/sourcegraph/sourcegraph/pull/11736)
- Fixed a bug affecting Sourcegraph icon display in our Phabricator native integration [#11825](https://github.com/sourcegraph/sourcegraph/pull/11825).
- Improve performance of site-admin repositories status page. [#11932](https://github.com/sourcegraph/sourcegraph/pull/11932)
- An issue where search autocomplete for files didn't add the right path. [#12241](https://github.com/sourcegraph/sourcegraph/pull/12241)

### Removed

- Backwards compatibility for "critical configuration" (a type of configuration that was deprecated in December 2019) was removed. All critical configuration now belongs in site configuration.
- Experimental feature setting `{ "experimentalFeatures": { "searchMultipleRevisionsPerRepository": true } }` will be removed in 3.19. It is now always on. Please remove references to it.
- Removed "Cloning" tab in site-admin Repository Status page. [#12043](https://github.com/sourcegraph/sourcegraph/pull/12043)
- The `blacklist` configuration option for Gitolite that was deprecated in 3.17 has been removed in 3.19. Use `exclude.pattern` instead. [#12345](https://github.com/sourcegraph/sourcegraph/pull/12345)

## 3.17.3

### Fixed

- git: Command retrying made a copy that was never used [#11807](https://github.com/sourcegraph/sourcegraph/pull/11807)
- frontend: Allow opt out of EnsureRevision when making a comparison query [#11811](https://github.com/sourcegraph/sourcegraph/pull/11811)
- Fix Phabricator icon class [#11825](https://github.com/sourcegraph/sourcegraph/pull/11825)

## 3.17.2

### Fixed

- An issue where repositories previously deleted on gitserver would not immediately reclone on system startup. [#11684](https://github.com/sourcegraph/sourcegraph/issues/11684)

## 3.17.1

### Added

- Improved search indexing metrics

### Changed

- Some monitoring alerts now have more useful descriptions. [#11542](https://github.com/sourcegraph/sourcegraph/pull/11542)

### Fixed

- The single-container `sourcegraph/server` image now correctly reports its version.
- An issue where repositories would not clone and index in some edge cases where the clones were deleted or not successful on gitserver. [#11602](https://github.com/sourcegraph/sourcegraph/pull/11602)
- An issue where the sourcegraph/server Jaeger config was invalid. [#11661](https://github.com/sourcegraph/sourcegraph/pull/11661)

## 3.17.0

### Added

- The search results page now shows a small UI notification if either repository forks or archives are excluded, when `fork` or `archived` options are not explicitly set. [#10624](https://github.com/sourcegraph/sourcegraph/pull/10624)
- Prometheus metric `src_gitserver_repos_removed_disk_pressure` which is incremented everytime we remove a repository due to disk pressure. [#10900](https://github.com/sourcegraph/sourcegraph/pull/10900)
- `gitolite.exclude` setting in [Gitolite external service config](https://docs.sourcegraph.com/admin/external_service/gitolite#configuration) now supports a regular expression via the `pattern` field. This is consistent with how we exclude in other external services. Additionally this is a replacement for the deprecated `blacklist` configuration. [#11403](https://github.com/sourcegraph/sourcegraph/pull/11403)
- Notifications about Sourcegraph being out of date will now be shown to site admins and users (depending on how out-of-date it is).
- Alerts are now configured using `observability.alerts` in the site configuration, instead of via the Grafana web UI. This does not yet support all Grafana notification channel types, and is not yet supported on `sourcegraph/server` ([#11473](https://github.com/sourcegraph/sourcegraph/issues/11473)). For more details, please refer to the [Sourcegraph alerting guide](https://docs.sourcegraph.com/admin/observability/alerting).
- Experimental basic support for detecting if your Sourcegraph instance is over or under-provisioned has been added through a set of dashboards and warning-level alerts based on container utilization.
- Query [operators](https://docs.sourcegraph.com/code_search/reference/queries#boolean-operators) `and` and `or` are now enabled by default in all search modes for searching file content. [#11521](https://github.com/sourcegraph/sourcegraph/pull/11521)

### Changed

- Repository search within a version context will link to the revision in the version context. [#10860](https://github.com/sourcegraph/sourcegraph/pull/10860)
- Background permissions syncing becomes the default method to sync permissions from code hosts. Please [read our documentation for things to keep in mind before upgrading](https://docs.sourcegraph.com/admin/repo/permissions#background-permissions-syncing). [#10972](https://github.com/sourcegraph/sourcegraph/pull/10972)
- The styling of the hover overlay was overhauled to never have badges or the close button overlap content while also always indicating whether the overlay is currently pinned. The styling on code hosts was also improved. [#10956](https://github.com/sourcegraph/sourcegraph/pull/10956)
- Previously, it was required to quote most patterns in structural search. This is no longer a restriction and single and double quotes in structural search patterns are interpreted literally. Note: you may still use `content:"structural-pattern"` if the pattern without quotes conflicts with other syntax. [#11481](https://github.com/sourcegraph/sourcegraph/pull/11481)

### Fixed

- Dynamic repo search filters on branches which contain special characters are correctly escaped now. [#10810](https://github.com/sourcegraph/sourcegraph/pull/10810)
- Forks and archived repositories at a specific commit are searched without the need to specify "fork:yes" or "archived:yes" in the query. [#10864](https://github.com/sourcegraph/sourcegraph/pull/10864)
- The git history for binary files is now correctly shown. [#11034](https://github.com/sourcegraph/sourcegraph/pull/11034)
- Links to AWS Code Commit repositories have been fixed after the URL schema has been changed. [#11019](https://github.com/sourcegraph/sourcegraph/pull/11019)
- A link to view all repositories will now always appear on the Explore page. [#11113](https://github.com/sourcegraph/sourcegraph/pull/11113)
- The Site-admin > Pings page no longer incorrectly indicates that pings are disabled when they aren't. [#11229](https://github.com/sourcegraph/sourcegraph/pull/11229)
- Match counts are now accurately reported for indexed search. [#11242](https://github.com/sourcegraph/sourcegraph/pull/11242)
- When background permissions syncing is enabled, it is now possible to only enforce permissions for repositories from selected code hosts (instead of enforcing permissions for repositories from all code hosts). [#11336](https://github.com/sourcegraph/sourcegraph/pull/11336)
- When more than 200+ repository revisions in a search are unindexed (very rare), the remaining repositories are reported as missing instead of Sourcegraph issuing e.g. several thousand unindexed search requests which causes system slowness and ultimately times out—ensuring searches are still fast even if there are indexing issues on a deployment of Sourcegraph. This does not apply if `index:no` is present in the query.

### Removed

- Automatic syncing of Campaign webhooks for Bitbucket Server. [#10962](https://github.com/sourcegraph/sourcegraph/pull/10962)
- The `blacklist` configuration option for Gitolite is DEPRECATED and will be removed in 3.19. Use `exclude.pattern` instead.

## 3.16.2

### Fixed

- Search: fix indexed search match count [#7fc96](https://github.com/sourcegraph/sourcegraph/commit/7fc96d319f49f55da46a7649ccf261aa7e8327c3)
- Sort detected languages properly [#e7750](https://github.com/sourcegraph/sourcegraph/commit/e77507d060a40355e7b86fb093d21a7149ea03ac)

## 3.16.1

### Fixed

- Fix repo not found error for patches [#11021](https://github.com/sourcegraph/sourcegraph/pull/11021).
- Show expired license screen [#10951](https://github.com/sourcegraph/sourcegraph/pull/10951).
- Sourcegraph is now built with Go 1.14.3, fixing issues running Sourcegraph onUbuntu 19 and 20. [#10447](https://github.com/sourcegraph/sourcegraph/issues/10447)

## 3.16.0

### Added

- Autocompletion for `repogroup` filters in search queries. [#10141](https://github.com/sourcegraph/sourcegraph/pull/10286)
- If the experimental feature flag `codeInsights` is enabled, extensions can contribute content to directory pages through the experimental `ViewProvider` API. [#10236](https://github.com/sourcegraph/sourcegraph/pull/10236)
  - Directory pages are then represented as an experimental `DirectoryViewer` in the `visibleViewComponents` of the extension API. **Note: This may break extensions that were assuming `visibleViewComponents` were always `CodeEditor`s and did not check the `type` property.** Extensions checking the `type` property will continue to work. [#10236](https://github.com/sourcegraph/sourcegraph/pull/10236)
- [Major syntax highlighting improvements](https://github.com/sourcegraph/syntect_server/pull/29), including:
  - 228 commits / 1 year of improvements to the syntax highlighter library Sourcegraph uses ([syntect](https://github.com/trishume/syntect)).
  - 432 commits / 1 year of improvements to the base syntax definitions for ~36 languages Sourcegraph uses ([sublimehq/Packages](https://github.com/sublimehq/Packages)).
  - 30 new file extensions/names now detected.
  - Likely fixes other major instability and language support issues. #9557
  - Added [Smarty](#2885), [Ethereum / Solidity / Vyper)](#2440), [Cuda](#5907), [COBOL](#10154), [vb.NET](#4901), and [ASP.NET](#4262) syntax highlighting.
  - Fixed OCaml syntax highlighting #3545
  - Bazel/Starlark support improved (.star, BUILD, and many more extensions now properly highlighted). #8123
- New permissions page in both user and repository settings when background permissions syncing is enabled (`"permissions.backgroundSync": {"enabled": true}`). [#10473](https://github.com/sourcegraph/sourcegraph/pull/10473) [#10655](https://github.com/sourcegraph/sourcegraph/pull/10655)
- A new dropdown for choosing version contexts appears on the left of the query input when version contexts are specified in `experimentalFeatures.versionContext` in site configuration. Version contexts allow you to scope your search to specific sets of repos at revisions.
- Campaign changeset usage counts including changesets created, added and merged will be sent back in pings. [#10591](https://github.com/sourcegraph/sourcegraph/pull/10591)
- Diff views now feature syntax highlighting and can be properly copy-pasted. [#10437](https://github.com/sourcegraph/sourcegraph/pull/10437)
- Admins can now download an anonymized usage statistics ZIP archive in the **Site admin > Usage stats**. Opting to share this archive with the Sourcegraph team helps us make the product even better. [#10475](https://github.com/sourcegraph/sourcegraph/pull/10475)
- Extension API: There is now a field `versionContext` and subscribable `versionContextChanges` in `Workspace` to allow extensions to respect the instance's version context.
- The smart search field, providing syntax highlighting, hover tooltips, and validation on filters in search queries, is now activated by default. It can be disabled by setting `{ "experimentalFeatures": { "smartSearchField": false } }` in global settings.

### Changed

- The `userID` and `orgID` fields in the SavedSearch type in the GraphQL API have been replaced with a `namespace` field. To get the ID of the user or org that owns the saved search, use `namespace.id`. [#5327](https://github.com/sourcegraph/sourcegraph/pull/5327)
- Tree pages now redirect to blob pages if the path is not a tree and vice versa. [#10193](https://github.com/sourcegraph/sourcegraph/pull/10193)
- Files and directories that are not found now return a 404 status code. [#10193](https://github.com/sourcegraph/sourcegraph/pull/10193)
- The site admin flag `disableNonCriticalTelemetry` now allows Sourcegraph admins to disable most anonymous telemetry. Visit https://docs.sourcegraph.com/admin/pings to learn more. [#10402](https://github.com/sourcegraph/sourcegraph/pull/10402)

### Fixed

- In the OSS version of Sourcegraph, authorization providers are properly initialized and GraphQL APIs are no longer blocked. [#3487](https://github.com/sourcegraph/sourcegraph/issues/3487)
- Previously, GitLab repository paths containing certain characters could not be excluded (slashes and periods in parts of the paths). These characters are now allowed, so the repository paths can be excluded. [#10096](https://github.com/sourcegraph/sourcegraph/issues/10096)
- Symbols for indexed commits in languages Haskell, JSONNet, Kotlin, Scala, Swift, Thrift, and TypeScript will show up again. Previously our symbol indexer would not know how to extract symbols for those languages even though our unindexed symbol service did. [#10357](https://github.com/sourcegraph/sourcegraph/issues/10357)
- When periodically re-cloning a repository it will still be available. [#10663](https://github.com/sourcegraph/sourcegraph/pull/10663)

### Removed

- The deprecated feature discussions has been removed. [#9649](https://github.com/sourcegraph/sourcegraph/issues/9649)

## 3.15.2

### Fixed

- Fix repo not found error for patches [#11021](https://github.com/sourcegraph/sourcegraph/pull/11021).
- Show expired license screen [#10951](https://github.com/sourcegraph/sourcegraph/pull/10951).

## 3.15.1

### Fixed

- A potential security vulnerability with in the authentication workflow has been fixed. [#10167](https://github.com/sourcegraph/sourcegraph/pull/10167)
- An issue where `sourcegraph/postgres-11.4:3.15.0` was incorrectly an older version of the image incompatible with non-root Kubernetes deployments. `sourcegraph/postgres-11.4:3.15.1` now matches the same image version found in Sourcegraph 3.14.3 (`20-04-07_56b20163`).
- An issue that caused the search result type tabs to be overlapped in Safari. [#10191](https://github.com/sourcegraph/sourcegraph/pull/10191)

## 3.15.0

### Added

- Users and site administrators can now view a log of their actions/events in the user settings. [#9141](https://github.com/sourcegraph/sourcegraph/pull/9141)
- With the new `visibility:` filter search results can now be filtered based on a repository's visibility (possible filter values: `any`, `public` or `private`). [#8344](https://github.com/sourcegraph/sourcegraph/issues/8344)
- [`sourcegraph/git-extras`](https://sourcegraph.com/extensions/sourcegraph/git-extras) is now enabled by default on new instances [#3501](https://github.com/sourcegraph/sourcegraph/issues/3501)
- The Sourcegraph Docker image will now copy `/etc/sourcegraph/gitconfig` to `$HOME/.gitconfig`. This is a convenience similiar to what we provide for [repositories that need HTTP(S) or SSH authentication](https://docs.sourcegraph.com/admin/repo/auth). [#658](https://github.com/sourcegraph/sourcegraph/issues/658)
- Permissions background syncing is now supported for GitHub via site configuration `"permissions.backgroundSync": {"enabled": true}`. [#8890](https://github.com/sourcegraph/sourcegraph/issues/8890)
- Search: Adding `stable:true` to a query ensures a deterministic search result order. This is an experimental parameter. It applies only to file contents, and is limited to at max 5,000 results (consider using [the paginated search API](https://docs.sourcegraph.com/api/graphql/search#sourcegraph-3-9-experimental-paginated-search) if you need more than that.). [#9681](https://github.com/sourcegraph/sourcegraph/pull/9681).
- After completing the Sourcegraph user feedback survey, a button may appear for tweeting this feedback at [@sourcegraph](https://twitter.com/sourcegraph). [#9728](https://github.com/sourcegraph/sourcegraph/pull/9728)
- `git fetch` and `git clone` now inherit the parent process environment variables. This allows site admins to set `HTTPS_PROXY` or [git http configurations](https://git-scm.com/docs/git-config/2.26.0#Documentation/git-config.txt-httpproxy) via environment variables. For cluster environments site admins should set this on the gitserver container. [#250](https://github.com/sourcegraph/sourcegraph/issues/250)
- Experimental: Search for file contents using `and`- and `or`-expressions in queries. Enabled via the global settings value `{"experimentalFeatures": {"andOrQuery": "enabled"}}`. [#8567](https://github.com/sourcegraph/sourcegraph/issues/8567)
- Always include forks or archived repositories in searches via the global/org/user settings with `"search.includeForks": true` or `"search.includeArchived": true` respectively. [#9927](https://github.com/sourcegraph/sourcegraph/issues/9927)
- observability (debugging): It is now possible to log all Search and GraphQL requests slower than N milliseconds, using the new site configuration options `observability.logSlowGraphQLRequests` and `observability.logSlowSearches`.
- observability (monitoring): **More metrics monitored and alerted on, more legible dashboards**
  - Dashboard panels now show an orange/red background color when the defined warning/critical alert threshold has been met, making it even easier to see on a dashboard what is in a bad state.
  - Symbols: failing `symbols` -> `frontend-internal` requests are now monitored. [#9732](https://github.com/sourcegraph/sourcegraph/issues/9732)
  - Frontend dasbhoard: Search error types are now broken into distinct panels for improved visibility/legibility.
    - **IMPORTANT**: If you have previously configured alerting on any of these panels or on "hard search errors", you will need to reconfigure it after upgrading.
  - Frontend dasbhoard: Search error and latency are now broken down by type: Browser requests, search-based code intel requests, and API requests.
- observability (debugging): **Distributed tracing is a powerful tool for investigating performance issues.** The following changes have been made with the goal of making it easier to use distributed tracing with Sourcegraph:

  - The site configuration field `"observability.tracing": { "sampling": "..." }` allows a site admin to control which requests generate tracing data.
    - `"all"` will trace all requests.
    - `"selective"` (recommended) will trace all requests initiated from an end-user URL with `?trace=1`. Non-end-user-initiated requests can set a HTTP header `X-Sourcegraph-Should-Trace: true`. This is the recommended setting, as `"all"` can generate large amounts of tracing data that may cause network and memory resource contention in the Sourcegraph instance.
    - `"none"` (default) turns off tracing.
  - Jaeger is now the officially supported distributed tracer. The following is the recommended site configuration to connect Sourcegraph to a Jaeger agent (which must be deployed on the same host and listening on the default ports):

    ```
    "observability.tracing": {
      "sampling": "selective"
    }
    ```

  - Jaeger is now included in the Sourcegraph deployment configuration by default if you are using Kubernetes, Docker Compose, or the pure Docker cluster deployment model. (It is not yet included in the single Docker container distribution.) It will be included as part of upgrading to 3.15 in these deployment models, unless disabled.
  - The site configuration field, `useJaeger`, is deprecated in favor of `observability.tracing`.
  - Support for configuring Lightstep as a distributed tracer is deprecated and will be removed in a subsequent release. Instances that use Lightstep with Sourcegraph are encouraged to migrate to Jaeger (directions for running Jaeger alongside Sourcegraph are included in the installation instructions).

### Changed

- Multiple backwards-incompatible changes in the parts of the GraphQL API related to Campaigns [#9106](https://github.com/sourcegraph/sourcegraph/issues/9106):
  - `CampaignPlan.status` has been removed, since we don't need it anymore after moving execution of campaigns to src CLI in [#8008](https://github.com/sourcegraph/sourcegraph/pull/8008).
  - `CampaignPlan` has been renamed to `PatchSet`.
  - `ChangesetPlan`/`ChangesetPlanConnection` has been renamed to `Patch`/`PatchConnection`.
  - `CampaignPlanPatch` has been renamed to `PatchInput`.
  - `Campaign.plan` has been renamed to `Campaign.patchSet`.
  - `Campaign.changesetPlans` has been renamed to `campaign.changesetPlan`.
  - `createCampaignPlanFromPatches` mutation has been renamed to `createPatchSetFromPatches`.
- Removed the scoped search field on tree pages. When browsing code, the global search query will now get scoped to the current tree or file. [#9225](https://github.com/sourcegraph/sourcegraph/pull/9225)
- Instances without a license key that exceed the published user limit will now display a notice to all users.

### Fixed

- `.*` in the filter pattern were ignored and led to missing search results. [#9152](https://github.com/sourcegraph/sourcegraph/pull/9152)
- The Phabricator integration no longer makes duplicate requests to Phabricator's API on diff views. [#8849](https://github.com/sourcegraph/sourcegraph/issues/8849)
- Changesets on repositories that aren't available on the instance anymore are now hidden instead of failing. [#9656](https://github.com/sourcegraph/sourcegraph/pull/9656)
- observability (monitoring):
  - **Dashboard and alerting bug fixes**
    - Syntect Server dashboard: "Worker timeouts" can no longer appear to go negative. [#9523](https://github.com/sourcegraph/sourcegraph/issues/9523)
    - Symbols dashboard: "Store fetch queue size" can no longer appear to go negative. [#9731](https://github.com/sourcegraph/sourcegraph/issues/9731)
    - Syntect Server dashboard: "Worker timeouts" no longer incorrectly shows multiple values. [#9524](https://github.com/sourcegraph/sourcegraph/issues/9524)
    - Searcher dashboard: "Search errors on unindexed repositories" no longer includes cancelled search requests (which are expected).
    - Fixed an issue where NaN could leak into the `alert_count` metric. [#9832](https://github.com/sourcegraph/sourcegraph/issues/9832)
    - Gitserver: "resolve_revision_duration_slow" alert is no longer flaky / non-deterministic. [#9751](https://github.com/sourcegraph/sourcegraph/issues/9751)
    - Git Server dashboard: there is now a panel to show concurrent command executions to match the defined alerts. [#9354](https://github.com/sourcegraph/sourcegraph/issues/9354)
    - Git Server dashboard: adjusted the critical disk space alert to 15% so it can now fire. [#9351](https://github.com/sourcegraph/sourcegraph/issues/9351)
  - **Dashboard visiblity and legibility improvements**
    - all: "frontend internal errors" are now broken down just by route, which makes reading the graph easier. [#9668](https://github.com/sourcegraph/sourcegraph/issues/9668)
    - Frontend dashboard: panels no longer show misleading duplicate labels. [#9660](https://github.com/sourcegraph/sourcegraph/issues/9660)
    - Syntect Server dashboard: panels are no longer compacted, for improved visibility. [#9525](https://github.com/sourcegraph/sourcegraph/issues/9525)
    - Frontend dashboard: panels are no longer compacted, for improved visibility. [#9356](https://github.com/sourcegraph/sourcegraph/issues/9356)
    - Searcher dashboard: "Search errors on unindexed repositories" is now broken down by code instead of instance for improved readability. [#9670](https://github.com/sourcegraph/sourcegraph/issues/9670)
    - Symbols dashboard: metrics are now aggregated instead of per-instance, for improved visibility. [#9730](https://github.com/sourcegraph/sourcegraph/issues/9730)
    - Firing alerts are now correctly sorted at the top of dashboards by default. [#9766](https://github.com/sourcegraph/sourcegraph/issues/9766)
    - Panels at the bottom of the home dashboard no longer appear clipped / cut off. [#9768](https://github.com/sourcegraph/sourcegraph/issues/9768)
    - Git Server dashboard: disk usage now shown in percentages to match the alerts that can fire. [#9352](https://github.com/sourcegraph/sourcegraph/issues/9352)
    - Git Server dashboard: the 'echo command duration test' panel now properly displays units in seconds. [#7628](https://github.com/sourcegraph/sourcegraph/issues/7628)
    - Dashboard panels showing firing alerts no longer over-count firing alerts due to the number of service replicas. [#9353](https://github.com/sourcegraph/sourcegraph/issues/9353)

### Removed

- The experimental feature discussions is marked as deprecated. GraphQL and configuration fields related to it will be removed in 3.16. [#9649](https://github.com/sourcegraph/sourcegraph/issues/9649)

## 3.14.4

### Fixed

- A potential security vulnerability with in the authentication workflow has been fixed. [#10167](https://github.com/sourcegraph/sourcegraph/pull/10167)

## 3.14.3

### Fixed

- phabricator: Duplicate requests to phabricator API from sourcegraph extensions. [#8849](https://github.com/sourcegraph/sourcegraph/issues/8849)

## 3.14.2

### Fixed

- campaigns: Ignore changesets where repo does not exist anymore. [#9656](https://github.com/sourcegraph/sourcegraph/pull/9656)

## 3.14.1

### Added

- monitoring: new Permissions dashboard to show stats of repository permissions.

### Changed

- Site-Admin/Instrumentation in the Kubernetes cluster deployment now includes indexed-search.

## 3.14.0

### Added

- Site-Admin/Instrumentation is now available in the Kubernetes cluster deployment [8805](https://github.com/sourcegraph/sourcegraph/pull/8805).
- Extensions can now specify a `baseUri` in the `DocumentFilter` when registering providers.
- Admins can now exclude GitHub forks and/or archived repositories from the set of repositories being mirrored in Sourcegraph with the `"exclude": [{"forks": true}]` or `"exclude": [{"archived": true}]` GitHub external service configuration. [#8974](https://github.com/sourcegraph/sourcegraph/pull/8974)
- Campaign changesets can be filtered by State, Review State and Check State. [#8848](https://github.com/sourcegraph/sourcegraph/pull/8848)
- Counts of users of and searches conducted with interactive and plain text search modes will be sent back in pings, aggregated daily, weekly, and monthly.
- Aggregated counts of daily, weekly, and monthly active users of search will be sent back in pings.
- Counts of number of searches conducted using each filter will be sent back in pings, aggregated daily, weekly, and monthly.
- Counts of number of users conducting searches containing each filter will be sent back in pings, aggregated daily, weekly, and monthly.
- Added more entries (Bash, Erlang, Julia, OCaml, Scala) to the list of suggested languages for the `lang:` filter.
- Permissions background sync is now supported for GitLab and Bitbucket Server via site configuration `"permissions.backgroundSync": {"enabled": true}`.
- Indexed search exports more prometheus metrics and debug logs to aid debugging performance issues. [#9111](https://github.com/sourcegraph/sourcegraph/issues/9111)
- monitoring: the Frontend dashboard now shows in excellent detail how search is behaving overall and at a glance.
- monitoring: added alerts for when hard search errors (both timeouts and general errors) are high.
- monitoring: added alerts for when partial search timeouts are high.
- monitoring: added alerts for when search 90th and 99th percentile request duration is high.
- monitoring: added alerts for when users are being shown an abnormally large amount of search alert user suggestions and no results.
- monitoring: added alerts for when the internal indexed and unindexed search services are returning bad responses.
- monitoring: added alerts for when gitserver may be under heavy load due to many concurrent command executions or under-provisioning.

### Changed

- The "automation" feature was renamed to "campaigns".
  - `campaigns.readAccess.enabled` replaces the deprecated site configuration property `automation.readAccess.enabled`.
  - The experimental feature flag was not renamed (because it will go away soon) and remains `{"experimentalFeatures": {"automation": "enabled"}}`.
- The [Kubernetes deployment](https://github.com/sourcegraph/deploy-sourcegraph) for **existing** installations requires a
  [migration step](https://github.com/sourcegraph/deploy-sourcegraph/blob/master/docs/migrate.md) when upgrading
  past commit [821032e2ee45f21f701](https://github.com/sourcegraph/deploy-sourcegraph/commit/821032e2ee45f21f701caac624e4f090c59fd259) or when upgrading to 3.14.
  New installations starting with the mentioned commit or with 3.14 do not need this migration step.
- Aggregated search latencies (in ms) of search queries are now included in [pings](https://docs.sourcegraph.com/admin/pings).
- The [Kubernetes deployment](https://github.com/sourcegraph/deploy-sourcegraph) frontend role has added services as a resource to watch/listen/get.
  This change does not affect the newly-introduced, restricted Kubernetes config files.
- Archived repositories are excluded from search by default. Adding `archived:yes` includes archived repositories.
- Forked repositories are excluded from search by default. Adding `fork:yes` includes forked repositories.
- CSRF and session cookies now set `SameSite=None` when Sourcegraph is running behind HTTPS and `SameSite=Lax` when Sourcegraph is running behind HTTP in order to comply with a [recent IETF proposal](https://web.dev/samesite-cookies-explained/#samesitenone-must-be-secure). As a side effect, the Sourcegraph browser extension and GitLab/Bitbucket native integrations can only connect to private instances that have HTTPS configured. If your private instance is only running behind HTTP, please configure your instance to use HTTPS in order to continue using these.
- The Bitbucket Server rate limit that Sourcegraph self-imposes has been raised from 120 req/min to 480 req/min to account for Sourcegraph instances that make use of Sourcegraphs' Bitbucket Server repository permissions and campaigns at the same time (which require a larger number of API requests against Bitbucket Server). The new number is based on Sourcegraph consuming roughly 8% the average API request rate of a large customers' Bitbucket Server instance. [#9048](https://github.com/sourcegraph/sourcegraph/pull/9048/files)
- If a single, unambiguous commit SHA is used in a search query (e.g., `repo@c98f56`) and a search index exists at this commit (i.e., it is the `HEAD` commit), then the query is searched using the index. Prior to this change, unindexed search was performed for any query containing an `@commit` specifier.

### Fixed

- Zoekt's watchdog ensures the service is down upto 3 times before exiting. The watchdog would misfire on startup on resource constrained systems, with the retries this should make a false positive far less likely. [#7867](https://github.com/sourcegraph/sourcegraph/issues/7867)
- A regression in repo-updater was fixed that lead to every repository's git clone being updated every time the list of repositories was synced from the code host. [#8501](https://github.com/sourcegraph/sourcegraph/issues/8501)
- The default timeout of indexed search has been increased. Previously indexed search would always return within 3s. This lead to broken behaviour on new instances which had yet to tune resource allocations. [#8720](https://github.com/sourcegraph/sourcegraph/pull/8720)
- Bitbucket Server older than 5.13 failed to sync since Sourcegraph 3.12. This was due to us querying for the `archived` label, but Bitbucket Server 5.13 does not support labels. [#8883](https://github.com/sourcegraph/sourcegraph/issues/8883)
- monitoring: firing alerts are now ordered at the top of the list in dashboards by default for better visibility.
- monitoring: fixed an issue where some alerts would fail to report in for the "Total alerts defined" panel in the overview dashboard.

### Removed

- The v3.11 migration to merge critical and site configuration has been removed. If you are still making use of the deprecated `CRITICAL_CONFIG_FILE`, your instance may not start up. See the [migration notes for Sourcegraph 3.11](https://docs.sourcegraph.com/admin/migration/3_11) for more information.

## 3.13.2

### Fixed

- The default timeout of indexed search has been increased. Previously indexed search would always return within 3s. This lead to broken behaviour on new instances which had yet to tune resource allocations. [#8720](https://github.com/sourcegraph/sourcegraph/pull/8720)
- Bitbucket Server older than 5.13 failed to sync since Sourcegraph 3.12. This was due to us querying for the `archived` label, but Bitbucket Server 5.13 does not support labels. [#8883](https://github.com/sourcegraph/sourcegraph/issues/8883)
- A regression in repo-updater was fixed that lead to every repository's git clone being updated every time the list of repositories was synced from the code host. [#8501](https://github.com/sourcegraph/sourcegraph/issues/8501)

## 3.13.1

### Fixed

- To reduce the chance of users running into "502 Bad Gateway" errors an internal timeout has been increased from 60 seconds to 10 minutes so that long running requests are cut short by the proxy in front of `sourcegraph-frontend` and correctly reported as "504 Gateway Timeout". [#8606](https://github.com/sourcegraph/sourcegraph/pull/8606)
- Sourcegraph instances that are not connected to the internet will no longer display errors when users submit NPS survey responses (the responses will continue to be stored locally). Rather, an error will be printed to the frontend logs. [#8598](https://github.com/sourcegraph/sourcegraph/issues/8598)
- Showing `head>` in the search results if the first line of the file is shown [#8619](https://github.com/sourcegraph/sourcegraph/issues/8619)

## 3.13.0

### Added

- Experimental: Added new field `experimentalFeatures.customGitFetch` that allows defining custom git fetch commands for code hosts and repositories with special settings. [#8435](https://github.com/sourcegraph/sourcegraph/pull/8435)
- Experimental: the search query input now provides syntax highlighting, hover tooltips, and diagnostics on filters in search queries. Requires the global settings value `{ "experimentalFeatures": { "smartSearchField": true } }`.
- Added a setting `search.hideSuggestions`, which when set to `true`, will hide search suggestions in the search bar. [#8059](https://github.com/sourcegraph/sourcegraph/pull/8059)
- Experimental: A tool, [src-expose](https://docs.sourcegraph.com/admin/external_service/other#experimental-src-expose), can be used to import code from any code host.
- Experimental: Added new field `certificates` as in `{ "experimentalFeatures" { "tls.external": { "certificates": ["<CERT>"] } } }`. This allows you to add certificates to trust when communicating with a code host (via API or git+http). We expect this to be useful for adding internal certificate authorities/self-signed certificates. [#71](https://github.com/sourcegraph/sourcegraph/issues/71)
- Added a setting `auth.minPasswordLength`, which when set, causes a minimum password length to be enforced when users sign up or change passwords. [#7521](https://github.com/sourcegraph/sourcegraph/issues/7521)
- GitHub labels associated with code change campaigns are now displayed. [#8115](https://github.com/sourcegraph/sourcegraph/pull/8115)
- GitHub labels associated with campaigns are now displayed. [#8115](https://github.com/sourcegraph/sourcegraph/pull/8115)
- When creating a campaign, users can now specify the branch name that will be used on code host. This is also a breaking change for users of the GraphQL API since the `branch` attribute is now required in `CreateCampaignInput` when a `plan` is also specified. [#7646](https://github.com/sourcegraph/sourcegraph/issues/7646)
- Added an optional `content:` parameter for specifying a search pattern. This parameter overrides any other search patterns in a query. Useful for unambiguously specifying what to search for when search strings clash with other query syntax. [#6490](https://github.com/sourcegraph/sourcegraph/issues/6490)
- Interactive search mode, which helps users construct queries using UI elements, is now made available to users by default. A dropdown to the left of the search bar allows users to toggle between interactive and plain text modes. The option to use interactive search mode can be disabled by adding `{ "experimentalFeatures": { "splitSearchModes": false } }` in global settings. [#8461](https://github.com/sourcegraph/sourcegraph/pull/8461)
- Our [upgrade policy](https://docs.sourcegraph.com/#upgrading-sourcegraph) is now enforced by the `sourcegraph-frontend` on startup to prevent admins from mistakenly jumping too many versions. [#8157](https://github.com/sourcegraph/sourcegraph/pull/8157) [#7702](https://github.com/sourcegraph/sourcegraph/issues/7702)
- Repositories with bad object packs or bad objects are automatically repaired. We now detect suspect output of git commands to mark a repository for repair. [#6676](https://github.com/sourcegraph/sourcegraph/issues/6676)
- Hover tooltips for Scala and Perl files now have syntax highlighting. [#8456](https://github.com/sourcegraph/sourcegraph/pull/8456) [#8307](https://github.com/sourcegraph/sourcegraph/issues/8307)

### Changed

- `experimentalFeatures.splitSearchModes` was removed as a site configuration option. It should be set in global/org/user settings.
- Sourcegraph now waits for `90s` instead of `5s` for Redis to be available before quitting. This duration is configurable with the new `SRC_REDIS_WAIT_FOR` environment variable.
- Code intelligence usage statistics will be sent back via pings by default. Aggregated event counts can be disabled via the site admin flag `disableNonCriticalTelemetry`.
- The Sourcegraph Docker image optimized its use of Redis to make start-up significantly faster in certain scenarios (e.g when container restarts were frequent). ([#3300](https://github.com/sourcegraph/sourcegraph/issues/3300), [#2904](https://github.com/sourcegraph/sourcegraph/issues/2904))
- Upgrading Sourcegraph is officially supported for one minor version increment (e.g., 3.12 -> 3.13). Previously, upgrades from 2 minor versions previous were supported. Please reach out to support@sourcegraph.com if you would like assistance upgrading from a much older version of Sourcegraph.
- The GraphQL mutation `previewCampaignPlan` has been renamed to `createCampaignPlan`. This mutation is part of campaigns, which is still in beta and behind a feature flag and thus subject to possible breaking changes while we still work on it.
- The GraphQL mutation `previewCampaignPlan` has been renamed to `createCampaignPlan`. This mutation is part of the campaigns feature, which is still in beta and behind a feature flag and thus subject to possible breaking changes while we still work on it.
- The GraphQL field `CampaignPlan.changesets` has been deprecated and will be removed in 3.15. A new field called `CampaignPlan.changesetPlans` has been introduced to make the naming more consistent with the `Campaign.changesetPlans` field. Please use that instead. [#7966](https://github.com/sourcegraph/sourcegraph/pull/7966)
- Long lines (>2000 bytes) are no longer highlighted, in order to prevent performance issues in browser rendering. [#6489](https://github.com/sourcegraph/sourcegraph/issues/6489)
- No longer requires `read:org` permissions for GitHub OAuth if `allowOrgs` is not enabled in the site configuration. [#8163](https://github.com/sourcegraph/sourcegraph/issues/8163)
- [Documentation](https://github.com/sourcegraph/deploy-sourcegraph/blob/master/configure/jaeger/README.md) in github.com/sourcegraph/deploy-sourcegraph for deploying Jaeger in Kubernetes clusters running Sourcegraph has been updated to use the [Jaeger Operator](https://www.jaegertracing.io/docs/1.16/operator/), the recommended standard way of deploying Jaeger in a Kubernetes cluster. We recommend existing customers that use Jaeger adopt this new method of deployment. Please reach out to support@sourcegraph.com if you'd like assistance updating.

### Fixed

- The syntax highlighter (syntect-server) no longer fails when run in environments without IPv6 support. [#8463](https://github.com/sourcegraph/sourcegraph/pull/8463)
- After adding/removing a gitserver replica the admin interface will correctly report that repositories that need to move replicas as cloning. [#7970](https://github.com/sourcegraph/sourcegraph/issues/7970)
- Show download button for images. [#7924](https://github.com/sourcegraph/sourcegraph/issues/7924)
- gitserver backoffs trying to re-clone repositories if they fail to clone. In the case of large monorepos that failed this lead to gitserver constantly cloning them and using many resources. [#7804](https://github.com/sourcegraph/sourcegraph/issues/7804)
- It is now possible to escape spaces using `\` in the search queries when using regexp. [#7604](https://github.com/sourcegraph/sourcegraph/issues/7604)
- Clicking filter chips containing whitespace is now correctly quoted in the web UI. [#6498](https://github.com/sourcegraph/sourcegraph/issues/6498)
- **Monitoring:** Fixed an issue with the **Frontend** -> **Search responses by status** panel which caused search response types to not be aggregated as expected. [#7627](https://github.com/sourcegraph/sourcegraph/issues/7627)
- **Monitoring:** Fixed an issue with the **Replacer**, **Repo Updater**, and **Searcher** dashboards would incorrectly report on a metric from the unrelated query-runner service. [#7531](https://github.com/sourcegraph/sourcegraph/issues/7531)
- Deterministic ordering of results from indexed search. Previously when refreshing a page with many results some results may come and go.
- Spread out periodic git reclones. Previously we would reclone all git repositories every 45 days. We now add in a jitter of 12 days to spread out the load for larger installations. [#8259](https://github.com/sourcegraph/sourcegraph/issues/8259)
- Fixed an issue with missing commit information in graphql search results. [#8343](https://github.com/sourcegraph/sourcegraph/pull/8343)

### Removed

- All repository fields related to `enabled` and `disabled` have been removed from the GraphQL API. These fields have been deprecated since 3.4. [#3971](https://github.com/sourcegraph/sourcegraph/pull/3971)
- The deprecated extension API `Hover.__backcompatContents` was removed.

## 3.12.10

This release backports the fixes released in `3.13.2` for customers still on `3.12`.

### Fixed

- The default timeout of indexed search has been increased. Previously indexed search would always return within 3s. This lead to broken behaviour on new instances which had yet to tune resource allocations. [#8720](https://github.com/sourcegraph/sourcegraph/pull/8720)
- Bitbucket Server older than 5.13 failed to sync since Sourcegraph 3.12. This was due to us querying for the `archived` label, but Bitbucket Server 5.13 does not support labels. [#8883](https://github.com/sourcegraph/sourcegraph/issues/8883)
- A regression in repo-updater was fixed that lead to every repository's git clone being updated every time the list of repositories was synced from the code host. [#8501](https://github.com/sourcegraph/sourcegraph/issues/8501)

## 3.12.9

This is `3.12.8` release with internal infrastructure fixes to publish the docker images.

## 3.12.8

### Fixed

- Extension API showInputBox and other Window methods now work on search results pages [#8519](https://github.com/sourcegraph/sourcegraph/issues/8519)
- Extension error notification styling is clearer [#8521](https://github.com/sourcegraph/sourcegraph/issues/8521)

## 3.12.7

### Fixed

- Campaigns now gracefully handle GitHub review dismissals when rendering the burndown chart.

## 3.12.6

### Changed

- When GitLab permissions are turned on using GitLab OAuth authentication, GitLab project visibility is fetched in batches, which is generally more efficient than fetching them individually. The `minBatchingThreshold` and `maxBatchRequests` fields of the `authorization.identityProvider` object in the GitLab repositories configuration control when such batch fetching is used. [#8171](https://github.com/sourcegraph/sourcegraph/pull/8171)

## 3.12.5

### Fixed

- Fixed an internal race condition in our Docker build process. The previous patch version 3.12.4 contained an lsif-server version that was newer than expected. The affected artifacts have since been removed from the Docker registry.

## 3.12.4

### Added

- New optional `apiURL` configuration option for Bitbucket Cloud code host connection [#8082](https://github.com/sourcegraph/sourcegraph/pull/8082)

## 3.12.3

### Fixed

- Fixed an issue in `sourcegraph/*` Docker images where data folders were either not created or had incorrect permissions—preventing the use of Docker volumes. [#7991](https://github.com/sourcegraph/sourcegraph/pull/7991)

## 3.12.2

### Added

- Experimental: The site configuration field `campaigns.readAccess.enabled` allows site-admins to give read-only access for code change campaigns to non-site-admins. This is a setting for the experimental feature campaigns and will only have an effect when campaigns are enabled under `experimentalFeatures`. [#8013](https://github.com/sourcegraph/sourcegraph/issues/8013)

### Fixed

- A regression in 3.12.0 which caused [find-leaked-credentials campaigns](https://docs.sourcegraph.com/user/campaigns#finding-leaked-credentials) to not return any results for private repositories. [#7914](https://github.com/sourcegraph/sourcegraph/issues/7914)
- Experimental: The site configuration field `campaigns.readAccess.enabled` allows site-admins to give read-only access for campaigns to non-site-admins. This is a setting for the experimental campaigns feature and will only have an effect when campaigns is enabled under `experimentalFeatures`. [#8013](https://github.com/sourcegraph/sourcegraph/issues/8013)

### Fixed

- A regression in 3.12.0 which caused find-leaked-credentials campaigns to not return any results for private repositories. [#7914](https://github.com/sourcegraph/sourcegraph/issues/7914)
- A regression in 3.12.0 which removed the horizontal bar between search result matches.
- Manual campaigns were wrongly displayed as being in draft mode. [#8009](https://github.com/sourcegraph/sourcegraph/issues/8009)
- Manual campaigns could be published and create the wrong changesets on code hosts, even though the campaign was never in draft mode (see line above). [#8012](https://github.com/sourcegraph/sourcegraph/pull/8012)
- A regression in 3.12.0 which caused manual campaigns to not properly update the UI after adding a changeset. [#8023](https://github.com/sourcegraph/sourcegraph/pull/8023)
- Minor improvements to manual campaign form fields. [#8033](https://github.com/sourcegraph/sourcegraph/pull/8033)

## 3.12.1

### Fixed

- The ephemeral `/site-config.json` escape-hatch config file has moved to `$HOME/site-config.json`, to support non-root container environments. [#7873](https://github.com/sourcegraph/sourcegraph/issues/7873)
- Fixed an issue where repository permissions would sometimes not be cached, due to improper Redis nil value handling. [#7912](https://github.com/sourcegraph/sourcegraph/issues/7912)

## 3.12.0

### Added

- Bitbucket Server repositories with the label `archived` can be excluded from search with `archived:no` [syntax](https://docs.sourcegraph.com/code_search/reference/queries). [#5494](https://github.com/sourcegraph/sourcegraph/issues/5494)
- Add button to download file in code view. [#5478](https://github.com/sourcegraph/sourcegraph/issues/5478)
- The new `allowOrgs` site config setting in GitHub `auth.providers` enables admins to restrict GitHub logins to members of specific GitHub organizations. [#4195](https://github.com/sourcegraph/sourcegraph/issues/4195)
- Support case field in repository search. [#7671](https://github.com/sourcegraph/sourcegraph/issues/7671)
- Skip LFS content when cloning git repositories. [#7322](https://github.com/sourcegraph/sourcegraph/issues/7322)
- Hover tooltips and _Find Reference_ results now display a badge to indicate when a result is search-based. These indicators can be disabled by adding `{ "experimentalFeatures": { "showBadgeAttachments": false } }` in global settings.
- Campaigns can now be created as drafts, which can be shared and updated without creating changesets (pull requests) on code hosts. When ready, a draft can then be published, either completely or changeset by changeset, to create changesets on the code host. [#7659](https://github.com/sourcegraph/sourcegraph/pull/7659)
- Experimental: feature flag `BitbucketServerFastPerm` can be enabled to speed up fetching ACL data from Bitbucket Server instances. This requires [Bitbucket Server Sourcegraph plugin](https://github.com/sourcegraph/bitbucket-server-plugin) to be installed.
- Experimental: A site configuration field `{ "experimentalFeatures" { "tls.external": { "insecureSkipVerify": true } } }` which allows you to configure SSL/TLS settings for Sourcegraph contacting your code hosts. Currently just supports turning off TLS/SSL verification. [#71](https://github.com/sourcegraph/sourcegraph/issues/71)
- Experimental: To search across multiple revisions of the same repository, list multiple branch names (or other revspecs) separated by `:` in your query, as in `repo:myrepo@branch1:branch2:branch2`. To search all branches, use `repo:myrepo@*refs/heads/`. Requires the site configuration value `{ "experimentalFeatures": { "searchMultipleRevisionsPerRepository": true } }`. Previously this was only supported for diff and commit searches.
- Experimental: interactive search mode, which helps users construct queries using UI elements. Requires the site configuration value `{ "experimentalFeatures": { "splitSearchModes": true } }`. The existing plain text search format is still available via the dropdown menu on the left of the search bar.
- A case sensitivity toggle now appears in the search bar.
- Add explicit repository permissions support with site configuration field `{ "permissions.userMapping" { "enabled": true, "bindID": "email" } }`.

### Changed

- The "Files" tab in the search results page has been renamed to "Filenames" for clarity.
- The search query builder now lives on its own page at `/search/query-builder`. The home search page has a link to it.
- User passwords when using builtin auth are limited to 256 characters. Existing passwords longer than 256 characters will continue to work.
- GraphQL API: Campaign.changesetCreationStatus has been renamed to Campaign.status to be aligned with CampaignPlan. [#7654](https://github.com/sourcegraph/sourcegraph/pull/7654)
- When using GitHub as an authentication provider, `read:org` scope is now required. This is used to support the new `allowOrgs` site config setting in the GitHub `auth.providers` configuration, which enables site admins to restrict GitHub logins to members of a specific GitHub organization. This for example allows having a Sourcegraph instance with GitHub sign in configured be exposed to the public internet without allowing everyone with a GitHub account access to your Sourcegraph instance.

### Fixed

- The experimental search pagination API no longer times out when large repositories are encountered. [#6384](https://github.com/sourcegraph/sourcegraph/issues/6384)
- We resolve relative symbolic links from the directory of the symlink, rather than the root of the repository. [#6034](https://github.com/sourcegraph/sourcegraph/issues/6034)
- Show errors on repository settings page when repo-updater is down. [#3593](https://github.com/sourcegraph/sourcegraph/issues/3593)
- Remove benign warning that verifying config took more than 10s when updating or saving an external service. [#7176](https://github.com/sourcegraph/sourcegraph/issues/7176)
- repohasfile search filter works again (regressed in 3.10). [#7380](https://github.com/sourcegraph/sourcegraph/issues/7380)
- Structural search can now run on very large repositories containing any number of files. [#7133](https://github.com/sourcegraph/sourcegraph/issues/7133)

### Removed

- The deprecated GraphQL mutation `setAllRepositoriesEnabled` has been removed. [#7478](https://github.com/sourcegraph/sourcegraph/pull/7478)
- The deprecated GraphQL mutation `deleteRepository` has been removed. [#7483](https://github.com/sourcegraph/sourcegraph/pull/7483)

## 3.11.4

### Fixed

- The `/.auth/saml/metadata` endpoint has been fixed. Previously it panicked if no encryption key was set.
- The version updating logic has been fixed for `sourcegraph/server`. Users running `sourcegraph/server:3.11.1` will need to manually modify their `docker run` command to use `sourcegraph/server:3.11.4` or higher. [#7442](https://github.com/sourcegraph/sourcegraph/issues/7442)

## 3.11.1

### Fixed

- The syncing process for newly created campaign changesets has been fixed again after they have erroneously been marked as deleted in the database. [#7522](https://github.com/sourcegraph/sourcegraph/pull/7522)
- The syncing process for newly created changesets (in campaigns) has been fixed again after they have erroneously been marked as deleted in the database. [#7522](https://github.com/sourcegraph/sourcegraph/pull/7522)

## 3.11.0

**Important:** If you use `SITE_CONFIG_FILE` or `CRITICAL_CONFIG_FILE`, please be sure to follow the steps in: [migration notes for Sourcegraph v3.11+](https://docs.sourcegraph.com/admin/migration/3_11.md) after upgrading.

### Added

- Language statistics by commit are available via the API. [#6737](https://github.com/sourcegraph/sourcegraph/pull/6737)
- Added a new page that shows [language statistics for the results of a search query](https://docs.sourcegraph.com/user/search#statistics).
- Global settings can be configured from a local file using the environment variable `GLOBAL_SETTINGS_FILE`.
- High-level health metrics and dashboards have been added to Sourcegraph's monitoring (found under the **Site admin** -> **Monitoring** area). [#7216](https://github.com/sourcegraph/sourcegraph/pull/7216)
- Logging for GraphQL API requests not issued by Sourcegraph is now much more verbose, allowing for easier debugging of problematic queries and where they originate from. [#5706](https://github.com/sourcegraph/sourcegraph/issues/5706)
- A new campaign type finds and removes leaked npm credentials. [#6893](https://github.com/sourcegraph/sourcegraph/pull/6893)
- Campaigns can now be retried to create failed changesets due to ephemeral errors (e.g. network problems when creating a pull request on GitHub). [#6718](https://github.com/sourcegraph/sourcegraph/issues/6718)
- The initial release of [structural code search](https://docs.sourcegraph.com/code_search/reference/structural).

### Changed

- `repohascommitafter:` search filter uses a more efficient git command to determine inclusion. [#6739](https://github.com/sourcegraph/sourcegraph/pull/6739)
- `NODE_NAME` can be specified instead of `HOSTNAME` for zoekt-indexserver. `HOSTNAME` was a confusing configuration to use in [Pure-Docker Sourcegraph deployments](https://github.com/sourcegraph/deploy-sourcegraph-docker). [#6846](https://github.com/sourcegraph/sourcegraph/issues/6846)
- The feedback toast now requests feedback every 60 days of usage (was previously only once on the 3rd day of use). [#7165](https://github.com/sourcegraph/sourcegraph/pull/7165)
- The lsif-server container now only has a dependency on Postgres, whereas before it also relied on Redis. [#6880](https://github.com/sourcegraph/sourcegraph/pull/6880)
- Renamed the GraphQL API `LanguageStatistics` fields to `name`, `totalBytes`, and `totalLines` (previously the field names started with an uppercase letter, which was inconsistent).
- Detecting a file's language uses a more accurate but slower algorithm. To revert to the old (faster and less accurate) algorithm, set the `USE_ENHANCED_LANGUAGE_DETECTION` env var to the string `false` (on the `sourcegraph/server` container, or if using the cluster deployment, on the `sourcegraph-frontend` pod).
- Diff and commit searches that make use of `before:` and `after:` filters to narrow their search area are now no longer subject to the 50-repository limit. This allows for creating saved searches on more than 50 repositories as before. [#7215](https://github.com/sourcegraph/sourcegraph/issues/7215)

### Fixed

- Changes to external service configurations are reflected much faster. [#6058](https://github.com/sourcegraph/sourcegraph/issues/6058)
- Deleting an external service will not show warnings for the non-existent service. [#5617](https://github.com/sourcegraph/sourcegraph/issues/5617)
- Suggested search filter chips are quoted if necessary. [#6498](https://github.com/sourcegraph/sourcegraph/issues/6498)
- Remove potential panic in gitserver if heavily loaded. [#6710](https://github.com/sourcegraph/sourcegraph/issues/6710)
- Multiple fixes to make the preview and creation of campaigns more robust and a smoother user experience. [#6682](https://github.com/sourcegraph/sourcegraph/pull/6682) [#6625](https://github.com/sourcegraph/sourcegraph/issues/6625) [#6658](https://github.com/sourcegraph/sourcegraph/issues/6658) [#7088](https://github.com/sourcegraph/sourcegraph/issues/7088) [#6766](https://github.com/sourcegraph/sourcegraph/issues/6766) [#6717](https://github.com/sourcegraph/sourcegraph/issues/6717) [#6659](https://github.com/sourcegraph/sourcegraph/issues/6659)
- Repositories referenced in campaigns that are removed in an external service configuration change won't lead to problems with the syncing process anymore. [#7015](https://github.com/sourcegraph/sourcegraph/pull/7015)
- The Searcher dashboard (and the `src_graphql_search_response` Prometheus metric) now properly account for search alerts instead of them being incorrectly added to the `timeout` category. [#7214](https://github.com/sourcegraph/sourcegraph/issues/7214)
- In the experimental search pagination API, the `cloning`, `missing`, and other repository fields now return a well-defined set of results. [#6000](https://github.com/sourcegraph/sourcegraph/issues/6000)

### Removed

- The management console has been removed. All critical configuration previously stored in the management console will be automatically migrated to your site configuration. For more information about this change, or if you use `SITE_CONFIG_FILE` / `CRITICAL_CONFIG_FILE`, please see the [migration notes for Sourcegraph v3.11+](https://docs.sourcegraph.com/admin/migration/3_11.md).

## 3.10.4

### Fixed

- An issue where diff/commit searches that would run over more than 50 repositories would incorrectly display a timeout error instead of the correct error suggesting users scope their query to less repositories. [#7090](https://github.com/sourcegraph/sourcegraph/issues/7090)

## 3.10.3

### Fixed

- A critical regression in 3.10.2 which caused diff, commit, and repository searches to timeout. [#7090](https://github.com/sourcegraph/sourcegraph/issues/7090)
- A critical regression in 3.10.2 which caused "No results" to appear frequently on pages with search results. [#7095](https://github.com/sourcegraph/sourcegraph/pull/7095)
- An issue where the built-in Grafana Searcher dashboard would show duplicate success/error metrics. [#7078](https://github.com/sourcegraph/sourcegraph/pull/7078)

## 3.10.2

### Added

- Site admins can now use the built-in Grafana Searcher dashboard to observe how many search requests are successful, or resulting in errors or timeouts. [#6756](https://github.com/sourcegraph/sourcegraph/issues/6756)

### Fixed

- When searches timeout, a consistent UI with clear actions like a button to increase the timeout is now returned. [#6754](https://github.com/sourcegraph/sourcegraph/issues/6754)
- To reduce the chance of search timeouts in some cases, the default indexed search timeout has been raised from 1.5s to 3s. [#6754](https://github.com/sourcegraph/sourcegraph/issues/6754)
- We now correctly inform users of the limitations of diff/commit search. If a diff/commit search would run over more than 50 repositories, users will be shown an error suggesting they scope their search to less repositories using the `repo:` filter. Global diff/commit search support is being tracked in [#6826](https://github.com/sourcegraph/sourcegraph/issues/6826). [#5519](https://github.com/sourcegraph/sourcegraph/issues/5519)

## 3.10.1

### Added

- Syntax highlighting for Starlark (Bazel) files. [#6827](https://github.com/sourcegraph/sourcegraph/issues/6827)

### Fixed

- The experimental search pagination API no longer times out when large repositories are encountered. [#6384](https://github.com/sourcegraph/sourcegraph/issues/6384) [#6383](https://github.com/sourcegraph/sourcegraph/issues/6383)
- In single-container deployments, the builtin `postgres_exporter` now correctly respects externally configured databases. This previously caused PostgreSQL metrics to not show up in Grafana when an external DB was in use. [#6735](https://github.com/sourcegraph/sourcegraph/issues/6735)

## 3.10.0

### Added

- Indexed Search supports horizontally scaling. Instances with large number of repositories can update the `replica` field of the `indexed-search` StatefulSet. See [configure indexed-search replica count](https://github.com/sourcegraph/deploy-sourcegraph/blob/master/docs/configure.md#configure-indexed-search-replica-count). [#5725](https://github.com/sourcegraph/sourcegraph/issues/5725)
- Bitbucket Cloud external service supports `exclude` config option. [#6035](https://github.com/sourcegraph/sourcegraph/issues/6035)
- `sourcegraph/server` Docker deployments now support the environment variable `IGNORE_PROCESS_DEATH`. If set to true the container will keep running, even if a subprocess has died. This is useful when manually fixing problems in the container which the container refuses to start. For example a bad database migration.
- Search input now offers filter type suggestions [#6105](https://github.com/sourcegraph/sourcegraph/pull/6105).
- The keyboard shortcut <kbd>Ctrl</kbd>+<kbd>Space</kbd> in the search input shows a list of available filter types.
- Sourcegraph Kubernetes cluster site admins can configure PostgreSQL by specifying `postgresql.conf` via ConfigMap. [sourcegraph/deploy-sourcegraph#447](https://github.com/sourcegraph/deploy-sourcegraph/pull/447)

### Changed

- **Required Kubernetes Migration:** The [Kubernetes deployment](https://github.com/sourcegraph/deploy-sourcegraph) manifest for indexed-search services has changed from a Normal Service to a Headless Service. This is to enable Sourcegraph to individually resolve indexed-search pods. Services are immutable, so please follow the [migration guide](https://github.com/sourcegraph/deploy-sourcegraph/blob/master/docs/migrate.md#310).
- Fields of type `String` in our GraphQL API that contain [JSONC](https://komkom.github.io/) now have the custom scalar type `JSONCString`. [#6209](https://github.com/sourcegraph/sourcegraph/pull/6209)
- `ZOEKT_HOST` environment variable has been deprecated. Please use `INDEXED_SEARCH_SERVERS` instead. `ZOEKT_HOST` will be removed in 3.12.
- Directory names on the repository tree page are now shown in bold to improve readability.
- Added support for Bitbucket Server pull request activity to the [campaign](https://about.sourcegraph.com/product/code-change-management/) burndown chart. When used, this feature leads to more requests being sent to Bitbucket Server, since Sourcegraph needs to keep track of how a pull request's state changes over time. With [the instance scoped webhooks](https://docs.google.com/document/d/1I3Aq1WSUh42BP8KvKr6AlmuCfo8tXYtJu40WzdNT6go/edit) in our [Bitbucket Server plugin](https://github.com/sourcegraph/bitbucket-server-plugin/pull/10) as well as up-coming [heuristical syncing changes](#6389), this additional load will be significantly reduced in the future.
- Added support for Bitbucket Server pull request activity to the campaign burndown chart. When used, this feature leads to more requests being sent to Bitbucket Server, since Sourcegraph needs to keep track of how a pull request's state changes over time. With [the instance scoped webhooks](https://docs.google.com/document/d/1I3Aq1WSUh42BP8KvKr6AlmuCfo8tXYtJu40WzdNT6go/edit) in our [Bitbucket Server plugin](https://github.com/sourcegraph/bitbucket-server-plugin/pull/10) as well as up-coming [heuristical syncing changes](#6389), this additional load will be significantly reduced in the future.

### Fixed

- Support hyphens in Bitbucket Cloud team names. [#6154](https://github.com/sourcegraph/sourcegraph/issues/6154)
- Server will run `redis-check-aof --fix` on startup to fix corrupted AOF files. [#651](https://github.com/sourcegraph/sourcegraph/issues/651)
- Authorization provider configuration errors in external services will be shown as site alerts. [#6061](https://github.com/sourcegraph/sourcegraph/issues/6061)

### Removed

## 3.9.4

### Changed

- The experimental search pagination API's `PageInfo` object now returns a `String` instead of an `ID` for its `endCursor`, and likewise for the `after` search field. Experimental paginated search API users may need to update their usages to replace `ID` cursor types with `String` ones.

### Fixed

- The experimental search pagination API no longer omits a single repository worth of results at the end of the result set. [#6286](https://github.com/sourcegraph/sourcegraph/issues/6286)
- The experimental search pagination API no longer produces search cursors that can get "stuck". [#6287](https://github.com/sourcegraph/sourcegraph/issues/6287)
- In literal search mode, searching for quoted strings now works as expected. [#6255](https://github.com/sourcegraph/sourcegraph/issues/6255)
- In literal search mode, quoted field values now work as expected. [#6271](https://github.com/sourcegraph/sourcegraph/pull/6271)
- `type:path` search queries now correctly work in indexed search again. [#6220](https://github.com/sourcegraph/sourcegraph/issues/6220)

## 3.9.3

### Changed

- Sourcegraph is now built using Go 1.13.3 [#6200](https://github.com/sourcegraph/sourcegraph/pull/6200).

## 3.9.2

### Fixed

- URI-decode the username, password, and pathname when constructing Postgres connection paramers in lsif-server [#6174](https://github.com/sourcegraph/sourcegraph/pull/6174). Fixes a crashing lsif-server process for users with passwords containing special characters.

## 3.9.1

### Changed

- Reverted [#6094](https://github.com/sourcegraph/sourcegraph/pull/6094) because it introduced a minor security hole involving only Grafana.
  [#6075](https://github.com/sourcegraph/sourcegraph/issues/6075) will be fixed with a different approach.

## 3.9.0

### Added

- Our external service syncing model will stream in new repositories to Sourcegraph. Previously we could only add a repository to our database and clone it once we had synced all information from all external services (to detect deletions and renames). Now adding a repository to an external service configuration should be reflected much sooner, even on large instances. [#5145](https://github.com/sourcegraph/sourcegraph/issues/5145)
- There is now an easy way for site admins to view and export settings and configuration when reporting a bug. The page for doing so is at /site-admin/report-bug, linked to from the site admin side panel under "Report a bug".
- An experimental search pagination API to enable better programmatic consumption of search results is now available to try. For more details and known limitations see [the documentation](https://docs.sourcegraph.com/api/graphql/search).
- Search queries can now be interpreted literally.
  - There is now a dot-star icon in the search input bar to toggle the pattern type of a query between regexp and literal.
  - There is a new `search.defaultPatternType` setting to configure the default pattern type, regexp or literal, for searches.
  - There is a new `patternType:` search token which overrides the `search.defaultPatternType` setting, and the active state of the dot-star icon in determining the pattern type of the query.
  - Old URLs without a patternType URL parameter will be redirected to the same URL with
    patternType=regexp appended to preserve intended behavior.
- Added support for GitHub organization webhooks to enable faster updates of metadata used by [campaigns](https://about.sourcegraph.com/product/code-change-management/), such as pull requests or issue comments. See the [GitHub webhook documentation](https://docs.sourcegraph.com/admin/external_service/github#webhooks) for instructions on how to enable webhooks.
- Added support for GitHub organization webhooks to enable faster updates of changeset metadata used by campaigns. See the [GitHub webhook documentation](https://docs.sourcegraph.com/admin/external_service/github#webhooks) for instructions on how to enable webhooks.
- Added burndown chart to visualize progress of campaigns.
- Added ability to edit campaign titles and descriptions.

### Changed

- **Recommended Kubernetes Migration:** The [Kubernetes deployment](https://github.com/sourcegraph/deploy-sourcegraph) manifest for indexed-search pods has changed from a Deployment to a StatefulSet. This is to enable future work on horizontally scaling indexed search. To retain your existing indexes there is a [migration guide](https://github.com/sourcegraph/deploy-sourcegraph/blob/master/docs/migrate.md#39).
- Allow single trailing hyphen in usernames and org names [#5680](https://github.com/sourcegraph/sourcegraph/pull/5680)
- Indexed search won't spam the logs on startup if the frontend API is not yet available. [zoekt#30](https://github.com/sourcegraph/zoekt/pull/30), [#5866](https://github.com/sourcegraph/sourcegraph/pull/5866)
- Search query fields are now case insensitive. For example `repoHasFile:` will now be recognized, not just `repohasfile:`. [#5168](https://github.com/sourcegraph/sourcegraph/issues/5168)
- Search queries are now interpreted literally by default, rather than as regular expressions. [#5899](https://github.com/sourcegraph/sourcegraph/pull/5899)
- The `search` GraphQL API field now takes a two new optional parameters: `version` and `patternType`. `version` determines the search syntax version to use, and `patternType` determines the pattern type to use for the query. `version` defaults to "V1", which is regular expression searches by default, if not explicitly passed in. `patternType` overrides the pattern type determined by version.
- Saved searches have been updated to support the new patternType filter. All existing saved searches have been updated to append `patternType:regexp` to the end of queries to ensure deterministic results regardless of the patternType configurations on an instance. All new saved searches are required to have a `patternType:` field in the query.
- Allow text selection in search result headers (to allow for e.g. copying filenames)

### Fixed

- Web app: Fix paths with special characters (#6050)
- Fixed an issue that rendered the search filter `repohascommitafter` unusable in the presence of an empty repository. [#5149](https://github.com/sourcegraph/sourcegraph/issues/5149)
- An issue where `externalURL` not being configured in the management console could go unnoticed. [#3899](https://github.com/sourcegraph/sourcegraph/issues/3899)
- Listing branches and refs now falls back to a fast path if there are a large number of branches. Previously we would time out. [#4581](https://github.com/sourcegraph/sourcegraph/issues/4581)
- Sourcegraph will now ignore the ambiguous ref HEAD if a repository contains it. [#5291](https://github.com/sourcegraph/sourcegraph/issues/5291)

### Removed

## 3.8.2

### Fixed

- Sourcegraph cluster deployments now run a more stable syntax highlighting server which can self-recover from rarer failure cases such as getting stuck at high CPU usage when highlighting some specific files. [#5406](https://github.com/sourcegraph/sourcegraph/issues/5406) This will be ported to single-container deployments [at a later date](https://github.com/sourcegraph/sourcegraph/issues/5841).

## 3.8.1

### Added

- Add `nameTransformations` setting to GitLab external service to help transform repository name that shows up in the Sourcegraph UI.

## 3.8.0

### Added

- A toggle button for browser extension to quickly enable/disable the core functionality without actually enable/disable the entire extension in the browser extension manager.
- Tabs to easily toggle between the different search result types on the search results page.

### Changed

- A `hardTTL` setting was added to the [Bitbucket Server `authorization` config](https://docs.sourcegraph.com/admin/external_service/bitbucketserver#configuration). This setting specifies a duration after which a user's cached permissions must be updated before any user action is authorized. This contrasts with the already existing `ttl` setting which defines a duration after which a user's cached permissions will get updated in the background, but the previously cached (and now stale) permissions are used to authorize any user action occuring before the update concludes. If your previous `ttl` value is larger than the default of the new `hardTTL` setting (i.e. **3 days**), you must change the `ttl` to be smaller or, `hardTTL` to be larger.

### Fixed

### Removed

- The `statusIndicator` feature flag has been removed from the site configuration's `experimentalFeatures` section. The status indicator has been enabled by default since 3.6.0 and you can now safely remove the feature flag from your configuration.
- Public usage is now only available on Sourcegraph.com. Because many core features rely on persisted user settings, anonymous usage leads to a degraded experience for most users. As a result, for self-hosted private instances it is preferable for all users to have accounts. But on sourcegraph.com, users will continue to have to opt-in to accounts, despite the degraded UX.

## 3.7.2

### Added

- A [migration guide for Sourcegraph v3.7+](https://docs.sourcegraph.com/admin/migration/3_7.md).

### Fixed

- Fixed an issue where some repositories with very long symbol names would fail to index after v3.7.
- We now retain one prior search index version after an upgrade, meaning upgrading AND downgrading from v3.6.2 <-> v3.7.2 is now 100% seamless and involves no downtime or negated search performance while repositories reindex. Please refer to the [v3.7+ migration guide](https://docs.sourcegraph.com/admin/migration/3_7.md) for details.

## 3.7.1

### Fixed

- When re-indexing repositories, we now continue to serve from the old index in the meantime. Thus, you can upgrade to 3.7.1 without downtime.
- Indexed symbol search is now faster, as we've fixed a performance issue that occurred when many repositories without any symbols existed.
- Indexed symbol search now uses less disk space when upgrading directly to v3.7.1 as we properly remove old indexes.

## 3.7.0

### Added

- Indexed search now supports symbol queries. This feature will require re-indexing all repositories. This will increase the disk and memory usage of indexed search by roughly 10%. You can disable the feature with the configuration `search.index.symbols.enabled`. [#3534](https://github.com/sourcegraph/sourcegraph/issues/3534)
- Multi-line search now works for non-indexed search. [#4518](https://github.com/sourcegraph/sourcegraph/issues/4518)
- When using `SITE_CONFIG_FILE` and `EXTSVC_CONFIG_FILE`, you [may now also specify e.g. `SITE_CONFIG_ALLOW_EDITS=true`](https://docs.sourcegraph.com/admin/config/advanced_config_file) to allow edits to be made to the config in the application which will be overwritten on the next process restart. [#4912](https://github.com/sourcegraph/sourcegraph/issues/4912)

### Changed

- In the [GitHub external service config](https://docs.sourcegraph.com/admin/external_service/github#configuration) it's now possible to specify `orgs` without specifying `repositoryQuery` or `repos` too.
- Out-of-the-box TypeScript code intelligence is much better with an updated ctags version with a built-in TypeScript parser.
- Sourcegraph uses Git protocol version 2 for increased efficiency and performance when fetching data from compatible code hosts.
- Searches with `repohasfile:` are faster at finding repository matches. [#4833](https://github.com/sourcegraph/sourcegraph/issues/4833).
- Zoekt now runs with GOGC=50 by default, helping to reduce the memory consumption of Sourcegraph. [#3792](https://github.com/sourcegraph/sourcegraph/issues/3792)
- Upgraded the version of Go in use, which improves security for publicly accessible Sourcegraph instances.

### Fixed

- Disk cleanup in gitserver is now done in terms of percentages to fix [#5059](https://github.com/sourcegraph/sourcegraph/issues/5059).
- Search results now correctly show highlighting of matches with runes like 'İ' that lowercase to runes with a different number of bytes in UTF-8 [#4791](https://github.com/sourcegraph/sourcegraph/issues/4791).
- Fixed an issue where search would sometimes crash with a panic due to a nil pointer. [#5246](https://github.com/sourcegraph/sourcegraph/issues/5246)

### Removed

## 3.6.2

### Fixed

- Fixed Phabricator external services so they won't stop the syncing process for repositories when Phabricator doesn't return clone URLs. [#5101](https://github.com/sourcegraph/sourcegraph/pull/5101)

## 3.6.1

### Added

- New site config option `branding.brandName` configures the brand name to display in the Sourcegraph \<title\> element.
- `repositoryPathPattern` option added to the "Other" external service type for repository name customization.

## 3.6.0

### Added

- The `github.exclude` setting in [GitHub external service config](https://docs.sourcegraph.com/admin/external_service/github#configuration) additionally allows you to specify regular expressions with `{"pattern": "regex"}`.
- A new [`quicklinks` setting](https://docs.sourcegraph.com/user/personalization/quick_links) allows adding links to be displayed on the homepage and search page for all users (or users in an organization).
- Compatibility with the [Sourcegraph for Bitbucket Server](https://github.com/sourcegraph/bitbucket-server-plugin) plugin.
- Support for [Bitbucket Cloud](https://bitbucket.org) as an external service.

### Changed

- Updating or creating an external service will no longer block until the service is synced.
- The GraphQL fields `Repository.createdAt` and `Repository.updatedAt` are deprecated and will be removed in 3.8. Now `createdAt` is always the current time and updatedAt is always null.
- In the [GitHub external service config](https://docs.sourcegraph.com/admin/external_service/github#configuration) and [Bitbucket Server external service config](https://docs.sourcegraph.com/admin/external_service/bitbucket_server#permissions) `repositoryQuery` is now only required if `repos` is not set.
- Log messages from query-runner when saved searches fail now include the raw query as part of the message.
- The status indicator in the navigation bar is now enabled by default
- Usernames and org names can now contain the `.` character. [#4674](https://github.com/sourcegraph/sourcegraph/issues/4674)

### Fixed

- Commit searches now correctly highlight unicode characters, for example 加. [#4512](https://github.com/sourcegraph/sourcegraph/issues/4512)
- Symbol searches now show the number of symbol matches rather than the number of file matches found. [#4578](https://github.com/sourcegraph/sourcegraph/issues/4578)
- Symbol searches with truncated results now show a `+` on the results page to signal that some results have been omitted. [#4579](https://github.com/sourcegraph/sourcegraph/issues/4579)

## 3.5.4

### Fixed

- Fixed Phabricator external services so they won't stop the syncing process for repositories when Phabricator doesn't return clone URLs. [#5101](https://github.com/sourcegraph/sourcegraph/pull/5101)

## 3.5.2

### Changed

- Usernames and org names can now contain the `.` character. [#4674](https://github.com/sourcegraph/sourcegraph/issues/4674)

### Added

- Syntax highlighting requests that fail are now logged and traced. A new Prometheus metric `src_syntax_highlighting_requests` allows monitoring and alerting. [#4877](https://github.com/sourcegraph/sourcegraph/issues/4877).
- Sourcegraph's SAML authentication now supports RSA PKCS#1 v1.5. [#4869](https://github.com/sourcegraph/sourcegraph/pull/4869)

### Fixed

- Increased nginx proxy buffer size to fix issue where login failed when SAML AuthnRequest was too large. [#4849](https://github.com/sourcegraph/sourcegraph/pull/4849)
- A regression in 3.3.8 where `"corsOrigin": "*"` was improperly forbidden. [#4424](https://github.com/sourcegraph/sourcegraph/issues/4424)

## 3.5.1

### Added

- A new [`quicklinks` setting](https://docs.sourcegraph.com/user/personalization/quick_links) allows adding links to be displayed on the homepage and search page for all users (or users in an organization).
- Site admins can prevent the icon in the top-left corner of the screen from spinning on hovers by setting `"branding": { "disableSymbolSpin": true }` in their site configuration.

### Fixed

- Fix `repository.language` GraphQL field (previously returned empty for most repositories).

## 3.5.0

### Added

- Indexed search now supports matching consecutive literal newlines, with queries like e.g. `foo\nbar.*` to search over multiple lines. [#4138](https://github.com/sourcegraph/sourcegraph/issues/4138)
- The `orgs` setting in [GitHub external service config](https://docs.sourcegraph.com/admin/external_service/github) allows admins to select all repositories from the specified organizations to be synced.
- A new experimental search filter `repohascommitafter:"30 days ago"` allows users to exclude stale repositories that don't contain commits (to the branch being searched over) past a specified date from their search query.
- The `authorization` setting in the [Bitbucket Server external service config](https://docs.sourcegraph.com/admin/external_service/bitbucket_server#permissions) enables Sourcegraph to enforce the repository permissions defined in Bitbucket Server.
- A new, experimental status indicator in the navigation bar allows admins to quickly see whether the configured repositories are up to date or how many are currently being updated in the background. You can enable the status indicator with the following site configuration: `"experimentalFeatures": { "statusIndicator": "enabled" }`.
- A new search filter `repohasfile` allows users to filter results to just repositories containing a matching file. For example `ubuntu file:Dockerfile repohasfile:\.py$` would find Dockerfiles mentioning Ubuntu in repositories that contain Python files. [#4501](https://github.com/sourcegraph/sourcegraph/pull/4501)

### Changed

- The saved searches UI has changed. There is now a Saved searches page in the user and organizations settings area. A saved search appears in the settings area of the user or organization it is associated with.

### Removed

### Fixed

- Fixed repository search patterns which contain `.*`. Previously our optimizer would ignore `.*`, which in some cases would lead to our repository search excluding some repositories from the results.
- Fixed an issue where the Phabricator native integration would be broken on recent Phabricator versions. This fix depends on v1.2 of the [Phabricator extension](https://github.com/sourcegraph/phabricator-extension).
- Fixed an issue where the "Empty repository" banner would be shown on a repository page when starting to clone a repository.
- Prevent data inconsistency on cached archives due to restarts. [#4366](https://github.com/sourcegraph/sourcegraph/pull/4366)
- On the /extensions page, the UI is now less ambiguous when an extension has not been activated. [#4446](https://github.com/sourcegraph/sourcegraph/issues/4446)

## 3.4.5

### Fixed

- Fixed an issue where syntax highlighting taking too long would result in errors or wait long amounts of time without properly falling back to plaintext rendering after a few seconds. [#4267](https://github.com/sourcegraph/sourcegraph/issues/4267) [#4268](https://github.com/sourcegraph/sourcegraph/issues/4268) (this fix was intended to be in 3.4.3, but was in fact left out by accident)
- Fixed an issue with `sourcegraph/server` Docker deployments where syntax highlighting could produce `server closed idle connection` errors. [#4269](https://github.com/sourcegraph/sourcegraph/issues/4269) (this fix was intended to be in 3.4.3, but was in fact left out by accident)
- Fix `repository.language` GraphQL field (previously returned empty for most repositories).

## 3.4.4

### Fixed

- Fixed an out of bounds error in the GraphQL repository query. [#4426](https://github.com/sourcegraph/sourcegraph/issues/4426)

## 3.4.3

### Fixed

- Improved performance of the /site-admin/repositories page significantly (prevents timeouts). [#4063](https://github.com/sourcegraph/sourcegraph/issues/4063)
- Fixed an issue where Gitolite repositories would be inaccessible to non-admin users after upgrading to 3.3.0+ from an older version. [#4263](https://github.com/sourcegraph/sourcegraph/issues/4263)
- Repository names are now treated as case-sensitive, fixing an issue where users saw `pq: duplicate key value violates unique constraint \"repo_name_unique\"` [#4283](https://github.com/sourcegraph/sourcegraph/issues/4283)
- Repositories containing submodules not on Sourcegraph will now load without error [#2947](https://github.com/sourcegraph/sourcegraph/issues/2947)
- HTTP metrics in Prometheus/Grafana now distinguish between different types of GraphQL requests.

## 3.4.2

### Fixed

- Fixed incorrect wording in site-admin onboarding. [#4127](https://github.com/sourcegraph/sourcegraph/issues/4127)

## 3.4.1

### Added

- You may now specify `DISABLE_CONFIG_UPDATES=true` on the management console to prevent updates to the critical configuration. This is useful when loading critical config via a file using `CRITICAL_CONFIG_FILE` on the frontend.

### Changed

- When `EXTSVC_CONFIG_FILE` or `SITE_CONFIG_FILE` are specified, updates to external services and the site config are now prevented.
- Site admins will now see a warning if creating or updating an external service was successful but the process could not complete entirely due to an ephemeral error (such as GitHub API search queries running into timeouts and returning incomplete results).

### Removed

### Fixed

- Fixed an issue where `EXTSVC_CONFIG_FILE` being specified would incorrectly cause a panic.
- Fixed an issue where user/org/global settings from old Sourcegraph versions (2.x) could incorrectly be null, leading to various errors.
- Fixed an issue where an ephemeral infrastructure error (`tar/archive: invalid tar header`) would fail a search.

## 3.4.0

### Added

- When `repositoryPathPattern` is configured, paths from the full long name will redirect to the configured name. Extensions will function with the configured name. `repositoryPathPattern` allows administrators to configure "nice names". For example `sourcegraph.example.com/github.com/foo/bar` can configured to be `sourcegraph.example.com/gh/foo/bar` with `"repositoryPathPattern": "gh/{nameWithOwner}"`. (#462)
- Admins can now turn off site alerts for patch version release updates using the `alerts.showPatchUpdates` setting. Alerts will still be shown for major and minor version updates.
- The new `gitolite.exclude` setting in [Gitolite external service config](https://docs.sourcegraph.com/admin/external_service/gitolite#configuration) allows you to exclude specific repositories by their Gitolite name so that they won't be mirrored. Upon upgrading, previously "disabled" repositories will be automatically migrated to this exclusion list.
- The new `aws_codecommit.exclude` setting in [AWS CodeCommit external service config](https://docs.sourcegraph.com/admin/external_service/aws_codecommit#configuration) allows you to exclude specific repositories by their AWS name or ID so that they won't be synced. Upon upgrading, previously "disabled" repositories will be automatically migrated to this exclusion list.
- Added a new, _required_ `aws_codecommit.gitCredentials` setting to the [AWS CodeCommit external service config](https://docs.sourcegraph.com/admin/external_service/aws_codecommit#configuration). These Git credentials are required to create long-lived authenticated clone URLs for AWS CodeCommit repositories. For more information about Git credentials, see the AWS CodeCommit documentation: https://docs.aws.amazon.com/IAM/latest/UserGuide/id_credentials_ssh-keys.html#git-credentials-code-commit. For detailed instructions on how to create the credentials in IAM, see this page: https://docs.aws.amazon.com/codecommit/latest/userguide/setting-up-gc.html
- Added support for specifying a URL formatted `gitolite.host` setting in [Gitolite external service config](https://docs.sourcegraph.com/admin/external_service/gitolite#configuration) (e.g. `ssh://git@gitolite.example.org:2222/`), in addition to the already supported SCP like format (e.g `git@gitolite.example.org`)
- Added support for overriding critical, site, and external service configurations via files. Specify `CRITICAL_CONFIG_FILE=critical.json`, `SITE_CONFIG_FILE=site.json`, and/or `EXTSVC_CONFIG_FILE=extsvc.json` on the `frontend` container to do this.

### Changed

- Kinds of external services in use are now included in [server pings](https://docs.sourcegraph.com/admin/pings).
- Bitbucket Server: An actual Bitbucket icon is now used for the jump-to-bitbucket action on repository pages instead of the previously generic icon.
- Default config for GitHub, GitHub Enterprise, GitLab, Bitbucket Server, and AWS Code Commit external services has been revised to make it easier for first time admins.

### Removed

- Fields related to Repository enablement have been deprecated. Mutations are now NOOPs, and for repositories returned the value is always true for Enabled. The enabled field and mutations will be removed in 3.6. Mutations: `setRepositoryEnabled`, `setAllRepositoriesEnabled`, `updateAllMirrorRepositories`, `deleteRepository`. Query parameters: `repositories.enabled`, `repositories.disabled`. Field: `Repository.enabled`.
- Global saved searches are now deprecated. Any existing global saved searches have been assigned to the Sourcegraph instance's first site admin's user account.
- The `search.savedQueries` configuration option is now deprecated. Existing entries remain in user and org settings for backward compatibility, but are unused as saved searches are now stored in the database.

### Fixed

- Fixed a bug where submitting a saved query without selecting the location would fail for non-site admins (#3628).
- Fixed settings editors only having a few pixels height.
- Fixed a bug where browser extension and code review integration usage stats were not being captured on the site-admin Usage Stats page.
- Fixed an issue where in some rare cases PostgreSQL starting up slowly could incorrectly trigger a panic in the `frontend` service.
- Fixed an issue where the management console password would incorrectly reset to a new secure one after a user account was created.
- Fixed a bug where gitserver would leak file descriptors when performing common operations.
- Substantially improved the performance of updating Bitbucket Server external service configurations on instances with thousands of repositories, going from e.g. several minutes to about a minute for ~20k repositories (#4037).
- Fully resolved the search performance regression in v3.2.0, restoring performance of search back to the same levels it was before changes made in v3.2.0.
- Fix a bug where using a repo search filter with the prefix `github.com` only searched for repos whose name starts with `github.com`, even though no `^` was specified in the search filter. (#4103)
- Fixed an issue where files that fail syntax highlighting would incorrectly render an error instead of gracefully falling back to their plaintext form.

## 3.3.9

### Added

- Syntax highlighting requests that fail are now logged and traced. A new Prometheus metric `src_syntax_highlighting_requests` allows monitoring and alerting. [#4877](https://github.com/sourcegraph/sourcegraph/issues/4877).

## 3.3.8

### Fixed

- Fully resolved the search performance regression in v3.2.0, restoring performance of search back to the same levels it was before changes made in v3.2.0.
- Fixed an issue where files that fail syntax highlighting would incorrectly render an error instead of gracefully falling back to their plaintext form.
- Fixed an issue introduced in v3.3 where Sourcegraph would under specific circumstances incorrectly have to re-clone and re-index repositories from Bitbucket Server and AWS CodeCommit.

## 3.3.7

### Added

- The `bitbucketserver.exclude` setting in [Bitbucket Server external service config](https://docs.sourcegraph.com/admin/external_service/bitbucketserver#configuration) additionally allows you to exclude repositories matched by a regular expression (so that they won't be synced).

### Changed

### Removed

### Fixed

- Fixed a major indexed search performance regression that occurred in v3.2.0. (#3685)
- Fixed an issue where Sourcegraph would fail to update repositories on some instances (`pq: duplicate key value violates unique constraint "repo_external_service_unique_idx"`) (#3680)
- Fixed an issue where Sourcegraph would not exclude unavailable Bitbucket Server repositories. (#3772)

## 3.3.6

## Changed

- All 24 language extensions are enabled by default.

## 3.3.5

## Changed

- Indexed search is now enabled by default for new Docker deployments. (#3540)

### Removed

- Removed smart-casing behavior from search.

### Fixed

- Removes corrupted archives in the searcher cache and tries to populate the cache again instead of returning an error.
- Fixed a bug where search scopes would not get merged, and only the lowest-level list of search scopes would appear.
- Fixed an issue where repo-updater was slower in performing its work which could sometimes cause other performance issues. https://github.com/sourcegraph/sourcegraph/pull/3633

## 3.3.4

### Fixed

- Fixed bundling of the Phabricator integration assets in the Sourcegraph docker image.

## 3.3.3

### Fixed

- Fixed bug that prevented "Find references" action from being completed in the activation checklist.

## 3.3.2

### Fixed

- Fixed an issue where the default `bitbucketserver.repositoryQuery` would not be created on migration from older Sourcegraph versions. https://github.com/sourcegraph/sourcegraph/issues/3591
- Fixed an issue where Sourcegraph would add deleted repositories to the external service configuration. https://github.com/sourcegraph/sourcegraph/issues/3588
- Fixed an issue where a repo-updater migration would hit code host rate limits. https://github.com/sourcegraph/sourcegraph/issues/3582
- The required `bitbucketserver.username` field of a [Bitbucket Server external service configuration](https://docs.sourcegraph.com/admin/external_service/bitbucketserver#configuration), if unset or empty, is automatically migrated to match the user part of the `url` (if defined). https://github.com/sourcegraph/sourcegraph/issues/3592
- Fixed a panic that would occur in indexed search / the frontend when a search error ocurred. https://github.com/sourcegraph/sourcegraph/issues/3579
- Fixed an issue where the repo-updater service could become deadlocked while performing a migration. https://github.com/sourcegraph/sourcegraph/issues/3590

## 3.3.1

### Fixed

- Fixed a bug that prevented external service configurations specifying client certificates from working (#3523)

## 3.3.0

### Added

- In search queries, treat `foo(` as `foo\(` and `bar[` as `bar\[` rather than failing with an error message.
- Enterprise admins can now customize the appearance of the homepage and search icon.
- A new settings property `notices` allows showing custom informational messages on the homepage and at the top of each page. The `motd` property is deprecated and its value is automatically migrated to the new `notices` property.
- The new `gitlab.exclude` setting in [GitLab external service config](https://docs.sourcegraph.com/admin/external_service/gitlab#configuration) allows you to exclude specific repositories matched by `gitlab.projectQuery` and `gitlab.projects` (so that they won't be synced). Upon upgrading, previously "disabled" repositories will be automatically migrated to this exclusion list.
- The new `gitlab.projects` setting in [GitLab external service config](https://docs.sourcegraph.com/admin/external_service/gitlab#configuration) allows you to select specific repositories to be synced.
- The new `bitbucketserver.exclude` setting in [Bitbucket Server external service config](https://docs.sourcegraph.com/admin/external_service/bitbucketserver#configuration) allows you to exclude specific repositories matched by `bitbucketserver.repositoryQuery` and `bitbucketserver.repos` (so that they won't be synced). Upon upgrading, previously "disabled" repositories will be automatically migrated to this exclusion list.
- The new `bitbucketserver.repos` setting in [Bitbucket Server external service config](https://docs.sourcegraph.com/admin/external_service/bitbucketserver#configuration) allows you to select specific repositories to be synced.
- The new required `bitbucketserver.repositoryQuery` setting in [Bitbucket Server external service configuration](https://docs.sourcegraph.com/admin/external_service/bitbucketserver#configuration) allows you to use Bitbucket API repository search queries to select repos to be synced. Existing configurations will be migrate to have it set to `["?visibility=public", "?visibility=private"]` which is equivalent to the previous implicit behaviour that this setting supersedes.
- "Quick configure" buttons for common actions have been added to the config editor for all external services.
- "Quick configure" buttons for common actions have been added to the management console.
- Site-admins now receive an alert every day for the seven days before their license key expires.
- The user menu (in global nav) now lists the user's organizations.
- All users on an instance now see a non-dismissible alert when when there's no license key in use and the limit of free user accounts is exceeded.
- All users will see a dismissible warning about limited search performance and accuracy on when using the sourcegraph/server Docker image with more than 100 repositories enabled.

### Changed

- Indexed searches that time out more consistently report a timeout instead of erroneously saying "No results."
- The symbols sidebar now only shows symbols defined in the current file or directory.
- The dynamic filters on search results pages will now display `lang:` instead of `file:` filters for language/file-extension filter suggestions.
- The default `github.repositoryQuery` of a [GitHub external service configuration](https://docs.sourcegraph.com/admin/external_service/github#configuration) has been changed to `["none"]`. Existing configurations that had this field unset will be migrated to have the previous default explicitly set (`["affiliated", "public"]`).
- The default `gitlab.projectQuery` of a [GitLab external service configuration](https://docs.sourcegraph.com/admin/external_service/gitlab#configuration) has been changed to `["none"]`. Existing configurations that had this field unset will be migrated to have the previous default explicitly set (`["?membership=true"]`).
- The default value of `maxReposToSearch` is now unlimited (was 500).
- The default `github.repositoryQuery` of a [GitHub external service configuration](https://docs.sourcegraph.com/admin/external_service/github#configuration) has been changed to `["none"]` and is now a required field. Existing configurations that had this field unset will be migrated to have the previous default explicitly set (`["affiliated", "public"]`).
- The default `gitlab.projectQuery` of a [GitLab external service configuration](https://docs.sourcegraph.com/admin/external_service/gitlab#configuration) has been changed to `["none"]` and is now a required field. Existing configurations that had this field unset will be migrated to have the previous default explicitly set (`["?membership=true"]`).
- The `bitbucketserver.username` field of a [Bitbucket Server external service configuration](https://docs.sourcegraph.com/admin/external_service/bitbucketserver#configuration) is now **required**. This field is necessary to authenticate with the Bitbucket Server API with either `password` or `token`.
- The settings and account pages for users and organizations are now combined into a single tab.

### Removed

- Removed the option to show saved searches on the Sourcegraph homepage.

### Fixed

- Fixed an issue where the site-admin repositories page `Cloning`, `Not Cloned`, `Needs Index` tabs were very slow on instances with thousands of repositories.
- Fixed an issue where failing to syntax highlight a single file would take down the entire syntax highlighting service.

## 3.2.6

### Fixed

- Fully resolved the search performance regression in v3.2.0, restoring performance of search back to the same levels it was before changes made in v3.2.0.

## 3.2.5

### Fixed

- Fixed a major indexed search performance regression that occurred in v3.2.0. (#3685)

## 3.2.4

### Fixed

- Fixed bundling of the Phabricator integration assets in the Sourcegraph docker image.

## 3.2.3

### Fixed

- Fixed https://github.com/sourcegraph/sourcegraph/issues/3336.
- Clearer error message when a repository sync fails due to the inability to clone a repository.
- Rewrite '@' character in Gitolite repository names to '-', which permits them to be viewable in the UI.

## 3.2.2

### Changed

- When using an external Zoekt instance (specified via the `ZOEKT_HOST` environment variable), sourcegraph/server no longer spins up a redundant internal Zoekt instance.

## 3.2.1

### Fixed

- Jaeger tracing, once enabled, can now be configured via standard [environment variables](https://github.com/jaegertracing/jaeger-client-go/blob/v2.14.0/README.md#environment-variables).
- Fixed an issue where some search and zoekt errors would not be logged.

## 3.2.0

### Added

- Sourcegraph can now automatically use the system's theme.
  To enable, open the user menu in the top right and make sure the theme dropdown is set to "System".
  This is currently supported on macOS Mojave with Safari Technology Preview 68 and later.
- The `github.exclude` setting was added to the [GitHub external service config](https://docs.sourcegraph.com/admin/external_service/github#configuration) to allow excluding repositories yielded by `github.repos` or `github.repositoryQuery` from being synced.

### Changed

- Symbols search is much faster now. After the initial indexing, you can expect code intelligence to be nearly instant no matter the size of your repository.
- Massively reduced the number of code host API requests Sourcegraph performs, which caused rate limiting issues such as slow search result loading to appear.
- The [`corsOrigin`](https://docs.sourcegraph.com/admin/config/site_config) site config property is no longer needed for integration with GitHub, GitLab, etc., via the [Sourcegraph browser extension](https://docs.sourcegraph.com/integration/browser_extension). Only the [Phabricator extension](https://github.com/sourcegraph/phabricator-extension) requires it.

### Fixed

- Fixed a bug where adding a search scope that adds a `repogroup` filter would cause invalid queries if `repogroup:sample` was already part of the query.
- An issue where errors during displaying search results would not be displayed.

### Removed

- The `"updateScheduler2"` experiment is now the default and it's no longer possible to configure.

## 3.1.2

### Added

- The `search.contextLines` setting was added to allow configuration of the number of lines of context to be displayed around search results.

### Changed

- Massively reduced the number of code host API requests Sourcegraph performs, which caused rate limiting issues such as slow search result loading to appear.
- Improved logging in various situations where Sourcegraph would potentially hit code host API rate limits.

### Fixed

- Fixed an issue where search results loading slowly would display a `Cannot read property "lastChild" of undefined` error.

## 3.1.1

### Added

- Query builder toggle (open/closed) state is now retained.

### Fixed

- Fixed an issue where single-term values entered into the "Exact match" field in the query builder were not getting wrapped in quotes.

## 3.1.0

### Added

- Added Docker-specific help text when running the Sourcegraph docker image in an environment with an sufficient open file descriptor limit.
- Added syntax highlighting for Kotlin and Dart.
- Added a management console environment variable to disable HTTPS, see [the docs](https://docs.sourcegraph.com/admin/management_console.md#can-i-disable-https-on-the-management-console) for more information.
- Added `auth.disableUsernameChanges` to critical configuration to prevent users from changing their usernames.
- Site admins can query a user by email address or username from the GraphQL API.
- Added a search query builder to the main search page. Click "Use search query builder" to open the query builder, which is a form with separate inputs for commonly used search keywords.

### Changed

- File match search results now show full repository name if there are results from mirrors on different code hosts (e.g. github.com/sourcegraph/sourcegraph and gitlab.com/sourcegraph/sourcegraph)
- Search queries now use "smart case" by default. Searches are case insensitive unless you use uppercase letters. To explicitly set the case, you can still use the `case` field (e.g. `case:yes`, `case:no`). To explicitly set smart case, use `case:auto`.

### Fixed

- Fixed an issue where the management console would improperly regenerate the TLS cert/key unless `CUSTOM_TLS=true` was set. See the documentation for [how to use your own TLS certificate with the management console](https://docs.sourcegraph.com/admin/management_console.md#how-can-i-use-my-own-tls-certificates-with-the-management-console).

## 3.0.1

### Added

- Symbol search now supports Elixir, Haskell, Kotlin, Scala, and Swift

### Changed

- Significantly optimized how file search suggestions are provided when using indexed search (cluster deployments).
- Both the `sourcegraph/server` image and the [Kubernetes deployment](https://github.com/sourcegraph/deploy-sourcegraph) manifests ship with Postgres `11.1`. For maximum compatibility, however, the minimum supported version remains `9.6`. The upgrade procedure is mostly automated for existing deployments. Please refer to [this page](https://docs.sourcegraph.com/admin/postgres) for detailed instructions.

### Removed

- The deprecated `auth.disableAccessTokens` site config property was removed. Use `auth.accessTokens` instead.
- The `disableBrowserExtension` site config property was removed. [Configure nginx](https://docs.sourcegraph.com/admin/nginx) instead to block clients (if needed).

## 3.0.0

See the changelog entries for 3.0.0 beta releases and our [3.0](https://docs.sourcegraph.com/admin/migration/3_0.md) upgrade guide if you are upgrading from 2.x.

## 3.0.0-beta.4

### Added

- Basic code intelligence for the top 10 programming languages works out of the box without any configuration. [TypeScript/JavaScript](https://sourcegraph.com/extensions/sourcegraph/typescript), [Python](https://sourcegraph.com/extensions/sourcegraph/python), [Java](https://sourcegraph.com/extensions/sourcegraph/java), [Go](https://sourcegraph.com/extensions/sourcegraph/go), [C/C++](https://sourcegraph.com/extensions/sourcegraph/cpp), [Ruby](https://sourcegraph.com/extensions/sourcegraph/ruby), [PHP](https://sourcegraph.com/extensions/sourcegraph/php), [C#](https://sourcegraph.com/extensions/sourcegraph/csharp), [Shell](https://sourcegraph.com/extensions/sourcegraph/shell), and [Scala](https://sourcegraph.com/extensions/sourcegraph/scala) are enabled by default, and you can find more in the [extension registry](https://sourcegraph.com/extensions?query=category%3A"Programming+languages").

## 3.0.0-beta.3

- Fixed an issue where the site admin is redirected to the start page instead of being redirected to the repositories overview page after deleting a repo.

## 3.0.0-beta

### Added

- Repositories can now be queried by a git clone URL through the GraphQL API.
- A new Explore area is linked from the top navigation bar (when the `localStorage.explore=true;location.reload()` feature flag is enabled).
- Authentication via GitHub is now supported. To enable, add an item to the `auth.providers` list with `type: "github"`. By default, GitHub identities must be linked to an existing Sourcegraph user account. To enable new account creation via GitHub, use the `allowSignup` option in the `GitHubConnection` config.
- Authentication via GitLab is now supported. To enable, add an item to the `auth.providers` list with `type: "gitlab"`.
- GitHub repository permissions are supported if authentication via GitHub is enabled. See the
  documentation for the `authorization` field of the `GitHubConnection` configuration.
- The repository settings mirroring page now shows when a repo is next scheduled for an update (requires experiment `"updateScheduler2": "enabled"`).
- Configured repositories are periodically scheduled for updates using a new algorithm. You can disable the new algorithm with the following site configuration: `"experimentalFeatures": { "updateScheduler2": "disabled" }`. If you do so, please file a public issue to describe why you needed to disable it.
- When using HTTP header authentication, [`stripUsernameHeaderPrefix`](https://docs.sourcegraph.com/admin/auth/#username-header-prefixes) field lets an admin specify a prefix to strip from the HTTP auth header when converting the header value to a username.
- Sourcegraph extensions whose package.json contains `"wip": true` are considered [work-in-progress extensions](https://docs.sourcegraph.com/extensions/authoring/publishing#wip-extensions) and are indicated as such to avoid users accidentally using them.
- Information about user survey submissions and a chart showing weekly active users is now displayed on the site admin Overview page.
- A new GraphQL API field `UserEmail.isPrimary` was added that indicates whether an email is the user's primary email.
- The filters bar in the search results page can now display filters from extensions.
- Extensions' `activate` functions now receive a `sourcegraph.ExtensionContext` parameter (i.e., `export function activate(ctx: sourcegraph.ExtensionContext): void { ... }`) to support deactivation and running multiple extensions in the same process.
- Users can now request an Enterprise trial license from the site init page.
- When searching, a filter button `case:yes` will now appear when relevant. This helps discovery and makes it easier to use our case-sensitive search syntax.
- Extensions can now report progress in the UI through the `withProgress()` extension API.
- When calling `editor.setDecorations()`, extensions must now provide an instance of `TextDocumentDecorationType` as first argument. This helps gracefully displaying decorations from several extensions.

### Changed

- The Postgres database backing Sourcegraph has been upgraded from 9.4 to 11.1. Existing Sourcegraph users must conduct an [upgrade procedure](https://docs.sourcegraph.com/admin/postgres_upgrade)
- Code host configuration has moved out of the site config JSON into the "External services" area of the site admin web UI. Sourcegraph instances will automatically perform a one time migration of existing data in the site config JSON. After the migration these keys can be safely deleted from the site config JSON: `awsCodeCommit`, `bitbucketServer`, `github`, `gitlab`, `gitolite`, and `phabricator`.
- Site and user usage statistics are now visible to all users. Previously only site admins (and users, for their own usage statistics) could view this information. The information consists of aggregate counts of actions such as searches, page views, etc.
- The Git blame information shown at the end of a line is now provided by the [Git extras extension](https://sourcegraph.com/extensions/sourcegraph/git-extras). You must add that extension to continue using this feature.
- The `appURL` site configuration option was renamed to `externalURL`.
- The repository and directory pages now show all entries together instead of showing files and (sub)directories separately.
- Extensions no longer can specify titles (in the `title` property in the `package.json` extension manifest). Their extension ID (such as `alice/myextension`) is used.

### Fixed

- Fixed an issue where the site admin License page showed a count of current users, rather than the max number of users over the life of the license.
- Fixed number formatting issues on site admin Overview and Survey Response pages.
- Fixed resolving of git clone URLs with `git+` prefix through the GraphQL API
- Fixed an issue where the graphql Repositories endpoint would order by a field which was not indexed. Times on Sourcegraph.com went from 10s to 200ms.
- Fixed an issue where whitespace was not handled properly in environment variable lists (`SYMBOLS_URL`, `SEARCHER_URL`).
- Fixed an issue where clicking inside the repository popover or clicking "Show more" would dismiss the popover.

### Removed

- The `siteID` site configuration option was removed because it is no longer needed. If you previously specified this in site configuration, a new, random site ID will be generated upon server startup. You can safely remove the existing `siteID` value from your site configuration after upgrading.
- The **Info** panel was removed. The information it presented can be viewed in the hover.
- The top-level `repos.list` site configuration was removed in favour of each code-host's equivalent options,
  now configured via the new _External Services UI_ available at `/site-admin/external-services`. Equivalent options in code hosts configuration:
  - GitHub via [`github.repos`](https://docs.sourcegraph.com/admin/site_config/all#repos-array)
  - Gitlab via [`gitlab.projectQuery`](https://docs.sourcegraph.com/admin/site_config/all#projectquery-array)
  - Phabricator via [`phabricator.repos`](https://docs.sourcegraph.com/admin/site_config/all#phabricator-array)
  - [Other external services](https://docs.sourcegraph.com/admin/repo/add_from_other_external_services)
- Removed the `httpStrictTransportSecurity` site configuration option. Use [nginx configuration](https://docs.sourcegraph.com/admin/nginx) for this instead.
- Removed the `tls.letsencrypt` site configuration option. Use [nginx configuration](https://docs.sourcegraph.com/admin/nginx) for this instead.
- Removed the `tls.cert` and `tls.key` site configuration options. Use [nginx configuration](https://docs.sourcegraph.com/admin/nginx) for this instead.
- Removed the `httpToHttpsRedirect` and `experimentalFeatures.canonicalURLRedireect` site configuration options. Use [nginx configuration](https://docs.sourcegraph.com/admin/nginx) for these instead.
- Sourcegraph no longer requires access to `/var/run/docker.sock`.

## 2.13.6

### Added

- The `/-/editor` endpoint now accepts a `hostname_patterns` URL parameter, which specifies a JSON
  object mapping from hostname to repository name pattern. This serves as a hint to Sourcegraph when
  resolving git clone URLs to repository names. The name pattern is the same style as is used in
  code host configurations. The default value is `{hostname}/{path}`.

## 2.13.5

### Fixed

- Fixed another issue where Sourcegraph would try to fetch more than the allowed number of repositories from AWS CodeCommit.

## 2.13.4

### Changed

- The default for `experimentalFeatures.canonicalURLRedirect` in site config was changed back to `disabled` (to avoid [#807](https://github.com/sourcegraph/sourcegraph/issues/807)).

## 2.13.3

### Fixed

- Fixed an issue that would cause the frontend health check endpoint `/healthz` to not respond. This only impacts Kubernetes deployments.
- Fixed a CORS policy issue that caused requests to be rejected when they come from origins not in our [manifest.json](https://sourcegraph.com/github.com/sourcegraph/sourcegraph/-/blob/browser/src/extension/manifest.spec.json#L72) (i.e. requested via optional permissions by the user).
- Fixed an issue that prevented `repositoryQuery` from working correctly on GitHub enterprise instances.

## 2.13.2

### Fixed

- Fixed an issue where Sourcegraph would try to fetch more than the allowed number of repositories from AWS CodeCommit.

## 2.13.1

### Changed

- The timeout when running `git ls-remote` to determine if a remote url is cloneable has been increased from 5s to 30s.
- Git commands now use [version 2 of the Git wire protocol](https://opensource.googleblog.com/2018/05/introducing-git-protocol-version-2.html), which should speed up certain operations (e.g. `git ls-remote`, `git fetch`) when communicating with a v2 enabled server.

## 2.13.0

### Added

- A new site config option `search.index.enabled` allows toggling on indexed search.
- Search now uses [Sourcegraph extensions](https://docs.sourcegraph.com/extensions) that register `queryTransformer`s.
- GitLab repository permissions are now supported. To enable this, you will need to set the `authz`
  field in the `GitLabConnection` configuration object and ensure that the access token set in the
  `token` field has both `sudo` and `api` scope.

### Changed

- When the `DEPLOY_TYPE` environment variable is incorrectly specified, Sourcegraph now shuts down and logs an error message.
- The `experimentalFeatures.canonicalURLRedirect` site config property now defaults to `enabled`. Set it to `disabled` to disable redirection to the `appURL` from other hosts.
- Updating `maxReposToSearch` site config no longer requires a server restart to take effect.
- The update check page no longer shows an error if you are using an insiders build. Insiders builds will now notify site administrators that updates are available 40 days after the release date of the installed build.
- The `github.repositoryQuery` site config property now accepts arbitrary GitHub repository searches.

### Fixed

- The user account sidebar "Password" link (to the change-password form) is now shown correctly.
- Fixed an issue where GitHub rate limits were underutilized if the remaining
  rate limit dropped below 150.
- Fixed an issue where GraphQL field `elapsedMilliseconds` returned invalid value on empty searches
- Editor extensions now properly search the selection as a literal string, instead of incorrectly using regexp.
- Fixed a bug where editing and deleting global saved searches was not possible.
- In index search, if the search regex produces multiline matches, search results are still processed per line and highlighted correctly.
- Go-To-GitHub and Go-To-GitLab buttons now link to the right branch, line and commit range.
- Go-to-GitHub button links to default branch when no rev is given.
- The close button in the panel header stays located on the top.
- The Phabricator icon is now displayed correctly.
- The view mode button in the BlobPage now shows the correct view mode to switch to.

### Removed

- The experimental feature flag to disable the new repo update scheduler has been removed.
- The `experimentalFeatures.configVars` feature flag was removed.
- The `experimentalFeatures.multipleAuthProviders` feature flag was removed because the feature is now always enabled.
- The following deprecated auth provider configuration properties were removed: `auth.provider`, `auth.saml`, `auth.openIDConnect`, `auth.userIdentityHTTPHeader`, and `auth.allowSignup`. Use `auth.providers` for all auth provider configuration. (If you were still using the deprecated properties and had no `auth.providers` set, all access to your instance will be rejected until you manually set `auth.providers`.)
- The deprecated site configuration properties `search.scopes` and `settings` were removed. Define search scopes and settings in global settings in the site admin area instead of in site configuration.
- The `pendingContents` property has been removed from our GraphQL schema.
- The **Explore** page was replaced with a **Repositories** search link in the top navigation bar.

## 2.12.3

### Fixed

- Fixed an error that prevented users without emails from submitting satisfaction surveys.

## 2.12.2

### Fixed

- Fixed an issue where private GitHub Enterprise repositories were not fetched.

## 2.12.1

### Fixed

- We use GitHub's REST API to query affliated repositories. This API has wider support on older GitHub enterprise versions.
- Fixed an issue that prevented users without email addresses from signing in (https://github.com/sourcegraph/sourcegraph/issues/426).

## 2.12.0

### Changed

- Reduced the size of in-memory data structured used for storing search results. This should reduce the backend memory usage of large result sets.
- Code intelligence is now provided by [Sourcegraph extensions](https://docs.sourcegraph.com/extensions). The extension for each language in the site configuration `langservers` property is automatically enabled.
- Support for multiple authentication providers is now enabled by default. To disable it, set the `experimentalFeatures.multipleAuthProviders` site config option to `"disabled"`. This only applies to Sourcegraph Enterprise.
- When using the `http-header` auth provider, valid auth cookies (from other auth providers that are currently configured or were previously configured) are now respected and will be used for authentication. These auth cookies also take precedence over the `http-header` auth. Previously, the `http-header` auth took precedence.
- Bitbucket Server username configuration is now used to clone repositories if the Bitbucket Server API does not set a username.
- Code discussions: On Sourcegraph.com / when `discussions.abuseProtection` is enabled in the site config, rate limits to thread creation, comment creation, and @mentions are now applied.

### Added

- Search syntax for filtering archived repositories. `archived:no` will exclude archived repositories from search results, `archived:only` will search over archived repositories only. This applies for GitHub and GitLab repositories.
- A Bitbucket Server option to exclude personal repositories in the event that you decide to give an admin-level Bitbucket access token to Sourcegraph and do not want to create a bot account. See https://docs.sourcegraph.com/integration/bitbucket_server#excluding-personal-repositories for more information.
- Site admins can now see when users of their Sourcegraph instance last used it via a code host integration (e.g. Sourcegraph browser extensions). Visit the site admin Analytics page (e.g. https://sourcegraph.example.com/site-admin/analytics) to view this information.
- A new site config option `extensions.allowRemoteExtensions` lets you explicitly specify the remote extensions (from, e.g., Sourcegraph.com) that are allowed.
- Pings now include a total count of user accounts.

### Fixed

- Files with the gitattribute `export-ignore` are no longer excluded for language analysis and search.
- "Discard changes?" confirmation popup doesn't pop up every single time you try to navigate to a new page after editting something in the site settings page anymore.
- Fixed an issue where Git repository URLs would sometimes be logged, potentially containing e.g. basic auth tokens.
- Fixed date formatting on the site admin Analytics page.
- File names of binary and large files are included in search results.

### Removed

- The deprecated environment variables `SRC_SESSION_STORE_REDIS` and `REDIS_MASTER_ENDPOINT` are no longer used to configure alternative redis endpoints. For more information, see "[using external services with Sourcegraph](https://docs.sourcegraph.com/admin/external_services)".

## 2.11.1

### Added

- A new site config option `git.cloneURLToRepositoryName` specifies manual mapping from Git clone URLs to Sourcegraph repository names. This is useful, for example, for Git submodules that have local clone URLs.

### Fixed

- Slack notifications for saved searches have been fixed.

## 2.11.0

### Changed

### Added

- Support for ACME "tls-alpn-01" challenges to obtain LetsEncrypt certificates. Previously Sourcegraph only supported ACME "http-01" challenges which required port 80 to be accessible.
- gitserver periodically removes stale lock files that git can leave behind.
- Commits with empty trees no longer return 404.
- Clients (browser/editor extensions) can now query configuration details from the `ClientConfiguration` GraphQL API.
- The config field `auth.accessTokens.allow` allows or restricts use of access tokens. It can be set to one of three values: "all-users-create" (the default), "none" (all access tokens are disabled), and "site-admin-create" (access tokens are enabled, but only site admins can create new access tokens). The field `auth.disableAccessTokens` is now deprecated in favor of this new field.
- A webhook endpoint now exists to trigger repository updates. For example, `curl -XPOST -H 'Authorization: token $ACCESS_TOKEN' $SOURCEGRAPH_ORIGIN/.api/repos/$REPO_URI/-/refresh`.
- Git submodules entries in the file tree now link to the submodule repository.

### Fixed

- An issue / edge case where the Code Intelligence management admin page would incorrectly show language servers as `Running` when they had been removed from Docker.
- Log level is respected in lsp-proxy logs.
- Fixed an error where text searches could be routed to a faulty search worker.
- Gitolite integration should correctly detect names which Gitolite would consider to be patterns, and not treat them as repositories.
- repo-updater backs off fetches on a repo that's failing to fetch.
- Attempts to add a repo with an empty string for the name are checked for and ignored.
- Fixed an issue where non-site-admin authenticated users could modify global settings (not site configuration), other organizations' settings, and other users' settings.
- Search results are rendered more eagerly, resulting in fewer blank file previews
- An issue where automatic code intelligence would fail to connect to the underlying `lsp` network, leading to `dial tcp: lookup lang on 0.0.0.0:53: no such host` errors.
- More useful error messages from lsp-proxy when a language server can't get a requested revision of a repository.
- Creation of a new user with the same name as an existing organization (and vice versa) is prevented.

### Removed

## 2.10.5

### Fixed

- Slack notifications for saved searches have been fixed.

## 2.10.4

### Fixed

- Fixed an issue that caused the frontend to return a HTTP 500 and log an error message like:
  ```
  lvl=eror msg="ui HTTP handler error response" method=GET status_code=500 error="Post http://127.0.0.1:3182/repo-lookup: context canceled"
  ```

## 2.10.3

### Fixed

- The SAML AuthnRequest signature when using HTTP redirect binding is now computed using a URL query string with correct ordering of parameters. Previously, the ordering was incorrect and caused errors when the IdP was configured to check the signature in the AuthnRequest.

## 2.10.2

### Fixed

- SAML IdP-initiated login previously failed with the IdP set a RelayState value. This now works.

## 2.10.1

### Changed

- Most `experimentalFeatures` in the site configuration now respond to configuration changes live, without requiring a server restart. As usual, you will be prompted for a restart after saving your configuration changes if one is required.
- Gravatar image avatars are no longer displayed for committers.

## 2.10.0

### Changed

- In the file tree, if a directory that contains only a single directory is expanded, its child directory is now expanded automatically.

### Fixed

- Fixed an issue where `sourcegraph/server` would not start code intelligence containers properly when the `sourcegraph/server` container was shut down non-gracefully.
- Fixed an issue where the file tree would return an error when navigating between repositories.

## 2.9.4

### Changed

- Repo-updater has a new and improved scheduler for periodic repo fetches. If you have problems with it, you can revert to the old behavior by adding `"experimentalFeatures": { "updateScheduler": "disabled" }` to your `config.json`.
- A once-off migration will run changing the layout of cloned repos on disk. This should only affect installations created January 2018 or before. There should be no user visible changes.
- Experimental feature flag "updateScheduler" enables a smarter and less spammy algorithm for automatic repository updates.
- It is no longer possible to disable code intelligence by unsetting the LSP_PROXY environment variable. Instead, code intelligence can be disabled per language on the site admin page (e.g. https://sourcegraph.example.com/site-admin/code-intelligence).
- Bitbucket API requests made by Sourcegraph are now under a self-enforced API rate limit (since Bitbucket Server does not have a concept of rate limiting yet). This will reduce any chance of Sourcegraph slowing down or causing trouble for Bitbucket Server instances connected to it. The limits are: 7,200 total requests/hr, with a bucket size / maximum burst size of 500 requests.
- Global, org, and user settings are now validated against the schema, so invalid settings will be shown in the settings editor with a red squiggly line.
- The `http-header` auth provider now supports being used with other auth providers (still only when `experimentalFeatures.multipleAuthProviders` is `true`).
- Periodic fetches of Gitolite-hosted repositories are now handled internally by repo-updater.

### Added

- The `log.sentry.dsn` field in the site config makes Sourcegraph log application errors to a Sentry instance.
- Two new repository page hotkeys were added: <kbd>r</kbd> to open the repositories menu and <kbd>v</kbd> to open the revision selector.
- Repositories are periodically (~45 days) recloned from the codehost. The codehost can be relied on to give an efficient packing. This is an alternative to running a memory and CPU intensive git gc and git prune.
- The `auth.sessionExpiry` field sets the session expiration age in seconds (defaults to 90 days).

### Fixed

- Fixed a bug in the API console that caused it to display as a blank page in some cases.
- Fixed cases where GitHub rate limit wasn't being respected.
- Fixed a bug where scrolling in references, history, etc. file panels was not possible in Firefox.
- Fixed cases where gitserver directory structure migration could fail/crash.
- Fixed "Generate access token" link on user settings page. Previously, this link would 404.
- Fixed a bug where the search query was not updated in the search bar when searching from the homepage.
- Fixed a possible crash in github-proxy.
- Fixed a bug where file matching for diff search was case sensitive by default.

### Removed

- `SOURCEGRAPH_CONFIG` environment variable has been removed. Site configuration is always read from and written to disk. You can configure the location by providing `SOURCEGRAPH_CONFIG_FILE`. The default path is `/etc/sourcegraph/config.json`.

## 2.9.3

### Changed

- The search results page will merge duplicated lines of context.
- The following deprecated site configuration properties have been removed: `github[].preemptivelyClone`, `gitOriginMap`, `phabricatorURL`, `githubPersonalAccessToken`, `githubEnterpriseURL`, `githubEnterpriseCert`, and `githubEnterpriseAccessToken`.
- The `settings` field in the site config file is deprecated and will not be supported in a future release. Site admins should move those settings (if any) to global settings (in the site admin UI). Global settings are preferred to site config file settings because the former can be applied without needing to restart/redeploy the Sourcegraph server or cluster.

### Fixed

- Fixed a goroutine leak which occurs when search requests are canceled.
- Console output should have fewer spurious line breaks.
- Fixed an issue where it was not possible to override the `StrictHostKeyChecking` SSH option in the SSH configuration.
- Cross-repository code intelligence indexing for non-Go languages is now working again (originally broken in 2.9.2).

## 2.9.1

### Fixed

- Fixed an issue where saving an organization's configuration would hang indefinitely.

## 2.9.0

### Changed

- Hover tooltips were rewritten to fix a couple of issues and are now much more robust, received a new design and show more information.
- The `max:` search flag was renamed to `count:` in 2.8.8, but for backward compatibility `max:` has been added back as a deprecated alias for `count:`.
- Drastically improved the performance / load time of the Code Intelligence site admin page.

### Added

- The site admin code intelligence page now displays an error or reason whenever language servers are unable to be managed from the UI or Sourcegraph API.
- The ability to directly specify the root import path of a repository via `.sourcegraph/config.json` in the repo root, instead of relying on the heuristics of the Go language server to detect it.

### Fixed

- Configuring Bitbucket Server now correctly suppresses the the toast message "Configure repositories and code hosts to add to Sourcegraph."
- A bug where canonical import path comments would not be detected by the Go language server's heuristics under `cmd/` folders.
- Fixed an issue where a repository would only be refreshed on demand by certain user actions (such as a page reload) and would otherwise not be updated when expected.
- If a code host returned a repository-not-found or unauthorized error (to `repo-updater`) for a repository that previously was known to Sourcegraph, then in some cases a misleading "Empty repository" screen was shown. Now the repository is displayed as though it still existed, using cached data; site admins must explicitly delete repositories on Sourcegraph after they have been deleted on the code host.
- Improved handling of GitHub API rate limit exhaustion cases. Cached repository metadata and Git data will be used to provide full functionality during this time, and log messages are more informative. Previously, in some cases, repositories would become inaccessible.
- Fixed an issue where indexed search would sometimes not indicate that there were more results to show for a given file.
- Fixed an issue where the code intelligence admin page would never finish loading language servers.

## 2.9.0-pre0

### Changed

- Search scopes have been consolidated into the "Filters" bar on the search results page.
- Usernames and organization names of up to 255 characters are allowed. Previously the max length was 38.

### Fixed

- The target commit ID of a Git tag object (i.e., not lightweight Git tag refs) is now dereferenced correctly. Previously the tag object's OID was given.
- Fixed an issue where AWS Code Commit would hit the rate limit.
- Fixed an issue where dismissing the search suggestions dropdown did not unfocus previously highlighted suggestions.
- Fixed an issue where search suggestions would appear twice.
- Indexed searches now return partial results if they timeout.
- Git repositories with files whose paths contain `.git` path components are now usable (via indexed and non-indexed search and code intelligence). These corrupt repositories are rare and generally were created by converting some other VCS repository to Git (the Git CLI will forbid creation of such paths).
- Various diff search performance improvements and bug fixes.
- New Phabricator extension versions would used cached stylesheets instead of the upgraded version.
- Fixed an issue where hovers would show an error for Rust and C/C++ files.

### Added

- The `sourcegraph/server` container now emits the most recent log message when redis terminates to make it easier to debug why redis stopped.
- Organization invites (which allow users to invite other users to join organizations) are significantly improved. A new accept-invitation page was added.
- The new help popover allows users to easily file issues in the Sourcegraph public issue tracker and view documentation.
- An issue where Java files would be highlighted incorrectly if they contained JavaDoc blocks with an uneven number of opening/closing `*`s.

### Removed

- The `secretKey` site configuration value is no longer needed. It was only used for generating tokens for inviting a user to an organization. The invitation is now stored in the database associated with the recipient, so a secret token is no longer needed.
- The `experimentalFeatures.searchTimeoutParameter` site configuration value has been removed. It defaulted to `enabled` in 2.8 and it is no longer possible to disable.

### Added

- Syntax highlighting for:
  - TOML files (including Go `Gopkg.lock` and Rust `Cargo.lock` files).
  - Rust files.
  - GraphQL files.
  - Protobuf files.
  - `.editorconfig` files.

## 2.8.9

### Changed

- The "invite user" site admin page was moved to a sub-page of the users page (`/site-admin/users/new`).
- It is now possible for a site admin to create a new user without providing an email address.

### Fixed

- Checks for whether a repo is cloned will no longer exhaust open file pools over time.

### Added

- The Phabricator extension shows code intelligence status and supports enabling / disabling code intelligence for files.

## 2.8.8

### Changed

- Queries for repositories (in the explore, site admin repositories, and repository header dropdown) are matched on case-insensitive substrings, not using fuzzy matching logic.
- HTTP Authorization headers with an unrecognized scheme are ignored; they no longer cause the HTTP request to be rejected with HTTP 401 Unauthorized and an "Invalid Authorization header." error.
- Renamed the `max` search flag to `count`. Searches that specify `count:` will fetch at least that number of results, or the full result set.
- Bumped `lsp-proxy`'s `initialize` timeout to 3 minutes for every language.
- Search results are now sorted by repository and file name.
- More easily accessible "Show more" button at the top of the search results page.
- Results from user satisfaction surveys are now always hosted locally and visible to admins. The `"experimentalFeatures": { "hostSurveysLocally" }` config option has been deprecated.
- If the OpenID Connect authentication provider reports that a user's email address is not verified, the authentication attempt will fail.

### Fixed

- Fixed an issue where the search results page would not update its title.
- The session cookie name is now `sgs` (not `sg-session`) so that Sourcegraph 2.7 and Sourcegraph 2.8 can be run side-by-side temporarily during a rolling update without clearing each other's session cookies.
- Fixed the default hostnames of the C# and R language servers
- Fixed an issue where deleting an organization prevented the creation of organizations with the name of the deleted organization.
- Non-UTF8 encoded files (e.g. ISO-8859-1/Latin1, UTF16, etc) are now displayed as text properly rather than being detected as binary files.
- Improved error message when lsp-proxy's initalize timeout occurs
- Fixed compatibility issues and added [instructions for using Microsoft ADFS 2.1 and 3.0 for SAML authentication](https://docs.sourcegraph.com/admin/auth/saml_with_microsoft_adfs).
- Fixed an issue where external accounts associated with deleted user accounts would still be returned by the GraphQL API. This caused the site admin external accounts page to fail to render in some cases.
- Significantly reduced the number of code host requests for non github.com or gitlab.com repositories.

### Added

- The repository revisions popover now shows the target commit's last-committed/authored date for branches and tags.
- Setting the env var `INSECURE_SAML_LOG_TRACES=1` on the server (or the `sourcegraph-frontend` pod in Kubernetes) causes all SAML requests and responses to be logged, which helps with debugging SAML.
- Site admins can now view user satisfaction surveys grouped by user, in addition to chronological order, and aggregate summary values (including the average score and the net promoter score over the last 30 days) are now displayed.
- The site admin overview page displays the site ID, the primary admin email, and premium feature usage information.
- Added Haskell as an experimental language server on the code intelligence admin page.

## 2.8.0

### Changed

- `gitMaxConcurrentClones` now also limits the concurrency of updates to repos in addition to the initial clone.
- In the GraphQL API, `site.users` has been renamed to `users`, `site.orgs` has been renamed to `organizations`, and `site.repositories` has been renamed to `repositories`.
- An authentication provider must be set in site configuration (see [authentication provider documentation](https://docs.sourcegraph.com/admin/auth)). Previously the server defaulted to builtin auth if none was set.
- If a process dies inside the Sourcegraph container the whole container will shut down. We suggest operators configure a [Docker Restart Policy](https://docs.docker.com/config/containers/start-containers-automatically/#restart-policy-details) or a [Kubernetes Restart Policy](https://kubernetes.io/docs/concepts/workloads/pods/pod-lifecycle/#restart-policy). Previously the container would operate in a degraded mode if a process died.
- Changes to the `auth.public` site config are applied immediately in `sourcegraph/server` (no restart needed).
- The new search timeout behavior is now enabled by default. Set `"experimentalFeatures": {"searchTimeoutParameter": "disabled"}` in site config to disable it.
- Search includes files up to 1MB (previous limit was 512KB for unindexed search and 128KB for indexed search).
- Usernames and email addresses reported by OpenID Connect and SAML auth providers are now trusted, and users will sign into existing Sourcegraph accounts that match on the auth provider's reported username or email.
- The repository sidebar file tree is much, much faster on massive repositories (200,000+ files)
- The SAML authentication provider was significantly improved. Users who were signed in using SAML previously will need to reauthenticate via SAML next time they visit Sourcegraph.
- The SAML `serviceProviderCertificate` and `serviceProviderPrivateKey` site config properties are now optional.

### Fixed

- Fixed an issue where Index Search status page failed to render.
- User data on the site admin Analytics page is now paginated, filterable by a user's recent activity, and searchable.
- The link to the root of a repository in the repository header now preserves the revision you're currently viewing.
- When using the `http-header` auth provider, signin/signup/signout links are now hidden.
- Repository paths beginning with `go/` are no longer reservered by Sourcegraph.
- Interpret `X-Forwarded-Proto` HTTP header when `httpToHttpsRedirect` is set to `load-balanced`.
- Deleting a user account no longer prevents the creation of a new user account with the same username and/or association with authentication provider account (SAML/OpenID/etc.)
- It is now possible for a user to verify an email address that was previously associated with now-deleted user account.
- Diff searches over empty repositories no longer fail (this was not an issue for Sourcegraph cluster deployments).
- Stray `tmp_pack_*` files from interrupted fetches should now go away.
- When multiple `repo:` tokens match the same repo, process @revspec requirements from all of them, not just the first one in the search.

### Removed

- The `ssoUserHeader` site config property (deprecated since January 2018) has been removed. The functionality was moved to the `http-header` authentication provider.
- The experiment flag `showMissingReposEnabled`, which defaulted to enabled, has been removed so it is no longer possible to disable this feature.
- Event-level telemetry has been completely removed from self-hosted Sourcegraph instances. As a result, the `disableTelemetry` site configuration option has been deprecated. The new site-admin Pings page clarifies the only high-level telemetry being sent to Sourcegraph.com.
- The deprecated `adminUsernames` site config property (deprecated since January 2018) has been removed because it is no longer necessary. Site admins can designate other users as site admins in the site admin area, and the first user to sign into a new instance always becomes a site admin (even when using an external authentication provider).

### Added

- The new repository contributors page (linked from the repository homepage) displays the top Git commit authors in a repository, with filtering options.
- Custom language servers in the site config may now specify a `metadata` property containing things like homepage/docs/issues URLs for the language server project, as well as whether or not the language server should be considered experimental (not ready for prime-time). This `metadata` will be displayed in the UI to better communicate the status of a language server project.
- Access tokens now have scopes (which define the set of operations they permit). All access tokens still provide full control of all resources associated with the user account (the `user:all` scope, which is now explicitly displayed).
- The new access token scope `site-admin:sudo` allows the holder to perform any action as any other user. Only site admins may create this token.
- Links to Sourcegraph's changelog have been added to the site admin Updates page and update alert.
- If the site configuration is invalid or uses deprecated properties, a global alert will be shown to all site admins.
- There is now a code intelligence status indicator when viewing files. It contains information about the capabailities of the language server that is providing code intelligence for the file.
- Java code intelligence can now be enabled for repositories that aren't automatically supported using a
  `javaconfig.json` file. For Gradle plugins, this file can be generated using
  the [Javaconfig Gradle plugin](https://docs.sourcegraph.com/extensions/language_servers/java#gradle-execution).
- The new `auth.providers` site config is an array of authentication provider objects. Currently only 1 auth provider is supported. The singular `auth.provider` is deprecated.
- Users authenticated with OpenID Connect are now able to sign out of Sourcegraph (if the provider supports token revocation or the end-session endpoint).
- Users can now specify the number of days, weeks, and months of site activity to query through the GraphQL API.
- Added 14 new experimental language servers on the code intelligence admin page.
- Added `httpStrictTransportSecurity` site configuration option to customize the Strict-Transport-Security HTTP header. It defaults to `max-age=31536000` (one year).
- Added `nameIDFormat` in the `saml` auth provider to set the SAML NameID format. The default changed from transient to persistent.
- (This feature has been removed.) Experimental env var expansion in site config JSON: set `SOURCEGRAPH_EXPAND_CONFIG_VARS=1` to replace `${var}` or `$var` (based on environment variables) in any string value in site config JSON (except for JSON object property names).
- The new (optional) SAML `serviceProviderIssuer` site config property (in an `auth.providers` array entry with `{"type":"saml", ...}`) allows customizing the SAML Service Provider issuer name.
- The site admin area now has an "Auth" section that shows the enabled authentication provider(s) and users' external accounts.

## 2.7.6

### Fixed

- If a user's account is deleted, session cookies for that user are no longer considered valid.

## 2.7.5

### Changed

- When deploying Sourcegraph to Kubernetes, RBAC is now used by default. Most Kubernetes clusters require it. See the Kubernetes installation instructions for more information (including disabling if needed).
- Increased git ssh connection timeout to 30s from 7s.
- The Phabricator integration no longer requires staging areas, but using them is still recommended because it improves performance.

### Fixed

- Fixed an issue where language servers that were not enabled would display the "Restart" button in the Code Intelligence management panel.
- Fixed an issue where the "Update" button in the Code Intelligence management panel would be displayed inconsistently.
- Fixed an issue where toggling a dynamic search scope would not also remove `@rev` (if specified)
- Fixed an issue where where modes that can only be determined by the full filename (not just the file extension) of a path weren't supported (Dockerfiles are the first example of this).
- Fixed an issue where the GraphiQL console failed when variables are specified.
- Indexed search no longer maintains its own git clones. For Kubernetes cluster deployments, this significantly reduces disk size requirements for the indexed-search pod.
- Fixed an issue where language server Docker containers would not be automatically restarted if they crashed (`sourcegraph/server` only).
- Fixed an issue where if the first user on a site authenticated via SSO, the site would remain stuck in uninitialized mode.

### Added

- More detailed progress information is displayed on pages that are waiting for repositories to clone.
- Admins can now see charts with daily, weekly, and monthly unique user counts by visiting the site-admin Analytics page.
- Admins can now host and see results from Sourcegraph user satisfaction surveys locally by setting the `"experimentalFeatures": { "hostSurveysLocally": "enabled"}` site config option. This feature will be enabled for all instances once stable.
- Access tokens are now supported for all authentication providers (including OpenID Connect and SAML, which were previously not supported).
- The new `motd` setting (in global, organization, and user settings) displays specified messages at the top of all pages.
- Site admins may now view all access tokens site-wide (for all users) and revoke tokens from the new access tokens page in the site admin area.

## 2.7.0

### Changed

- Missing repositories no longer appear as search results. Instead, a count of repositories that were not found is displayed above the search results. Hovering over the count will reveal the names of the missing repositories.
- "Show more" on the search results page will now reveal results that have already been fetched (if such results exist) without needing to do a new query.
- The bottom panel (on a file) now shows more tabs, including docstrings, multiple definitions, references (as before), external references grouped by repository, implementations (if supported by the language server), and file history.
- The repository sidebar file tree is much faster on massive repositories (200,000+ files)

### Fixed

- Searches no longer block if the index is unavailable (e.g. after the index pod restarts). Instead, it respects the normal search timeout and reports the situation to the user if the index is not yet available.
- Repository results are no longer returned for filters that are not supported (e.g. if `file:` is part of the search query)
- Fixed an issue where file tree elements may be scrolled out of view on page load.
- Fixed an issue that caused "Could not ensure repository updated" log messages when trying to update a large number of repositories from gitolite.
- When using an HTTP authentication proxy (`"auth.provider": "http-header"`), usernames are now properly normalized (special characters including `.` replaced with `-`). This fixes an issue preventing users from signing in if their username contained these special characters.
- Fixed an issue where the site-admin Updates page would incorrectly report that update checking was turned off when `telemetryDisabled` was set, even as it continued to report new updates.
- `repo:` filters that match multiple repositories and contain a revision specifier now correctly return partial results even if some of the matching repositories don't have a matching revision.
- Removed hardcoded list of supported languages for code intelligence. Any language can work now and support is determined from the server response.
- Fixed an issue where modifying `config.json` on disk would not correctly mark the server as needing a restart.
- Fixed an issue where certain diff searches (with very sparse matches in a repository's history) would incorrectly report no results found.
- Fixed an issue where the `langservers` field in the site-configuration didn't require both the `language` and `address` field to be specified for each entry

### Added

- Users (and site admins) may now create and manage access tokens to authenticate API clients. The site config `auth.disableAccessTokens` (renamed to `auth.accessTokens` in 2.11) disables this new feature. Access tokens are currently only supported when using the `builtin` and `http-header` authentication providers (not OpenID Connect or SAML).
- User and site admin management capabilities for user email addresses are improved.
- The user and organization management UI has been greatly improved. Site admins may now administer all organizations (even those they aren't a member of) and may edit profile info and configuration for all users.
- If SSO is enabled (via OpenID Connect or SAML) and the SSO system provides user avatar images and/or display names, those are now used by Sourcegraph.
- Enable new search timeout behavior by setting `"experimentalFeatures": { "searchTimeoutParameter": "enabled"}` in your site config.
  - Adds a new `timeout:` parameter to customize the timeout for searches. It defaults to 10s and may not be set higher than 1m.
  - The value of the `timeout:` parameter is a string that can be parsed by [time.Duration](https://golang.org/pkg/time/#ParseDuration) (e.g. "100ms", "2s").
  - When `timeout:` is not provided, search optimizes for retuning results as soon as possible and will include slower kinds of results (e.g. symbols) only if they are found quickly.
  - When `timeout:` is provided, all result kinds are given the full timeout to complete.
- A new user settings tokens page was added that allows users to obtain a token that they can use to authenticate to the Sourcegraph API.
- Code intelligence indexes are now built for all repositories in the background, regardless of whether or not they are visited directly by a user.
- Language servers are now automatically enabled when visiting a repository. For example, visiting a Go repository will now automatically download and run the relevant Docker container for Go code intelligence.
  - This change only affects when Sourcegraph is deployed using the `sourcegraph/server` Docker image (not using Kubernetes).
  - You will need to use the new `docker run` command at https://docs.sourcegraph.com/#quick-install in order for this feature to be enabled. Otherwise, you will receive errors in the log about `/var/run/docker.sock` and things will work just as they did before. See https://docs.sourcegraph.com/extensions/language_servers for more information.
- The site admin Analytics page will now display the number of "Code Intelligence" actions each user has made, including hovers, jump to definitions, and find references, on the Sourcegraph webapp or in a code host integration or extension.
- An experimental cross repository jump to definition which consults the OSS index on Sourcegraph.com. This is disabled by default; use `"experimentalFeatures": { "jumpToDefOSSIndex": "enabled" }` in your site configuration to enable it.
- Users can now view Git branches, tags, and commits, and compare Git branches and revisions on Sourcegraph. (The code host icon in the header takes you to the commit on the code host.)
- A new admin panel allows you to view and manage language servers. For Docker deployments, it allows you to enable/disable/update/restart language servers at the click of a button. For cluster deployments, it shows the current status of language servers.
- Users can now tweet their feedback about Sourcegraph when clicking on the feedback smiley located in the navbar and filling out a Twitter feedback form.
- A new button in the repository header toggles on/off the Git history panel for the current file.

## 2.6.8

### Bug fixes

- Searches of `type:repo` now work correctly with "Show more" and the `max` parameter.
- Fixes an issue where the server would crash if the DB was not available upon startup.

## 2.6.7

### Added

- The duration that the frontend waits for the PostgreSQL database to become available is now configurable with the `DB_STARTUP_TIMEOUT` env var (the value is any valid Go duration string).
- Dynamic search filters now suggest exclusions of Go test files, vendored files and node_modules files.

## 2.6.6

### Added

- Authentication to Bitbucket Server using username-password credentials is now supported (in the `bitbucketServer` site config `username`/`password` options), for servers running Bitbucket Server version 2.4 and older (which don't support personal access tokens).

## 2.6.5

### Added

- The externally accessible URL path `/healthz` performs a basic application health check, returning HTTP 200 on success and HTTP 500 on failure.

### Behavior changes

- Read-only forks on GitHub are no longer synced by default. If you want to add a readonly fork, navigate directly to the repository page on Sourcegraph to add it (e.g. https://sourcegraph.mycompany.internal/github.com/owner/repo). This prevents your repositories list from being cluttered with a large number of private forks of a private repository that you have access to. One notable example is https://github.com/EpicGames/UnrealEngine.
- SAML cookies now expire after 90 days. The previous behavior was every 1 hour, which was unintentionally low.

## 2.6.4

### Added

- Improve search timeout error messages
- Performance improvements for searching regular expressions that do not start with a literal.

## 2.6.3

### Bug fixes

- Symbol results are now only returned for searches that contain `type:symbol`

## 2.6.2

### Added

- More detailed logging to help diagnose errors with third-party authentication providers.
- Anchors (such as `#my-section`) in rendered Markdown files are now supported.
- Instrumentation section for admins. For each service we expose pprof, prometheus metrics and traces.

### Bug fixes

- Applies a 1s timeout to symbol search if invoked without specifying `type:` to not block plain text results. No change of behaviour if `type:symbol` is given explicitly.
- Only show line wrap toggle for code-view-rendered files.

## 2.6.1

### Bug fixes

- Fixes a bug where typing in the search query field would modify the expanded state of file search results.
- Fixes a bug where new logins via OpenID Connect would fail with the error `SSO error: ID Token verification failed`.

## 2.6.0

### Added

- Support for [Bitbucket Server](https://www.atlassian.com/software/bitbucket/server) as a codehost. Configure via the `bitbucketServer` site config field.
- Prometheus gauges for git clone queue depth (`src_gitserver_clone_queue`) and git ls-remote queue depth (`src_gitserver_lsremote_queue`).
- Slack notifications for saved searches may now be added for individual users (not just organizations).
- The new search filter `lang:` filters results by programming language (example: `foo lang:go` or `foo -lang:clojure`).
- Dynamic filters: filters generated from your search results to help refine your results.
- Search queries that consist only of `file:` now show files whose path matches the filters (instead of no results).
- Sourcegraph now automatically detects basic `$GOPATH` configurations found in `.envrc` files in the root of repositories.
- You can now configure the effective `$GOPATH`s of a repository by adding a `.sourcegraph/config.json` file to your repository with the contents `{"go": {"GOPATH": ["mygopath"]}}`.
- A new `"blacklistGoGet": ["mydomain.org,myseconddomain.com"]` offers users a quick escape hatch in the event that Sourcegraph is making unwanted `go get` or `git clone` requests to their website due to incorrectly-configured monorepos. Most users will never use this option.
- Search suggestions and results now include symbol results. The new filter `type:symbol` causes only symbol results to be shown.
  Additionally, symbols for a repository can be browsed in the new symbols sidebar.
- You can now expand and collapse all items on a search results page or selectively expand and collapse individual items.

### Configuration changes

- Reduced the `gitMaxConcurrentClones` site config option's default value from 100 to 5, to help prevent too many concurrent clones from causing issues on code hosts.
- Changes to some site configuration options are now automatically detected and no longer require a server restart. After hitting Save in the UI, you will be informed if a server restart is required, per usual.
- Saved search notifications are now only sent to the owner of a saved search (all of an organization's members for an organization-level saved search, or a single user for a user-level saved search). The `notifyUsers` and `notifyOrganizations` properties underneath `search.savedQueries` have been removed.
- Slack webhook URLs are now defined in user/organization JSON settings, not on the organization profile page. Previously defined organization Slack webhook URLs are automatically migrated to the organization's JSON settings.
- The "unlimited" value for `maxReposToSearch` is now `-1` instead of `0`, and `0` now means to use the default.
- `auth.provider` must be set (`builtin`, `openidconnect`, `saml`, `http-header`, etc.) to configure an authentication provider. Previously you could just set the detailed configuration property (`"auth.openIDConnect": {...}`, etc.) and it would implicitly enable that authentication provider.
- The `autoRepoAdd` site configuration property was removed. Site admins can add repositories via site configuration.

### Bug fixes

- Only cross reference index enabled repositories.
- Fixed an issue where search would return results with empty file contents for matches in submodules with indexing enabled. Searching over submodules is not supported yet, so these (empty) results have been removed.
- Fixed an issue where match highlighting would be incorrect on lines that contained multibyte characters.
- Fixed an issue where search suggestions would always link to master (and 404) even if the file only existed on a branch. Now suggestions always link to the revision that is being searched over.
- Fixed an issue where all file and repository links on the search results page (for all search results types) would always link to master branch, even if the results only existed in another branch. Now search results links always link to the revision that is being searched over.
- The first user to sign up for a (not-yet-initialized) server is made the site admin, even if they signed up using SSO. Previously if the first user signed up using SSO, they would not be a site admin and no site admin could be created.
- Fixed an issue where our code intelligence archive cache (in `lsp-proxy`) would not evict items from the disk. This would lead to disks running out of free space.

## 2.5.16, 2.5.17

- Version bump to keep deployment variants in sync.

## 2.5.15

### Bug fixes

- Fixed issue where a Sourcegraph cluster would incorrectly show "An update is available".
- Fixed Phabricator links to repositories
- Searches over a single repository are now less likely to immediately time out the first time they are searched.
- Fixed a bug where `auth.provider == "http-header"` would incorrectly require builtin authentication / block site access when `auth.public == "false"`.

### Phabricator Integration Changes

We now display a "View on Phabricator" link rather than a "View on other code host" link if you are using Phabricator and hosting on GitHub or another code host with a UI. Commit links also will point to Phabricator.

### Improvements to SAML authentication

You may now optionally provide the SAML Identity Provider metadata XML file contents directly, with the `auth.saml` `identityProviderMetadata` site configuration property. (Previously, you needed to specify the URL where that XML file was available; that is still possible and is more common.) The new option is useful for organizations whose SAML metadata is not web-accessible or while testing SAML metadata configuration changes.

## 2.5.13

### Improvements to builtin authentication

When using `auth.provider == "builtin"`, two new important changes mean that a Sourcegraph server will be locked down and only accessible to users who are invited by an admin user (previously, we advised users to place their own auth proxy in front of Sourcegraph servers).

1.  When `auth.provider == "builtin"` Sourcegraph will now by default require an admin to invite users instead of allowing anyone who can visit the site to sign up. Set `auth.allowSignup == true` to retain the old behavior of allowing anyone who can access the site to signup.
2.  When `auth.provider == "builtin"`, Sourcegraph will now respects a new `auth.public` site configuration option (default value: `false`). When `auth.public == false`, Sourcegraph will not allow anyone to access the site unless they have an account and are signed in.

## 2.4.3

### Added

- Code Intelligence support
- Custom links to code hosts with the `links:` config options in `repos.list`

### Changed

- Search by file path enabled by default

## 2.4.2

### Added

- Repository settings mirror/cloning diagnostics page

### Changed

- Repositories added from GitHub are no longer enabled by default. The site admin UI for enabling/disabling repositories is improved.

## 2.4.0

### Added

- Search files by name by including `type:path` in a search query
- Global alerts for configuration-needed and cloning-in-progress
- Better list interfaces for repositories, users, organizations, and threads
- Users can change their own password in settings
- Repository groups can now be specified in settings by site admins, organizations, and users. Then `repogroup:foo` in a search query will search over only those repositories specified for the `foo` repository group.

### Changed

- Log messages are much quieter by default

## 2.3.11

### Added

- Added site admin updates page and update checking
- Added site admin telemetry page

### Changed

- Enhanced site admin panel
- Changed repo- and SSO-related site config property names to be consistent, updated documentation

## 2.3.10

### Added

- Online site configuration editing and reloading

### Changed

- Site admins are now configured in the site admin area instead of in the `adminUsernames` config key or `ADMIN_USERNAMES` env var. Users specified in those deprecated configs will be designated as site admins in the database upon server startup until those configs are removed in a future release.

## 2.3.9

### Fixed

- An issue that prevented creation and deletion of saved queries

## 2.3.8

### Added

- Built-in authentication: you can now sign up without an SSO provider.
- Faster default branch code search via indexing.

### Fixed

- Many performance improvements to search.
- Much log spam has been eliminated.

### Changed

- We optionally read `SOURCEGRAPH_CONFIG` from `$DATA_DIR/config.json`.
- SSH key required to clone repositories from GitHub Enterprise when using a self-signed certificate.

## 0.3 - 13 December 2017

The last version without a CHANGELOG.<|MERGE_RESOLUTION|>--- conflicted
+++ resolved
@@ -26,11 +26,8 @@
 - Added Gerrit as an officially supported code host with permissions syncing. [#46763](https://github.com/sourcegraph/sourcegraph/pull/46763)
 - Markdown files now support `<picture>` and `<video>` elements in the rendered view. [#47074](https://github.com/sourcegraph/sourcegraph/pull/47074)
 - Batch Changes: Log outputs from execution steps are now paginated in the web interface. [#46335](https://github.com/sourcegraph/sourcegraph/pull/46335)
-<<<<<<< HEAD
 - Monitoring: the searcher dashboard now contains more detailed request metrics as well as information on interactions with the local cache (via gitserver). [#47654](https://github.com/sourcegraph/sourcegraph/pull/47654)
-=======
 - Renders GitHub pull request references in the commit list. [#47593](https://github.com/sourcegraph/sourcegraph/pull/47593)
->>>>>>> 4e4ff62a
 
 ### Changed
 
