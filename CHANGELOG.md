--- conflicted
+++ resolved
@@ -27,11 +27,8 @@
 - When encountering GitHub rate limits, Sourcegraph will now wait the recommended amount of time and retry the request. This prevents sync jobs from failing prematurely due to external rate limits. [#48423](https://github.com/sourcegraph/sourcegraph/pull/48423)
 - Added a dashboard with information about user and repository background permissions sync jobs. [#46317](https://github.com/sourcegraph/sourcegraph/issues/46317)
 - When encountering GitHub or GitLab rate limits, Sourcegraph will now wait the recommended amount of time and retry the request. This prevents sync jobs from failing prematurely due to external rate limits. [#48423](https://github.com/sourcegraph/sourcegraph/pull/48423), [#48616](https://github.com/sourcegraph/sourcegraph/pull/48616)
-<<<<<<< HEAD
 - Switching between code editor, files and symbols trees using keyboard shortcuts (currently under the experimental feature flag: `blob-page-switch-areas-shortcuts`). [#46829](https://github.com/sourcegraph/sourcegraph/pull/46829).
-=======
 - Added "SCIM" badges for SCIM-controlled users on the User admin page. [#48727](https://github.com/sourcegraph/sourcegraph/pull/48727)
->>>>>>> fa271fb6
 
 ### Changed
 
