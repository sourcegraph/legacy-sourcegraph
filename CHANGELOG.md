--- conflicted
+++ resolved
@@ -28,13 +28,10 @@
 
 - Batch Change: When one or more changesets are selected, we now display all bulk operations but disable the ones that aren't applicable to the changesets. [#44617](https://github.com/sourcegraph/sourcegraph/pull/44617)
 - Gitserver's repository purge worker now runs on a regular interval instead of just on weekends, configurable by the `repoPurgeWorker` site configuration. [#44753](https://github.com/sourcegraph/sourcegraph/pull/44753)
-<<<<<<< HEAD
 - Editing the presentation metadata (title, line color, line label) of a scoped Code Insight will no longer trigger insight recalculation. [#44769](https://github.com/sourcegraph/sourcegraph/pull/44769)
 - Saving a new view of a scoped Code Insight will no longer trigger insight recalculation. [#44679](https://github.com/sourcegraph/sourcegraph/pull/44679)
-=======
 - Editing the presentation metadata (title, line color, line label) or the default filters of a scoped Code Insight will no longer trigger insight recalculation. [#44769](https://github.com/sourcegraph/sourcegraph/pull/44769), [#44797](https://github.com/sourcegraph/sourcegraph/pull/44797)
 - Indexed Search's `memory_map_areas_percentage_used` alert has been modified to alert earlier than it used to. It now issues a warning at 60% (previously 70%) and issues a critical alert at 80% (previously 90%).
->>>>>>> cdf3710e
 
 ### Fixed
 
