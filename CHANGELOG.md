--- conflicted
+++ resolved
@@ -23,12 +23,8 @@
 
 ### Fixed
 
-<<<<<<< HEAD
-- Truncate and display tooltip when the title of a search result overflows
-=======
 - Fixed reading search pattern type from settings [#32989](https://github.com/sourcegraph/sourcegraph/issues/32989)
--
->>>>>>> ed59883d
+- Truncate and display tooltip when the title of a search result overflows [#32904](https://github.com/sourcegraph/sourcegraph/pull/32904)
 
 ### Removed
 
