<!--
###################################### READ ME ###########################################
### This changelog should always be read on `main` branch. Its contents on version     ###
### branches do not necessarily reflect the changes that have gone into that branch.   ###
### To update the changelog add your changes to the appropriate section under the      ###
### "Unreleased" heading.                                                              ###
##########################################################################################
-->

# Changelog

All notable changes to Sourcegraph are documented in this file.

<!-- START CHANGELOG -->

## Unreleased

### Added

- Executors natively support Kubernetes environments. [#49236](https://github.com/sourcegraph/sourcegraph/pull/49236)
- Documentation for GitHub fine-grained access tokens. [#50274](https://github.com/sourcegraph/sourcegraph/pull/50274)
- Code Insight dashboards retain size and order of the cards. [#50301](https://github.com/sourcegraph/sourcegraph/pull/50301)
- The LLM completions endpoint is now exposed through a GraphQL query in addition to the streaming endpoint [#50455](https://github.com/sourcegraph/sourcegraph/pull/50455)
- Permissions center statistics pane is added. Stats include numbers of queued jobs, users/repos with failed jobs, no permissions, and outdated permissions. [#50535](https://github.com/sourcegraph/sourcegraph/pull/50535)
- SCIM user provisioning support for Deactivate/Reactivation of users. [#50533](https://github.com/sourcegraph/sourcegraph/pull/50533)

### Changed

- Access tokens now begin with the prefix `sgp_` to make them identifiable as secrets. You can also prepend `sgp_` to previously generated access tokens, although they will continue to work as-is without that prefix.

### Fixed

- GitHub `repositoryQuery` searches now respect date ranges and use API requests more efficiently. #[49969](https://github.com/sourcegraph/sourcegraph/pull/49969)
- Fixed an issue where search based references were not displayed in the references panel. [#50157](https://github.com/sourcegraph/sourcegraph/pull/50157)
- Symbol suggestions only insert `type:symbol` filters when necessary. [#50183](https://github.com/sourcegraph/sourcegraph/pull/50183)

### Removed

- User tags are removed in favor of the newer feature flags functionality. [#49318](https://github.com/sourcegraph/sourcegraph/pull/49318)
- Previously deprecated site config `experimentalFeatures.bitbucketServerFastPerm` has been removed. [#50707](https://github.com/sourcegraph/sourcegraph/pull/50707)

## 5.0.2

### Added

-

### Changed

-

### Fixed

<<<<<<< HEAD
- For Cody, explicitly detect some cases where context is needed to avoid failed responses. [#50541](https://github.com/sourcegraph/sourcegraph/pull/50541)
=======
- Code Insights that are run over zero repositories will finish processing and show `"No data to display"`. #[50561](https://github.com/sourcegraph/sourcegraph/pull/50561)
>>>>>>> 6381da37

### Removed

-

## 5.0.1

### Added

- The ability to exclude certain file path patterns from embeddings.
- Added a modal to show warnings and errors when exporting search results. [#50348](https://github.com/sourcegraph/sourcegraph/pull/50348)

### Changed

### Fixed

- Fixed CVE-2023-0464 in container images
- Fixed CVE-2023-24532 in container images
- Fixed an issue where Slack code monitoring notifications failed when the message was too long. [#50083](https://github.com/sourcegraph/sourcegraph/pull/50083)
- Fixed an edge case issue with usage statistics calculations that cross over month and year boundaries.
- Fixed the "Last incremental sync" value in user/repo permissions from displaying a wrong date if no sync had been completed yet.
- Fixed an issue that caused search context creation to fail with error "you must provide a first or last value to properly paginate" when defining the repositories and revisions with a JSON configuration.
- Fixed an issue where the incorrect actor was provided when searching an embeddings index.
- Fixed multiple requests downloading the embeddings index concurrently on an empty cache leading to an out-of-memory error.
- Fixed the encoding of embeddings indexes which caused out-of-memory errors for large indexes when uploading them from the worker service.
- Fixed git blame decorations styles
- CODEOWNERS rules with consecutive slashes (`//`) will no longer fail ownership searches
- Granting pending permissions to users when experimentalFeatures.unifiedPermissions is turned ON [#50059](https://github.com/sourcegraph/sourcegraph/pull/50059)
- The unified permissions out of band migration reported as unfinished if there were users with no permissions [#50147](https://github.com/sourcegraph/sourcegraph/pull/50147)
- Filenames with special characters are correctly handled in Cody's embedding service [#50023](https://github.com/sourcegraph/sourcegraph/pull/50023)
- Structural search correctly cleans up when done preventing a goroutine leak [#50034](https://github.com/sourcegraph/sourcegraph/pull/50034)
- Fetch search based definitions in the reference panel if no precise definitions were found [#50179](https://github.com/sourcegraph/sourcegraph/pull/50179)

### Removed

## 5.0.0

### Added

- The environment variable `TELEMETRY_HTTP_PROXY` can be set on the `sourcegraph-frontend` service, to use an HTTP proxy for telemetry and update check requests. [#47466](https://github.com/sourcegraph/sourcegraph/pull/47466)
- Kubernetes Deployments: Introduced a new Kubernetes deployment option ([deploy-sourcegraph-k8s](https://github.com/sourcegraph/deploy-sourcegraph-k8s)) to deploy Sourcegraph with Kustomize. [#46755](https://github.com/sourcegraph/sourcegraph/issues/46755)
- Kubernetes Deployments: The new Kustomize deployment ([deploy-sourcegraph-k8s](https://github.com/sourcegraph/deploy-sourcegraph-k8s)) introduces a new base cluster that runs all Sourcegraph services as non-root users with limited privileges and eliminates the need to create RBAC resources. [#4213](https://github.com/sourcegraph/deploy-sourcegraph/pull/4213)
- Added the `other.exclude` setting to [Other external service config](https://docs.sourcegraph.com/admin/external_service/other#configuration). It can be configured to exclude mirroring of repositories matching a pattern similar to other external services. This is useful when you want to exclude repositories discovered via `src serve-git`. [#48168](https://github.com/sourcegraph/sourcegraph/pull/48168)
- The **Site admin > Updates** page displays the upgrade readiness information about schema drift and out-of-band migrations. [#48046](https://github.com/sourcegraph/sourcegraph/pull/48046)
- Pings now contain ownership search and file-view activity counts. [#47062](https://github.com/sourcegraph/sourcegraph/47062)
- Greatly improves keyboard handling and accessibility of the files and symbol tree on the repository pages. [#12916](https://github.com/sourcegraph/sourcegraph/issues/12916)
- The file tree on the repository page now automatically expands into single-child directories. [#47117](https://github.com/sourcegraph/sourcegraph/pull/47117)
- When encountering GitHub rate limits, Sourcegraph will now wait the recommended amount of time and retry the request. This prevents sync jobs from failing prematurely due to external rate limits. [#48423](https://github.com/sourcegraph/sourcegraph/pull/48423)
- Added a dashboard with information about user and repository background permissions sync jobs. [#46317](https://github.com/sourcegraph/sourcegraph/issues/46317)
- When encountering GitHub or GitLab rate limits, Sourcegraph will now wait the recommended amount of time and retry the request. This prevents sync jobs from failing prematurely due to external rate limits. [#48423](https://github.com/sourcegraph/sourcegraph/pull/48423), [#48616](https://github.com/sourcegraph/sourcegraph/pull/48616)
- Switching between code editor, files and symbols trees using keyboard shortcuts (currently under the experimental feature flag: `blob-page-switch-areas-shortcuts`). [#46829](https://github.com/sourcegraph/sourcegraph/pull/46829).
- Added "SCIM" badges for SCIM-controlled users on the User admin page. [#48727](https://github.com/sourcegraph/sourcegraph/pull/48727)
- Added Azure DevOps Services as a Tier 1 Code Host, including: repository syncing, permissions syncing, and Batch Changes support. [#46265](https://github.com/sourcegraph/sourcegraph/issues/46265)
- Added feature to disable some fields on user profiles for SCIM-controlled users. [#48816](https://github.com/sourcegraph/sourcegraph/pull/48816)
- Native support for ingesting and searching GitHub topics with `repo:has.topic()` [#48875](https://github.com/sourcegraph/sourcegraph/pull/48875)
- [Role-based Access Control](https://docs.sourcegraph.com/admin/access_control) is now available as an enterprise feature (in Beta). It is currently only supported for Batch Changes functionality. [#43276](https://github.com/sourcegraph/sourcegraph/issues/43276)
- Site admins can now [restrict creation of batch changes to certain users](https://docs.sourcegraph.com/admin/access_control/batch_changes) by tailoring their roles and the permissions granted to those roles. [#34491](https://github.com/sourcegraph/sourcegraph/issues/34491)
- Site admins can now [configure outgoing webhooks](https://docs.sourcegraph.com/admin/config/webhooks/outgoing) for Batch Changes to inform external tools of events related to Sourcegraph batch changes and their changesets. [#38278](https://github.com/sourcegraph/sourcegraph/issues/38278)
- [Sourcegraph Own](https://docs.sourcegraph.com/own) is now available as an experimental enterprise feature. Enable the `search-ownership` feature flag to use it.
- Gitserver supports a new `COURSIER_CACHE_DIR` env var to configure the cache location for coursier JVM package repos.
- Pings now emit a histogram of repository sizes cloned by Sourcegraph [48211](https://github.com/sourcegraph/sourcegraph/pull/48211).
- The search input has been redesigned to greatly improve usability. New contextual suggestions help users learn the Sourcegraph query language as they search. Suggestions have been unified across contexts and filters, and the history mode has been integrated into the input. Improved and expanded keyboard shortcuts also make navigation much easier. This functionality is in beta, and can be disabled in the user menu.

### Changed

- Experimental GraphQL query, `permissionsSyncJobs` is substituted with new non-experimental query which provides full information about permissions sync jobs stored in the database. [#47933](https://github.com/sourcegraph/sourcegraph/pull/47933)
- Renders `readme.txt` files in the repository page. [#47944](https://github.com/sourcegraph/sourcegraph/pull/47944)
- Renders GitHub pull request references in all places where a commit message is referenced. [#48183](https://github.com/sourcegraph/sourcegraph/pull/48183)
- CodeMirror blob view (default) uses selection-driven code navigation. [#48066](https://github.com/sourcegraph/sourcegraph/pull/48066)
- Older Code Insights data points will now be automatically archived as configured by the site configuration setting `insights.maximumSampleSize`, set to 30 by default. All points can be exported. This behaviour can be disabled using the experimental setting `insightsDataRetention`. [#48259](https://github.com/sourcegraph/sourcegraph/pull/48259)
- The admin debug GraphQL endpoint for Code Insights will now include the series metadata in the response. [#49473](https://github.com/sourcegraph/sourcegraph/pull/49473)
- Usage telemetry has been streamlined; there are no longer two categories (critical and non-critical), and telemetry will be streamlined and reviewed/reduced further in upcoming releases. The site admin flag `disableNonCriticalTelemetry` currently still remains but has no effect.

### Fixed

- The symbols service `CACHE_DIR` and `MAX_TOTAL_PATHS_LENGTH` were renamed to have a `SYMBOLS_` prefix in the last version of Sourcegraph; this version fixes a bug where the old names without the `SYMBOLS_` prefix were not respected correctly. Both names now work.
- Fixed issues with propagating tracing configuration throughout the application. [#47428](https://github.com/sourcegraph/sourcegraph/pull/47428)
- Enable `auto gc` on fetch when `SRC_ENABLE_GC_AUTO` is set to `true`. [#47852](https://github.com/sourcegraph/sourcegraph/pull/47852)
- Fixes syntax highlighting and line number issues in the code preview rendered inside the references panel. [#48107](https://github.com/sourcegraph/sourcegraph/pull/48107)
- The ordering of code host sync error messages in the notifications menu will now be persistent. Previously the order was not guaranteed on a refresh of the status messages, which would make the code host sync error messages jump positions, giving a false sense of change to the site admins. [#48722](https://github.com/sourcegraph/sourcegraph/pull/48722)
- Fixed Detect & Track Code Insights running over all repositories when during creation a search was used to specify the repositories for the insight. [#49633](https://github.com/sourcegraph/sourcegraph/pull/49633)

### Removed

- The LSIF upload endpoint is no longer supported and has been replaced by a diagnostic error page. src-cli v4.5+ will translate all local LSIF files to SCIP prior to upload. [#47547](https://github.com/sourcegraph/sourcegraph/pull/47547)
- The experimental setting `authz.syncJobsRecordsLimit` has been removed. [#47933](https://github.com/sourcegraph/sourcegraph/pull/47933)
- Storing permissions sync jobs statuses in Redis has been removed as now all permissions sync related data is stored in a database. [#47933](https://github.com/sourcegraph/sourcegraph/pull/47933)
- The key `shared_steps` has been removed from auto-indexing configuration descriptions. If you have a custom JSON auto-indexing configuration set for a repository that defines this key, you should inline the content into each index job's `steps` array. [#48770](https://github.com/sourcegraph/sourcegraph/pull/48770)

## 4.5.1

### Changed

- Updated git to version 2.39.2 to address [reported security vulnerabilities](https://github.blog/2023-02-14-git-security-vulnerabilities-announced-3/) [#47892](https://github.com/sourcegraph/sourcegraph/pull/47892/files)
- Updated curl to 7.88.1 to address [reported security vulnerabilities](https://curl.se/docs/CVE-2022-42915.html) [#48144](https://github.com/sourcegraph/sourcegraph/pull/48144)

## 4.5.0

### Added

- Endpoint environment variables (`SEARCHER_URL`, `SYMBOLS_URL`, `INDEXED_SEARCH_SERVERS`, `SRC_GIT_SERVERS`) now can be set to replica count values in Kubernetes, Kustomize, Helm and Docker Compose environments. This avoids the need to use service discovery or generating the respective list of addresses in those environments. [#45862](https://github.com/sourcegraph/sourcegraph/pull/45862)
- The default author and email for changesets will now be pulled from user account details when possible. [#46385](https://github.com/sourcegraph/sourcegraph/pull/46385)
- Code Insights has a new display option: "Max number of series points to display". This setting controls the number of data points you see per series on an insight. [#46653](https://github.com/sourcegraph/sourcegraph/pull/46653)
- Added out-of-band migration that will migrate all existing data from LSIF to SCIP (see additional [migration documentation](https://docs.sourcegraph.com/admin/how-to/lsif_scip_migration)). [#45106](https://github.com/sourcegraph/sourcegraph/pull/45106)
- Code Insights has a new search-powered repositories field that allows you to select repositories with Sourcegraph search syntax. [#45687](https://github.com/sourcegraph/sourcegraph/pull/45687)
- You can now export all data for a Code Insight from the card menu or the standalone page. [#46795](https://github.com/sourcegraph/sourcegraph/pull/46795), [#46694](https://github.com/sourcegraph/sourcegraph/pull/46694)
- Added Gerrit as an officially supported code host with permissions syncing. [#46763](https://github.com/sourcegraph/sourcegraph/pull/46763)
- Markdown files now support `<picture>` and `<video>` elements in the rendered view. [#47074](https://github.com/sourcegraph/sourcegraph/pull/47074)
- Batch Changes: Log outputs from execution steps are now paginated in the web interface. [#46335](https://github.com/sourcegraph/sourcegraph/pull/46335)
- Monitoring: the searcher dashboard now contains more detailed request metrics as well as information on interactions with the local cache (via gitserver). [#47654](https://github.com/sourcegraph/sourcegraph/pull/47654)
- Renders GitHub pull request references in the commit list. [#47593](https://github.com/sourcegraph/sourcegraph/pull/47593)
- Added a new background permissions syncer & scheduler which is backed by database, unlike the old one that was based on an in-memory processing queue. The new system is enabled by default, but can be disabled. Revert to the in-memory processing queue by setting the feature flag `database-permission-sync-worker` to `false`. [#47783](https://github.com/sourcegraph/sourcegraph/pull/47783)
- Zoekt introduces a new opt-in feature, "shard merging". Shard merging consolidates small index files into larger ones, which reduces Zoekt-webserver's memory footprint [documentation](https://docs.sourcegraph.com/code_search/explanations/search_details#shard-merging)
- Blob viewer is now backed by the CodeMirror editor. Previous table-based blob viewer can be re-enabled by setting `experimentalFeatures.enableCodeMirrorFileView` to `false`. [#47563](https://github.com/sourcegraph/sourcegraph/pull/47563)
- Code folding support for the CodeMirror blob viewer. [#47266](https://github.com/sourcegraph/sourcegraph/pull/47266)
- CodeMirror blob keyboard navigation as experimental feature. Can be enabled in settings by setting `experimentalFeatures.codeNavigation` to `selection-driven`. [#44698](https://github.com/sourcegraph/sourcegraph/pull/44698)

### Changed

- Archived and deleted changesets are no longer counted towards the completion percentage shown in the Batch Changes UI. [#46831](https://github.com/sourcegraph/sourcegraph/pull/46831)
- Code Insights has a new UI for the "Add or remove insights" view, which now allows you to search code insights by series label in addition to insight title. [#46538](https://github.com/sourcegraph/sourcegraph/pull/46538)
- When SMTP is configured, users created by site admins via the "Create user" page will no longer have their email verified by default - users must verify their emails by using the "Set password" link they get sent, or have their emails verified by a site admin via the "Emails" tab in user settings or the `setUserEmailVerified` mutation. The `createUser` mutation retains the old behaviour of automatically marking emails as verified. To learn more, refer to the [SMTP and email delivery](https://docs.sourcegraph.com/admin/config/email) documentation. [#46187](https://github.com/sourcegraph/sourcegraph/pull/46187)
- Connection checks for code host connections have been changed to talk to code host APIs directly via HTTP instead of doing DNS lookup and TCP dial. That makes them more resistant in environments where proxies are used. [#46918](https://github.com/sourcegraph/sourcegraph/pull/46918)
- Expiration of licenses is now handled differently. When a license is expired promotion to site-admin is disabled, license-specific features are disabled (exceptions being SSO & permission syncing), grace period has been replaced with a 7-day-before-expiration warning. [#47251](https://github.com/sourcegraph/sourcegraph/pull/47251)
- Searcher will now timeout searches in 2 hours instead of 10 minutes. This timeout was raised for batch use cases (such as code insights) searching old revisions in very large repositories. This limit can be tuned with the environment variable `PROCESSING_TIMEOUT`. [#47469](https://github.com/sourcegraph/sourcegraph/pull/47469)
- Zoekt now bypasses the regex engine for queries that are common in the context of search-based code intelligence, such as `\bLITERAL\b case:yes`. This can lead to a significant speed-up for "Find references" and "Find implementations" if precise code intelligence is not available. [zoekt#526](https://github.com/sourcegraph/zoekt/pull/526)
- The Sourcegraph Free license has undergone a number of changes. Please contact support@sourcegraph.com with any questions or concerns. [#46504](https://github.com/sourcegraph/sourcegraph/pull/46504)
  - The Free license allows for only a single private repository on the instance.
  - The Free license does not support SSO of any kind.
  - The Free license does not offer mirroring of code host user permissions.
- Expired Sourcegraph licenses no longer allow continued use of the product. [#47251](https://github.com/sourcegraph/sourcegraph/pull/47251)
  - Licensed features are disabled once a license expires.
  - Users can no longer be promoted to Site Admins once a license expires.

### Fixed

- Resolved issue which would prevent Batch Changes from being able to update changesets on forks of repositories on Bitbucket Server created prior to version 4.2. [#47397](https://github.com/sourcegraph/sourcegraph/pull/47397)
- Fixed a bug where changesets created on forks of repositories in a personal user's namespace on GitHub could not be updated after creation. [#47397](https://github.com/sourcegraph/sourcegraph/pull/47397)
- Fixed a bug where saving default Sort & Limit filters in Code Insights did not persist [#46653](https://github.com/sourcegraph/sourcegraph/pull/46653)
- Restored the old syntax for `repo:contains` filters that was previously removed in version 4.0.0. For now, both the old and new syntaxes are supported to allow for smooth upgrades. Users are encouraged to switch to the new syntax, since the old one may still be removed in a future version.
- Fixed a bug where removing an auth provider would render a user's Account Security page inaccessible if they still had an external account associated with the removed auth provider. [#47092](https://github.com/sourcegraph/sourcegraph/pull/47092)
- Fixed a bug where the `repo:has.description()` parameter now correctly shows description of a repository synced from a Bitbucket server code host connection, while previously it used to show the repository name instead [#46752](https://github.com/sourcegraph/sourcegraph/pull/46752)
- Fixed a bug where permissions syncs consumed more rate limit tokens than required. This should lead to speed-ups in permission syncs, as well as other possible cases where a process runs in repo-updater. [#47374](https://github.com/sourcegraph/sourcegraph/pull/47374)
- Fixes UI bug where folders with single child were appearing as child folders themselves. [#46628](https://github.com/sourcegraph/sourcegraph/pull/46628)
- Performance issue with the Outbound requests page. [#47544](https://github.com/sourcegraph/sourcegraph/pull/47544)

### Removed

- The Code insights "run over all repositories" mode has been replaced with search-powered repositories filed syntax. [#45687](https://github.com/sourcegraph/sourcegraph/pull/45687)
- The settings `search.repositoryGroups`, `codeInsightsGqlApi`, `codeInsightsAllRepos`, `experimentalFeatures.copyQueryButton`,, `experimentalFeatures.showRepogroupHomepage`, `experimentalFeatures.showOnboardingTour`, `experimentalFeatures.showSearchContextManagement` and `codeIntelligence.autoIndexRepositoryGroups` have been removed as they were deprecated and unsued. [#47481](https://github.com/sourcegraph/sourcegraph/pull/47481)
- The site config `enableLegacyExtensions` setting was removed. It is no longer possible to enable legacy Sourcegraph extension API functionality in this version.

## 4.4.2

### Changed

- Expiration of licenses is now handled differently. When a license is expired promotion to site-admin is disabled, license-specific features are disabled (exceptions being SSO & permission syncing), grace period has been replaced with a 7-day-before-expiration warning. [#47251](https://github.com/sourcegraph/sourcegraph/pull/47251)

## 4.4.1

### Changed

- Connection checks for code host connections have been changed to talk to code host APIs directly via HTTP instead of doing DNS lookup and TCP dial. That makes them more resistant in environments where proxies are used. [#46918](https://github.com/sourcegraph/sourcegraph/pull/46918)
- The search query input overflow behavior on search home page has been fixed. [#46922](https://github.com/sourcegraph/sourcegraph/pull/46922)

## 4.4.0

### Added

- Added a button "Reindex now" to the index status page. Admins can now force an immediate reindex of a repository. [#45533](https://github.com/sourcegraph/sourcegraph/pull/45533)
- Added an option "Unlock user" to the actions dropdown on the Site Admin Users page. Admins can unlock user accounts that wer locked after too many sign-in attempts. [#45650](https://github.com/sourcegraph/sourcegraph/pull/45650)
- Templates for certain emails sent by Sourcegraph are now configurable via `email.templates` in site configuration. [#45671](https://github.com/sourcegraph/sourcegraph/pull/45671), [#46085](https://github.com/sourcegraph/sourcegraph/pull/46085)
- Keyboard navigation for search results is now enabled by default. Use Arrow Up/Down keys to navigate between search results, Arrow Left/Right to collapse and expand file matches, Enter to open the search result in the current tab, Ctrl/Cmd+Enter to open the result in a separate tab, / to refocus the search input, and Ctrl/Cmd+Arrow Down to jump from the search input to the first result. Arrow Left/Down/Up/Right in previous examples can be substituted with h/j/k/l for Vim-style bindings. Keyboard navigation can be disabled by creating the `search-results-keyboard-navigation` feature flag and setting it to false. [#45890](https://github.com/sourcegraph/sourcegraph/pull/45890)
- Added support for receiving GitLab webhook `push` events. [#45856](https://github.com/sourcegraph/sourcegraph/pull/45856)
- Added support for receiving Bitbucket Server / Datacenter webhook `push` events. [#45909](https://github.com/sourcegraph/sourcegraph/pull/45909)
- Monitoring: Indexed-Search's dashboard now has new graphs for search request durations and "in-flight" search request workloads [#45966](https://github.com/sourcegraph/sourcegraph/pull/45966)
- The GraphQL API now supports listing single-file commit history across renames (with `GitCommit.ancestors(follow: true, path: "<some-path>")`). [#45882](https://github.com/sourcegraph/sourcegraph/pull/45882)
- Added support for receiving Bitbucket Cloud webhook `push` events. [#45960](https://github.com/sourcegraph/sourcegraph/pull/45960)
- Added a way to test code host connection from the `Manage code hosts` page. [#45972](https://github.com/sourcegraph/sourcegraph/pull/45972)
- Updates to the site configuration from the site admin panel will now also record the user id of the author in the database in the `critical_and_site_config.author_user_id` column. [#46150](https://github.com/sourcegraph/sourcegraph/pull/46150)
- When setting and resetting passwords, if the user's primary email address is not yet verified, using the password reset link sent via email will now also verify the email address. [#46307](https://github.com/sourcegraph/sourcegraph/pull/46307)
- Added new code host details and updated edit code host pages in site admin area. [#46327](https://github.com/sourcegraph/sourcegraph/pull/46327)
- If the experimental setting `insightsDataRetention` is enabled, the number of Code Insights data points that can be viewed will be limited by the site configuration setting `insights.maximumSampleSize`, set to 30 by default. Older points beyond that number will be periodically archived. [#46206](https://github.com/sourcegraph/sourcegraph/pull/46206), [#46440](https://github.com/sourcegraph/sourcegraph/pull/46440)
- Bitbucket Cloud can now be added as an authentication provider on Sourcegraph. [#46309](https://github.com/sourcegraph/sourcegraph/pull/46309)
- Bitbucket Cloud code host connections now support permissions syncing. [#46312](https://github.com/sourcegraph/sourcegraph/pull/46312)
- Keep a log of corruption events that happen on repositories as they are detected. The Admin repositories page will now show when a repository has been detected as being corrupt and they'll also be able to see a history log of the corruption for that repository. [#46004](https://github.com/sourcegraph/sourcegraph/pull/46004)
- Added corrupted statistic as part of the global repositories statistics. [46412](https://github.com/sourcegraph/sourcegraph/pull/46412)
- Added a `Corrupted` status filter on the Admin repositories page, allowing Administrators to filter the list of repositories to only those that have been detected as corrupt. [#46415](https://github.com/sourcegraph/sourcegraph/pull/46415)
- Added “Background job dashboard” admin feature [#44901](https://github.com/sourcegraph/sourcegraph/pull/44901)

### Changed

- Code Insights no longer uses a custom index of commits to compress historical backfill and instead queries the repository log directly. This allows the compression algorithm to span any arbitrary time frame, and should improve the reliability of the compression in general. [#45644](https://github.com/sourcegraph/sourcegraph/pull/45644)
- GitHub code host configuration: The error message for non-existent organizations has been clarified to indicate that the organization is one that the user manually specified in their code host configuration. [#45918](https://github.com/sourcegraph/sourcegraph/pull/45918)
- Git blame view got a user-interface overhaul and now shows data in a more structured way with additional visual hints. [#44397](https://github.com/sourcegraph/sourcegraph/issues/44397)
- User emails marked as unverified will no longer receive code monitors and account update emails - unverified emails can be verified from the user settings page to continue receiving these emails. [#46184](https://github.com/sourcegraph/sourcegraph/pull/46184)
- Zoekt by default eagerly unmarshals the symbol index into memory. Previously we would unmarshal on every request for the purposes of symbol searches or ranking. This lead to pressure on the Go garbage collector. On sourcegraph.com we have noticed time spent in the garbage collector halved. In the unlikely event this leads to more OOMs in zoekt-webserver, you can disable by setting the environment variable `ZOEKT_ENABLE_LAZY_DOC_SECTIONS=t`. [zoekt#503](https://github.com/sourcegraph/zoekt/pull/503)
- Removes the right side action sidebar that is shown on the code view page and moves the icons into the top nav. [#46339](https://github.com/sourcegraph/sourcegraph/pull/46339)
- The `sourcegraph/prometheus` image no longer starts with `--web.enable-lifecycle --web.enable-admin-api` by default - these flags can be re-enabled by configuring `PROMETHEUS_ADDITIONAL_FLAGS` on the container. [#46393](https://github.com/sourcegraph/sourcegraph/pull/46393)
- The experimental setting `authz.syncJobsRecordsTTL` has been changed to `authz.syncJobsRecordsLimit` - records are no longer retained based on age, but based on this size cap. [#46676](https://github.com/sourcegraph/sourcegraph/pull/46676)
- Renders GitHub pull request references in git blame view. [#46409](https://github.com/sourcegraph/sourcegraph/pull/46409)

### Fixed

- Made search results export use the same results list as the search results page. [#45702](https://github.com/sourcegraph/sourcegraph/pull/45702)
- Code insights with more than 1 year of history will correctly show 12 data points instead of 11. [#45644](https://github.com/sourcegraph/sourcegraph/pull/45644)
- Hourly code insights will now behave correctly and will no longer truncate to midnight UTC on the calendar date the insight was created. [#45644](https://github.com/sourcegraph/sourcegraph/pull/45644)
- Code Insights: fixed an issue where filtering by a search context that included multiple repositories would exclude data. [#45574](https://github.com/sourcegraph/sourcegraph/pull/45574)
- Ignore null JSON objects returned from GitHub API when listing public repositories. [#45969](https://github.com/sourcegraph/sourcegraph/pull/45969)
- Fixed issue where emails that have never been verified before would be unable to receive resent verification emails. [#46185](https://github.com/sourcegraph/sourcegraph/pull/46185)
- Resolved issue preventing LSIF uploads larger than 2GiB (gzipped) from uploading successfully. [#46209](https://github.com/sourcegraph/sourcegraph/pull/46209)
- Local vars in Typescript are now detected as symbols which will positively impact ranking of search results. [go-ctags#10](https://github.com/sourcegraph/go-ctags/pull/10)
- Fix issue in Gitlab OAuth in which user group membership is set too wide - adds `min_access_level=10` to `/groups` request. [#46480](https://github.com/sourcegraph/sourcegraph/pull/46480)

### Removed

- The extension registry no longer supports browsing, creating, or updating legacy extensions. Existing extensions may still be enabled or disabled in user settings and may be listed via the API. (The extension API was deprecated in 2022-09 but is still available if the `enableLegacyExtensions` site config experimental features flag is enabled.)
- User and organization auto-defined search contexts have been permanently removed along with the `autoDefinedSearchContexts` GraphQL query. The only auto-defined context now is the `global` context. [#46083](https://github.com/sourcegraph/sourcegraph/pull/46083)
- The settings `experimentalFeatures.showSearchContext`, `experimentalFeatures.showSearchNotebook`, and `experimentalFeatures.codeMonitoring` have been removed and these features are now permanently enabled when available. [#46086](https://github.com/sourcegraph/sourcegraph/pull/46086)
- The legacy panels on the homepage (recent searches, etc) which were turned off by default but could still be re-enabled by setting `experimentalFeatures.showEnterpriseHomePanels` to true, are permanently removed now. [#45705](https://github.com/sourcegraph/sourcegraph/pull/45705)
- The `site { monitoringStatistics { alerts } }` GraphQL query has been deprecated and will no longer return any data. The query will be removed entirely in a future release. [#46299](https://github.com/sourcegraph/sourcegraph/pull/46299)
- The Monaco version of the search query input and the corresponding feature flag (`experimentalFeatures.editor`) have been permanently removed. [#46249](https://github.com/sourcegraph/sourcegraph/pull/46249)

## 4.3.1

### Changed

- A bug that broke the site-admin page when no repositories have been added to the Sourcegraph instance has been fixed. [#46123](https://github.com/sourcegraph/sourcegraph/pull/46123)

## 4.3.0

### Added

- A "copy path" button has been added to file content, path, and symbol search results on hover or focus, next to the file path. The button copies the relative path of the file in the repo, in the same way as the "copy path" button in the file and repo pages. [#42721](https://github.com/sourcegraph/sourcegraph/pull/42721)
- Unindexed search now use the index for files that have not changed between the unindexed commit and the indexed commit. The result is faster unindexed search in general. If you are noticing issues you can disable by setting the feature flag `search-hybrid` to false. [#37112](https://github.com/sourcegraph/sourcegraph/issues/37112)
- The number of commits listed in the History tab can now be customized for all users by site admins under Configuration -> Global Settings from the site admin page by using the config `history.defaultPageSize`. Individual users may also set `history.defaultPagesize` from their user settings page to override the value set under the Global Settings. [#44651](https://github.com/sourcegraph/sourcegraph/pull/44651)
- Batch Changes: Mounted files can be accessed via the UI on the executions page. [#43180](https://github.com/sourcegraph/sourcegraph/pull/43180)
- Added "Outbound request log" feature for site admins [#44286](https://github.com/sourcegraph/sourcegraph/pull/44286)
- Code Insights: the data series API now provides information about incomplete datapoints during processing
- Added a best-effort migration such that existing Code Insights will display zero results instead of missing points at the start and end of a graph. [#44928](https://github.com/sourcegraph/sourcegraph/pull/44928)
- More complete stack traces for Outbound request log [#45151](https://github.com/sourcegraph/sourcegraph/pull/45151)
- A new status message now reports how many repositories have already been indexed for search. [#45246](https://github.com/sourcegraph/sourcegraph/pull/45246)
- Search contexts can now be starred (favorited) in the search context management page. Starred search contexts will appear before other contexts in the context dropdown menu next to the search box. [#45230](https://github.com/sourcegraph/sourcegraph/pull/45230)
- Search contexts now let you set a context as your default. The default will be selected every time you open Sourcegraph and will appear near the top in the context dropdown menu next to the search box. [#45387](https://github.com/sourcegraph/sourcegraph/pull/45387)
- [search.largeFiles](https://docs.sourcegraph.com/admin/config/site_config#search-largeFiles) accepts an optional prefix `!` to negate a pattern. The order of the patterns within search.largeFiles is honored such that the last pattern matching overrides preceding patterns. For patterns that begin with a literal `!` prefix with a backslash, for example, `\!fileNameStartsWithExcl!.txt`. Previously indexed files that become excluded due to this change will remain in the index until the next reindex [#45318](https://github.com/sourcegraph/sourcegraph/pull/45318)
- [Webhooks](https://docs.sourcegraph.com/admin/config/webhooks/incoming) have been overhauled completely and can now be found under **Site admin > Repositories > Incoming webhooks**. Webhooks that were added via code host configuration are [deprecated](https://docs.sourcegraph.com/admin/config/webhooks/incoming#deprecation-notice) and will be removed in 5.1.0.
- Added support for receiving webhook `push` events from GitHub which will trigger Sourcegraph to fetch the latest commit rather than relying on polling.
- Added support for private container registries in Sourcegraph executors. [Using private registries](https://docs.sourcegraph.com/admin/deploy_executors#using-private-registries)

### Changed

- Batch Change: When one or more changesets are selected, we now display all bulk operations but disable the ones that aren't applicable to the changesets. [#44617](https://github.com/sourcegraph/sourcegraph/pull/44617)
- Gitserver's repository purge worker now runs on a regular interval instead of just on weekends, configurable by the `repoPurgeWorker` site configuration. [#44753](https://github.com/sourcegraph/sourcegraph/pull/44753)
- Editing the presentation metadata (title, line color, line label) or the default filters of a scoped Code Insight will no longer trigger insight recalculation. [#44769](https://github.com/sourcegraph/sourcegraph/pull/44769), [#44797](https://github.com/sourcegraph/sourcegraph/pull/44797)
- Indexed Search's `memory_map_areas_percentage_used` alert has been modified to alert earlier than it used to. It now issues a warning at 60% (previously 70%) and issues a critical alert at 80% (previously 90%).
- Saving a new view of a scoped Code Insight will no longer trigger insight recalculation. [#44679](https://github.com/sourcegraph/sourcegraph/pull/44679)

### Fixed

- The Code Insights commit indexer no longer errors when fetching commits from empty repositories when sub-repo permissions are enabled. [#44558](https://github.com/sourcegraph/sourcegraph/pull/44558)
- Unintended newline characters that could appear in diff view rendering have been fixed. [#44805](https://github.com/sourcegraph/sourcegraph/pull/44805)
- Signing out doesn't immediately log the user back in when there's only one OAuth provider enabled. It now redirects the user to the Sourcegraph login page. [#44803](https://github.com/sourcegraph/sourcegraph/pull/44803)
- An issue causing certain kinds of queries to behave inconsistently in Code Insights. [#44917](https://github.com/sourcegraph/sourcegraph/pull/44917)
- When the setting `batchChanges.enforceForks` is enabled, Batch Changes will now prefix the name of the fork repo it creates with the original repo's namespace name in order to prevent repo name collisions. [#43681](https://github.com/sourcegraph/sourcegraph/pull/43681), [#44458](https://github.com/sourcegraph/sourcegraph/pull/44458), [#44548](https://github.com/sourcegraph/sourcegraph/pull/44548), [#44924](https://github.com/sourcegraph/sourcegraph/pull/44924)
- Code Insights: fixed an issue where certain queries matching sequential whitespace characters would overcount. [#44969](https://github.com/sourcegraph/sourcegraph/pull/44969)
- GitHub fine-grained Personal Access Tokens can now clone repositories correctly, but are not yet officially supported. [#45137](https://github.com/sourcegraph/sourcegraph/pull/45137)
- Detect-and-track Code Insights will now return data for repositories without sub-repo permissions even when sub-repo permissions are enabled on the instance. [#45631](https://github.com/sourcegraph/sourcegraph/pull/45361)

### Removed

- Removed legacy GraphQL field `dirtyMetadata` on an insight series. `insightViewDebug` can be used as an alternative. [#44416](https://github.com/sourcegraph/sourcegraph/pull/44416)
- Removed `search.index.enabled` site configuration setting. Search indexing is now always enabled.
- Removed the experimental feature setting `showSearchContextManagement`. The search context management page is now available to all users with access to search contexts. [#45230](https://github.com/sourcegraph/sourcegraph/pull/45230)
- Removed the experimental feature setting `showComputeComponent`. Any notebooks that made use of the compute component will no longer render the block. The block will be deleted from the databse the next time a notebook that uses it is saved. [#45360](https://github.com/sourcegraph/sourcegraph/pull/45360)

## 4.2.1

- `minio` has been replaced with `blobstore`. Please see the update notes here: https://docs.sourcegraph.com/admin/how-to/blobstore_update_notes

## 4.2.0

### Added

- Creating access tokens is now tracked in the security events. [#43226](https://github.com/sourcegraph/sourcegraph/pull/43226)
- Added `codeIntelAutoIndexing.indexerMap` to site-config that allows users to update the indexers used when inferring precise code intelligence auto-indexing jobs (without having to overwrite the entire inference scripts). For example, `"codeIntelAutoIndexing.indexerMap": {"go": "my.registry/sourcegraph/lsif-go"}` will cause Go projects to use the specified container (in a alternative Docker registry). [#43199](https://github.com/sourcegraph/sourcegraph/pull/43199)
- Code Insights data points that do not contain any results will display zero instead of being omitted from the visualization. Only applies to insight data created after 4.2. [#43166](https://github.com/sourcegraph/sourcegraph/pull/43166)
- Sourcegraph ships with node-exporter, a Prometheus tool that provides hardware / OS metrics that helps Sourcegraph scale your deployment. See your deployment update for more information:
  - [Kubernetes](https://docs.sourcegraph.com/admin/updates/kubernetes)
  - [Docker Compose](https://docs.sourcegraph.com/admin/updates/docker_compose)
- A structural search diagnostic to warn users when a language filter is not set. [#43835](https://github.com/sourcegraph/sourcegraph/pull/43835)
- GitHub/GitLab OAuth success/fail attempts are now a part of the audit log. [#43886](https://github.com/sourcegraph/sourcegraph/pull/43886)
- When rendering a file which is backed by Git LFS, we show a page informing the file is LFS and linking to the file on the codehost. Previously we rendered the LFS pointer. [#43686](https://github.com/sourcegraph/sourcegraph/pull/43686)
- Batch changes run server-side now support secrets. [#27926](https://github.com/sourcegraph/sourcegraph/issues/27926)
- OIDC success/fail login attempts are now a part of the audit log. [#44467](https://github.com/sourcegraph/sourcegraph/pull/44467)
- A new experimental GraphQL query, `permissionsSyncJobs`, that lists the states of recently completed permissions sync jobs and the state of each provider. The TTL of entries retrained can be configured with `authz.syncJobsRecordsTTL`. [#44387](https://github.com/sourcegraph/sourcegraph/pull/44387), [#44258](https://github.com/sourcegraph/sourcegraph/pull/44258)
- The search input has a new search history button and allows cycling through recent searches via up/down arrow keys. [#44544](https://github.com/sourcegraph/sourcegraph/pull/44544)
- Repositories can now be ordered by size on the repo admin page. [#44360](https://github.com/sourcegraph/sourcegraph/pull/44360)
- The search bar contains a new Smart Search toggle. If a search returns no results, Smart Search attempts alternative queries based on a fixed set of rules, and shows their results (if there are any). Smart Search is enabled by default. It can be disabled by default with `"search.defaultMode": "precise"` in settings. [#44385](https://github.com/sourcegraph/sourcegraph/pull/44395)
- Repositories in the site-admin area can now be filtered, so that only indexed repositories are displayed [#45288](https://github.com/sourcegraph/sourcegraph/pull/45288)

### Changed

- Updated minimum required version of `git` to 2.38.1 in `gitserver` and `server` Docker image. This addresses: https://github.blog/2022-04-12-git-security-vulnerability-announced/ and https://lore.kernel.org/git/d1d460f6-e70f-b17f-73a5-e56d604dd9d5@github.com/. [#43615](https://github.com/sourcegraph/sourcegraph/pull/43615)
- When a `content:` filter is used in a query, only file contents will be searched (previously any of file contents, paths, or repos were searched). However, as before, if `type:` is also set, the `content:` filter will search for results of the specified `type:`. [#43442](https://github.com/sourcegraph/sourcegraph/pull/43442)
- Updated [p4-fusion](https://github.com/salesforce/p4-fusion) from `1.11` to `1.12`.

### Fixed

- Fixed a bug where path matches on files in the root directory of a repository were not highlighted. [#43275](https://github.com/sourcegraph/sourcegraph/pull/43275)
- Fixed a bug where a search query wouldn't be validated after the query type has changed. [#43849](https://github.com/sourcegraph/sourcegraph/pull/43849)
- Fixed an issue with insights where a single erroring insight would block access to all insights. This is a breaking change for users of the insights GraphQL api as the `InsightViewConnection.nodes` list may now contain `null`. [#44491](https://github.com/sourcegraph/sourcegraph/pull/44491)
- Fixed a bug where Open in Editor didn't work well with `"repositoryPathPattern" = "{nameWithOwner}"` [#43839](https://github.com/sourcegraph/sourcegraph/pull/44475)

### Removed

- Remove the older `log.gitserver.accessLogs` site config setting. The setting is succeeded by `log.auditLog.gitserverAccess`. [#43174](https://github.com/sourcegraph/sourcegraph/pull/43174)
- Remove `LOG_ALL_GRAPHQL_REQUESTS` env var. The setting is succeeded by `log.auditLog.graphQL`. [#43181](https://github.com/sourcegraph/sourcegraph/pull/43181)
- Removed support for setting `SRC_ENDPOINTS_CONSISTENT_HASH`. This was an environment variable to support the transition to a new consistent hashing scheme introduced in 3.31.0. [#43528](https://github.com/sourcegraph/sourcegraph/pull/43528)
- Removed legacy environment variable `ENABLE_CODE_INSIGHTS_SETTINGS_STORAGE` used in old versions of Code Insights to fall back to JSON settings based storage. All data was previously migrated in version 3.35 and this is no longer supported.

## 4.1.3

### Fixed

- Fixed a bug that caused the Phabricator native extension to not load the right CSS assets. [#43868](https://github.com/sourcegraph/sourcegraph/pull/43868)
- Fixed a bug that prevented search result exports to load. [#43344](https://github.com/sourcegraph/sourcegraph/pull/43344)

## 4.1.2

### Fixed

- Fix code navigation on OSS when CodeIntel is unavailable. [#43458](https://github.com/sourcegraph/sourcegraph/pull/43458)

### Removed

- Removed the onboarding checklist for new users that showed up in the top navigation bar, on user profiles, and in the site-admin overview page. After changes to the underlying user statistics system, the checklist caused severe performance issues for customers with large and heavily-used instances. [#43591](https://github.com/sourcegraph/sourcegraph/pull/43591)

## 4.1.1

### Fixed

- Fixed a bug with normalizing the `published` draft value for `changeset_specs`. [#43390](https://github.com/sourcegraph/sourcegraph/pull/43390)

## 4.1.0

### Added

- Outdated executors now show a warning from the admin page. [#40916](https://github.com/sourcegraph/sourcegraph/pull/40916)
- Added support for better Slack link previews for private instances. Link previews are currently feature-flagged, and site admins can turn them on by creating the `enable-link-previews` feature flag on the `/site-admin/feature-flags` page. [#41843](https://github.com/sourcegraph/sourcegraph/pull/41843)
- Added a new button in the repository settings, under "Mirroring", to delete a repository from disk and reclone it. [#42177](https://github.com/sourcegraph/sourcegraph/pull/42177)
- Batch changes run on the server can now be created within organisations. [#36536](https://github.com/sourcegraph/sourcegraph/issues/36536)
- GraphQL request logs are now compliant with the audit logging format. The old GraphQl logging based on `LOG_ALL_GRAPHQL_REQUESTS` env var is now deprecated and scheduled for removal. [#42550](https://github.com/sourcegraph/sourcegraph/pull/42550)
- Mounting files now works when running batch changes server side. [#31792](https://github.com/sourcegraph/sourcegraph/issues/31792)
- Added mini dashboard of total batch change metrics to the top of the batch changes list page. [#42046](https://github.com/sourcegraph/sourcegraph/pull/42046)
- Added repository sync counters to the code host details page. [#43039](https://github.com/sourcegraph/sourcegraph/pull/43039)

### Changed

- Git server access logs are now compliant with the audit logging format. Breaking change: The 'actor' field is now nested under 'audit' field. [#41865](https://github.com/sourcegraph/sourcegraph/pull/41865)
- All Perforce rules are now stored together in one column and evaluated on a "last rule takes precedence" basis. [#41785](https://github.com/sourcegraph/sourcegraph/pull/41785)
- Security events are now a part of the audit log. [#42653](https://github.com/sourcegraph/sourcegraph/pull/42653)
- "GC AUTO" is now the default garbage collection job. We disable sg maintenance, which had previously replace "GC AUTO", after repeated reports about repo corruption. [#42856](https://github.com/sourcegraph/sourcegraph/pull/42856)
- Security events (audit log) can now optionally omit the internal actor actions (internal traffic). [#42946](https://github.com/sourcegraph/sourcegraph/pull/42946)
- To use the optional `customGitFetch` feature, the `ENABLE_CUSTOM_GIT_FETCH` env var must be set on `gitserver`. [#42704](https://github.com/sourcegraph/sourcegraph/pull/42704)

### Fixed

- WIP changesets in Gitlab >= 14.0 are now prefixed with `Draft:` instead of `WIP:` to accomodate for the [breaking change in Gitlab 14.0](https://docs.gitlab.com/ee/update/removals.html#wip-merge-requests-renamed-draft-merge-requests). [#42024](https://github.com/sourcegraph/sourcegraph/pull/42024)
- When updating the site configuration, the provided Last ID is now used to prevent race conditions when simultaneous config updates occur. [#42691](https://github.com/sourcegraph/sourcegraph/pull/42691)
- When multiple auth providers of the same external service type is set up, there are now separate entries in the user's Account Security settings. [#42865](https://github.com/sourcegraph/sourcegraph/pull/42865)
- Fixed a bug with GitHub code hosts that did not label archived repos correctly when using the "public" repositoryQuery keyword. [#41461](https://github.com/sourcegraph/sourcegraph/pull/41461)
- Fixed a bug that would display the blank batch spec that a batch change is initialized with in the batch specs executions tab. [#42914](https://github.com/sourcegraph/sourcegraph/pull/42914)
- Fixed a bug that would cause menu dropdowns to not open appropriately. [#42779](https://github.com/sourcegraph/sourcegraph/pull/42779)

### Removed

-

## 4.0.1

### Fixed

- Fixed a panic that can be caused by some tracing configurations. [#42027](https://github.com/sourcegraph/sourcegraph/pull/42027)
- Fixed broken code navigation for Javascript. [#42055](https://github.com/sourcegraph/sourcegraph/pull/42055)
- Fixed issue with empty code navigation popovers. [#41958](https://github.com/sourcegraph/sourcegraph/pull/41958)

## 4.0.0

### Added

- A new look for Sourcegraph, previously in beta as "Simple UI", is now permanently enabled. [#41021](https://github.com/sourcegraph/sourcegraph/pull/41021)
- A new [multi-version upgrade](https://docs.sourcegraph.com/admin/updates#multi-version-upgrades) process now allows Sourcegraph instances to upgrade more than a single minor version. Instances at version 3.20 or later can now jump directly to 4.0. [#40628](https://github.com/sourcegraph/sourcegraph/pull/40628)
- Matching ranges in file paths are now highlighted for path results and content results. Matching paths in repository names are now highlighted for repository results. [#41296](https://github.com/sourcegraph/sourcegraph/pull/41296) [#41385](https://github.com/sourcegraph/sourcegraph/pull/41385) [#41470](https://github.com/sourcegraph/sourcegraph/pull/41470)
- Aggregations by repository, file, author, and capture group are now provided for search results. [#39643](https://github.com/sourcegraph/sourcegraph/issues/39643)
- Blob views and search results are now lazily syntax highlighted for better performance. [#39563](https://github.com/sourcegraph/sourcegraph/pull/39563) [#40263](https://github.com/sourcegraph/sourcegraph/pull/40263)
- File links in both the search results and the blob sidebar and now prefetched on hover or focus. [#40354](https://github.com/sourcegraph/sourcegraph/pull/40354) [#41420](https://github.com/sourcegraph/sourcegraph/pull/41420)
- Negation support for the search predicates `-repo:has.path()` and `-repo:has.content()`. [#40283](https://github.com/sourcegraph/sourcegraph/pull/40283)
- Experimental clientside OpenTelemetry can now be enabled with `"observability.client": { "openTelemetry": "/-/debug/otlp" }`, which sends OpenTelemetry to the new [bundled OpenTelemetry Collector](https://docs.sourcegraph.com/admin/observability/opentelemetry). [#37907](https://github.com/sourcegraph/sourcegraph/issues/37907)
- File diff stats are now characterized by 2 figures: lines added and lines removed. Previously, a 3rd figure for lines modified was also used. This is represented by the fields on the `DiffStat` type on the GraphQL API. [#40454](https://github.com/sourcegraph/sourcegraph/pull/40454)

### Changed

- [Sourcegraph with Kubernetes (without Helm)](https://docs.sourcegraph.com/admin/deploy/kubernetes): The `jaeger-agent` sidecar has been replaced by an [OpenTelemetry Collector](https://docs.sourcegraph.com/admin/observability/opentelemetry) DaemonSet + Deployment configuration. The bundled Jaeger instance is now disabled by default, instead of enabled. [#40456](https://github.com/sourcegraph/sourcegraph/issues/40456)
- [Sourcegraph with Docker Compose](https://docs.sourcegraph.com/admin/deploy/docker-compose): The `jaeger` service has been replaced by an [OpenTelemetry Collector](https://docs.sourcegraph.com/admin/observability/opentelemetry) service. The bundled Jaeger instance is now disabled by default, instead of enabled. [#40455](https://github.com/sourcegraph/sourcegraph/issues/40455)
- `"observability.tracing": { "type": "opentelemetry" }` is now the default tracer type. To revert to existing behaviour, set `"type": "jaeger"` instead. The legacy values `"type": "opentracing"` and `"type": "datadog"` have been removed. [#41242](https://github.com/sourcegraph/sourcegraph/pull/41242)
- `"observability.tracing": { "urlTemplate": "" }` is now the default, and if `"urlTemplate"` is left empty, no trace URLs are generated. To revert to existing behaviour, set `"urlTemplate": "{{ .ExternalURL }}/-/debug/jaeger/trace/{{ .TraceID }}"` instead. [#41242](https://github.com/sourcegraph/sourcegraph/pull/41242)
- Code host connection tokens are no longer supported as a fallback method for syncing changesets in Batch Changes. [#25394](https://github.com/sourcegraph/sourcegraph/issues/25394)
- **IMPORTANT:** `repo:contains(file:foo content:bar)` has been renamed to `repo:contains.file(path:foo content:bar)`. `repo:contains.file(foo)` has been renamed to `repo:contains.path(foo)`. `repo:contains()` **is no longer a valid predicate. Saved searches using** `repo:contains()` **will need to be updated to use the new syntax.** [#40389](https://github.com/sourcegraph/sourcegraph/pull/40389)

### Fixed

- Fixed support for bare repositories using the src-cli and other codehost type. This requires the latest version of src-cli. [#40863](https://github.com/sourcegraph/sourcegraph/pull/40863)
- The recommended [src-cli](https://github.com/sourcegraph/src-cli) version is now reported consistently. [#39468](https://github.com/sourcegraph/sourcegraph/issues/39468)
- A performance issue affecting structural search causing results to not stream. It is much faster now. [#40872](https://github.com/sourcegraph/sourcegraph/pull/40872)
- An issue where the saved search input box reports an invalid pattern type for `standard`, which is now valid. [#41068](https://github.com/sourcegraph/sourcegraph/pull/41068)
- Git will now respect system certificate authorities when specifying `certificates` for the `tls.external` site configuration. [#38128](https://github.com/sourcegraph/sourcegraph/issues/38128)
- Fixed a bug where setting `"observability.tracing": {}` would disable tracing, when the intended behaviour is to default to tracing with `"sampling": "selective"` enabled by default. [#41242](https://github.com/sourcegraph/sourcegraph/pull/41242)
- The performance, stability, and latency of search predicates like `repo:has.file()`, `repo:has.content()`, and `file:has.content()` have been dramatically improved. [#418](https://github.com/sourcegraph/zoekt/pull/418), [#40239](https://github.com/sourcegraph/sourcegraph/pull/40239), [#38988](https://github.com/sourcegraph/sourcegraph/pull/38988), [#39501](https://github.com/sourcegraph/sourcegraph/pull/39501)
- A search query issue where quoted patterns inside parenthesized expressions would be interpreted incorrectly. [#41455](https://github.com/sourcegraph/sourcegraph/pull/41455)

### Removed

- `CACHE_DIR` has been removed from the `sourcegraph-frontend` deployment. This required ephemeral storage which will no longer be needed. This variable (and corresponding filesystem mount) has been unused for many releases. [#38934](https://github.com/sourcegraph/sourcegraph/issues/38934)
- Quick links will no longer be shown on the homepage or search sidebar. The `quicklink` setting is now marked as deprecated. [#40750](https://github.com/sourcegraph/sourcegraph/pull/40750)
- Quick links will no longer be shown on the homepage or search sidebar if the "Simple UI" toggle is enabled and will be removed entirely in a future release. The `quicklink` setting is now marked as deprecated. [#40750](https://github.com/sourcegraph/sourcegraph/pull/40750)
- `file:contains()` has been removed from the list of valid predicates. `file:has.content()` and `file:contains.content()` remain, both of which work the same as `file:contains()` and are valid aliases of each other.
- The single-container `sourcegraph/server` deployment no longer bundles a Jaeger instance. [#41244](https://github.com/sourcegraph/sourcegraph/pull/41244)
- The following previously-deprecated fields have been removed from the Batch Changes GraphQL API: `GitBranchChangesetDescription.headRepository`, `BatchChange.initialApplier`, `BatchChange.specCreator`, `Changeset.publicationState`, `Changeset.reconcilerState`, `Changeset.externalState`.

## 3.43.2

### Fixed

- Fixed an issue causing context cancel error dumps when updating a code host config manually. [#40857](https://github.com/sourcegraph/sourcegraph/pull/41265)
- Fixed non-critical errors stopping the repo-syncing process for Bitbucket projectKeys. [#40897](https://github.com/sourcegraph/sourcegraph/pull/40582)
- Fixed an issue marking accounts as expired when the supplied Account ID list has no entries. [#40860](https://github.com/sourcegraph/sourcegraph/pull/40860)

## 3.43.1

### Fixed

- Fixed an infinite render loop on the batch changes detail page, causing the page to become unusable. [#40857](https://github.com/sourcegraph/sourcegraph/pull/40857)
- Unable to pick the correct GitLab OAuth for user authentication and repository permissions syncing when the instance configures more than one GitLab OAuth authentication providers. [#40897](https://github.com/sourcegraph/sourcegraph/pull/40897)

## 3.43.0

### Added

- Enforce 5-changeset limit for batch changes run server-side on an unlicensed instance. [#37834](https://github.com/sourcegraph/sourcegraph/issues/37834)
- Changesets that are not associated with any batch changes can have a retention period set using the site configuration `batchChanges.changesetsRetention`. [#36188](https://github.com/sourcegraph/sourcegraph/pull/36188)
- Added experimental support for exporting traces to an OpenTelemetry collector with `"observability.tracing": { "type": "opentelemetry" }` [#37984](https://github.com/sourcegraph/sourcegraph/pull/37984)
- Added `ROCKSKIP_MIN_REPO_SIZE_MB` to automatically use [Rockskip](https://docs.sourcegraph.com/code_intelligence/explanations/rockskip) for repositories over a certain size. [#38192](https://github.com/sourcegraph/sourcegraph/pull/38192)
- `"observability.tracing": { "urlTemplate": "..." }` can now be set to configure generated trace URLs (for example those generated via `&trace=1`). [#39765](https://github.com/sourcegraph/sourcegraph/pull/39765)

### Changed

- **IMPORTANT: Search queries with patterns surrounded by** `/.../` **will now be interpreted as regular expressions.** Existing search links or code monitors are unaffected. In the rare event where older links rely on the literal meaning of `/.../`, the string will be automatically quoted it in a `content` filter, preserving the original meaning. If you happen to use an existing older link and want `/.../` to work as a regular expression, add `patterntype:standard` to the query. New queries and code monitors will interpret `/.../` as regular expressions. [#38141](https://github.com/sourcegraph/sourcegraph/pull/38141).
- The password policy has been updated and is now part of the standard featureset configurable by site-admins. [#39213](https://github.com/sourcegraph/sourcegraph/pull/39213).
- Replaced the `ALLOW_DECRYPT_MIGRATION` envvar with `ALLOW_DECRYPTION`. See [updated documentation](https://docs.sourcegraph.com/admin/config/encryption). [#39984](https://github.com/sourcegraph/sourcegraph/pull/39984)
- Compute-powered insight now supports only one series custom colors for compute series bars [40038](https://github.com/sourcegraph/sourcegraph/pull/40038)

### Fixed

- Fix issue during code insight creation where selecting `"Run your insight over all your repositories"` reset the currently selected distance between data points. [#39261](https://github.com/sourcegraph/sourcegraph/pull/39261)
- Fix issue where symbols in the side panel did not have file level permission filtering applied correctly. [#39592](https://github.com/sourcegraph/sourcegraph/pull/39592)

### Removed

- The experimental dependencies search feature has been removed, including the `repo:deps(...)` search predicate and the site configuration options `codeIntelLockfileIndexing.enabled` and `experimentalFeatures.dependenciesSearch`. [#39742](https://github.com/sourcegraph/sourcegraph/pull/39742)

## 3.42.2

### Fixed

- Fix issue with capture group insights to fail immediately if they contain invalid queries. [#39842](https://github.com/sourcegraph/sourcegraph/pull/39842)
- Fix issue during conversion of just in time code insights to start backfilling data from the current time instead of the date the insight was created. [#39923](https://github.com/sourcegraph/sourcegraph/pull/39923)

## 3.42.1

### Fixed

- Reverted git version to avoid an issue with commit-graph that could cause repository corruptions [#39537](https://github.com/sourcegraph/sourcegraph/pull/39537)
- Fixed an issue with symbols where they were not respecting sub-repository permissions [#39592](https://github.com/sourcegraph/sourcegraph/pull/39592)

## 3.42.0

### Added

- Reattached changesets now display an action and factor into the stats when previewing batch changes. [#36359](https://github.com/sourcegraph/sourcegraph/issues/36359)
- New site configuration option `"permissions.syncUsersMaxConcurrency"` to control the maximum number of user-centric permissions syncing jobs could be spawned concurrently. [#37918](https://github.com/sourcegraph/sourcegraph/issues/37918)
- Added experimental support for exporting traces to an OpenTelemetry collector with `"observability.tracing": { "type": "opentelemetry" }` [#37984](https://github.com/sourcegraph/sourcegraph/pull/37984)
- Code Insights over some repos now get 12 historic data points in addition to a current daily value and future points that align with the defined interval. [#37756](https://github.com/sourcegraph/sourcegraph/pull/37756)
- A Kustomize overlay and Helm override file to apply envoy filter for networking error caused by service mesh. [#4150](https://github.com/sourcegraph/deploy-sourcegraph/pull/4150) & [#148](https://github.com/sourcegraph/deploy-sourcegraph-helm/pull/148)
- Resource Estimator: Ability to export the estimated results as override file for Helm and Docker Compose. [#18](https://github.com/sourcegraph/resource-estimator/pull/18)
- A toggle to enable/disable a beta simplified UI has been added to the user menu. This new UI is still actively in development and any changes visible with the toggle enabled may not be stable are subject to change. [#38763](https://github.com/sourcegraph/sourcegraph/pull/38763)
- Search query inputs are now backed by the CodeMirror library instead of Monaco. Monaco can be re-enabled by setting `experimentalFeatures.editor` to `"monaco"`. [38584](https://github.com/sourcegraph/sourcegraph/pull/38584)
- Better search-based code navigation for Python using tree-sitter [#38459](https://github.com/sourcegraph/sourcegraph/pull/38459)
- Gitserver endpoint access logs can now be enabled by adding `"log": { "gitserver.accessLogs": true }` to the site config. [#38798](https://github.com/sourcegraph/sourcegraph/pull/38798)
- Code Insights supports a new type of insight—compute-powered insight, currently under the experimental feature flag: `codeInsightsCompute` [#37857](https://github.com/sourcegraph/sourcegraph/issues/37857)
- Cache execution result when mounting files in a batch spec. [sourcegraph/src-cli#795](https://github.com/sourcegraph/src-cli/pull/795)
- Batch Changes changesets open on archived repositories will now move into a [Read-Only state](https://docs.sourcegraph.com/batch_changes/references/faq#why-is-my-changeset-read-only). [#26820](https://github.com/sourcegraph/sourcegraph/issues/26820)

### Changed

- Updated minimum required veresion of `git` to 2.35.2 in `gitserver` and `server` Docker image. This addresses [a few vulnerabilities announced by GitHub](https://github.blog/2022-04-12-git-security-vulnerability-announced/).
- Search: Pasting a query with line breaks into the main search query input will now replace them with spaces instead of removing them. [#37674](https://github.com/sourcegraph/sourcegraph/pull/37674)
- Rewrite resource estimator using the latest metrics [#37869](https://github.com/sourcegraph/sourcegraph/pull/37869)
- Selecting a line multiple times in the file view will only add a single browser history entry [#38204](https://github.com/sourcegraph/sourcegraph/pull/38204)
- The panels on the homepage (recent searches, etc) are now turned off by default. They can be re-enabled by setting `experimentalFeatures.showEnterpriseHomePanels` to true. [#38431](https://github.com/sourcegraph/sourcegraph/pull/38431)
- Log sampling is now enabled by default for Sourcegraph components that use the [new internal logging library](https://github.com/sourcegraph/log)—the first 100 identical log entries per second will always be output, but thereafter only every 100th identical message will be output. It can be configured for each service using the environment variables `SRC_LOG_SAMPLING_INITIAL` and `SRC_LOG_SAMPLING_THEREAFTER`, and if `SRC_LOG_SAMPLING_INITIAL` is set to `0` or `-1` the sampling will be disabled entirely. [#38451](https://github.com/sourcegraph/sourcegraph/pull/38451)
- Deprecated `experimentalFeatures.enableGitServerCommandExecFilter`. Setting this value has no effect on the code any longer and the code to guard against unknown commands is always enabled.
- Zoekt now runs with GOGC=25 by default, helping to reduce the memory consumption of Sourcegraph. Previously it ran with GOGC=50, but we noticed a regression when we switched to go 1.18 which contained significant changes to the go garbage collector. [#38708](https://github.com/sourcegraph/sourcegraph/issues/38708)
- Hide `Publish` action when working with imported changesets. [#37882](https://github.com/sourcegraph/sourcegraph/issues/37882)

### Fixed

- Fix an issue where updating the title or body of a Bitbucket Cloud pull request opened by a batch change could fail when the pull request was not on a fork of the target repository. [#37585](https://github.com/sourcegraph/sourcegraph/issues/37585)
- A bug where some complex `repo:` regexes only returned a subset of repository results. [#37925](https://github.com/sourcegraph/sourcegraph/pull/37925)
- Fix a bug when selecting all the changesets on the Preview Batch Change Page only selected the recently loaded changesets. [#38041](https://github.com/sourcegraph/sourcegraph/pull/38041)
- Fix a bug with bad code insights chart data points links. [#38102](https://github.com/sourcegraph/sourcegraph/pull/38102)
- Code Insights: the commit indexer no longer errors when fetching commits from empty repositories and marks them as successfully indexed. [#39081](https://github.com/sourcegraph/sourcegraph/pull/38091)
- The file view does not jump to the first selected line anymore when selecting multiple lines and the first selected line was out of view. [#38175](https://github.com/sourcegraph/sourcegraph/pull/38175)
- Fixed an issue where multiple activations of the back button are required to navigate back to a previously selected line in a file [#38193](https://github.com/sourcegraph/sourcegraph/pull/38193)
- Support timestamps with numeric timezone format from Gitlab's Webhook payload [#38250](https://github.com/sourcegraph/sourcegraph/pull/38250)
- Fix regression in 3.41 where search-based Code Insights could have their queries wrongly parsed into regex patterns when containing quotes or parentheses. [#38400](https://github.com/sourcegraph/sourcegraph/pull/38400)
- Fixed regression of mismatched `From` address when render emails. [#38589](https://github.com/sourcegraph/sourcegraph/pull/38589)
- Fixed a bug with GitHub code hosts using `"repositoryQuery":{"public"}` where it wasn't respecting exclude archived. [#38839](https://github.com/sourcegraph/sourcegraph/pull/38839)
- Fixed a bug with GitHub code hosts using `repositoryQuery` with custom queries, where it could potentially stall out searching for repos. [#38839](https://github.com/sourcegraph/sourcegraph/pull/38839)
- Fixed an issue in Code Insights were duplicate points were sometimes being returned when displaying series data. [#38903](https://github.com/sourcegraph/sourcegraph/pull/38903)
- Fix issue with Bitbucket Projects repository permissions sync regarding granting pending permissions. [#39013](https://github.com/sourcegraph/sourcegraph/pull/39013)
- Fix issue with Bitbucket Projects repository permissions sync when BindID is username. [#39035](https://github.com/sourcegraph/sourcegraph/pull/39035)
- Improve keyboard navigation for batch changes server-side execution flow. [#38601](https://github.com/sourcegraph/sourcegraph/pull/38601)
- Fixed a bug with the WorkspacePreview panel glitching when it's resized. [#36470](https://github.com/sourcegraph/sourcegraph/issues/36470)
- Handle special characters in search query when creating a batch change from search. [#38772](https://github.com/sourcegraph/sourcegraph/pull/38772)
- Fixed bug when parsing numeric timezone offset in Gitlab webhook payload. [#38250](https://github.com/sourcegraph/sourcegraph/pull/38250)
- Fixed setting unrestricted status on a repository when using the explicit permissions API. If the repository had never had explicit permissions before, previously this call would fail. [#39141](https://github.com/sourcegraph/sourcegraph/pull/39141)

### Removed

- The direct DataDog trace export integration has been removed. ([#37654](https://github.com/sourcegraph/sourcegraph/pull/37654))
- Removed the deprecated git exec forwarder. [#38092](https://github.com/sourcegraph/sourcegraph/pull/38092)
- Browser and IDE extensions banners. [#38715](https://github.com/sourcegraph/sourcegraph/pull/38715)

## 3.41.1

### Fixed

- Fix issue with Bitbucket Projects repository permissions sync when wrong repo IDs were used [#38637](https://github.com/sourcegraph/sourcegraph/pull/38637)
- Fix perforce permissions interpretation for rules where there is a wildcard in the depot name [#37648](https://github.com/sourcegraph/sourcegraph/pull/37648)

### Added

- Allow directory read access for sub repo permissions [#38487](https://github.com/sourcegraph/sourcegraph/pull/38487)

### Changed

- p4-fusion version is upgraded to 1.10 [#38272](https://github.com/sourcegraph/sourcegraph/pull/38272)

## 3.41.0

### Added

- Code Insights: Added toggle display of data series in line charts
- Code Insights: Added dashboard pills for the standalone insight page [#36341](https://github.com/sourcegraph/sourcegraph/pull/36341)
- Extensions: Added site config parameter `extensions.allowOnlySourcegraphAuthoredExtensions`. When enabled only extensions authored by Sourcegraph will be able to be viewed and installed. For more information check out the [docs](https://docs.sourcegraph.com/admin/extensions##allow-only-extensions-authored-by-sourcegraph). [#35054](https://github.com/sourcegraph/sourcegraph/pull/35054)
- Batch Changes Credentials can now be manually validated. [#35948](https://github.com/sourcegraph/sourcegraph/pull/35948)
- Zoekt-indexserver has a new debug landing page, `/debug`, which now exposes information about the queue, the list of indexed repositories, and the list of assigned repositories. Admins can reach the debug landing page by selecting Instrumentation > indexed-search-indexer from the site admin view. The debug page is linked at the top. [#346](https://github.com/sourcegraph/zoekt/pull/346)
- Extensions: Added `enableExtensionsDecorationsColumnView` user setting as [experimental feature](https://docs.sourcegraph.com/admin/beta_and_experimental_features#experimental-features). When enabled decorations of the extensions supporting column decorations (currently only git-extras extension does: [sourcegraph-git-extras/pull/276](https://github.com/sourcegraph/sourcegraph-git-extras/pull/276)) will be displayed in separate columns on the blob page. [#36007](https://github.com/sourcegraph/sourcegraph/pull/36007)
- SAML authentication provider has a new site configuration `allowGroups` that allows filtering users by group membership. [#36555](https://github.com/sourcegraph/sourcegraph/pull/36555)
- A new [templating](https://docs.sourcegraph.com/batch_changes/references/batch_spec_templating) variable, `batch_change_link` has been added for more control over where the "Created by Sourcegraph batch change ..." message appears in the published changeset description. [#491](https://github.com/sourcegraph/sourcegraph/pull/35319)
- Batch specs can now mount local files in the Docker container when using [Sourcegraph CLI](https://docs.sourcegraph.com/cli). [#31790](https://github.com/sourcegraph/sourcegraph/issues/31790)
- Code Monitoring: Notifications via Slack and generic webhooks are now enabled for everyone by default as a beta feature. [#37037](https://github.com/sourcegraph/sourcegraph/pull/37037)
- Code Insights: Sort and limit filters have been added to capture group insights. This gives users more control over which series are displayed. [#34611](https://github.com/sourcegraph/sourcegraph/pull/34611)
- [Running batch changes server-side](https://docs.sourcegraph.com/batch_changes/explanations/server_side) is now in beta! In addition to using src-cli to run batch changes locally, you can now run them server-side as well. This requires installing executors. While running server-side unlocks a new and improved UI experience, you can still use src-cli just like before.
- Code Monitoring: pings for new action types [#37288](https://github.com/sourcegraph/sourcegraph/pull/37288)
- Better search-based code navigation for Java using tree-sitter [#34875](https://github.com/sourcegraph/sourcegraph/pull/34875)

### Changed

- Code Insights: Added warnings about adding `context:` and `repo:` filters in search query.
- Batch Changes: The credentials of the last applying user will now be used to sync changesets when available. If unavailable, then the previous behaviour of using a site or code host configuration credential is retained. [#33413](https://github.com/sourcegraph/sourcegraph/issues/33413)
- Gitserver: we disable automatic git-gc for invocations of git-fetch to avoid corruption of repositories by competing git-gc processes. [#36274](https://github.com/sourcegraph/sourcegraph/pull/36274)
- Commit and diff search: The hard limit of 50 repositories has been removed, and long-running searches will continue running until the timeout is hit. [#36486](https://github.com/sourcegraph/sourcegraph/pull/36486)
- The Postgres DBs `frontend` and `codeintel-db` are now given 1 hour to begin accepting connections before Kubernetes restarts the containers. [#4136](https://github.com/sourcegraph/deploy-sourcegraph/pull/4136)
- The internal git command forwarder has been deprecated and will be removed in 3.42 [#37320](https://github.com/sourcegraph/sourcegraph/pull/37320)

### Fixed

- Unable to send emails through [Google SMTP relay](https://docs.sourcegraph.com/admin/config/email#configuring-sourcegraph-to-send-email-via-google-workspace-gmail) with mysterious error "EOF". [#35943](https://github.com/sourcegraph/sourcegraph/issues/35943)
- A common source of searcher evictions on kubernetes when running large structural searches. [#34828](https://github.com/sourcegraph/sourcegraph/issues/34828)
- An issue with permissions evaluation for saved searches
- An authorization check while Redis is down will now result in an internal server error, instead of clearing a valid session from the user's cookies. [#37016](https://github.com/sourcegraph/sourcegraph/issues/37016)

### Removed

-

## 3.40.2

### Fixed

- Fix issue with OAuth login using a Github code host by reverting gologin dependency update [#36685](https://github.com/sourcegraph/sourcegraph/pull/36685)
- Fix issue with single-container docker image where codeinsights-db was being incorrectly created [#36678](https://github.com/sourcegraph/sourcegraph/pull/36678)

## 3.40.1

### Fixed

- Support expiring OAuth tokens for GitLab which became the default in version 15.0. [#36003](https://github.com/sourcegraph/sourcegraph/pull/36003)
- Fix external service resolver erroring when webhooks not supported. [#35932](https://github.com/sourcegraph/sourcegraph/pull/35932)

## 3.40.0

### Added

- Code Insights: Added fuzzy search filter for dashboard select drop down
- Code Insights: You can share code insights through a shareable link. [#34965](https://github.com/sourcegraph/sourcegraph/pull/34965)
- Search: `path:` is now a valid filter. It is an alias for the existing `file:` filter. [#34947](https://github.com/sourcegraph/sourcegraph/pull/34947)
- Search: `-language` is a valid filter, but the web app displays it as invalid. The web app is fixed to reflect validity. [#34949](https://github.com/sourcegraph/sourcegraph/pull/34949)
- Search-based code intelligence now recognizes local variables in Python, Java, JavaScript, TypeScript, C/C++, C#, Go, and Ruby. [#33689](https://github.com/sourcegraph/sourcegraph/pull/33689)
- GraphQL API: Added support for async external service deletion. This should be used to delete an external service which cannot be deleted within 75 seconds timeout due to a large number of repos. Usage: add `async` boolean field to `deleteExternalService` mutation. Example: `mutation deleteExternalService(externalService: "id", async: true) { alwaysNil }`
- [search.largeFiles](https://docs.sourcegraph.com/admin/config/site_config#search-largeFiles) now supports recursive globs. For example, it is now possible to specify a pattern like `**/*.lock` to match a lock file anywhere in a repository. [#35411](https://github.com/sourcegraph/sourcegraph/pull/35411)
- Permissions: The `setRepositoryPermissionsUnrestricted` mutation was added, which allows explicitly marking a repo as available to all Sourcegraph users. [#35378](https://github.com/sourcegraph/sourcegraph/pull/35378)
- The `repo:deps(...)` predicate can now search through the [Python dependencies of your repositories](https://docs.sourcegraph.com/code_search/how-to/dependencies_search). [#32659](https://github.com/sourcegraph/sourcegraph/issues/32659)
- Batch Changes are now supported on [Bitbucket Cloud](https://bitbucket.org/). [#24199](https://github.com/sourcegraph/sourcegraph/issues/24199)
- Pings for server-side batch changes [#34308](https://github.com/sourcegraph/sourcegraph/pull/34308)
- Indexed search will detect when it is misconfigured and has multiple replicas writing to the same directory. [#35513](https://github.com/sourcegraph/sourcegraph/pull/35513)
- A new token creation callback feature that sends a token back to a trusted program automatically after the user has signed in [#35339](https://github.com/sourcegraph/sourcegraph/pull/35339)
- The Grafana dashboard now has a global container resource usage view to help site-admin quickly identify potential scaling issues. [#34808](https://github.com/sourcegraph/sourcegraph/pull/34808)

### Changed

- Sourcegraph's docker images are now based on Alpine Linux 3.14. [#34508](https://github.com/sourcegraph/sourcegraph/pull/34508)
- Sourcegraph is now built with Go 1.18. [#34899](https://github.com/sourcegraph/sourcegraph/pull/34899)
- Capture group Code Insights now use the Compute streaming endpoint. [#34905](https://github.com/sourcegraph/sourcegraph/pull/34905)
- Code Insights will now automatically generate queries with a default value of `fork:no` and `archived:no` if these fields are not specified by the user. This removes the need to manually add these fields to have consistent behavior from historical to non-historical results. [#30204](https://github.com/sourcegraph/sourcegraph/issues/30204)
- Search Code Insights now use the Search streaming endpoint. [#35286](https://github.com/sourcegraph/sourcegraph/pull/35286)
- Deployment: Nginx ingress controller updated to v1.2.0

### Fixed

- Code Insights: Fixed line chart data series hover effect. Now the active line will be rendered on top of the others.
- Code Insights: Fixed incorrect Line Chart size calculation in FireFox
- Unverified primary emails no longer breaks the Emails-page for users and Users-page for Site Admin. [#34312](https://github.com/sourcegraph/sourcegraph/pull/34312)
- Button to download raw file in blob page is now working correctly. [#34558](https://github.com/sourcegraph/sourcegraph/pull/34558)
- Searches containing `or` expressions are now optimized to evaluate natively on the backends that support it ([#34382](https://github.com/sourcegraph/sourcegraph/pull/34382)), and both commit and diff search have been updated to run optimized `and`, `or`, and `not` queries. [#34595](https://github.com/sourcegraph/sourcegraph/pull/34595)
- Carets in textareas in Firefox are now visible. [#34888](https://github.com/sourcegraph/sourcegraph/pull/34888)
- Changesets to GitHub code hosts could fail with a confusing, non actionable error message. [#35048](https://github.com/sourcegraph/sourcegraph/pull/35048)
- An issue causing search expressions to not work in conjunction with `type:symbol`. [#35126](https://github.com/sourcegraph/sourcegraph/pull/35126)
- A non-descriptive error message that would be returned when using `on.repository` if it is not a valid repository path [#35023](https://github.com/sourcegraph/sourcegraph/pull/35023)
- Reduced database load when viewing or previewing a batch change. [#35501](https://github.com/sourcegraph/sourcegraph/pull/35501)
- Fixed a bug where Capture Group Code Insights generated just in time only returned data for the latest repository in the list. [#35624](https://github.com/sourcegraph/sourcegraph/pull/35624)

### Removed

- The experimental API Docs feature released on our Cloud instance since 3.30.0 has been removed from the product entirely. This product functionality is being superseded by [doctree](https://github.com/sourcegraph/doctree). [#34798](https://github.com/sourcegraph/sourcegraph/pull/34798)

## 3.39.1

### Fixed

- Code Insights: Fixed bug that caused line rendering issues when series data is returned out of order by date.
- Code Insights: Fixed bug that caused before and after parameters to be switched when clicking in to the diff view from an insight.
- Fixed an issue with notebooks that caused the cursor to behave erratically in markdown blocks. [#34227](https://github.com/sourcegraph/sourcegraph/pull/34227)
- Batch Changes on docker compose installations were failing due to a missing environment variable [#813](https://github.com/sourcegraph/deploy-sourcegraph-docker/pull/813).

## 3.39.0

### Added

- Added support for LSIF upload authentication against GitLab.com on Sourcegraph Cloud. [#33254](https://github.com/sourcegraph/sourcegraph/pull/33254)
- Add "getting started/quick start checklist for authenticated users" [#32882](https://github.com/sourcegraph/sourcegraph/pull/32882)
- A redesigned repository page is now available under the `new-repo-page` feature flag. [#33319](https://github.com/sourcegraph/sourcegraph/pull/33319)
- Pings now include notebooks usage metrics. [#30087](https://github.com/sourcegraph/sourcegraph/issues/30087)
- Notebooks are now enabled by default. [#33706](https://github.com/sourcegraph/sourcegraph/pull/33706)
- The Code Insights GraphQL API now accepts Search Contexts as a filter and will extract the expressions embedded the `repo` and `-repo` search query fields from the contexts to apply them as filters on the insight. [#33866](https://github.com/sourcegraph/sourcegraph/pull/33866)
- The Code Insights commit indexer can now index commits in smaller batches. Set the number of days per batch in the site setting `insights.commit.indexer.windowDuration`. A value of 0 (default) will disable batching. [#33666](https://github.com/sourcegraph/sourcegraph/pull/33666)
- Support account lockout after consecutive failed sign-in attempts for builtin authentication provider (i.e. username and password), new config options are added to the site configuration under `"auth.lockout"` to customize the threshold, length of lockout and consecutive periods. [#33999](https://github.com/sourcegraph/sourcegraph/pull/33999)
- pgsql-exporter for Code Insights has been added to docker-compose and Kubernetes deployments to gather database-level metrics. [#780](https://github.com/sourcegraph/deploy-sourcegraph-docker/pull/780), [#4111](https://github.com/sourcegraph/deploy-sourcegraph/pull/4111)
- `repo:dependencies(...)` predicate can now search through the [Go dependencies of your repositories](https://docs.sourcegraph.com/code_search/how-to/dependencies_search). [#32658](https://github.com/sourcegraph/sourcegraph/issues/32658)
- Added a site config value `defaultRateLimit` to optionally configure a global default rate limit for external services.

### Changed

- Code Insights: Replaced native window confirmation dialog with branded modal. [#33637](https://github.com/sourcegraph/sourcegraph/pull/33637)
- Code Insights: Series data is now sorted by semantic version then alphabetically.
- Code Insights: Added locked insights overlays for frozen insights while in limited access mode. Restricted insight editing save change button for frozen insights. [#33062](https://github.com/sourcegraph/sourcegraph/pull/33062)
- Code Insights: A global dashboard will now be automatically created while in limited access mode to provide consistent visibility for unlocked insights. This dashboard cannot be deleted or modified while in limited access mode. [#32992](https://github.com/sourcegraph/sourcegraph/pull/32992)
- Update "getting started checklist for visitors" to a new design [TODO:]
- Update "getting started/quick start checklist for visitors" to a new design [#32882](https://github.com/sourcegraph/sourcegraph/pull/32882)
- Code Insights: Capture group values are now restricted to 100 characters. [#32828](https://github.com/sourcegraph/sourcegraph/pull/32828)
- Repositories for which gitserver's janitor job "sg maintenance" fails will eventually be re-cloned if "DisableAutoGitUpdates" is set to false (default) in site configuration. [#33432](https://github.com/sourcegraph/sourcegraph/pull/33432)
- The Code Insights database is now based on Postgres 12, removing the dependency on TimescaleDB. [#32697](https://github.com/sourcegraph/sourcegraph/pull/32697)

### Fixed

- Fixed create insight button being erroneously disabled.
- Fixed an issue where a `Warning: Sourcegraph cannot send emails!` banner would appear for all users instead of just site admins (introduced in v3.38).
- Fixed reading search pattern type from settings [#32989](https://github.com/sourcegraph/sourcegraph/issues/32989)
- Display a tooltip and truncate the title of a search result when content overflows [#32904](https://github.com/sourcegraph/sourcegraph/pull/32904)
- Search patterns containing `and` and `not` expressions are now optimized to evaluate natively on the Zoekt backend for indexed code content and symbol search wherever possible. These kinds of queries are now typically an order of magnitude faster. Previous cases where no results were returned for expensive search expressions should now work and return results quickly. [#33308](https://github.com/sourcegraph/sourcegraph/pull/33308)
- Fail to log extension activation event will no longer block extension from activating [#33300][https://github.com/sourcegraph/sourcegraph/pull/33300]
- Fixed out-ouf-memory events for gitserver's janitor job "sg maintenance". [#33353](https://github.com/sourcegraph/sourcegraph/issues/33353)
- Setting the publication state for changesets when previewing a batch spec now works correctly if all changesets are selected and there is more than one page of changesets. [#33619](https://github.com/sourcegraph/sourcegraph/issues/33619)

### Removed

-

## 3.38.1

### Fixed

- An issue introduced in 3.38 that caused alerts to not be delivered [#33398](https://github.com/sourcegraph/sourcegraph/pull/33398)

## 3.38.0

### Added

- Added new "Getting started onboarding tour" for not authenticated users on Sourcegraph.com instead of "Search onboarding tour" [#32263](https://github.com/sourcegraph/sourcegraph/pull/32263)
- Pings now include code host integration usage metrics [#31379](https://github.com/sourcegraph/sourcegraph/pull/31379)
- Added `PRECISE_CODE_INTEL_UPLOAD_AWS_USE_EC2_ROLE_CREDENTIALS` environment variable to enable EC2 metadata API authentication to an external S3 bucket storing precise code intelligence uploads. [#31820](https://github.com/sourcegraph/sourcegraph/pull/31820)
- LSIF upload pages now include a section listing the reasons and retention policies resulting in an upload being retained and not expired. [#30864](https://github.com/sourcegraph/sourcegraph/pull/30864)
- Timestamps in the history panel can now be formatted as absolute timestamps by using user setting `history.preferAbsoluteTimestamps`
- Timestamps in the history panel can now be formatted as absolute timestamps by using user setting `history.preferAbsoluteTimestamps` [#31837](https://github.com/sourcegraph/sourcegraph/pull/31837)
- Notebooks from private enterprise instances can now be embedded in external sites by enabling the `enable-embed-route` feature flag. [#31628](https://github.com/sourcegraph/sourcegraph/issues/31628)
- Pings now include IDE extensions usage metrics [#32000](https://github.com/sourcegraph/sourcegraph/pull/32000)
- New EventSource type: `IDEEXTENSION` for IDE extensions-related events [#32000](https://github.com/sourcegraph/sourcegraph/pull/32000)
- Code Monitoring now has a Logs tab enabled as a [beta feature](https://docs.sourcegraph.com/admin/beta_and_experimental_features). This lets you see recent runs of your code monitors and determine if any notifications were sent or if there were any errors during the run. [#32292](https://github.com/sourcegraph/sourcegraph/pull/32292)
- Code Monitoring creation and editing now supports syntax highlighting and autocomplete on the search box. [#32536](https://github.com/sourcegraph/sourcegraph/pull/32536)
- New `repo:dependencies(...)` predicate allows you to [search through the dependencies of your repositories](https://docs.sourcegraph.com/code_search/how-to/dependencies_search). This feature is currently in beta and only npm package repositories are supported with dependencies from `package-lock.json` and `yarn.lock` files. [#32405](https://github.com/sourcegraph/sourcegraph/issues/32405)
- Site config has a new _experimental_ feature called `gitServerPinnedRepos` that allows admins to pin specific repositories to particular gitserver instances. [#32831](https://github.com/sourcegraph/sourcegraph/pull/32831).
- Added [Rockskip](https://docs.sourcegraph.com/code_intelligence/explanations/rockskip), a scalable symbol service backend for a fast symbol sidebar and search-based code intelligence on monorepos.
- Code monitor email notifications can now optionally include the content of new search results. This is disabled by default but can be enabled by editing the code monitor's email action and toggling on "Include search results in sent message". [#32097](https://github.com/sourcegraph/sourcegraph/pull/32097)

### Changed

- Searching for the pattern `//` with regular expression search is now interpreted literally and will search for `//`. Previously, the `//` pattern was interpreted as our regular expression syntax `/<regexp>/` which would in turn be intrpreted as the empty string. Since searching for an empty string offers little practically utility, we now instead interpret `//` to search for its literal meaning in regular expression search. [#31520](https://github.com/sourcegraph/sourcegraph/pull/31520)
- Timestamps in the webapp will now display local time on hover instead of UTC time [#31672](https://github.com/sourcegraph/sourcegraph/pull/31672)
- Updated Postgres version from 12.6 to 12.7 [#31933](https://github.com/sourcegraph/sourcegraph/pull/31933)
- Code Insights will now periodically clean up data series that are not in use. There is a 1 hour grace period where the series can be reattached to a view, after which all of the time series data and metadata will be deleted. [#32094](https://github.com/sourcegraph/sourcegraph/pull/32094)
- Code Insights critical telemetry total count now only includes insights that are not frozen (limited by trial mode restrictions). [#32529](https://github.com/sourcegraph/sourcegraph/pull/32529)
- The Phabricator integration with Gitolite code hosts has been deprecated, the fields have been kept to not break existing systems, but the integration does not work anymore
- The SSH library used to push Batch Change branches to code hosts has been updated to prevent issues pushing to github.com or GitHub Enterprise releases after March 15, 2022. [#32641](https://github.com/sourcegraph/sourcegraph/issues/32641)
- Bumped the minimum supported version of Docker Compose from `1.22.0` to `1.29.0`. [#32631](https://github.com/sourcegraph/sourcegraph/pull/32631)
- [Code host API rate limit configuration](https://docs.sourcegraph.com/admin/repo/update_frequency#code-host-api-rate-limiting) no longer based on code host URLs but only takes effect on each individual external services. To enforce API rate limit, please add configuration to all external services that are intended to be rate limited. [#32768](https://github.com/sourcegraph/sourcegraph/pull/32768)

### Fixed

- Viewing or previewing a batch change is now more resilient when transient network or server errors occur. [#29859](https://github.com/sourcegraph/sourcegraph/issues/29859)
- Search: `select:file` and `select:file.directory` now properly deduplicates results. [#32469](https://github.com/sourcegraph/sourcegraph/pull/32469)
- Security: Patch container images against CVE 2022-0778 [#32679](https://github.com/sourcegraph/sourcegraph/issues/32679)
- When closing a batch change, draft changesets that will be closed are now also shown. [#32481](https://github.com/sourcegraph/sourcegraph/pull/32481)

### Removed

- The deprecated GraphQL field `SearchResults.resultCount` has been removed in favor of its replacement, `matchCount`. [#31573](https://github.com/sourcegraph/sourcegraph/pull/31573)
- The deprecated site-config field `UseJaeger` has been removed. Use `"observability.tracing": { "sampling": "all" }` instead [#31294](https://github.com/sourcegraph/sourcegraph/pull/31294/commits/6793220d6cf1200535a2610d79d2dd9e18c67dca)

## 3.37.0

### Added

- Code in search results is now selectable (e.g. for copying). Just clicking on the code continues to open the corresponding file as it did before. [#30033](https://github.com/sourcegraph/sourcegraph/pull/30033)
- Search Notebooks now support importing and exporting Markdown-formatted files. [#28586](https://github.com/sourcegraph/sourcegraph/issues/28586)
- Added standalone migrator service that can be used to run database migrations independently of an upgrade. For more detail see the [standalone migrator docs](https://docs.sourcegraph.com/admin/how-to/manual_database_migrations) and the [docker-compose](https://docs.sourcegraph.com/admin/install/docker-compose/operations#database-migrations) or [kubernetes](https://docs.sourcegraph.com/admin/install/kubernetes/update#database-migrations) upgrade docs.

### Changed

- Syntax highlighting for JSON now uses a distinct color for strings in object key positions. [#30105](https://github.com/sourcegraph/sourcegraph/pull/30105)
- GraphQL API: The order of events returned by `MonitorTriggerEventConnection` has been reversed so newer events are returned first. The `after` parameter has been modified accordingly to return events older the one specified, to allow for pagination. [31219](https://github.com/sourcegraph/sourcegraph/pull/31219)
- [Query based search contexts](https://docs.sourcegraph.com/code_search/how-to/search_contexts#beta-query-based-search-contexts) are now enabled by default as a [beta feature](https://docs.sourcegraph.com/admin/beta_and_experimental_features). [#30888](https://github.com/sourcegraph/sourcegraph/pull/30888)
- The symbols sidebar loads much faster on old commits (after processing it) when scoped to a subdirectory in a big repository. [#31300](https://github.com/sourcegraph/sourcegraph/pull/31300)

### Fixed

- Links generated by editor endpoint will render image preview correctly. [#30767](https://github.com/sourcegraph/sourcegraph/pull/30767)
- Fixed a race condition in the precise code intel upload expirer process that prematurely expired new uploads. [#30546](https://github.com/sourcegraph/sourcegraph/pull/30546)
- Pushing changesets from Batch Changes to code hosts with self-signed TLS certificates has been fixed. [#31010](https://github.com/sourcegraph/sourcegraph/issues/31010)
- Fixed LSIF uploads not being expired according to retention policies when the repository contained tags and branches with the same name but pointing to different commits. [#31108](https://github.com/sourcegraph/sourcegraph/pull/31108)
- Service discovery for the symbols service can transition from no endpoints to endpoints. Previously we always returned an error after the first empty state. [#31225](https://github.com/sourcegraph/sourcegraph/pull/31225)
- Fixed performance issue in LSIF upload processing, reducing the latency between uploading an LSIF index and accessing precise code intel in the UI. ([#30978](https://github.com/sourcegraph/sourcegraph/pull/30978), [#31143](https://github.com/sourcegraph/sourcegraph/pull/31143))
- Fixed symbols not appearing when no files changed between commits. [#31295](https://github.com/sourcegraph/sourcegraph/pull/31295)
- Fixed symbols not appearing when too many files changed between commits. [#31110](https://github.com/sourcegraph/sourcegraph/pull/31110)
- Fixed runaway disk usage in the `symbols` service. [#30647](https://github.com/sourcegraph/sourcegraph/pull/30647)

### Removed

- Removed `experimentalFeature.showCodeMonitoringTestEmailButton`. Test emails can still be sent by editing the code monitor and expanding the "Send email notification" section. [#29953](https://github.com/sourcegraph/sourcegraph/pull/29953)

## 3.36.3

### Fixed

- Fix Code Monitor permissions. For more detail see our [security advisory](https://github.com/sourcegraph/sourcegraph/security/advisories/GHSA-xqv2-x6f2-w3pf) [#30547](https://github.com/sourcegraph/sourcegraph/pull/30547)

## 3.36.2

### Removed

- The TOS consent screen which would appear for all users upon signing into Sourcegraph. We had some internal miscommunication on this onboarding flow and it didn’t turn out the way we intended, this effectively reverts that change. ![#30192](https://github.com/sourcegraph/sourcegraph/issues/30192)

## 3.36.1

### Fixed

- Fix broken 'src lsif upload' inside executor due to basic auth removal. [#30023](https://github.com/sourcegraph/sourcegraph/pull/30023)

## 3.36.0

### Added

- Search contexts can now be defined with a restricted search query as an alternative to a specific list of repositories and revisions. This feature is _beta_ and may change in the following releases. Allowed filters: `repo`, `rev`, `file`, `lang`, `case`, `fork`, `visibility`. `OR`, `AND` expressions are also allowed. To enable this feature to all users, set `experimentalFeatures.searchContextsQuery` to true in global settings. You'll then see a "Create context" button from the search results page and a "Query" input field in the search contexts form. If you want revisions specified in these query based search contexts to be indexed, set `experimentalFeatures.search.index.query.contexts` to true in site configuration. [#29327](https://github.com/sourcegraph/sourcegraph/pull/29327)
- More explicit Terms of Service and Privacy Policy consent has been added to Sourcegraph Server. [#28716](https://github.com/sourcegraph/sourcegraph/issues/28716)
- Batch changes will be created on forks of the upstream repository if the new `batchChanges.enforceForks` site setting is enabled. [#17879](https://github.com/sourcegraph/sourcegraph/issues/17879)
- Symbolic links are now searchable. Previously it was possible to navigate to symbolic links in the repository tree view, however the symbolic links were ignored during searches. [#29567](https://github.com/sourcegraph/sourcegraph/pull/29567), [#237](https://github.com/sourcegraph/zoekt/pull/237)
- Maximum number of references/definitions shown in panel can be adjusted in settings with `codeIntelligence.maxPanelResults`. If not set, a hardcoded limit of 500 was used. [#29629](https://github.com/sourcegraph/sourcegraph/29629)
- Search notebooks are now fully persistable. You can create notebooks through the WYSIWYG editor and share them via a unique URL. We support two visibility modes: private (only the creator can view the notebook) and public (everyone can view the notebook). This feature is _beta_ and may change in the following releases. [#27384](https://github.com/sourcegraph/sourcegraph/issues/27384)
- Code Insights that are run over all repositories now have data points with links that lead to the search page. [#29587](https://github.com/sourcegraph/sourcegraph/pull/29587)
- Code Insights creation UI query field now supports different syntax highlight modes based on `patterntype` filter. [#29733](https://github.com/sourcegraph/sourcegraph/pull/29733)
- Code Insights creation UI query field now has live-preview button that leads to the search page with predefined query value. [#29698](https://github.com/sourcegraph/sourcegraph/pull/29698)
- Code Insights creation UI detect and track patterns can now search across all repositories. [#29906](https://github.com/sourcegraph/sourcegraph/pull/29906)
- Pings now contain aggregated CTA metrics. [#29966](https://github.com/sourcegraph/sourcegraph/pull/29966)
- Pings now contain aggregated CTA metrics. [#29966](https://github.com/sourcegraph/sourcegraph/pull/29966) and [#31389](https://github.com/sourcegraph/sourcegraph/pull/31389)

### Changed

- Sourcegraph's API (streaming search, GraphQL, etc.) may now be used from any domain when using an access token for authentication, or with no authentication in the case of Sourcegraph.com. [#28775](https://github.com/sourcegraph/sourcegraph/pull/28775)
- The endpoint `/search/stream` will be retired in favor of `/.api/search/stream`. This requires no action unless you have developed custom code against `/search/stream`. We will support both endpoints for a short period of time before removing `/search/stream`. Please refer to the [documentation](https://docs.sourcegraph.com/api/stream_api) for more information.
- When displaying the content of symbolic links in the repository tree view, we will show the relative path to the link's target instead of the target's content. This behavior is consistent with how we display symbolic links in search results. [#29687](https://github.com/sourcegraph/sourcegraph/pull/29687)
- A new janitor job, "sg maintenance" was added to gitserver. The new job replaces "garbage collect" with the goal to optimize the performance of git operations for large repositories. You can choose to enable "garbage collect" again by setting the environment variables "SRC_ENABLE_GC_AUTO" to "true" and "SRC_ENABLE_SG_MAINTENANCE" to "false" for gitserver. Note that you must not enable both options at the same time. [#28224](https://github.com/sourcegraph/sourcegraph/pull/28224).
- Search results across repositories are now ordered by repository rank by default. By default the rank is the number of stars a repository has. An administrator can inflate the rank of a repository via `experimentalFeatures.ranking.repoScores`. If you notice increased latency in results, you can disable this feature by setting `experimentalFeatures.ranking.maxReorderQueueSize` to 0. [#29856](https://github.com/sourcegraph/sourcegraph/pull/29856)
- Search results within the same file are now ordered by relevance instead of line number. To order by line number, update the setting `experimentalFeatures.clientSearchResultRanking: "by-line-number"`. [#29046](https://github.com/sourcegraph/sourcegraph/pull/29046)
- Bumped the symbols processing timeout from 20 minutes to 2 hours and made it configurable. [#29891](https://github.com/sourcegraph/sourcegraph/pull/29891)

### Fixed

- Issue preventing searches from completing when certain patterns contain `@`. [#29489](https://github.com/sourcegraph/sourcegraph/pull/29489)
- The grafana dashboard for "successful search request duration" reports the time for streaming search which is used by the browser. Previously it reported the GraphQL time which the browser no longer uses. [#29625](https://github.com/sourcegraph/sourcegraph/pull/29625)
- A regression introduced in 3.35 causing Code Insights that are run over all repositories to not query against repositories that have permissions enabled. (Restricted repositories are and remain filtered based on user permissions when a user views a chart, not at query time.) This may cause global Insights to undercount for data points generated after upgrading to 3.35 and before upgrading to 3.36. [](https://github.com/sourcegraph/sourcegraph/pull/29725)
- Renaming repositories now removes the old indexes on Zoekt's disks. This did not affect search results, only wasted disk space. This was a regression introduced in Sourcegraph 3.33. [#29685](https://github.com/sourcegraph/sourcegraph/issues/29685)

### Removed

- Removed unused backend service from Kubernetes deployments. [#4050](https://github.com/sourcegraph/deploy-sourcegraph/pull/4050)

## 3.35.2

### Fixed

- Fix Code Monitor permissions. For more detail see our [security advisory](https://github.com/sourcegraph/sourcegraph/security/advisories/GHSA-xqv2-x6f2-w3pf) [#30547](https://github.com/sourcegraph/sourcegraph/pull/30547)

## 3.35.1

**⚠️ Due to issues related to Code Insights in the 3.35.0 release, users are advised to upgrade directly to 3.35.1.**

### Fixed

- Skipped migrations caused existing Code Insights to not appear. [#29395](https://github.com/sourcegraph/sourcegraph/pull/29395)
- Enterprise-only out-of-band migrations failed to execute due to missing enterprise configuration flag. [#29426](https://github.com/sourcegraph/sourcegraph/pull/29426)

## 3.35.0

**⚠️ Due to issues related to Code Insights on this release, users are advised to upgrade directly to 3.35.1.**

### Added

- Individual batch changes can publish multiple changesets to the same repository by specifying multiple target branches using the [`on.branches`](https://docs.sourcegraph.com/batch_changes/references/batch_spec_yaml_reference#on-repository) attribute. [#25228](https://github.com/sourcegraph/sourcegraph/issues/25228)
- Low resource overlay added. NOTE: this is designed for internal-use only. Customers can use the `minikube` overlay to achieve similar results.[#4012](https://github.com/sourcegraph/deploy-sourcegraph/pull/4012)
- Code Insights has a new insight `Detect and Track` which will generate unique time series from the matches of a pattern specified as a regular expression capture group. This is currently limited to insights scoped to specific repositories. [docs](https://docs.sourcegraph.com/code_insights/explanations/automatically_generated_data_series)
- Code Insights is persisted entirely in the `codeinsights-db` database. A migration will automatically be performed to move any defined insights and dashboards from your user, org, or global settings files.
- The GraphQL API for Code Insights has entered beta. [docs](https://docs.sourcegraph.com/code_insights/references/code_insights_graphql_api)
- The `SRC_GIT_SERVICE_MAX_EGRESS_BYTES_PER_SECOND` environment variable to control the egress throughput of gitserver's git service (e.g. used by zoekt-index-server to clone repos to index). Set to -1 for no limit. [#29197](https://github.com/sourcegraph/sourcegraph/pull/29197)
- Search suggestions via the GraphQL API were deprecated last release and are now no longer available. Suggestions now work only with the search streaming API. [#29283](https://github.com/sourcegraph/sourcegraph/pull/29283)
- Clicking on a token will now jump to its definition. [#28520](https://github.com/sourcegraph/sourcegraph/pull/28520)

### Changed

- The `ALLOW_DECRYPT_MIGRATION` environment variable is now read by the `worker` service, not the `frontend` service as in previous versions.
- External services will stop syncing if they exceed the user / site level limit for total number of repositories added. It will only continue syncing if the extra repositories are removed or the corresponding limit is increased, otherwise it will stop syncing for the very first repository each time the syncer attempts to sync the external service again. [#28674](https://github.com/sourcegraph/sourcegraph/pull/28674)
- Sourcegraph services now listen to SIGTERM signals. This allows smoother rollouts in kubernetes deployments. [#27958](https://github.com/sourcegraph/sourcegraph/pull/27958)
- The sourcegraph-frontend ingress now uses the networking.k8s.io/v1 api. This adds support for k8s v1.22 and later, and deprecates support for versions older than v1.18.x [#4029](https://github.com/sourcegraph/deploy-sourcegraph/pull/4029)
- Non-bare repositories found on gitserver will be removed by a janitor job. [#28895](https://github.com/sourcegraph/sourcegraph/pull/28895)
- The search bar is no longer auto-focused when navigating between files. This change means that the keyboard shortcut Cmd+LeftArrow (or Ctrl-LeftArrow) now goes back to the browser's previous page instead of moving the cursor position to the first position of the search bar. [#28943](https://github.com/sourcegraph/sourcegraph/pull/28943)
- Code Insights series over all repositories can now be edited
- Code Insights series over all repositories now support a custom time interval and will calculate with 12 points starting at the moment the series is created and working backwards.
- Minio service upgraded to RELEASE.2021-12-10T23-03-39Z. [#29188](https://github.com/sourcegraph/sourcegraph/pull/29188)
- Code insights creation UI form query field now supports suggestions and syntax highlighting. [#28130](https://github.com/sourcegraph/sourcegraph/pull/28130)
- Using `select:repo` in search queries will now stream results incrementally, greatly improving speed and reducing time-to-first-result. [#28920](https://github.com/sourcegraph/sourcegraph/pull/28920)
- The fuzzy file finder is now enabled by default and can be activated with the shortcut `Cmd+K` on macOS and `Ctrl+K` on Linux/Windows. Change the user setting `experimentalFeatures.fuzzyFinder` to `false` to disable this feature. [#29010](https://github.com/sourcegraph/sourcegraph/pull/29010)
- Search-based code intelligence and the symbol sidebar are much faster now that the symbols service incrementally processes files that changed. [#27932](https://github.com/sourcegraph/sourcegraph/pull/27932)

### Fixed

- Moving a changeset from draft state into published state was broken on GitLab code hosts. [#28239](https://github.com/sourcegraph/sourcegraph/pull/28239)
- The shortcuts for toggling the History Panel and Line Wrap were not working on Mac. [#28574](https://github.com/sourcegraph/sourcegraph/pull/28574)
- Suppresses docker-on-mac warning for Kubernetes, Docker Compose, and Pure Docker deployments. [#28405](https://github.com/sourcegraph/sourcegraph/pull/28821)
- Fixed an issue where certain regexp syntax for repository searches caused the entire search, including non-repository searches, to fail with a parse error (issue affects only version 3.34). [#28826](https://github.com/sourcegraph/sourcegraph/pull/28826)
- Modifying changesets on Bitbucket Server could previously fail if the local copy in Batch Changes was out of date. That has been fixed by retrying the operations in case of a 409 response. [#29100](https://github.com/sourcegraph/sourcegraph/pull/29100)

### Removed

- Settings files (user, org, global) as a persistence mechanism for Code Insights are now deprecated.
- Query-runner deployment has been removed. You can safely remove the `query-runner` service from your installation.

## 3.34.2

### Fixed

- A bug introduced in 3.34 and 3.34.1 that resulted in certain repositories being missed in search results. [#28624](https://github.com/sourcegraph/sourcegraph/pull/28624)

## 3.34.1

### Fixed

- Fixed Redis alerting for docker-compose deployments [#28099](https://github.com/sourcegraph/sourcegraph/issues/28099)

## 3.34.0

### Added

- Added documentation for merging site-config files. Available since 3.32 [#21220](https://github.com/sourcegraph/sourcegraph/issues/21220)
- Added site config variable `cloneProgressLog` to optionally enable logging of clone progress to temporary files for debugging. Disabled by default. [#26568](https://github.com/sourcegraph/sourcegraph/pull/26568)
- GNU's `wget` has been added to all `sourcegraph/*` Docker images that use `sourcegraph/alpine` as its base [#26823](https://github.com/sourcegraph/sourcegraph/pull/26823)
- Added the "no results page", a help page shown if a search doesn't return any results [#26154](https://github.com/sourcegraph/sourcegraph/pull/26154)
- Added monitoring page for Redis databases [#26967](https://github.com/sourcegraph/sourcegraph/issues/26967)
- The search indexer only polls repositories that have been marked as changed. This reduces a large source of load in installations with a large number of repositories. If you notice index staleness, you can try disabling by setting the environment variable `SRC_SEARCH_INDEXER_EFFICIENT_POLLING_DISABLED` on `sourcegraph-frontend`. [#27058](https://github.com/sourcegraph/sourcegraph/issues/27058)
- Pings include instance wide total counts of Code Insights grouped by presentation type, series type, and presentation-series type. [#27602](https://github.com/sourcegraph/sourcegraph/pull/27602)
- Added logging of incoming Batch Changes webhooks, which can be viewed by site admins. By default, sites without encryption will log webhooks for three days, while sites with encryption will not log webhooks without explicit configuration. [See the documentation for more details](https://docs.sourcegraph.com/admin/config/batch_changes#incoming-webhooks). [#26669](https://github.com/sourcegraph/sourcegraph/issues/26669)
- Added support for finding implementations of interfaces and methods. [#24854](https://github.com/sourcegraph/sourcegraph/pull/24854)

### Changed

- Removed liveness probes from Kubernetes Prometheus deployment [#2970](https://github.com/sourcegraph/deploy-sourcegraph/pull/2970)
- Batch Changes now requests the `workflow` scope on GitHub personal access tokens to allow batch changes to write to the `.github` directory in repositories. If you have already configured a GitHub PAT for use with Batch Changes, we suggest adding the scope to the others already granted. [#26606](https://github.com/sourcegraph/sourcegraph/issues/26606)
- Sourcegraph's Prometheus and Alertmanager dependency has been upgraded to v2.31.1 and v0.23.0 respectively. [#27336](https://github.com/sourcegraph/sourcegraph/pull/27336)
- The search UI's repositories count as well as the GraphQL API's `search().repositories` and `search().repositoriesCount` have changed semantics from the set of searchable repositories to the set of repositories with matches. In a future release, we'll introduce separate fields for the set of searchable repositories backed by a [scalable implementation](https://github.com/sourcegraph/sourcegraph/issues/27274). [#26995](https://github.com/sourcegraph/sourcegraph/issues/26995)

### Fixed

- An issue that causes the server to panic when performing a structural search via the GQL API for a query that also
  matches missing repos (affected versions 3.33.0 and 3.32.0)
  . [#26630](https://github.com/sourcegraph/sourcegraph/pull/26630)
- Improve detection for Docker running in non-linux
  environments. [#23477](https://github.com/sourcegraph/sourcegraph/issues/23477)
- Fixed the cache size calculation used for Kubernetes deployments. Previously, the calculated value was too high and would exceed the ephemeral storage request limit. #[26283](https://github.com/sourcegraph/sourcegraph/issues/26283)
- Fixed a regression that was introduced in 3.27 and broke SSH-based authentication for managing Batch Changes changesets on code hosts. SSH keys generated by Sourcegraph were not used for authentication and authenticating with the code host would fail if no SSH key with write-access had been added to `gitserver`. [#27491](https://github.com/sourcegraph/sourcegraph/pull/27491)
- Private repositories matching `-repo:` expressions are now excluded. This was a regression introduced in 3.33.0. [#27044](https://github.com/sourcegraph/sourcegraph/issues/27044)

### Removed

- All version contexts functionality (deprecated in 3.33) is now removed. [#26267](https://github.com/sourcegraph/sourcegraph/issues/26267)
- Query filter `repogroup` (deprecated in 3.33) is now removed. [#24277](https://github.com/sourcegraph/sourcegraph/issues/24277)
- Sourcegraph no longer uses CSRF security tokens/cookies to prevent CSRF attacks. Instead, Sourcegraph now relies solely on browser's CORS policies (which were already in place.) In practice, this is just as safe and leads to a simpler CSRF threat model which reduces security risks associated with our threat model complexity. [#7658](https://github.com/sourcegraph/sourcegraph/pull/7658)
- Notifications for saved searches (deprecated in v3.31.0) have been removed [#27912](https://github.com/sourcegraph/sourcegraph/pull/27912/files)

## 3.33.2

### Fixed

- Fixed: backported saved search and code monitor notification fixes from 3.34.0 [#28019](https://github.com/sourcegraph/sourcegraph/pull/28019)

## 3.33.1

### Fixed

- Private repositories matching `-repo:` expressions are now excluded. This was a regression introduced in 3.33.0. [#27044](https://github.com/sourcegraph/sourcegraph/issues/27044)
- Fixed a regression that was introduced in 3.27 and broke SSH-based authentication for managing Batch Changes changesets on code hosts. SSH keys generated by Sourcegraph were not used for authentication and authenticating with the code host would fail if no SSH key with write-access had been added to `gitserver`. [#27491](https://github.com/sourcegraph/sourcegraph/pull/27491)

## 3.33.0

### Added

- More rules have been added to the search query validation so that user get faster feedback on issues with their query. [#24747](https://github.com/sourcegraph/sourcegraph/pull/24747)
- Bloom filters have been added to the zoekt indexing backend to accelerate queries with code fragments matching `\w{4,}`. [zoekt#126](https://github.com/sourcegraph/zoekt/pull/126)
- For short search queries containing no filters but the name of a supported programming language we are now suggesting to run the query with a language filter. [#25792](https://github.com/sourcegraph/sourcegraph/pull/25792)
- The API scope used by GitLab OAuth can now optionally be configured in the provider. [#26152](https://github.com/sourcegraph/sourcegraph/pull/26152)
- Added Apex language support for syntax highlighting and search-based code intelligence. [#25268](https://github.com/sourcegraph/sourcegraph/pull/25268)

### Changed

- Search context management pages are now only available in the Sourcegraph enterprise version. Search context dropdown is disabled in the OSS version. [#25147](https://github.com/sourcegraph/sourcegraph/pull/25147)
- Search contexts GQL API is now only available in the Sourcegraph enterprise version. [#25281](https://github.com/sourcegraph/sourcegraph/pull/25281)
- When running a commit or diff query, the accepted values of `before` and `after` have changed from "whatever git accepts" to a [slightly more strict subset](https://docs.sourcegraph.com/code_search/reference/language#before) of that. [#25414](https://github.com/sourcegraph/sourcegraph/pull/25414)
- Repogroups and version contexts are deprecated in favor of search contexts. Read more about the deprecation and how to migrate to search contexts in the [blog post](https://about.sourcegraph.com/blog/introducing-search-contexts). [#25676](https://github.com/sourcegraph/sourcegraph/pull/25676)
- Search contexts are now enabled by default in the Sourcegraph enterprise version. [#25674](https://github.com/sourcegraph/sourcegraph/pull/25674)
- Code Insights background queries will now retry a maximum of 10 times (down from 100). [#26057](https://github.com/sourcegraph/sourcegraph/pull/26057)
- Our `sourcegraph/cadvisor` Docker image has been upgraded to cadvisor version `v0.42.0`. [#26126](https://github.com/sourcegraph/sourcegraph/pull/26126)
- Our `jaeger` version in the `sourcegraph/sourcegraph` Docker image has been upgraded to `1.24.0`. [#26215](https://github.com/sourcegraph/sourcegraph/pull/26215)

### Fixed

- A search regression in 3.32.0 which caused instances with search indexing _disabled_ (very rare) via `"search.index.enabled": false,` in their site config to crash with a panic. [#25321](https://github.com/sourcegraph/sourcegraph/pull/25321)
- An issue where the default `search.index.enabled` value on single-container Docker instances would incorrectly be computed as `false` in some situations. [#25321](https://github.com/sourcegraph/sourcegraph/pull/25321)
- StatefulSet service discovery in Kubernetes correctly constructs pod hostnames in the case where the ServiceName is different from the StatefulSet name. [#25146](https://github.com/sourcegraph/sourcegraph/pull/25146)
- An issue where clicking on a link in the 'Revisions' search sidebar section would result in an invalid query if the query didn't already contain a 'repo:' filter. [#25076](https://github.com/sourcegraph/sourcegraph/pull/25076)
- An issue where links to jump to Bitbucket Cloud wouldn't render in the UI. [#25533](https://github.com/sourcegraph/sourcegraph/pull/25533)
- Fixed some code insights pings being aggregated on `anonymous_user_id` instead of `user_id`. [#25926](https://github.com/sourcegraph/sourcegraph/pull/25926)
- Code insights running over all repositories using a commit search (`type:commit` or `type:diff`) would fail to deserialize and produce no results. [#25928](https://github.com/sourcegraph/sourcegraph/pull/25928)
- Fixed an issue where code insights queries could produce a panic on queued records that did not include a `record_time` [#25929](https://github.com/sourcegraph/sourcegraph/pull/25929)
- Fixed an issue where Batch Change changeset diffs would sometimes render incorrectly when previewed from the UI if they contained deleted empty lines. [#25866](https://github.com/sourcegraph/sourcegraph/pull/25866)
- An issue where `repo:contains.commit.after()` would fail on some malformed git repositories. [#25974](https://github.com/sourcegraph/sourcegraph/issues/25974)
- Fixed primary email bug where users with no primary email set would break the email setting page when trying to add a new email. [#25008](https://github.com/sourcegraph/sourcegraph/pull/25008)
- An issue where keywords like `and`, `or`, `not` would not be highlighted properly in the search bar due to the presence of quotes. [#26135](https://github.com/sourcegraph/sourcegraph/pull/26135)
- An issue where frequent search indexing operations led to incoming search queries timing out. When these timeouts happened in quick succession, `zoekt-webserver` processes would shut themselves down via their `watchdog` routine. This should now only happen when a given `zoekt-webserver` is under-provisioned on CPUs. [#25872](https://github.com/sourcegraph/sourcegraph/issues/25872)
- Since 3.28.0, Batch Changes webhooks would not update changesets opened in private repositories. This has been fixed. [#26380](https://github.com/sourcegraph/sourcegraph/issues/26380)
- Reconciling batch changes could stall when updating the state of a changeset that already existed. This has been fixed. [#26386](https://github.com/sourcegraph/sourcegraph/issues/26386)

### Removed

- Batch Changes changeset specs stored the raw JSON used when creating them, which is no longer used and is not exposed in the API. This column has been removed, thereby saving space in the Sourcegraph database. [#25453](https://github.com/sourcegraph/sourcegraph/issues/25453)
- The query builder page experimental feature, which was disabled in 3.21, is now removed. The setting `{ "experimentalFeatures": { "showQueryBuilder": true } }` now has no effect. [#26125](https://github.com/sourcegraph/sourcegraph/pull/26125)

## 3.32.1

### Fixed

- Fixed a regression that was introduced in 3.27 and broke SSH-based authentication for managing Batch Changes changesets on code hosts. SSH keys generated by Sourcegraph were not used for authentication and authenticating with the code host would fail if no SSH key with write-access had been added to `gitserver`. [#27491](https://github.com/sourcegraph/sourcegraph/pull/27491)

## 3.32.0

### Added

- The search sidebar shows a revisions section if all search results are from a single repository. This makes it easier to search in and switch between different revisions. [#23835](https://github.com/sourcegraph/sourcegraph/pull/23835)
- The various alerts overview panels in Grafana can now be clicked to go directly to the relevant panels and dashboards. [#24920](https://github.com/sourcegraph/sourcegraph/pull/24920)
- Added a `Documentation` tab to the Site Admin Maintenance panel that links to the official Sourcegraph documentation. [#24917](https://github.com/sourcegraph/sourcegraph/pull/24917)
- Code Insights that run over all repositories now generate a moving daily snapshot between time points. [#24804](https://github.com/sourcegraph/sourcegraph/pull/24804)
- The Code Insights GraphQL API now restricts the results to user, org, and globally scoped insights. Insights will be synced to the database with access associated to the user or org setting containing the insight definition. [#25017](https://github.com/sourcegraph/sourcegraph/pull/25017)
- The timeout for long-running Git commands can be customized via `gitLongCommandTimeout` in the site config. [#25080](https://github.com/sourcegraph/sourcegraph/pull/25080)

### Changed

- `allowGroupsPermissionsSync` in the GitHub authorization provider is now required to enable the experimental GitHub teams and organization permissions caching. [#24561](https://github.com/sourcegraph/sourcegraph/pull/24561)
- GitHub external code hosts now validate if a corresponding authorization provider is set, and emits a warning if not. [#24526](https://github.com/sourcegraph/sourcegraph/pull/24526)
- Sourcegraph is now built with Go 1.17. [#24566](https://github.com/sourcegraph/sourcegraph/pull/24566)
- Code Insights is now available only in the Sourcegraph enterprise. [#24741](https://github.com/sourcegraph/sourcegraph/pull/24741)
- Prometheus in Sourcegraph with Docker Compose now scrapes Postgres and Redis instances for metrics. [deploy-sourcegraph-docker#580](https://github.com/sourcegraph/deploy-sourcegraph-docker/pull/580)
- Symbol suggestions now leverage optimizations for global searches. [#24943](https://github.com/sourcegraph/sourcegraph/pull/24943)

### Fixed

- Fixed a number of issues where repository permissions sync may fail for instances with very large numbers of repositories. [#24852](https://github.com/sourcegraph/sourcegraph/pull/24852), [#24972](https://github.com/sourcegraph/sourcegraph/pull/24972)
- Fixed excessive re-rendering of the whole web application on every keypress in the search query input. [#24844](https://github.com/sourcegraph/sourcegraph/pull/24844)
- Code Insights line chart now supports different timelines for each data series (lines). [#25005](https://github.com/sourcegraph/sourcegraph/pull/25005)
- Postgres exporter now exposes pg_stat_activity account to show the number of active DB connections. [#25086](https://github.com/sourcegraph/sourcegraph/pull/25086)

### Removed

- The `PRECISE_CODE_INTEL_DATA_TTL` environment variable is no longer read by the worker service. Instead, global and repository-specific data retention policies configurable in the UI by site-admins will control the length of time LSIF uploads are considered _fresh_. [#24793](https://github.com/sourcegraph/sourcegraph/pull/24793)
- The `repo.cloned` column was removed as it was deprecated in 3.26. [#25066](https://github.com/sourcegraph/sourcegraph/pull/25066)

## 3.31.2

### Fixed

- Fixed multiple CVEs for [libssl](https://cve.mitre.org/cgi-bin/cvename.cgi?name=CVE-2021-3711) and [Python3](https://cve.mitre.org/cgi-bin/cvename.cgi?name=CVE-2021-29921). [#24700](https://github.com/sourcegraph/sourcegraph/pull/24700) [#24620](https://github.com/sourcegraph/sourcegraph/pull/24620) [#24695](https://github.com/sourcegraph/sourcegraph/pull/24695)

## 3.31.1

### Added

- The required authentication scopes required to enable caching behaviour for GitHub repository permissions can now be requested via `allowGroupsPermissionsSync` in GitHub `auth.providers`. [#24328](https://github.com/sourcegraph/sourcegraph/pull/24328)

### Changed

- Caching behaviour for GitHub repository permissions enabled via the `authorization.groupsCacheTTL` field in the code host config can now leverage additional caching of team and organization permissions for repository permissions syncing (on top of the caching for user permissions syncing introduced in 3.31). [#24328](https://github.com/sourcegraph/sourcegraph/pull/24328)

## 3.31.0

### Added

- Backend Code Insights GraphQL queries now support arguments `includeRepoRegex` and `excludeRepoRegex` to filter on repository names. [#23256](https://github.com/sourcegraph/sourcegraph/pull/23256)
- Code Insights background queries now process in a priority order backwards through time. This will allow insights to populate concurrently. [#23101](https://github.com/sourcegraph/sourcegraph/pull/23101)
- Operator documentation has been added to the Search Reference sidebar section. [#23116](https://github.com/sourcegraph/sourcegraph/pull/23116)
- Syntax highlighting support for the [Cue](https://cuelang.org) language.
- Reintroduced a revised version of the Search Types sidebar section. [#23170](https://github.com/sourcegraph/sourcegraph/pull/23170)
- Improved usability where filters followed by a space in the search query will warn users that the filter value is empty. [#23646](https://github.com/sourcegraph/sourcegraph/pull/23646)
- Perforce: [`git p4`'s `--use-client-spec` option](https://git-scm.com/docs/git-p4#Documentation/git-p4.txt---use-client-spec) can now be enabled by configuring the `p4.client` field. [#23833](https://github.com/sourcegraph/sourcegraph/pull/23833), [#23845](https://github.com/sourcegraph/sourcegraph/pull/23845)
- Code Insights will do a one-time reset of ephemeral insights specific database tables to clean up stale and invalid data. Insight data will regenerate automatically. [23791](https://github.com/sourcegraph/sourcegraph/pull/23791)
- Perforce: added basic support for Perforce permission table path wildcards. [#23755](https://github.com/sourcegraph/sourcegraph/pull/23755)
- Added autocompletion and search filtering of branch/tag/commit revisions to the repository compare page. [#23977](https://github.com/sourcegraph/sourcegraph/pull/23977)
- Batch Changes changesets can now be [set to published when previewing new or updated batch changes](https://docs.sourcegraph.com/batch_changes/how-tos/publishing_changesets#within-the-ui). [#22912](https://github.com/sourcegraph/sourcegraph/issues/22912)
- Added Python3 to server and gitserver images to enable git-p4 support. [#24204](https://github.com/sourcegraph/sourcegraph/pull/24204)
- Code Insights drill-down filters now allow filtering insights data on the dashboard page using repo: filters. [#23186](https://github.com/sourcegraph/sourcegraph/issues/23186)
- GitHub repository permissions can now leverage caching of team and organization permissions for user permissions syncing. Caching behaviour can be enabled via the `authorization.groupsCacheTTL` field in the code host config. This can significantly reduce the amount of time it takes to perform a full permissions sync due to reduced instances of being rate limited by the code host. [#23978](https://github.com/sourcegraph/sourcegraph/pull/23978)

### Changed

- Code Insights will now always backfill from the time the data series was created. [#23430](https://github.com/sourcegraph/sourcegraph/pull/23430)
- Code Insights queries will now extract repository name out of the GraphQL response instead of going to the database. [#23388](https://github.com/sourcegraph/sourcegraph/pull/23388)
- Code Insights backend has moved from the `repo-updater` service to the `worker` service. [#23050](https://github.com/sourcegraph/sourcegraph/pull/23050)
- Code Insights feature flag `DISABLE_CODE_INSIGHTS` environment variable has moved from the `repo-updater` service to the `worker` service. Any users of this flag will need to update their `worker` service configuration to continue using it. [#23050](https://github.com/sourcegraph/sourcegraph/pull/23050)
- Updated Docker-Compose Caddy Image to v2.0.0-alpine. [#468](https://github.com/sourcegraph/deploy-sourcegraph-docker/pull/468)
- Code Insights historical samples will record using the timestamp of the commit that was searched. [#23520](https://github.com/sourcegraph/sourcegraph/pull/23520)
- Authorization checks are now handled using role based permissions instead of manually altering SQL statements. [23398](https://github.com/sourcegraph/sourcegraph/pull/23398)
- Docker Compose: the Jaeger container's `SAMPLING_STRATEGIES_FILE` now has a default value. If you are currently using a custom sampling strategies configuration, you may need to make sure your configuration is not overridden by the change when upgrading. [sourcegraph/deploy-sourcegraph#489](https://github.com/sourcegraph/deploy-sourcegraph-docker/pull/489)
- Code Insights historical samples will record using the most recent commit to the start of the frame instead of the middle of the frame. [#23573](https://github.com/sourcegraph/sourcegraph/pull/23573)
- The copy icon displayed next to files and repositories will now copy the file or repository path. Previously, this action copied the URL to clipboard. [#23390](https://github.com/sourcegraph/sourcegraph/pull/23390)
- Sourcegraph's Prometheus dependency has been upgraded to v2.28.1. [23663](https://github.com/sourcegraph/sourcegraph/pull/23663)
- Sourcegraph's Alertmanager dependency has been upgraded to v0.22.2. [23663](https://github.com/sourcegraph/sourcegraph/pull/23714)
- Code Insights will now schedule sample recordings for the first of the next month after creation or a previous recording. [#23799](https://github.com/sourcegraph/sourcegraph/pull/23799)
- Code Insights now stores data in a new format. Data points will store complete vectors for all repositories even if the underlying Sourcegraph queries were compressed. [#23768](https://github.com/sourcegraph/sourcegraph/pull/23768)
- Code Insights rate limit values have been tuned for a more reasonable performance. [#23860](https://github.com/sourcegraph/sourcegraph/pull/23860)
- Code Insights will now generate historical data once per month on the first of the month, up to the configured `insights.historical.frames` number of frames. [#23768](https://github.com/sourcegraph/sourcegraph/pull/23768)
- Code Insights will now schedule recordings for the first of the next calendar month after an insight is created or recorded. [#23799](https://github.com/sourcegraph/sourcegraph/pull/23799)
- Code Insights will attempt to sync insight definitions from settings to the database once every 10 minutes. [23805](https://github.com/sourcegraph/sourcegraph/pull/23805)
- Code Insights exposes information about queries that are flagged `dirty` through the `insights` GraphQL query. [#23857](https://github.com/sourcegraph/sourcegraph/pull/23857/)
- Code Insights GraphQL query `insights` will now fetch 12 months of data instead of 6 if a specific time range is not provided. [#23786](https://github.com/sourcegraph/sourcegraph/pull/23786)
- Code Insights will now generate 12 months of historical data during a backfill instead of 6. [#23860](https://github.com/sourcegraph/sourcegraph/pull/23860)
- The `sourcegraph-frontend.Role` in Kubernetes deployments was updated to permit statefulsets access in the Kubernetes API. This is needed to better support stable service discovery for stateful sets during deployments, which isn't currently possible by using service endpoints. [#3670](https://github.com/sourcegraph/deploy-sourcegraph/pull/3670) [#23889](https://github.com/sourcegraph/sourcegraph/pull/23889)
- For Docker-Compose and Kubernetes users, the built-in main Postgres and codeintel databases have switched to an alpine Docker image. This requires re-indexing the entire database. This process can take up to a few hours on systems with large datasets. [#23697](https://github.com/sourcegraph/sourcegraph/pull/23697)
- Results are now streamed from searcher by default, improving memory usage and latency for large, unindexed searches. [#23754](https://github.com/sourcegraph/sourcegraph/pull/23754)
- [`deploy-sourcegraph` overlays](https://docs.sourcegraph.com/admin/install/kubernetes/configure#overlays) now use `resources:` instead of the [deprecated `bases:` field](https://kubectl.docs.kubernetes.io/references/kustomize/kustomization/bases/) for referencing Kustomize bases. [deploy-sourcegraph#3606](https://github.com/sourcegraph/deploy-sourcegraph/pull/3606)
- The `deploy-sourcegraph-docker` Pure Docker deployment scripts and configuration has been moved to the `./pure-docker` subdirectory. [deploy-sourcegraph-docker#454](https://github.com/sourcegraph/deploy-sourcegraph-docker/pull/454)
- In Kubernetes deployments, setting the `SRC_GIT_SERVERS` environment variable explicitly is no longer needed. Addresses of the gitserver pods will be discovered automatically and in the same numerical order as with the static list. Unset the env var in your `frontend.Deployment.yaml` to make use of this feature. [#24094](https://github.com/sourcegraph/sourcegraph/pull/24094)
- The consistent hashing scheme used to distribute repositories across indexed-search replicas has changed to improve distribution and reduce load discrepancies. In the next upgrade, indexed-search pods will re-index the majority of repositories since the repo to replica assignments will change. This can take a few hours in large instances, but searches should succeed during that time since a replica will only delete a repo once it has been indexed in the new replica that owns it. You can monitor this process in the Zoekt Index Server Grafana dashboard—the "assigned" repos in "Total number of repos" will spike and then reduce until it becomes the same as "indexed". As a fail-safe, the old consistent hashing scheme can be enabled by setting the `SRC_ENDPOINTS_CONSISTENT_HASH` env var to `consistent(crc32ieee)` in the `sourcegraph-frontend` deployment. [#23921](https://github.com/sourcegraph/sourcegraph/pull/23921)
- In Kubernetes deployments an emptyDir (`/dev/shm`) is now mounted in the `pgsql` deployment to allow Postgres to access more than 64KB shared memory. This value should be configured to match the `shared_buffers` value in your Postgres configuration. [deploy-sourcegraph#3784](https://github.com/sourcegraph/deploy-sourcegraph/pull/3784/)

### Fixed

- The search reference will now show matching entries when using the filter input. [#23224](https://github.com/sourcegraph/sourcegraph/pull/23224)
- Graceful termination periods have been added to database deployments. [#3358](https://github.com/sourcegraph/deploy-sourcegraph/pull/3358) & [#477](https://github.com/sourcegraph/deploy-sourcegraph-docker/pull/477)
- All commit search results for `and`-expressions are now highlighted. [#23336](https://github.com/sourcegraph/sourcegraph/pull/23336)
- Email notifiers in `observability.alerts` now correctly respect the `email.smtp.noVerifyTLS` site configuration field. [#23636](https://github.com/sourcegraph/sourcegraph/issues/23636)
- Alertmanager (Prometheus) now respects `SMTPServerConfig.noVerifyTLS` field. [#23636](https://github.com/sourcegraph/sourcegraph/issues/23636)
- Clicking on symbols in the left search pane now renders hover tooltips for indexed repositories. [#23664](https://github.com/sourcegraph/sourcegraph/pull/23664)
- Fixed a result streaming throttling issue that was causing significantly increased latency for some searches. [#23736](https://github.com/sourcegraph/sourcegraph/pull/23736)
- GitCredentials passwords stored in AWS CodeCommit configuration is now redacted. [#23832](https://github.com/sourcegraph/sourcegraph/pull/23832)
- Patched a vulnerability in `apk-tools`. [#23917](https://github.com/sourcegraph/sourcegraph/pull/23917)
- Line content was being duplicated in unindexed search payloads, causing memory instability for some dense search queries. [#23918](https://github.com/sourcegraph/sourcegraph/pull/23918)
- Updating draft merge requests on GitLab from batch changes no longer removes the draft status. [#23944](https://github.com/sourcegraph/sourcegraph/issues/23944)
- Report highlight matches instead of line matches in search results. [#21443](https://github.com/sourcegraph/sourcegraph/issues/21443)
- Force the `codeinsights-db` database to read from the `configMap` configuration file by explicitly setting the `POSTGRESQL_CONF_DIR` environment variable to the `configMap` mount path. [deploy-sourcegraph#3788](https://github.com/sourcegraph/deploy-sourcegraph/pull/3788)

### Removed

- The old batch repository syncer was removed and can no longer be activated by setting `ENABLE_STREAMING_REPOS_SYNCER=false`. [#22949](https://github.com/sourcegraph/sourcegraph/pull/22949)
- Email notifications for saved searches are now deprecated in favor of Code Monitoring. Email notifications can no longer be enabled for saved searches. Saved searches that already have notifications enabled will continue to work, but there is now a button users can click to migrate to code monitors. Notifications for saved searches will be removed entirely in the future. [#23275](https://github.com/sourcegraph/sourcegraph/pull/23275)
- The `sg_service` Postgres role and `sg_repo_access_policy` policy on the `repo` table have been removed due to performance concerns. [#23622](https://github.com/sourcegraph/sourcegraph/pull/23622)
- Deprecated site configuration field `email.smtp.disableTLS` has been removed. [#23639](https://github.com/sourcegraph/sourcegraph/pull/23639)
- Deprecated language servers have been removed from `deploy-sourcegraph`. [deploy-sourcegraph#3605](https://github.com/sourcegraph/deploy-sourcegraph/pull/3605)
- The experimental `codeInsightsAllRepos` feature flag has been removed. [#23850](https://github.com/sourcegraph/sourcegraph/pull/23850)

## 3.30.4

### Added

- Add a new environment variable `SRC_HTTP_CLI_EXTERNAL_TIMEOUT` to control the timeout for all external HTTP requests. [#23620](https://github.com/sourcegraph/sourcegraph/pull/23620)

### Changed

- Postgres has been upgraded to `12.8` in the single-server Sourcegraph image [#23999](https://github.com/sourcegraph/sourcegraph/pull/23999)

## 3.30.3

**⚠️ Users on 3.29.x are advised to upgrade directly to 3.30.3**. If you have already upgraded to 3.30.0, 3.30.1, or 3.30.2 please follow [this migration guide](https://docs.sourcegraph.com/admin/migration/3_30).

### Fixed

- Codeintel-db database images have been reverted back to debian due to corruption caused by glibc and alpine. [23324](https://github.com/sourcegraph/sourcegraph/pull/23324)

## 3.30.2

**⚠️ Users on 3.29.x are advised to upgrade directly to 3.30.3**. If you have already upgraded to 3.30.0, 3.30.1, or 3.30.2 please follow [this migration guide](https://docs.sourcegraph.com/admin/migration/3_30).

### Fixed

- Postgres database images have been reverted back to debian due to corruption caused by glibc and alpine. [23302](https://github.com/sourcegraph/sourcegraph/pull/23302)

## 3.30.1

**⚠️ Users on 3.29.x are advised to upgrade directly to 3.30.3**. If you have already upgraded to 3.30.0, 3.30.1, or 3.30.2 please follow [this migration guide](https://docs.sourcegraph.com/admin/migration/3_30).

### Fixed

- An issue where the UI would occasionally display `lsifStore.Ranges: ERROR: relation \"lsif_documentation_mappings\" does not exist (SQLSTATE 42P01)` [#23115](https://github.com/sourcegraph/sourcegraph/pull/23115)
- Fixed a vulnerability in our Postgres Alpine image related to libgcrypt [#23174](https://github.com/sourcegraph/sourcegraph/pull/23174)
- When syncing in streaming mode, repo-updater will now ensure a repo's transaction is committed before notifying gitserver to update that repo. [#23169](https://github.com/sourcegraph/sourcegraph/pull/23169)
- When encountering spurious errors during streaming syncing (like temporary 500s from codehosts), repo-updater will no longer delete all associated repos that weren't seen. Deletion will happen only if there were no errors or if the error was one of "Unauthorized", "Forbidden" or "Account Suspended". [#23171](https://github.com/sourcegraph/sourcegraph/pull/23171)
- External HTTP requests are now automatically retried when appropriate. [#23131](https://github.com/sourcegraph/sourcegraph/pull/23131)

## 3.30.0

**⚠️ Users on 3.29.x are advised to upgrade directly to 3.30.3**. If you have already upgraded to 3.30.0, 3.30.1, or 3.30.2 please follow [this migration guide](https://docs.sourcegraph.com/admin/migration/3_30).

### Added

- Added support for `select:file.directory` in search queries, which returns unique directory paths for results that satisfy the query. [#22449](https://github.com/sourcegraph/sourcegraph/pull/22449)
- An `sg_service` Postgres role has been introduced, as well as an `sg_repo_access_policy` policy on the `repo` table that restricts access to that role. The role that owns the `repo` table will continue to get unrestricted access. [#22303](https://github.com/sourcegraph/sourcegraph/pull/22303)
- Every service that connects to the database (i.e. Postgres) now has a "Database connections" monitoring section in its Grafana dashboard. [#22570](https://github.com/sourcegraph/sourcegraph/pull/22570)
- A new bulk operation to close many changesets at once has been added to Batch Changes. [#22547](https://github.com/sourcegraph/sourcegraph/pull/22547)
- Backend Code Insights will aggregate viewable repositories based on the authenticated user. [#22471](https://github.com/sourcegraph/sourcegraph/pull/22471)
- Added support for highlighting .frugal files as Thrift syntax.
- Added `file:contains.content(regexp)` predicate, which filters only to files that contain matches of the given pattern. [#22666](https://github.com/sourcegraph/sourcegraph/pull/22666)
- Repository syncing is now done in streaming mode by default. Customers with many repositories should notice code host updates much faster, with repo-updater consuming less memory. Using the previous batch mode can be done by setting the `ENABLE_STREAMING_REPOS_SYNCER` environment variable to `false` in `repo-updater`. That environment variable will be deleted in the next release. [#22756](https://github.com/sourcegraph/sourcegraph/pull/22756)
- Enabled the ability to query Batch Changes changesets, changesets stats, and file diff stats for an individual repository via the Sourcegraph GraphQL API. [#22744](https://github.com/sourcegraph/sourcegraph/pull/22744/)
- Added "Groovy" to the initial `lang:` filter suggestions in the search bar. [#22755](https://github.com/sourcegraph/sourcegraph/pull/22755)
- The `lang:` filter suggestions now show all supported, matching languages as the user types a language name. [#22765](https://github.com/sourcegraph/sourcegraph/pull/22765)
- Code Insights can now be grouped into dashboards. [#22215](https://github.com/sourcegraph/sourcegraph/issues/22215)
- Batch Changes changesets can now be [published from the Sourcegraph UI](https://docs.sourcegraph.com/batch_changes/how-tos/publishing_changesets#within-the-ui). [#18277](https://github.com/sourcegraph/sourcegraph/issues/18277)
- The repository page now has a new button to view batch change changesets created in that specific repository, with a badge indicating how many changesets are currently open. [#22804](https://github.com/sourcegraph/sourcegraph/pull/22804)
- Experimental: Search-based code insights can run over all repositories on the instance. To enable, use the feature flag `"experimentalFeatures": { "codeInsightsAllRepos": true }` and tick the checkbox in the insight creation/edit UI. [#22759](https://github.com/sourcegraph/sourcegraph/issues/22759)
- Search References is a new search sidebar section to simplify learning about the available search filters directly where they are used. [#21539](https://github.com/sourcegraph/sourcegraph/issues/21539)

### Changed

- Backend Code Insights only fills historical data frames that have changed to reduce the number of searches required. [#22298](https://github.com/sourcegraph/sourcegraph/pull/22298)
- Backend Code Insights displays data points for a fixed 6 months period in 2 week intervals, and will carry observations forward that are missing. [#22298](https://github.com/sourcegraph/sourcegraph/pull/22298)
- Backend Code Insights now aggregate over 26 weeks instead of 6 months. [#22527](https://github.com/sourcegraph/sourcegraph/pull/22527)
- Search queries now disallow specifying `rev:` without `repo:`. Note that to search across potentially multiple revisions, a query like `repo:.* rev:<revision>` remains valid. [#22705](https://github.com/sourcegraph/sourcegraph/pull/22705)
- The extensions status bar on diff pages has been redesigned and now shows information for both the base and head commits. [#22123](https://github.com/sourcegraph/sourcegraph/pull/22123/files)
- The `applyBatchChange` and `createBatchChange` mutations now accept an optional `publicationStates` argument to set the publication state of specific changesets within the batch change. [#22485](https://github.com/sourcegraph/sourcegraph/pull/22485) and [#22854](https://github.com/sourcegraph/sourcegraph/pull/22854)
- Search queries now return up to 80 suggested filters. Previously we returned up to 24. [#22863](https://github.com/sourcegraph/sourcegraph/pull/22863)
- GitHub code host connections can now include `repositoryQuery` entries that match more than 1000 repositories from the GitHub search API without requiring the previously documented work-around of splitting the query up with `created:` qualifiers, which is now done automatically. [#2562](https://github.com/sourcegraph/sourcegraph/issues/2562)

### Fixed

- The Batch Changes user and site credential encryption migrators added in Sourcegraph 3.28 could report zero progress when encryption was disabled, even though they had nothing to do. This has been fixed, and progress will now be correctly reported. [#22277](https://github.com/sourcegraph/sourcegraph/issues/22277)
- Listing Github Entreprise org repos now returns internal repos as well. [#22339](https://github.com/sourcegraph/sourcegraph/pull/22339)
- Jaeger works in Docker-compose deployments again. [#22691](https://github.com/sourcegraph/sourcegraph/pull/22691)
- A bug where the pattern `)` makes the browser unresponsive. [#22738](https://github.com/sourcegraph/sourcegraph/pull/22738)
- An issue where using `select:repo` in conjunction with `and` patterns did not yield expected repo results. [#22743](https://github.com/sourcegraph/sourcegraph/pull/22743)
- The `isLocked` and `isDisabled` fields of GitHub repositories are now fetched correctly from the GraphQL API of GitHub Enterprise instances. Users that rely on the `repos` config in GitHub code host connections should update so that locked and disabled repositories defined in that list are actually skipped. [#22788](https://github.com/sourcegraph/sourcegraph/pull/22788)
- Homepage no longer fails to load if there are invalid entries in user's search history. [#22857](https://github.com/sourcegraph/sourcegraph/pull/22857)
- An issue where regexp query highlighting in the search bar would render incorrectly on Firefox. [#23043](https://github.com/sourcegraph/sourcegraph/pull/23043)
- Code intelligence uploads and indexes are restricted to only site-admins. It was read-only for any user. [#22890](https://github.com/sourcegraph/sourcegraph/pull/22890)
- Daily usage statistics are restricted to only site-admins. It was read-only for any user. [#23026](https://github.com/sourcegraph/sourcegraph/pull/23026)
- Ephemeral storage requests now match their cache size requests for Kubernetes deployments. [#2953](https://github.com/sourcegraph/deploy-sourcegraph/pull/2953)

### Removed

- The experimental paginated search feature (the `stable:` keyword) has been removed, to be replaced with streaming search. [#22428](https://github.com/sourcegraph/sourcegraph/pull/22428)
- The experimental extensions view page has been removed. [#22565](https://github.com/sourcegraph/sourcegraph/pull/22565)
- A search query diagnostic that previously warned the user when quotes are interpreted literally has been removed. The literal meaning has been Sourcegraph's default search behavior for some time now. [#22892](https://github.com/sourcegraph/sourcegraph/pull/22892)
- Non-root overlays were removed for `deploy-sourcegraph` in favor of using `non-privileged`. [#3404](https://github.com/sourcegraph/deploy-sourcegraph/pull/3404)

### API docs (experimental)

API docs is a new experimental feature of Sourcegraph ([learn more](https://docs.sourcegraph.com/code_intelligence/apidocs)). It is enabled by default in Sourcegraph 3.30.0.

- API docs is enabled by default in Sourcegraph 3.30.0. It can be disabled by adding `"apiDocs": false` to the `experimentalFeatures` section of user settings.
- The API docs landing page now indicates what API docs are and provide more info.
- The API docs landing page now represents the code in the repository root, instead of an empty page.
- Pages now correctly indicate it is an experimental feature, and include a feedback widget.
- Subpages linked via the sidebar are now rendered much better, and have an expandable section.
- Symbols in documentation now have distinct icons for e.g. functions/vars/consts/etc.
- Symbols are now sorted in exported-first, alphabetical order.
- Repositories without LSIF documentation data now show a friendly error page indicating what languages are supported, how to set it up, etc.
- API docs can now distinguish between different types of symbols, tests, examples, benchmarks, etc. and whether symbols are public/private—to support filtering in the future.
- Only public/exported symbols are included by default for now.
- URL paths for Go packages are now friendlier, e.g. `/-/docs/cmd/frontend/auth` instead of `/-/docs/cmd-frontend-auth`.
- URLs are now formatted by the language indexer, in a way that makes sense for the language, e.g. `#Mocks.CreateUserAndSave` instead of `#ypeMocksCreateUserAndSave` for a Go method `CreateUserAndSave` on type `Mocks`.
- Go blank identifier assignments `var _ = ...` are no longer incorrectly included.
- Go symbols defined within functions, e.g. a `var` inside a `func` scope are no longer incorrectly included.
- `Functions`, `Variables`, and other top-level sections are no longer rendered empty if there are none in that section.
- A new test suite for LSIF indexers implementing the Sourcegraph documentation extension to LSIF [is available](https://github.com/sourcegraph/lsif-static-doc).
- We now emit the LSIF data needed to in the future support "Jump to API docs" from code views, "View code" from API docs, usage examples in API docs, and search indexing.
- Various UI style issues, color contrast issues, etc. have been fixed.
- Major improvements to the GraphQL APIs for API documentation.

## 3.29.0

### Added

- Code Insights queries can now run concurrently up to a limit set by the `insights.query.worker.concurrency` site config. [#21219](https://github.com/sourcegraph/sourcegraph/pull/21219)
- Code Insights workers now support a rate limit for query execution and historical data frame analysis using the `insights.query.worker.rateLimit` and `insights.historical.worker.rateLimit` site configurations. [#21533](https://github.com/sourcegraph/sourcegraph/pull/21533)
- The GraphQL `Site` `SettingsSubject` type now has an `allowSiteSettingsEdits` field to allow clients to determine whether the instance uses the `GLOBAL_SETTINGS_FILE` environment variable. [#21827](https://github.com/sourcegraph/sourcegraph/pull/21827)
- The Code Insights creation UI now remembers previously filled-in field values when returning to the form after having navigated away. [#21744](https://github.com/sourcegraph/sourcegraph/pull/21744)
- The Code Insights creation UI now shows autosuggestions for the repository field. [#21699](https://github.com/sourcegraph/sourcegraph/pull/21699)
- A new bulk operation to retry many changesets at once has been added to Batch Changes. [#21173](https://github.com/sourcegraph/sourcegraph/pull/21173)
- A `security_event_logs` database table has been added in support of upcoming security-related efforts. [#21949](https://github.com/sourcegraph/sourcegraph/pull/21949)
- Added featured Sourcegraph extensions query to the GraphQL API, as well as a section in the extension registry to display featured extensions. [#21665](https://github.com/sourcegraph/sourcegraph/pull/21665)
- The search page now has a `create insight` button to create search-based insight based on your search query [#21943](https://github.com/sourcegraph/sourcegraph/pull/21943)
- Added support for Terraform syntax highlighting. [#22040](https://github.com/sourcegraph/sourcegraph/pull/22040)
- A new bulk operation to merge many changesets at once has been added to Batch Changes. [#21959](https://github.com/sourcegraph/sourcegraph/pull/21959)
- Pings include aggregated usage for the Code Insights creation UI, organization visible insight count per insight type, and insight step size in days. [#21671](https://github.com/sourcegraph/sourcegraph/pull/21671)
- Search-based insight creation UI now supports `count:` filter in data series query input. [#22049](https://github.com/sourcegraph/sourcegraph/pull/22049)
- Code Insights background workers will now index commits in a new table `commit_index` for future optimization efforts. [#21994](https://github.com/sourcegraph/sourcegraph/pull/21994)
- The creation UI for search-based insights now supports the `count:` filter in the data series query input. [#22049](https://github.com/sourcegraph/sourcegraph/pull/22049)
- A new service, `worker`, has been introduced to run background jobs that were previously run in the frontend. See the [deployment documentation](https://docs.sourcegraph.com/admin/workers) for additional details. [#21768](https://github.com/sourcegraph/sourcegraph/pull/21768)

### Changed

- SSH public keys generated to access code hosts with batch changes now include a comment indicating they originated from Sourcegraph. [#20523](https://github.com/sourcegraph/sourcegraph/issues/20523)
- The copy query button is now permanently enabled and `experimentalFeatures.copyQueryButton` setting has been deprecated. [#21364](https://github.com/sourcegraph/sourcegraph/pull/21364)
- Search streaming is now permanently enabled and `experimentalFeatures.searchStreaming` setting has been deprecated. [#21522](https://github.com/sourcegraph/sourcegraph/pull/21522)
- Pings removes the collection of aggregate search filter usage counts and adds a smaller set of aggregate usage counts for query operators, predicates, and pattern counts. [#21320](https://github.com/sourcegraph/sourcegraph/pull/21320)
- Sourcegraph will now refuse to start if there are unfinished [out-of-band-migrations](https://docs.sourcegraph.com/admin/migrations) that are deprecated in the current version. See the [upgrade documentation](https://docs.sourcegraph.com/admin/updates) for changes to the upgrade process. [#20967](https://github.com/sourcegraph/sourcegraph/pull/20967)
- Code Insight pages now have new URLs [#21856](https://github.com/sourcegraph/sourcegraph/pull/21856)
- We are proud to bring you [an entirely new visual design for the Sourcegraph UI](https://about.sourcegraph.com/blog/introducing-sourcegraphs-new-ui/). We think you’ll find this new design improves your experience and sets the stage for some incredible features to come. Some of the highlights include:

  - **Refined search results:** The redesigned search bar provides more space for expressive queries, and the new results sidebar helps to discover search syntax without referencing documentation.
  - **Improved focus on code:** We’ve reduced non-essential UI elements to provide greater focus on the code itself, and positioned the most important items so they’re unobtrusive and located exactly where they are needed.
  - **Improved layouts:** We’ve improved pages like diff views to make them easier to use and to help find information quickly.
  - **New navigation:** A new global navigation provides immediate discoverability and access to current and future functionality.
  - **Promoting extensibility:** We've brought the extension registry back to the main navigation and improved its design and navigation.

  With bulk of the redesign complete, future releases will include more improvements and refinements.

### Fixed

- Stricter validation of structural search queries. The `type:` parameter is not supported for structural searches and returns an appropriate alert. [#21487](https://github.com/sourcegraph/sourcegraph/pull/21487)
- Batch changeset specs that are not attached to changesets will no longer prematurely expire before the batch specs that they are associated with. [#21678](https://github.com/sourcegraph/sourcegraph/pull/21678)
- The Y-axis of Code Insights line charts no longer start at a negative value. [#22018](https://github.com/sourcegraph/sourcegraph/pull/22018)
- Correctly handle field aliases in the query (like `r:` versus `repo:`) when used with `contains` predicates. [#22105](https://github.com/sourcegraph/sourcegraph/pull/22105)
- Running a code insight over a timeframe when the repository didn't yet exist doesn't break the entire insight anymore. [#21288](https://github.com/sourcegraph/sourcegraph/pull/21288)

### Removed

- The deprecated GraphQL `icon` field on CommitSearchResult and Repository was removed. [#21310](https://github.com/sourcegraph/sourcegraph/pull/21310)
- The undocumented `index` filter was removed from search type-ahead suggestions. [#18806](https://github.com/sourcegraph/sourcegraph/issues/18806)
- Code host connection tokens aren't used for creating changesets anymore when the user is site admin and no credential has been specified. [#16814](https://github.com/sourcegraph/sourcegraph/issues/16814)

## 3.28.0

### Added

- Added `select:commit.diff.added` and `select:commit.diff.removed` for `type:diff` search queries. These selectors return commit diffs only if a pattern matches in `added` (respespectively, `removed`) lines. [#20328](https://github.com/sourcegraph/sourcegraph/pull/20328)
- Additional language autocompletions for the `lang:` filter in the search bar. [#20535](https://github.com/sourcegraph/sourcegraph/pull/20535)
- Steps in batch specs can now have an `if:` attribute to enable conditional execution of different steps. [#20701](https://github.com/sourcegraph/sourcegraph/pull/20701)
- Extensions can now log messages through `sourcegraph.app.log` to aid debugging user issues. [#20474](https://github.com/sourcegraph/sourcegraph/pull/20474)
- Bulk comments on many changesets are now available in Batch Changes. [#20361](https://github.com/sourcegraph/sourcegraph/pull/20361)
- Batch specs are now viewable when previewing changesets. [#19534](https://github.com/sourcegraph/sourcegraph/issues/19534)
- Added a new UI for creating code insights. [#20212](https://github.com/sourcegraph/sourcegraph/issues/20212)

### Changed

- User and site credentials used in Batch Changes are now encrypted in the database if encryption is enabled with the `encryption.keys` config. [#19570](https://github.com/sourcegraph/sourcegraph/issues/19570)
- All Sourcegraph images within [deploy-sourcegraph](https://github.com/sourcegraph/deploy-sourcegraph) now specify the registry. Thanks! @k24dizzle [#2901](https://github.com/sourcegraph/deploy-sourcegraph/pull/2901).
- Default reviewers are now added to Bitbucket Server PRs opened by Batch Changes. [#20551](https://github.com/sourcegraph/sourcegraph/pull/20551)
- The default memory requirements for the `redis-*` containers have been raised by 1GB (to a new total of 7GB). This change allows Redis to properly run its key-eviction routines (when under memory pressure) without getting killed by the host machine. This affects both the docker-compose and Kubernetes deployments. [sourcegraph/deploy-sourcegraph-docker#373](https://github.com/sourcegraph/deploy-sourcegraph-docker/pull/373) and [sourcegraph/deploy-sourcegraph#2898](https://github.com/sourcegraph/deploy-sourcegraph/pull/2898)
- Only site admins can now list users on an instance. [#20619](https://github.com/sourcegraph/sourcegraph/pull/20619)
- Repository permissions can now be enabled for site admins via the `authz.enforceForSiteAdmins` setting. [#20674](https://github.com/sourcegraph/sourcegraph/pull/20674)
- Site admins can no longer view user added code host configuration. [#20851](https://github.com/sourcegraph/sourcegraph/pull/20851)
- Site admins cannot add access tokens for any user by default. [#20988](https://github.com/sourcegraph/sourcegraph/pull/20988)
- Our namespaced overlays now only scrape container metrics within that namespace. [#2969](https://github.com/sourcegraph/deploy-sourcegraph/pull/2969)
- The extension registry main page has a new visual design that better conveys the most useful information about extensions, and individual extension pages have better information architecture. [#20822](https://github.com/sourcegraph/sourcegraph/pull/20822)

### Fixed

- Search returned inconsistent result counts when a `count:` limit was not specified.
- Indexed search failed when the `master` branch needed indexing but was not the default. [#20260](https://github.com/sourcegraph/sourcegraph/pull/20260)
- `repo:contains(...)` built-in did not respect parameters that affect repo filtering (e.g., `repogroup`, `fork`). It now respects these. [#20339](https://github.com/sourcegraph/sourcegraph/pull/20339)
- An issue where duplicate results would render for certain `or`-expressions. [#20480](https://github.com/sourcegraph/sourcegraph/pull/20480)
- Issue where the search query bar suggests that some `lang` values are not valid. [#20534](https://github.com/sourcegraph/sourcegraph/pull/20534)
- Pull request event webhooks received from GitHub with unexpected actions no longer cause panics. [#20571](https://github.com/sourcegraph/sourcegraph/pull/20571)
- Repository search patterns like `^repo/(prefix-suffix|prefix)$` now correctly match both `repo/prefix-suffix` and `repo/prefix`. [#20389](https://github.com/sourcegraph/sourcegraph/issues/20389)
- Ephemeral storage requests and limits now match the default cache size to avoid Symbols pods being evicted. The symbols pod now requires 10GB of ephemeral space as a minimum to scheduled. [#2369](https://github.com/sourcegraph/deploy-sourcegraph/pull/2369)
- Minor query syntax highlighting bug for `repo:contains` predicate. [#21038](https://github.com/sourcegraph/sourcegraph/pull/21038)
- An issue causing diff and commit results with file filters to return invalid results. [#21039](https://github.com/sourcegraph/sourcegraph/pull/21039)
- All databases now have the Kubernetes Quality of Service class of 'Guaranteed' which should reduce the chance of them
  being evicted during NodePressure events. [#2900](https://github.com/sourcegraph/deploy-sourcegraph/pull/2900)
- An issue causing diff views to display without syntax highlighting [#21160](https://github.com/sourcegraph/sourcegraph/pull/21160)

### Removed

- The deprecated `SetRepositoryEnabled` mutation was removed. [#21044](https://github.com/sourcegraph/sourcegraph/pull/21044)

## 3.27.5

### Fixed

- Fix scp style VCS url parsing. [#20799](https://github.com/sourcegraph/sourcegraph/pull/20799)

## 3.27.4

### Fixed

- Fixed an issue related to Gitolite repos with `@` being prepended with a `?`. [#20297](https://github.com/sourcegraph/sourcegraph/pull/20297)
- Add missing return from handler when DisableAutoGitUpdates is true. [#20451](https://github.com/sourcegraph/sourcegraph/pull/20451)

## 3.27.3

### Fixed

- Pushing batch changes to Bitbucket Server code hosts over SSH was broken in 3.27.0, and has been fixed. [#20324](https://github.com/sourcegraph/sourcegraph/issues/20324)

## 3.27.2

### Fixed

- Fixed an issue with our release tooling that was preventing all images from being tagged with the correct version.
  All sourcegraph images have the proper release version now.

## 3.27.1

### Fixed

- Indexed search failed when the `master` branch needed indexing but was not the default. [#20260](https://github.com/sourcegraph/sourcegraph/pull/20260)
- Fixed a regression that caused "other" code hosts urls to not be built correctly which prevents code to be cloned / updated in 3.27.0. This change will provoke some cloning errors on repositories that are already sync'ed, until the next code host sync. [#20258](https://github.com/sourcegraph/sourcegraph/pull/20258)

## 3.27.0

### Added

- `count:` now supports "all" as value. Queries with `count:all` will return up to 999999 results. [#19756](https://github.com/sourcegraph/sourcegraph/pull/19756)
- Credentials for Batch Changes are now validated when adding them. [#19602](https://github.com/sourcegraph/sourcegraph/pull/19602)
- Batch Changes now ignore repositories that contain a `.batchignore` file. [#19877](https://github.com/sourcegraph/sourcegraph/pull/19877) and [src-cli#509](https://github.com/sourcegraph/src-cli/pull/509)
- Side-by-side diff for commit visualization. [#19553](https://github.com/sourcegraph/sourcegraph/pull/19553)
- The site configuration now supports defining batch change rollout windows, which can be used to slow or disable pushing changesets at particular times of day or days of the week. [#19796](https://github.com/sourcegraph/sourcegraph/pull/19796), [#19797](https://github.com/sourcegraph/sourcegraph/pull/19797), and [#19951](https://github.com/sourcegraph/sourcegraph/pull/19951).
- Search functionality via built-in `contains` predicate: `repo:contains(...)`, `repo:contains.file(...)`, `repo:contains.content(...)`, repo:contains.commit.after(...)`. [#18584](https://github.com/sourcegraph/sourcegraph/issues/18584)
- Database encryption, external service config & user auth data can now be encrypted in the database using the `encryption.keys` config. See [the docs](https://docs.sourcegraph.com/admin/encryption) for more info.
- Repositories that gitserver fails to clone or fetch are now gradually moved to the back of the background update queue instead of remaining at the front. [#20204](https://github.com/sourcegraph/sourcegraph/pull/20204)
- The new `disableAutoCodeHostSyncs` setting allows site admins to disable any periodic background syncing of configured code host connections. That includes syncing of repository metadata (i.e. not git updates, use `disableAutoGitUpdates` for that), permissions and batch changes changesets, but may include other data we'd sync from the code host API in the future.

### Changed

- Bumped the minimum supported version of Postgres from `9.6` to `12`. The upgrade procedure is mostly automated for existing deployments, but may require action if using the single-container deployment or an external database. See the [upgrade documentation](https://docs.sourcegraph.com/admin/updates) for your deployment type for detailed instructions.
- Changesets in batch changes will now be marked as archived instead of being detached when a new batch spec that doesn't include the changesets is applied. Once they're archived users can manually detach them in the UI. [#19527](https://github.com/sourcegraph/sourcegraph/pull/19527)
- The default replica count on `sourcegraph-frontend` and `precise-code-intel-worker` for Kubernetes has changed from `1` -> `2`.
- Changes to code monitor trigger search queries [#19680](https://github.com/sourcegraph/sourcegraph/pull/19680)
  - A `repo:` filter is now required. This is due to an existing limitations where only 50 repositories can be searched at a time, so using a `repo:` filter makes sure the right code is being searched. Any existing code monitor without `repo:` in the trigger query will continue to work (with the limitation that not all repositories will be searched) but will require a `repo:` filter to be added when making any changes to it.
  - A `patternType` filter is no longer required. `patternType:literal` will be added to a code monitor query if not specified.
  - Added a new checklist UI to make it more intuitive to create code monitor trigger queries.
- Deprecated the GraphQL `icon` field on `GenericSearchResultInterface`. It will be removed in a future release. [#20028](https://github.com/sourcegraph/sourcegraph/pull/20028/files)
- Creating changesets through Batch Changes as a site-admin without configured Batch Changes credentials has been deprecated. Please configure user or global credentials before Sourcegraph 3.29 to not experience any interruptions in changeset creation. [#20143](https://github.com/sourcegraph/sourcegraph/pull/20143)
- Deprecated the GraphQL `limitHit` field on `LineMatch`. It will be removed in a future release. [#20164](https://github.com/sourcegraph/sourcegraph/pull/20164)

### Fixed

- A regression caused by search onboarding tour logic to never focus input in the search bar on the homepage. Input now focuses on the homepage if the search tour isn't in effect. [#19678](https://github.com/sourcegraph/sourcegraph/pull/19678)
- New changes of a Perforce depot will now be reflected in `master` branch after the initial clone. [#19718](https://github.com/sourcegraph/sourcegraph/pull/19718)
- Gitolite and Other type code host connection configuration can be correctly displayed. [#19976](https://github.com/sourcegraph/sourcegraph/pull/19976)
- Fixed a regression that caused user and code host limits to be ignored. [#20089](https://github.com/sourcegraph/sourcegraph/pull/20089)
- A regression where incorrect query highlighting happens for certain quoted values. [#20110](https://github.com/sourcegraph/sourcegraph/pull/20110)
- We now respect the `disableAutoGitUpdates` setting when cloning or fetching repos on demand and during cleanup tasks that may re-clone old repos. [#20194](https://github.com/sourcegraph/sourcegraph/pull/20194)

## 3.26.3

### Fixed

- Setting `gitMaxCodehostRequestsPerSecond` to `0` now actually blocks all Git operations happening on the gitserver. [#19716](https://github.com/sourcegraph/sourcegraph/pull/19716)

## 3.26.2

### Fixed

- Our indexed search logic now correctly handles de-duplication of search results across multiple replicas. [#19743](https://github.com/sourcegraph/sourcegraph/pull/19743)

## 3.26.1

### Added

- Experimental: Sync permissions of Perforce depots through the Sourcegraph UI. To enable, use the feature flag `"experimentalFeatures": { "perforce": "enabled" }`. For more information, see [how to enable permissions for your Perforce depots](https://docs.sourcegraph.com/admin/repo/perforce). [#16705](https://github.com/sourcegraph/sourcegraph/issues/16705)
- Added support for user email headers in the HTTP auth proxy. See [HTTP Auth Proxy docs](https://docs.sourcegraph.com/admin/auth#http-authentication-proxies) for more information.
- Ignore locked and disabled GitHub Enterprise repositories. [#19500](https://github.com/sourcegraph/sourcegraph/pull/19500)
- Remote code host git operations (such as `clone` or `ls-remote`) can now be rate limited beyond concurrency (which was already possible with `gitMaxConcurrentClones`). Set `gitMaxCodehostRequestsPerSecond` in site config to control the maximum rate of these operations per git-server instance. [#19504](https://github.com/sourcegraph/sourcegraph/pull/19504)

### Changed

-

### Fixed

- Commit search returning duplicate commits. [#19460](https://github.com/sourcegraph/sourcegraph/pull/19460)
- Clicking the Code Monitoring tab tries to take users to a non-existent repo. [#19525](https://github.com/sourcegraph/sourcegraph/pull/19525)
- Diff and commit search not highlighting search terms correctly for some files. [#19543](https://github.com/sourcegraph/sourcegraph/pull/19543), [#19639](https://github.com/sourcegraph/sourcegraph/pull/19639)
- File actions weren't appearing on large window sizes in Firefox and Safari. [#19380](https://github.com/sourcegraph/sourcegraph/pull/19380)

### Removed

-

## 3.26.0

### Added

- Searches are streamed into Sourcegraph by default. [#19300](https://github.com/sourcegraph/sourcegraph/pull/19300)
  - This gives a faster time to first result.
  - Several heuristics around result limits have been improved. You should see more consistent result counts now.
  - Can be disabled with the setting `experimentalFeatures.streamingSearch`.
- Opsgenie API keys can now be added via an environment variable. [#18662](https://github.com/sourcegraph/sourcegraph/pull/18662)
- It's now possible to control where code insights are displayed through the boolean settings `insights.displayLocation.homepage`, `insights.displayLocation.insightsPage` and `insights.displayLocation.directory`. [#18979](https://github.com/sourcegraph/sourcegraph/pull/18979)
- Users can now create changesets in batch changes on repositories that are cloned using SSH. [#16888](https://github.com/sourcegraph/sourcegraph/issues/16888)
- Syntax highlighting for Elixir, Elm, REG, Julia, Move, Nix, Puppet, VimL, Coq. [#19282](https://github.com/sourcegraph/sourcegraph/pull/19282)
- `BUILD.in` files are now highlighted as Bazel/Starlark build files. Thanks to @jjwon0 [#19282](https://github.com/sourcegraph/sourcegraph/pull/19282)
- `*.pyst` and `*.pyst-include` are now highlighted as Python files. Thanks to @jjwon0 [#19282](https://github.com/sourcegraph/sourcegraph/pull/19282)
- The code monitoring feature flag is now enabled by default. [#19295](https://github.com/sourcegraph/sourcegraph/pull/19295)
- New query field `select` enables returning only results of the desired type. See [documentation](https://docs.sourcegraph.com/code_search/reference/language#select) for details. [#19236](https://github.com/sourcegraph/sourcegraph/pull/19236)
- Syntax highlighting for Elixer, Elm, REG, Julia, Move, Nix, Puppet, VimL thanks to @rvantonder
- `BUILD.in` files are now highlighted as Bazel/Starlark build files. Thanks to @jjwon0
- `*.pyst` and `*.pyst-include` are now highlighted as Python files. Thanks to @jjwon0
- Added a `search.defaultCaseSensitive` setting to configure whether query patterns should be treated case sensitivitely by default.

### Changed

- Campaigns have been renamed to Batch Changes! See [#18771](https://github.com/sourcegraph/sourcegraph/issues/18771) for a detailed log on what has been renamed.
  - A new [Sourcegraph CLI](https://docs.sourcegraph.com/cli) version will use `src batch [preview|apply]` commands, while keeping the old ones working to be used with older Sourcegraph versions.
  - Old URLs in the application and in the documentation will redirect.
  - GraphQL API entities with "campaign" in their name have been deprecated and have new Batch Changes counterparts:
    - Deprecated GraphQL entities: `CampaignState`, `Campaign`, `CampaignSpec`, `CampaignConnection`, `CampaignsCodeHostConnection`, `CampaignsCodeHost`, `CampaignsCredential`, `CampaignDescription`
    - Deprecated GraphQL mutations: `createCampaign`, `applyCampaign`, `moveCampaign`, `closeCampaign`, `deleteCampaign`, `createCampaignSpec`, `createCampaignsCredential`, `deleteCampaignsCredential`
    - Deprecated GraphQL queries: `Org.campaigns`, `User.campaigns`, `User.campaignsCodeHosts`, `camapigns`, `campaign`
  - Site settings with `campaigns` in their name have been replaced with equivalent `batchChanges` settings.
- A repository's `remote.origin.url` is not stored on gitserver disk anymore. Note: if you use the experimental feature `customGitFetch` your setting may need to be updated to specify the remote URL. [#18535](https://github.com/sourcegraph/sourcegraph/pull/18535)
- Repositories and files containing spaces will now render with escaped spaces in the query bar rather than being
  quoted. [#18642](https://github.com/sourcegraph/sourcegraph/pull/18642)
- Sourcegraph is now built with Go 1.16. [#18447](https://github.com/sourcegraph/sourcegraph/pull/18447)
- Cursor hover information in the search query bar will now display after 150ms (previously 0ms). [#18916](https://github.com/sourcegraph/sourcegraph/pull/18916)
- The `repo.cloned` column is deprecated in favour of `gitserver_repos.clone_status`. It will be removed in a subsequent release.
- Precision class indicators have been improved for code intelligence results in both the hover overlay as well as the definition and references locations panel. [#18843](https://github.com/sourcegraph/sourcegraph/pull/18843)
- Pings now contain added, aggregated campaigns usage data: aggregate counts of unique monthly users and Weekly campaign and changesets counts for campaign cohorts created in the last 12 months. [#18604](https://github.com/sourcegraph/sourcegraph/pull/18604)

### Fixed

- Auto complete suggestions for repositories and files containing spaces will now be automatically escaped when accepting the suggestion. [#18635](https://github.com/sourcegraph/sourcegraph/issues/18635)
- An issue causing repository results containing spaces to not be clickable in some cases. [#18668](https://github.com/sourcegraph/sourcegraph/pull/18668)
- Closing a batch change now correctly closes the entailed changesets, when requested by the user. [#18957](https://github.com/sourcegraph/sourcegraph/pull/18957)
- TypesScript highlighting bug. [#15930](https://github.com/sourcegraph/sourcegraph/issues/15930)
- The number of shards is now reported accurately in Site Admin > Repository Status > Settings > Indexing. [#19265](https://github.com/sourcegraph/sourcegraph/pull/19265)

### Removed

- Removed the deprecated GraphQL fields `SearchResults.repositoriesSearched` and `SearchResults.indexedRepositoriesSearched`.
- Removed the deprecated search field `max`
- Removed the `experimentalFeatures.showBadgeAttachments` setting

## 3.25.2

### Fixed

- A security vulnerability with in the authentication workflow has been fixed. [#18686](https://github.com/sourcegraph/sourcegraph/pull/18686)

## 3.25.1

### Added

- Experimental: Sync Perforce depots directly through the Sourcegraph UI. To enable, use the feature flag `"experimentalFeatures": { "perforce": "enabled" }`. For more information, see [how to add your Perforce depots](https://docs.sourcegraph.com/admin/repo/perforce). [#16703](https://github.com/sourcegraph/sourcegraph/issues/16703)

## 3.25.0

**IMPORTANT** Sourcegraph now uses Go 1.15. This may break AWS RDS database connections with older x509 certificates. Please follow the Amazon [docs](https://docs.aws.amazon.com/AmazonRDS/latest/UserGuide/UsingWithRDS.SSL-certificate-rotation.html) to rotate your certificate.

### Added

- New site config option `"log": { "sentry": { "backendDSN": "<REDACTED>" } }` to use a separate Sentry project for backend errors. [#17363](https://github.com/sourcegraph/sourcegraph/pull/17363)
- Structural search now supports searching indexed branches other than default. [#17726](https://github.com/sourcegraph/sourcegraph/pull/17726)
- Structural search now supports searching unindexed revisions. [#17967](https://github.com/sourcegraph/sourcegraph/pull/17967)
- New site config option `"allowSignup"` for SAML authentication to determine if automatically create new users is allowed. [#17989](https://github.com/sourcegraph/sourcegraph/pull/17989)
- Experimental: The webapp can now stream search results to the client, improving search performance. To enable it, add `{ "experimentalFeatures": { "searchStreaming": true } }` in user settings. [#16097](https://github.com/sourcegraph/sourcegraph/pull/16097)
- New product research sign-up page. This can be accessed by all users in their user settings. [#17945](https://github.com/sourcegraph/sourcegraph/pull/17945)
- New site config option `productResearchPage.enabled` to disable access to the product research sign-up page. [#17945](https://github.com/sourcegraph/sourcegraph/pull/17945)
- Pings now contain Sourcegraph extension activation statistics. [#16421](https://github.com/sourcegraph/sourcegraph/pull/16421)
- Pings now contain aggregate Sourcegraph extension activation statistics: the number of users and number of activations per (public) extension per week, and the number of total extension users per week and average extensions activated per user. [#16421](https://github.com/sourcegraph/sourcegraph/pull/16421)
- Pings now contain aggregate code insights usage data: total insight views, interactions, edits, creations, removals, and counts of unique users that view and create insights. [#16421](https://github.com/sourcegraph/sourcegraph/pull/17805)
- When previewing a campaign spec, changesets can be filtered by current state or the action(s) to be performed. [#16960](https://github.com/sourcegraph/sourcegraph/issues/16960)

### Changed

- Alert solutions links included in [monitoring alerts](https://docs.sourcegraph.com/admin/observability/alerting) now link to the relevant documentation version. [#17828](https://github.com/sourcegraph/sourcegraph/pull/17828)
- Secrets (such as access tokens and passwords) will now appear as REDACTED when editing external service config, and in graphql API responses. [#17261](https://github.com/sourcegraph/sourcegraph/issues/17261)
- Sourcegraph is now built with Go 1.15
  - Go `1.15` introduced changes to SSL/TLS connection validation which requires certificates to include a `SAN`. This field was not included in older certificates and clients relied on the `CN` field. You might see an error like `x509: certificate relies on legacy Common Name field`. We recommend that customers using Sourcegraph with an external database and connecting to it using SSL/TLS check whether the certificate is up to date.
  - RDS Customers please reference [AWS' documentation on updating the SSL/TLS certificate](https://docs.aws.amazon.com/AmazonRDS/latest/UserGuide/UsingWithRDS.SSL-certificate-rotation.html).
- Search results on `.rs` files now recommend `lang:rust` instead of `lang:renderscript` as a filter. [#18316](https://github.com/sourcegraph/sourcegraph/pull/18316)
- Campaigns users creating Personal Access Tokens on GitHub are now asked to request the `user:email` scope in addition to the [previous scopes](https://docs.sourcegraph.com/@3.24/admin/external_service/github#github-api-token-and-access). This will be used in a future Sourcegraph release to display more fine-grained information on the progress of pull requests. [#17555](https://github.com/sourcegraph/sourcegraph/issues/17555)

### Fixed

- Fixes an issue that prevented the hard deletion of a user if they had saved searches. [#17461](https://github.com/sourcegraph/sourcegraph/pull/17461)
- Fixes an issue that caused some missing results for `type:commit` when a pattern was used instead of the `message` field. [#17490](https://github.com/sourcegraph/sourcegraph/pull/17490#issuecomment-764004758)
- Fixes an issue where cAdvisor-based alerts would not fire correctly for services with multiple replicas. [#17600](https://github.com/sourcegraph/sourcegraph/pull/17600)
- Significantly improved performance of structural search on monorepo deployments [#17846](https://github.com/sourcegraph/sourcegraph/pull/17846)
- Fixes an issue where upgrades on Kubernetes may fail due to null environment variable lists in deployment manifests [#1781](https://github.com/sourcegraph/deploy-sourcegraph/pull/1781)
- Fixes an issue where counts on search filters were inaccurate. [#18158](https://github.com/sourcegraph/sourcegraph/pull/18158)
- Fixes services with emptyDir volumes being evicted from nodes. [#1852](https://github.com/sourcegraph/deploy-sourcegraph/pull/1852)

### Removed

- Removed the `search.migrateParser` setting. As of 3.20 and onward, a new parser processes search queries by default. Previously, `search.migrateParser` was available to enable the legacy parser. Enabling/disabling this setting now no longer has any effect. [#17344](https://github.com/sourcegraph/sourcegraph/pull/17344)

## 3.24.1

### Fixed

- Fixes an issue that SAML is not able to proceed with the error `Expected Enveloped and C14N transforms`. [#13032](https://github.com/sourcegraph/sourcegraph/issues/13032)

## 3.24.0

### Added

- Panels in the [Sourcegraph monitoring dashboards](https://docs.sourcegraph.com/admin/observability/metrics#grafana) now:
  - include links to relevant alerts documentation and the new [monitoring dashboards reference](https://docs.sourcegraph.com/admin/observability/dashboards). [#16939](https://github.com/sourcegraph/sourcegraph/pull/16939)
  - include alert events and version changes annotations that can be enabled from the top of each service dashboard. [#17198](https://github.com/sourcegraph/sourcegraph/pull/17198)
- Suggested filters in the search results page can now be scrolled. [#17097](https://github.com/sourcegraph/sourcegraph/pull/17097)
- Structural search queries can now be used in saved searches by adding `patternType:structural`. [#17265](https://github.com/sourcegraph/sourcegraph/pull/17265)

### Changed

- Dashboard links included in [monitoring alerts](https://docs.sourcegraph.com/admin/observability/alerting) now:
  - link directly to the relevant Grafana panel, instead of just the service dashboard. [#17014](https://github.com/sourcegraph/sourcegraph/pull/17014)
  - link to a time frame relevant to the alert, instead of just the past few hours. [#17034](https://github.com/sourcegraph/sourcegraph/pull/17034)
- Added `serviceKind` field of the `ExternalServiceKind` type to `Repository.externalURLs` GraphQL API, `serviceType` field is deprecated and will be removed in the future releases. [#14979](https://github.com/sourcegraph/sourcegraph/issues/14979)
- Deprecated the GraphQL fields `SearchResults.repositoriesSearched` and `SearchResults.indexedRepositoriesSearched`.
- The minimum Kubernetes version required to use the [Kubernetes deployment option](https://docs.sourcegraph.com/admin/install/kubernetes) is now [v1.15 (released June 2019)](https://kubernetes.io/blog/2019/06/19/kubernetes-1-15-release-announcement/).

### Fixed

- Imported changesets acquired an extra button to download the "generated diff", which did nothing, since imported changesets don't have a generated diff. This button has been removed. [#16778](https://github.com/sourcegraph/sourcegraph/issues/16778)
- Quoted global filter values (case, patterntype) are now properly extracted and set in URL parameters. [#16186](https://github.com/sourcegraph/sourcegraph/issues/16186)
- The endpoint for "Open in Sourcegraph" functionality in editor extensions now uses code host connection information to resolve the repository, which makes it more correct and respect the `repositoryPathPattern` setting. [#16846](https://github.com/sourcegraph/sourcegraph/pull/16846)
- Fixed an issue that prevented search expressions of the form `repo:foo (rev:a or rev:b)` from evaluating all revisions [#16873](https://github.com/sourcegraph/sourcegraph/pull/16873)
- Updated language detection library. Includes language detection for `lang:starlark`. [#16900](https://github.com/sourcegraph/sourcegraph/pull/16900)
- Fixed retrieving status for indexed tags and deduplicated main branches in the indexing settings page. [#13787](https://github.com/sourcegraph/sourcegraph/issues/13787)
- Specifying a ref that doesn't exist would show an alert, but still return results [#15576](https://github.com/sourcegraph/sourcegraph/issues/15576)
- Fixed search highlighting the wrong line. [#10468](https://github.com/sourcegraph/sourcegraph/issues/10468)
- Fixed an issue where searches of the form `foo type:file` returned results of type `path` too. [#17076](https://github.com/sourcegraph/sourcegraph/issues/17076)
- Fixed queries like `(type:commit or type:diff)` so that if the query matches both the commit message and the diff, both are returned as results. [#16899](https://github.com/sourcegraph/sourcegraph/issues/16899)
- Fixed container monitoring and provisioning dashboard panels not displaying metrics in certain deployment types and environments. If you continue to have issues with these panels not displaying any metrics after upgrading, please [open an issue](https://github.com/sourcegraph/sourcegraph/issues/new).
- Fixed a nonexistent field in site configuration being marked as "required" when configuring PagerDuty alert notifications. [#17277](https://github.com/sourcegraph/sourcegraph/pull/17277)
- Fixed cases of incorrect highlighting for symbol definitions in the definitions panel. [#17258](https://github.com/sourcegraph/sourcegraph/pull/17258)
- Fixed a Cross-Site Scripting vulnerability where quick links created on the homepage were not sanitized and allowed arbitrary JavaScript execution. [#17099](https://github.com/sourcegraph/sourcegraph/pull/17099)

### Removed

- Interactive mode has now been removed. [#16868](https://github.com/sourcegraph/sourcegraph/pull/16868).

## 3.23.0

### Added

- Password reset link expiration can be customized via `auth.passwordResetLinkExpiry` in the site config. [#13999](https://github.com/sourcegraph/sourcegraph/issues/13999)
- Campaign steps may now include environment variables from outside of the campaign spec using [array syntax](http://docs.sourcegraph.com/campaigns/references/campaign_spec_yaml_reference#environment-array). [#15822](https://github.com/sourcegraph/sourcegraph/issues/15822)
- The total size of all Git repositories and the lines of code for indexed branches are displayed in the site admin overview. [#15125](https://github.com/sourcegraph/sourcegraph/issues/15125)
- Extensions can now add decorations to files on the sidebar tree view and tree page through the experimental `FileDecoration` API. [#15833](https://github.com/sourcegraph/sourcegraph/pull/15833)
- Extensions can now easily query the Sourcegraph GraphQL API through a dedicated API method. [#15566](https://github.com/sourcegraph/sourcegraph/pull/15566)
- Individual changesets can now be downloaded as a diff. [#16098](https://github.com/sourcegraph/sourcegraph/issues/16098)
- The campaigns preview page is much more detailed now, especially when updating existing campaigns. [#16240](https://github.com/sourcegraph/sourcegraph/pull/16240)
- When a newer version of a campaign spec is uploaded, a message is now displayed when viewing the campaign or an outdated campaign spec. [#14532](https://github.com/sourcegraph/sourcegraph/issues/14532)
- Changesets in a campaign can now be searched by title and repository name. [#15781](https://github.com/sourcegraph/sourcegraph/issues/15781)
- Experimental: [`transformChanges` in campaign specs](https://docs.sourcegraph.com/campaigns/references/campaign_spec_yaml_reference#transformchanges) is now available as a feature preview to allow users to create multiple changesets in a single repository. [#16235](https://github.com/sourcegraph/sourcegraph/pull/16235)
- The `gitUpdateInterval` site setting was added to allow custom git update intervals based on repository names. [#16765](https://github.com/sourcegraph/sourcegraph/pull/16765)
- Various additions to syntax highlighting and hover tooltips in the search query bar (e.g., regular expressions). Can be disabled with `{ "experimentalFeatures": { "enableSmartQuery": false } }` in case of unlikely adverse effects. [#16742](https://github.com/sourcegraph/sourcegraph/pull/16742)
- Search queries may now scope subexpressions across repositories and files, and also allow greater freedom for combining search filters. See the updated documentation on [search subexpressions](https://docs.sourcegraph.com/code_search/tutorials/search_subexpressions) to learn more. [#16866](https://github.com/sourcegraph/sourcegraph/pull/16866)

### Changed

- Search indexer tuned to wait longer before assuming a deadlock has occurred. Previously if the indexserver had many cores (40+) and indexed a monorepo it could give up. [#16110](https://github.com/sourcegraph/sourcegraph/pull/16110)
- The total size of all Git repositories and the lines of code for indexed branches will be sent back in pings as part of critical telemetry. [#16188](https://github.com/sourcegraph/sourcegraph/pull/16188)
- The `gitserver` container now has a dependency on Postgres. This does not require any additional configuration unless access to Postgres requires a sidecar proxy / firewall rules. [#16121](https://github.com/sourcegraph/sourcegraph/pull/16121)
- Licensing is now enforced for campaigns: creating a campaign with more than five changesets requires a valid license. Please [contact Sourcegraph with any licensing questions](https://about.sourcegraph.com/contact/sales/). [#15715](https://github.com/sourcegraph/sourcegraph/issues/15715)

### Fixed

- Syntax highlighting on files with mixed extension case (e.g. `.CPP` vs `.cpp`) now works as expected. [#11327](https://github.com/sourcegraph/sourcegraph/issues/11327)
- After applying a campaign, some GitLab MRs might have had outdated state shown in the UI until the next sync with the code host. [#16100](https://github.com/sourcegraph/sourcegraph/pull/16100)
- The web app no longer sends stale text document content to extensions. [#14965](https://github.com/sourcegraph/sourcegraph/issues/14965)
- The blob viewer now supports multiple decorations per line as intended. [#15063](https://github.com/sourcegraph/sourcegraph/issues/15063)
- Repositories with plus signs in their name can now be navigated to as expected. [#15079](https://github.com/sourcegraph/sourcegraph/issues/15079)

### Removed

-

## 3.22.1

### Changed

- Reduced memory and CPU required for updating the code intelligence commit graph [#16517](https://github.com/sourcegraph/sourcegraph/pull/16517)

## 3.22.0

### Added

- GraphQL and TOML syntax highlighting is now back (special thanks to @rvantonder) [#13935](https://github.com/sourcegraph/sourcegraph/issues/13935)
- Zig and DreamMaker syntax highlighting.
- Campaigns now support publishing GitHub draft PRs and GitLab WIP MRs. [#7998](https://github.com/sourcegraph/sourcegraph/issues/7998)
- `indexed-searcher`'s watchdog can be configured and has additional instrumentation. This is useful when diagnosing [zoekt-webserver is restarting due to watchdog](https://docs.sourcegraph.com/admin/observability/troubleshooting#scenario-zoekt-webserver-is-restarting-due-to-watchdog). [#15148](https://github.com/sourcegraph/sourcegraph/pull/15148)
- Pings now contain Redis & Postgres server versions. [14405](https://github.com/sourcegraph/sourcegraph/14405)
- Aggregated usage data of the search onboarding tour is now included in pings. The data tracked are: total number of views of the onboarding tour, total number of views of each step in the onboarding tour, total number of tours closed. [#15113](https://github.com/sourcegraph/sourcegraph/pull/15113)
- Users can now specify credentials for code hosts to enable campaigns for non site-admin users. [#15506](https://github.com/sourcegraph/sourcegraph/pull/15506)
- A `campaigns.restrictToAdmins` site configuration option has been added to prevent non site-admin users from using campaigns. [#15785](https://github.com/sourcegraph/sourcegraph/pull/15785)
- Number of page views on campaign apply page, page views on campaign details page after create/update, closed campaigns, created campaign specs and changesets specs and the sum of changeset diff stats will be sent back in pings. [#15279](https://github.com/sourcegraph/sourcegraph/pull/15279)
- Users can now explicitly set their primary email address. [#15683](https://github.com/sourcegraph/sourcegraph/pull/15683)
- "[Why code search is still needed for monorepos](https://docs.sourcegraph.com/adopt/code_search_in_monorepos)" doc page

### Changed

- Improved contrast / visibility in comment syntax highlighting. [#14546](https://github.com/sourcegraph/sourcegraph/issues/14546)
- Campaigns are no longer in beta. [#14900](https://github.com/sourcegraph/sourcegraph/pull/14900)
- Campaigns now have a fancy new icon. [#14740](https://github.com/sourcegraph/sourcegraph/pull/14740)
- Search queries with an unbalanced closing paren `)` are now invalid, since this likely indicates an error. Previously, patterns with dangling `)` were valid in some cases. Note that patterns with dangling `)` can still be searched, but should be quoted via `content:"foo)"`. [#15042](https://github.com/sourcegraph/sourcegraph/pull/15042)
- Extension providers can now return AsyncIterables, enabling dynamic provider results without dependencies. [#15042](https://github.com/sourcegraph/sourcegraph/issues/15061)
- Deprecated the `"email.smtp": { "disableTLS" }` site config option, this field has been replaced by `"email.smtp": { "noVerifyTLS" }`. [#15682](https://github.com/sourcegraph/sourcegraph/pull/15682)

### Fixed

- The `file:` added to the search field when navigating to a tree or file view will now behave correctly when the file path contains spaces. [#12296](https://github.com/sourcegraph/sourcegraph/issues/12296)
- OAuth login now respects site configuration `experimentalFeatures: { "tls.external": {...} }` for custom certificates and skipping TLS verify. [#14144](https://github.com/sourcegraph/sourcegraph/issues/14144)
- If the `HEAD` file in a cloned repo is absent or truncated, background cleanup activities will use a best-effort default to remedy the situation. [#14962](https://github.com/sourcegraph/sourcegraph/pull/14962)
- Search input will always show suggestions. Previously we only showed suggestions for letters and some special characters. [#14982](https://github.com/sourcegraph/sourcegraph/pull/14982)
- Fixed an issue where `not` keywords were not recognized inside expression groups, and treated incorrectly as patterns. [#15139](https://github.com/sourcegraph/sourcegraph/pull/15139)
- Fixed an issue where hover pop-ups would not show on the first character of a valid hover range in search queries. [#15410](https://github.com/sourcegraph/sourcegraph/pull/15410)
- Fixed an issue where submodules configured with a relative URL resulted in non-functional hyperlinks in the file tree UI. [#15286](https://github.com/sourcegraph/sourcegraph/issues/15286)
- Pushing commits to public GitLab repositories with campaigns now works, since we use the configured token even if the repository is public. [#15536](https://github.com/sourcegraph/sourcegraph/pull/15536)
- `.kts` is now highlighted properly as Kotlin code, fixed various other issues in Kotlin syntax highlighting.
- Fixed an issue where the value of `content:` was treated literally when the regular expression toggle is active. [#15639](https://github.com/sourcegraph/sourcegraph/pull/15639)
- Fixed an issue where non-site admins were prohibited from updating some of their other personal metadata when `auth.enableUsernameChanges` was `false`. [#15663](https://github.com/sourcegraph/sourcegraph/issues/15663)
- Fixed the `url` fields of repositories and trees in GraphQL returning URLs that were not %-encoded (e.g. when the repository name contained spaces). [#15667](https://github.com/sourcegraph/sourcegraph/issues/15667)
- Fixed "Find references" showing errors in the references panel in place of the syntax-highlighted code for repositories with spaces in their name. [#15618](https://github.com/sourcegraph/sourcegraph/issues/15618)
- Fixed an issue where specifying the `repohasfile` filter did not return results as expected unless `repo` was specified. [#15894](https://github.com/sourcegraph/sourcegraph/pull/15894)
- Fixed an issue causing user input in the search query field to be erased in some cases. [#15921](https://github.com/sourcegraph/sourcegraph/issues/15921).

### Removed

-

## 3.21.2

:warning: WARNING :warning: For users of single-image Sourcegraph instance, please delete the secret key file `/var/lib/sourcegraph/token` inside the container before attempting to upgrade to 3.21.x.

### Fixed

- Fix externalURLs alert logic [#14980](https://github.com/sourcegraph/sourcegraph/pull/14980)

## 3.21.1

:warning: WARNING :warning: For users of single-image Sourcegraph instance, please delete the secret key file `/var/lib/sourcegraph/token` inside the container before attempting to upgrade to 3.21.x.

### Fixed

- Fix alerting for native integration condition [#14775](https://github.com/sourcegraph/sourcegraph/pull/14775)
- Fix query with large repo count hanging [#14944](https://github.com/sourcegraph/sourcegraph/pull/14944)
- Fix server upgrade where codeintel database does not exist [#14953](https://github.com/sourcegraph/sourcegraph/pull/14953)
- CVE-2019-18218 in postgres docker image [#14954](https://github.com/sourcegraph/sourcegraph/pull/14954)
- Fix an issue where .git/HEAD in invalid [#14962](https://github.com/sourcegraph/sourcegraph/pull/14962)
- Repository syncing will not happen more frequently than the repoListUpdateInterval config value [#14901](https://github.com/sourcegraph/sourcegraph/pull/14901) [#14983](https://github.com/sourcegraph/sourcegraph/pull/14983)

## 3.21.0

:warning: WARNING :warning: For users of single-image Sourcegraph instance, please delete the secret key file `/var/lib/sourcegraph/token` inside the container before attempting to upgrade to 3.21.x.

### Added

- The new GraphQL API query field `namespaceByName(name: String!)` makes it easier to look up the user or organization with the given name. Previously callers needed to try looking up the user and organization separately.
- Changesets created by campaigns will now include a link back to the campaign in their body text. [#14033](https://github.com/sourcegraph/sourcegraph/issues/14033)
- Users can now preview commits that are going to be created in their repositories in the campaign preview UI. [#14181](https://github.com/sourcegraph/sourcegraph/pull/14181)
- If emails are configured, the user will be sent an email when important account information is changed. This currently encompasses changing/resetting the password, adding/removing emails, and adding/removing access tokens. [#14320](https://github.com/sourcegraph/sourcegraph/pull/14320)
- A subset of changesets can now be published by setting the `published` flag in campaign specs [to an array](https://docs.sourcegraph.com/@main/campaigns/campaign_spec_yaml_reference#publishing-only-specific-changesets), which allows only specific changesets within a campaign to be published based on the repository name. [#13476](https://github.com/sourcegraph/sourcegraph/pull/13476)
- Homepage panels are now enabled by default. [#14287](https://github.com/sourcegraph/sourcegraph/issues/14287)
- The most recent ping data is now available to site admins via the Site-admin > Pings page. [#13956](https://github.com/sourcegraph/sourcegraph/issues/13956)
- Homepage panel engagement metrics will be sent back in pings. [#14589](https://github.com/sourcegraph/sourcegraph/pull/14589)
- Homepage now has a footer with links to different extensibility features. [#14638](https://github.com/sourcegraph/sourcegraph/issues/14638)
- Added an onboarding tour of Sourcegraph for new users. It can be enabled in user settings with `experimentalFeatures.showOnboardingTour` [#14636](https://github.com/sourcegraph/sourcegraph/pull/14636)
- Added an onboarding tour of Sourcegraph for new users. [#14636](https://github.com/sourcegraph/sourcegraph/pull/14636)
- Repository GraphQL queries now support an `after` parameter that permits cursor-based pagination. [#13715](https://github.com/sourcegraph/sourcegraph/issues/13715)
- Searches in the Recent Searches panel and other places are now syntax highlighted. [#14443](https://github.com/sourcegraph/sourcegraph/issues/14443)

### Changed

- Interactive search mode is now disabled by default because the new plain text search input is smarter. To reenable it, add `{ "experimentalFeatures": { "splitSearchModes": true } }` in user settings.
- The extension registry has been redesigned to make it easier to find non-default Sourcegraph extensions.
- Tokens and similar sensitive information included in the userinfo portion of remote repository URLs will no longer be visible on the Mirroring settings page. [#14153](https://github.com/sourcegraph/sourcegraph/pull/14153)
- The sign in and sign up forms have been redesigned with better input validation.
- Kubernetes admins mounting [configuration files](https://docs.sourcegraph.com/admin/config/advanced_config_file#kubernetes-configmap) are encouraged to change how the ConfigMap is mounted. See the new documentation. Previously our documentation suggested using subPath. However, this lead to Kubernetes not automatically updating the files on configuration change. [#14297](https://github.com/sourcegraph/sourcegraph/pull/14297)
- The precise code intel bundle manager will now expire any converted LSIF data that is older than `PRECISE_CODE_INTEL_MAX_DATA_AGE` (30 days by default) that is also not visible from the tip of the default branch.
- `SRC_LOG_LEVEL=warn` is now the default in Docker Compose and Kubernetes deployments, reducing the amount of uninformative log spam. [#14458](https://github.com/sourcegraph/sourcegraph/pull/14458)
- Permissions data that were stored in deprecated binary format are abandoned. Downgrade from 3.21 to 3.20 is OK, but to 3.19 or prior versions might experience missing/incomplete state of permissions for a short period of time. [#13740](https://github.com/sourcegraph/sourcegraph/issues/13740)
- The query builder page is now disabled by default. To reenable it, add `{ "experimentalFeatures": { "showQueryBuilder": true } }` in user settings.
- The GraphQL `updateUser` mutation now returns the updated user (instead of an empty response).

### Fixed

- Git clone URLs now validate their format correctly. [#14313](https://github.com/sourcegraph/sourcegraph/pull/14313)
- Usernames set in Slack `observability.alerts` now apply correctly. [#14079](https://github.com/sourcegraph/sourcegraph/pull/14079)
- Path segments in breadcrumbs get truncated correctly again on small screen sizes instead of inflating the header bar. [#14097](https://github.com/sourcegraph/sourcegraph/pull/14097)
- GitLab pipelines are now parsed correctly and show their current status in campaign changesets. [#14129](https://github.com/sourcegraph/sourcegraph/pull/14129)
- Fixed an issue where specifying any repogroups would effectively search all repositories for all repogroups. [#14190](https://github.com/sourcegraph/sourcegraph/pull/14190)
- Changesets that were previously closed after being detached from a campaign are now reopened when being reattached. [#14099](https://github.com/sourcegraph/sourcegraph/pull/14099)
- Previously large files that match the site configuration [search.largeFiles](https://docs.sourcegraph.com/admin/config/site_config#search-largeFiles) would not be indexed if they contained a large number of unique trigrams. We now index those files as well. Note: files matching the glob still need to be valid utf-8. [#12443](https://github.com/sourcegraph/sourcegraph/issues/12443)
- Git tags without a `creatordate` value will no longer break tag search within a repository. [#5453](https://github.com/sourcegraph/sourcegraph/issues/5453)
- Campaigns pages now work properly on small viewports. [#14292](https://github.com/sourcegraph/sourcegraph/pull/14292)
- Fix an issue with viewing repositories that have spaces in the repository name [#2867](https://github.com/sourcegraph/sourcegraph/issues/2867)

### Removed

- Syntax highlighting for GraphQL, INI, TOML, and Perforce files has been removed [due to incompatible/absent licenses](https://github.com/sourcegraph/sourcegraph/issues/13933). We plan to [add it back in the future](https://github.com/sourcegraph/sourcegraph/issues?q=is%3Aissue+is%3Aopen+add+syntax+highlighting+for+develop+a+).
- Search scope pages (`/search/scope/:id`) were removed.
- User-defined search scopes are no longer shown below the search bar on the homepage. Use the [`quicklinks`](https://docs.sourcegraph.com/user/personalization/quick_links) setting instead to display links there.
- The explore page (`/explore`) was removed.
- The sign out page was removed.
- The unused GraphQL types `DiffSearchResult` and `DeploymentConfiguration` were removed.
- The deprecated GraphQL mutation `updateAllMirrorRepositories`.
- The deprecated GraphQL field `Site.noRepositoriesEnabled`.
- Total counts of users by product area have been removed from pings.
- Aggregate daily, weekly, and monthly latencies (in ms) of code intelligence events (e.g., hover tooltips) have been removed from pings.

## 3.20.1

### Fixed

- gomod: rollback go-diff to v0.5.3 (v0.6.0 causes panic in certain cases) [#13973](https://github.com/sourcegraph/sourcegraph/pull/13973).
- Fixed an issue causing the scoped query in the search field to be erased when viewing files. [#13954](https://github.com/sourcegraph/sourcegraph/pull/13954).

## 3.20.0

### Added

- Site admins can now force a specific user to re-authenticate on their next request or visit. [#13647](https://github.com/sourcegraph/sourcegraph/pull/13647)
- Sourcegraph now watches its [configuration files](https://docs.sourcegraph.com/admin/config/advanced_config_file) (when using external files) and automatically applies the changes to Sourcegraph's configuration when they change. For example, this allows Sourcegraph to detect when a Kubernetes ConfigMap changes. [#13646](https://github.com/sourcegraph/sourcegraph/pull/13646)
- To define repository groups (`search.repositoryGroups` in global, org, or user settings), you can now specify regular expressions in addition to single repository names. [#13730](https://github.com/sourcegraph/sourcegraph/pull/13730)
- The new site configuration property `search.limits` configures the maximum search timeout and the maximum number of repositories to search for various types of searches. [#13448](https://github.com/sourcegraph/sourcegraph/pull/13448)
- Files and directories can now be excluded from search by adding the file `.sourcegraph/ignore` to the root directory of a repository. Each line in the _ignore_ file is interpreted as a globbing pattern. [#13690](https://github.com/sourcegraph/sourcegraph/pull/13690)
- Structural search syntax now allows regular expressions in patterns. Also, `...` can now be used in place of `:[_]`. See the [documentation](https://docs.sourcegraph.com/@main/code_search/reference/structural) for example syntax. [#13809](https://github.com/sourcegraph/sourcegraph/pull/13809)
- The total size of all Git repositories and the lines of code for indexed branches will be sent back in pings. [#13764](https://github.com/sourcegraph/sourcegraph/pull/13764)
- Experimental: A new homepage UI for Sourcegraph Server shows the user their recent searches, repositories, files, and saved searches. It can be enabled with `experimentalFeatures.showEnterpriseHomePanels`. [#13407](https://github.com/sourcegraph/sourcegraph/issues/13407)

### Changed

- Campaigns are enabled by default for all users. Site admins may view and create campaigns; everyone else may only view campaigns. The new site configuration property `campaigns.enabled` can be used to disable campaigns for all users. The properties `campaigns.readAccess`, `automation.readAccess.enabled`, and `"experimentalFeatures": { "automation": "enabled" }}` are deprecated and no longer have any effect.
- Diff and commit searches are limited to 10,000 repositories (if `before:` or `after:` filters are used), or 50 repositories (if no time filters are used). You can configure this limit in the site configuration property `search.limits`. [#13386](https://github.com/sourcegraph/sourcegraph/pull/13386)
- The site configuration `maxReposToSearch` has been deprecated in favor of the property `maxRepos` on `search.limits`. [#13439](https://github.com/sourcegraph/sourcegraph/pull/13439)
- Search queries are now processed by a new parser that will always be enabled going forward. There should be no material difference in behavior. In case of adverse effects, the previous parser can be reenabled by setting `"search.migrateParser": false` in settings. [#13435](https://github.com/sourcegraph/sourcegraph/pull/13435)
- It is now possible to search for file content that excludes a term using the `NOT` operator. [#12412](https://github.com/sourcegraph/sourcegraph/pull/12412)
- `NOT` is available as an alternative syntax of `-` on supported keywords `repo`, `file`, `content`, `lang`, and `repohasfile`. [#12412](https://github.com/sourcegraph/sourcegraph/pull/12412)
- Negated content search is now also supported for unindexed repositories. Previously it was only supported for indexed repositories [#13359](https://github.com/sourcegraph/sourcegraph/pull/13359).
- The experimental feature flag `andOrQuery` is deprecated. [#13435](https://github.com/sourcegraph/sourcegraph/pull/13435)
- After a user's password changes, they will be signed out on all devices and must sign in again. [#13647](https://github.com/sourcegraph/sourcegraph/pull/13647)
- `rev:` is available as alternative syntax of `@` for searching revisions instead of the default branch [#13133](https://github.com/sourcegraph/sourcegraph/pull/13133)
- Campaign URLs have changed to use the campaign name instead of an opaque ID. The old URLs no longer work. [#13368](https://github.com/sourcegraph/sourcegraph/pull/13368)
- A new `external_service_repos` join table was added. The migration required to make this change may take a few minutes.

### Fixed

- User satisfaction/NPS surveys will now correctly provide a range from 0–10, rather than 0–9. [#13163](https://github.com/sourcegraph/sourcegraph/pull/13163)
- Fixed a bug where we returned repositories with invalid revisions in the search results. Now, if a user specifies an invalid revision, we show an alert. [#13271](https://github.com/sourcegraph/sourcegraph/pull/13271)
- Previously it wasn't possible to search for certain patterns containing `:` because they would not be considered valid filters. We made these checks less strict. [#10920](https://github.com/sourcegraph/sourcegraph/pull/10920)
- When a user signs out of their account, all of their sessions will be invalidated, not just the session where they signed out. [#13647](https://github.com/sourcegraph/sourcegraph/pull/13647)
- URL information will no longer be leaked by the HTTP referer header. This prevents the user's password reset code from being leaked. [#13804](https://github.com/sourcegraph/sourcegraph/pull/13804)
- GitLab OAuth2 user authentication now respects `tls.external` site setting. [#13814](https://github.com/sourcegraph/sourcegraph/pull/13814)

### Removed

- The smartSearchField feature is now always enabled. The `experimentalFeatures.smartSearchField` settings option has been removed.

## 3.19.2

### Fixed

- search: always limit commit and diff to less than 10,000 repos [a97f81b0f7](https://github.com/sourcegraph/sourcegraph/commit/a97f81b0f79535253bd7eae6c30d5c91d48da5ca)
- search: configurable limits on commit/diff search [1c22d8ce1](https://github.com/sourcegraph/sourcegraph/commit/1c22d8ce13c149b3fa3a7a26f8cb96adc89fc556)
- search: add site configuration for maxTimeout [d8d61b43c0f](https://github.com/sourcegraph/sourcegraph/commit/d8d61b43c0f0d229d46236f2f128ca0f93455172)

## 3.19.1

### Fixed

- migrations: revert migration causing deadlocks in some deployments [#13194](https://github.com/sourcegraph/sourcegraph/pull/13194)

## 3.19.0

### Added

- Emails can be now be sent to SMTP servers with self-signed certificates, using `email.smtp.disableTLS`. [#12243](https://github.com/sourcegraph/sourcegraph/pull/12243)
- Saved search emails now include a link to the user's saved searches page. [#11651](https://github.com/sourcegraph/sourcegraph/pull/11651)
- Campaigns can now be synced using GitLab webhooks. [#12139](https://github.com/sourcegraph/sourcegraph/pull/12139)
- Configured `observability.alerts` can now be tested using a GraphQL endpoint, `triggerObservabilityTestAlert`. [#12532](https://github.com/sourcegraph/sourcegraph/pull/12532)
- The Sourcegraph CLI can now serve local repositories for Sourcegraph to clone. This was previously in a command called `src-expose`. See [serving local repositories](https://docs.sourcegraph.com/admin/external_service/src_serve_git) in our documentation to find out more. [#12363](https://github.com/sourcegraph/sourcegraph/issues/12363)
- The count of retained, churned, resurrected, new and deleted users will be sent back in pings. [#12136](https://github.com/sourcegraph/sourcegraph/pull/12136)
- Saved search usage will be sent back in pings. [#12956](https://github.com/sourcegraph/sourcegraph/pull/12956)
- Any request with `?trace=1` as a URL query parameter will enable Jaeger tracing (if Jaeger is enabled). [#12291](https://github.com/sourcegraph/sourcegraph/pull/12291)
- Password reset emails will now be automatically sent to users created by a site admin if email sending is configured and password reset is enabled. Previously, site admins needed to manually send the user this password reset link. [#12803](https://github.com/sourcegraph/sourcegraph/pull/12803)
- Syntax highlighting for `and` and `or` search operators. [#12694](https://github.com/sourcegraph/sourcegraph/pull/12694)
- It is now possible to search for file content that excludes a term using the `NOT` operator. Negating pattern syntax requires setting `"search.migrateParser": true` in settings and is currently only supported for literal and regexp queries on indexed repositories. [#12412](https://github.com/sourcegraph/sourcegraph/pull/12412)
- `NOT` is available as an alternative syntax of `-` on supported keywords `repo`, `file`, `content`, `lang`, and `repohasfile`. `NOT` requires setting `"search.migrateParser": true` option in settings. [#12520](https://github.com/sourcegraph/sourcegraph/pull/12520)

### Changed

- Repository permissions are now always checked and updated asynchronously ([background permissions syncing](https://docs.sourcegraph.com/admin/repo/permissions#background-permissions-syncing)) instead of blocking each operation. The site config option `permissions.backgroundSync` (which enabled this behavior in previous versions) is now a no-op and is deprecated.
- [Background permissions syncing](https://docs.sourcegraph.com/admin/repo/permissions#background-permissions-syncing) (`permissions.backgroundSync`) has become the only option for mirroring repository permissions from code hosts. All relevant site configurations are deprecated.

### Fixed

- Fixed site admins are getting errors when visiting user settings page in OSS version. [#12313](https://github.com/sourcegraph/sourcegraph/pull/12313)
- `github-proxy` now respects the environment variables `HTTP_PROXY`, `HTTPS_PROXY` and `NO_PROXY` (or the lowercase versions thereof). Other services already respect these variables, but this was missed. If you need a proxy to access github.com set the environment variable for the github-proxy container. [#12377](https://github.com/sourcegraph/sourcegraph/issues/12377)
- `sourcegraph-frontend` now respects the `tls.external` experimental setting as well as the proxy environment variables. In proxy environments this allows Sourcegraph to fetch extensions. [#12633](https://github.com/sourcegraph/sourcegraph/issues/12633)
- Fixed a bug that would sometimes cause trailing parentheses to be removed from search queries upon page load. [#12960](https://github.com/sourcegraph/sourcegraph/issues/12690)
- Indexed search will no longer stall if a specific index job stalls. Additionally at scale many corner cases causing indexing to stall have been fixed. [#12502](https://github.com/sourcegraph/sourcegraph/pull/12502)
- Indexed search will quickly recover from rebalancing / roll outs. When a indexed search shard goes down, its repositories are re-indexed by other shards. This takes a while and during a rollout leads to effectively re-indexing all repositories. We now avoid indexing the redistributed repositories once a shard comes back online. [#12474](https://github.com/sourcegraph/sourcegraph/pull/12474)
- Indexed search has many improvements to observability. More detailed Jaeger traces, detailed logging during startup and more prometheus metrics.
- The site admin repository needs-index page is significantly faster. Previously on large instances it would usually timeout. Now it should load within a second. [#12513](https://github.com/sourcegraph/sourcegraph/pull/12513)
- User password reset page now respects the value of site config `auth.minPasswordLength`. [#12971](https://github.com/sourcegraph/sourcegraph/pull/12971)
- Fixed an issue where duplicate search results would show for queries with `or`-expressions. [#12531](https://github.com/sourcegraph/sourcegraph/pull/12531)
- Faster indexed search queries over a large number of repositories. Searching 100k+ repositories is now ~400ms faster and uses much less memory. [#12546](https://github.com/sourcegraph/sourcegraph/pull/12546)

### Removed

- Deprecated site settings `lightstepAccessToken` and `lightstepProject` have been removed. We now only support sending traces to Jaeger. Configure Jaeger with `observability.tracing` site setting.
- Removed `CloneInProgress` option from GraphQL Repositories API. [#12560](https://github.com/sourcegraph/sourcegraph/pull/12560)

## 3.18.0

### Added

- To search across multiple revisions of the same repository, list multiple branch names (or other revspecs) separated by `:` in your query, as in `repo:myrepo@branch1:branch2:branch2`. To search all branches, use `repo:myrepo@*refs/heads/`. Previously this was only supported for diff and commit searches and only available via the experimental site setting `searchMultipleRevisionsPerRepository`.
- The "Add repositories" page (/site-admin/external-services/new) now displays a dismissible notification explaining how and why we access code host data. [#11789](https://github.com/sourcegraph/sourcegraph/pull/11789).
- New `observability.alerts` features:
  - Notifications now provide more details about relevant alerts.
  - Support for email and OpsGenie notifications has been added. Note that to receive email alerts, `email.address` and `email.smtp` must be configured.
  - Some notifiers now have new options:
    - PagerDuty notifiers: `severity` and `apiUrl`
    - Webhook notifiers: `bearerToken`
  - A new `disableSendResolved` option disables notifications for when alerts resolve themselves.
- Recently firing critical alerts can now be displayed to admins via site alerts, use the flag `{ "alerts.hideObservabilitySiteAlerts": false }` to enable these alerts in user configuration.
- Specific alerts can now be silenced using `observability.silenceAlerts`. [#12087](https://github.com/sourcegraph/sourcegraph/pull/12087)
- Revisions listed in `experimentalFeatures.versionContext` will be indexed for faster searching. This is the first support towards indexing non-default branches. [#6728](https://github.com/sourcegraph/sourcegraph/issues/6728)
- Revisions listed in `experimentalFeatures.versionContext` or `experimentalFeatures.search.index.branches` will be indexed for faster searching. This is the first support towards indexing non-default branches. [#6728](https://github.com/sourcegraph/sourcegraph/issues/6728)
- Campaigns are now supported on GitLab.
- Campaigns now support GitLab and allow users to create, update and track merge requests on GitLab instances.
- Added a new section on the search homepage on Sourcegraph.com. It is currently feature flagged behind `experimentalFeatures.showRepogroupHomepage` in settings.
- Added new repository group pages.

### Changed

- Some monitoring alerts now have more useful descriptions. [#11542](https://github.com/sourcegraph/sourcegraph/pull/11542)
- Searching `fork:true` or `archived:true` has the same behaviour as searching `fork:yes` or `archived:yes` respectively. Previously it incorrectly had the same behaviour as `fork:only` and `archived:only` respectively. [#11740](https://github.com/sourcegraph/sourcegraph/pull/11740)
- Configuration for `observability.alerts` has changed and notifications are now provided by Prometheus Alertmanager. [#11832](https://github.com/sourcegraph/sourcegraph/pull/11832)
  - Removed: `observability.alerts.id`.
  - Removed: Slack notifiers no longer accept `mentionUsers`, `mentionGroups`, `mentionChannel`, and `token` options.

### Fixed

- The single-container `sourcegraph/server` image now correctly reports its version.
- An issue where repositories would not clone and index in some edge cases where the clones were deleted or not successful on gitserver. [#11602](https://github.com/sourcegraph/sourcegraph/pull/11602)
- An issue where repositories previously deleted on gitserver would not immediately reclone on system startup. [#11684](https://github.com/sourcegraph/sourcegraph/issues/11684)
- An issue where the sourcegraph/server Jaeger config was invalid. [#11661](https://github.com/sourcegraph/sourcegraph/pull/11661)
- An issue where valid search queries were improperly hinted as being invalid in the search field. [#11688](https://github.com/sourcegraph/sourcegraph/pull/11688)
- Reduce frontend memory spikes by limiting the number of goroutines launched by our GraphQL resolvers. [#11736](https://github.com/sourcegraph/sourcegraph/pull/11736)
- Fixed a bug affecting Sourcegraph icon display in our Phabricator native integration [#11825](https://github.com/sourcegraph/sourcegraph/pull/11825).
- Improve performance of site-admin repositories status page. [#11932](https://github.com/sourcegraph/sourcegraph/pull/11932)
- An issue where search autocomplete for files didn't add the right path. [#12241](https://github.com/sourcegraph/sourcegraph/pull/12241)

### Removed

- Backwards compatibility for "critical configuration" (a type of configuration that was deprecated in December 2019) was removed. All critical configuration now belongs in site configuration.
- Experimental feature setting `{ "experimentalFeatures": { "searchMultipleRevisionsPerRepository": true } }` will be removed in 3.19. It is now always on. Please remove references to it.
- Removed "Cloning" tab in site-admin Repository Status page. [#12043](https://github.com/sourcegraph/sourcegraph/pull/12043)
- The `blacklist` configuration option for Gitolite that was deprecated in 3.17 has been removed in 3.19. Use `exclude.pattern` instead. [#12345](https://github.com/sourcegraph/sourcegraph/pull/12345)

## 3.17.3

### Fixed

- git: Command retrying made a copy that was never used [#11807](https://github.com/sourcegraph/sourcegraph/pull/11807)
- frontend: Allow opt out of EnsureRevision when making a comparison query [#11811](https://github.com/sourcegraph/sourcegraph/pull/11811)
- Fix Phabricator icon class [#11825](https://github.com/sourcegraph/sourcegraph/pull/11825)

## 3.17.2

### Fixed

- An issue where repositories previously deleted on gitserver would not immediately reclone on system startup. [#11684](https://github.com/sourcegraph/sourcegraph/issues/11684)

## 3.17.1

### Added

- Improved search indexing metrics

### Changed

- Some monitoring alerts now have more useful descriptions. [#11542](https://github.com/sourcegraph/sourcegraph/pull/11542)

### Fixed

- The single-container `sourcegraph/server` image now correctly reports its version.
- An issue where repositories would not clone and index in some edge cases where the clones were deleted or not successful on gitserver. [#11602](https://github.com/sourcegraph/sourcegraph/pull/11602)
- An issue where the sourcegraph/server Jaeger config was invalid. [#11661](https://github.com/sourcegraph/sourcegraph/pull/11661)

## 3.17.0

### Added

- The search results page now shows a small UI notification if either repository forks or archives are excluded, when `fork` or `archived` options are not explicitly set. [#10624](https://github.com/sourcegraph/sourcegraph/pull/10624)
- Prometheus metric `src_gitserver_repos_removed_disk_pressure` which is incremented everytime we remove a repository due to disk pressure. [#10900](https://github.com/sourcegraph/sourcegraph/pull/10900)
- `gitolite.exclude` setting in [Gitolite external service config](https://docs.sourcegraph.com/admin/external_service/gitolite#configuration) now supports a regular expression via the `pattern` field. This is consistent with how we exclude in other external services. Additionally this is a replacement for the deprecated `blacklist` configuration. [#11403](https://github.com/sourcegraph/sourcegraph/pull/11403)
- Notifications about Sourcegraph being out of date will now be shown to site admins and users (depending on how out-of-date it is).
- Alerts are now configured using `observability.alerts` in the site configuration, instead of via the Grafana web UI. This does not yet support all Grafana notification channel types, and is not yet supported on `sourcegraph/server` ([#11473](https://github.com/sourcegraph/sourcegraph/issues/11473)). For more details, please refer to the [Sourcegraph alerting guide](https://docs.sourcegraph.com/admin/observability/alerting).
- Experimental basic support for detecting if your Sourcegraph instance is over or under-provisioned has been added through a set of dashboards and warning-level alerts based on container utilization.
- Query [operators](https://docs.sourcegraph.com/code_search/reference/queries#boolean-operators) `and` and `or` are now enabled by default in all search modes for searching file content. [#11521](https://github.com/sourcegraph/sourcegraph/pull/11521)

### Changed

- Repository search within a version context will link to the revision in the version context. [#10860](https://github.com/sourcegraph/sourcegraph/pull/10860)
- Background permissions syncing becomes the default method to sync permissions from code hosts. Please [read our documentation for things to keep in mind before upgrading](https://docs.sourcegraph.com/admin/repo/permissions#background-permissions-syncing). [#10972](https://github.com/sourcegraph/sourcegraph/pull/10972)
- The styling of the hover overlay was overhauled to never have badges or the close button overlap content while also always indicating whether the overlay is currently pinned. The styling on code hosts was also improved. [#10956](https://github.com/sourcegraph/sourcegraph/pull/10956)
- Previously, it was required to quote most patterns in structural search. This is no longer a restriction and single and double quotes in structural search patterns are interpreted literally. Note: you may still use `content:"structural-pattern"` if the pattern without quotes conflicts with other syntax. [#11481](https://github.com/sourcegraph/sourcegraph/pull/11481)

### Fixed

- Dynamic repo search filters on branches which contain special characters are correctly escaped now. [#10810](https://github.com/sourcegraph/sourcegraph/pull/10810)
- Forks and archived repositories at a specific commit are searched without the need to specify "fork:yes" or "archived:yes" in the query. [#10864](https://github.com/sourcegraph/sourcegraph/pull/10864)
- The git history for binary files is now correctly shown. [#11034](https://github.com/sourcegraph/sourcegraph/pull/11034)
- Links to AWS Code Commit repositories have been fixed after the URL schema has been changed. [#11019](https://github.com/sourcegraph/sourcegraph/pull/11019)
- A link to view all repositories will now always appear on the Explore page. [#11113](https://github.com/sourcegraph/sourcegraph/pull/11113)
- The Site-admin > Pings page no longer incorrectly indicates that pings are disabled when they aren't. [#11229](https://github.com/sourcegraph/sourcegraph/pull/11229)
- Match counts are now accurately reported for indexed search. [#11242](https://github.com/sourcegraph/sourcegraph/pull/11242)
- When background permissions syncing is enabled, it is now possible to only enforce permissions for repositories from selected code hosts (instead of enforcing permissions for repositories from all code hosts). [#11336](https://github.com/sourcegraph/sourcegraph/pull/11336)
- When more than 200+ repository revisions in a search are unindexed (very rare), the remaining repositories are reported as missing instead of Sourcegraph issuing e.g. several thousand unindexed search requests which causes system slowness and ultimately times out—ensuring searches are still fast even if there are indexing issues on a deployment of Sourcegraph. This does not apply if `index:no` is present in the query.

### Removed

- Automatic syncing of Campaign webhooks for Bitbucket Server. [#10962](https://github.com/sourcegraph/sourcegraph/pull/10962)
- The `blacklist` configuration option for Gitolite is DEPRECATED and will be removed in 3.19. Use `exclude.pattern` instead.

## 3.16.2

### Fixed

- Search: fix indexed search match count [#7fc96](https://github.com/sourcegraph/sourcegraph/commit/7fc96d319f49f55da46a7649ccf261aa7e8327c3)
- Sort detected languages properly [#e7750](https://github.com/sourcegraph/sourcegraph/commit/e77507d060a40355e7b86fb093d21a7149ea03ac)

## 3.16.1

### Fixed

- Fix repo not found error for patches [#11021](https://github.com/sourcegraph/sourcegraph/pull/11021).
- Show expired license screen [#10951](https://github.com/sourcegraph/sourcegraph/pull/10951).
- Sourcegraph is now built with Go 1.14.3, fixing issues running Sourcegraph onUbuntu 19 and 20. [#10447](https://github.com/sourcegraph/sourcegraph/issues/10447)

## 3.16.0

### Added

- Autocompletion for `repogroup` filters in search queries. [#10141](https://github.com/sourcegraph/sourcegraph/pull/10286)
- If the experimental feature flag `codeInsights` is enabled, extensions can contribute content to directory pages through the experimental `ViewProvider` API. [#10236](https://github.com/sourcegraph/sourcegraph/pull/10236)
  - Directory pages are then represented as an experimental `DirectoryViewer` in the `visibleViewComponents` of the extension API. **Note: This may break extensions that were assuming `visibleViewComponents` were always `CodeEditor`s and did not check the `type` property.** Extensions checking the `type` property will continue to work. [#10236](https://github.com/sourcegraph/sourcegraph/pull/10236)
- [Major syntax highlighting improvements](https://github.com/sourcegraph/syntect_server/pull/29), including:
  - 228 commits / 1 year of improvements to the syntax highlighter library Sourcegraph uses ([syntect](https://github.com/trishume/syntect)).
  - 432 commits / 1 year of improvements to the base syntax definitions for ~36 languages Sourcegraph uses ([sublimehq/Packages](https://github.com/sublimehq/Packages)).
  - 30 new file extensions/names now detected.
  - Likely fixes other major instability and language support issues. #9557
  - Added [Smarty](#2885), [Ethereum / Solidity / Vyper)](#2440), [Cuda](#5907), [COBOL](#10154), [vb.NET](#4901), and [ASP.NET](#4262) syntax highlighting.
  - Fixed OCaml syntax highlighting #3545
  - Bazel/Starlark support improved (.star, BUILD, and many more extensions now properly highlighted). #8123
- New permissions page in both user and repository settings when background permissions syncing is enabled (`"permissions.backgroundSync": {"enabled": true}`). [#10473](https://github.com/sourcegraph/sourcegraph/pull/10473) [#10655](https://github.com/sourcegraph/sourcegraph/pull/10655)
- A new dropdown for choosing version contexts appears on the left of the query input when version contexts are specified in `experimentalFeatures.versionContext` in site configuration. Version contexts allow you to scope your search to specific sets of repos at revisions.
- Campaign changeset usage counts including changesets created, added and merged will be sent back in pings. [#10591](https://github.com/sourcegraph/sourcegraph/pull/10591)
- Diff views now feature syntax highlighting and can be properly copy-pasted. [#10437](https://github.com/sourcegraph/sourcegraph/pull/10437)
- Admins can now download an anonymized usage statistics ZIP archive in the **Site admin > Usage stats**. Opting to share this archive with the Sourcegraph team helps us make the product even better. [#10475](https://github.com/sourcegraph/sourcegraph/pull/10475)
- Extension API: There is now a field `versionContext` and subscribable `versionContextChanges` in `Workspace` to allow extensions to respect the instance's version context.
- The smart search field, providing syntax highlighting, hover tooltips, and validation on filters in search queries, is now activated by default. It can be disabled by setting `{ "experimentalFeatures": { "smartSearchField": false } }` in global settings.

### Changed

- The `userID` and `orgID` fields in the SavedSearch type in the GraphQL API have been replaced with a `namespace` field. To get the ID of the user or org that owns the saved search, use `namespace.id`. [#5327](https://github.com/sourcegraph/sourcegraph/pull/5327)
- Tree pages now redirect to blob pages if the path is not a tree and vice versa. [#10193](https://github.com/sourcegraph/sourcegraph/pull/10193)
- Files and directories that are not found now return a 404 status code. [#10193](https://github.com/sourcegraph/sourcegraph/pull/10193)
- The site admin flag `disableNonCriticalTelemetry` now allows Sourcegraph admins to disable most anonymous telemetry. Visit https://docs.sourcegraph.com/admin/pings to learn more. [#10402](https://github.com/sourcegraph/sourcegraph/pull/10402)

### Fixed

- In the OSS version of Sourcegraph, authorization providers are properly initialized and GraphQL APIs are no longer blocked. [#3487](https://github.com/sourcegraph/sourcegraph/issues/3487)
- Previously, GitLab repository paths containing certain characters could not be excluded (slashes and periods in parts of the paths). These characters are now allowed, so the repository paths can be excluded. [#10096](https://github.com/sourcegraph/sourcegraph/issues/10096)
- Symbols for indexed commits in languages Haskell, JSONNet, Kotlin, Scala, Swift, Thrift, and TypeScript will show up again. Previously our symbol indexer would not know how to extract symbols for those languages even though our unindexed symbol service did. [#10357](https://github.com/sourcegraph/sourcegraph/issues/10357)
- When periodically re-cloning a repository it will still be available. [#10663](https://github.com/sourcegraph/sourcegraph/pull/10663)

### Removed

- The deprecated feature discussions has been removed. [#9649](https://github.com/sourcegraph/sourcegraph/issues/9649)

## 3.15.2

### Fixed

- Fix repo not found error for patches [#11021](https://github.com/sourcegraph/sourcegraph/pull/11021).
- Show expired license screen [#10951](https://github.com/sourcegraph/sourcegraph/pull/10951).

## 3.15.1

### Fixed

- A potential security vulnerability with in the authentication workflow has been fixed. [#10167](https://github.com/sourcegraph/sourcegraph/pull/10167)
- An issue where `sourcegraph/postgres-11.4:3.15.0` was incorrectly an older version of the image incompatible with non-root Kubernetes deployments. `sourcegraph/postgres-11.4:3.15.1` now matches the same image version found in Sourcegraph 3.14.3 (`20-04-07_56b20163`).
- An issue that caused the search result type tabs to be overlapped in Safari. [#10191](https://github.com/sourcegraph/sourcegraph/pull/10191)

## 3.15.0

### Added

- Users and site administrators can now view a log of their actions/events in the user settings. [#9141](https://github.com/sourcegraph/sourcegraph/pull/9141)
- With the new `visibility:` filter search results can now be filtered based on a repository's visibility (possible filter values: `any`, `public` or `private`). [#8344](https://github.com/sourcegraph/sourcegraph/issues/8344)
- [`sourcegraph/git-extras`](https://sourcegraph.com/extensions/sourcegraph/git-extras) is now enabled by default on new instances [#3501](https://github.com/sourcegraph/sourcegraph/issues/3501)
- The Sourcegraph Docker image will now copy `/etc/sourcegraph/gitconfig` to `$HOME/.gitconfig`. This is a convenience similiar to what we provide for [repositories that need HTTP(S) or SSH authentication](https://docs.sourcegraph.com/admin/repo/auth). [#658](https://github.com/sourcegraph/sourcegraph/issues/658)
- Permissions background syncing is now supported for GitHub via site configuration `"permissions.backgroundSync": {"enabled": true}`. [#8890](https://github.com/sourcegraph/sourcegraph/issues/8890)
- Search: Adding `stable:true` to a query ensures a deterministic search result order. This is an experimental parameter. It applies only to file contents, and is limited to at max 5,000 results (consider using [the paginated search API](https://docs.sourcegraph.com/api/graphql/search#sourcegraph-3-9-experimental-paginated-search) if you need more than that.). [#9681](https://github.com/sourcegraph/sourcegraph/pull/9681).
- After completing the Sourcegraph user feedback survey, a button may appear for tweeting this feedback at [@sourcegraph](https://twitter.com/sourcegraph). [#9728](https://github.com/sourcegraph/sourcegraph/pull/9728)
- `git fetch` and `git clone` now inherit the parent process environment variables. This allows site admins to set `HTTPS_PROXY` or [git http configurations](https://git-scm.com/docs/git-config/2.26.0#Documentation/git-config.txt-httpproxy) via environment variables. For cluster environments site admins should set this on the gitserver container. [#250](https://github.com/sourcegraph/sourcegraph/issues/250)
- Experimental: Search for file contents using `and`- and `or`-expressions in queries. Enabled via the global settings value `{"experimentalFeatures": {"andOrQuery": "enabled"}}`. [#8567](https://github.com/sourcegraph/sourcegraph/issues/8567)
- Always include forks or archived repositories in searches via the global/org/user settings with `"search.includeForks": true` or `"search.includeArchived": true` respectively. [#9927](https://github.com/sourcegraph/sourcegraph/issues/9927)
- observability (debugging): It is now possible to log all Search and GraphQL requests slower than N milliseconds, using the new site configuration options `observability.logSlowGraphQLRequests` and `observability.logSlowSearches`.
- observability (monitoring): **More metrics monitored and alerted on, more legible dashboards**
  - Dashboard panels now show an orange/red background color when the defined warning/critical alert threshold has been met, making it even easier to see on a dashboard what is in a bad state.
  - Symbols: failing `symbols` -> `frontend-internal` requests are now monitored. [#9732](https://github.com/sourcegraph/sourcegraph/issues/9732)
  - Frontend dasbhoard: Search error types are now broken into distinct panels for improved visibility/legibility.
    - **IMPORTANT**: If you have previously configured alerting on any of these panels or on "hard search errors", you will need to reconfigure it after upgrading.
  - Frontend dasbhoard: Search error and latency are now broken down by type: Browser requests, search-based code intel requests, and API requests.
- observability (debugging): **Distributed tracing is a powerful tool for investigating performance issues.** The following changes have been made with the goal of making it easier to use distributed tracing with Sourcegraph:

  - The site configuration field `"observability.tracing": { "sampling": "..." }` allows a site admin to control which requests generate tracing data.
    - `"all"` will trace all requests.
    - `"selective"` (recommended) will trace all requests initiated from an end-user URL with `?trace=1`. Non-end-user-initiated requests can set a HTTP header `X-Sourcegraph-Should-Trace: true`. This is the recommended setting, as `"all"` can generate large amounts of tracing data that may cause network and memory resource contention in the Sourcegraph instance.
    - `"none"` (default) turns off tracing.
  - Jaeger is now the officially supported distributed tracer. The following is the recommended site configuration to connect Sourcegraph to a Jaeger agent (which must be deployed on the same host and listening on the default ports):

    ```
    "observability.tracing": {
      "sampling": "selective"
    }
    ```

  - Jaeger is now included in the Sourcegraph deployment configuration by default if you are using Kubernetes, Docker Compose, or the pure Docker cluster deployment model. (It is not yet included in the single Docker container distribution.) It will be included as part of upgrading to 3.15 in these deployment models, unless disabled.
  - The site configuration field, `useJaeger`, is deprecated in favor of `observability.tracing`.
  - Support for configuring Lightstep as a distributed tracer is deprecated and will be removed in a subsequent release. Instances that use Lightstep with Sourcegraph are encouraged to migrate to Jaeger (directions for running Jaeger alongside Sourcegraph are included in the installation instructions).

### Changed

- Multiple backwards-incompatible changes in the parts of the GraphQL API related to Campaigns [#9106](https://github.com/sourcegraph/sourcegraph/issues/9106):
  - `CampaignPlan.status` has been removed, since we don't need it anymore after moving execution of campaigns to src CLI in [#8008](https://github.com/sourcegraph/sourcegraph/pull/8008).
  - `CampaignPlan` has been renamed to `PatchSet`.
  - `ChangesetPlan`/`ChangesetPlanConnection` has been renamed to `Patch`/`PatchConnection`.
  - `CampaignPlanPatch` has been renamed to `PatchInput`.
  - `Campaign.plan` has been renamed to `Campaign.patchSet`.
  - `Campaign.changesetPlans` has been renamed to `campaign.changesetPlan`.
  - `createCampaignPlanFromPatches` mutation has been renamed to `createPatchSetFromPatches`.
- Removed the scoped search field on tree pages. When browsing code, the global search query will now get scoped to the current tree or file. [#9225](https://github.com/sourcegraph/sourcegraph/pull/9225)
- Instances without a license key that exceed the published user limit will now display a notice to all users.

### Fixed

- `.*` in the filter pattern were ignored and led to missing search results. [#9152](https://github.com/sourcegraph/sourcegraph/pull/9152)
- The Phabricator integration no longer makes duplicate requests to Phabricator's API on diff views. [#8849](https://github.com/sourcegraph/sourcegraph/issues/8849)
- Changesets on repositories that aren't available on the instance anymore are now hidden instead of failing. [#9656](https://github.com/sourcegraph/sourcegraph/pull/9656)
- observability (monitoring):
  - **Dashboard and alerting bug fixes**
    - Syntect Server dashboard: "Worker timeouts" can no longer appear to go negative. [#9523](https://github.com/sourcegraph/sourcegraph/issues/9523)
    - Symbols dashboard: "Store fetch queue size" can no longer appear to go negative. [#9731](https://github.com/sourcegraph/sourcegraph/issues/9731)
    - Syntect Server dashboard: "Worker timeouts" no longer incorrectly shows multiple values. [#9524](https://github.com/sourcegraph/sourcegraph/issues/9524)
    - Searcher dashboard: "Search errors on unindexed repositories" no longer includes cancelled search requests (which are expected).
    - Fixed an issue where NaN could leak into the `alert_count` metric. [#9832](https://github.com/sourcegraph/sourcegraph/issues/9832)
    - Gitserver: "resolve_revision_duration_slow" alert is no longer flaky / non-deterministic. [#9751](https://github.com/sourcegraph/sourcegraph/issues/9751)
    - Git Server dashboard: there is now a panel to show concurrent command executions to match the defined alerts. [#9354](https://github.com/sourcegraph/sourcegraph/issues/9354)
    - Git Server dashboard: adjusted the critical disk space alert to 15% so it can now fire. [#9351](https://github.com/sourcegraph/sourcegraph/issues/9351)
  - **Dashboard visiblity and legibility improvements**
    - all: "frontend internal errors" are now broken down just by route, which makes reading the graph easier. [#9668](https://github.com/sourcegraph/sourcegraph/issues/9668)
    - Frontend dashboard: panels no longer show misleading duplicate labels. [#9660](https://github.com/sourcegraph/sourcegraph/issues/9660)
    - Syntect Server dashboard: panels are no longer compacted, for improved visibility. [#9525](https://github.com/sourcegraph/sourcegraph/issues/9525)
    - Frontend dashboard: panels are no longer compacted, for improved visibility. [#9356](https://github.com/sourcegraph/sourcegraph/issues/9356)
    - Searcher dashboard: "Search errors on unindexed repositories" is now broken down by code instead of instance for improved readability. [#9670](https://github.com/sourcegraph/sourcegraph/issues/9670)
    - Symbols dashboard: metrics are now aggregated instead of per-instance, for improved visibility. [#9730](https://github.com/sourcegraph/sourcegraph/issues/9730)
    - Firing alerts are now correctly sorted at the top of dashboards by default. [#9766](https://github.com/sourcegraph/sourcegraph/issues/9766)
    - Panels at the bottom of the home dashboard no longer appear clipped / cut off. [#9768](https://github.com/sourcegraph/sourcegraph/issues/9768)
    - Git Server dashboard: disk usage now shown in percentages to match the alerts that can fire. [#9352](https://github.com/sourcegraph/sourcegraph/issues/9352)
    - Git Server dashboard: the 'echo command duration test' panel now properly displays units in seconds. [#7628](https://github.com/sourcegraph/sourcegraph/issues/7628)
    - Dashboard panels showing firing alerts no longer over-count firing alerts due to the number of service replicas. [#9353](https://github.com/sourcegraph/sourcegraph/issues/9353)

### Removed

- The experimental feature discussions is marked as deprecated. GraphQL and configuration fields related to it will be removed in 3.16. [#9649](https://github.com/sourcegraph/sourcegraph/issues/9649)

## 3.14.4

### Fixed

- A potential security vulnerability with in the authentication workflow has been fixed. [#10167](https://github.com/sourcegraph/sourcegraph/pull/10167)

## 3.14.3

### Fixed

- phabricator: Duplicate requests to phabricator API from sourcegraph extensions. [#8849](https://github.com/sourcegraph/sourcegraph/issues/8849)

## 3.14.2

### Fixed

- campaigns: Ignore changesets where repo does not exist anymore. [#9656](https://github.com/sourcegraph/sourcegraph/pull/9656)

## 3.14.1

### Added

- monitoring: new Permissions dashboard to show stats of repository permissions.

### Changed

- Site-Admin/Instrumentation in the Kubernetes cluster deployment now includes indexed-search.

## 3.14.0

### Added

- Site-Admin/Instrumentation is now available in the Kubernetes cluster deployment [8805](https://github.com/sourcegraph/sourcegraph/pull/8805).
- Extensions can now specify a `baseUri` in the `DocumentFilter` when registering providers.
- Admins can now exclude GitHub forks and/or archived repositories from the set of repositories being mirrored in Sourcegraph with the `"exclude": [{"forks": true}]` or `"exclude": [{"archived": true}]` GitHub external service configuration. [#8974](https://github.com/sourcegraph/sourcegraph/pull/8974)
- Campaign changesets can be filtered by State, Review State and Check State. [#8848](https://github.com/sourcegraph/sourcegraph/pull/8848)
- Counts of users of and searches conducted with interactive and plain text search modes will be sent back in pings, aggregated daily, weekly, and monthly.
- Aggregated counts of daily, weekly, and monthly active users of search will be sent back in pings.
- Counts of number of searches conducted using each filter will be sent back in pings, aggregated daily, weekly, and monthly.
- Counts of number of users conducting searches containing each filter will be sent back in pings, aggregated daily, weekly, and monthly.
- Added more entries (Bash, Erlang, Julia, OCaml, Scala) to the list of suggested languages for the `lang:` filter.
- Permissions background sync is now supported for GitLab and Bitbucket Server via site configuration `"permissions.backgroundSync": {"enabled": true}`.
- Indexed search exports more prometheus metrics and debug logs to aid debugging performance issues. [#9111](https://github.com/sourcegraph/sourcegraph/issues/9111)
- monitoring: the Frontend dashboard now shows in excellent detail how search is behaving overall and at a glance.
- monitoring: added alerts for when hard search errors (both timeouts and general errors) are high.
- monitoring: added alerts for when partial search timeouts are high.
- monitoring: added alerts for when search 90th and 99th percentile request duration is high.
- monitoring: added alerts for when users are being shown an abnormally large amount of search alert user suggestions and no results.
- monitoring: added alerts for when the internal indexed and unindexed search services are returning bad responses.
- monitoring: added alerts for when gitserver may be under heavy load due to many concurrent command executions or under-provisioning.

### Changed

- The "automation" feature was renamed to "campaigns".
  - `campaigns.readAccess.enabled` replaces the deprecated site configuration property `automation.readAccess.enabled`.
  - The experimental feature flag was not renamed (because it will go away soon) and remains `{"experimentalFeatures": {"automation": "enabled"}}`.
- The [Kubernetes deployment](https://github.com/sourcegraph/deploy-sourcegraph) for **existing** installations requires a
  [migration step](https://github.com/sourcegraph/deploy-sourcegraph/blob/master/docs/migrate.md) when upgrading
  past commit [821032e2ee45f21f701](https://github.com/sourcegraph/deploy-sourcegraph/commit/821032e2ee45f21f701caac624e4f090c59fd259) or when upgrading to 3.14.
  New installations starting with the mentioned commit or with 3.14 do not need this migration step.
- Aggregated search latencies (in ms) of search queries are now included in [pings](https://docs.sourcegraph.com/admin/pings).
- The [Kubernetes deployment](https://github.com/sourcegraph/deploy-sourcegraph) frontend role has added services as a resource to watch/listen/get.
  This change does not affect the newly-introduced, restricted Kubernetes config files.
- Archived repositories are excluded from search by default. Adding `archived:yes` includes archived repositories.
- Forked repositories are excluded from search by default. Adding `fork:yes` includes forked repositories.
- CSRF and session cookies now set `SameSite=None` when Sourcegraph is running behind HTTPS and `SameSite=Lax` when Sourcegraph is running behind HTTP in order to comply with a [recent IETF proposal](https://web.dev/samesite-cookies-explained/#samesitenone-must-be-secure). As a side effect, the Sourcegraph browser extension and GitLab/Bitbucket native integrations can only connect to private instances that have HTTPS configured. If your private instance is only running behind HTTP, please configure your instance to use HTTPS in order to continue using these.
- The Bitbucket Server rate limit that Sourcegraph self-imposes has been raised from 120 req/min to 480 req/min to account for Sourcegraph instances that make use of Sourcegraphs' Bitbucket Server repository permissions and campaigns at the same time (which require a larger number of API requests against Bitbucket Server). The new number is based on Sourcegraph consuming roughly 8% the average API request rate of a large customers' Bitbucket Server instance. [#9048](https://github.com/sourcegraph/sourcegraph/pull/9048/files)
- If a single, unambiguous commit SHA is used in a search query (e.g., `repo@c98f56`) and a search index exists at this commit (i.e., it is the `HEAD` commit), then the query is searched using the index. Prior to this change, unindexed search was performed for any query containing an `@commit` specifier.

### Fixed

- Zoekt's watchdog ensures the service is down upto 3 times before exiting. The watchdog would misfire on startup on resource constrained systems, with the retries this should make a false positive far less likely. [#7867](https://github.com/sourcegraph/sourcegraph/issues/7867)
- A regression in repo-updater was fixed that lead to every repository's git clone being updated every time the list of repositories was synced from the code host. [#8501](https://github.com/sourcegraph/sourcegraph/issues/8501)
- The default timeout of indexed search has been increased. Previously indexed search would always return within 3s. This lead to broken behaviour on new instances which had yet to tune resource allocations. [#8720](https://github.com/sourcegraph/sourcegraph/pull/8720)
- Bitbucket Server older than 5.13 failed to sync since Sourcegraph 3.12. This was due to us querying for the `archived` label, but Bitbucket Server 5.13 does not support labels. [#8883](https://github.com/sourcegraph/sourcegraph/issues/8883)
- monitoring: firing alerts are now ordered at the top of the list in dashboards by default for better visibility.
- monitoring: fixed an issue where some alerts would fail to report in for the "Total alerts defined" panel in the overview dashboard.

### Removed

- The v3.11 migration to merge critical and site configuration has been removed. If you are still making use of the deprecated `CRITICAL_CONFIG_FILE`, your instance may not start up. See the [migration notes for Sourcegraph 3.11](https://docs.sourcegraph.com/admin/migration/3_11) for more information.

## 3.13.2

### Fixed

- The default timeout of indexed search has been increased. Previously indexed search would always return within 3s. This lead to broken behaviour on new instances which had yet to tune resource allocations. [#8720](https://github.com/sourcegraph/sourcegraph/pull/8720)
- Bitbucket Server older than 5.13 failed to sync since Sourcegraph 3.12. This was due to us querying for the `archived` label, but Bitbucket Server 5.13 does not support labels. [#8883](https://github.com/sourcegraph/sourcegraph/issues/8883)
- A regression in repo-updater was fixed that lead to every repository's git clone being updated every time the list of repositories was synced from the code host. [#8501](https://github.com/sourcegraph/sourcegraph/issues/8501)

## 3.13.1

### Fixed

- To reduce the chance of users running into "502 Bad Gateway" errors an internal timeout has been increased from 60 seconds to 10 minutes so that long running requests are cut short by the proxy in front of `sourcegraph-frontend` and correctly reported as "504 Gateway Timeout". [#8606](https://github.com/sourcegraph/sourcegraph/pull/8606)
- Sourcegraph instances that are not connected to the internet will no longer display errors when users submit NPS survey responses (the responses will continue to be stored locally). Rather, an error will be printed to the frontend logs. [#8598](https://github.com/sourcegraph/sourcegraph/issues/8598)
- Showing `head>` in the search results if the first line of the file is shown [#8619](https://github.com/sourcegraph/sourcegraph/issues/8619)

## 3.13.0

### Added

- Experimental: Added new field `experimentalFeatures.customGitFetch` that allows defining custom git fetch commands for code hosts and repositories with special settings. [#8435](https://github.com/sourcegraph/sourcegraph/pull/8435)
- Experimental: the search query input now provides syntax highlighting, hover tooltips, and diagnostics on filters in search queries. Requires the global settings value `{ "experimentalFeatures": { "smartSearchField": true } }`.
- Added a setting `search.hideSuggestions`, which when set to `true`, will hide search suggestions in the search bar. [#8059](https://github.com/sourcegraph/sourcegraph/pull/8059)
- Experimental: A tool, [src-expose](https://docs.sourcegraph.com/admin/external_service/other#experimental-src-expose), can be used to import code from any code host.
- Experimental: Added new field `certificates` as in `{ "experimentalFeatures" { "tls.external": { "certificates": ["<CERT>"] } } }`. This allows you to add certificates to trust when communicating with a code host (via API or git+http). We expect this to be useful for adding internal certificate authorities/self-signed certificates. [#71](https://github.com/sourcegraph/sourcegraph/issues/71)
- Added a setting `auth.minPasswordLength`, which when set, causes a minimum password length to be enforced when users sign up or change passwords. [#7521](https://github.com/sourcegraph/sourcegraph/issues/7521)
- GitHub labels associated with code change campaigns are now displayed. [#8115](https://github.com/sourcegraph/sourcegraph/pull/8115)
- GitHub labels associated with campaigns are now displayed. [#8115](https://github.com/sourcegraph/sourcegraph/pull/8115)
- When creating a campaign, users can now specify the branch name that will be used on code host. This is also a breaking change for users of the GraphQL API since the `branch` attribute is now required in `CreateCampaignInput` when a `plan` is also specified. [#7646](https://github.com/sourcegraph/sourcegraph/issues/7646)
- Added an optional `content:` parameter for specifying a search pattern. This parameter overrides any other search patterns in a query. Useful for unambiguously specifying what to search for when search strings clash with other query syntax. [#6490](https://github.com/sourcegraph/sourcegraph/issues/6490)
- Interactive search mode, which helps users construct queries using UI elements, is now made available to users by default. A dropdown to the left of the search bar allows users to toggle between interactive and plain text modes. The option to use interactive search mode can be disabled by adding `{ "experimentalFeatures": { "splitSearchModes": false } }` in global settings. [#8461](https://github.com/sourcegraph/sourcegraph/pull/8461)
- Our [upgrade policy](https://docs.sourcegraph.com/#upgrading-sourcegraph) is now enforced by the `sourcegraph-frontend` on startup to prevent admins from mistakenly jumping too many versions. [#8157](https://github.com/sourcegraph/sourcegraph/pull/8157) [#7702](https://github.com/sourcegraph/sourcegraph/issues/7702)
- Repositories with bad object packs or bad objects are automatically repaired. We now detect suspect output of git commands to mark a repository for repair. [#6676](https://github.com/sourcegraph/sourcegraph/issues/6676)
- Hover tooltips for Scala and Perl files now have syntax highlighting. [#8456](https://github.com/sourcegraph/sourcegraph/pull/8456) [#8307](https://github.com/sourcegraph/sourcegraph/issues/8307)

### Changed

- `experimentalFeatures.splitSearchModes` was removed as a site configuration option. It should be set in global/org/user settings.
- Sourcegraph now waits for `90s` instead of `5s` for Redis to be available before quitting. This duration is configurable with the new `SRC_REDIS_WAIT_FOR` environment variable.
- Code intelligence usage statistics will be sent back via pings by default. Aggregated event counts can be disabled via the site admin flag `disableNonCriticalTelemetry`.
- The Sourcegraph Docker image optimized its use of Redis to make start-up significantly faster in certain scenarios (e.g when container restarts were frequent). ([#3300](https://github.com/sourcegraph/sourcegraph/issues/3300), [#2904](https://github.com/sourcegraph/sourcegraph/issues/2904))
- Upgrading Sourcegraph is officially supported for one minor version increment (e.g., 3.12 -> 3.13). Previously, upgrades from 2 minor versions previous were supported. Please reach out to support@sourcegraph.com if you would like assistance upgrading from a much older version of Sourcegraph.
- The GraphQL mutation `previewCampaignPlan` has been renamed to `createCampaignPlan`. This mutation is part of campaigns, which is still in beta and behind a feature flag and thus subject to possible breaking changes while we still work on it.
- The GraphQL mutation `previewCampaignPlan` has been renamed to `createCampaignPlan`. This mutation is part of the campaigns feature, which is still in beta and behind a feature flag and thus subject to possible breaking changes while we still work on it.
- The GraphQL field `CampaignPlan.changesets` has been deprecated and will be removed in 3.15. A new field called `CampaignPlan.changesetPlans` has been introduced to make the naming more consistent with the `Campaign.changesetPlans` field. Please use that instead. [#7966](https://github.com/sourcegraph/sourcegraph/pull/7966)
- Long lines (>2000 bytes) are no longer highlighted, in order to prevent performance issues in browser rendering. [#6489](https://github.com/sourcegraph/sourcegraph/issues/6489)
- No longer requires `read:org` permissions for GitHub OAuth if `allowOrgs` is not enabled in the site configuration. [#8163](https://github.com/sourcegraph/sourcegraph/issues/8163)
- [Documentation](https://github.com/sourcegraph/deploy-sourcegraph/blob/master/configure/jaeger/README.md) in github.com/sourcegraph/deploy-sourcegraph for deploying Jaeger in Kubernetes clusters running Sourcegraph has been updated to use the [Jaeger Operator](https://www.jaegertracing.io/docs/1.16/operator/), the recommended standard way of deploying Jaeger in a Kubernetes cluster. We recommend existing customers that use Jaeger adopt this new method of deployment. Please reach out to support@sourcegraph.com if you'd like assistance updating.

### Fixed

- The syntax highlighter (syntect-server) no longer fails when run in environments without IPv6 support. [#8463](https://github.com/sourcegraph/sourcegraph/pull/8463)
- After adding/removing a gitserver replica the admin interface will correctly report that repositories that need to move replicas as cloning. [#7970](https://github.com/sourcegraph/sourcegraph/issues/7970)
- Show download button for images. [#7924](https://github.com/sourcegraph/sourcegraph/issues/7924)
- gitserver backoffs trying to re-clone repositories if they fail to clone. In the case of large monorepos that failed this lead to gitserver constantly cloning them and using many resources. [#7804](https://github.com/sourcegraph/sourcegraph/issues/7804)
- It is now possible to escape spaces using `\` in the search queries when using regexp. [#7604](https://github.com/sourcegraph/sourcegraph/issues/7604)
- Clicking filter chips containing whitespace is now correctly quoted in the web UI. [#6498](https://github.com/sourcegraph/sourcegraph/issues/6498)
- **Monitoring:** Fixed an issue with the **Frontend** -> **Search responses by status** panel which caused search response types to not be aggregated as expected. [#7627](https://github.com/sourcegraph/sourcegraph/issues/7627)
- **Monitoring:** Fixed an issue with the **Replacer**, **Repo Updater**, and **Searcher** dashboards would incorrectly report on a metric from the unrelated query-runner service. [#7531](https://github.com/sourcegraph/sourcegraph/issues/7531)
- Deterministic ordering of results from indexed search. Previously when refreshing a page with many results some results may come and go.
- Spread out periodic git reclones. Previously we would reclone all git repositories every 45 days. We now add in a jitter of 12 days to spread out the load for larger installations. [#8259](https://github.com/sourcegraph/sourcegraph/issues/8259)
- Fixed an issue with missing commit information in graphql search results. [#8343](https://github.com/sourcegraph/sourcegraph/pull/8343)

### Removed

- All repository fields related to `enabled` and `disabled` have been removed from the GraphQL API. These fields have been deprecated since 3.4. [#3971](https://github.com/sourcegraph/sourcegraph/pull/3971)
- The deprecated extension API `Hover.__backcompatContents` was removed.

## 3.12.10

This release backports the fixes released in `3.13.2` for customers still on `3.12`.

### Fixed

- The default timeout of indexed search has been increased. Previously indexed search would always return within 3s. This lead to broken behaviour on new instances which had yet to tune resource allocations. [#8720](https://github.com/sourcegraph/sourcegraph/pull/8720)
- Bitbucket Server older than 5.13 failed to sync since Sourcegraph 3.12. This was due to us querying for the `archived` label, but Bitbucket Server 5.13 does not support labels. [#8883](https://github.com/sourcegraph/sourcegraph/issues/8883)
- A regression in repo-updater was fixed that lead to every repository's git clone being updated every time the list of repositories was synced from the code host. [#8501](https://github.com/sourcegraph/sourcegraph/issues/8501)

## 3.12.9

This is `3.12.8` release with internal infrastructure fixes to publish the docker images.

## 3.12.8

### Fixed

- Extension API showInputBox and other Window methods now work on search results pages [#8519](https://github.com/sourcegraph/sourcegraph/issues/8519)
- Extension error notification styling is clearer [#8521](https://github.com/sourcegraph/sourcegraph/issues/8521)

## 3.12.7

### Fixed

- Campaigns now gracefully handle GitHub review dismissals when rendering the burndown chart.

## 3.12.6

### Changed

- When GitLab permissions are turned on using GitLab OAuth authentication, GitLab project visibility is fetched in batches, which is generally more efficient than fetching them individually. The `minBatchingThreshold` and `maxBatchRequests` fields of the `authorization.identityProvider` object in the GitLab repositories configuration control when such batch fetching is used. [#8171](https://github.com/sourcegraph/sourcegraph/pull/8171)

## 3.12.5

### Fixed

- Fixed an internal race condition in our Docker build process. The previous patch version 3.12.4 contained an lsif-server version that was newer than expected. The affected artifacts have since been removed from the Docker registry.

## 3.12.4

### Added

- New optional `apiURL` configuration option for Bitbucket Cloud code host connection [#8082](https://github.com/sourcegraph/sourcegraph/pull/8082)

## 3.12.3

### Fixed

- Fixed an issue in `sourcegraph/*` Docker images where data folders were either not created or had incorrect permissions—preventing the use of Docker volumes. [#7991](https://github.com/sourcegraph/sourcegraph/pull/7991)

## 3.12.2

### Added

- Experimental: The site configuration field `campaigns.readAccess.enabled` allows site-admins to give read-only access for code change campaigns to non-site-admins. This is a setting for the experimental feature campaigns and will only have an effect when campaigns are enabled under `experimentalFeatures`. [#8013](https://github.com/sourcegraph/sourcegraph/issues/8013)

### Fixed

- A regression in 3.12.0 which caused [find-leaked-credentials campaigns](https://docs.sourcegraph.com/user/campaigns#finding-leaked-credentials) to not return any results for private repositories. [#7914](https://github.com/sourcegraph/sourcegraph/issues/7914)
- Experimental: The site configuration field `campaigns.readAccess.enabled` allows site-admins to give read-only access for campaigns to non-site-admins. This is a setting for the experimental campaigns feature and will only have an effect when campaigns is enabled under `experimentalFeatures`. [#8013](https://github.com/sourcegraph/sourcegraph/issues/8013)

### Fixed

- A regression in 3.12.0 which caused find-leaked-credentials campaigns to not return any results for private repositories. [#7914](https://github.com/sourcegraph/sourcegraph/issues/7914)
- A regression in 3.12.0 which removed the horizontal bar between search result matches.
- Manual campaigns were wrongly displayed as being in draft mode. [#8009](https://github.com/sourcegraph/sourcegraph/issues/8009)
- Manual campaigns could be published and create the wrong changesets on code hosts, even though the campaign was never in draft mode (see line above). [#8012](https://github.com/sourcegraph/sourcegraph/pull/8012)
- A regression in 3.12.0 which caused manual campaigns to not properly update the UI after adding a changeset. [#8023](https://github.com/sourcegraph/sourcegraph/pull/8023)
- Minor improvements to manual campaign form fields. [#8033](https://github.com/sourcegraph/sourcegraph/pull/8033)

## 3.12.1

### Fixed

- The ephemeral `/site-config.json` escape-hatch config file has moved to `$HOME/site-config.json`, to support non-root container environments. [#7873](https://github.com/sourcegraph/sourcegraph/issues/7873)
- Fixed an issue where repository permissions would sometimes not be cached, due to improper Redis nil value handling. [#7912](https://github.com/sourcegraph/sourcegraph/issues/7912)

## 3.12.0

### Added

- Bitbucket Server repositories with the label `archived` can be excluded from search with `archived:no` [syntax](https://docs.sourcegraph.com/code_search/reference/queries). [#5494](https://github.com/sourcegraph/sourcegraph/issues/5494)
- Add button to download file in code view. [#5478](https://github.com/sourcegraph/sourcegraph/issues/5478)
- The new `allowOrgs` site config setting in GitHub `auth.providers` enables admins to restrict GitHub logins to members of specific GitHub organizations. [#4195](https://github.com/sourcegraph/sourcegraph/issues/4195)
- Support case field in repository search. [#7671](https://github.com/sourcegraph/sourcegraph/issues/7671)
- Skip LFS content when cloning git repositories. [#7322](https://github.com/sourcegraph/sourcegraph/issues/7322)
- Hover tooltips and _Find Reference_ results now display a badge to indicate when a result is search-based. These indicators can be disabled by adding `{ "experimentalFeatures": { "showBadgeAttachments": false } }` in global settings.
- Campaigns can now be created as drafts, which can be shared and updated without creating changesets (pull requests) on code hosts. When ready, a draft can then be published, either completely or changeset by changeset, to create changesets on the code host. [#7659](https://github.com/sourcegraph/sourcegraph/pull/7659)
- Experimental: feature flag `BitbucketServerFastPerm` can be enabled to speed up fetching ACL data from Bitbucket Server instances. This requires [Bitbucket Server Sourcegraph plugin](https://github.com/sourcegraph/bitbucket-server-plugin) to be installed.
- Experimental: A site configuration field `{ "experimentalFeatures" { "tls.external": { "insecureSkipVerify": true } } }` which allows you to configure SSL/TLS settings for Sourcegraph contacting your code hosts. Currently just supports turning off TLS/SSL verification. [#71](https://github.com/sourcegraph/sourcegraph/issues/71)
- Experimental: To search across multiple revisions of the same repository, list multiple branch names (or other revspecs) separated by `:` in your query, as in `repo:myrepo@branch1:branch2:branch2`. To search all branches, use `repo:myrepo@*refs/heads/`. Requires the site configuration value `{ "experimentalFeatures": { "searchMultipleRevisionsPerRepository": true } }`. Previously this was only supported for diff and commit searches.
- Experimental: interactive search mode, which helps users construct queries using UI elements. Requires the site configuration value `{ "experimentalFeatures": { "splitSearchModes": true } }`. The existing plain text search format is still available via the dropdown menu on the left of the search bar.
- A case sensitivity toggle now appears in the search bar.
- Add explicit repository permissions support with site configuration field `{ "permissions.userMapping" { "enabled": true, "bindID": "email" } }`.

### Changed

- The "Files" tab in the search results page has been renamed to "Filenames" for clarity.
- The search query builder now lives on its own page at `/search/query-builder`. The home search page has a link to it.
- User passwords when using builtin auth are limited to 256 characters. Existing passwords longer than 256 characters will continue to work.
- GraphQL API: Campaign.changesetCreationStatus has been renamed to Campaign.status to be aligned with CampaignPlan. [#7654](https://github.com/sourcegraph/sourcegraph/pull/7654)
- When using GitHub as an authentication provider, `read:org` scope is now required. This is used to support the new `allowOrgs` site config setting in the GitHub `auth.providers` configuration, which enables site admins to restrict GitHub logins to members of a specific GitHub organization. This for example allows having a Sourcegraph instance with GitHub sign in configured be exposed to the public internet without allowing everyone with a GitHub account access to your Sourcegraph instance.

### Fixed

- The experimental search pagination API no longer times out when large repositories are encountered. [#6384](https://github.com/sourcegraph/sourcegraph/issues/6384)
- We resolve relative symbolic links from the directory of the symlink, rather than the root of the repository. [#6034](https://github.com/sourcegraph/sourcegraph/issues/6034)
- Show errors on repository settings page when repo-updater is down. [#3593](https://github.com/sourcegraph/sourcegraph/issues/3593)
- Remove benign warning that verifying config took more than 10s when updating or saving an external service. [#7176](https://github.com/sourcegraph/sourcegraph/issues/7176)
- repohasfile search filter works again (regressed in 3.10). [#7380](https://github.com/sourcegraph/sourcegraph/issues/7380)
- Structural search can now run on very large repositories containing any number of files. [#7133](https://github.com/sourcegraph/sourcegraph/issues/7133)

### Removed

- The deprecated GraphQL mutation `setAllRepositoriesEnabled` has been removed. [#7478](https://github.com/sourcegraph/sourcegraph/pull/7478)
- The deprecated GraphQL mutation `deleteRepository` has been removed. [#7483](https://github.com/sourcegraph/sourcegraph/pull/7483)

## 3.11.4

### Fixed

- The `/.auth/saml/metadata` endpoint has been fixed. Previously it panicked if no encryption key was set.
- The version updating logic has been fixed for `sourcegraph/server`. Users running `sourcegraph/server:3.11.1` will need to manually modify their `docker run` command to use `sourcegraph/server:3.11.4` or higher. [#7442](https://github.com/sourcegraph/sourcegraph/issues/7442)

## 3.11.1

### Fixed

- The syncing process for newly created campaign changesets has been fixed again after they have erroneously been marked as deleted in the database. [#7522](https://github.com/sourcegraph/sourcegraph/pull/7522)
- The syncing process for newly created changesets (in campaigns) has been fixed again after they have erroneously been marked as deleted in the database. [#7522](https://github.com/sourcegraph/sourcegraph/pull/7522)

## 3.11.0

**Important:** If you use `SITE_CONFIG_FILE` or `CRITICAL_CONFIG_FILE`, please be sure to follow the steps in: [migration notes for Sourcegraph v3.11+](https://docs.sourcegraph.com/admin/migration/3_11.md) after upgrading.

### Added

- Language statistics by commit are available via the API. [#6737](https://github.com/sourcegraph/sourcegraph/pull/6737)
- Added a new page that shows [language statistics for the results of a search query](https://docs.sourcegraph.com/user/search#statistics).
- Global settings can be configured from a local file using the environment variable `GLOBAL_SETTINGS_FILE`.
- High-level health metrics and dashboards have been added to Sourcegraph's monitoring (found under the **Site admin** -> **Monitoring** area). [#7216](https://github.com/sourcegraph/sourcegraph/pull/7216)
- Logging for GraphQL API requests not issued by Sourcegraph is now much more verbose, allowing for easier debugging of problematic queries and where they originate from. [#5706](https://github.com/sourcegraph/sourcegraph/issues/5706)
- A new campaign type finds and removes leaked npm credentials. [#6893](https://github.com/sourcegraph/sourcegraph/pull/6893)
- Campaigns can now be retried to create failed changesets due to ephemeral errors (e.g. network problems when creating a pull request on GitHub). [#6718](https://github.com/sourcegraph/sourcegraph/issues/6718)
- The initial release of [structural code search](https://docs.sourcegraph.com/code_search/reference/structural).

### Changed

- `repohascommitafter:` search filter uses a more efficient git command to determine inclusion. [#6739](https://github.com/sourcegraph/sourcegraph/pull/6739)
- `NODE_NAME` can be specified instead of `HOSTNAME` for zoekt-indexserver. `HOSTNAME` was a confusing configuration to use in [Pure-Docker Sourcegraph deployments](https://github.com/sourcegraph/deploy-sourcegraph-docker). [#6846](https://github.com/sourcegraph/sourcegraph/issues/6846)
- The feedback toast now requests feedback every 60 days of usage (was previously only once on the 3rd day of use). [#7165](https://github.com/sourcegraph/sourcegraph/pull/7165)
- The lsif-server container now only has a dependency on Postgres, whereas before it also relied on Redis. [#6880](https://github.com/sourcegraph/sourcegraph/pull/6880)
- Renamed the GraphQL API `LanguageStatistics` fields to `name`, `totalBytes`, and `totalLines` (previously the field names started with an uppercase letter, which was inconsistent).
- Detecting a file's language uses a more accurate but slower algorithm. To revert to the old (faster and less accurate) algorithm, set the `USE_ENHANCED_LANGUAGE_DETECTION` env var to the string `false` (on the `sourcegraph/server` container, or if using the cluster deployment, on the `sourcegraph-frontend` pod).
- Diff and commit searches that make use of `before:` and `after:` filters to narrow their search area are now no longer subject to the 50-repository limit. This allows for creating saved searches on more than 50 repositories as before. [#7215](https://github.com/sourcegraph/sourcegraph/issues/7215)

### Fixed

- Changes to external service configurations are reflected much faster. [#6058](https://github.com/sourcegraph/sourcegraph/issues/6058)
- Deleting an external service will not show warnings for the non-existent service. [#5617](https://github.com/sourcegraph/sourcegraph/issues/5617)
- Suggested search filter chips are quoted if necessary. [#6498](https://github.com/sourcegraph/sourcegraph/issues/6498)
- Remove potential panic in gitserver if heavily loaded. [#6710](https://github.com/sourcegraph/sourcegraph/issues/6710)
- Multiple fixes to make the preview and creation of campaigns more robust and a smoother user experience. [#6682](https://github.com/sourcegraph/sourcegraph/pull/6682) [#6625](https://github.com/sourcegraph/sourcegraph/issues/6625) [#6658](https://github.com/sourcegraph/sourcegraph/issues/6658) [#7088](https://github.com/sourcegraph/sourcegraph/issues/7088) [#6766](https://github.com/sourcegraph/sourcegraph/issues/6766) [#6717](https://github.com/sourcegraph/sourcegraph/issues/6717) [#6659](https://github.com/sourcegraph/sourcegraph/issues/6659)
- Repositories referenced in campaigns that are removed in an external service configuration change won't lead to problems with the syncing process anymore. [#7015](https://github.com/sourcegraph/sourcegraph/pull/7015)
- The Searcher dashboard (and the `src_graphql_search_response` Prometheus metric) now properly account for search alerts instead of them being incorrectly added to the `timeout` category. [#7214](https://github.com/sourcegraph/sourcegraph/issues/7214)
- In the experimental search pagination API, the `cloning`, `missing`, and other repository fields now return a well-defined set of results. [#6000](https://github.com/sourcegraph/sourcegraph/issues/6000)

### Removed

- The management console has been removed. All critical configuration previously stored in the management console will be automatically migrated to your site configuration. For more information about this change, or if you use `SITE_CONFIG_FILE` / `CRITICAL_CONFIG_FILE`, please see the [migration notes for Sourcegraph v3.11+](https://docs.sourcegraph.com/admin/migration/3_11.md).

## 3.10.4

### Fixed

- An issue where diff/commit searches that would run over more than 50 repositories would incorrectly display a timeout error instead of the correct error suggesting users scope their query to less repositories. [#7090](https://github.com/sourcegraph/sourcegraph/issues/7090)

## 3.10.3

### Fixed

- A critical regression in 3.10.2 which caused diff, commit, and repository searches to timeout. [#7090](https://github.com/sourcegraph/sourcegraph/issues/7090)
- A critical regression in 3.10.2 which caused "No results" to appear frequently on pages with search results. [#7095](https://github.com/sourcegraph/sourcegraph/pull/7095)
- An issue where the built-in Grafana Searcher dashboard would show duplicate success/error metrics. [#7078](https://github.com/sourcegraph/sourcegraph/pull/7078)

## 3.10.2

### Added

- Site admins can now use the built-in Grafana Searcher dashboard to observe how many search requests are successful, or resulting in errors or timeouts. [#6756](https://github.com/sourcegraph/sourcegraph/issues/6756)

### Fixed

- When searches timeout, a consistent UI with clear actions like a button to increase the timeout is now returned. [#6754](https://github.com/sourcegraph/sourcegraph/issues/6754)
- To reduce the chance of search timeouts in some cases, the default indexed search timeout has been raised from 1.5s to 3s. [#6754](https://github.com/sourcegraph/sourcegraph/issues/6754)
- We now correctly inform users of the limitations of diff/commit search. If a diff/commit search would run over more than 50 repositories, users will be shown an error suggesting they scope their search to less repositories using the `repo:` filter. Global diff/commit search support is being tracked in [#6826](https://github.com/sourcegraph/sourcegraph/issues/6826). [#5519](https://github.com/sourcegraph/sourcegraph/issues/5519)

## 3.10.1

### Added

- Syntax highlighting for Starlark (Bazel) files. [#6827](https://github.com/sourcegraph/sourcegraph/issues/6827)

### Fixed

- The experimental search pagination API no longer times out when large repositories are encountered. [#6384](https://github.com/sourcegraph/sourcegraph/issues/6384) [#6383](https://github.com/sourcegraph/sourcegraph/issues/6383)
- In single-container deployments, the builtin `postgres_exporter` now correctly respects externally configured databases. This previously caused PostgreSQL metrics to not show up in Grafana when an external DB was in use. [#6735](https://github.com/sourcegraph/sourcegraph/issues/6735)

## 3.10.0

### Added

- Indexed Search supports horizontally scaling. Instances with large number of repositories can update the `replica` field of the `indexed-search` StatefulSet. See [configure indexed-search replica count](https://github.com/sourcegraph/deploy-sourcegraph/blob/master/docs/configure.md#configure-indexed-search-replica-count). [#5725](https://github.com/sourcegraph/sourcegraph/issues/5725)
- Bitbucket Cloud external service supports `exclude` config option. [#6035](https://github.com/sourcegraph/sourcegraph/issues/6035)
- `sourcegraph/server` Docker deployments now support the environment variable `IGNORE_PROCESS_DEATH`. If set to true the container will keep running, even if a subprocess has died. This is useful when manually fixing problems in the container which the container refuses to start. For example a bad database migration.
- Search input now offers filter type suggestions [#6105](https://github.com/sourcegraph/sourcegraph/pull/6105).
- The keyboard shortcut <kbd>Ctrl</kbd>+<kbd>Space</kbd> in the search input shows a list of available filter types.
- Sourcegraph Kubernetes cluster site admins can configure PostgreSQL by specifying `postgresql.conf` via ConfigMap. [sourcegraph/deploy-sourcegraph#447](https://github.com/sourcegraph/deploy-sourcegraph/pull/447)

### Changed

- **Required Kubernetes Migration:** The [Kubernetes deployment](https://github.com/sourcegraph/deploy-sourcegraph) manifest for indexed-search services has changed from a Normal Service to a Headless Service. This is to enable Sourcegraph to individually resolve indexed-search pods. Services are immutable, so please follow the [migration guide](https://github.com/sourcegraph/deploy-sourcegraph/blob/master/docs/migrate.md#310).
- Fields of type `String` in our GraphQL API that contain [JSONC](https://komkom.github.io/) now have the custom scalar type `JSONCString`. [#6209](https://github.com/sourcegraph/sourcegraph/pull/6209)
- `ZOEKT_HOST` environment variable has been deprecated. Please use `INDEXED_SEARCH_SERVERS` instead. `ZOEKT_HOST` will be removed in 3.12.
- Directory names on the repository tree page are now shown in bold to improve readability.
- Added support for Bitbucket Server pull request activity to the [campaign](https://about.sourcegraph.com/product/code-change-management/) burndown chart. When used, this feature leads to more requests being sent to Bitbucket Server, since Sourcegraph needs to keep track of how a pull request's state changes over time. With [the instance scoped webhooks](https://docs.google.com/document/d/1I3Aq1WSUh42BP8KvKr6AlmuCfo8tXYtJu40WzdNT6go/edit) in our [Bitbucket Server plugin](https://github.com/sourcegraph/bitbucket-server-plugin/pull/10) as well as up-coming [heuristical syncing changes](#6389), this additional load will be significantly reduced in the future.
- Added support for Bitbucket Server pull request activity to the campaign burndown chart. When used, this feature leads to more requests being sent to Bitbucket Server, since Sourcegraph needs to keep track of how a pull request's state changes over time. With [the instance scoped webhooks](https://docs.google.com/document/d/1I3Aq1WSUh42BP8KvKr6AlmuCfo8tXYtJu40WzdNT6go/edit) in our [Bitbucket Server plugin](https://github.com/sourcegraph/bitbucket-server-plugin/pull/10) as well as up-coming [heuristical syncing changes](#6389), this additional load will be significantly reduced in the future.

### Fixed

- Support hyphens in Bitbucket Cloud team names. [#6154](https://github.com/sourcegraph/sourcegraph/issues/6154)
- Server will run `redis-check-aof --fix` on startup to fix corrupted AOF files. [#651](https://github.com/sourcegraph/sourcegraph/issues/651)
- Authorization provider configuration errors in external services will be shown as site alerts. [#6061](https://github.com/sourcegraph/sourcegraph/issues/6061)

### Removed

## 3.9.4

### Changed

- The experimental search pagination API's `PageInfo` object now returns a `String` instead of an `ID` for its `endCursor`, and likewise for the `after` search field. Experimental paginated search API users may need to update their usages to replace `ID` cursor types with `String` ones.

### Fixed

- The experimental search pagination API no longer omits a single repository worth of results at the end of the result set. [#6286](https://github.com/sourcegraph/sourcegraph/issues/6286)
- The experimental search pagination API no longer produces search cursors that can get "stuck". [#6287](https://github.com/sourcegraph/sourcegraph/issues/6287)
- In literal search mode, searching for quoted strings now works as expected. [#6255](https://github.com/sourcegraph/sourcegraph/issues/6255)
- In literal search mode, quoted field values now work as expected. [#6271](https://github.com/sourcegraph/sourcegraph/pull/6271)
- `type:path` search queries now correctly work in indexed search again. [#6220](https://github.com/sourcegraph/sourcegraph/issues/6220)

## 3.9.3

### Changed

- Sourcegraph is now built using Go 1.13.3 [#6200](https://github.com/sourcegraph/sourcegraph/pull/6200).

## 3.9.2

### Fixed

- URI-decode the username, password, and pathname when constructing Postgres connection paramers in lsif-server [#6174](https://github.com/sourcegraph/sourcegraph/pull/6174). Fixes a crashing lsif-server process for users with passwords containing special characters.

## 3.9.1

### Changed

- Reverted [#6094](https://github.com/sourcegraph/sourcegraph/pull/6094) because it introduced a minor security hole involving only Grafana.
  [#6075](https://github.com/sourcegraph/sourcegraph/issues/6075) will be fixed with a different approach.

## 3.9.0

### Added

- Our external service syncing model will stream in new repositories to Sourcegraph. Previously we could only add a repository to our database and clone it once we had synced all information from all external services (to detect deletions and renames). Now adding a repository to an external service configuration should be reflected much sooner, even on large instances. [#5145](https://github.com/sourcegraph/sourcegraph/issues/5145)
- There is now an easy way for site admins to view and export settings and configuration when reporting a bug. The page for doing so is at /site-admin/report-bug, linked to from the site admin side panel under "Report a bug".
- An experimental search pagination API to enable better programmatic consumption of search results is now available to try. For more details and known limitations see [the documentation](https://docs.sourcegraph.com/api/graphql/search).
- Search queries can now be interpreted literally.
  - There is now a dot-star icon in the search input bar to toggle the pattern type of a query between regexp and literal.
  - There is a new `search.defaultPatternType` setting to configure the default pattern type, regexp or literal, for searches.
  - There is a new `patternType:` search token which overrides the `search.defaultPatternType` setting, and the active state of the dot-star icon in determining the pattern type of the query.
  - Old URLs without a patternType URL parameter will be redirected to the same URL with
    patternType=regexp appended to preserve intended behavior.
- Added support for GitHub organization webhooks to enable faster updates of metadata used by [campaigns](https://about.sourcegraph.com/product/code-change-management/), such as pull requests or issue comments. See the [GitHub webhook documentation](https://docs.sourcegraph.com/admin/external_service/github#webhooks) for instructions on how to enable webhooks.
- Added support for GitHub organization webhooks to enable faster updates of changeset metadata used by campaigns. See the [GitHub webhook documentation](https://docs.sourcegraph.com/admin/external_service/github#webhooks) for instructions on how to enable webhooks.
- Added burndown chart to visualize progress of campaigns.
- Added ability to edit campaign titles and descriptions.

### Changed

- **Recommended Kubernetes Migration:** The [Kubernetes deployment](https://github.com/sourcegraph/deploy-sourcegraph) manifest for indexed-search pods has changed from a Deployment to a StatefulSet. This is to enable future work on horizontally scaling indexed search. To retain your existing indexes there is a [migration guide](https://github.com/sourcegraph/deploy-sourcegraph/blob/master/docs/migrate.md#39).
- Allow single trailing hyphen in usernames and org names [#5680](https://github.com/sourcegraph/sourcegraph/pull/5680)
- Indexed search won't spam the logs on startup if the frontend API is not yet available. [zoekt#30](https://github.com/sourcegraph/zoekt/pull/30), [#5866](https://github.com/sourcegraph/sourcegraph/pull/5866)
- Search query fields are now case insensitive. For example `repoHasFile:` will now be recognized, not just `repohasfile:`. [#5168](https://github.com/sourcegraph/sourcegraph/issues/5168)
- Search queries are now interpreted literally by default, rather than as regular expressions. [#5899](https://github.com/sourcegraph/sourcegraph/pull/5899)
- The `search` GraphQL API field now takes a two new optional parameters: `version` and `patternType`. `version` determines the search syntax version to use, and `patternType` determines the pattern type to use for the query. `version` defaults to "V1", which is regular expression searches by default, if not explicitly passed in. `patternType` overrides the pattern type determined by version.
- Saved searches have been updated to support the new patternType filter. All existing saved searches have been updated to append `patternType:regexp` to the end of queries to ensure deterministic results regardless of the patternType configurations on an instance. All new saved searches are required to have a `patternType:` field in the query.
- Allow text selection in search result headers (to allow for e.g. copying filenames)

### Fixed

- Web app: Fix paths with special characters (#6050)
- Fixed an issue that rendered the search filter `repohascommitafter` unusable in the presence of an empty repository. [#5149](https://github.com/sourcegraph/sourcegraph/issues/5149)
- An issue where `externalURL` not being configured in the management console could go unnoticed. [#3899](https://github.com/sourcegraph/sourcegraph/issues/3899)
- Listing branches and refs now falls back to a fast path if there are a large number of branches. Previously we would time out. [#4581](https://github.com/sourcegraph/sourcegraph/issues/4581)
- Sourcegraph will now ignore the ambiguous ref HEAD if a repository contains it. [#5291](https://github.com/sourcegraph/sourcegraph/issues/5291)

### Removed

## 3.8.2

### Fixed

- Sourcegraph cluster deployments now run a more stable syntax highlighting server which can self-recover from rarer failure cases such as getting stuck at high CPU usage when highlighting some specific files. [#5406](https://github.com/sourcegraph/sourcegraph/issues/5406) This will be ported to single-container deployments [at a later date](https://github.com/sourcegraph/sourcegraph/issues/5841).

## 3.8.1

### Added

- Add `nameTransformations` setting to GitLab external service to help transform repository name that shows up in the Sourcegraph UI.

## 3.8.0

### Added

- A toggle button for browser extension to quickly enable/disable the core functionality without actually enable/disable the entire extension in the browser extension manager.
- Tabs to easily toggle between the different search result types on the search results page.

### Changed

- A `hardTTL` setting was added to the [Bitbucket Server `authorization` config](https://docs.sourcegraph.com/admin/external_service/bitbucketserver#configuration). This setting specifies a duration after which a user's cached permissions must be updated before any user action is authorized. This contrasts with the already existing `ttl` setting which defines a duration after which a user's cached permissions will get updated in the background, but the previously cached (and now stale) permissions are used to authorize any user action occuring before the update concludes. If your previous `ttl` value is larger than the default of the new `hardTTL` setting (i.e. **3 days**), you must change the `ttl` to be smaller or, `hardTTL` to be larger.

### Fixed

### Removed

- The `statusIndicator` feature flag has been removed from the site configuration's `experimentalFeatures` section. The status indicator has been enabled by default since 3.6.0 and you can now safely remove the feature flag from your configuration.
- Public usage is now only available on Sourcegraph.com. Because many core features rely on persisted user settings, anonymous usage leads to a degraded experience for most users. As a result, for self-hosted private instances it is preferable for all users to have accounts. But on sourcegraph.com, users will continue to have to opt-in to accounts, despite the degraded UX.

## 3.7.2

### Added

- A [migration guide for Sourcegraph v3.7+](https://docs.sourcegraph.com/admin/migration/3_7.md).

### Fixed

- Fixed an issue where some repositories with very long symbol names would fail to index after v3.7.
- We now retain one prior search index version after an upgrade, meaning upgrading AND downgrading from v3.6.2 <-> v3.7.2 is now 100% seamless and involves no downtime or negated search performance while repositories reindex. Please refer to the [v3.7+ migration guide](https://docs.sourcegraph.com/admin/migration/3_7.md) for details.

## 3.7.1

### Fixed

- When re-indexing repositories, we now continue to serve from the old index in the meantime. Thus, you can upgrade to 3.7.1 without downtime.
- Indexed symbol search is now faster, as we've fixed a performance issue that occurred when many repositories without any symbols existed.
- Indexed symbol search now uses less disk space when upgrading directly to v3.7.1 as we properly remove old indexes.

## 3.7.0

### Added

- Indexed search now supports symbol queries. This feature will require re-indexing all repositories. This will increase the disk and memory usage of indexed search by roughly 10%. You can disable the feature with the configuration `search.index.symbols.enabled`. [#3534](https://github.com/sourcegraph/sourcegraph/issues/3534)
- Multi-line search now works for non-indexed search. [#4518](https://github.com/sourcegraph/sourcegraph/issues/4518)
- When using `SITE_CONFIG_FILE` and `EXTSVC_CONFIG_FILE`, you [may now also specify e.g. `SITE_CONFIG_ALLOW_EDITS=true`](https://docs.sourcegraph.com/admin/config/advanced_config_file) to allow edits to be made to the config in the application which will be overwritten on the next process restart. [#4912](https://github.com/sourcegraph/sourcegraph/issues/4912)

### Changed

- In the [GitHub external service config](https://docs.sourcegraph.com/admin/external_service/github#configuration) it's now possible to specify `orgs` without specifying `repositoryQuery` or `repos` too.
- Out-of-the-box TypeScript code intelligence is much better with an updated ctags version with a built-in TypeScript parser.
- Sourcegraph uses Git protocol version 2 for increased efficiency and performance when fetching data from compatible code hosts.
- Searches with `repohasfile:` are faster at finding repository matches. [#4833](https://github.com/sourcegraph/sourcegraph/issues/4833).
- Zoekt now runs with GOGC=50 by default, helping to reduce the memory consumption of Sourcegraph. [#3792](https://github.com/sourcegraph/sourcegraph/issues/3792)
- Upgraded the version of Go in use, which improves security for publicly accessible Sourcegraph instances.

### Fixed

- Disk cleanup in gitserver is now done in terms of percentages to fix [#5059](https://github.com/sourcegraph/sourcegraph/issues/5059).
- Search results now correctly show highlighting of matches with runes like 'İ' that lowercase to runes with a different number of bytes in UTF-8 [#4791](https://github.com/sourcegraph/sourcegraph/issues/4791).
- Fixed an issue where search would sometimes crash with a panic due to a nil pointer. [#5246](https://github.com/sourcegraph/sourcegraph/issues/5246)

### Removed

## 3.6.2

### Fixed

- Fixed Phabricator external services so they won't stop the syncing process for repositories when Phabricator doesn't return clone URLs. [#5101](https://github.com/sourcegraph/sourcegraph/pull/5101)

## 3.6.1

### Added

- New site config option `branding.brandName` configures the brand name to display in the Sourcegraph \<title\> element.
- `repositoryPathPattern` option added to the "Other" external service type for repository name customization.

## 3.6.0

### Added

- The `github.exclude` setting in [GitHub external service config](https://docs.sourcegraph.com/admin/external_service/github#configuration) additionally allows you to specify regular expressions with `{"pattern": "regex"}`.
- A new [`quicklinks` setting](https://docs.sourcegraph.com/user/personalization/quick_links) allows adding links to be displayed on the homepage and search page for all users (or users in an organization).
- Compatibility with the [Sourcegraph for Bitbucket Server](https://github.com/sourcegraph/bitbucket-server-plugin) plugin.
- Support for [Bitbucket Cloud](https://bitbucket.org) as an external service.

### Changed

- Updating or creating an external service will no longer block until the service is synced.
- The GraphQL fields `Repository.createdAt` and `Repository.updatedAt` are deprecated and will be removed in 3.8. Now `createdAt` is always the current time and updatedAt is always null.
- In the [GitHub external service config](https://docs.sourcegraph.com/admin/external_service/github#configuration) and [Bitbucket Server external service config](https://docs.sourcegraph.com/admin/external_service/bitbucket_server#permissions) `repositoryQuery` is now only required if `repos` is not set.
- Log messages from query-runner when saved searches fail now include the raw query as part of the message.
- The status indicator in the navigation bar is now enabled by default
- Usernames and org names can now contain the `.` character. [#4674](https://github.com/sourcegraph/sourcegraph/issues/4674)

### Fixed

- Commit searches now correctly highlight unicode characters, for example 加. [#4512](https://github.com/sourcegraph/sourcegraph/issues/4512)
- Symbol searches now show the number of symbol matches rather than the number of file matches found. [#4578](https://github.com/sourcegraph/sourcegraph/issues/4578)
- Symbol searches with truncated results now show a `+` on the results page to signal that some results have been omitted. [#4579](https://github.com/sourcegraph/sourcegraph/issues/4579)

## 3.5.4

### Fixed

- Fixed Phabricator external services so they won't stop the syncing process for repositories when Phabricator doesn't return clone URLs. [#5101](https://github.com/sourcegraph/sourcegraph/pull/5101)

## 3.5.2

### Changed

- Usernames and org names can now contain the `.` character. [#4674](https://github.com/sourcegraph/sourcegraph/issues/4674)

### Added

- Syntax highlighting requests that fail are now logged and traced. A new Prometheus metric `src_syntax_highlighting_requests` allows monitoring and alerting. [#4877](https://github.com/sourcegraph/sourcegraph/issues/4877).
- Sourcegraph's SAML authentication now supports RSA PKCS#1 v1.5. [#4869](https://github.com/sourcegraph/sourcegraph/pull/4869)

### Fixed

- Increased nginx proxy buffer size to fix issue where login failed when SAML AuthnRequest was too large. [#4849](https://github.com/sourcegraph/sourcegraph/pull/4849)
- A regression in 3.3.8 where `"corsOrigin": "*"` was improperly forbidden. [#4424](https://github.com/sourcegraph/sourcegraph/issues/4424)

## 3.5.1

### Added

- A new [`quicklinks` setting](https://docs.sourcegraph.com/user/personalization/quick_links) allows adding links to be displayed on the homepage and search page for all users (or users in an organization).
- Site admins can prevent the icon in the top-left corner of the screen from spinning on hovers by setting `"branding": { "disableSymbolSpin": true }` in their site configuration.

### Fixed

- Fix `repository.language` GraphQL field (previously returned empty for most repositories).

## 3.5.0

### Added

- Indexed search now supports matching consecutive literal newlines, with queries like e.g. `foo\nbar.*` to search over multiple lines. [#4138](https://github.com/sourcegraph/sourcegraph/issues/4138)
- The `orgs` setting in [GitHub external service config](https://docs.sourcegraph.com/admin/external_service/github) allows admins to select all repositories from the specified organizations to be synced.
- A new experimental search filter `repohascommitafter:"30 days ago"` allows users to exclude stale repositories that don't contain commits (to the branch being searched over) past a specified date from their search query.
- The `authorization` setting in the [Bitbucket Server external service config](https://docs.sourcegraph.com/admin/external_service/bitbucket_server#permissions) enables Sourcegraph to enforce the repository permissions defined in Bitbucket Server.
- A new, experimental status indicator in the navigation bar allows admins to quickly see whether the configured repositories are up to date or how many are currently being updated in the background. You can enable the status indicator with the following site configuration: `"experimentalFeatures": { "statusIndicator": "enabled" }`.
- A new search filter `repohasfile` allows users to filter results to just repositories containing a matching file. For example `ubuntu file:Dockerfile repohasfile:\.py$` would find Dockerfiles mentioning Ubuntu in repositories that contain Python files. [#4501](https://github.com/sourcegraph/sourcegraph/pull/4501)

### Changed

- The saved searches UI has changed. There is now a Saved searches page in the user and organizations settings area. A saved search appears in the settings area of the user or organization it is associated with.

### Removed

### Fixed

- Fixed repository search patterns which contain `.*`. Previously our optimizer would ignore `.*`, which in some cases would lead to our repository search excluding some repositories from the results.
- Fixed an issue where the Phabricator native integration would be broken on recent Phabricator versions. This fix depends on v1.2 of the [Phabricator extension](https://github.com/sourcegraph/phabricator-extension).
- Fixed an issue where the "Empty repository" banner would be shown on a repository page when starting to clone a repository.
- Prevent data inconsistency on cached archives due to restarts. [#4366](https://github.com/sourcegraph/sourcegraph/pull/4366)
- On the /extensions page, the UI is now less ambiguous when an extension has not been activated. [#4446](https://github.com/sourcegraph/sourcegraph/issues/4446)

## 3.4.5

### Fixed

- Fixed an issue where syntax highlighting taking too long would result in errors or wait long amounts of time without properly falling back to plaintext rendering after a few seconds. [#4267](https://github.com/sourcegraph/sourcegraph/issues/4267) [#4268](https://github.com/sourcegraph/sourcegraph/issues/4268) (this fix was intended to be in 3.4.3, but was in fact left out by accident)
- Fixed an issue with `sourcegraph/server` Docker deployments where syntax highlighting could produce `server closed idle connection` errors. [#4269](https://github.com/sourcegraph/sourcegraph/issues/4269) (this fix was intended to be in 3.4.3, but was in fact left out by accident)
- Fix `repository.language` GraphQL field (previously returned empty for most repositories).

## 3.4.4

### Fixed

- Fixed an out of bounds error in the GraphQL repository query. [#4426](https://github.com/sourcegraph/sourcegraph/issues/4426)

## 3.4.3

### Fixed

- Improved performance of the /site-admin/repositories page significantly (prevents timeouts). [#4063](https://github.com/sourcegraph/sourcegraph/issues/4063)
- Fixed an issue where Gitolite repositories would be inaccessible to non-admin users after upgrading to 3.3.0+ from an older version. [#4263](https://github.com/sourcegraph/sourcegraph/issues/4263)
- Repository names are now treated as case-sensitive, fixing an issue where users saw `pq: duplicate key value violates unique constraint \"repo_name_unique\"` [#4283](https://github.com/sourcegraph/sourcegraph/issues/4283)
- Repositories containing submodules not on Sourcegraph will now load without error [#2947](https://github.com/sourcegraph/sourcegraph/issues/2947)
- HTTP metrics in Prometheus/Grafana now distinguish between different types of GraphQL requests.

## 3.4.2

### Fixed

- Fixed incorrect wording in site-admin onboarding. [#4127](https://github.com/sourcegraph/sourcegraph/issues/4127)

## 3.4.1

### Added

- You may now specify `DISABLE_CONFIG_UPDATES=true` on the management console to prevent updates to the critical configuration. This is useful when loading critical config via a file using `CRITICAL_CONFIG_FILE` on the frontend.

### Changed

- When `EXTSVC_CONFIG_FILE` or `SITE_CONFIG_FILE` are specified, updates to external services and the site config are now prevented.
- Site admins will now see a warning if creating or updating an external service was successful but the process could not complete entirely due to an ephemeral error (such as GitHub API search queries running into timeouts and returning incomplete results).

### Removed

### Fixed

- Fixed an issue where `EXTSVC_CONFIG_FILE` being specified would incorrectly cause a panic.
- Fixed an issue where user/org/global settings from old Sourcegraph versions (2.x) could incorrectly be null, leading to various errors.
- Fixed an issue where an ephemeral infrastructure error (`tar/archive: invalid tar header`) would fail a search.

## 3.4.0

### Added

- When `repositoryPathPattern` is configured, paths from the full long name will redirect to the configured name. Extensions will function with the configured name. `repositoryPathPattern` allows administrators to configure "nice names". For example `sourcegraph.example.com/github.com/foo/bar` can configured to be `sourcegraph.example.com/gh/foo/bar` with `"repositoryPathPattern": "gh/{nameWithOwner}"`. (#462)
- Admins can now turn off site alerts for patch version release updates using the `alerts.showPatchUpdates` setting. Alerts will still be shown for major and minor version updates.
- The new `gitolite.exclude` setting in [Gitolite external service config](https://docs.sourcegraph.com/admin/external_service/gitolite#configuration) allows you to exclude specific repositories by their Gitolite name so that they won't be mirrored. Upon upgrading, previously "disabled" repositories will be automatically migrated to this exclusion list.
- The new `aws_codecommit.exclude` setting in [AWS CodeCommit external service config](https://docs.sourcegraph.com/admin/external_service/aws_codecommit#configuration) allows you to exclude specific repositories by their AWS name or ID so that they won't be synced. Upon upgrading, previously "disabled" repositories will be automatically migrated to this exclusion list.
- Added a new, _required_ `aws_codecommit.gitCredentials` setting to the [AWS CodeCommit external service config](https://docs.sourcegraph.com/admin/external_service/aws_codecommit#configuration). These Git credentials are required to create long-lived authenticated clone URLs for AWS CodeCommit repositories. For more information about Git credentials, see the AWS CodeCommit documentation: https://docs.aws.amazon.com/IAM/latest/UserGuide/id_credentials_ssh-keys.html#git-credentials-code-commit. For detailed instructions on how to create the credentials in IAM, see this page: https://docs.aws.amazon.com/codecommit/latest/userguide/setting-up-gc.html
- Added support for specifying a URL formatted `gitolite.host` setting in [Gitolite external service config](https://docs.sourcegraph.com/admin/external_service/gitolite#configuration) (e.g. `ssh://git@gitolite.example.org:2222/`), in addition to the already supported SCP like format (e.g `git@gitolite.example.org`)
- Added support for overriding critical, site, and external service configurations via files. Specify `CRITICAL_CONFIG_FILE=critical.json`, `SITE_CONFIG_FILE=site.json`, and/or `EXTSVC_CONFIG_FILE=extsvc.json` on the `frontend` container to do this.

### Changed

- Kinds of external services in use are now included in [server pings](https://docs.sourcegraph.com/admin/pings).
- Bitbucket Server: An actual Bitbucket icon is now used for the jump-to-bitbucket action on repository pages instead of the previously generic icon.
- Default config for GitHub, GitHub Enterprise, GitLab, Bitbucket Server, and AWS Code Commit external services has been revised to make it easier for first time admins.

### Removed

- Fields related to Repository enablement have been deprecated. Mutations are now NOOPs, and for repositories returned the value is always true for Enabled. The enabled field and mutations will be removed in 3.6. Mutations: `setRepositoryEnabled`, `setAllRepositoriesEnabled`, `updateAllMirrorRepositories`, `deleteRepository`. Query parameters: `repositories.enabled`, `repositories.disabled`. Field: `Repository.enabled`.
- Global saved searches are now deprecated. Any existing global saved searches have been assigned to the Sourcegraph instance's first site admin's user account.
- The `search.savedQueries` configuration option is now deprecated. Existing entries remain in user and org settings for backward compatibility, but are unused as saved searches are now stored in the database.

### Fixed

- Fixed a bug where submitting a saved query without selecting the location would fail for non-site admins (#3628).
- Fixed settings editors only having a few pixels height.
- Fixed a bug where browser extension and code review integration usage stats were not being captured on the site-admin Usage Stats page.
- Fixed an issue where in some rare cases PostgreSQL starting up slowly could incorrectly trigger a panic in the `frontend` service.
- Fixed an issue where the management console password would incorrectly reset to a new secure one after a user account was created.
- Fixed a bug where gitserver would leak file descriptors when performing common operations.
- Substantially improved the performance of updating Bitbucket Server external service configurations on instances with thousands of repositories, going from e.g. several minutes to about a minute for ~20k repositories (#4037).
- Fully resolved the search performance regression in v3.2.0, restoring performance of search back to the same levels it was before changes made in v3.2.0.
- Fix a bug where using a repo search filter with the prefix `github.com` only searched for repos whose name starts with `github.com`, even though no `^` was specified in the search filter. (#4103)
- Fixed an issue where files that fail syntax highlighting would incorrectly render an error instead of gracefully falling back to their plaintext form.

## 3.3.9

### Added

- Syntax highlighting requests that fail are now logged and traced. A new Prometheus metric `src_syntax_highlighting_requests` allows monitoring and alerting. [#4877](https://github.com/sourcegraph/sourcegraph/issues/4877).

## 3.3.8

### Fixed

- Fully resolved the search performance regression in v3.2.0, restoring performance of search back to the same levels it was before changes made in v3.2.0.
- Fixed an issue where files that fail syntax highlighting would incorrectly render an error instead of gracefully falling back to their plaintext form.
- Fixed an issue introduced in v3.3 where Sourcegraph would under specific circumstances incorrectly have to re-clone and re-index repositories from Bitbucket Server and AWS CodeCommit.

## 3.3.7

### Added

- The `bitbucketserver.exclude` setting in [Bitbucket Server external service config](https://docs.sourcegraph.com/admin/external_service/bitbucketserver#configuration) additionally allows you to exclude repositories matched by a regular expression (so that they won't be synced).

### Changed

### Removed

### Fixed

- Fixed a major indexed search performance regression that occurred in v3.2.0. (#3685)
- Fixed an issue where Sourcegraph would fail to update repositories on some instances (`pq: duplicate key value violates unique constraint "repo_external_service_unique_idx"`) (#3680)
- Fixed an issue where Sourcegraph would not exclude unavailable Bitbucket Server repositories. (#3772)

## 3.3.6

## Changed

- All 24 language extensions are enabled by default.

## 3.3.5

## Changed

- Indexed search is now enabled by default for new Docker deployments. (#3540)

### Removed

- Removed smart-casing behavior from search.

### Fixed

- Removes corrupted archives in the searcher cache and tries to populate the cache again instead of returning an error.
- Fixed a bug where search scopes would not get merged, and only the lowest-level list of search scopes would appear.
- Fixed an issue where repo-updater was slower in performing its work which could sometimes cause other performance issues. https://github.com/sourcegraph/sourcegraph/pull/3633

## 3.3.4

### Fixed

- Fixed bundling of the Phabricator integration assets in the Sourcegraph docker image.

## 3.3.3

### Fixed

- Fixed bug that prevented "Find references" action from being completed in the activation checklist.

## 3.3.2

### Fixed

- Fixed an issue where the default `bitbucketserver.repositoryQuery` would not be created on migration from older Sourcegraph versions. https://github.com/sourcegraph/sourcegraph/issues/3591
- Fixed an issue where Sourcegraph would add deleted repositories to the external service configuration. https://github.com/sourcegraph/sourcegraph/issues/3588
- Fixed an issue where a repo-updater migration would hit code host rate limits. https://github.com/sourcegraph/sourcegraph/issues/3582
- The required `bitbucketserver.username` field of a [Bitbucket Server external service configuration](https://docs.sourcegraph.com/admin/external_service/bitbucketserver#configuration), if unset or empty, is automatically migrated to match the user part of the `url` (if defined). https://github.com/sourcegraph/sourcegraph/issues/3592
- Fixed a panic that would occur in indexed search / the frontend when a search error ocurred. https://github.com/sourcegraph/sourcegraph/issues/3579
- Fixed an issue where the repo-updater service could become deadlocked while performing a migration. https://github.com/sourcegraph/sourcegraph/issues/3590

## 3.3.1

### Fixed

- Fixed a bug that prevented external service configurations specifying client certificates from working (#3523)

## 3.3.0

### Added

- In search queries, treat `foo(` as `foo\(` and `bar[` as `bar\[` rather than failing with an error message.
- Enterprise admins can now customize the appearance of the homepage and search icon.
- A new settings property `notices` allows showing custom informational messages on the homepage and at the top of each page. The `motd` property is deprecated and its value is automatically migrated to the new `notices` property.
- The new `gitlab.exclude` setting in [GitLab external service config](https://docs.sourcegraph.com/admin/external_service/gitlab#configuration) allows you to exclude specific repositories matched by `gitlab.projectQuery` and `gitlab.projects` (so that they won't be synced). Upon upgrading, previously "disabled" repositories will be automatically migrated to this exclusion list.
- The new `gitlab.projects` setting in [GitLab external service config](https://docs.sourcegraph.com/admin/external_service/gitlab#configuration) allows you to select specific repositories to be synced.
- The new `bitbucketserver.exclude` setting in [Bitbucket Server external service config](https://docs.sourcegraph.com/admin/external_service/bitbucketserver#configuration) allows you to exclude specific repositories matched by `bitbucketserver.repositoryQuery` and `bitbucketserver.repos` (so that they won't be synced). Upon upgrading, previously "disabled" repositories will be automatically migrated to this exclusion list.
- The new `bitbucketserver.repos` setting in [Bitbucket Server external service config](https://docs.sourcegraph.com/admin/external_service/bitbucketserver#configuration) allows you to select specific repositories to be synced.
- The new required `bitbucketserver.repositoryQuery` setting in [Bitbucket Server external service configuration](https://docs.sourcegraph.com/admin/external_service/bitbucketserver#configuration) allows you to use Bitbucket API repository search queries to select repos to be synced. Existing configurations will be migrate to have it set to `["?visibility=public", "?visibility=private"]` which is equivalent to the previous implicit behaviour that this setting supersedes.
- "Quick configure" buttons for common actions have been added to the config editor for all external services.
- "Quick configure" buttons for common actions have been added to the management console.
- Site-admins now receive an alert every day for the seven days before their license key expires.
- The user menu (in global nav) now lists the user's organizations.
- All users on an instance now see a non-dismissible alert when when there's no license key in use and the limit of free user accounts is exceeded.
- All users will see a dismissible warning about limited search performance and accuracy on when using the sourcegraph/server Docker image with more than 100 repositories enabled.

### Changed

- Indexed searches that time out more consistently report a timeout instead of erroneously saying "No results."
- The symbols sidebar now only shows symbols defined in the current file or directory.
- The dynamic filters on search results pages will now display `lang:` instead of `file:` filters for language/file-extension filter suggestions.
- The default `github.repositoryQuery` of a [GitHub external service configuration](https://docs.sourcegraph.com/admin/external_service/github#configuration) has been changed to `["none"]`. Existing configurations that had this field unset will be migrated to have the previous default explicitly set (`["affiliated", "public"]`).
- The default `gitlab.projectQuery` of a [GitLab external service configuration](https://docs.sourcegraph.com/admin/external_service/gitlab#configuration) has been changed to `["none"]`. Existing configurations that had this field unset will be migrated to have the previous default explicitly set (`["?membership=true"]`).
- The default value of `maxReposToSearch` is now unlimited (was 500).
- The default `github.repositoryQuery` of a [GitHub external service configuration](https://docs.sourcegraph.com/admin/external_service/github#configuration) has been changed to `["none"]` and is now a required field. Existing configurations that had this field unset will be migrated to have the previous default explicitly set (`["affiliated", "public"]`).
- The default `gitlab.projectQuery` of a [GitLab external service configuration](https://docs.sourcegraph.com/admin/external_service/gitlab#configuration) has been changed to `["none"]` and is now a required field. Existing configurations that had this field unset will be migrated to have the previous default explicitly set (`["?membership=true"]`).
- The `bitbucketserver.username` field of a [Bitbucket Server external service configuration](https://docs.sourcegraph.com/admin/external_service/bitbucketserver#configuration) is now **required**. This field is necessary to authenticate with the Bitbucket Server API with either `password` or `token`.
- The settings and account pages for users and organizations are now combined into a single tab.

### Removed

- Removed the option to show saved searches on the Sourcegraph homepage.

### Fixed

- Fixed an issue where the site-admin repositories page `Cloning`, `Not Cloned`, `Needs Index` tabs were very slow on instances with thousands of repositories.
- Fixed an issue where failing to syntax highlight a single file would take down the entire syntax highlighting service.

## 3.2.6

### Fixed

- Fully resolved the search performance regression in v3.2.0, restoring performance of search back to the same levels it was before changes made in v3.2.0.

## 3.2.5

### Fixed

- Fixed a major indexed search performance regression that occurred in v3.2.0. (#3685)

## 3.2.4

### Fixed

- Fixed bundling of the Phabricator integration assets in the Sourcegraph docker image.

## 3.2.3

### Fixed

- Fixed https://github.com/sourcegraph/sourcegraph/issues/3336.
- Clearer error message when a repository sync fails due to the inability to clone a repository.
- Rewrite '@' character in Gitolite repository names to '-', which permits them to be viewable in the UI.

## 3.2.2

### Changed

- When using an external Zoekt instance (specified via the `ZOEKT_HOST` environment variable), sourcegraph/server no longer spins up a redundant internal Zoekt instance.

## 3.2.1

### Fixed

- Jaeger tracing, once enabled, can now be configured via standard [environment variables](https://github.com/jaegertracing/jaeger-client-go/blob/v2.14.0/README.md#environment-variables).
- Fixed an issue where some search and zoekt errors would not be logged.

## 3.2.0

### Added

- Sourcegraph can now automatically use the system's theme.
  To enable, open the user menu in the top right and make sure the theme dropdown is set to "System".
  This is currently supported on macOS Mojave with Safari Technology Preview 68 and later.
- The `github.exclude` setting was added to the [GitHub external service config](https://docs.sourcegraph.com/admin/external_service/github#configuration) to allow excluding repositories yielded by `github.repos` or `github.repositoryQuery` from being synced.

### Changed

- Symbols search is much faster now. After the initial indexing, you can expect code intelligence to be nearly instant no matter the size of your repository.
- Massively reduced the number of code host API requests Sourcegraph performs, which caused rate limiting issues such as slow search result loading to appear.
- The [`corsOrigin`](https://docs.sourcegraph.com/admin/config/site_config) site config property is no longer needed for integration with GitHub, GitLab, etc., via the [Sourcegraph browser extension](https://docs.sourcegraph.com/integration/browser_extension). Only the [Phabricator extension](https://github.com/sourcegraph/phabricator-extension) requires it.

### Fixed

- Fixed a bug where adding a search scope that adds a `repogroup` filter would cause invalid queries if `repogroup:sample` was already part of the query.
- An issue where errors during displaying search results would not be displayed.

### Removed

- The `"updateScheduler2"` experiment is now the default and it's no longer possible to configure.

## 3.1.2

### Added

- The `search.contextLines` setting was added to allow configuration of the number of lines of context to be displayed around search results.

### Changed

- Massively reduced the number of code host API requests Sourcegraph performs, which caused rate limiting issues such as slow search result loading to appear.
- Improved logging in various situations where Sourcegraph would potentially hit code host API rate limits.

### Fixed

- Fixed an issue where search results loading slowly would display a `Cannot read property "lastChild" of undefined` error.

## 3.1.1

### Added

- Query builder toggle (open/closed) state is now retained.

### Fixed

- Fixed an issue where single-term values entered into the "Exact match" field in the query builder were not getting wrapped in quotes.

## 3.1.0

### Added

- Added Docker-specific help text when running the Sourcegraph docker image in an environment with an sufficient open file descriptor limit.
- Added syntax highlighting for Kotlin and Dart.
- Added a management console environment variable to disable HTTPS, see [the docs](https://docs.sourcegraph.com/admin/management_console.md#can-i-disable-https-on-the-management-console) for more information.
- Added `auth.disableUsernameChanges` to critical configuration to prevent users from changing their usernames.
- Site admins can query a user by email address or username from the GraphQL API.
- Added a search query builder to the main search page. Click "Use search query builder" to open the query builder, which is a form with separate inputs for commonly used search keywords.

### Changed

- File match search results now show full repository name if there are results from mirrors on different code hosts (e.g. github.com/sourcegraph/sourcegraph and gitlab.com/sourcegraph/sourcegraph)
- Search queries now use "smart case" by default. Searches are case insensitive unless you use uppercase letters. To explicitly set the case, you can still use the `case` field (e.g. `case:yes`, `case:no`). To explicitly set smart case, use `case:auto`.

### Fixed

- Fixed an issue where the management console would improperly regenerate the TLS cert/key unless `CUSTOM_TLS=true` was set. See the documentation for [how to use your own TLS certificate with the management console](https://docs.sourcegraph.com/admin/management_console.md#how-can-i-use-my-own-tls-certificates-with-the-management-console).

## 3.0.1

### Added

- Symbol search now supports Elixir, Haskell, Kotlin, Scala, and Swift

### Changed

- Significantly optimized how file search suggestions are provided when using indexed search (cluster deployments).
- Both the `sourcegraph/server` image and the [Kubernetes deployment](https://github.com/sourcegraph/deploy-sourcegraph) manifests ship with Postgres `11.1`. For maximum compatibility, however, the minimum supported version remains `9.6`. The upgrade procedure is mostly automated for existing deployments. Please refer to [this page](https://docs.sourcegraph.com/admin/postgres) for detailed instructions.

### Removed

- The deprecated `auth.disableAccessTokens` site config property was removed. Use `auth.accessTokens` instead.
- The `disableBrowserExtension` site config property was removed. [Configure nginx](https://docs.sourcegraph.com/admin/nginx) instead to block clients (if needed).

## 3.0.0

See the changelog entries for 3.0.0 beta releases and our [3.0](https://docs.sourcegraph.com/admin/migration/3_0.md) upgrade guide if you are upgrading from 2.x.

## 3.0.0-beta.4

### Added

- Basic code intelligence for the top 10 programming languages works out of the box without any configuration. [TypeScript/JavaScript](https://sourcegraph.com/extensions/sourcegraph/typescript), [Python](https://sourcegraph.com/extensions/sourcegraph/python), [Java](https://sourcegraph.com/extensions/sourcegraph/java), [Go](https://sourcegraph.com/extensions/sourcegraph/go), [C/C++](https://sourcegraph.com/extensions/sourcegraph/cpp), [Ruby](https://sourcegraph.com/extensions/sourcegraph/ruby), [PHP](https://sourcegraph.com/extensions/sourcegraph/php), [C#](https://sourcegraph.com/extensions/sourcegraph/csharp), [Shell](https://sourcegraph.com/extensions/sourcegraph/shell), and [Scala](https://sourcegraph.com/extensions/sourcegraph/scala) are enabled by default, and you can find more in the [extension registry](https://sourcegraph.com/extensions?query=category%3A"Programming+languages").

## 3.0.0-beta.3

- Fixed an issue where the site admin is redirected to the start page instead of being redirected to the repositories overview page after deleting a repo.

## 3.0.0-beta

### Added

- Repositories can now be queried by a git clone URL through the GraphQL API.
- A new Explore area is linked from the top navigation bar (when the `localStorage.explore=true;location.reload()` feature flag is enabled).
- Authentication via GitHub is now supported. To enable, add an item to the `auth.providers` list with `type: "github"`. By default, GitHub identities must be linked to an existing Sourcegraph user account. To enable new account creation via GitHub, use the `allowSignup` option in the `GitHubConnection` config.
- Authentication via GitLab is now supported. To enable, add an item to the `auth.providers` list with `type: "gitlab"`.
- GitHub repository permissions are supported if authentication via GitHub is enabled. See the
  documentation for the `authorization` field of the `GitHubConnection` configuration.
- The repository settings mirroring page now shows when a repo is next scheduled for an update (requires experiment `"updateScheduler2": "enabled"`).
- Configured repositories are periodically scheduled for updates using a new algorithm. You can disable the new algorithm with the following site configuration: `"experimentalFeatures": { "updateScheduler2": "disabled" }`. If you do so, please file a public issue to describe why you needed to disable it.
- When using HTTP header authentication, [`stripUsernameHeaderPrefix`](https://docs.sourcegraph.com/admin/auth/#username-header-prefixes) field lets an admin specify a prefix to strip from the HTTP auth header when converting the header value to a username.
- Sourcegraph extensions whose package.json contains `"wip": true` are considered [work-in-progress extensions](https://docs.sourcegraph.com/extensions/authoring/publishing#wip-extensions) and are indicated as such to avoid users accidentally using them.
- Information about user survey submissions and a chart showing weekly active users is now displayed on the site admin Overview page.
- A new GraphQL API field `UserEmail.isPrimary` was added that indicates whether an email is the user's primary email.
- The filters bar in the search results page can now display filters from extensions.
- Extensions' `activate` functions now receive a `sourcegraph.ExtensionContext` parameter (i.e., `export function activate(ctx: sourcegraph.ExtensionContext): void { ... }`) to support deactivation and running multiple extensions in the same process.
- Users can now request an Enterprise trial license from the site init page.
- When searching, a filter button `case:yes` will now appear when relevant. This helps discovery and makes it easier to use our case-sensitive search syntax.
- Extensions can now report progress in the UI through the `withProgress()` extension API.
- When calling `editor.setDecorations()`, extensions must now provide an instance of `TextDocumentDecorationType` as first argument. This helps gracefully displaying decorations from several extensions.

### Changed

- The Postgres database backing Sourcegraph has been upgraded from 9.4 to 11.1. Existing Sourcegraph users must conduct an [upgrade procedure](https://docs.sourcegraph.com/admin/postgres_upgrade)
- Code host configuration has moved out of the site config JSON into the "External services" area of the site admin web UI. Sourcegraph instances will automatically perform a one time migration of existing data in the site config JSON. After the migration these keys can be safely deleted from the site config JSON: `awsCodeCommit`, `bitbucketServer`, `github`, `gitlab`, `gitolite`, and `phabricator`.
- Site and user usage statistics are now visible to all users. Previously only site admins (and users, for their own usage statistics) could view this information. The information consists of aggregate counts of actions such as searches, page views, etc.
- The Git blame information shown at the end of a line is now provided by the [Git extras extension](https://sourcegraph.com/extensions/sourcegraph/git-extras). You must add that extension to continue using this feature.
- The `appURL` site configuration option was renamed to `externalURL`.
- The repository and directory pages now show all entries together instead of showing files and (sub)directories separately.
- Extensions no longer can specify titles (in the `title` property in the `package.json` extension manifest). Their extension ID (such as `alice/myextension`) is used.

### Fixed

- Fixed an issue where the site admin License page showed a count of current users, rather than the max number of users over the life of the license.
- Fixed number formatting issues on site admin Overview and Survey Response pages.
- Fixed resolving of git clone URLs with `git+` prefix through the GraphQL API
- Fixed an issue where the graphql Repositories endpoint would order by a field which was not indexed. Times on Sourcegraph.com went from 10s to 200ms.
- Fixed an issue where whitespace was not handled properly in environment variable lists (`SYMBOLS_URL`, `SEARCHER_URL`).
- Fixed an issue where clicking inside the repository popover or clicking "Show more" would dismiss the popover.

### Removed

- The `siteID` site configuration option was removed because it is no longer needed. If you previously specified this in site configuration, a new, random site ID will be generated upon server startup. You can safely remove the existing `siteID` value from your site configuration after upgrading.
- The **Info** panel was removed. The information it presented can be viewed in the hover.
- The top-level `repos.list` site configuration was removed in favour of each code-host's equivalent options,
  now configured via the new _External Services UI_ available at `/site-admin/external-services`. Equivalent options in code hosts configuration:
  - GitHub via [`github.repos`](https://docs.sourcegraph.com/admin/site_config/all#repos-array)
  - Gitlab via [`gitlab.projectQuery`](https://docs.sourcegraph.com/admin/site_config/all#projectquery-array)
  - Phabricator via [`phabricator.repos`](https://docs.sourcegraph.com/admin/site_config/all#phabricator-array)
  - [Other external services](https://docs.sourcegraph.com/admin/repo/add_from_other_external_services)
- Removed the `httpStrictTransportSecurity` site configuration option. Use [nginx configuration](https://docs.sourcegraph.com/admin/nginx) for this instead.
- Removed the `tls.letsencrypt` site configuration option. Use [nginx configuration](https://docs.sourcegraph.com/admin/nginx) for this instead.
- Removed the `tls.cert` and `tls.key` site configuration options. Use [nginx configuration](https://docs.sourcegraph.com/admin/nginx) for this instead.
- Removed the `httpToHttpsRedirect` and `experimentalFeatures.canonicalURLRedireect` site configuration options. Use [nginx configuration](https://docs.sourcegraph.com/admin/nginx) for these instead.
- Sourcegraph no longer requires access to `/var/run/docker.sock`.

## 2.13.6

### Added

- The `/-/editor` endpoint now accepts a `hostname_patterns` URL parameter, which specifies a JSON
  object mapping from hostname to repository name pattern. This serves as a hint to Sourcegraph when
  resolving git clone URLs to repository names. The name pattern is the same style as is used in
  code host configurations. The default value is `{hostname}/{path}`.

## 2.13.5

### Fixed

- Fixed another issue where Sourcegraph would try to fetch more than the allowed number of repositories from AWS CodeCommit.

## 2.13.4

### Changed

- The default for `experimentalFeatures.canonicalURLRedirect` in site config was changed back to `disabled` (to avoid [#807](https://github.com/sourcegraph/sourcegraph/issues/807)).

## 2.13.3

### Fixed

- Fixed an issue that would cause the frontend health check endpoint `/healthz` to not respond. This only impacts Kubernetes deployments.
- Fixed a CORS policy issue that caused requests to be rejected when they come from origins not in our [manifest.json](https://sourcegraph.com/github.com/sourcegraph/sourcegraph/-/blob/browser/src/extension/manifest.spec.json#L72) (i.e. requested via optional permissions by the user).
- Fixed an issue that prevented `repositoryQuery` from working correctly on GitHub enterprise instances.

## 2.13.2

### Fixed

- Fixed an issue where Sourcegraph would try to fetch more than the allowed number of repositories from AWS CodeCommit.

## 2.13.1

### Changed

- The timeout when running `git ls-remote` to determine if a remote url is cloneable has been increased from 5s to 30s.
- Git commands now use [version 2 of the Git wire protocol](https://opensource.googleblog.com/2018/05/introducing-git-protocol-version-2.html), which should speed up certain operations (e.g. `git ls-remote`, `git fetch`) when communicating with a v2 enabled server.

## 2.13.0

### Added

- A new site config option `search.index.enabled` allows toggling on indexed search.
- Search now uses [Sourcegraph extensions](https://docs.sourcegraph.com/extensions) that register `queryTransformer`s.
- GitLab repository permissions are now supported. To enable this, you will need to set the `authz`
  field in the `GitLabConnection` configuration object and ensure that the access token set in the
  `token` field has both `sudo` and `api` scope.

### Changed

- When the `DEPLOY_TYPE` environment variable is incorrectly specified, Sourcegraph now shuts down and logs an error message.
- The `experimentalFeatures.canonicalURLRedirect` site config property now defaults to `enabled`. Set it to `disabled` to disable redirection to the `appURL` from other hosts.
- Updating `maxReposToSearch` site config no longer requires a server restart to take effect.
- The update check page no longer shows an error if you are using an insiders build. Insiders builds will now notify site administrators that updates are available 40 days after the release date of the installed build.
- The `github.repositoryQuery` site config property now accepts arbitrary GitHub repository searches.

### Fixed

- The user account sidebar "Password" link (to the change-password form) is now shown correctly.
- Fixed an issue where GitHub rate limits were underutilized if the remaining
  rate limit dropped below 150.
- Fixed an issue where GraphQL field `elapsedMilliseconds` returned invalid value on empty searches
- Editor extensions now properly search the selection as a literal string, instead of incorrectly using regexp.
- Fixed a bug where editing and deleting global saved searches was not possible.
- In index search, if the search regex produces multiline matches, search results are still processed per line and highlighted correctly.
- Go-To-GitHub and Go-To-GitLab buttons now link to the right branch, line and commit range.
- Go-to-GitHub button links to default branch when no rev is given.
- The close button in the panel header stays located on the top.
- The Phabricator icon is now displayed correctly.
- The view mode button in the BlobPage now shows the correct view mode to switch to.

### Removed

- The experimental feature flag to disable the new repo update scheduler has been removed.
- The `experimentalFeatures.configVars` feature flag was removed.
- The `experimentalFeatures.multipleAuthProviders` feature flag was removed because the feature is now always enabled.
- The following deprecated auth provider configuration properties were removed: `auth.provider`, `auth.saml`, `auth.openIDConnect`, `auth.userIdentityHTTPHeader`, and `auth.allowSignup`. Use `auth.providers` for all auth provider configuration. (If you were still using the deprecated properties and had no `auth.providers` set, all access to your instance will be rejected until you manually set `auth.providers`.)
- The deprecated site configuration properties `search.scopes` and `settings` were removed. Define search scopes and settings in global settings in the site admin area instead of in site configuration.
- The `pendingContents` property has been removed from our GraphQL schema.
- The **Explore** page was replaced with a **Repositories** search link in the top navigation bar.

## 2.12.3

### Fixed

- Fixed an error that prevented users without emails from submitting satisfaction surveys.

## 2.12.2

### Fixed

- Fixed an issue where private GitHub Enterprise repositories were not fetched.

## 2.12.1

### Fixed

- We use GitHub's REST API to query affliated repositories. This API has wider support on older GitHub enterprise versions.
- Fixed an issue that prevented users without email addresses from signing in (https://github.com/sourcegraph/sourcegraph/issues/426).

## 2.12.0

### Changed

- Reduced the size of in-memory data structured used for storing search results. This should reduce the backend memory usage of large result sets.
- Code intelligence is now provided by [Sourcegraph extensions](https://docs.sourcegraph.com/extensions). The extension for each language in the site configuration `langservers` property is automatically enabled.
- Support for multiple authentication providers is now enabled by default. To disable it, set the `experimentalFeatures.multipleAuthProviders` site config option to `"disabled"`. This only applies to Sourcegraph Enterprise.
- When using the `http-header` auth provider, valid auth cookies (from other auth providers that are currently configured or were previously configured) are now respected and will be used for authentication. These auth cookies also take precedence over the `http-header` auth. Previously, the `http-header` auth took precedence.
- Bitbucket Server username configuration is now used to clone repositories if the Bitbucket Server API does not set a username.
- Code discussions: On Sourcegraph.com / when `discussions.abuseProtection` is enabled in the site config, rate limits to thread creation, comment creation, and @mentions are now applied.

### Added

- Search syntax for filtering archived repositories. `archived:no` will exclude archived repositories from search results, `archived:only` will search over archived repositories only. This applies for GitHub and GitLab repositories.
- A Bitbucket Server option to exclude personal repositories in the event that you decide to give an admin-level Bitbucket access token to Sourcegraph and do not want to create a bot account. See https://docs.sourcegraph.com/integration/bitbucket_server#excluding-personal-repositories for more information.
- Site admins can now see when users of their Sourcegraph instance last used it via a code host integration (e.g. Sourcegraph browser extensions). Visit the site admin Analytics page (e.g. https://sourcegraph.example.com/site-admin/analytics) to view this information.
- A new site config option `extensions.allowRemoteExtensions` lets you explicitly specify the remote extensions (from, e.g., Sourcegraph.com) that are allowed.
- Pings now include a total count of user accounts.

### Fixed

- Files with the gitattribute `export-ignore` are no longer excluded for language analysis and search.
- "Discard changes?" confirmation popup doesn't pop up every single time you try to navigate to a new page after editting something in the site settings page anymore.
- Fixed an issue where Git repository URLs would sometimes be logged, potentially containing e.g. basic auth tokens.
- Fixed date formatting on the site admin Analytics page.
- File names of binary and large files are included in search results.

### Removed

- The deprecated environment variables `SRC_SESSION_STORE_REDIS` and `REDIS_MASTER_ENDPOINT` are no longer used to configure alternative redis endpoints. For more information, see "[using external services with Sourcegraph](https://docs.sourcegraph.com/admin/external_services)".

## 2.11.1

### Added

- A new site config option `git.cloneURLToRepositoryName` specifies manual mapping from Git clone URLs to Sourcegraph repository names. This is useful, for example, for Git submodules that have local clone URLs.

### Fixed

- Slack notifications for saved searches have been fixed.

## 2.11.0

### Changed

### Added

- Support for ACME "tls-alpn-01" challenges to obtain LetsEncrypt certificates. Previously Sourcegraph only supported ACME "http-01" challenges which required port 80 to be accessible.
- gitserver periodically removes stale lock files that git can leave behind.
- Commits with empty trees no longer return 404.
- Clients (browser/editor extensions) can now query configuration details from the `ClientConfiguration` GraphQL API.
- The config field `auth.accessTokens.allow` allows or restricts use of access tokens. It can be set to one of three values: "all-users-create" (the default), "none" (all access tokens are disabled), and "site-admin-create" (access tokens are enabled, but only site admins can create new access tokens). The field `auth.disableAccessTokens` is now deprecated in favor of this new field.
- A webhook endpoint now exists to trigger repository updates. For example, `curl -XPOST -H 'Authorization: token $ACCESS_TOKEN' $SOURCEGRAPH_ORIGIN/.api/repos/$REPO_URI/-/refresh`.
- Git submodules entries in the file tree now link to the submodule repository.

### Fixed

- An issue / edge case where the Code Intelligence management admin page would incorrectly show language servers as `Running` when they had been removed from Docker.
- Log level is respected in lsp-proxy logs.
- Fixed an error where text searches could be routed to a faulty search worker.
- Gitolite integration should correctly detect names which Gitolite would consider to be patterns, and not treat them as repositories.
- repo-updater backs off fetches on a repo that's failing to fetch.
- Attempts to add a repo with an empty string for the name are checked for and ignored.
- Fixed an issue where non-site-admin authenticated users could modify global settings (not site configuration), other organizations' settings, and other users' settings.
- Search results are rendered more eagerly, resulting in fewer blank file previews
- An issue where automatic code intelligence would fail to connect to the underlying `lsp` network, leading to `dial tcp: lookup lang on 0.0.0.0:53: no such host` errors.
- More useful error messages from lsp-proxy when a language server can't get a requested revision of a repository.
- Creation of a new user with the same name as an existing organization (and vice versa) is prevented.

### Removed

## 2.10.5

### Fixed

- Slack notifications for saved searches have been fixed.

## 2.10.4

### Fixed

- Fixed an issue that caused the frontend to return a HTTP 500 and log an error message like:
  ```
  lvl=eror msg="ui HTTP handler error response" method=GET status_code=500 error="Post http://127.0.0.1:3182/repo-lookup: context canceled"
  ```

## 2.10.3

### Fixed

- The SAML AuthnRequest signature when using HTTP redirect binding is now computed using a URL query string with correct ordering of parameters. Previously, the ordering was incorrect and caused errors when the IdP was configured to check the signature in the AuthnRequest.

## 2.10.2

### Fixed

- SAML IdP-initiated login previously failed with the IdP set a RelayState value. This now works.

## 2.10.1

### Changed

- Most `experimentalFeatures` in the site configuration now respond to configuration changes live, without requiring a server restart. As usual, you will be prompted for a restart after saving your configuration changes if one is required.
- Gravatar image avatars are no longer displayed for committers.

## 2.10.0

### Changed

- In the file tree, if a directory that contains only a single directory is expanded, its child directory is now expanded automatically.

### Fixed

- Fixed an issue where `sourcegraph/server` would not start code intelligence containers properly when the `sourcegraph/server` container was shut down non-gracefully.
- Fixed an issue where the file tree would return an error when navigating between repositories.

## 2.9.4

### Changed

- Repo-updater has a new and improved scheduler for periodic repo fetches. If you have problems with it, you can revert to the old behavior by adding `"experimentalFeatures": { "updateScheduler": "disabled" }` to your `config.json`.
- A once-off migration will run changing the layout of cloned repos on disk. This should only affect installations created January 2018 or before. There should be no user visible changes.
- Experimental feature flag "updateScheduler" enables a smarter and less spammy algorithm for automatic repository updates.
- It is no longer possible to disable code intelligence by unsetting the LSP_PROXY environment variable. Instead, code intelligence can be disabled per language on the site admin page (e.g. https://sourcegraph.example.com/site-admin/code-intelligence).
- Bitbucket API requests made by Sourcegraph are now under a self-enforced API rate limit (since Bitbucket Server does not have a concept of rate limiting yet). This will reduce any chance of Sourcegraph slowing down or causing trouble for Bitbucket Server instances connected to it. The limits are: 7,200 total requests/hr, with a bucket size / maximum burst size of 500 requests.
- Global, org, and user settings are now validated against the schema, so invalid settings will be shown in the settings editor with a red squiggly line.
- The `http-header` auth provider now supports being used with other auth providers (still only when `experimentalFeatures.multipleAuthProviders` is `true`).
- Periodic fetches of Gitolite-hosted repositories are now handled internally by repo-updater.

### Added

- The `log.sentry.dsn` field in the site config makes Sourcegraph log application errors to a Sentry instance.
- Two new repository page hotkeys were added: <kbd>r</kbd> to open the repositories menu and <kbd>v</kbd> to open the revision selector.
- Repositories are periodically (~45 days) recloned from the codehost. The codehost can be relied on to give an efficient packing. This is an alternative to running a memory and CPU intensive git gc and git prune.
- The `auth.sessionExpiry` field sets the session expiration age in seconds (defaults to 90 days).

### Fixed

- Fixed a bug in the API console that caused it to display as a blank page in some cases.
- Fixed cases where GitHub rate limit wasn't being respected.
- Fixed a bug where scrolling in references, history, etc. file panels was not possible in Firefox.
- Fixed cases where gitserver directory structure migration could fail/crash.
- Fixed "Generate access token" link on user settings page. Previously, this link would 404.
- Fixed a bug where the search query was not updated in the search bar when searching from the homepage.
- Fixed a possible crash in github-proxy.
- Fixed a bug where file matching for diff search was case sensitive by default.

### Removed

- `SOURCEGRAPH_CONFIG` environment variable has been removed. Site configuration is always read from and written to disk. You can configure the location by providing `SOURCEGRAPH_CONFIG_FILE`. The default path is `/etc/sourcegraph/config.json`.

## 2.9.3

### Changed

- The search results page will merge duplicated lines of context.
- The following deprecated site configuration properties have been removed: `github[].preemptivelyClone`, `gitOriginMap`, `phabricatorURL`, `githubPersonalAccessToken`, `githubEnterpriseURL`, `githubEnterpriseCert`, and `githubEnterpriseAccessToken`.
- The `settings` field in the site config file is deprecated and will not be supported in a future release. Site admins should move those settings (if any) to global settings (in the site admin UI). Global settings are preferred to site config file settings because the former can be applied without needing to restart/redeploy the Sourcegraph server or cluster.

### Fixed

- Fixed a goroutine leak which occurs when search requests are canceled.
- Console output should have fewer spurious line breaks.
- Fixed an issue where it was not possible to override the `StrictHostKeyChecking` SSH option in the SSH configuration.
- Cross-repository code intelligence indexing for non-Go languages is now working again (originally broken in 2.9.2).

## 2.9.1

### Fixed

- Fixed an issue where saving an organization's configuration would hang indefinitely.

## 2.9.0

### Changed

- Hover tooltips were rewritten to fix a couple of issues and are now much more robust, received a new design and show more information.
- The `max:` search flag was renamed to `count:` in 2.8.8, but for backward compatibility `max:` has been added back as a deprecated alias for `count:`.
- Drastically improved the performance / load time of the Code Intelligence site admin page.

### Added

- The site admin code intelligence page now displays an error or reason whenever language servers are unable to be managed from the UI or Sourcegraph API.
- The ability to directly specify the root import path of a repository via `.sourcegraph/config.json` in the repo root, instead of relying on the heuristics of the Go language server to detect it.

### Fixed

- Configuring Bitbucket Server now correctly suppresses the the toast message "Configure repositories and code hosts to add to Sourcegraph."
- A bug where canonical import path comments would not be detected by the Go language server's heuristics under `cmd/` folders.
- Fixed an issue where a repository would only be refreshed on demand by certain user actions (such as a page reload) and would otherwise not be updated when expected.
- If a code host returned a repository-not-found or unauthorized error (to `repo-updater`) for a repository that previously was known to Sourcegraph, then in some cases a misleading "Empty repository" screen was shown. Now the repository is displayed as though it still existed, using cached data; site admins must explicitly delete repositories on Sourcegraph after they have been deleted on the code host.
- Improved handling of GitHub API rate limit exhaustion cases. Cached repository metadata and Git data will be used to provide full functionality during this time, and log messages are more informative. Previously, in some cases, repositories would become inaccessible.
- Fixed an issue where indexed search would sometimes not indicate that there were more results to show for a given file.
- Fixed an issue where the code intelligence admin page would never finish loading language servers.

## 2.9.0-pre0

### Changed

- Search scopes have been consolidated into the "Filters" bar on the search results page.
- Usernames and organization names of up to 255 characters are allowed. Previously the max length was 38.

### Fixed

- The target commit ID of a Git tag object (i.e., not lightweight Git tag refs) is now dereferenced correctly. Previously the tag object's OID was given.
- Fixed an issue where AWS Code Commit would hit the rate limit.
- Fixed an issue where dismissing the search suggestions dropdown did not unfocus previously highlighted suggestions.
- Fixed an issue where search suggestions would appear twice.
- Indexed searches now return partial results if they timeout.
- Git repositories with files whose paths contain `.git` path components are now usable (via indexed and non-indexed search and code intelligence). These corrupt repositories are rare and generally were created by converting some other VCS repository to Git (the Git CLI will forbid creation of such paths).
- Various diff search performance improvements and bug fixes.
- New Phabricator extension versions would used cached stylesheets instead of the upgraded version.
- Fixed an issue where hovers would show an error for Rust and C/C++ files.

### Added

- The `sourcegraph/server` container now emits the most recent log message when redis terminates to make it easier to debug why redis stopped.
- Organization invites (which allow users to invite other users to join organizations) are significantly improved. A new accept-invitation page was added.
- The new help popover allows users to easily file issues in the Sourcegraph public issue tracker and view documentation.
- An issue where Java files would be highlighted incorrectly if they contained JavaDoc blocks with an uneven number of opening/closing `*`s.

### Removed

- The `secretKey` site configuration value is no longer needed. It was only used for generating tokens for inviting a user to an organization. The invitation is now stored in the database associated with the recipient, so a secret token is no longer needed.
- The `experimentalFeatures.searchTimeoutParameter` site configuration value has been removed. It defaulted to `enabled` in 2.8 and it is no longer possible to disable.

### Added

- Syntax highlighting for:
  - TOML files (including Go `Gopkg.lock` and Rust `Cargo.lock` files).
  - Rust files.
  - GraphQL files.
  - Protobuf files.
  - `.editorconfig` files.

## 2.8.9

### Changed

- The "invite user" site admin page was moved to a sub-page of the users page (`/site-admin/users/new`).
- It is now possible for a site admin to create a new user without providing an email address.

### Fixed

- Checks for whether a repo is cloned will no longer exhaust open file pools over time.

### Added

- The Phabricator extension shows code intelligence status and supports enabling / disabling code intelligence for files.

## 2.8.8

### Changed

- Queries for repositories (in the explore, site admin repositories, and repository header dropdown) are matched on case-insensitive substrings, not using fuzzy matching logic.
- HTTP Authorization headers with an unrecognized scheme are ignored; they no longer cause the HTTP request to be rejected with HTTP 401 Unauthorized and an "Invalid Authorization header." error.
- Renamed the `max` search flag to `count`. Searches that specify `count:` will fetch at least that number of results, or the full result set.
- Bumped `lsp-proxy`'s `initialize` timeout to 3 minutes for every language.
- Search results are now sorted by repository and file name.
- More easily accessible "Show more" button at the top of the search results page.
- Results from user satisfaction surveys are now always hosted locally and visible to admins. The `"experimentalFeatures": { "hostSurveysLocally" }` config option has been deprecated.
- If the OpenID Connect authentication provider reports that a user's email address is not verified, the authentication attempt will fail.

### Fixed

- Fixed an issue where the search results page would not update its title.
- The session cookie name is now `sgs` (not `sg-session`) so that Sourcegraph 2.7 and Sourcegraph 2.8 can be run side-by-side temporarily during a rolling update without clearing each other's session cookies.
- Fixed the default hostnames of the C# and R language servers
- Fixed an issue where deleting an organization prevented the creation of organizations with the name of the deleted organization.
- Non-UTF8 encoded files (e.g. ISO-8859-1/Latin1, UTF16, etc) are now displayed as text properly rather than being detected as binary files.
- Improved error message when lsp-proxy's initalize timeout occurs
- Fixed compatibility issues and added [instructions for using Microsoft ADFS 2.1 and 3.0 for SAML authentication](https://docs.sourcegraph.com/admin/auth/saml_with_microsoft_adfs).
- Fixed an issue where external accounts associated with deleted user accounts would still be returned by the GraphQL API. This caused the site admin external accounts page to fail to render in some cases.
- Significantly reduced the number of code host requests for non github.com or gitlab.com repositories.

### Added

- The repository revisions popover now shows the target commit's last-committed/authored date for branches and tags.
- Setting the env var `INSECURE_SAML_LOG_TRACES=1` on the server (or the `sourcegraph-frontend` pod in Kubernetes) causes all SAML requests and responses to be logged, which helps with debugging SAML.
- Site admins can now view user satisfaction surveys grouped by user, in addition to chronological order, and aggregate summary values (including the average score and the net promoter score over the last 30 days) are now displayed.
- The site admin overview page displays the site ID, the primary admin email, and premium feature usage information.
- Added Haskell as an experimental language server on the code intelligence admin page.

## 2.8.0

### Changed

- `gitMaxConcurrentClones` now also limits the concurrency of updates to repos in addition to the initial clone.
- In the GraphQL API, `site.users` has been renamed to `users`, `site.orgs` has been renamed to `organizations`, and `site.repositories` has been renamed to `repositories`.
- An authentication provider must be set in site configuration (see [authentication provider documentation](https://docs.sourcegraph.com/admin/auth)). Previously the server defaulted to builtin auth if none was set.
- If a process dies inside the Sourcegraph container the whole container will shut down. We suggest operators configure a [Docker Restart Policy](https://docs.docker.com/config/containers/start-containers-automatically/#restart-policy-details) or a [Kubernetes Restart Policy](https://kubernetes.io/docs/concepts/workloads/pods/pod-lifecycle/#restart-policy). Previously the container would operate in a degraded mode if a process died.
- Changes to the `auth.public` site config are applied immediately in `sourcegraph/server` (no restart needed).
- The new search timeout behavior is now enabled by default. Set `"experimentalFeatures": {"searchTimeoutParameter": "disabled"}` in site config to disable it.
- Search includes files up to 1MB (previous limit was 512KB for unindexed search and 128KB for indexed search).
- Usernames and email addresses reported by OpenID Connect and SAML auth providers are now trusted, and users will sign into existing Sourcegraph accounts that match on the auth provider's reported username or email.
- The repository sidebar file tree is much, much faster on massive repositories (200,000+ files)
- The SAML authentication provider was significantly improved. Users who were signed in using SAML previously will need to reauthenticate via SAML next time they visit Sourcegraph.
- The SAML `serviceProviderCertificate` and `serviceProviderPrivateKey` site config properties are now optional.

### Fixed

- Fixed an issue where Index Search status page failed to render.
- User data on the site admin Analytics page is now paginated, filterable by a user's recent activity, and searchable.
- The link to the root of a repository in the repository header now preserves the revision you're currently viewing.
- When using the `http-header` auth provider, signin/signup/signout links are now hidden.
- Repository paths beginning with `go/` are no longer reservered by Sourcegraph.
- Interpret `X-Forwarded-Proto` HTTP header when `httpToHttpsRedirect` is set to `load-balanced`.
- Deleting a user account no longer prevents the creation of a new user account with the same username and/or association with authentication provider account (SAML/OpenID/etc.)
- It is now possible for a user to verify an email address that was previously associated with now-deleted user account.
- Diff searches over empty repositories no longer fail (this was not an issue for Sourcegraph cluster deployments).
- Stray `tmp_pack_*` files from interrupted fetches should now go away.
- When multiple `repo:` tokens match the same repo, process @revspec requirements from all of them, not just the first one in the search.

### Removed

- The `ssoUserHeader` site config property (deprecated since January 2018) has been removed. The functionality was moved to the `http-header` authentication provider.
- The experiment flag `showMissingReposEnabled`, which defaulted to enabled, has been removed so it is no longer possible to disable this feature.
- Event-level telemetry has been completely removed from self-hosted Sourcegraph instances. As a result, the `disableTelemetry` site configuration option has been deprecated. The new site-admin Pings page clarifies the only high-level telemetry being sent to Sourcegraph.com.
- The deprecated `adminUsernames` site config property (deprecated since January 2018) has been removed because it is no longer necessary. Site admins can designate other users as site admins in the site admin area, and the first user to sign into a new instance always becomes a site admin (even when using an external authentication provider).

### Added

- The new repository contributors page (linked from the repository homepage) displays the top Git commit authors in a repository, with filtering options.
- Custom language servers in the site config may now specify a `metadata` property containing things like homepage/docs/issues URLs for the language server project, as well as whether or not the language server should be considered experimental (not ready for prime-time). This `metadata` will be displayed in the UI to better communicate the status of a language server project.
- Access tokens now have scopes (which define the set of operations they permit). All access tokens still provide full control of all resources associated with the user account (the `user:all` scope, which is now explicitly displayed).
- The new access token scope `site-admin:sudo` allows the holder to perform any action as any other user. Only site admins may create this token.
- Links to Sourcegraph's changelog have been added to the site admin Updates page and update alert.
- If the site configuration is invalid or uses deprecated properties, a global alert will be shown to all site admins.
- There is now a code intelligence status indicator when viewing files. It contains information about the capabailities of the language server that is providing code intelligence for the file.
- Java code intelligence can now be enabled for repositories that aren't automatically supported using a
  `javaconfig.json` file. For Gradle plugins, this file can be generated using
  the [Javaconfig Gradle plugin](https://docs.sourcegraph.com/extensions/language_servers/java#gradle-execution).
- The new `auth.providers` site config is an array of authentication provider objects. Currently only 1 auth provider is supported. The singular `auth.provider` is deprecated.
- Users authenticated with OpenID Connect are now able to sign out of Sourcegraph (if the provider supports token revocation or the end-session endpoint).
- Users can now specify the number of days, weeks, and months of site activity to query through the GraphQL API.
- Added 14 new experimental language servers on the code intelligence admin page.
- Added `httpStrictTransportSecurity` site configuration option to customize the Strict-Transport-Security HTTP header. It defaults to `max-age=31536000` (one year).
- Added `nameIDFormat` in the `saml` auth provider to set the SAML NameID format. The default changed from transient to persistent.
- (This feature has been removed.) Experimental env var expansion in site config JSON: set `SOURCEGRAPH_EXPAND_CONFIG_VARS=1` to replace `${var}` or `$var` (based on environment variables) in any string value in site config JSON (except for JSON object property names).
- The new (optional) SAML `serviceProviderIssuer` site config property (in an `auth.providers` array entry with `{"type":"saml", ...}`) allows customizing the SAML Service Provider issuer name.
- The site admin area now has an "Auth" section that shows the enabled authentication provider(s) and users' external accounts.

## 2.7.6

### Fixed

- If a user's account is deleted, session cookies for that user are no longer considered valid.

## 2.7.5

### Changed

- When deploying Sourcegraph to Kubernetes, RBAC is now used by default. Most Kubernetes clusters require it. See the Kubernetes installation instructions for more information (including disabling if needed).
- Increased git ssh connection timeout to 30s from 7s.
- The Phabricator integration no longer requires staging areas, but using them is still recommended because it improves performance.

### Fixed

- Fixed an issue where language servers that were not enabled would display the "Restart" button in the Code Intelligence management panel.
- Fixed an issue where the "Update" button in the Code Intelligence management panel would be displayed inconsistently.
- Fixed an issue where toggling a dynamic search scope would not also remove `@rev` (if specified)
- Fixed an issue where where modes that can only be determined by the full filename (not just the file extension) of a path weren't supported (Dockerfiles are the first example of this).
- Fixed an issue where the GraphiQL console failed when variables are specified.
- Indexed search no longer maintains its own git clones. For Kubernetes cluster deployments, this significantly reduces disk size requirements for the indexed-search pod.
- Fixed an issue where language server Docker containers would not be automatically restarted if they crashed (`sourcegraph/server` only).
- Fixed an issue where if the first user on a site authenticated via SSO, the site would remain stuck in uninitialized mode.

### Added

- More detailed progress information is displayed on pages that are waiting for repositories to clone.
- Admins can now see charts with daily, weekly, and monthly unique user counts by visiting the site-admin Analytics page.
- Admins can now host and see results from Sourcegraph user satisfaction surveys locally by setting the `"experimentalFeatures": { "hostSurveysLocally": "enabled"}` site config option. This feature will be enabled for all instances once stable.
- Access tokens are now supported for all authentication providers (including OpenID Connect and SAML, which were previously not supported).
- The new `motd` setting (in global, organization, and user settings) displays specified messages at the top of all pages.
- Site admins may now view all access tokens site-wide (for all users) and revoke tokens from the new access tokens page in the site admin area.

## 2.7.0

### Changed

- Missing repositories no longer appear as search results. Instead, a count of repositories that were not found is displayed above the search results. Hovering over the count will reveal the names of the missing repositories.
- "Show more" on the search results page will now reveal results that have already been fetched (if such results exist) without needing to do a new query.
- The bottom panel (on a file) now shows more tabs, including docstrings, multiple definitions, references (as before), external references grouped by repository, implementations (if supported by the language server), and file history.
- The repository sidebar file tree is much faster on massive repositories (200,000+ files)

### Fixed

- Searches no longer block if the index is unavailable (e.g. after the index pod restarts). Instead, it respects the normal search timeout and reports the situation to the user if the index is not yet available.
- Repository results are no longer returned for filters that are not supported (e.g. if `file:` is part of the search query)
- Fixed an issue where file tree elements may be scrolled out of view on page load.
- Fixed an issue that caused "Could not ensure repository updated" log messages when trying to update a large number of repositories from gitolite.
- When using an HTTP authentication proxy (`"auth.provider": "http-header"`), usernames are now properly normalized (special characters including `.` replaced with `-`). This fixes an issue preventing users from signing in if their username contained these special characters.
- Fixed an issue where the site-admin Updates page would incorrectly report that update checking was turned off when `telemetryDisabled` was set, even as it continued to report new updates.
- `repo:` filters that match multiple repositories and contain a revision specifier now correctly return partial results even if some of the matching repositories don't have a matching revision.
- Removed hardcoded list of supported languages for code intelligence. Any language can work now and support is determined from the server response.
- Fixed an issue where modifying `config.json` on disk would not correctly mark the server as needing a restart.
- Fixed an issue where certain diff searches (with very sparse matches in a repository's history) would incorrectly report no results found.
- Fixed an issue where the `langservers` field in the site-configuration didn't require both the `language` and `address` field to be specified for each entry

### Added

- Users (and site admins) may now create and manage access tokens to authenticate API clients. The site config `auth.disableAccessTokens` (renamed to `auth.accessTokens` in 2.11) disables this new feature. Access tokens are currently only supported when using the `builtin` and `http-header` authentication providers (not OpenID Connect or SAML).
- User and site admin management capabilities for user email addresses are improved.
- The user and organization management UI has been greatly improved. Site admins may now administer all organizations (even those they aren't a member of) and may edit profile info and configuration for all users.
- If SSO is enabled (via OpenID Connect or SAML) and the SSO system provides user avatar images and/or display names, those are now used by Sourcegraph.
- Enable new search timeout behavior by setting `"experimentalFeatures": { "searchTimeoutParameter": "enabled"}` in your site config.
  - Adds a new `timeout:` parameter to customize the timeout for searches. It defaults to 10s and may not be set higher than 1m.
  - The value of the `timeout:` parameter is a string that can be parsed by [time.Duration](https://golang.org/pkg/time/#ParseDuration) (e.g. "100ms", "2s").
  - When `timeout:` is not provided, search optimizes for retuning results as soon as possible and will include slower kinds of results (e.g. symbols) only if they are found quickly.
  - When `timeout:` is provided, all result kinds are given the full timeout to complete.
- A new user settings tokens page was added that allows users to obtain a token that they can use to authenticate to the Sourcegraph API.
- Code intelligence indexes are now built for all repositories in the background, regardless of whether or not they are visited directly by a user.
- Language servers are now automatically enabled when visiting a repository. For example, visiting a Go repository will now automatically download and run the relevant Docker container for Go code intelligence.
  - This change only affects when Sourcegraph is deployed using the `sourcegraph/server` Docker image (not using Kubernetes).
  - You will need to use the new `docker run` command at https://docs.sourcegraph.com/#quick-install in order for this feature to be enabled. Otherwise, you will receive errors in the log about `/var/run/docker.sock` and things will work just as they did before. See https://docs.sourcegraph.com/extensions/language_servers for more information.
- The site admin Analytics page will now display the number of "Code Intelligence" actions each user has made, including hovers, jump to definitions, and find references, on the Sourcegraph webapp or in a code host integration or extension.
- An experimental cross repository jump to definition which consults the OSS index on Sourcegraph.com. This is disabled by default; use `"experimentalFeatures": { "jumpToDefOSSIndex": "enabled" }` in your site configuration to enable it.
- Users can now view Git branches, tags, and commits, and compare Git branches and revisions on Sourcegraph. (The code host icon in the header takes you to the commit on the code host.)
- A new admin panel allows you to view and manage language servers. For Docker deployments, it allows you to enable/disable/update/restart language servers at the click of a button. For cluster deployments, it shows the current status of language servers.
- Users can now tweet their feedback about Sourcegraph when clicking on the feedback smiley located in the navbar and filling out a Twitter feedback form.
- A new button in the repository header toggles on/off the Git history panel for the current file.

## 2.6.8

### Bug fixes

- Searches of `type:repo` now work correctly with "Show more" and the `max` parameter.
- Fixes an issue where the server would crash if the DB was not available upon startup.

## 2.6.7

### Added

- The duration that the frontend waits for the PostgreSQL database to become available is now configurable with the `DB_STARTUP_TIMEOUT` env var (the value is any valid Go duration string).
- Dynamic search filters now suggest exclusions of Go test files, vendored files and node_modules files.

## 2.6.6

### Added

- Authentication to Bitbucket Server using username-password credentials is now supported (in the `bitbucketServer` site config `username`/`password` options), for servers running Bitbucket Server version 2.4 and older (which don't support personal access tokens).

## 2.6.5

### Added

- The externally accessible URL path `/healthz` performs a basic application health check, returning HTTP 200 on success and HTTP 500 on failure.

### Behavior changes

- Read-only forks on GitHub are no longer synced by default. If you want to add a readonly fork, navigate directly to the repository page on Sourcegraph to add it (e.g. https://sourcegraph.mycompany.internal/github.com/owner/repo). This prevents your repositories list from being cluttered with a large number of private forks of a private repository that you have access to. One notable example is https://github.com/EpicGames/UnrealEngine.
- SAML cookies now expire after 90 days. The previous behavior was every 1 hour, which was unintentionally low.

## 2.6.4

### Added

- Improve search timeout error messages
- Performance improvements for searching regular expressions that do not start with a literal.

## 2.6.3

### Bug fixes

- Symbol results are now only returned for searches that contain `type:symbol`

## 2.6.2

### Added

- More detailed logging to help diagnose errors with third-party authentication providers.
- Anchors (such as `#my-section`) in rendered Markdown files are now supported.
- Instrumentation section for admins. For each service we expose pprof, prometheus metrics and traces.

### Bug fixes

- Applies a 1s timeout to symbol search if invoked without specifying `type:` to not block plain text results. No change of behaviour if `type:symbol` is given explicitly.
- Only show line wrap toggle for code-view-rendered files.

## 2.6.1

### Bug fixes

- Fixes a bug where typing in the search query field would modify the expanded state of file search results.
- Fixes a bug where new logins via OpenID Connect would fail with the error `SSO error: ID Token verification failed`.

## 2.6.0

### Added

- Support for [Bitbucket Server](https://www.atlassian.com/software/bitbucket/server) as a codehost. Configure via the `bitbucketServer` site config field.
- Prometheus gauges for git clone queue depth (`src_gitserver_clone_queue`) and git ls-remote queue depth (`src_gitserver_lsremote_queue`).
- Slack notifications for saved searches may now be added for individual users (not just organizations).
- The new search filter `lang:` filters results by programming language (example: `foo lang:go` or `foo -lang:clojure`).
- Dynamic filters: filters generated from your search results to help refine your results.
- Search queries that consist only of `file:` now show files whose path matches the filters (instead of no results).
- Sourcegraph now automatically detects basic `$GOPATH` configurations found in `.envrc` files in the root of repositories.
- You can now configure the effective `$GOPATH`s of a repository by adding a `.sourcegraph/config.json` file to your repository with the contents `{"go": {"GOPATH": ["mygopath"]}}`.
- A new `"blacklistGoGet": ["mydomain.org,myseconddomain.com"]` offers users a quick escape hatch in the event that Sourcegraph is making unwanted `go get` or `git clone` requests to their website due to incorrectly-configured monorepos. Most users will never use this option.
- Search suggestions and results now include symbol results. The new filter `type:symbol` causes only symbol results to be shown.
  Additionally, symbols for a repository can be browsed in the new symbols sidebar.
- You can now expand and collapse all items on a search results page or selectively expand and collapse individual items.

### Configuration changes

- Reduced the `gitMaxConcurrentClones` site config option's default value from 100 to 5, to help prevent too many concurrent clones from causing issues on code hosts.
- Changes to some site configuration options are now automatically detected and no longer require a server restart. After hitting Save in the UI, you will be informed if a server restart is required, per usual.
- Saved search notifications are now only sent to the owner of a saved search (all of an organization's members for an organization-level saved search, or a single user for a user-level saved search). The `notifyUsers` and `notifyOrganizations` properties underneath `search.savedQueries` have been removed.
- Slack webhook URLs are now defined in user/organization JSON settings, not on the organization profile page. Previously defined organization Slack webhook URLs are automatically migrated to the organization's JSON settings.
- The "unlimited" value for `maxReposToSearch` is now `-1` instead of `0`, and `0` now means to use the default.
- `auth.provider` must be set (`builtin`, `openidconnect`, `saml`, `http-header`, etc.) to configure an authentication provider. Previously you could just set the detailed configuration property (`"auth.openIDConnect": {...}`, etc.) and it would implicitly enable that authentication provider.
- The `autoRepoAdd` site configuration property was removed. Site admins can add repositories via site configuration.

### Bug fixes

- Only cross reference index enabled repositories.
- Fixed an issue where search would return results with empty file contents for matches in submodules with indexing enabled. Searching over submodules is not supported yet, so these (empty) results have been removed.
- Fixed an issue where match highlighting would be incorrect on lines that contained multibyte characters.
- Fixed an issue where search suggestions would always link to master (and 404) even if the file only existed on a branch. Now suggestions always link to the revision that is being searched over.
- Fixed an issue where all file and repository links on the search results page (for all search results types) would always link to master branch, even if the results only existed in another branch. Now search results links always link to the revision that is being searched over.
- The first user to sign up for a (not-yet-initialized) server is made the site admin, even if they signed up using SSO. Previously if the first user signed up using SSO, they would not be a site admin and no site admin could be created.
- Fixed an issue where our code intelligence archive cache (in `lsp-proxy`) would not evict items from the disk. This would lead to disks running out of free space.

## 2.5.16, 2.5.17

- Version bump to keep deployment variants in sync.

## 2.5.15

### Bug fixes

- Fixed issue where a Sourcegraph cluster would incorrectly show "An update is available".
- Fixed Phabricator links to repositories
- Searches over a single repository are now less likely to immediately time out the first time they are searched.
- Fixed a bug where `auth.provider == "http-header"` would incorrectly require builtin authentication / block site access when `auth.public == "false"`.

### Phabricator Integration Changes

We now display a "View on Phabricator" link rather than a "View on other code host" link if you are using Phabricator and hosting on GitHub or another code host with a UI. Commit links also will point to Phabricator.

### Improvements to SAML authentication

You may now optionally provide the SAML Identity Provider metadata XML file contents directly, with the `auth.saml` `identityProviderMetadata` site configuration property. (Previously, you needed to specify the URL where that XML file was available; that is still possible and is more common.) The new option is useful for organizations whose SAML metadata is not web-accessible or while testing SAML metadata configuration changes.

## 2.5.13

### Improvements to builtin authentication

When using `auth.provider == "builtin"`, two new important changes mean that a Sourcegraph server will be locked down and only accessible to users who are invited by an admin user (previously, we advised users to place their own auth proxy in front of Sourcegraph servers).

1.  When `auth.provider == "builtin"` Sourcegraph will now by default require an admin to invite users instead of allowing anyone who can visit the site to sign up. Set `auth.allowSignup == true` to retain the old behavior of allowing anyone who can access the site to signup.
2.  When `auth.provider == "builtin"`, Sourcegraph will now respects a new `auth.public` site configuration option (default value: `false`). When `auth.public == false`, Sourcegraph will not allow anyone to access the site unless they have an account and are signed in.

## 2.4.3

### Added

- Code Intelligence support
- Custom links to code hosts with the `links:` config options in `repos.list`

### Changed

- Search by file path enabled by default

## 2.4.2

### Added

- Repository settings mirror/cloning diagnostics page

### Changed

- Repositories added from GitHub are no longer enabled by default. The site admin UI for enabling/disabling repositories is improved.

## 2.4.0

### Added

- Search files by name by including `type:path` in a search query
- Global alerts for configuration-needed and cloning-in-progress
- Better list interfaces for repositories, users, organizations, and threads
- Users can change their own password in settings
- Repository groups can now be specified in settings by site admins, organizations, and users. Then `repogroup:foo` in a search query will search over only those repositories specified for the `foo` repository group.

### Changed

- Log messages are much quieter by default

## 2.3.11

### Added

- Added site admin updates page and update checking
- Added site admin telemetry page

### Changed

- Enhanced site admin panel
- Changed repo- and SSO-related site config property names to be consistent, updated documentation

## 2.3.10

### Added

- Online site configuration editing and reloading

### Changed

- Site admins are now configured in the site admin area instead of in the `adminUsernames` config key or `ADMIN_USERNAMES` env var. Users specified in those deprecated configs will be designated as site admins in the database upon server startup until those configs are removed in a future release.

## 2.3.9

### Fixed

- An issue that prevented creation and deletion of saved queries

## 2.3.8

### Added

- Built-in authentication: you can now sign up without an SSO provider.
- Faster default branch code search via indexing.

### Fixed

- Many performance improvements to search.
- Much log spam has been eliminated.

### Changed

- We optionally read `SOURCEGRAPH_CONFIG` from `$DATA_DIR/config.json`.
- SSH key required to clone repositories from GitHub Enterprise when using a self-signed certificate.

## 0.3 - 13 December 2017

The last version without a CHANGELOG.<|MERGE_RESOLUTION|>--- conflicted
+++ resolved
@@ -51,11 +51,8 @@
 
 ### Fixed
 
-<<<<<<< HEAD
 - For Cody, explicitly detect some cases where context is needed to avoid failed responses. [#50541](https://github.com/sourcegraph/sourcegraph/pull/50541)
-=======
 - Code Insights that are run over zero repositories will finish processing and show `"No data to display"`. #[50561](https://github.com/sourcegraph/sourcegraph/pull/50561)
->>>>>>> 6381da37
 
 ### Removed
 
