--- conflicted
+++ resolved
@@ -35,13 +35,10 @@
 
 - Individual batch changes can publish multiple changesets to the same repository by specifying multiple target branches using the [`on.branches`](https://docs.sourcegraph.com/batch_changes/references/batch_spec_yaml_reference#on-repository) attribute. [#25228](https://github.com/sourcegraph/sourcegraph/issues/25228)
 - Low resource overlay added. NOTE: this is designed for internal-use only. Customers can use the `minikube` overlay to achieve similar results.[#4012](https://github.com/sourcegraph/deploy-sourcegraph/pull/4012)
-<<<<<<< HEAD
 - Code Insights has a new insight `Detect and Track` which will generate unique time series from the matches of a pattern specified as a regular expression capture group. This is currently limited to insights scoped to specific repositories. [docs](https://docs.sourcegraph.com/code_insights/explanations/automatically_generated_data_series)
 - Code Insights is persisted entirely in the `codeinsights-db` database. A migration will automatically be performed to move any defined insights and dashboards from your user, org, or global settings files.
 - The GraphQL API for Code Insights has entered beta. [docs](https://docs.sourcegraph.com/code_insights/explanations/code_insights_graphql_api)
-=======
 - The `SRC_GIT_SERVICE_MAX_EGRESS_BYTES_PER_SECOND` environment variable to control the egress throughput of gitserver's git service (e.g. used by zoekt-index-server to clone repos to index). Set to -1 for no limit. [#29197](https://github.com/sourcegraph/sourcegraph/pull/29197)
->>>>>>> cabb3fc3
 - More explicit Terms of Service and Privacy Policy consent has been added to Sourcegraph Server. [#28716](https://github.com/sourcegraph/sourcegraph/issues/28716)
 
 ### Changed
@@ -55,12 +52,9 @@
 - Code Insights series over all repositories can now be edited
 - Code Insights series over all repositories now support a custom time interval and will calculate with 12 points starting at the moment the series is created and working backwards.
 - Minio service upgraded to RELEASE.2021-12-10T23-03-39Z. [#29188](https://github.com/sourcegraph/sourcegraph/pull/29188)
-<<<<<<< HEAD
 - Code insights creation UI form query field now supports suggestions and syntax highlighting. [#28130](https://github.com/sourcegraph/sourcegraph/pull/28130)
-=======
 - Using `select:repo` in search queries will now stream results incrementally, greatly improving speed and reducing time-to-first-result. [#28920](https://github.com/sourcegraph/sourcegraph/pull/28920)
 
->>>>>>> cabb3fc3
 ### Fixed
 
 - Moving a changeset from draft state into published state was broken on GitLab code hosts. [#28239](https://github.com/sourcegraph/sourcegraph/pull/28239)
@@ -69,13 +63,10 @@
 - Fixed an issue where certain regexp syntax for repository searches caused the entire search, including non-repository searches, to fail with a parse error (issue affects only version 3.34). [#28826](https://github.com/sourcegraph/sourcegraph/pull/28826)
 - Modifying changesets on Bitbucket Server could previously fail if the local copy in Batch Changes was out of date. That has been fixed by retrying the operations in case of a 409 response. [#29100](https://github.com/sourcegraph/sourcegraph/pull/29100)
 
-<<<<<<< HEAD
 ### Removed
 
 - Settings files (user, org, global) as a persistence mechanism for Code Insights are now deprecated.
 
-=======
->>>>>>> cabb3fc3
 ## 3.34.2
 
 ### Fixed
