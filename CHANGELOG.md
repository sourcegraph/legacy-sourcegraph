--- conflicted
+++ resolved
@@ -42,11 +42,8 @@
 - Fixed a bug where we returned repositories with invalid revisions in the search results. Now, if a user specifies an invalid revision, we show an alert. [#13271](https://github.com/sourcegraph/sourcegraph/pull/13271)
 - Previously it wasn't possible to search for certain patterns containing `:` because they would not be considered valid filters. We made these checks less strict. [#10920](https://github.com/sourcegraph/sourcegraph/pull/10920)
 - Logging out of a user's account will now invalidate all user sessions, not just the session that was signed out of. Resetting or changing the user's password will also invalidate all sesions, requiring the user to sign in with their new password. [#13647](https://github.com/sourcegraph/sourcegraph/pull/13647)
-<<<<<<< HEAD
 - URL information will no longer be leaked by the HTTP referer header. This prevents the user's password reset code from being leaked. [#13804]https://github.com/sourcegraph/sourcegraph/pull/13804
-=======
 - GitLab oauth2 login will respect `tls.external` site setting. [#13814](https://github.com/sourcegraph/sourcegraph/pull/13814)
->>>>>>> 325c6004
 
 ### Removed
 
