<!--
###################################### READ ME ###########################################
### This changelog should always be read on `main` branch. Its contents on version     ###
### branches do not necessarily reflect the changes that have gone into that branch.   ###
### To update the changelog add your changes to the appropriate section under the      ###
### "Unreleased" heading.                                                              ###
##########################################################################################
-->

# Changelog

All notable changes to Sourcegraph are documented in this file.

<!-- START CHANGELOG -->

## Unreleased

### Added

- A "copy path" button has been added to file content, path, and symbol search results on hover or focus, next to the file path. The button copies the relative path of the file in the repo, in the same way as the "copy path" button in the file and repo pages. [#42721](https://github.com/sourcegraph/sourcegraph/pull/42721)
- Unindexed search now use the index for files that have not changed between the unindexed commit and the indexed commit. The result is faster unindexed search in general. If you are noticing issues you can disable by setting the feature flag `search-hybrid` to false. [#37112](https://github.com/sourcegraph/sourcegraph/issues/37112)
- The number of commits listed in the History tab can now be customized for all users by site admins under Configuration -> Global Settings from the site admin page by using the config `history.defaultPageSize`. Individual users may also set `history.defaultPagesize` from their user settings page to override the value set under the Global Settings. [#44651](https://github.com/sourcegraph/sourcegraph/pull/44651)
- Batch Changes: Mounted files can be accessed via the UI on the executions page. [#43180](https://github.com/sourcegraph/sourcegraph/pull/43180)

### Changed

- Batch Change: When one or more changesets are selected, we now display all bulk operations but disable the ones that aren't applicable to the changesets. [#44617](https://github.com/sourcegraph/sourcegraph/pull/44617)
- Gitserver's repository purge worker now runs on a regular interval instead of just on weekends, configurable by the `repoPurgeWorker` site configuration. [#44753](https://github.com/sourcegraph/sourcegraph/pull/44753)
- Editing the presentation metadata (title, line color, line label) or the default filters of a scoped Code Insight will no longer trigger insight recalculation. [#44769](https://github.com/sourcegraph/sourcegraph/pull/44769), [#44797](https://github.com/sourcegraph/sourcegraph/pull/44797)

### Fixed

- The Code Insights commit indexer no longer errors when fetching commits from empty repositories when sub-repo permissions are enabled. [#44558](https://github.com/sourcegraph/sourcegraph/pull/44558)

### Removed

-

## 4.2.0

### Added

- Creating access tokens is now tracked in the security events. [#43226](https://github.com/sourcegraph/sourcegraph/pull/43226)
- Added `codeIntelAutoIndexing.indexerMap` to site-config that allows users to update the indexers used when inferring precise code intelligence auto-indexing jobs (without having to overwrite the entire inference scripts). For example, `"codeIntelAutoIndexing.indexerMap": {"go": "my.registry/sourcegraph/lsif-go"}` will cause Go projects to use the specified container (in a alternative Docker registry). [#43199](https://github.com/sourcegraph/sourcegraph/pull/43199)
- Code Insights data points that do not contain any results will display zero instead of being omitted from the visualization. Only applies to insight data created after 4.2. [#43166](https://github.com/sourcegraph/sourcegraph/pull/43166)
- Sourcegraph ships with node-exporter, a Prometheus tool that provides hardware / OS metrics that helps Sourcegraph scale your deployment. See your deployment update for more information:
  - [Kubernetes](https://docs.sourcegraph.com/admin/updates/kubernetes)
  - [Docker Compose](https://docs.sourcegraph.com/admin/updates/docker_compose)
- A structural search diagnostic to warn users when a language filter is not set. [#43835](https://github.com/sourcegraph/sourcegraph/pull/43835)
- GitHub/GitLab OAuth success/fail attempts are now a part of the audit log. [#43886](https://github.com/sourcegraph/sourcegraph/pull/43886)
- When rendering a file which is backed by Git LFS, we show a page informing the file is LFS and linking to the file on the codehost. Previously we rendered the LFS pointer. [#43686](https://github.com/sourcegraph/sourcegraph/pull/43686)
- Batch changes run server-side now support secrets. [#27926](https://github.com/sourcegraph/sourcegraph/issues/27926)
- OIDC success/fail login attempts are now a part of the audit log. [#44467](https://github.com/sourcegraph/sourcegraph/pull/44467)
- A new experimental GraphQL query, `permissionsSyncJobs`, that lists the states of recently completed permissions sync jobs and the state of each provider. The TTL of entries retrained can be configured with `authz.syncJobsRecordsTTL`. [#44387](https://github.com/sourcegraph/sourcegraph/pull/44387), [#44258](https://github.com/sourcegraph/sourcegraph/pull/44258)
- The search input has a new search history button and allows cycling through recent searches via up/down arrow keys. [#44544](https://github.com/sourcegraph/sourcegraph/pull/44544)
- Repositories can now be ordered by size on the repo admin page. [#44360](https://github.com/sourcegraph/sourcegraph/pull/44360)
- The search bar contains a new Smart Search toggle. If a search returns no results, Smart Search attempts alternative queries based on a fixed set of rules, and shows their results (if there are any). Smart Search is enabled by default. It can be disabled by default with `"search.defaultMode": "precise"` in settings. [#44385](https://github.com/sourcegraph/sourcegraph/pull/44395)

### Changed

- Updated minimum required version of `git` to 2.38.1 in `gitserver` and `server` Docker image. This addresses: https://github.blog/2022-04-12-git-security-vulnerability-announced/ and https://lore.kernel.org/git/d1d460f6-e70f-b17f-73a5-e56d604dd9d5@github.com/. [#43615](https://github.com/sourcegraph/sourcegraph/pull/43615)
- When a `content:` filter is used in a query, only file contents will be searched (previously any of file contents, paths, or repos were searched). However, as before, if `type:` is also set, the `content:` filter will search for results of the specified `type:`. [#43442](https://github.com/sourcegraph/sourcegraph/pull/43442)
<<<<<<< HEAD
- Indexed Search's `memory_map_areas_percentage_used` alert has been modified to alert earlier than it used to. It now issues a warning at 60% (previously 70%) and issues a critical alert at 80% (previously 90%).
=======
- Updated [p4-fusion](https://github.com/salesforce/p4-fusion) from `1.11` to `1.12`.
>>>>>>> 83885360

### Fixed

- Fixed a bug where path matches on files in the root directory of a repository were not highlighted. [#43275](https://github.com/sourcegraph/sourcegraph/pull/43275)
- Fixed a bug where a search query wouldn't be validated after the query type has changed. [#43849](https://github.com/sourcegraph/sourcegraph/pull/43849)
- Fixed an issue with insights where a single erroring insight would block access to all insights. This is a breaking change for users of the insights GraphQL api as the `InsightViewConnection.nodes` list may now contain `null`. [#44491](https://github.com/sourcegraph/sourcegraph/pull/44491)
- Fixed a bug where Open in Editor didn't work well with `"repositoryPathPattern" = "{nameWithOwner}"` [#43839](https://github.com/sourcegraph/sourcegraph/pull/44475)

### Removed

- Remove the older `log.gitserver.accessLogs` site config setting. The setting is succeeded by `log.auditLog.gitserverAccess`. [#43174](https://github.com/sourcegraph/sourcegraph/pull/43174)
- Remove `LOG_ALL_GRAPHQL_REQUESTS` env var. The setting is succeeded by `log.auditLog.graphQL`. [#43181](https://github.com/sourcegraph/sourcegraph/pull/43181)
- Removed support for setting `SRC_ENDPOINTS_CONSISTENT_HASH`. This was an environment variable to support the transition to a new consistent hashing scheme introduced in 3.31.0. [#43528](https://github.com/sourcegraph/sourcegraph/pull/43528)
- Removed legacy environment variable `ENABLE_CODE_INSIGHTS_SETTINGS_STORAGE` used in old versions of Code Insights to fall back to JSON settings based storage. All data was previously migrated in version 3.35 and this is no longer supported.

## 4.1.3

### Fixed

- Fixed a bug that caused the Phabricator native extension to not load the right CSS assets. [#43868](https://github.com/sourcegraph/sourcegraph/pull/43868)
- Fixed a bug that prevented search result exports to load. [#43344](https://github.com/sourcegraph/sourcegraph/pull/43344)

## 4.1.2

### Fixed

- Fix code navigation on OSS when CodeIntel is unavailable. [#43458](https://github.com/sourcegraph/sourcegraph/pull/43458)

### Removed

- Removed the onboarding checklist for new users that showed up in the top navigation bar, on user profiles, and in the site-admin overview page. After changes to the underlying user statistics system, the checklist caused severe performance issues for customers with large and heavily-used instances. [#43591](https://github.com/sourcegraph/sourcegraph/pull/43591)

## 4.1.1

### Fixed

- Fixed a bug with normalizing the `published` draft value for `changeset_specs`. [#43390](https://github.com/sourcegraph/sourcegraph/pull/43390)

## 4.1.0

### Added

- Outdated executors now show a warning from the admin page. [#40916](https://github.com/sourcegraph/sourcegraph/pull/40916)
- Added support for better Slack link previews for private instances. Link previews are currently feature-flagged, and site admins can turn them on by creating the `enable-link-previews` feature flag on the `/site-admin/feature-flags` page. [#41843](https://github.com/sourcegraph/sourcegraph/pull/41843)
- Added a new button in the repository settings, under "Mirroring", to delete a repository from disk and reclone it. [#42177](https://github.com/sourcegraph/sourcegraph/pull/42177)
- Batch changes run on the server can now be created within organisations. [#36536](https://github.com/sourcegraph/sourcegraph/issues/36536)
- GraphQL request logs are now compliant with the audit logging format. The old GraphQl logging based on `LOG_ALL_GRAPHQL_REQUESTS` env var is now deprecated and scheduled for removal. [#42550](https://github.com/sourcegraph/sourcegraph/pull/42550)
- Mounting files now works when running batch changes server side. [#31792](https://github.com/sourcegraph/sourcegraph/issues/31792)
- Added mini dashboard of total batch change metrics to the top of the batch changes list page. [#42046](https://github.com/sourcegraph/sourcegraph/pull/42046)
- Added repository sync counters to the code host details page. [#43039](https://github.com/sourcegraph/sourcegraph/pull/43039)

### Changed

- Git server access logs are now compliant with the audit logging format. Breaking change: The 'actor' field is now nested under 'audit' field. [#41865](https://github.com/sourcegraph/sourcegraph/pull/41865)
- All Perforce rules are now stored together in one column and evaluated on a "last rule takes precedence" basis. [#41785](https://github.com/sourcegraph/sourcegraph/pull/41785)
- Security events are now a part of the audit log. [#42653](https://github.com/sourcegraph/sourcegraph/pull/42653)
- "GC AUTO" is now the default garbage collection job. We disable sg maintenance, which had previously replace "GC AUTO", after repeated reports about repo corruption. [#42856](https://github.com/sourcegraph/sourcegraph/pull/42856)
- Security events (audit log) can now optionally omit the internal actor actions (internal traffic). [#42946](https://github.com/sourcegraph/sourcegraph/pull/42946)
- To use the optional `customGitFetch` feature, the `ENABLE_CUSTOM_GIT_FETCH` env var must be set on `gitserver`. [#42704](https://github.com/sourcegraph/sourcegraph/pull/42704)

### Fixed

- WIP changesets in Gitlab >= 14.0 are now prefixed with `Draft:` instead of `WIP:` to accomodate for the [breaking change in Gitlab 14.0](https://docs.gitlab.com/ee/update/removals.html#wip-merge-requests-renamed-draft-merge-requests). [#42024](https://github.com/sourcegraph/sourcegraph/pull/42024)
- When updating the site configuration, the provided Last ID is now used to prevent race conditions when simultaneous config updates occur. [#42691](https://github.com/sourcegraph/sourcegraph/pull/42691)
- When multiple auth providers of the same external service type is set up, there are now separate entries in the user's Account Security settings. [#42865](https://github.com/sourcegraph/sourcegraph/pull/42865)
- Fixed a bug with GitHub code hosts that did not label archived repos correctly when using the "public" repositoryQuery keyword. [#41461](https://github.com/sourcegraph/sourcegraph/pull/41461)
- Fixed a bug that would display the blank batch spec that a batch change is initialized with in the batch specs executions tab. [#42914](https://github.com/sourcegraph/sourcegraph/pull/42914)
- Fixed a bug that would cause menu dropdowns to not open appropriately. [#42779](https://github.com/sourcegraph/sourcegraph/pull/42779)

### Removed

-

## 4.0.1

### Fixed

- Fixed a panic that can be caused by some tracing configurations. [#42027](https://github.com/sourcegraph/sourcegraph/pull/42027)
- Fixed broken code navigation for Javascript. [#42055](https://github.com/sourcegraph/sourcegraph/pull/42055)
- Fixed issue with empty code navigation popovers. [#41958](https://github.com/sourcegraph/sourcegraph/pull/41958)

## 4.0.0

### Added

- A new look for Sourcegraph, previously in beta as "Simple UI", is now permanently enabled. [#41021](https://github.com/sourcegraph/sourcegraph/pull/41021)
- A new [multi-version upgrade](https://docs.sourcegraph.com/admin/updates#multi-version-upgrades) process now allows Sourcegraph instances to upgrade more than a single minor version. Instances at version 3.20 or later can now jump directly to 4.0. [#40628](https://github.com/sourcegraph/sourcegraph/pull/40628)
- Matching ranges in file paths are now highlighted for path results and content results. Matching paths in repository names are now highlighted for repository results. [#41296](https://github.com/sourcegraph/sourcegraph/pull/41296) [#41385](https://github.com/sourcegraph/sourcegraph/pull/41385) [#41470](https://github.com/sourcegraph/sourcegraph/pull/41470)
- Aggregations by repository, file, author, and capture group are now provided for search results. [#39643](https://github.com/sourcegraph/sourcegraph/issues/39643)
- Blob views and search results are now lazily syntax highlighted for better performance. [#39563](https://github.com/sourcegraph/sourcegraph/pull/39563) [#40263](https://github.com/sourcegraph/sourcegraph/pull/40263)
- File links in both the search results and the blob sidebar and now prefetched on hover or focus. [#40354](https://github.com/sourcegraph/sourcegraph/pull/40354) [#41420](https://github.com/sourcegraph/sourcegraph/pull/41420)
- Negation support for the search predicates `-repo:has.path()` and `-repo:has.content()`. [#40283](https://github.com/sourcegraph/sourcegraph/pull/40283)
- Experimental clientside OpenTelemetry can now be enabled with `"observability.client": { "openTelemetry": "/-/debug/otlp" }`, which sends OpenTelemetry to the new [bundled OpenTelemetry Collector](https://docs.sourcegraph.com/admin/observability/opentelemetry). [#37907](https://github.com/sourcegraph/sourcegraph/issues/37907)
- File diff stats are now characterized by 2 figures: lines added and lines removed. Previously, a 3rd figure for lines modified was also used. This is represented by the fields on the `DiffStat` type on the GraphQL API. [#40454](https://github.com/sourcegraph/sourcegraph/pull/40454)

### Changed

- [Sourcegraph with Kubernetes (without Helm)](https://docs.sourcegraph.com/admin/deploy/kubernetes): The `jaeger-agent` sidecar has been replaced by an [OpenTelemetry Collector](https://docs.sourcegraph.com/admin/observability/opentelemetry) DaemonSet + Deployment configuration. The bundled Jaeger instance is now disabled by default, instead of enabled. [#40456](https://github.com/sourcegraph/sourcegraph/issues/40456)
- [Sourcegraph with Docker Compose](https://docs.sourcegraph.com/admin/deploy/docker-compose): The `jaeger` service has been replaced by an [OpenTelemetry Collector](https://docs.sourcegraph.com/admin/observability/opentelemetry) service. The bundled Jaeger instance is now disabled by default, instead of enabled. [#40455](https://github.com/sourcegraph/sourcegraph/issues/40455)
- `"observability.tracing": { "type": "opentelemetry" }` is now the default tracer type. To revert to existing behaviour, set `"type": "jaeger"` instead. The legacy values `"type": "opentracing"` and `"type": "datadog"` have been removed. [#41242](https://github.com/sourcegraph/sourcegraph/pull/41242)
- `"observability.tracing": { "urlTemplate": "" }` is now the default, and if `"urlTemplate"` is left empty, no trace URLs are generated. To revert to existing behaviour, set `"urlTemplate": "{{ .ExternalURL }}/-/debug/jaeger/trace/{{ .TraceID }}"` instead. [#41242](https://github.com/sourcegraph/sourcegraph/pull/41242)
- Code host connection tokens are no longer supported as a fallback method for syncing changesets in Batch Changes. [#25394](https://github.com/sourcegraph/sourcegraph/issues/25394)
- **IMPORTANT:** `repo:contains(file:foo content:bar)` has been renamed to `repo:contains.file(path:foo content:bar)`. `repo:contains.file(foo)` has been renamed to `repo:contains.path(foo)`. `repo:contains()` **is no longer a valid predicate. Saved searches using** `repo:contains()` **will need to be updated to use the new syntax.** [#40389](https://github.com/sourcegraph/sourcegraph/pull/40389)

### Fixed

- Fixed support for bare repositories using the src-cli and other codehost type. This requires the latest version of src-cli. [#40863](https://github.com/sourcegraph/sourcegraph/pull/40863)
- The recommended [src-cli](https://github.com/sourcegraph/src-cli) version is now reported consistently. [#39468](https://github.com/sourcegraph/sourcegraph/issues/39468)
- A performance issue affecting structural search causing results to not stream. It is much faster now. [#40872](https://github.com/sourcegraph/sourcegraph/pull/40872)
- An issue where the saved search input box reports an invalid pattern type for `standard`, which is now valid. [#41068](https://github.com/sourcegraph/sourcegraph/pull/41068)
- Git will now respect system certificate authorities when specifying `certificates` for the `tls.external` site configuration. [#38128](https://github.com/sourcegraph/sourcegraph/issues/38128)
- Fixed a bug where setting `"observability.tracing": {}` would disable tracing, when the intended behaviour is to default to tracing with `"sampling": "selective"` enabled by default. [#41242](https://github.com/sourcegraph/sourcegraph/pull/41242)
- The performance, stability, and latency of search predicates like `repo:has.file()`, `repo:has.content()`, and `file:has.content()` have been dramatically improved. [#418](https://github.com/sourcegraph/zoekt/pull/418), [#40239](https://github.com/sourcegraph/sourcegraph/pull/40239), [#38988](https://github.com/sourcegraph/sourcegraph/pull/38988), [#39501](https://github.com/sourcegraph/sourcegraph/pull/39501)
- A search query issue where quoted patterns inside parenthesized expressions would be interpreted incorrectly. [#41455](https://github.com/sourcegraph/sourcegraph/pull/41455)

### Removed

- `CACHE_DIR` has been removed from the `sourcegraph-frontend` deployment. This required ephemeral storage which will no longer be needed. This variable (and corresponding filesystem mount) has been unused for many releases. [#38934](https://github.com/sourcegraph/sourcegraph/issues/38934)
- Quick links will no longer be shown on the homepage or search sidebar. The `quicklink` setting is now marked as deprecated. [#40750](https://github.com/sourcegraph/sourcegraph/pull/40750)
- Quick links will no longer be shown on the homepage or search sidebar if the "Simple UI" toggle is enabled and will be removed entirely in a future release. The `quicklink` setting is now marked as deprecated. [#40750](https://github.com/sourcegraph/sourcegraph/pull/40750)
- `file:contains()` has been removed from the list of valid predicates. `file:has.content()` and `file:contains.content()` remain, both of which work the same as `file:contains()` and are valid aliases of each other.
- The single-container `sourcegraph/server` deployment no longer bundles a Jaeger instance. [#41244](https://github.com/sourcegraph/sourcegraph/pull/41244)
- The following previously-deprecated fields have been removed from the Batch Changes GraphQL API: `GitBranchChangesetDescription.headRepository`, `BatchChange.initialApplier`, `BatchChange.specCreator`, `Changeset.publicationState`, `Changeset.reconcilerState`, `Changeset.externalState`.

## 3.43.2

### Fixed

- Fixed an issue causing context cancel error dumps when updating a code host config manually. [#40857](https://github.com/sourcegraph/sourcegraph/pull/41265)
- Fixed non-critical errors stopping the repo-syncing process for Bitbucket projectKeys. [#40897](https://github.com/sourcegraph/sourcegraph/pull/40582)
- Fixed an issue marking accounts as expired when the supplied Account ID list has no entries. [#40860](https://github.com/sourcegraph/sourcegraph/pull/40860)

## 3.43.1

### Fixed

- Fixed an infinite render loop on the batch changes detail page, causing the page to become unusable. [#40857](https://github.com/sourcegraph/sourcegraph/pull/40857)
- Unable to pick the correct GitLab OAuth for user authentication and repository permissions syncing when the instance configures more than one GitLab OAuth authentication providers. [#40897](https://github.com/sourcegraph/sourcegraph/pull/40897)

## 3.43.0

### Added

- Enforce 5-changeset limit for batch changes run server-side on an unlicensed instance. [#37834](https://github.com/sourcegraph/sourcegraph/issues/37834)
- Changesets that are not associated with any batch changes can have a retention period set using the site configuration `batchChanges.changesetsRetention`. [#36188](https://github.com/sourcegraph/sourcegraph/pull/36188)
- Added experimental support for exporting traces to an OpenTelemetry collector with `"observability.tracing": { "type": "opentelemetry" }` [#37984](https://github.com/sourcegraph/sourcegraph/pull/37984)
- Added `ROCKSKIP_MIN_REPO_SIZE_MB` to automatically use [Rockskip](https://docs.sourcegraph.com/code_intelligence/explanations/rockskip) for repositories over a certain size. [#38192](https://github.com/sourcegraph/sourcegraph/pull/38192)
- `"observability.tracing": { "urlTemplate": "..." }` can now be set to configure generated trace URLs (for example those generated via `&trace=1`). [#39765](https://github.com/sourcegraph/sourcegraph/pull/39765)

### Changed

- **IMPORTANT: Search queries with patterns surrounded by** `/.../` **will now be interpreted as regular expressions.** Existing search links or code monitors are unaffected. In the rare event where older links rely on the literal meaning of `/.../`, the string will be automatically quoted it in a `content` filter, preserving the original meaning. If you happen to use an existing older link and want `/.../` to work as a regular expression, add `patterntype:standard` to the query. New queries and code monitors will interpret `/.../` as regular expressions. [#38141](https://github.com/sourcegraph/sourcegraph/pull/38141).
- The password policy has been updated and is now part of the standard featureset configurable by site-admins. [#39213](https://github.com/sourcegraph/sourcegraph/pull/39213).
- Replaced the `ALLOW_DECRYPT_MIGRATION` envvar with `ALLOW_DECRYPTION`. See [updated documentation](https://docs.sourcegraph.com/admin/config/encryption). [#39984](https://github.com/sourcegraph/sourcegraph/pull/39984)
- Compute-powered insight now supports only one series custom colors for compute series bars [40038](https://github.com/sourcegraph/sourcegraph/pull/40038)

### Fixed

- Fix issue during code insight creation where selecting `"Run your insight over all your repositories"` reset the currently selected distance between data points. [#39261](https://github.com/sourcegraph/sourcegraph/pull/39261)
- Fix issue where symbols in the side panel did not have file level permission filtering applied correctly. [#39592](https://github.com/sourcegraph/sourcegraph/pull/39592)

### Removed

- The experimental dependencies search feature has been removed, including the `repo:deps(...)` search predicate and the site configuration options `codeIntelLockfileIndexing.enabled` and `experimentalFeatures.dependenciesSearch`. [#39742](https://github.com/sourcegraph/sourcegraph/pull/39742)

## 3.42.2

### Fixed

- Fix issue with capture group insights to fail immediately if they contain invalid queries. [#39842](https://github.com/sourcegraph/sourcegraph/pull/39842)
- Fix issue during conversion of just in time code insights to start backfilling data from the current time instead of the date the insight was created. [#39923](https://github.com/sourcegraph/sourcegraph/pull/39923)

## 3.42.1

### Fixed

- Reverted git version to avoid an issue with commit-graph that could cause repository corruptions [#39537](https://github.com/sourcegraph/sourcegraph/pull/39537)
- Fixed an issue with symbols where they were not respecting sub-repository permissions [#39592](https://github.com/sourcegraph/sourcegraph/pull/39592)

## 3.42.0

### Added

- Reattached changesets now display an action and factor into the stats when previewing batch changes. [#36359](https://github.com/sourcegraph/sourcegraph/issues/36359)
- New site configuration option `"permissions.syncUsersMaxConcurrency"` to control the maximum number of user-centric permissions syncing jobs could be spawned concurrently. [#37918](https://github.com/sourcegraph/sourcegraph/issues/37918)
- Added experimental support for exporting traces to an OpenTelemetry collector with `"observability.tracing": { "type": "opentelemetry" }` [#37984](https://github.com/sourcegraph/sourcegraph/pull/37984)
- Code Insights over some repos now get 12 historic data points in addition to a current daily value and future points that align with the defined interval. [#37756](https://github.com/sourcegraph/sourcegraph/pull/37756)
- A Kustomize overlay and Helm override file to apply envoy filter for networking error caused by service mesh. [#4150](https://github.com/sourcegraph/deploy-sourcegraph/pull/4150) & [#148](https://github.com/sourcegraph/deploy-sourcegraph-helm/pull/148)
- Resource Estimator: Ability to export the estimated results as override file for Helm and Docker Compose. [#18](https://github.com/sourcegraph/resource-estimator/pull/18)
- A toggle to enable/disable a beta simplified UI has been added to the user menu. This new UI is still actively in development and any changes visible with the toggle enabled may not be stable are subject to change. [#38763](https://github.com/sourcegraph/sourcegraph/pull/38763)
- Search query inputs are now backed by the CodeMirror library instead of Monaco. Monaco can be re-enabled by setting `experimentalFeatures.editor` to `"monaco"`. [38584](https://github.com/sourcegraph/sourcegraph/pull/38584)
- Better search-based code navigation for Python using tree-sitter [#38459](https://github.com/sourcegraph/sourcegraph/pull/38459)
- Gitserver endpoint access logs can now be enabled by adding `"log": { "gitserver.accessLogs": true }` to the site config. [#38798](https://github.com/sourcegraph/sourcegraph/pull/38798)
- Code Insights supports a new type of insight - compute-powered insight, currently under the experimental feature flag: `codeInsightsCompute` [#37857](https://github.com/sourcegraph/sourcegraph/issues/37857)
- Cache execution result when mounting files in a batch spec. [sourcegraph/src-cli#795](https://github.com/sourcegraph/src-cli/pull/795)
- Batch Changes changesets open on archived repositories will now move into a [Read-Only state](https://docs.sourcegraph.com/batch_changes/references/faq#why-is-my-changeset-read-only). [#26820](https://github.com/sourcegraph/sourcegraph/issues/26820)

### Changed

- Updated minimum required veresion of `git` to 2.35.2 in `gitserver` and `server` Docker image. This addresses [a few vulnerabilities announced by GitHub](https://github.blog/2022-04-12-git-security-vulnerability-announced/).
- Search: Pasting a query with line breaks into the main search query input will now replace them with spaces instead of removing them. [#37674](https://github.com/sourcegraph/sourcegraph/pull/37674)
- Rewrite resource estimator using the latest metrics [#37869](https://github.com/sourcegraph/sourcegraph/pull/37869)
- Selecting a line multiple times in the file view will only add a single browser history entry [#38204](https://github.com/sourcegraph/sourcegraph/pull/38204)
- The panels on the homepage (recent searches, etc) are now turned off by default. They can be re-enabled by setting `experimentalFeatures.showEnterpriseHomePanels` to true. [#38431](https://github.com/sourcegraph/sourcegraph/pull/38431)
- Log sampling is now enabled by default for Sourcegraph components that use the [new internal logging library](https://github.com/sourcegraph/log) - the first 100 identical log entries per second will always be output, but thereafter only every 100th identical message will be output. It can be configured for each service using the environment variables `SRC_LOG_SAMPLING_INITIAL` and `SRC_LOG_SAMPLING_THEREAFTER`, and if `SRC_LOG_SAMPLING_INITIAL` is set to `0` or `-1` the sampling will be disabled entirely. [#38451](https://github.com/sourcegraph/sourcegraph/pull/38451)
- Deprecated `experimentalFeatures.enableGitServerCommandExecFilter`. Setting this value has no effect on the code any longer and the code to guard against unknown commands is always enabled.
- Zoekt now runs with GOGC=25 by default, helping to reduce the memory consumption of Sourcegraph. Previously it ran with GOGC=50, but we noticed a regression when we switched to go 1.18 which contained significant changes to the go garbage collector. [#38708](https://github.com/sourcegraph/sourcegraph/issues/38708)
- Hide `Publish` action when working with imported changesets. [#37882](https://github.com/sourcegraph/sourcegraph/issues/37882)

### Fixed

- Fix an issue where updating the title or body of a Bitbucket Cloud pull request opened by a batch change could fail when the pull request was not on a fork of the target repository. [#37585](https://github.com/sourcegraph/sourcegraph/issues/37585)
- A bug where some complex `repo:` regexes only returned a subset of repository results. [#37925](https://github.com/sourcegraph/sourcegraph/pull/37925)
- Fix a bug when selecting all the changesets on the Preview Batch Change Page only selected the recently loaded changesets. [#38041](https://github.com/sourcegraph/sourcegraph/pull/38041)
- Fix a bug with bad code insights chart data points links. [#38102](https://github.com/sourcegraph/sourcegraph/pull/38102)
- Code Insights: the commit indexer no longer errors when fetching commits from empty repositories and marks them as successfully indexed. [#39081](https://github.com/sourcegraph/sourcegraph/pull/38091)
- The file view does not jump to the first selected line anymore when selecting multiple lines and the first selected line was out of view. [#38175](https://github.com/sourcegraph/sourcegraph/pull/38175)
- Fixed an issue where multiple activations of the back button are required to navigate back to a previously selected line in a file [#38193](https://github.com/sourcegraph/sourcegraph/pull/38193)
- Support timestamps with numeric timezone format from Gitlab's Webhook payload [#38250](https://github.com/sourcegraph/sourcegraph/pull/38250)
- Fix regression in 3.41 where search-based Code Insights could have their queries wrongly parsed into regex patterns when containing quotes or parentheses. [#38400](https://github.com/sourcegraph/sourcegraph/pull/38400)
- Fixed regression of mismatched `From` address when render emails. [#38589](https://github.com/sourcegraph/sourcegraph/pull/38589)
- Fixed a bug with GitHub code hosts using `"repositoryQuery":{"public"}` where it wasn't respecting exclude archived. [#38839](https://github.com/sourcegraph/sourcegraph/pull/38839)
- Fixed a bug with GitHub code hosts using `repositoryQuery` with custom queries, where it could potentially stall out searching for repos. [#38839](https://github.com/sourcegraph/sourcegraph/pull/38839)
- Fixed an issue in Code Insights were duplicate points were sometimes being returned when displaying series data. [#38903](https://github.com/sourcegraph/sourcegraph/pull/38903)
- Fix issue with Bitbucket Projects repository permissions sync regarding granting pending permissions. [#39013](https://github.com/sourcegraph/sourcegraph/pull/39013)
- Fix issue with Bitbucket Projects repository permissions sync when BindID is username. [#39035](https://github.com/sourcegraph/sourcegraph/pull/39035)
- Improve keyboard navigation for batch changes server-side execution flow. [#38601](https://github.com/sourcegraph/sourcegraph/pull/38601)
- Fixed a bug with the WorkspacePreview panel glitching when it's resized. [#36470](https://github.com/sourcegraph/sourcegraph/issues/36470)
- Handle special characters in search query when creating a batch change from search. [#38772](https://github.com/sourcegraph/sourcegraph/pull/38772)
- Fixed bug when parsing numeric timezone offset in Gitlab webhook payload. [#38250](https://github.com/sourcegraph/sourcegraph/pull/38250)
- Fixed setting unrestricted status on a repository when using the explicit permissions API. If the repository had never had explicit permissions before, previously this call would fail. [#39141](https://github.com/sourcegraph/sourcegraph/pull/39141)

### Removed

- The direct DataDog trace export integration has been removed. ([#37654](https://github.com/sourcegraph/sourcegraph/pull/37654))
- Removed the deprecated git exec forwarder. [#38092](https://github.com/sourcegraph/sourcegraph/pull/38092)
- Browser and IDE extensions banners. [#38715](https://github.com/sourcegraph/sourcegraph/pull/38715)

## 3.41.1

### Fixed

- Fix issue with Bitbucket Projects repository permissions sync when wrong repo IDs were used [#38637](https://github.com/sourcegraph/sourcegraph/pull/38637)
- Fix perforce permissions interpretation for rules where there is a wildcard in the depot name [#37648](https://github.com/sourcegraph/sourcegraph/pull/37648)

### Added

- Allow directory read access for sub repo permissions [#38487](https://github.com/sourcegraph/sourcegraph/pull/38487)

### Changed

- p4-fusion version is upgraded to 1.10 [#38272](https://github.com/sourcegraph/sourcegraph/pull/38272)

## 3.41.0

### Added

- Code Insights: Added toggle display of data series in line charts
- Code Insights: Added dashboard pills for the standalone insight page [#36341](https://github.com/sourcegraph/sourcegraph/pull/36341)
- Extensions: Added site config parameter `extensions.allowOnlySourcegraphAuthoredExtensions`. When enabled only extensions authored by Sourcegraph will be able to be viewed and installed. For more information check out the [docs](https://docs.sourcegraph.com/admin/extensions##allow-only-extensions-authored-by-sourcegraph). [#35054](https://github.com/sourcegraph/sourcegraph/pull/35054)
- Batch Changes Credentials can now be manually validated. [#35948](https://github.com/sourcegraph/sourcegraph/pull/35948)
- Zoekt-indexserver has a new debug landing page, `/debug`, which now exposes information about the queue, the list of indexed repositories, and the list of assigned repositories. Admins can reach the debug landing page by selecting Instrumentation > indexed-search-indexer from the site admin view. The debug page is linked at the top. [#346](https://github.com/sourcegraph/zoekt/pull/346)
- Extensions: Added `enableExtensionsDecorationsColumnView` user setting as [experimental feature](https://docs.sourcegraph.com/admin/beta_and_experimental_features#experimental-features). When enabled decorations of the extensions supporting column decorations (currently only git-extras extension does: [sourcegraph-git-extras/pull/276](https://github.com/sourcegraph/sourcegraph-git-extras/pull/276)) will be displayed in separate columns on the blob page. [#36007](https://github.com/sourcegraph/sourcegraph/pull/36007)
- SAML authentication provider has a new site configuration `allowGroups` that allows filtering users by group membership. [#36555](https://github.com/sourcegraph/sourcegraph/pull/36555)
- A new [templating](https://docs.sourcegraph.com/batch_changes/references/batch_spec_templating) variable, `batch_change_link` has been added for more control over where the "Created by Sourcegraph batch change ..." message appears in the published changeset description. [#491](https://github.com/sourcegraph/sourcegraph/pull/35319)
- Batch specs can now mount local files in the Docker container when using [Sourcegraph CLI](https://docs.sourcegraph.com/cli). [#31790](https://github.com/sourcegraph/sourcegraph/issues/31790)
- Code Monitoring: Notifications via Slack and generic webhooks are now enabled for everyone by default as a beta feature. [#37037](https://github.com/sourcegraph/sourcegraph/pull/37037)
- Code Insights: Sort and limit filters have been added to capture group insights. This gives users more control over which series are displayed. [#34611](https://github.com/sourcegraph/sourcegraph/pull/34611)
- [Running batch changes server-side](https://docs.sourcegraph.com/batch_changes/explanations/server_side) is now in beta! In addition to using src-cli to run batch changes locally, you can now run them server-side as well. This requires installing executors. While running server-side unlocks a new and improved UI experience, you can still use src-cli just like before.
- Code Monitoring: pings for new action types [#37288](https://github.com/sourcegraph/sourcegraph/pull/37288)
- Better search-based code navigation for Java using tree-sitter [#34875](https://github.com/sourcegraph/sourcegraph/pull/34875)

### Changed

- Code Insights: Added warnings about adding `context:` and `repo:` filters in search query.
- Batch Changes: The credentials of the last applying user will now be used to sync changesets when available. If unavailable, then the previous behaviour of using a site or code host configuration credential is retained. [#33413](https://github.com/sourcegraph/sourcegraph/issues/33413)
- Gitserver: we disable automatic git-gc for invocations of git-fetch to avoid corruption of repositories by competing git-gc processes. [#36274](https://github.com/sourcegraph/sourcegraph/pull/36274)
- Commit and diff search: The hard limit of 50 repositories has been removed, and long-running searches will continue running until the timeout is hit. [#36486](https://github.com/sourcegraph/sourcegraph/pull/36486)
- The Postgres DBs `frontend` and `codeintel-db` are now given 1 hour to begin accepting connections before Kubernetes restarts the containers. [#4136](https://github.com/sourcegraph/deploy-sourcegraph/pull/4136)
- The internal git command forwarder has been deprecated and will be removed in 3.42 [#37320](https://github.com/sourcegraph/sourcegraph/pull/37320)

### Fixed

- Unable to send emails through [Google SMTP relay](https://docs.sourcegraph.com/admin/config/email#configuring-sourcegraph-to-send-email-via-google-workspace-gmail) with mysterious error "EOF". [#35943](https://github.com/sourcegraph/sourcegraph/issues/35943)
- A common source of searcher evictions on kubernetes when running large structural searches. [#34828](https://github.com/sourcegraph/sourcegraph/issues/34828)
- An issue with permissions evaluation for saved searches
- An authorization check while Redis is down will now result in an internal server error, instead of clearing a valid session from the user's cookies. [#37016](https://github.com/sourcegraph/sourcegraph/issues/37016)

### Removed

-

## 3.40.2

### Fixed

- Fix issue with OAuth login using a Github code host by reverting gologin dependency update [#36685](https://github.com/sourcegraph/sourcegraph/pull/36685)
- Fix issue with single-container docker image where codeinsights-db was being incorrectly created [#36678](https://github.com/sourcegraph/sourcegraph/pull/36678)

## 3.40.1

### Fixed

- Support expiring OAuth tokens for GitLab which became the default in version 15.0. [#36003](https://github.com/sourcegraph/sourcegraph/pull/36003)
- Fix external service resolver erroring when webhooks not supported. [#35932](https://github.com/sourcegraph/sourcegraph/pull/35932)

## 3.40.0

### Added

- Code Insights: Added fuzzy search filter for dashboard select drop down
- Code Insights: You can share code insights through a shareable link. [#34965](https://github.com/sourcegraph/sourcegraph/pull/34965)
- Search: `path:` is now a valid filter. It is an alias for the existing `file:` filter. [#34947](https://github.com/sourcegraph/sourcegraph/pull/34947)
- Search: `-language` is a valid filter, but the web app displays it as invalid. The web app is fixed to reflect validity. [#34949](https://github.com/sourcegraph/sourcegraph/pull/34949)
- Search-based code intelligence now recognizes local variables in Python, Java, JavaScript, TypeScript, C/C++, C#, Go, and Ruby. [#33689](https://github.com/sourcegraph/sourcegraph/pull/33689)
- GraphQL API: Added support for async external service deletion. This should be used to delete an external service which cannot be deleted within 75 seconds timeout due to a large number of repos. Usage: add `async` boolean field to `deleteExternalService` mutation. Example: `mutation deleteExternalService(externalService: "id", async: true) { alwaysNil }`
- [search.largeFiles](https://docs.sourcegraph.com/admin/config/site_config#search-largeFiles) now supports recursive globs. For example, it is now possible to specify a pattern like `**/*.lock` to match a lock file anywhere in a repository. [#35411](https://github.com/sourcegraph/sourcegraph/pull/35411)
- Permissions: The `setRepositoryPermissionsUnrestricted` mutation was added, which allows explicitly marking a repo as available to all Sourcegraph users. [#35378](https://github.com/sourcegraph/sourcegraph/pull/35378)
- The `repo:deps(...)` predicate can now search through the [Python dependencies of your repositories](https://docs.sourcegraph.com/code_search/how-to/dependencies_search). [#32659](https://github.com/sourcegraph/sourcegraph/issues/32659)
- Batch Changes are now supported on [Bitbucket Cloud](https://bitbucket.org/). [#24199](https://github.com/sourcegraph/sourcegraph/issues/24199)
- Pings for server-side batch changes [#34308](https://github.com/sourcegraph/sourcegraph/pull/34308)
- Indexed search will detect when it is misconfigured and has multiple replicas writing to the same directory. [#35513](https://github.com/sourcegraph/sourcegraph/pull/35513)
- A new token creation callback feature that sends a token back to a trusted program automatically after the user has signed in [#35339](https://github.com/sourcegraph/sourcegraph/pull/35339)
- The Grafana dashboard now has a global container resource usage view to help site-admin quickly identify potential scaling issues. [#34808](https://github.com/sourcegraph/sourcegraph/pull/34808)

### Changed

- Sourcegraph's docker images are now based on Alpine Linux 3.14. [#34508](https://github.com/sourcegraph/sourcegraph/pull/34508)
- Sourcegraph is now built with Go 1.18. [#34899](https://github.com/sourcegraph/sourcegraph/pull/34899)
- Capture group Code Insights now use the Compute streaming endpoint. [#34905](https://github.com/sourcegraph/sourcegraph/pull/34905)
- Code Insights will now automatically generate queries with a default value of `fork:no` and `archived:no` if these fields are not specified by the user. This removes the need to manually add these fields to have consistent behavior from historical to non-historical results. [#30204](https://github.com/sourcegraph/sourcegraph/issues/30204)
- Search Code Insights now use the Search streaming endpoint. [#35286](https://github.com/sourcegraph/sourcegraph/pull/35286)
- Deployment: Nginx ingress controller updated to v1.2.0

### Fixed

- Code Insights: Fixed line chart data series hover effect. Now the active line will be rendered on top of the others.
- Code Insights: Fixed incorrect Line Chart size calculation in FireFox
- Unverified primary emails no longer breaks the Emails-page for users and Users-page for Site Admin. [#34312](https://github.com/sourcegraph/sourcegraph/pull/34312)
- Button to download raw file in blob page is now working correctly. [#34558](https://github.com/sourcegraph/sourcegraph/pull/34558)
- Searches containing `or` expressions are now optimized to evaluate natively on the backends that support it ([#34382](https://github.com/sourcegraph/sourcegraph/pull/34382)), and both commit and diff search have been updated to run optimized `and`, `or`, and `not` queries. [#34595](https://github.com/sourcegraph/sourcegraph/pull/34595)
- Carets in textareas in Firefox are now visible. [#34888](https://github.com/sourcegraph/sourcegraph/pull/34888)
- Changesets to GitHub code hosts could fail with a confusing, non actionable error message. [#35048](https://github.com/sourcegraph/sourcegraph/pull/35048)
- An issue causing search expressions to not work in conjunction with `type:symbol`. [#35126](https://github.com/sourcegraph/sourcegraph/pull/35126)
- A non-descriptive error message that would be returned when using `on.repository` if it is not a valid repository path [#35023](https://github.com/sourcegraph/sourcegraph/pull/35023)
- Reduced database load when viewing or previewing a batch change. [#35501](https://github.com/sourcegraph/sourcegraph/pull/35501)
- Fixed a bug where Capture Group Code Insights generated just in time only returned data for the latest repository in the list. [#35624](https://github.com/sourcegraph/sourcegraph/pull/35624)

### Removed

- The experimental API Docs feature released on our Cloud instance since 3.30.0 has been removed from the product entirely. This product functionality is being superseded by [doctree](https://github.com/sourcegraph/doctree). [#34798](https://github.com/sourcegraph/sourcegraph/pull/34798)

## 3.39.1

### Fixed

- Code Insights: Fixed bug that caused line rendering issues when series data is returned out of order by date.
- Code Insights: Fixed bug that caused before and after parameters to be switched when clicking in to the diff view from an insight.
- Fixed an issue with notebooks that caused the cursor to behave erratically in markdown blocks. [#34227](https://github.com/sourcegraph/sourcegraph/pull/34227)
- Batch Changes on docker compose installations were failing due to a missing environment variable [#813](https://github.com/sourcegraph/deploy-sourcegraph-docker/pull/813).

## 3.39.0

### Added

- Added support for LSIF upload authentication against GitLab.com on Sourcegraph Cloud. [#33254](https://github.com/sourcegraph/sourcegraph/pull/33254)
- Add "getting started/quick start checklist for authenticated users" [#32882](https://github.com/sourcegraph/sourcegraph/pull/32882)
- A redesigned repository page is now available under the `new-repo-page` feature flag. [#33319](https://github.com/sourcegraph/sourcegraph/pull/33319)
- Pings now include notebooks usage metrics. [#30087](https://github.com/sourcegraph/sourcegraph/issues/30087)
- Notebooks are now enabled by default. [#33706](https://github.com/sourcegraph/sourcegraph/pull/33706)
- The Code Insights GraphQL API now accepts Search Contexts as a filter and will extract the expressions embedded the `repo` and `-repo` search query fields from the contexts to apply them as filters on the insight. [#33866](https://github.com/sourcegraph/sourcegraph/pull/33866)
- The Code Insights commit indexer can now index commits in smaller batches. Set the number of days per batch in the site setting `insights.commit.indexer.windowDuration`. A value of 0 (default) will disable batching. [#33666](https://github.com/sourcegraph/sourcegraph/pull/33666)
- Support account lockout after consecutive failed sign-in attempts for builtin authentication provider (i.e. username and password), new config options are added to the site configuration under `"auth.lockout"` to customize the threshold, length of lockout and consecutive periods. [#33999](https://github.com/sourcegraph/sourcegraph/pull/33999)
- pgsql-exporter for Code Insights has been added to docker-compose and Kubernetes deployments to gather database-level metrics. [#780](https://github.com/sourcegraph/deploy-sourcegraph-docker/pull/780), [#4111](https://github.com/sourcegraph/deploy-sourcegraph/pull/4111)
- `repo:dependencies(...)` predicate can now search through the [Go dependencies of your repositories](https://docs.sourcegraph.com/code_search/how-to/dependencies_search). [#32658](https://github.com/sourcegraph/sourcegraph/issues/32658)
- Added a site config value `defaultRateLimit` to optionally configure a global default rate limit for external services.

### Changed

- Code Insights: Replaced native window confirmation dialog with branded modal. [#33637](https://github.com/sourcegraph/sourcegraph/pull/33637)
- Code Insights: Series data is now sorted by semantic version then alphabetically.
- Code Insights: Added locked insights overlays for frozen insights while in limited access mode. Restricted insight editing save change button for frozen insights. [#33062](https://github.com/sourcegraph/sourcegraph/pull/33062)
- Code Insights: A global dashboard will now be automatically created while in limited access mode to provide consistent visibility for unlocked insights. This dashboard cannot be deleted or modified while in limited access mode. [#32992](https://github.com/sourcegraph/sourcegraph/pull/32992)
- Update "getting started checklist for visitors" to a new design [TODO:]
- Update "getting started/quick start checklist for visitors" to a new design [#32882](https://github.com/sourcegraph/sourcegraph/pull/32882)
- Code Insights: Capture group values are now restricted to 100 characters. [#32828](https://github.com/sourcegraph/sourcegraph/pull/32828)
- Repositories for which gitserver's janitor job "sg maintenance" fails will eventually be re-cloned if "DisableAutoGitUpdates" is set to false (default) in site configuration. [#33432](https://github.com/sourcegraph/sourcegraph/pull/33432)
- The Code Insights database is now based on Postgres 12, removing the dependency on TimescaleDB. [#32697](https://github.com/sourcegraph/sourcegraph/pull/32697)

### Fixed

- Fixed create insight button being erroneously disabled.
- Fixed an issue where a `Warning: Sourcegraph cannot send emails!` banner would appear for all users instead of just site admins (introduced in v3.38).
- Fixed reading search pattern type from settings [#32989](https://github.com/sourcegraph/sourcegraph/issues/32989)
- Display a tooltip and truncate the title of a search result when content overflows [#32904](https://github.com/sourcegraph/sourcegraph/pull/32904)
- Search patterns containing `and` and `not` expressions are now optimized to evaluate natively on the Zoekt backend for indexed code content and symbol search wherever possible. These kinds of queries are now typically an order of magnitude faster. Previous cases where no results were returned for expensive search expressions should now work and return results quickly. [#33308](https://github.com/sourcegraph/sourcegraph/pull/33308)
- Fail to log extension activation event will no longer block extension from activating [#33300][https://github.com/sourcegraph/sourcegraph/pull/33300]
- Fixed out-ouf-memory events for gitserver's janitor job "sg maintenance". [#33353](https://github.com/sourcegraph/sourcegraph/issues/33353)
- Setting the publication state for changesets when previewing a batch spec now works correctly if all changesets are selected and there is more than one page of changesets. [#33619](https://github.com/sourcegraph/sourcegraph/issues/33619)

### Removed

-

## 3.38.1

### Fixed

- An issue introduced in 3.38 that caused alerts to not be delivered [#33398](https://github.com/sourcegraph/sourcegraph/pull/33398)

## 3.38.0

### Added

- Added new "Getting started onboarding tour" for not authenticated users on Sourcegraph.com instead of "Search onboarding tour" [#32263](https://github.com/sourcegraph/sourcegraph/pull/32263)
- Pings now include code host integration usage metrics [#31379](https://github.com/sourcegraph/sourcegraph/pull/31379)
- Added `PRECISE_CODE_INTEL_UPLOAD_AWS_USE_EC2_ROLE_CREDENTIALS` environment variable to enable EC2 metadata API authentication to an external S3 bucket storing precise code intelligence uploads. [#31820](https://github.com/sourcegraph/sourcegraph/pull/31820)
- LSIF upload pages now include a section listing the reasons and retention policies resulting in an upload being retained and not expired. [#30864](https://github.com/sourcegraph/sourcegraph/pull/30864)
- Timestamps in the history panel can now be formatted as absolute timestamps by using user setting `history.preferAbsoluteTimestamps`
- Timestamps in the history panel can now be formatted as absolute timestamps by using user setting `history.preferAbsoluteTimestamps` [#31837](https://github.com/sourcegraph/sourcegraph/pull/31837)
- Notebooks from private enterprise instances can now be embedded in external sites by enabling the `enable-embed-route` feature flag. [#31628](https://github.com/sourcegraph/sourcegraph/issues/31628)
- Pings now include IDE extensions usage metrics [#32000](https://github.com/sourcegraph/sourcegraph/pull/32000)
- New EventSource type: `IDEEXTENSION` for IDE extensions-related events [#32000](https://github.com/sourcegraph/sourcegraph/pull/32000)
- Code Monitoring now has a Logs tab enabled as a [beta feature](https://docs.sourcegraph.com/admin/beta_and_experimental_features). This lets you see recent runs of your code monitors and determine if any notifications were sent or if there were any errors during the run. [#32292](https://github.com/sourcegraph/sourcegraph/pull/32292)
- Code Monitoring creation and editing now supports syntax highlighting and autocomplete on the search box. [#32536](https://github.com/sourcegraph/sourcegraph/pull/32536)
- New `repo:dependencies(...)` predicate allows you to [search through the dependencies of your repositories](https://docs.sourcegraph.com/code_search/how-to/dependencies_search). This feature is currently in beta and only npm package repositories are supported with dependencies from `package-lock.json` and `yarn.lock` files. [#32405](https://github.com/sourcegraph/sourcegraph/issues/32405)
- Site config has a new _experimental_ feature called `gitServerPinnedRepos` that allows admins to pin specific repositories to particular gitserver instances. [#32831](https://github.com/sourcegraph/sourcegraph/pull/32831).
- Added [Rockskip](https://docs.sourcegraph.com/code_intelligence/explanations/rockskip), a scalable symbol service backend for a fast symbol sidebar and search-based code intelligence on monorepos.
- Code monitor email notifications can now optionally include the content of new search results. This is disabled by default but can be enabled by editing the code monitor's email action and toggling on "Include search results in sent message". [#32097](https://github.com/sourcegraph/sourcegraph/pull/32097)

### Changed

- Searching for the pattern `//` with regular expression search is now interpreted literally and will search for `//`. Previously, the `//` pattern was interpreted as our regular expression syntax `/<regexp>/` which would in turn be intrpreted as the empty string. Since searching for an empty string offers little practically utility, we now instead interpret `//` to search for its literal meaning in regular expression search. [#31520](https://github.com/sourcegraph/sourcegraph/pull/31520)
- Timestamps in the webapp will now display local time on hover instead of UTC time [#31672](https://github.com/sourcegraph/sourcegraph/pull/31672)
- Updated Postgres version from 12.6 to 12.7 [#31933](https://github.com/sourcegraph/sourcegraph/pull/31933)
- Code Insights will now periodically clean up data series that are not in use. There is a 1 hour grace period where the series can be reattached to a view, after which all of the time series data and metadata will be deleted. [#32094](https://github.com/sourcegraph/sourcegraph/pull/32094)
- Code Insights critical telemetry total count now only includes insights that are not frozen (limited by trial mode restrictions). [#32529](https://github.com/sourcegraph/sourcegraph/pull/32529)
- The Phabricator integration with Gitolite code hosts has been deprecated, the fields have been kept to not break existing systems, but the integration does not work anymore
- The SSH library used to push Batch Change branches to code hosts has been updated to prevent issues pushing to github.com or GitHub Enterprise releases after March 15, 2022. [#32641](https://github.com/sourcegraph/sourcegraph/issues/32641)
- Bumped the minimum supported version of Docker Compose from `1.22.0` to `1.29.0`. [#32631](https://github.com/sourcegraph/sourcegraph/pull/32631)
- [Code host API rate limit configuration](https://docs.sourcegraph.com/admin/repo/update_frequency#code-host-api-rate-limiting) no longer based on code host URLs but only takes effect on each individual external services. To enforce API rate limit, please add configuration to all external services that are intended to be rate limited. [#32768](https://github.com/sourcegraph/sourcegraph/pull/32768)

### Fixed

- Viewing or previewing a batch change is now more resilient when transient network or server errors occur. [#29859](https://github.com/sourcegraph/sourcegraph/issues/29859)
- Search: `select:file` and `select:file.directory` now properly deduplicates results. [#32469](https://github.com/sourcegraph/sourcegraph/pull/32469)
- Security: Patch container images against CVE 2022-0778 [#32679](https://github.com/sourcegraph/sourcegraph/issues/32679)
- When closing a batch change, draft changesets that will be closed are now also shown. [#32481](https://github.com/sourcegraph/sourcegraph/pull/32481)

### Removed

- The deprecated GraphQL field `SearchResults.resultCount` has been removed in favor of its replacement, `matchCount`. [#31573](https://github.com/sourcegraph/sourcegraph/pull/31573)
- The deprecated site-config field `UseJaeger` has been removed. Use `"observability.tracing": { "sampling": "all" }` instead [#31294](https://github.com/sourcegraph/sourcegraph/pull/31294/commits/6793220d6cf1200535a2610d79d2dd9e18c67dca)

## 3.37.0

### Added

- Code in search results is now selectable (e.g. for copying). Just clicking on the code continues to open the corresponding file as it did before. [#30033](https://github.com/sourcegraph/sourcegraph/pull/30033)
- Search Notebooks now support importing and exporting Markdown-formatted files. [#28586](https://github.com/sourcegraph/sourcegraph/issues/28586)
- Added standalone migrator service that can be used to run database migrations independently of an upgrade. For more detail see the [standalone migrator docs](https://docs.sourcegraph.com/admin/how-to/manual_database_migrations) and the [docker-compose](https://docs.sourcegraph.com/admin/install/docker-compose/operations#database-migrations) or [kubernetes](https://docs.sourcegraph.com/admin/install/kubernetes/update#database-migrations) upgrade docs.

### Changed

- Syntax highlighting for JSON now uses a distinct color for strings in object key positions. [#30105](https://github.com/sourcegraph/sourcegraph/pull/30105)
- GraphQL API: The order of events returned by `MonitorTriggerEventConnection` has been reversed so newer events are returned first. The `after` parameter has been modified accordingly to return events older the one specified, to allow for pagination. [31219](https://github.com/sourcegraph/sourcegraph/pull/31219)
- [Query based search contexts](https://docs.sourcegraph.com/code_search/how-to/search_contexts#beta-query-based-search-contexts) are now enabled by default as a [beta feature](https://docs.sourcegraph.com/admin/beta_and_experimental_features). [#30888](https://github.com/sourcegraph/sourcegraph/pull/30888)
- The symbols sidebar loads much faster on old commits (after processing it) when scoped to a subdirectory in a big repository. [#31300](https://github.com/sourcegraph/sourcegraph/pull/31300)

### Fixed

- Links generated by editor endpoint will render image preview correctly. [#30767](https://github.com/sourcegraph/sourcegraph/pull/30767)
- Fixed a race condition in the precise code intel upload expirer process that prematurely expired new uploads. [#30546](https://github.com/sourcegraph/sourcegraph/pull/30546)
- Pushing changesets from Batch Changes to code hosts with self-signed TLS certificates has been fixed. [#31010](https://github.com/sourcegraph/sourcegraph/issues/31010)
- Fixed LSIF uploads not being expired according to retention policies when the repository contained tags and branches with the same name but pointing to different commits. [#31108](https://github.com/sourcegraph/sourcegraph/pull/31108)
- Service discovery for the symbols service can transition from no endpoints to endpoints. Previously we always returned an error after the first empty state. [#31225](https://github.com/sourcegraph/sourcegraph/pull/31225)
- Fixed performance issue in LSIF upload processing, reducing the latency between uploading an LSIF index and accessing precise code intel in the UI. ([#30978](https://github.com/sourcegraph/sourcegraph/pull/30978), [#31143](https://github.com/sourcegraph/sourcegraph/pull/31143))
- Fixed symbols not appearing when no files changed between commits. [#31295](https://github.com/sourcegraph/sourcegraph/pull/31295)
- Fixed symbols not appearing when too many files changed between commits. [#31110](https://github.com/sourcegraph/sourcegraph/pull/31110)
- Fixed runaway disk usage in the `symbols` service. [#30647](https://github.com/sourcegraph/sourcegraph/pull/30647)

### Removed

- Removed `experimentalFeature.showCodeMonitoringTestEmailButton`. Test emails can still be sent by editing the code monitor and expanding the "Send email notification" section. [#29953](https://github.com/sourcegraph/sourcegraph/pull/29953)

## 3.36.3

### Fixed

- Fix Code Monitor permissions. For more detail see our [security advisory](https://github.com/sourcegraph/sourcegraph/security/advisories/GHSA-xqv2-x6f2-w3pf) [#30547](https://github.com/sourcegraph/sourcegraph/pull/30547)

## 3.36.2

### Removed

- The TOS consent screen which would appear for all users upon signing into Sourcegraph. We had some internal miscommunication on this onboarding flow and it didn’t turn out the way we intended, this effectively reverts that change. ![#30192](https://github.com/sourcegraph/sourcegraph/issues/30192)

## 3.36.1

### Fixed

- Fix broken 'src lsif upload' inside executor due to basic auth removal. [#30023](https://github.com/sourcegraph/sourcegraph/pull/30023)

## 3.36.0

### Added

- Search contexts can now be defined with a restricted search query as an alternative to a specific list of repositories and revisions. This feature is _beta_ and may change in the following releases. Allowed filters: `repo`, `rev`, `file`, `lang`, `case`, `fork`, `visibility`. `OR`, `AND` expressions are also allowed. To enable this feature to all users, set `experimentalFeatures.searchContextsQuery` to true in global settings. You'll then see a "Create context" button from the search results page and a "Query" input field in the search contexts form. If you want revisions specified in these query based search contexts to be indexed, set `experimentalFeatures.search.index.query.contexts` to true in site configuration. [#29327](https://github.com/sourcegraph/sourcegraph/pull/29327)
- More explicit Terms of Service and Privacy Policy consent has been added to Sourcegraph Server. [#28716](https://github.com/sourcegraph/sourcegraph/issues/28716)
- Batch changes will be created on forks of the upstream repository if the new `batchChanges.enforceForks` site setting is enabled. [#17879](https://github.com/sourcegraph/sourcegraph/issues/17879)
- Symbolic links are now searchable. Previously it was possible to navigate to symbolic links in the repository tree view, however the symbolic links were ignored during searches. [#29567](https://github.com/sourcegraph/sourcegraph/pull/29567), [#237](https://github.com/sourcegraph/zoekt/pull/237)
- Maximum number of references/definitions shown in panel can be adjusted in settings with `codeIntelligence.maxPanelResults`. If not set, a hardcoded limit of 500 was used. [#29629](https://github.com/sourcegraph/sourcegraph/29629)
- Search notebooks are now fully persistable. You can create notebooks through the WYSIWYG editor and share them via a unique URL. We support two visibility modes: private (only the creator can view the notebook) and public (everyone can view the notebook). This feature is _beta_ and may change in the following releases. [#27384](https://github.com/sourcegraph/sourcegraph/issues/27384)
- Code Insights that are run over all repositories now have data points with links that lead to the search page. [#29587](https://github.com/sourcegraph/sourcegraph/pull/29587)
- Code Insights creation UI query field now supports different syntax highlight modes based on `patterntype` filter. [#29733](https://github.com/sourcegraph/sourcegraph/pull/29733)
- Code Insights creation UI query field now has live-preview button that leads to the search page with predefined query value. [#29698](https://github.com/sourcegraph/sourcegraph/pull/29698)
- Code Insights creation UI detect and track patterns can now search across all repositories. [#29906](https://github.com/sourcegraph/sourcegraph/pull/29906)
- Pings now contain aggregated CTA metrics. [#29966](https://github.com/sourcegraph/sourcegraph/pull/29966)
- Pings now contain aggregated CTA metrics. [#29966](https://github.com/sourcegraph/sourcegraph/pull/29966) and [#31389](https://github.com/sourcegraph/sourcegraph/pull/31389)

### Changed

- Sourcegraph's API (streaming search, GraphQL, etc.) may now be used from any domain when using an access token for authentication, or with no authentication in the case of Sourcegraph.com. [#28775](https://github.com/sourcegraph/sourcegraph/pull/28775)
- The endpoint `/search/stream` will be retired in favor of `/.api/search/stream`. This requires no action unless you have developed custom code against `/search/stream`. We will support both endpoints for a short period of time before removing `/search/stream`. Please refer to the [documentation](https://docs.sourcegraph.com/api/stream_api) for more information.
- When displaying the content of symbolic links in the repository tree view, we will show the relative path to the link's target instead of the target's content. This behavior is consistent with how we display symbolic links in search results. [#29687](https://github.com/sourcegraph/sourcegraph/pull/29687)
- A new janitor job, "sg maintenance" was added to gitserver. The new job replaces "garbage collect" with the goal to optimize the performance of git operations for large repositories. You can choose to enable "garbage collect" again by setting the environment variables "SRC_ENABLE_GC_AUTO" to "true" and "SRC_ENABLE_SG_MAINTENANCE" to "false" for gitserver. Note that you must not enable both options at the same time. [#28224](https://github.com/sourcegraph/sourcegraph/pull/28224).
- Search results across repositories are now ordered by repository rank by default. By default the rank is the number of stars a repository has. An administrator can inflate the rank of a repository via `experimentalFeatures.ranking.repoScores`. If you notice increased latency in results, you can disable this feature by setting `experimentalFeatures.ranking.maxReorderQueueSize` to 0. [#29856](https://github.com/sourcegraph/sourcegraph/pull/29856)
- Search results within the same file are now ordered by relevance instead of line number. To order by line number, update the setting `experimentalFeatures.clientSearchResultRanking: "by-line-number"`. [#29046](https://github.com/sourcegraph/sourcegraph/pull/29046)
- Bumped the symbols processing timeout from 20 minutes to 2 hours and made it configurable. [#29891](https://github.com/sourcegraph/sourcegraph/pull/29891)

### Fixed

- Issue preventing searches from completing when certain patterns contain `@`. [#29489](https://github.com/sourcegraph/sourcegraph/pull/29489)
- The grafana dashboard for "successful search request duration" reports the time for streaming search which is used by the browser. Previously it reported the GraphQL time which the browser no longer uses. [#29625](https://github.com/sourcegraph/sourcegraph/pull/29625)
- A regression introduced in 3.35 causing Code Insights that are run over all repositories to not query against repositories that have permissions enabled. (Restricted repositories are and remain filtered based on user permissions when a user views a chart, not at query time.) This may cause global Insights to undercount for data points generated after upgrading to 3.35 and before upgrading to 3.36. [](https://github.com/sourcegraph/sourcegraph/pull/29725)
- Renaming repositories now removes the old indexes on Zoekt's disks. This did not affect search results, only wasted disk space. This was a regression introduced in Sourcegraph 3.33. [#29685](https://github.com/sourcegraph/sourcegraph/issues/29685)

### Removed

- Removed unused backend service from Kubernetes deployments. [#4050](https://github.com/sourcegraph/deploy-sourcegraph/pull/4050)

## 3.35.2

### Fixed

- Fix Code Monitor permissions. For more detail see our [security advisory](https://github.com/sourcegraph/sourcegraph/security/advisories/GHSA-xqv2-x6f2-w3pf) [#30547](https://github.com/sourcegraph/sourcegraph/pull/30547)

## 3.35.1

**⚠️ Due to issues related to Code Insights in the 3.35.0 release, users are advised to upgrade directly to 3.35.1.**

### Fixed

- Skipped migrations caused existing Code Insights to not appear. [#29395](https://github.com/sourcegraph/sourcegraph/pull/29395)
- Enterprise-only out-of-band migrations failed to execute due to missing enterprise configuration flag. [#29426](https://github.com/sourcegraph/sourcegraph/pull/29426)

## 3.35.0

**⚠️ Due to issues related to Code Insights on this release, users are advised to upgrade directly to 3.35.1.**

### Added

- Individual batch changes can publish multiple changesets to the same repository by specifying multiple target branches using the [`on.branches`](https://docs.sourcegraph.com/batch_changes/references/batch_spec_yaml_reference#on-repository) attribute. [#25228](https://github.com/sourcegraph/sourcegraph/issues/25228)
- Low resource overlay added. NOTE: this is designed for internal-use only. Customers can use the `minikube` overlay to achieve similar results.[#4012](https://github.com/sourcegraph/deploy-sourcegraph/pull/4012)
- Code Insights has a new insight `Detect and Track` which will generate unique time series from the matches of a pattern specified as a regular expression capture group. This is currently limited to insights scoped to specific repositories. [docs](https://docs.sourcegraph.com/code_insights/explanations/automatically_generated_data_series)
- Code Insights is persisted entirely in the `codeinsights-db` database. A migration will automatically be performed to move any defined insights and dashboards from your user, org, or global settings files.
- The GraphQL API for Code Insights has entered beta. [docs](https://docs.sourcegraph.com/code_insights/references/code_insights_graphql_api)
- The `SRC_GIT_SERVICE_MAX_EGRESS_BYTES_PER_SECOND` environment variable to control the egress throughput of gitserver's git service (e.g. used by zoekt-index-server to clone repos to index). Set to -1 for no limit. [#29197](https://github.com/sourcegraph/sourcegraph/pull/29197)
- Search suggestions via the GraphQL API were deprecated last release and are now no longer available. Suggestions now work only with the search streaming API. [#29283](https://github.com/sourcegraph/sourcegraph/pull/29283)
- Clicking on a token will now jump to its definition. [#28520](https://github.com/sourcegraph/sourcegraph/pull/28520)

### Changed

- The `ALLOW_DECRYPT_MIGRATION` environment variable is now read by the `worker` service, not the `frontend` service as in previous versions.
- External services will stop syncing if they exceed the user / site level limit for total number of repositories added. It will only continue syncing if the extra repositories are removed or the corresponding limit is increased, otherwise it will stop syncing for the very first repository each time the syncer attempts to sync the external service again. [#28674](https://github.com/sourcegraph/sourcegraph/pull/28674)
- Sourcegraph services now listen to SIGTERM signals. This allows smoother rollouts in kubernetes deployments. [#27958](https://github.com/sourcegraph/sourcegraph/pull/27958)
- The sourcegraph-frontend ingress now uses the networking.k8s.io/v1 api. This adds support for k8s v1.22 and later, and deprecates support for versions older than v1.18.x [#4029](https://github.com/sourcegraph/deploy-sourcegraph/pull/4029)
- Non-bare repositories found on gitserver will be removed by a janitor job. [#28895](https://github.com/sourcegraph/sourcegraph/pull/28895)
- The search bar is no longer auto-focused when navigating between files. This change means that the keyboard shortcut Cmd+LeftArrow (or Ctrl-LeftArrow) now goes back to the browser's previous page instead of moving the cursor position to the first position of the search bar. [#28943](https://github.com/sourcegraph/sourcegraph/pull/28943)
- Code Insights series over all repositories can now be edited
- Code Insights series over all repositories now support a custom time interval and will calculate with 12 points starting at the moment the series is created and working backwards.
- Minio service upgraded to RELEASE.2021-12-10T23-03-39Z. [#29188](https://github.com/sourcegraph/sourcegraph/pull/29188)
- Code insights creation UI form query field now supports suggestions and syntax highlighting. [#28130](https://github.com/sourcegraph/sourcegraph/pull/28130)
- Using `select:repo` in search queries will now stream results incrementally, greatly improving speed and reducing time-to-first-result. [#28920](https://github.com/sourcegraph/sourcegraph/pull/28920)
- The fuzzy file finder is now enabled by default and can be activated with the shortcut `Cmd+K` on macOS and `Ctrl+K` on Linux/Windows. Change the user setting `experimentalFeatures.fuzzyFinder` to `false` to disable this feature. [#29010](https://github.com/sourcegraph/sourcegraph/pull/29010)
- Search-based code intelligence and the symbol sidebar are much faster now that the symbols service incrementally processes files that changed. [#27932](https://github.com/sourcegraph/sourcegraph/pull/27932)

### Fixed

- Moving a changeset from draft state into published state was broken on GitLab code hosts. [#28239](https://github.com/sourcegraph/sourcegraph/pull/28239)
- The shortcuts for toggling the History Panel and Line Wrap were not working on Mac. [#28574](https://github.com/sourcegraph/sourcegraph/pull/28574)
- Suppresses docker-on-mac warning for Kubernetes, Docker Compose, and Pure Docker deployments. [#28405](https://github.com/sourcegraph/sourcegraph/pull/28821)
- Fixed an issue where certain regexp syntax for repository searches caused the entire search, including non-repository searches, to fail with a parse error (issue affects only version 3.34). [#28826](https://github.com/sourcegraph/sourcegraph/pull/28826)
- Modifying changesets on Bitbucket Server could previously fail if the local copy in Batch Changes was out of date. That has been fixed by retrying the operations in case of a 409 response. [#29100](https://github.com/sourcegraph/sourcegraph/pull/29100)

### Removed

- Settings files (user, org, global) as a persistence mechanism for Code Insights are now deprecated.
- Query-runner deployment has been removed. You can safely remove the `query-runner` service from your installation.

## 3.34.2

### Fixed

- A bug introduced in 3.34 and 3.34.1 that resulted in certain repositories being missed in search results. [#28624](https://github.com/sourcegraph/sourcegraph/pull/28624)

## 3.34.1

### Fixed

- Fixed Redis alerting for docker-compose deployments [#28099](https://github.com/sourcegraph/sourcegraph/issues/28099)

## 3.34.0

### Added

- Added documentation for merging site-config files. Available since 3.32 [#21220](https://github.com/sourcegraph/sourcegraph/issues/21220)
- Added site config variable `cloneProgressLog` to optionally enable logging of clone progress to temporary files for debugging. Disabled by default. [#26568](https://github.com/sourcegraph/sourcegraph/pull/26568)
- GNU's `wget` has been added to all `sourcegraph/*` Docker images that use `sourcegraph/alpine` as its base [#26823](https://github.com/sourcegraph/sourcegraph/pull/26823)
- Added the "no results page", a help page shown if a search doesn't return any results [#26154](https://github.com/sourcegraph/sourcegraph/pull/26154)
- Added monitoring page for Redis databases [#26967](https://github.com/sourcegraph/sourcegraph/issues/26967)
- The search indexer only polls repositories that have been marked as changed. This reduces a large source of load in installations with a large number of repositories. If you notice index staleness, you can try disabling by setting the environment variable `SRC_SEARCH_INDEXER_EFFICIENT_POLLING_DISABLED` on `sourcegraph-frontend`. [#27058](https://github.com/sourcegraph/sourcegraph/issues/27058)
- Pings include instance wide total counts of Code Insights grouped by presentation type, series type, and presentation-series type. [#27602](https://github.com/sourcegraph/sourcegraph/pull/27602)
- Added logging of incoming Batch Changes webhooks, which can be viewed by site admins. By default, sites without encryption will log webhooks for three days, while sites with encryption will not log webhooks without explicit configuration. [See the documentation for more details](https://docs.sourcegraph.com/admin/config/batch_changes#incoming-webhooks). [#26669](https://github.com/sourcegraph/sourcegraph/issues/26669)
- Added support for finding implementations of interfaces and methods. [#24854](https://github.com/sourcegraph/sourcegraph/pull/24854)

### Changed

- Removed liveness probes from Kubernetes Prometheus deployment [#2970](https://github.com/sourcegraph/deploy-sourcegraph/pull/2970)
- Batch Changes now requests the `workflow` scope on GitHub personal access tokens to allow batch changes to write to the `.github` directory in repositories. If you have already configured a GitHub PAT for use with Batch Changes, we suggest adding the scope to the others already granted. [#26606](https://github.com/sourcegraph/sourcegraph/issues/26606)
- Sourcegraph's Prometheus and Alertmanager dependency has been upgraded to v2.31.1 and v0.23.0 respectively. [#27336](https://github.com/sourcegraph/sourcegraph/pull/27336)
- The search UI's repositories count as well as the GraphQL API's `search().repositories` and `search().repositoriesCount` have changed semantics from the set of searchable repositories to the set of repositories with matches. In a future release, we'll introduce separate fields for the set of searchable repositories backed by a [scalable implementation](https://github.com/sourcegraph/sourcegraph/issues/27274). [#26995](https://github.com/sourcegraph/sourcegraph/issues/26995)

### Fixed

- An issue that causes the server to panic when performing a structural search via the GQL API for a query that also
  matches missing repos (affected versions 3.33.0 and 3.32.0)
  . [#26630](https://github.com/sourcegraph/sourcegraph/pull/26630)
- Improve detection for Docker running in non-linux
  environments. [#23477](https://github.com/sourcegraph/sourcegraph/issues/23477)
- Fixed the cache size calculation used for Kubernetes deployments. Previously, the calculated value was too high and would exceed the ephemeral storage request limit. #[26283](https://github.com/sourcegraph/sourcegraph/issues/26283)
- Fixed a regression that was introduced in 3.27 and broke SSH-based authentication for managing Batch Changes changesets on code hosts. SSH keys generated by Sourcegraph were not used for authentication and authenticating with the code host would fail if no SSH key with write-access had been added to `gitserver`. [#27491](https://github.com/sourcegraph/sourcegraph/pull/27491)
- Private repositories matching `-repo:` expressions are now excluded. This was a regression introduced in 3.33.0. [#27044](https://github.com/sourcegraph/sourcegraph/issues/27044)

### Removed

- All version contexts functionality (deprecated in 3.33) is now removed. [#26267](https://github.com/sourcegraph/sourcegraph/issues/26267)
- Query filter `repogroup` (deprecated in 3.33) is now removed. [#24277](https://github.com/sourcegraph/sourcegraph/issues/24277)
- Sourcegraph no longer uses CSRF security tokens/cookies to prevent CSRF attacks. Instead, Sourcegraph now relies solely on browser's CORS policies (which were already in place.) In practice, this is just as safe and leads to a simpler CSRF threat model which reduces security risks associated with our threat model complexity. [#7658](https://github.com/sourcegraph/sourcegraph/pull/7658)
- Notifications for saved searches (deprecated in v3.31.0) have been removed [#27912](https://github.com/sourcegraph/sourcegraph/pull/27912/files)

## 3.33.2

### Fixed

- Fixed: backported saved search and code monitor notification fixes from 3.34.0 [#28019](https://github.com/sourcegraph/sourcegraph/pull/28019)

## 3.33.1

### Fixed

- Private repositories matching `-repo:` expressions are now excluded. This was a regression introduced in 3.33.0. [#27044](https://github.com/sourcegraph/sourcegraph/issues/27044)
- Fixed a regression that was introduced in 3.27 and broke SSH-based authentication for managing Batch Changes changesets on code hosts. SSH keys generated by Sourcegraph were not used for authentication and authenticating with the code host would fail if no SSH key with write-access had been added to `gitserver`. [#27491](https://github.com/sourcegraph/sourcegraph/pull/27491)

## 3.33.0

### Added

- More rules have been added to the search query validation so that user get faster feedback on issues with their query. [#24747](https://github.com/sourcegraph/sourcegraph/pull/24747)
- Bloom filters have been added to the zoekt indexing backend to accelerate queries with code fragments matching `\w{4,}`. [zoekt#126](https://github.com/sourcegraph/zoekt/pull/126)
- For short search queries containing no filters but the name of a supported programming language we are now suggesting to run the query with a language filter. [#25792](https://github.com/sourcegraph/sourcegraph/pull/25792)
- The API scope used by GitLab OAuth can now optionally be configured in the provider. [#26152](https://github.com/sourcegraph/sourcegraph/pull/26152)
- Added Apex language support for syntax highlighting and search-based code intelligence. [#25268](https://github.com/sourcegraph/sourcegraph/pull/25268)

### Changed

- Search context management pages are now only available in the Sourcegraph enterprise version. Search context dropdown is disabled in the OSS version. [#25147](https://github.com/sourcegraph/sourcegraph/pull/25147)
- Search contexts GQL API is now only available in the Sourcegraph enterprise version. [#25281](https://github.com/sourcegraph/sourcegraph/pull/25281)
- When running a commit or diff query, the accepted values of `before` and `after` have changed from "whatever git accepts" to a [slightly more strict subset](https://docs.sourcegraph.com/code_search/reference/language#before) of that. [#25414](https://github.com/sourcegraph/sourcegraph/pull/25414)
- Repogroups and version contexts are deprecated in favor of search contexts. Read more about the deprecation and how to migrate to search contexts in the [blog post](https://about.sourcegraph.com/blog/introducing-search-contexts). [#25676](https://github.com/sourcegraph/sourcegraph/pull/25676)
- Search contexts are now enabled by default in the Sourcegraph enterprise version. [#25674](https://github.com/sourcegraph/sourcegraph/pull/25674)
- Code Insights background queries will now retry a maximum of 10 times (down from 100). [#26057](https://github.com/sourcegraph/sourcegraph/pull/26057)
- Our `sourcegraph/cadvisor` Docker image has been upgraded to cadvisor version `v0.42.0`. [#26126](https://github.com/sourcegraph/sourcegraph/pull/26126)
- Our `jaeger` version in the `sourcegraph/sourcegraph` Docker image has been upgraded to `1.24.0`. [#26215](https://github.com/sourcegraph/sourcegraph/pull/26215)

### Fixed

- A search regression in 3.32.0 which caused instances with search indexing _disabled_ (very rare) via `"search.index.enabled": false,` in their site config to crash with a panic. [#25321](https://github.com/sourcegraph/sourcegraph/pull/25321)
- An issue where the default `search.index.enabled` value on single-container Docker instances would incorrectly be computed as `false` in some situations. [#25321](https://github.com/sourcegraph/sourcegraph/pull/25321)
- StatefulSet service discovery in Kubernetes correctly constructs pod hostnames in the case where the ServiceName is different from the StatefulSet name. [#25146](https://github.com/sourcegraph/sourcegraph/pull/25146)
- An issue where clicking on a link in the 'Revisions' search sidebar section would result in an invalid query if the query didn't already contain a 'repo:' filter. [#25076](https://github.com/sourcegraph/sourcegraph/pull/25076)
- An issue where links to jump to Bitbucket Cloud wouldn't render in the UI. [#25533](https://github.com/sourcegraph/sourcegraph/pull/25533)
- Fixed some code insights pings being aggregated on `anonymous_user_id` instead of `user_id`. [#25926](https://github.com/sourcegraph/sourcegraph/pull/25926)
- Code insights running over all repositories using a commit search (`type:commit` or `type:diff`) would fail to deserialize and produce no results. [#25928](https://github.com/sourcegraph/sourcegraph/pull/25928)
- Fixed an issue where code insights queries could produce a panic on queued records that did not include a `record_time` [#25929](https://github.com/sourcegraph/sourcegraph/pull/25929)
- Fixed an issue where Batch Change changeset diffs would sometimes render incorrectly when previewed from the UI if they contained deleted empty lines. [#25866](https://github.com/sourcegraph/sourcegraph/pull/25866)
- An issue where `repo:contains.commit.after()` would fail on some malformed git repositories. [#25974](https://github.com/sourcegraph/sourcegraph/issues/25974)
- Fixed primary email bug where users with no primary email set would break the email setting page when trying to add a new email. [#25008](https://github.com/sourcegraph/sourcegraph/pull/25008)
- An issue where keywords like `and`, `or`, `not` would not be highlighted properly in the search bar due to the presence of quotes. [#26135](https://github.com/sourcegraph/sourcegraph/pull/26135)
- An issue where frequent search indexing operations led to incoming search queries timing out. When these timeouts happened in quick succession, `zoekt-webserver` processes would shut themselves down via their `watchdog` routine. This should now only happen when a given `zoekt-webserver` is under-provisioned on CPUs. [#25872](https://github.com/sourcegraph/sourcegraph/issues/25872)
- Since 3.28.0, Batch Changes webhooks would not update changesets opened in private repositories. This has been fixed. [#26380](https://github.com/sourcegraph/sourcegraph/issues/26380)
- Reconciling batch changes could stall when updating the state of a changeset that already existed. This has been fixed. [#26386](https://github.com/sourcegraph/sourcegraph/issues/26386)

### Removed

- Batch Changes changeset specs stored the raw JSON used when creating them, which is no longer used and is not exposed in the API. This column has been removed, thereby saving space in the Sourcegraph database. [#25453](https://github.com/sourcegraph/sourcegraph/issues/25453)
- The query builder page experimental feature, which was disabled in 3.21, is now removed. The setting `{ "experimentalFeatures": { "showQueryBuilder": true } }` now has no effect. [#26125](https://github.com/sourcegraph/sourcegraph/pull/26125)

## 3.32.1

### Fixed

- Fixed a regression that was introduced in 3.27 and broke SSH-based authentication for managing Batch Changes changesets on code hosts. SSH keys generated by Sourcegraph were not used for authentication and authenticating with the code host would fail if no SSH key with write-access had been added to `gitserver`. [#27491](https://github.com/sourcegraph/sourcegraph/pull/27491)

## 3.32.0

### Added

- The search sidebar shows a revisions section if all search results are from a single repository. This makes it easier to search in and switch between different revisions. [#23835](https://github.com/sourcegraph/sourcegraph/pull/23835)
- The various alerts overview panels in Grafana can now be clicked to go directly to the relevant panels and dashboards. [#24920](https://github.com/sourcegraph/sourcegraph/pull/24920)
- Added a `Documentation` tab to the Site Admin Maintenance panel that links to the official Sourcegraph documentation. [#24917](https://github.com/sourcegraph/sourcegraph/pull/24917)
- Code Insights that run over all repositories now generate a moving daily snapshot between time points. [#24804](https://github.com/sourcegraph/sourcegraph/pull/24804)
- The Code Insights GraphQL API now restricts the results to user, org, and globally scoped insights. Insights will be synced to the database with access associated to the user or org setting containing the insight definition. [#25017](https://github.com/sourcegraph/sourcegraph/pull/25017)
- The timeout for long-running Git commands can be customized via `gitLongCommandTimeout` in the site config. [#25080](https://github.com/sourcegraph/sourcegraph/pull/25080)

### Changed

- `allowGroupsPermissionsSync` in the GitHub authorization provider is now required to enable the experimental GitHub teams and organization permissions caching. [#24561](https://github.com/sourcegraph/sourcegraph/pull/24561)
- GitHub external code hosts now validate if a corresponding authorization provider is set, and emits a warning if not. [#24526](https://github.com/sourcegraph/sourcegraph/pull/24526)
- Sourcegraph is now built with Go 1.17. [#24566](https://github.com/sourcegraph/sourcegraph/pull/24566)
- Code Insights is now available only in the Sourcegraph enterprise. [#24741](https://github.com/sourcegraph/sourcegraph/pull/24741)
- Prometheus in Sourcegraph with Docker Compose now scrapes Postgres and Redis instances for metrics. [deploy-sourcegraph-docker#580](https://github.com/sourcegraph/deploy-sourcegraph-docker/pull/580)
- Symbol suggestions now leverage optimizations for global searches. [#24943](https://github.com/sourcegraph/sourcegraph/pull/24943)

### Fixed

- Fixed a number of issues where repository permissions sync may fail for instances with very large numbers of repositories. [#24852](https://github.com/sourcegraph/sourcegraph/pull/24852), [#24972](https://github.com/sourcegraph/sourcegraph/pull/24972)
- Fixed excessive re-rendering of the whole web application on every keypress in the search query input. [#24844](https://github.com/sourcegraph/sourcegraph/pull/24844)
- Code Insights line chart now supports different timelines for each data series (lines). [#25005](https://github.com/sourcegraph/sourcegraph/pull/25005)
- Postgres exporter now exposes pg_stat_activity account to show the number of active DB connections. [#25086](https://github.com/sourcegraph/sourcegraph/pull/25086)

### Removed

- The `PRECISE_CODE_INTEL_DATA_TTL` environment variable is no longer read by the worker service. Instead, global and repository-specific data retention policies configurable in the UI by site-admins will control the length of time LSIF uploads are considered _fresh_. [#24793](https://github.com/sourcegraph/sourcegraph/pull/24793)
- The `repo.cloned` column was removed as it was deprecated in 3.26. [#25066](https://github.com/sourcegraph/sourcegraph/pull/25066)

## 3.31.2

### Fixed

- Fixed multiple CVEs for [libssl](https://cve.mitre.org/cgi-bin/cvename.cgi?name=CVE-2021-3711) and [Python3](https://cve.mitre.org/cgi-bin/cvename.cgi?name=CVE-2021-29921). [#24700](https://github.com/sourcegraph/sourcegraph/pull/24700) [#24620](https://github.com/sourcegraph/sourcegraph/pull/24620) [#24695](https://github.com/sourcegraph/sourcegraph/pull/24695)

## 3.31.1

### Added

- The required authentication scopes required to enable caching behaviour for GitHub repository permissions can now be requested via `allowGroupsPermissionsSync` in GitHub `auth.providers`. [#24328](https://github.com/sourcegraph/sourcegraph/pull/24328)

### Changed

- Caching behaviour for GitHub repository permissions enabled via the `authorization.groupsCacheTTL` field in the code host config can now leverage additional caching of team and organization permissions for repository permissions syncing (on top of the caching for user permissions syncing introduced in 3.31). [#24328](https://github.com/sourcegraph/sourcegraph/pull/24328)

## 3.31.0

### Added

- Backend Code Insights GraphQL queries now support arguments `includeRepoRegex` and `excludeRepoRegex` to filter on repository names. [#23256](https://github.com/sourcegraph/sourcegraph/pull/23256)
- Code Insights background queries now process in a priority order backwards through time. This will allow insights to populate concurrently. [#23101](https://github.com/sourcegraph/sourcegraph/pull/23101)
- Operator documentation has been added to the Search Reference sidebar section. [#23116](https://github.com/sourcegraph/sourcegraph/pull/23116)
- Syntax highlighting support for the [Cue](https://cuelang.org) language.
- Reintroduced a revised version of the Search Types sidebar section. [#23170](https://github.com/sourcegraph/sourcegraph/pull/23170)
- Improved usability where filters followed by a space in the search query will warn users that the filter value is empty. [#23646](https://github.com/sourcegraph/sourcegraph/pull/23646)
- Perforce: [`git p4`'s `--use-client-spec` option](https://git-scm.com/docs/git-p4#Documentation/git-p4.txt---use-client-spec) can now be enabled by configuring the `p4.client` field. [#23833](https://github.com/sourcegraph/sourcegraph/pull/23833), [#23845](https://github.com/sourcegraph/sourcegraph/pull/23845)
- Code Insights will do a one-time reset of ephemeral insights specific database tables to clean up stale and invalid data. Insight data will regenerate automatically. [23791](https://github.com/sourcegraph/sourcegraph/pull/23791)
- Perforce: added basic support for Perforce permission table path wildcards. [#23755](https://github.com/sourcegraph/sourcegraph/pull/23755)
- Added autocompletion and search filtering of branch/tag/commit revisions to the repository compare page. [#23977](https://github.com/sourcegraph/sourcegraph/pull/23977)
- Batch Changes changesets can now be [set to published when previewing new or updated batch changes](https://docs.sourcegraph.com/batch_changes/how-tos/publishing_changesets#within-the-ui). [#22912](https://github.com/sourcegraph/sourcegraph/issues/22912)
- Added Python3 to server and gitserver images to enable git-p4 support. [#24204](https://github.com/sourcegraph/sourcegraph/pull/24204)
- Code Insights drill-down filters now allow filtering insights data on the dashboard page using repo: filters. [#23186](https://github.com/sourcegraph/sourcegraph/issues/23186)
- GitHub repository permissions can now leverage caching of team and organization permissions for user permissions syncing. Caching behaviour can be enabled via the `authorization.groupsCacheTTL` field in the code host config. This can significantly reduce the amount of time it takes to perform a full permissions sync due to reduced instances of being rate limited by the code host. [#23978](https://github.com/sourcegraph/sourcegraph/pull/23978)

### Changed

- Code Insights will now always backfill from the time the data series was created. [#23430](https://github.com/sourcegraph/sourcegraph/pull/23430)
- Code Insights queries will now extract repository name out of the GraphQL response instead of going to the database. [#23388](https://github.com/sourcegraph/sourcegraph/pull/23388)
- Code Insights backend has moved from the `repo-updater` service to the `worker` service. [#23050](https://github.com/sourcegraph/sourcegraph/pull/23050)
- Code Insights feature flag `DISABLE_CODE_INSIGHTS` environment variable has moved from the `repo-updater` service to the `worker` service. Any users of this flag will need to update their `worker` service configuration to continue using it. [#23050](https://github.com/sourcegraph/sourcegraph/pull/23050)
- Updated Docker-Compose Caddy Image to v2.0.0-alpine. [#468](https://github.com/sourcegraph/deploy-sourcegraph-docker/pull/468)
- Code Insights historical samples will record using the timestamp of the commit that was searched. [#23520](https://github.com/sourcegraph/sourcegraph/pull/23520)
- Authorization checks are now handled using role based permissions instead of manually altering SQL statements. [23398](https://github.com/sourcegraph/sourcegraph/pull/23398)
- Docker Compose: the Jaeger container's `SAMPLING_STRATEGIES_FILE` now has a default value. If you are currently using a custom sampling strategies configuration, you may need to make sure your configuration is not overridden by the change when upgrading. [sourcegraph/deploy-sourcegraph#489](https://github.com/sourcegraph/deploy-sourcegraph-docker/pull/489)
- Code Insights historical samples will record using the most recent commit to the start of the frame instead of the middle of the frame. [#23573](https://github.com/sourcegraph/sourcegraph/pull/23573)
- The copy icon displayed next to files and repositories will now copy the file or repository path. Previously, this action copied the URL to clipboard. [#23390](https://github.com/sourcegraph/sourcegraph/pull/23390)
- Sourcegraph's Prometheus dependency has been upgraded to v2.28.1. [23663](https://github.com/sourcegraph/sourcegraph/pull/23663)
- Sourcegraph's Alertmanager dependency has been upgraded to v0.22.2. [23663](https://github.com/sourcegraph/sourcegraph/pull/23714)
- Code Insights will now schedule sample recordings for the first of the next month after creation or a previous recording. [#23799](https://github.com/sourcegraph/sourcegraph/pull/23799)
- Code Insights now stores data in a new format. Data points will store complete vectors for all repositories even if the underlying Sourcegraph queries were compressed. [#23768](https://github.com/sourcegraph/sourcegraph/pull/23768)
- Code Insights rate limit values have been tuned for a more reasonable performance. [#23860](https://github.com/sourcegraph/sourcegraph/pull/23860)
- Code Insights will now generate historical data once per month on the first of the month, up to the configured `insights.historical.frames` number of frames. [#23768](https://github.com/sourcegraph/sourcegraph/pull/23768)
- Code Insights will now schedule recordings for the first of the next calendar month after an insight is created or recorded. [#23799](https://github.com/sourcegraph/sourcegraph/pull/23799)
- Code Insights will attempt to sync insight definitions from settings to the database once every 10 minutes. [23805](https://github.com/sourcegraph/sourcegraph/pull/23805)
- Code Insights exposes information about queries that are flagged `dirty` through the `insights` GraphQL query. [#23857](https://github.com/sourcegraph/sourcegraph/pull/23857/)
- Code Insights GraphQL query `insights` will now fetch 12 months of data instead of 6 if a specific time range is not provided. [#23786](https://github.com/sourcegraph/sourcegraph/pull/23786)
- Code Insights will now generate 12 months of historical data during a backfill instead of 6. [#23860](https://github.com/sourcegraph/sourcegraph/pull/23860)
- The `sourcegraph-frontend.Role` in Kubernetes deployments was updated to permit statefulsets access in the Kubernetes API. This is needed to better support stable service discovery for stateful sets during deployments, which isn't currently possible by using service endpoints. [#3670](https://github.com/sourcegraph/deploy-sourcegraph/pull/3670) [#23889](https://github.com/sourcegraph/sourcegraph/pull/23889)
- For Docker-Compose and Kubernetes users, the built-in main Postgres and codeintel databases have switched to an alpine Docker image. This requires re-indexing the entire database. This process can take up to a few hours on systems with large datasets. [#23697](https://github.com/sourcegraph/sourcegraph/pull/23697)
- Results are now streamed from searcher by default, improving memory usage and latency for large, unindexed searches. [#23754](https://github.com/sourcegraph/sourcegraph/pull/23754)
- [`deploy-sourcegraph` overlays](https://docs.sourcegraph.com/admin/install/kubernetes/configure#overlays) now use `resources:` instead of the [deprecated `bases:` field](https://kubectl.docs.kubernetes.io/references/kustomize/kustomization/bases/) for referencing Kustomize bases. [deploy-sourcegraph#3606](https://github.com/sourcegraph/deploy-sourcegraph/pull/3606)
- The `deploy-sourcegraph-docker` Pure Docker deployment scripts and configuration has been moved to the `./pure-docker` subdirectory. [deploy-sourcegraph-docker#454](https://github.com/sourcegraph/deploy-sourcegraph-docker/pull/454)
- In Kubernetes deployments, setting the `SRC_GIT_SERVERS` environment variable explicitly is no longer needed. Addresses of the gitserver pods will be discovered automatically and in the same numerical order as with the static list. Unset the env var in your `frontend.Deployment.yaml` to make use of this feature. [#24094](https://github.com/sourcegraph/sourcegraph/pull/24094)
- The consistent hashing scheme used to distribute repositories across indexed-search replicas has changed to improve distribution and reduce load discrepancies. In the next upgrade, indexed-search pods will re-index the majority of repositories since the repo to replica assignments will change. This can take a few hours in large instances, but searches should succeed during that time since a replica will only delete a repo once it has been indexed in the new replica that owns it. You can monitor this process in the Zoekt Index Server Grafana dashboard - the "assigned" repos in "Total number of repos" will spike and then reduce until it becomes the same as "indexed". As a fail-safe, the old consistent hashing scheme can be enabled by setting the `SRC_ENDPOINTS_CONSISTENT_HASH` env var to `consistent(crc32ieee)` in the `sourcegraph-frontend` deployment. [#23921](https://github.com/sourcegraph/sourcegraph/pull/23921)
- In Kubernetes deployments an emptyDir (`/dev/shm`) is now mounted in the `pgsql` deployment to allow Postgres to access more than 64KB shared memory. This value should be configured to match the `shared_buffers` value in your Postgres configuration. [deploy-sourcegraph#3784](https://github.com/sourcegraph/deploy-sourcegraph/pull/3784/)

### Fixed

- The search reference will now show matching entries when using the filter input. [#23224](https://github.com/sourcegraph/sourcegraph/pull/23224)
- Graceful termination periods have been added to database deployments. [#3358](https://github.com/sourcegraph/deploy-sourcegraph/pull/3358) & [#477](https://github.com/sourcegraph/deploy-sourcegraph-docker/pull/477)
- All commit search results for `and`-expressions are now highlighted. [#23336](https://github.com/sourcegraph/sourcegraph/pull/23336)
- Email notifiers in `observability.alerts` now correctly respect the `email.smtp.noVerifyTLS` site configuration field. [#23636](https://github.com/sourcegraph/sourcegraph/issues/23636)
- Alertmanager (Prometheus) now respects `SMTPServerConfig.noVerifyTLS` field. [#23636](https://github.com/sourcegraph/sourcegraph/issues/23636)
- Clicking on symbols in the left search pane now renders hover tooltips for indexed repositories. [#23664](https://github.com/sourcegraph/sourcegraph/pull/23664)
- Fixed a result streaming throttling issue that was causing significantly increased latency for some searches. [#23736](https://github.com/sourcegraph/sourcegraph/pull/23736)
- GitCredentials passwords stored in AWS CodeCommit configuration is now redacted. [#23832](https://github.com/sourcegraph/sourcegraph/pull/23832)
- Patched a vulnerability in `apk-tools`. [#23917](https://github.com/sourcegraph/sourcegraph/pull/23917)
- Line content was being duplicated in unindexed search payloads, causing memory instability for some dense search queries. [#23918](https://github.com/sourcegraph/sourcegraph/pull/23918)
- Updating draft merge requests on GitLab from batch changes no longer removes the draft status. [#23944](https://github.com/sourcegraph/sourcegraph/issues/23944)
- Report highlight matches instead of line matches in search results. [#21443](https://github.com/sourcegraph/sourcegraph/issues/21443)
- Force the `codeinsights-db` database to read from the `configMap` configuration file by explicitly setting the `POSTGRESQL_CONF_DIR` environment variable to the `configMap` mount path. [deploy-sourcegraph#3788](https://github.com/sourcegraph/deploy-sourcegraph/pull/3788)

### Removed

- The old batch repository syncer was removed and can no longer be activated by setting `ENABLE_STREAMING_REPOS_SYNCER=false`. [#22949](https://github.com/sourcegraph/sourcegraph/pull/22949)
- Email notifications for saved searches are now deprecated in favor of Code Monitoring. Email notifications can no longer be enabled for saved searches. Saved searches that already have notifications enabled will continue to work, but there is now a button users can click to migrate to code monitors. Notifications for saved searches will be removed entirely in the future. [#23275](https://github.com/sourcegraph/sourcegraph/pull/23275)
- The `sg_service` Postgres role and `sg_repo_access_policy` policy on the `repo` table have been removed due to performance concerns. [#23622](https://github.com/sourcegraph/sourcegraph/pull/23622)
- Deprecated site configuration field `email.smtp.disableTLS` has been removed. [#23639](https://github.com/sourcegraph/sourcegraph/pull/23639)
- Deprecated language servers have been removed from `deploy-sourcegraph`. [deploy-sourcegraph#3605](https://github.com/sourcegraph/deploy-sourcegraph/pull/3605)
- The experimental `codeInsightsAllRepos` feature flag has been removed. [#23850](https://github.com/sourcegraph/sourcegraph/pull/23850)

## 3.30.4

### Added

- Add a new environment variable `SRC_HTTP_CLI_EXTERNAL_TIMEOUT` to control the timeout for all external HTTP requests. [#23620](https://github.com/sourcegraph/sourcegraph/pull/23620)

### Changed

- Postgres has been upgraded to `12.8` in the single-server Sourcegraph image [#23999](https://github.com/sourcegraph/sourcegraph/pull/23999)

## 3.30.3

**⚠️ Users on 3.29.x are advised to upgrade directly to 3.30.3**. If you have already upgraded to 3.30.0, 3.30.1, or 3.30.2 please follow [this migration guide](https://docs.sourcegraph.com/admin/migration/3_30).

### Fixed

- Codeintel-db database images have been reverted back to debian due to corruption caused by glibc and alpine. [23324](https://github.com/sourcegraph/sourcegraph/pull/23324)

## 3.30.2

**⚠️ Users on 3.29.x are advised to upgrade directly to 3.30.3**. If you have already upgraded to 3.30.0, 3.30.1, or 3.30.2 please follow [this migration guide](https://docs.sourcegraph.com/admin/migration/3_30).

### Fixed

- Postgres database images have been reverted back to debian due to corruption caused by glibc and alpine. [23302](https://github.com/sourcegraph/sourcegraph/pull/23302)

## 3.30.1

**⚠️ Users on 3.29.x are advised to upgrade directly to 3.30.3**. If you have already upgraded to 3.30.0, 3.30.1, or 3.30.2 please follow [this migration guide](https://docs.sourcegraph.com/admin/migration/3_30).

### Fixed

- An issue where the UI would occasionally display `lsifStore.Ranges: ERROR: relation \"lsif_documentation_mappings\" does not exist (SQLSTATE 42P01)` [#23115](https://github.com/sourcegraph/sourcegraph/pull/23115)
- Fixed a vulnerability in our Postgres Alpine image related to libgcrypt [#23174](https://github.com/sourcegraph/sourcegraph/pull/23174)
- When syncing in streaming mode, repo-updater will now ensure a repo's transaction is committed before notifying gitserver to update that repo. [#23169](https://github.com/sourcegraph/sourcegraph/pull/23169)
- When encountering spurious errors during streaming syncing (like temporary 500s from codehosts), repo-updater will no longer delete all associated repos that weren't seen. Deletion will happen only if there were no errors or if the error was one of "Unauthorized", "Forbidden" or "Account Suspended". [#23171](https://github.com/sourcegraph/sourcegraph/pull/23171)
- External HTTP requests are now automatically retried when appropriate. [#23131](https://github.com/sourcegraph/sourcegraph/pull/23131)

## 3.30.0

**⚠️ Users on 3.29.x are advised to upgrade directly to 3.30.3**. If you have already upgraded to 3.30.0, 3.30.1, or 3.30.2 please follow [this migration guide](https://docs.sourcegraph.com/admin/migration/3_30).

### Added

- Added support for `select:file.directory` in search queries, which returns unique directory paths for results that satisfy the query. [#22449](https://github.com/sourcegraph/sourcegraph/pull/22449)
- An `sg_service` Postgres role has been introduced, as well as an `sg_repo_access_policy` policy on the `repo` table that restricts access to that role. The role that owns the `repo` table will continue to get unrestricted access. [#22303](https://github.com/sourcegraph/sourcegraph/pull/22303)
- Every service that connects to the database (i.e. Postgres) now has a "Database connections" monitoring section in its Grafana dashboard. [#22570](https://github.com/sourcegraph/sourcegraph/pull/22570)
- A new bulk operation to close many changesets at once has been added to Batch Changes. [#22547](https://github.com/sourcegraph/sourcegraph/pull/22547)
- Backend Code Insights will aggregate viewable repositories based on the authenticated user. [#22471](https://github.com/sourcegraph/sourcegraph/pull/22471)
- Added support for highlighting .frugal files as Thrift syntax.
- Added `file:contains.content(regexp)` predicate, which filters only to files that contain matches of the given pattern. [#22666](https://github.com/sourcegraph/sourcegraph/pull/22666)
- Repository syncing is now done in streaming mode by default. Customers with many repositories should notice code host updates much faster, with repo-updater consuming less memory. Using the previous batch mode can be done by setting the `ENABLE_STREAMING_REPOS_SYNCER` environment variable to `false` in `repo-updater`. That environment variable will be deleted in the next release. [#22756](https://github.com/sourcegraph/sourcegraph/pull/22756)
- Enabled the ability to query Batch Changes changesets, changesets stats, and file diff stats for an individual repository via the Sourcegraph GraphQL API. [#22744](https://github.com/sourcegraph/sourcegraph/pull/22744/)
- Added "Groovy" to the initial `lang:` filter suggestions in the search bar. [#22755](https://github.com/sourcegraph/sourcegraph/pull/22755)
- The `lang:` filter suggestions now show all supported, matching languages as the user types a language name. [#22765](https://github.com/sourcegraph/sourcegraph/pull/22765)
- Code Insights can now be grouped into dashboards. [#22215](https://github.com/sourcegraph/sourcegraph/issues/22215)
- Batch Changes changesets can now be [published from the Sourcegraph UI](https://docs.sourcegraph.com/batch_changes/how-tos/publishing_changesets#within-the-ui). [#18277](https://github.com/sourcegraph/sourcegraph/issues/18277)
- The repository page now has a new button to view batch change changesets created in that specific repository, with a badge indicating how many changesets are currently open. [#22804](https://github.com/sourcegraph/sourcegraph/pull/22804)
- Experimental: Search-based code insights can run over all repositories on the instance. To enable, use the feature flag `"experimentalFeatures": { "codeInsightsAllRepos": true }` and tick the checkbox in the insight creation/edit UI. [#22759](https://github.com/sourcegraph/sourcegraph/issues/22759)
- Search References is a new search sidebar section to simplify learning about the available search filters directly where they are used. [#21539](https://github.com/sourcegraph/sourcegraph/issues/21539)

### Changed

- Backend Code Insights only fills historical data frames that have changed to reduce the number of searches required. [#22298](https://github.com/sourcegraph/sourcegraph/pull/22298)
- Backend Code Insights displays data points for a fixed 6 months period in 2 week intervals, and will carry observations forward that are missing. [#22298](https://github.com/sourcegraph/sourcegraph/pull/22298)
- Backend Code Insights now aggregate over 26 weeks instead of 6 months. [#22527](https://github.com/sourcegraph/sourcegraph/pull/22527)
- Search queries now disallow specifying `rev:` without `repo:`. Note that to search across potentially multiple revisions, a query like `repo:.* rev:<revision>` remains valid. [#22705](https://github.com/sourcegraph/sourcegraph/pull/22705)
- The extensions status bar on diff pages has been redesigned and now shows information for both the base and head commits. [#22123](https://github.com/sourcegraph/sourcegraph/pull/22123/files)
- The `applyBatchChange` and `createBatchChange` mutations now accept an optional `publicationStates` argument to set the publication state of specific changesets within the batch change. [#22485](https://github.com/sourcegraph/sourcegraph/pull/22485) and [#22854](https://github.com/sourcegraph/sourcegraph/pull/22854)
- Search queries now return up to 80 suggested filters. Previously we returned up to 24. [#22863](https://github.com/sourcegraph/sourcegraph/pull/22863)
- GitHub code host connections can now include `repositoryQuery` entries that match more than 1000 repositories from the GitHub search API without requiring the previously documented work-around of splitting the query up with `created:` qualifiers, which is now done automatically. [#2562](https://github.com/sourcegraph/sourcegraph/issues/2562)

### Fixed

- The Batch Changes user and site credential encryption migrators added in Sourcegraph 3.28 could report zero progress when encryption was disabled, even though they had nothing to do. This has been fixed, and progress will now be correctly reported. [#22277](https://github.com/sourcegraph/sourcegraph/issues/22277)
- Listing Github Entreprise org repos now returns internal repos as well. [#22339](https://github.com/sourcegraph/sourcegraph/pull/22339)
- Jaeger works in Docker-compose deployments again. [#22691](https://github.com/sourcegraph/sourcegraph/pull/22691)
- A bug where the pattern `)` makes the browser unresponsive. [#22738](https://github.com/sourcegraph/sourcegraph/pull/22738)
- An issue where using `select:repo` in conjunction with `and` patterns did not yield expected repo results. [#22743](https://github.com/sourcegraph/sourcegraph/pull/22743)
- The `isLocked` and `isDisabled` fields of GitHub repositories are now fetched correctly from the GraphQL API of GitHub Enterprise instances. Users that rely on the `repos` config in GitHub code host connections should update so that locked and disabled repositories defined in that list are actually skipped. [#22788](https://github.com/sourcegraph/sourcegraph/pull/22788)
- Homepage no longer fails to load if there are invalid entries in user's search history. [#22857](https://github.com/sourcegraph/sourcegraph/pull/22857)
- An issue where regexp query highlighting in the search bar would render incorrectly on Firefox. [#23043](https://github.com/sourcegraph/sourcegraph/pull/23043)
- Code intelligence uploads and indexes are restricted to only site-admins. It was read-only for any user. [#22890](https://github.com/sourcegraph/sourcegraph/pull/22890)
- Daily usage statistics are restricted to only site-admins. It was read-only for any user. [#23026](https://github.com/sourcegraph/sourcegraph/pull/23026)
- Ephemeral storage requests now match their cache size requests for Kubernetes deployments. [#2953](https://github.com/sourcegraph/deploy-sourcegraph/pull/2953)

### Removed

- The experimental paginated search feature (the `stable:` keyword) has been removed, to be replaced with streaming search. [#22428](https://github.com/sourcegraph/sourcegraph/pull/22428)
- The experimental extensions view page has been removed. [#22565](https://github.com/sourcegraph/sourcegraph/pull/22565)
- A search query diagnostic that previously warned the user when quotes are interpreted literally has been removed. The literal meaning has been Sourcegraph's default search behavior for some time now. [#22892](https://github.com/sourcegraph/sourcegraph/pull/22892)
- Non-root overlays were removed for `deploy-sourcegraph` in favor of using `non-privileged`. [#3404](https://github.com/sourcegraph/deploy-sourcegraph/pull/3404)

### API docs (experimental)

API docs is a new experimental feature of Sourcegraph ([learn more](https://docs.sourcegraph.com/code_intelligence/apidocs)). It is enabled by default in Sourcegraph 3.30.0.

- API docs is enabled by default in Sourcegraph 3.30.0. It can be disabled by adding `"apiDocs": false` to the `experimentalFeatures` section of user settings.
- The API docs landing page now indicates what API docs are and provide more info.
- The API docs landing page now represents the code in the repository root, instead of an empty page.
- Pages now correctly indicate it is an experimental feature, and include a feedback widget.
- Subpages linked via the sidebar are now rendered much better, and have an expandable section.
- Symbols in documentation now have distinct icons for e.g. functions/vars/consts/etc.
- Symbols are now sorted in exported-first, alphabetical order.
- Repositories without LSIF documentation data now show a friendly error page indicating what languages are supported, how to set it up, etc.
- API docs can now distinguish between different types of symbols, tests, examples, benchmarks, etc. and whether symbols are public/private - to support filtering in the future.
- Only public/exported symbols are included by default for now.
- URL paths for Go packages are now friendlier, e.g. `/-/docs/cmd/frontend/auth` instead of `/-/docs/cmd-frontend-auth`.
- URLs are now formatted by the language indexer, in a way that makes sense for the language, e.g. `#Mocks.CreateUserAndSave` instead of `#ypeMocksCreateUserAndSave` for a Go method `CreateUserAndSave` on type `Mocks`.
- Go blank identifier assignments `var _ = ...` are no longer incorrectly included.
- Go symbols defined within functions, e.g. a `var` inside a `func` scope are no longer incorrectly included.
- `Functions`, `Variables`, and other top-level sections are no longer rendered empty if there are none in that section.
- A new test suite for LSIF indexers implementing the Sourcegraph documentation extension to LSIF [is available](https://github.com/sourcegraph/lsif-static-doc).
- We now emit the LSIF data needed to in the future support "Jump to API docs" from code views, "View code" from API docs, usage examples in API docs, and search indexing.
- Various UI style issues, color contrast issues, etc. have been fixed.
- Major improvements to the GraphQL APIs for API documentation.

## 3.29.0

### Added

- Code Insights queries can now run concurrently up to a limit set by the `insights.query.worker.concurrency` site config. [#21219](https://github.com/sourcegraph/sourcegraph/pull/21219)
- Code Insights workers now support a rate limit for query execution and historical data frame analysis using the `insights.query.worker.rateLimit` and `insights.historical.worker.rateLimit` site configurations. [#21533](https://github.com/sourcegraph/sourcegraph/pull/21533)
- The GraphQL `Site` `SettingsSubject` type now has an `allowSiteSettingsEdits` field to allow clients to determine whether the instance uses the `GLOBAL_SETTINGS_FILE` environment variable. [#21827](https://github.com/sourcegraph/sourcegraph/pull/21827)
- The Code Insights creation UI now remembers previously filled-in field values when returning to the form after having navigated away. [#21744](https://github.com/sourcegraph/sourcegraph/pull/21744)
- The Code Insights creation UI now shows autosuggestions for the repository field. [#21699](https://github.com/sourcegraph/sourcegraph/pull/21699)
- A new bulk operation to retry many changesets at once has been added to Batch Changes. [#21173](https://github.com/sourcegraph/sourcegraph/pull/21173)
- A `security_event_logs` database table has been added in support of upcoming security-related efforts. [#21949](https://github.com/sourcegraph/sourcegraph/pull/21949)
- Added featured Sourcegraph extensions query to the GraphQL API, as well as a section in the extension registry to display featured extensions. [#21665](https://github.com/sourcegraph/sourcegraph/pull/21665)
- The search page now has a `create insight` button to create search-based insight based on your search query [#21943](https://github.com/sourcegraph/sourcegraph/pull/21943)
- Added support for Terraform syntax highlighting. [#22040](https://github.com/sourcegraph/sourcegraph/pull/22040)
- A new bulk operation to merge many changesets at once has been added to Batch Changes. [#21959](https://github.com/sourcegraph/sourcegraph/pull/21959)
- Pings include aggregated usage for the Code Insights creation UI, organization visible insight count per insight type, and insight step size in days. [#21671](https://github.com/sourcegraph/sourcegraph/pull/21671)
- Search-based insight creation UI now supports `count:` filter in data series query input. [#22049](https://github.com/sourcegraph/sourcegraph/pull/22049)
- Code Insights background workers will now index commits in a new table `commit_index` for future optimization efforts. [#21994](https://github.com/sourcegraph/sourcegraph/pull/21994)
- The creation UI for search-based insights now supports the `count:` filter in the data series query input. [#22049](https://github.com/sourcegraph/sourcegraph/pull/22049)
- A new service, `worker`, has been introduced to run background jobs that were previously run in the frontend. See the [deployment documentation](https://docs.sourcegraph.com/admin/workers) for additional details. [#21768](https://github.com/sourcegraph/sourcegraph/pull/21768)

### Changed

- SSH public keys generated to access code hosts with batch changes now include a comment indicating they originated from Sourcegraph. [#20523](https://github.com/sourcegraph/sourcegraph/issues/20523)
- The copy query button is now permanently enabled and `experimentalFeatures.copyQueryButton` setting has been deprecated. [#21364](https://github.com/sourcegraph/sourcegraph/pull/21364)
- Search streaming is now permanently enabled and `experimentalFeatures.searchStreaming` setting has been deprecated. [#21522](https://github.com/sourcegraph/sourcegraph/pull/21522)
- Pings removes the collection of aggregate search filter usage counts and adds a smaller set of aggregate usage counts for query operators, predicates, and pattern counts. [#21320](https://github.com/sourcegraph/sourcegraph/pull/21320)
- Sourcegraph will now refuse to start if there are unfinished [out-of-band-migrations](https://docs.sourcegraph.com/admin/migrations) that are deprecated in the current version. See the [upgrade documentation](https://docs.sourcegraph.com/admin/updates) for changes to the upgrade process. [#20967](https://github.com/sourcegraph/sourcegraph/pull/20967)
- Code Insight pages now have new URLs [#21856](https://github.com/sourcegraph/sourcegraph/pull/21856)
- We are proud to bring you [an entirely new visual design for the Sourcegraph UI](https://about.sourcegraph.com/blog/introducing-sourcegraphs-new-ui/). We think you’ll find this new design improves your experience and sets the stage for some incredible features to come. Some of the highlights include:

  - **Refined search results:** The redesigned search bar provides more space for expressive queries, and the new results sidebar helps to discover search syntax without referencing documentation.
  - **Improved focus on code:** We’ve reduced non-essential UI elements to provide greater focus on the code itself, and positioned the most important items so they’re unobtrusive and located exactly where they are needed.
  - **Improved layouts:** We’ve improved pages like diff views to make them easier to use and to help find information quickly.
  - **New navigation:** A new global navigation provides immediate discoverability and access to current and future functionality.
  - **Promoting extensibility:** We've brought the extension registry back to the main navigation and improved its design and navigation.

  With bulk of the redesign complete, future releases will include more improvements and refinements.

### Fixed

- Stricter validation of structural search queries. The `type:` parameter is not supported for structural searches and returns an appropriate alert. [#21487](https://github.com/sourcegraph/sourcegraph/pull/21487)
- Batch changeset specs that are not attached to changesets will no longer prematurely expire before the batch specs that they are associated with. [#21678](https://github.com/sourcegraph/sourcegraph/pull/21678)
- The Y-axis of Code Insights line charts no longer start at a negative value. [#22018](https://github.com/sourcegraph/sourcegraph/pull/22018)
- Correctly handle field aliases in the query (like `r:` versus `repo:`) when used with `contains` predicates. [#22105](https://github.com/sourcegraph/sourcegraph/pull/22105)
- Running a code insight over a timeframe when the repository didn't yet exist doesn't break the entire insight anymore. [#21288](https://github.com/sourcegraph/sourcegraph/pull/21288)

### Removed

- The deprecated GraphQL `icon` field on CommitSearchResult and Repository was removed. [#21310](https://github.com/sourcegraph/sourcegraph/pull/21310)
- The undocumented `index` filter was removed from search type-ahead suggestions. [#18806](https://github.com/sourcegraph/sourcegraph/issues/18806)
- Code host connection tokens aren't used for creating changesets anymore when the user is site admin and no credential has been specified. [#16814](https://github.com/sourcegraph/sourcegraph/issues/16814)

## 3.28.0

### Added

- Added `select:commit.diff.added` and `select:commit.diff.removed` for `type:diff` search queries. These selectors return commit diffs only if a pattern matches in `added` (respespectively, `removed`) lines. [#20328](https://github.com/sourcegraph/sourcegraph/pull/20328)
- Additional language autocompletions for the `lang:` filter in the search bar. [#20535](https://github.com/sourcegraph/sourcegraph/pull/20535)
- Steps in batch specs can now have an `if:` attribute to enable conditional execution of different steps. [#20701](https://github.com/sourcegraph/sourcegraph/pull/20701)
- Extensions can now log messages through `sourcegraph.app.log` to aid debugging user issues. [#20474](https://github.com/sourcegraph/sourcegraph/pull/20474)
- Bulk comments on many changesets are now available in Batch Changes. [#20361](https://github.com/sourcegraph/sourcegraph/pull/20361)
- Batch specs are now viewable when previewing changesets. [#19534](https://github.com/sourcegraph/sourcegraph/issues/19534)
- Added a new UI for creating code insights. [#20212](https://github.com/sourcegraph/sourcegraph/issues/20212)

### Changed

- User and site credentials used in Batch Changes are now encrypted in the database if encryption is enabled with the `encryption.keys` config. [#19570](https://github.com/sourcegraph/sourcegraph/issues/19570)
- All Sourcegraph images within [deploy-sourcegraph](https://github.com/sourcegraph/deploy-sourcegraph) now specify the registry. Thanks! @k24dizzle [#2901](https://github.com/sourcegraph/deploy-sourcegraph/pull/2901).
- Default reviewers are now added to Bitbucket Server PRs opened by Batch Changes. [#20551](https://github.com/sourcegraph/sourcegraph/pull/20551)
- The default memory requirements for the `redis-*` containers have been raised by 1GB (to a new total of 7GB). This change allows Redis to properly run its key-eviction routines (when under memory pressure) without getting killed by the host machine. This affects both the docker-compose and Kubernetes deployments. [sourcegraph/deploy-sourcegraph-docker#373](https://github.com/sourcegraph/deploy-sourcegraph-docker/pull/373) and [sourcegraph/deploy-sourcegraph#2898](https://github.com/sourcegraph/deploy-sourcegraph/pull/2898)
- Only site admins can now list users on an instance. [#20619](https://github.com/sourcegraph/sourcegraph/pull/20619)
- Repository permissions can now be enabled for site admins via the `authz.enforceForSiteAdmins` setting. [#20674](https://github.com/sourcegraph/sourcegraph/pull/20674)
- Site admins can no longer view user added code host configuration. [#20851](https://github.com/sourcegraph/sourcegraph/pull/20851)
- Site admins cannot add access tokens for any user by default. [#20988](https://github.com/sourcegraph/sourcegraph/pull/20988)
- Our namespaced overlays now only scrape container metrics within that namespace. [#2969](https://github.com/sourcegraph/deploy-sourcegraph/pull/2969)
- The extension registry main page has a new visual design that better conveys the most useful information about extensions, and individual extension pages have better information architecture. [#20822](https://github.com/sourcegraph/sourcegraph/pull/20822)

### Fixed

- Search returned inconsistent result counts when a `count:` limit was not specified.
- Indexed search failed when the `master` branch needed indexing but was not the default. [#20260](https://github.com/sourcegraph/sourcegraph/pull/20260)
- `repo:contains(...)` built-in did not respect parameters that affect repo filtering (e.g., `repogroup`, `fork`). It now respects these. [#20339](https://github.com/sourcegraph/sourcegraph/pull/20339)
- An issue where duplicate results would render for certain `or`-expressions. [#20480](https://github.com/sourcegraph/sourcegraph/pull/20480)
- Issue where the search query bar suggests that some `lang` values are not valid. [#20534](https://github.com/sourcegraph/sourcegraph/pull/20534)
- Pull request event webhooks received from GitHub with unexpected actions no longer cause panics. [#20571](https://github.com/sourcegraph/sourcegraph/pull/20571)
- Repository search patterns like `^repo/(prefix-suffix|prefix)$` now correctly match both `repo/prefix-suffix` and `repo/prefix`. [#20389](https://github.com/sourcegraph/sourcegraph/issues/20389)
- Ephemeral storage requests and limits now match the default cache size to avoid Symbols pods being evicted. The symbols pod now requires 10GB of ephemeral space as a minimum to scheduled. [#2369](https://github.com/sourcegraph/deploy-sourcegraph/pull/2369)
- Minor query syntax highlighting bug for `repo:contains` predicate. [#21038](https://github.com/sourcegraph/sourcegraph/pull/21038)
- An issue causing diff and commit results with file filters to return invalid results. [#21039](https://github.com/sourcegraph/sourcegraph/pull/21039)
- All databases now have the Kubernetes Quality of Service class of 'Guaranteed' which should reduce the chance of them
  being evicted during NodePressure events. [#2900](https://github.com/sourcegraph/deploy-sourcegraph/pull/2900)
- An issue causing diff views to display without syntax highlighting [#21160](https://github.com/sourcegraph/sourcegraph/pull/21160)

### Removed

- The deprecated `SetRepositoryEnabled` mutation was removed. [#21044](https://github.com/sourcegraph/sourcegraph/pull/21044)

## 3.27.5

### Fixed

- Fix scp style VCS url parsing. [#20799](https://github.com/sourcegraph/sourcegraph/pull/20799)

## 3.27.4

### Fixed

- Fixed an issue related to Gitolite repos with `@` being prepended with a `?`. [#20297](https://github.com/sourcegraph/sourcegraph/pull/20297)
- Add missing return from handler when DisableAutoGitUpdates is true. [#20451](https://github.com/sourcegraph/sourcegraph/pull/20451)

## 3.27.3

### Fixed

- Pushing batch changes to Bitbucket Server code hosts over SSH was broken in 3.27.0, and has been fixed. [#20324](https://github.com/sourcegraph/sourcegraph/issues/20324)

## 3.27.2

### Fixed

- Fixed an issue with our release tooling that was preventing all images from being tagged with the correct version.
  All sourcegraph images have the proper release version now.

## 3.27.1

### Fixed

- Indexed search failed when the `master` branch needed indexing but was not the default. [#20260](https://github.com/sourcegraph/sourcegraph/pull/20260)
- Fixed a regression that caused "other" code hosts urls to not be built correctly which prevents code to be cloned / updated in 3.27.0. This change will provoke some cloning errors on repositories that are already sync'ed, until the next code host sync. [#20258](https://github.com/sourcegraph/sourcegraph/pull/20258)

## 3.27.0

### Added

- `count:` now supports "all" as value. Queries with `count:all` will return up to 999999 results. [#19756](https://github.com/sourcegraph/sourcegraph/pull/19756)
- Credentials for Batch Changes are now validated when adding them. [#19602](https://github.com/sourcegraph/sourcegraph/pull/19602)
- Batch Changes now ignore repositories that contain a `.batchignore` file. [#19877](https://github.com/sourcegraph/sourcegraph/pull/19877) and [src-cli#509](https://github.com/sourcegraph/src-cli/pull/509)
- Side-by-side diff for commit visualization. [#19553](https://github.com/sourcegraph/sourcegraph/pull/19553)
- The site configuration now supports defining batch change rollout windows, which can be used to slow or disable pushing changesets at particular times of day or days of the week. [#19796](https://github.com/sourcegraph/sourcegraph/pull/19796), [#19797](https://github.com/sourcegraph/sourcegraph/pull/19797), and [#19951](https://github.com/sourcegraph/sourcegraph/pull/19951).
- Search functionality via built-in `contains` predicate: `repo:contains(...)`, `repo:contains.file(...)`, `repo:contains.content(...)`, repo:contains.commit.after(...)`. [#18584](https://github.com/sourcegraph/sourcegraph/issues/18584)
- Database encryption, external service config & user auth data can now be encrypted in the database using the `encryption.keys` config. See [the docs](https://docs.sourcegraph.com/admin/encryption) for more info.
- Repositories that gitserver fails to clone or fetch are now gradually moved to the back of the background update queue instead of remaining at the front. [#20204](https://github.com/sourcegraph/sourcegraph/pull/20204)
- The new `disableAutoCodeHostSyncs` setting allows site admins to disable any periodic background syncing of configured code host connections. That includes syncing of repository metadata (i.e. not git updates, use `disableAutoGitUpdates` for that), permissions and batch changes changesets, but may include other data we'd sync from the code host API in the future.

### Changed

- Bumped the minimum supported version of Postgres from `9.6` to `12`. The upgrade procedure is mostly automated for existing deployments, but may require action if using the single-container deployment or an external database. See the [upgrade documentation](https://docs.sourcegraph.com/admin/updates) for your deployment type for detailed instructions.
- Changesets in batch changes will now be marked as archived instead of being detached when a new batch spec that doesn't include the changesets is applied. Once they're archived users can manually detach them in the UI. [#19527](https://github.com/sourcegraph/sourcegraph/pull/19527)
- The default replica count on `sourcegraph-frontend` and `precise-code-intel-worker` for Kubernetes has changed from `1` -> `2`.
- Changes to code monitor trigger search queries [#19680](https://github.com/sourcegraph/sourcegraph/pull/19680)
  - A `repo:` filter is now required. This is due to an existing limitations where only 50 repositories can be searched at a time, so using a `repo:` filter makes sure the right code is being searched. Any existing code monitor without `repo:` in the trigger query will continue to work (with the limitation that not all repositories will be searched) but will require a `repo:` filter to be added when making any changes to it.
  - A `patternType` filter is no longer required. `patternType:literal` will be added to a code monitor query if not specified.
  - Added a new checklist UI to make it more intuitive to create code monitor trigger queries.
- Deprecated the GraphQL `icon` field on `GenericSearchResultInterface`. It will be removed in a future release. [#20028](https://github.com/sourcegraph/sourcegraph/pull/20028/files)
- Creating changesets through Batch Changes as a site-admin without configured Batch Changes credentials has been deprecated. Please configure user or global credentials before Sourcegraph 3.29 to not experience any interruptions in changeset creation. [#20143](https://github.com/sourcegraph/sourcegraph/pull/20143)
- Deprecated the GraphQL `limitHit` field on `LineMatch`. It will be removed in a future release. [#20164](https://github.com/sourcegraph/sourcegraph/pull/20164)

### Fixed

- A regression caused by search onboarding tour logic to never focus input in the search bar on the homepage. Input now focuses on the homepage if the search tour isn't in effect. [#19678](https://github.com/sourcegraph/sourcegraph/pull/19678)
- New changes of a Perforce depot will now be reflected in `master` branch after the initial clone. [#19718](https://github.com/sourcegraph/sourcegraph/pull/19718)
- Gitolite and Other type code host connection configuration can be correctly displayed. [#19976](https://github.com/sourcegraph/sourcegraph/pull/19976)
- Fixed a regression that caused user and code host limits to be ignored. [#20089](https://github.com/sourcegraph/sourcegraph/pull/20089)
- A regression where incorrect query highlighting happens for certain quoted values. [#20110](https://github.com/sourcegraph/sourcegraph/pull/20110)
- We now respect the `disableAutoGitUpdates` setting when cloning or fetching repos on demand and during cleanup tasks that may re-clone old repos. [#20194](https://github.com/sourcegraph/sourcegraph/pull/20194)

## 3.26.3

### Fixed

- Setting `gitMaxCodehostRequestsPerSecond` to `0` now actually blocks all Git operations happening on the gitserver. [#19716](https://github.com/sourcegraph/sourcegraph/pull/19716)

## 3.26.2

### Fixed

- Our indexed search logic now correctly handles de-duplication of search results across multiple replicas. [#19743](https://github.com/sourcegraph/sourcegraph/pull/19743)

## 3.26.1

### Added

- Experimental: Sync permissions of Perforce depots through the Sourcegraph UI. To enable, use the feature flag `"experimentalFeatures": { "perforce": "enabled" }`. For more information, see [how to enable permissions for your Perforce depots](https://docs.sourcegraph.com/admin/repo/perforce). [#16705](https://github.com/sourcegraph/sourcegraph/issues/16705)
- Added support for user email headers in the HTTP auth proxy. See [HTTP Auth Proxy docs](https://docs.sourcegraph.com/admin/auth#http-authentication-proxies) for more information.
- Ignore locked and disabled GitHub Enterprise repositories. [#19500](https://github.com/sourcegraph/sourcegraph/pull/19500)
- Remote code host git operations (such as `clone` or `ls-remote`) can now be rate limited beyond concurrency (which was already possible with `gitMaxConcurrentClones`). Set `gitMaxCodehostRequestsPerSecond` in site config to control the maximum rate of these operations per git-server instance. [#19504](https://github.com/sourcegraph/sourcegraph/pull/19504)

### Changed

-

### Fixed

- Commit search returning duplicate commits. [#19460](https://github.com/sourcegraph/sourcegraph/pull/19460)
- Clicking the Code Monitoring tab tries to take users to a non-existent repo. [#19525](https://github.com/sourcegraph/sourcegraph/pull/19525)
- Diff and commit search not highlighting search terms correctly for some files. [#19543](https://github.com/sourcegraph/sourcegraph/pull/19543), [#19639](https://github.com/sourcegraph/sourcegraph/pull/19639)
- File actions weren't appearing on large window sizes in Firefox and Safari. [#19380](https://github.com/sourcegraph/sourcegraph/pull/19380)

### Removed

-

## 3.26.0

### Added

- Searches are streamed into Sourcegraph by default. [#19300](https://github.com/sourcegraph/sourcegraph/pull/19300)
  - This gives a faster time to first result.
  - Several heuristics around result limits have been improved. You should see more consistent result counts now.
  - Can be disabled with the setting `experimentalFeatures.streamingSearch`.
- Opsgenie API keys can now be added via an environment variable. [#18662](https://github.com/sourcegraph/sourcegraph/pull/18662)
- It's now possible to control where code insights are displayed through the boolean settings `insights.displayLocation.homepage`, `insights.displayLocation.insightsPage` and `insights.displayLocation.directory`. [#18979](https://github.com/sourcegraph/sourcegraph/pull/18979)
- Users can now create changesets in batch changes on repositories that are cloned using SSH. [#16888](https://github.com/sourcegraph/sourcegraph/issues/16888)
- Syntax highlighting for Elixir, Elm, REG, Julia, Move, Nix, Puppet, VimL, Coq. [#19282](https://github.com/sourcegraph/sourcegraph/pull/19282)
- `BUILD.in` files are now highlighted as Bazel/Starlark build files. Thanks to @jjwon0 [#19282](https://github.com/sourcegraph/sourcegraph/pull/19282)
- `*.pyst` and `*.pyst-include` are now highlighted as Python files. Thanks to @jjwon0 [#19282](https://github.com/sourcegraph/sourcegraph/pull/19282)
- The code monitoring feature flag is now enabled by default. [#19295](https://github.com/sourcegraph/sourcegraph/pull/19295)
- New query field `select` enables returning only results of the desired type. See [documentation](https://docs.sourcegraph.com/code_search/reference/language#select) for details. [#19236](https://github.com/sourcegraph/sourcegraph/pull/19236)
- Syntax highlighting for Elixer, Elm, REG, Julia, Move, Nix, Puppet, VimL thanks to @rvantonder
- `BUILD.in` files are now highlighted as Bazel/Starlark build files. Thanks to @jjwon0
- `*.pyst` and `*.pyst-include` are now highlighted as Python files. Thanks to @jjwon0
- Added a `search.defaultCaseSensitive` setting to configure whether query patterns should be treated case sensitivitely by default.

### Changed

- Campaigns have been renamed to Batch Changes! See [#18771](https://github.com/sourcegraph/sourcegraph/issues/18771) for a detailed log on what has been renamed.
  - A new [Sourcegraph CLI](https://docs.sourcegraph.com/cli) version will use `src batch [preview|apply]` commands, while keeping the old ones working to be used with older Sourcegraph versions.
  - Old URLs in the application and in the documentation will redirect.
  - GraphQL API entities with "campaign" in their name have been deprecated and have new Batch Changes counterparts:
    - Deprecated GraphQL entities: `CampaignState`, `Campaign`, `CampaignSpec`, `CampaignConnection`, `CampaignsCodeHostConnection`, `CampaignsCodeHost`, `CampaignsCredential`, `CampaignDescription`
    - Deprecated GraphQL mutations: `createCampaign`, `applyCampaign`, `moveCampaign`, `closeCampaign`, `deleteCampaign`, `createCampaignSpec`, `createCampaignsCredential`, `deleteCampaignsCredential`
    - Deprecated GraphQL queries: `Org.campaigns`, `User.campaigns`, `User.campaignsCodeHosts`, `camapigns`, `campaign`
  - Site settings with `campaigns` in their name have been replaced with equivalent `batchChanges` settings.
- A repository's `remote.origin.url` is not stored on gitserver disk anymore. Note: if you use the experimental feature `customGitFetch` your setting may need to be updated to specify the remote URL. [#18535](https://github.com/sourcegraph/sourcegraph/pull/18535)
- Repositories and files containing spaces will now render with escaped spaces in the query bar rather than being
  quoted. [#18642](https://github.com/sourcegraph/sourcegraph/pull/18642)
- Sourcegraph is now built with Go 1.16. [#18447](https://github.com/sourcegraph/sourcegraph/pull/18447)
- Cursor hover information in the search query bar will now display after 150ms (previously 0ms). [#18916](https://github.com/sourcegraph/sourcegraph/pull/18916)
- The `repo.cloned` column is deprecated in favour of `gitserver_repos.clone_status`. It will be removed in a subsequent release.
- Precision class indicators have been improved for code intelligence results in both the hover overlay as well as the definition and references locations panel. [#18843](https://github.com/sourcegraph/sourcegraph/pull/18843)
- Pings now contain added, aggregated campaigns usage data: aggregate counts of unique monthly users and Weekly campaign and changesets counts for campaign cohorts created in the last 12 months. [#18604](https://github.com/sourcegraph/sourcegraph/pull/18604)

### Fixed

- Auto complete suggestions for repositories and files containing spaces will now be automatically escaped when accepting the suggestion. [#18635](https://github.com/sourcegraph/sourcegraph/issues/18635)
- An issue causing repository results containing spaces to not be clickable in some cases. [#18668](https://github.com/sourcegraph/sourcegraph/pull/18668)
- Closing a batch change now correctly closes the entailed changesets, when requested by the user. [#18957](https://github.com/sourcegraph/sourcegraph/pull/18957)
- TypesScript highlighting bug. [#15930](https://github.com/sourcegraph/sourcegraph/issues/15930)
- The number of shards is now reported accurately in Site Admin > Repository Status > Settings > Indexing. [#19265](https://github.com/sourcegraph/sourcegraph/pull/19265)

### Removed

- Removed the deprecated GraphQL fields `SearchResults.repositoriesSearched` and `SearchResults.indexedRepositoriesSearched`.
- Removed the deprecated search field `max`
- Removed the `experimentalFeatures.showBadgeAttachments` setting

## 3.25.2

### Fixed

- A security vulnerability with in the authentication workflow has been fixed. [#18686](https://github.com/sourcegraph/sourcegraph/pull/18686)

## 3.25.1

### Added

- Experimental: Sync Perforce depots directly through the Sourcegraph UI. To enable, use the feature flag `"experimentalFeatures": { "perforce": "enabled" }`. For more information, see [how to add your Perforce depots](https://docs.sourcegraph.com/admin/repo/perforce). [#16703](https://github.com/sourcegraph/sourcegraph/issues/16703)

## 3.25.0

**IMPORTANT** Sourcegraph now uses Go 1.15. This may break AWS RDS database connections with older x509 certificates. Please follow the Amazon [docs](https://docs.aws.amazon.com/AmazonRDS/latest/UserGuide/UsingWithRDS.SSL-certificate-rotation.html) to rotate your certificate.

### Added

- New site config option `"log": { "sentry": { "backendDSN": "<REDACTED>" } }` to use a separate Sentry project for backend errors. [#17363](https://github.com/sourcegraph/sourcegraph/pull/17363)
- Structural search now supports searching indexed branches other than default. [#17726](https://github.com/sourcegraph/sourcegraph/pull/17726)
- Structural search now supports searching unindexed revisions. [#17967](https://github.com/sourcegraph/sourcegraph/pull/17967)
- New site config option `"allowSignup"` for SAML authentication to determine if automatically create new users is allowed. [#17989](https://github.com/sourcegraph/sourcegraph/pull/17989)
- Experimental: The webapp can now stream search results to the client, improving search performance. To enable it, add `{ "experimentalFeatures": { "searchStreaming": true } }` in user settings. [#16097](https://github.com/sourcegraph/sourcegraph/pull/16097)
- New product research sign-up page. This can be accessed by all users in their user settings. [#17945](https://github.com/sourcegraph/sourcegraph/pull/17945)
- New site config option `productResearchPage.enabled` to disable access to the product research sign-up page. [#17945](https://github.com/sourcegraph/sourcegraph/pull/17945)
- Pings now contain Sourcegraph extension activation statistics. [#16421](https://github.com/sourcegraph/sourcegraph/pull/16421)
- Pings now contain aggregate Sourcegraph extension activation statistics: the number of users and number of activations per (public) extension per week, and the number of total extension users per week and average extensions activated per user. [#16421](https://github.com/sourcegraph/sourcegraph/pull/16421)
- Pings now contain aggregate code insights usage data: total insight views, interactions, edits, creations, removals, and counts of unique users that view and create insights. [#16421](https://github.com/sourcegraph/sourcegraph/pull/17805)
- When previewing a campaign spec, changesets can be filtered by current state or the action(s) to be performed. [#16960](https://github.com/sourcegraph/sourcegraph/issues/16960)

### Changed

- Alert solutions links included in [monitoring alerts](https://docs.sourcegraph.com/admin/observability/alerting) now link to the relevant documentation version. [#17828](https://github.com/sourcegraph/sourcegraph/pull/17828)
- Secrets (such as access tokens and passwords) will now appear as REDACTED when editing external service config, and in graphql API responses. [#17261](https://github.com/sourcegraph/sourcegraph/issues/17261)
- Sourcegraph is now built with Go 1.15
  - Go `1.15` introduced changes to SSL/TLS connection validation which requires certificates to include a `SAN`. This field was not included in older certificates and clients relied on the `CN` field. You might see an error like `x509: certificate relies on legacy Common Name field`. We recommend that customers using Sourcegraph with an external database and connecting to it using SSL/TLS check whether the certificate is up to date.
  - RDS Customers please reference [AWS' documentation on updating the SSL/TLS certificate](https://docs.aws.amazon.com/AmazonRDS/latest/UserGuide/UsingWithRDS.SSL-certificate-rotation.html).
- Search results on `.rs` files now recommend `lang:rust` instead of `lang:renderscript` as a filter. [#18316](https://github.com/sourcegraph/sourcegraph/pull/18316)
- Campaigns users creating Personal Access Tokens on GitHub are now asked to request the `user:email` scope in addition to the [previous scopes](https://docs.sourcegraph.com/@3.24/admin/external_service/github#github-api-token-and-access). This will be used in a future Sourcegraph release to display more fine-grained information on the progress of pull requests. [#17555](https://github.com/sourcegraph/sourcegraph/issues/17555)

### Fixed

- Fixes an issue that prevented the hard deletion of a user if they had saved searches. [#17461](https://github.com/sourcegraph/sourcegraph/pull/17461)
- Fixes an issue that caused some missing results for `type:commit` when a pattern was used instead of the `message` field. [#17490](https://github.com/sourcegraph/sourcegraph/pull/17490#issuecomment-764004758)
- Fixes an issue where cAdvisor-based alerts would not fire correctly for services with multiple replicas. [#17600](https://github.com/sourcegraph/sourcegraph/pull/17600)
- Significantly improved performance of structural search on monorepo deployments [#17846](https://github.com/sourcegraph/sourcegraph/pull/17846)
- Fixes an issue where upgrades on Kubernetes may fail due to null environment variable lists in deployment manifests [#1781](https://github.com/sourcegraph/deploy-sourcegraph/pull/1781)
- Fixes an issue where counts on search filters were inaccurate. [#18158](https://github.com/sourcegraph/sourcegraph/pull/18158)
- Fixes services with emptyDir volumes being evicted from nodes. [#1852](https://github.com/sourcegraph/deploy-sourcegraph/pull/1852)

### Removed

- Removed the `search.migrateParser` setting. As of 3.20 and onward, a new parser processes search queries by default. Previously, `search.migrateParser` was available to enable the legacy parser. Enabling/disabling this setting now no longer has any effect. [#17344](https://github.com/sourcegraph/sourcegraph/pull/17344)

## 3.24.1

### Fixed

- Fixes an issue that SAML is not able to proceed with the error `Expected Enveloped and C14N transforms`. [#13032](https://github.com/sourcegraph/sourcegraph/issues/13032)

## 3.24.0

### Added

- Panels in the [Sourcegraph monitoring dashboards](https://docs.sourcegraph.com/admin/observability/metrics#grafana) now:
  - include links to relevant alerts documentation and the new [monitoring dashboards reference](https://docs.sourcegraph.com/admin/observability/dashboards). [#16939](https://github.com/sourcegraph/sourcegraph/pull/16939)
  - include alert events and version changes annotations that can be enabled from the top of each service dashboard. [#17198](https://github.com/sourcegraph/sourcegraph/pull/17198)
- Suggested filters in the search results page can now be scrolled. [#17097](https://github.com/sourcegraph/sourcegraph/pull/17097)
- Structural search queries can now be used in saved searches by adding `patternType:structural`. [#17265](https://github.com/sourcegraph/sourcegraph/pull/17265)

### Changed

- Dashboard links included in [monitoring alerts](https://docs.sourcegraph.com/admin/observability/alerting) now:
  - link directly to the relevant Grafana panel, instead of just the service dashboard. [#17014](https://github.com/sourcegraph/sourcegraph/pull/17014)
  - link to a time frame relevant to the alert, instead of just the past few hours. [#17034](https://github.com/sourcegraph/sourcegraph/pull/17034)
- Added `serviceKind` field of the `ExternalServiceKind` type to `Repository.externalURLs` GraphQL API, `serviceType` field is deprecated and will be removed in the future releases. [#14979](https://github.com/sourcegraph/sourcegraph/issues/14979)
- Deprecated the GraphQL fields `SearchResults.repositoriesSearched` and `SearchResults.indexedRepositoriesSearched`.
- The minimum Kubernetes version required to use the [Kubernetes deployment option](https://docs.sourcegraph.com/admin/install/kubernetes) is now [v1.15 (released June 2019)](https://kubernetes.io/blog/2019/06/19/kubernetes-1-15-release-announcement/).

### Fixed

- Imported changesets acquired an extra button to download the "generated diff", which did nothing, since imported changesets don't have a generated diff. This button has been removed. [#16778](https://github.com/sourcegraph/sourcegraph/issues/16778)
- Quoted global filter values (case, patterntype) are now properly extracted and set in URL parameters. [#16186](https://github.com/sourcegraph/sourcegraph/issues/16186)
- The endpoint for "Open in Sourcegraph" functionality in editor extensions now uses code host connection information to resolve the repository, which makes it more correct and respect the `repositoryPathPattern` setting. [#16846](https://github.com/sourcegraph/sourcegraph/pull/16846)
- Fixed an issue that prevented search expressions of the form `repo:foo (rev:a or rev:b)` from evaluating all revisions [#16873](https://github.com/sourcegraph/sourcegraph/pull/16873)
- Updated language detection library. Includes language detection for `lang:starlark`. [#16900](https://github.com/sourcegraph/sourcegraph/pull/16900)
- Fixed retrieving status for indexed tags and deduplicated main branches in the indexing settings page. [#13787](https://github.com/sourcegraph/sourcegraph/issues/13787)
- Specifying a ref that doesn't exist would show an alert, but still return results [#15576](https://github.com/sourcegraph/sourcegraph/issues/15576)
- Fixed search highlighting the wrong line. [#10468](https://github.com/sourcegraph/sourcegraph/issues/10468)
- Fixed an issue where searches of the form `foo type:file` returned results of type `path` too. [#17076](https://github.com/sourcegraph/sourcegraph/issues/17076)
- Fixed queries like `(type:commit or type:diff)` so that if the query matches both the commit message and the diff, both are returned as results. [#16899](https://github.com/sourcegraph/sourcegraph/issues/16899)
- Fixed container monitoring and provisioning dashboard panels not displaying metrics in certain deployment types and environments. If you continue to have issues with these panels not displaying any metrics after upgrading, please [open an issue](https://github.com/sourcegraph/sourcegraph/issues/new).
- Fixed a nonexistent field in site configuration being marked as "required" when configuring PagerDuty alert notifications. [#17277](https://github.com/sourcegraph/sourcegraph/pull/17277)
- Fixed cases of incorrect highlighting for symbol definitions in the definitions panel. [#17258](https://github.com/sourcegraph/sourcegraph/pull/17258)
- Fixed a Cross-Site Scripting vulnerability where quick links created on the homepage were not sanitized and allowed arbitrary JavaScript execution. [#17099](https://github.com/sourcegraph/sourcegraph/pull/17099)

### Removed

- Interactive mode has now been removed. [#16868](https://github.com/sourcegraph/sourcegraph/pull/16868).

## 3.23.0

### Added

- Password reset link expiration can be customized via `auth.passwordResetLinkExpiry` in the site config. [#13999](https://github.com/sourcegraph/sourcegraph/issues/13999)
- Campaign steps may now include environment variables from outside of the campaign spec using [array syntax](http://docs.sourcegraph.com/campaigns/references/campaign_spec_yaml_reference#environment-array). [#15822](https://github.com/sourcegraph/sourcegraph/issues/15822)
- The total size of all Git repositories and the lines of code for indexed branches are displayed in the site admin overview. [#15125](https://github.com/sourcegraph/sourcegraph/issues/15125)
- Extensions can now add decorations to files on the sidebar tree view and tree page through the experimental `FileDecoration` API. [#15833](https://github.com/sourcegraph/sourcegraph/pull/15833)
- Extensions can now easily query the Sourcegraph GraphQL API through a dedicated API method. [#15566](https://github.com/sourcegraph/sourcegraph/pull/15566)
- Individual changesets can now be downloaded as a diff. [#16098](https://github.com/sourcegraph/sourcegraph/issues/16098)
- The campaigns preview page is much more detailed now, especially when updating existing campaigns. [#16240](https://github.com/sourcegraph/sourcegraph/pull/16240)
- When a newer version of a campaign spec is uploaded, a message is now displayed when viewing the campaign or an outdated campaign spec. [#14532](https://github.com/sourcegraph/sourcegraph/issues/14532)
- Changesets in a campaign can now be searched by title and repository name. [#15781](https://github.com/sourcegraph/sourcegraph/issues/15781)
- Experimental: [`transformChanges` in campaign specs](https://docs.sourcegraph.com/campaigns/references/campaign_spec_yaml_reference#transformchanges) is now available as a feature preview to allow users to create multiple changesets in a single repository. [#16235](https://github.com/sourcegraph/sourcegraph/pull/16235)
- The `gitUpdateInterval` site setting was added to allow custom git update intervals based on repository names. [#16765](https://github.com/sourcegraph/sourcegraph/pull/16765)
- Various additions to syntax highlighting and hover tooltips in the search query bar (e.g., regular expressions). Can be disabled with `{ "experimentalFeatures": { "enableSmartQuery": false } }` in case of unlikely adverse effects. [#16742](https://github.com/sourcegraph/sourcegraph/pull/16742)
- Search queries may now scope subexpressions across repositories and files, and also allow greater freedom for combining search filters. See the updated documentation on [search subexpressions](https://docs.sourcegraph.com/code_search/tutorials/search_subexpressions) to learn more. [#16866](https://github.com/sourcegraph/sourcegraph/pull/16866)

### Changed

- Search indexer tuned to wait longer before assuming a deadlock has occurred. Previously if the indexserver had many cores (40+) and indexed a monorepo it could give up. [#16110](https://github.com/sourcegraph/sourcegraph/pull/16110)
- The total size of all Git repositories and the lines of code for indexed branches will be sent back in pings as part of critical telemetry. [#16188](https://github.com/sourcegraph/sourcegraph/pull/16188)
- The `gitserver` container now has a dependency on Postgres. This does not require any additional configuration unless access to Postgres requires a sidecar proxy / firewall rules. [#16121](https://github.com/sourcegraph/sourcegraph/pull/16121)
- Licensing is now enforced for campaigns: creating a campaign with more than five changesets requires a valid license. Please [contact Sourcegraph with any licensing questions](https://about.sourcegraph.com/contact/sales/). [#15715](https://github.com/sourcegraph/sourcegraph/issues/15715)

### Fixed

- Syntax highlighting on files with mixed extension case (e.g. `.CPP` vs `.cpp`) now works as expected. [#11327](https://github.com/sourcegraph/sourcegraph/issues/11327)
- After applying a campaign, some GitLab MRs might have had outdated state shown in the UI until the next sync with the code host. [#16100](https://github.com/sourcegraph/sourcegraph/pull/16100)
- The web app no longer sends stale text document content to extensions. [#14965](https://github.com/sourcegraph/sourcegraph/issues/14965)
- The blob viewer now supports multiple decorations per line as intended. [#15063](https://github.com/sourcegraph/sourcegraph/issues/15063)
- Repositories with plus signs in their name can now be navigated to as expected. [#15079](https://github.com/sourcegraph/sourcegraph/issues/15079)

### Removed

-

## 3.22.1

### Changed

- Reduced memory and CPU required for updating the code intelligence commit graph [#16517](https://github.com/sourcegraph/sourcegraph/pull/16517)

## 3.22.0

### Added

- GraphQL and TOML syntax highlighting is now back (special thanks to @rvantonder) [#13935](https://github.com/sourcegraph/sourcegraph/issues/13935)
- Zig and DreamMaker syntax highlighting.
- Campaigns now support publishing GitHub draft PRs and GitLab WIP MRs. [#7998](https://github.com/sourcegraph/sourcegraph/issues/7998)
- `indexed-searcher`'s watchdog can be configured and has additional instrumentation. This is useful when diagnosing [zoekt-webserver is restarting due to watchdog](https://docs.sourcegraph.com/admin/observability/troubleshooting#scenario-zoekt-webserver-is-restarting-due-to-watchdog). [#15148](https://github.com/sourcegraph/sourcegraph/pull/15148)
- Pings now contain Redis & Postgres server versions. [14405](https://github.com/sourcegraph/sourcegraph/14405)
- Aggregated usage data of the search onboarding tour is now included in pings. The data tracked are: total number of views of the onboarding tour, total number of views of each step in the onboarding tour, total number of tours closed. [#15113](https://github.com/sourcegraph/sourcegraph/pull/15113)
- Users can now specify credentials for code hosts to enable campaigns for non site-admin users. [#15506](https://github.com/sourcegraph/sourcegraph/pull/15506)
- A `campaigns.restrictToAdmins` site configuration option has been added to prevent non site-admin users from using campaigns. [#15785](https://github.com/sourcegraph/sourcegraph/pull/15785)
- Number of page views on campaign apply page, page views on campaign details page after create/update, closed campaigns, created campaign specs and changesets specs and the sum of changeset diff stats will be sent back in pings. [#15279](https://github.com/sourcegraph/sourcegraph/pull/15279)
- Users can now explicitly set their primary email address. [#15683](https://github.com/sourcegraph/sourcegraph/pull/15683)
- "[Why code search is still needed for monorepos](https://docs.sourcegraph.com/adopt/code_search_in_monorepos)" doc page

### Changed

- Improved contrast / visibility in comment syntax highlighting. [#14546](https://github.com/sourcegraph/sourcegraph/issues/14546)
- Campaigns are no longer in beta. [#14900](https://github.com/sourcegraph/sourcegraph/pull/14900)
- Campaigns now have a fancy new icon. [#14740](https://github.com/sourcegraph/sourcegraph/pull/14740)
- Search queries with an unbalanced closing paren `)` are now invalid, since this likely indicates an error. Previously, patterns with dangling `)` were valid in some cases. Note that patterns with dangling `)` can still be searched, but should be quoted via `content:"foo)"`. [#15042](https://github.com/sourcegraph/sourcegraph/pull/15042)
- Extension providers can now return AsyncIterables, enabling dynamic provider results without dependencies. [#15042](https://github.com/sourcegraph/sourcegraph/issues/15061)
- Deprecated the `"email.smtp": { "disableTLS" }` site config option, this field has been replaced by `"email.smtp": { "noVerifyTLS" }`. [#15682](https://github.com/sourcegraph/sourcegraph/pull/15682)

### Fixed

- The `file:` added to the search field when navigating to a tree or file view will now behave correctly when the file path contains spaces. [#12296](https://github.com/sourcegraph/sourcegraph/issues/12296)
- OAuth login now respects site configuration `experimentalFeatures: { "tls.external": {...} }` for custom certificates and skipping TLS verify. [#14144](https://github.com/sourcegraph/sourcegraph/issues/14144)
- If the `HEAD` file in a cloned repo is absent or truncated, background cleanup activities will use a best-effort default to remedy the situation. [#14962](https://github.com/sourcegraph/sourcegraph/pull/14962)
- Search input will always show suggestions. Previously we only showed suggestions for letters and some special characters. [#14982](https://github.com/sourcegraph/sourcegraph/pull/14982)
- Fixed an issue where `not` keywords were not recognized inside expression groups, and treated incorrectly as patterns. [#15139](https://github.com/sourcegraph/sourcegraph/pull/15139)
- Fixed an issue where hover pop-ups would not show on the first character of a valid hover range in search queries. [#15410](https://github.com/sourcegraph/sourcegraph/pull/15410)
- Fixed an issue where submodules configured with a relative URL resulted in non-functional hyperlinks in the file tree UI. [#15286](https://github.com/sourcegraph/sourcegraph/issues/15286)
- Pushing commits to public GitLab repositories with campaigns now works, since we use the configured token even if the repository is public. [#15536](https://github.com/sourcegraph/sourcegraph/pull/15536)
- `.kts` is now highlighted properly as Kotlin code, fixed various other issues in Kotlin syntax highlighting.
- Fixed an issue where the value of `content:` was treated literally when the regular expression toggle is active. [#15639](https://github.com/sourcegraph/sourcegraph/pull/15639)
- Fixed an issue where non-site admins were prohibited from updating some of their other personal metadata when `auth.enableUsernameChanges` was `false`. [#15663](https://github.com/sourcegraph/sourcegraph/issues/15663)
- Fixed the `url` fields of repositories and trees in GraphQL returning URLs that were not %-encoded (e.g. when the repository name contained spaces). [#15667](https://github.com/sourcegraph/sourcegraph/issues/15667)
- Fixed "Find references" showing errors in the references panel in place of the syntax-highlighted code for repositories with spaces in their name. [#15618](https://github.com/sourcegraph/sourcegraph/issues/15618)
- Fixed an issue where specifying the `repohasfile` filter did not return results as expected unless `repo` was specified. [#15894](https://github.com/sourcegraph/sourcegraph/pull/15894)
- Fixed an issue causing user input in the search query field to be erased in some cases. [#15921](https://github.com/sourcegraph/sourcegraph/issues/15921).

### Removed

-

## 3.21.2

:warning: WARNING :warning: For users of single-image Sourcegraph instance, please delete the secret key file `/var/lib/sourcegraph/token` inside the container before attempting to upgrade to 3.21.x.

### Fixed

- Fix externalURLs alert logic [#14980](https://github.com/sourcegraph/sourcegraph/pull/14980)

## 3.21.1

:warning: WARNING :warning: For users of single-image Sourcegraph instance, please delete the secret key file `/var/lib/sourcegraph/token` inside the container before attempting to upgrade to 3.21.x.

### Fixed

- Fix alerting for native integration condition [#14775](https://github.com/sourcegraph/sourcegraph/pull/14775)
- Fix query with large repo count hanging [#14944](https://github.com/sourcegraph/sourcegraph/pull/14944)
- Fix server upgrade where codeintel database does not exist [#14953](https://github.com/sourcegraph/sourcegraph/pull/14953)
- CVE-2019-18218 in postgres docker image [#14954](https://github.com/sourcegraph/sourcegraph/pull/14954)
- Fix an issue where .git/HEAD in invalid [#14962](https://github.com/sourcegraph/sourcegraph/pull/14962)
- Repository syncing will not happen more frequently than the repoListUpdateInterval config value [#14901](https://github.com/sourcegraph/sourcegraph/pull/14901) [#14983](https://github.com/sourcegraph/sourcegraph/pull/14983)

## 3.21.0

:warning: WARNING :warning: For users of single-image Sourcegraph instance, please delete the secret key file `/var/lib/sourcegraph/token` inside the container before attempting to upgrade to 3.21.x.

### Added

- The new GraphQL API query field `namespaceByName(name: String!)` makes it easier to look up the user or organization with the given name. Previously callers needed to try looking up the user and organization separately.
- Changesets created by campaigns will now include a link back to the campaign in their body text. [#14033](https://github.com/sourcegraph/sourcegraph/issues/14033)
- Users can now preview commits that are going to be created in their repositories in the campaign preview UI. [#14181](https://github.com/sourcegraph/sourcegraph/pull/14181)
- If emails are configured, the user will be sent an email when important account information is changed. This currently encompasses changing/resetting the password, adding/removing emails, and adding/removing access tokens. [#14320](https://github.com/sourcegraph/sourcegraph/pull/14320)
- A subset of changesets can now be published by setting the `published` flag in campaign specs [to an array](https://docs.sourcegraph.com/@main/campaigns/campaign_spec_yaml_reference#publishing-only-specific-changesets), which allows only specific changesets within a campaign to be published based on the repository name. [#13476](https://github.com/sourcegraph/sourcegraph/pull/13476)
- Homepage panels are now enabled by default. [#14287](https://github.com/sourcegraph/sourcegraph/issues/14287)
- The most recent ping data is now available to site admins via the Site-admin > Pings page. [#13956](https://github.com/sourcegraph/sourcegraph/issues/13956)
- Homepage panel engagement metrics will be sent back in pings. [#14589](https://github.com/sourcegraph/sourcegraph/pull/14589)
- Homepage now has a footer with links to different extensibility features. [#14638](https://github.com/sourcegraph/sourcegraph/issues/14638)
- Added an onboarding tour of Sourcegraph for new users. It can be enabled in user settings with `experimentalFeatures.showOnboardingTour` [#14636](https://github.com/sourcegraph/sourcegraph/pull/14636)
- Added an onboarding tour of Sourcegraph for new users. [#14636](https://github.com/sourcegraph/sourcegraph/pull/14636)
- Repository GraphQL queries now support an `after` parameter that permits cursor-based pagination. [#13715](https://github.com/sourcegraph/sourcegraph/issues/13715)
- Searches in the Recent Searches panel and other places are now syntax highlighted. [#14443](https://github.com/sourcegraph/sourcegraph/issues/14443)

### Changed

- Interactive search mode is now disabled by default because the new plain text search input is smarter. To reenable it, add `{ "experimentalFeatures": { "splitSearchModes": true } }` in user settings.
- The extension registry has been redesigned to make it easier to find non-default Sourcegraph extensions.
- Tokens and similar sensitive information included in the userinfo portion of remote repository URLs will no longer be visible on the Mirroring settings page. [#14153](https://github.com/sourcegraph/sourcegraph/pull/14153)
- The sign in and sign up forms have been redesigned with better input validation.
- Kubernetes admins mounting [configuration files](https://docs.sourcegraph.com/admin/config/advanced_config_file#kubernetes-configmap) are encouraged to change how the ConfigMap is mounted. See the new documentation. Previously our documentation suggested using subPath. However, this lead to Kubernetes not automatically updating the files on configuration change. [#14297](https://github.com/sourcegraph/sourcegraph/pull/14297)
- The precise code intel bundle manager will now expire any converted LSIF data that is older than `PRECISE_CODE_INTEL_MAX_DATA_AGE` (30 days by default) that is also not visible from the tip of the default branch.
- `SRC_LOG_LEVEL=warn` is now the default in Docker Compose and Kubernetes deployments, reducing the amount of uninformative log spam. [#14458](https://github.com/sourcegraph/sourcegraph/pull/14458)
- Permissions data that were stored in deprecated binary format are abandoned. Downgrade from 3.21 to 3.20 is OK, but to 3.19 or prior versions might experience missing/incomplete state of permissions for a short period of time. [#13740](https://github.com/sourcegraph/sourcegraph/issues/13740)
- The query builder page is now disabled by default. To reenable it, add `{ "experimentalFeatures": { "showQueryBuilder": true } }` in user settings.
- The GraphQL `updateUser` mutation now returns the updated user (instead of an empty response).

### Fixed

- Git clone URLs now validate their format correctly. [#14313](https://github.com/sourcegraph/sourcegraph/pull/14313)
- Usernames set in Slack `observability.alerts` now apply correctly. [#14079](https://github.com/sourcegraph/sourcegraph/pull/14079)
- Path segments in breadcrumbs get truncated correctly again on small screen sizes instead of inflating the header bar. [#14097](https://github.com/sourcegraph/sourcegraph/pull/14097)
- GitLab pipelines are now parsed correctly and show their current status in campaign changesets. [#14129](https://github.com/sourcegraph/sourcegraph/pull/14129)
- Fixed an issue where specifying any repogroups would effectively search all repositories for all repogroups. [#14190](https://github.com/sourcegraph/sourcegraph/pull/14190)
- Changesets that were previously closed after being detached from a campaign are now reopened when being reattached. [#14099](https://github.com/sourcegraph/sourcegraph/pull/14099)
- Previously large files that match the site configuration [search.largeFiles](https://docs.sourcegraph.com/admin/config/site_config#search-largeFiles) would not be indexed if they contained a large number of unique trigrams. We now index those files as well. Note: files matching the glob still need to be valid utf-8. [#12443](https://github.com/sourcegraph/sourcegraph/issues/12443)
- Git tags without a `creatordate` value will no longer break tag search within a repository. [#5453](https://github.com/sourcegraph/sourcegraph/issues/5453)
- Campaigns pages now work properly on small viewports. [#14292](https://github.com/sourcegraph/sourcegraph/pull/14292)
- Fix an issue with viewing repositories that have spaces in the repository name [#2867](https://github.com/sourcegraph/sourcegraph/issues/2867)

### Removed

- Syntax highlighting for GraphQL, INI, TOML, and Perforce files has been removed [due to incompatible/absent licenses](https://github.com/sourcegraph/sourcegraph/issues/13933). We plan to [add it back in the future](https://github.com/sourcegraph/sourcegraph/issues?q=is%3Aissue+is%3Aopen+add+syntax+highlighting+for+develop+a+).
- Search scope pages (`/search/scope/:id`) were removed.
- User-defined search scopes are no longer shown below the search bar on the homepage. Use the [`quicklinks`](https://docs.sourcegraph.com/user/personalization/quick_links) setting instead to display links there.
- The explore page (`/explore`) was removed.
- The sign out page was removed.
- The unused GraphQL types `DiffSearchResult` and `DeploymentConfiguration` were removed.
- The deprecated GraphQL mutation `updateAllMirrorRepositories`.
- The deprecated GraphQL field `Site.noRepositoriesEnabled`.
- Total counts of users by product area have been removed from pings.
- Aggregate daily, weekly, and monthly latencies (in ms) of code intelligence events (e.g., hover tooltips) have been removed from pings.

## 3.20.1

### Fixed

- gomod: rollback go-diff to v0.5.3 (v0.6.0 causes panic in certain cases) [#13973](https://github.com/sourcegraph/sourcegraph/pull/13973).
- Fixed an issue causing the scoped query in the search field to be erased when viewing files. [#13954](https://github.com/sourcegraph/sourcegraph/pull/13954).

## 3.20.0

### Added

- Site admins can now force a specific user to re-authenticate on their next request or visit. [#13647](https://github.com/sourcegraph/sourcegraph/pull/13647)
- Sourcegraph now watches its [configuration files](https://docs.sourcegraph.com/admin/config/advanced_config_file) (when using external files) and automatically applies the changes to Sourcegraph's configuration when they change. For example, this allows Sourcegraph to detect when a Kubernetes ConfigMap changes. [#13646](https://github.com/sourcegraph/sourcegraph/pull/13646)
- To define repository groups (`search.repositoryGroups` in global, org, or user settings), you can now specify regular expressions in addition to single repository names. [#13730](https://github.com/sourcegraph/sourcegraph/pull/13730)
- The new site configuration property `search.limits` configures the maximum search timeout and the maximum number of repositories to search for various types of searches. [#13448](https://github.com/sourcegraph/sourcegraph/pull/13448)
- Files and directories can now be excluded from search by adding the file `.sourcegraph/ignore` to the root directory of a repository. Each line in the _ignore_ file is interpreted as a globbing pattern. [#13690](https://github.com/sourcegraph/sourcegraph/pull/13690)
- Structural search syntax now allows regular expressions in patterns. Also, `...` can now be used in place of `:[_]`. See the [documentation](https://docs.sourcegraph.com/@main/code_search/reference/structural) for example syntax. [#13809](https://github.com/sourcegraph/sourcegraph/pull/13809)
- The total size of all Git repositories and the lines of code for indexed branches will be sent back in pings. [#13764](https://github.com/sourcegraph/sourcegraph/pull/13764)
- Experimental: A new homepage UI for Sourcegraph Server shows the user their recent searches, repositories, files, and saved searches. It can be enabled with `experimentalFeatures.showEnterpriseHomePanels`. [#13407](https://github.com/sourcegraph/sourcegraph/issues/13407)

### Changed

- Campaigns are enabled by default for all users. Site admins may view and create campaigns; everyone else may only view campaigns. The new site configuration property `campaigns.enabled` can be used to disable campaigns for all users. The properties `campaigns.readAccess`, `automation.readAccess.enabled`, and `"experimentalFeatures": { "automation": "enabled" }}` are deprecated and no longer have any effect.
- Diff and commit searches are limited to 10,000 repositories (if `before:` or `after:` filters are used), or 50 repositories (if no time filters are used). You can configure this limit in the site configuration property `search.limits`. [#13386](https://github.com/sourcegraph/sourcegraph/pull/13386)
- The site configuration `maxReposToSearch` has been deprecated in favor of the property `maxRepos` on `search.limits`. [#13439](https://github.com/sourcegraph/sourcegraph/pull/13439)
- Search queries are now processed by a new parser that will always be enabled going forward. There should be no material difference in behavior. In case of adverse effects, the previous parser can be reenabled by setting `"search.migrateParser": false` in settings. [#13435](https://github.com/sourcegraph/sourcegraph/pull/13435)
- It is now possible to search for file content that excludes a term using the `NOT` operator. [#12412](https://github.com/sourcegraph/sourcegraph/pull/12412)
- `NOT` is available as an alternative syntax of `-` on supported keywords `repo`, `file`, `content`, `lang`, and `repohasfile`. [#12412](https://github.com/sourcegraph/sourcegraph/pull/12412)
- Negated content search is now also supported for unindexed repositories. Previously it was only supported for indexed repositories [#13359](https://github.com/sourcegraph/sourcegraph/pull/13359).
- The experimental feature flag `andOrQuery` is deprecated. [#13435](https://github.com/sourcegraph/sourcegraph/pull/13435)
- After a user's password changes, they will be signed out on all devices and must sign in again. [#13647](https://github.com/sourcegraph/sourcegraph/pull/13647)
- `rev:` is available as alternative syntax of `@` for searching revisions instead of the default branch [#13133](https://github.com/sourcegraph/sourcegraph/pull/13133)
- Campaign URLs have changed to use the campaign name instead of an opaque ID. The old URLs no longer work. [#13368](https://github.com/sourcegraph/sourcegraph/pull/13368)
- A new `external_service_repos` join table was added. The migration required to make this change may take a few minutes.

### Fixed

- User satisfaction/NPS surveys will now correctly provide a range from 0–10, rather than 0–9. [#13163](https://github.com/sourcegraph/sourcegraph/pull/13163)
- Fixed a bug where we returned repositories with invalid revisions in the search results. Now, if a user specifies an invalid revision, we show an alert. [#13271](https://github.com/sourcegraph/sourcegraph/pull/13271)
- Previously it wasn't possible to search for certain patterns containing `:` because they would not be considered valid filters. We made these checks less strict. [#10920](https://github.com/sourcegraph/sourcegraph/pull/10920)
- When a user signs out of their account, all of their sessions will be invalidated, not just the session where they signed out. [#13647](https://github.com/sourcegraph/sourcegraph/pull/13647)
- URL information will no longer be leaked by the HTTP referer header. This prevents the user's password reset code from being leaked. [#13804](https://github.com/sourcegraph/sourcegraph/pull/13804)
- GitLab OAuth2 user authentication now respects `tls.external` site setting. [#13814](https://github.com/sourcegraph/sourcegraph/pull/13814)

### Removed

- The smartSearchField feature is now always enabled. The `experimentalFeatures.smartSearchField` settings option has been removed.

## 3.19.2

### Fixed

- search: always limit commit and diff to less than 10,000 repos [a97f81b0f7](https://github.com/sourcegraph/sourcegraph/commit/a97f81b0f79535253bd7eae6c30d5c91d48da5ca)
- search: configurable limits on commit/diff search [1c22d8ce1](https://github.com/sourcegraph/sourcegraph/commit/1c22d8ce13c149b3fa3a7a26f8cb96adc89fc556)
- search: add site configuration for maxTimeout [d8d61b43c0f](https://github.com/sourcegraph/sourcegraph/commit/d8d61b43c0f0d229d46236f2f128ca0f93455172)

## 3.19.1

### Fixed

- migrations: revert migration causing deadlocks in some deployments [#13194](https://github.com/sourcegraph/sourcegraph/pull/13194)

## 3.19.0

### Added

- Emails can be now be sent to SMTP servers with self-signed certificates, using `email.smtp.disableTLS`. [#12243](https://github.com/sourcegraph/sourcegraph/pull/12243)
- Saved search emails now include a link to the user's saved searches page. [#11651](https://github.com/sourcegraph/sourcegraph/pull/11651)
- Campaigns can now be synced using GitLab webhooks. [#12139](https://github.com/sourcegraph/sourcegraph/pull/12139)
- Configured `observability.alerts` can now be tested using a GraphQL endpoint, `triggerObservabilityTestAlert`. [#12532](https://github.com/sourcegraph/sourcegraph/pull/12532)
- The Sourcegraph CLI can now serve local repositories for Sourcegraph to clone. This was previously in a command called `src-expose`. See [serving local repositories](https://docs.sourcegraph.com/admin/external_service/src_serve_git) in our documentation to find out more. [#12363](https://github.com/sourcegraph/sourcegraph/issues/12363)
- The count of retained, churned, resurrected, new and deleted users will be sent back in pings. [#12136](https://github.com/sourcegraph/sourcegraph/pull/12136)
- Saved search usage will be sent back in pings. [#12956](https://github.com/sourcegraph/sourcegraph/pull/12956)
- Any request with `?trace=1` as a URL query parameter will enable Jaeger tracing (if Jaeger is enabled). [#12291](https://github.com/sourcegraph/sourcegraph/pull/12291)
- Password reset emails will now be automatically sent to users created by a site admin if email sending is configured and password reset is enabled. Previously, site admins needed to manually send the user this password reset link. [#12803](https://github.com/sourcegraph/sourcegraph/pull/12803)
- Syntax highlighting for `and` and `or` search operators. [#12694](https://github.com/sourcegraph/sourcegraph/pull/12694)
- It is now possible to search for file content that excludes a term using the `NOT` operator. Negating pattern syntax requires setting `"search.migrateParser": true` in settings and is currently only supported for literal and regexp queries on indexed repositories. [#12412](https://github.com/sourcegraph/sourcegraph/pull/12412)
- `NOT` is available as an alternative syntax of `-` on supported keywords `repo`, `file`, `content`, `lang`, and `repohasfile`. `NOT` requires setting `"search.migrateParser": true` option in settings. [#12520](https://github.com/sourcegraph/sourcegraph/pull/12520)

### Changed

- Repository permissions are now always checked and updated asynchronously ([background permissions syncing](https://docs.sourcegraph.com/admin/repo/permissions#background-permissions-syncing)) instead of blocking each operation. The site config option `permissions.backgroundSync` (which enabled this behavior in previous versions) is now a no-op and is deprecated.
- [Background permissions syncing](https://docs.sourcegraph.com/admin/repo/permissions#background-permissions-syncing) (`permissions.backgroundSync`) has become the only option for mirroring repository permissions from code hosts. All relevant site configurations are deprecated.

### Fixed

- Fixed site admins are getting errors when visiting user settings page in OSS version. [#12313](https://github.com/sourcegraph/sourcegraph/pull/12313)
- `github-proxy` now respects the environment variables `HTTP_PROXY`, `HTTPS_PROXY` and `NO_PROXY` (or the lowercase versions thereof). Other services already respect these variables, but this was missed. If you need a proxy to access github.com set the environment variable for the github-proxy container. [#12377](https://github.com/sourcegraph/sourcegraph/issues/12377)
- `sourcegraph-frontend` now respects the `tls.external` experimental setting as well as the proxy environment variables. In proxy environments this allows Sourcegraph to fetch extensions. [#12633](https://github.com/sourcegraph/sourcegraph/issues/12633)
- Fixed a bug that would sometimes cause trailing parentheses to be removed from search queries upon page load. [#12960](https://github.com/sourcegraph/sourcegraph/issues/12690)
- Indexed search will no longer stall if a specific index job stalls. Additionally at scale many corner cases causing indexing to stall have been fixed. [#12502](https://github.com/sourcegraph/sourcegraph/pull/12502)
- Indexed search will quickly recover from rebalancing / roll outs. When a indexed search shard goes down, its repositories are re-indexed by other shards. This takes a while and during a rollout leads to effectively re-indexing all repositories. We now avoid indexing the redistributed repositories once a shard comes back online. [#12474](https://github.com/sourcegraph/sourcegraph/pull/12474)
- Indexed search has many improvements to observability. More detailed Jaeger traces, detailed logging during startup and more prometheus metrics.
- The site admin repository needs-index page is significantly faster. Previously on large instances it would usually timeout. Now it should load within a second. [#12513](https://github.com/sourcegraph/sourcegraph/pull/12513)
- User password reset page now respects the value of site config `auth.minPasswordLength`. [#12971](https://github.com/sourcegraph/sourcegraph/pull/12971)
- Fixed an issue where duplicate search results would show for queries with `or`-expressions. [#12531](https://github.com/sourcegraph/sourcegraph/pull/12531)
- Faster indexed search queries over a large number of repositories. Searching 100k+ repositories is now ~400ms faster and uses much less memory. [#12546](https://github.com/sourcegraph/sourcegraph/pull/12546)

### Removed

- Deprecated site settings `lightstepAccessToken` and `lightstepProject` have been removed. We now only support sending traces to Jaeger. Configure Jaeger with `observability.tracing` site setting.
- Removed `CloneInProgress` option from GraphQL Repositories API. [#12560](https://github.com/sourcegraph/sourcegraph/pull/12560)

## 3.18.0

### Added

- To search across multiple revisions of the same repository, list multiple branch names (or other revspecs) separated by `:` in your query, as in `repo:myrepo@branch1:branch2:branch2`. To search all branches, use `repo:myrepo@*refs/heads/`. Previously this was only supported for diff and commit searches and only available via the experimental site setting `searchMultipleRevisionsPerRepository`.
- The "Add repositories" page (/site-admin/external-services/new) now displays a dismissible notification explaining how and why we access code host data. [#11789](https://github.com/sourcegraph/sourcegraph/pull/11789).
- New `observability.alerts` features:
  - Notifications now provide more details about relevant alerts.
  - Support for email and OpsGenie notifications has been added. Note that to receive email alerts, `email.address` and `email.smtp` must be configured.
  - Some notifiers now have new options:
    - PagerDuty notifiers: `severity` and `apiUrl`
    - Webhook notifiers: `bearerToken`
  - A new `disableSendResolved` option disables notifications for when alerts resolve themselves.
- Recently firing critical alerts can now be displayed to admins via site alerts, use the flag `{ "alerts.hideObservabilitySiteAlerts": false }` to enable these alerts in user configuration.
- Specific alerts can now be silenced using `observability.silenceAlerts`. [#12087](https://github.com/sourcegraph/sourcegraph/pull/12087)
- Revisions listed in `experimentalFeatures.versionContext` will be indexed for faster searching. This is the first support towards indexing non-default branches. [#6728](https://github.com/sourcegraph/sourcegraph/issues/6728)
- Revisions listed in `experimentalFeatures.versionContext` or `experimentalFeatures.search.index.branches` will be indexed for faster searching. This is the first support towards indexing non-default branches. [#6728](https://github.com/sourcegraph/sourcegraph/issues/6728)
- Campaigns are now supported on GitLab.
- Campaigns now support GitLab and allow users to create, update and track merge requests on GitLab instances.
- Added a new section on the search homepage on Sourcegraph.com. It is currently feature flagged behind `experimentalFeatures.showRepogroupHomepage` in settings.
- Added new repository group pages.

### Changed

- Some monitoring alerts now have more useful descriptions. [#11542](https://github.com/sourcegraph/sourcegraph/pull/11542)
- Searching `fork:true` or `archived:true` has the same behaviour as searching `fork:yes` or `archived:yes` respectively. Previously it incorrectly had the same behaviour as `fork:only` and `archived:only` respectively. [#11740](https://github.com/sourcegraph/sourcegraph/pull/11740)
- Configuration for `observability.alerts` has changed and notifications are now provided by Prometheus Alertmanager. [#11832](https://github.com/sourcegraph/sourcegraph/pull/11832)
  - Removed: `observability.alerts.id`.
  - Removed: Slack notifiers no longer accept `mentionUsers`, `mentionGroups`, `mentionChannel`, and `token` options.

### Fixed

- The single-container `sourcegraph/server` image now correctly reports its version.
- An issue where repositories would not clone and index in some edge cases where the clones were deleted or not successful on gitserver. [#11602](https://github.com/sourcegraph/sourcegraph/pull/11602)
- An issue where repositories previously deleted on gitserver would not immediately reclone on system startup. [#11684](https://github.com/sourcegraph/sourcegraph/issues/11684)
- An issue where the sourcegraph/server Jaeger config was invalid. [#11661](https://github.com/sourcegraph/sourcegraph/pull/11661)
- An issue where valid search queries were improperly hinted as being invalid in the search field. [#11688](https://github.com/sourcegraph/sourcegraph/pull/11688)
- Reduce frontend memory spikes by limiting the number of goroutines launched by our GraphQL resolvers. [#11736](https://github.com/sourcegraph/sourcegraph/pull/11736)
- Fixed a bug affecting Sourcegraph icon display in our Phabricator native integration [#11825](https://github.com/sourcegraph/sourcegraph/pull/11825).
- Improve performance of site-admin repositories status page. [#11932](https://github.com/sourcegraph/sourcegraph/pull/11932)
- An issue where search autocomplete for files didn't add the right path. [#12241](https://github.com/sourcegraph/sourcegraph/pull/12241)

### Removed

- Backwards compatibility for "critical configuration" (a type of configuration that was deprecated in December 2019) was removed. All critical configuration now belongs in site configuration.
- Experimental feature setting `{ "experimentalFeatures": { "searchMultipleRevisionsPerRepository": true } }` will be removed in 3.19. It is now always on. Please remove references to it.
- Removed "Cloning" tab in site-admin Repository Status page. [#12043](https://github.com/sourcegraph/sourcegraph/pull/12043)
- The `blacklist` configuration option for Gitolite that was deprecated in 3.17 has been removed in 3.19. Use `exclude.pattern` instead. [#12345](https://github.com/sourcegraph/sourcegraph/pull/12345)

## 3.17.3

### Fixed

- git: Command retrying made a copy that was never used [#11807](https://github.com/sourcegraph/sourcegraph/pull/11807)
- frontend: Allow opt out of EnsureRevision when making a comparison query [#11811](https://github.com/sourcegraph/sourcegraph/pull/11811)
- Fix Phabricator icon class [#11825](https://github.com/sourcegraph/sourcegraph/pull/11825)

## 3.17.2

### Fixed

- An issue where repositories previously deleted on gitserver would not immediately reclone on system startup. [#11684](https://github.com/sourcegraph/sourcegraph/issues/11684)

## 3.17.1

### Added

- Improved search indexing metrics

### Changed

- Some monitoring alerts now have more useful descriptions. [#11542](https://github.com/sourcegraph/sourcegraph/pull/11542)

### Fixed

- The single-container `sourcegraph/server` image now correctly reports its version.
- An issue where repositories would not clone and index in some edge cases where the clones were deleted or not successful on gitserver. [#11602](https://github.com/sourcegraph/sourcegraph/pull/11602)
- An issue where the sourcegraph/server Jaeger config was invalid. [#11661](https://github.com/sourcegraph/sourcegraph/pull/11661)

## 3.17.0

### Added

- The search results page now shows a small UI notification if either repository forks or archives are excluded, when `fork` or `archived` options are not explicitly set. [#10624](https://github.com/sourcegraph/sourcegraph/pull/10624)
- Prometheus metric `src_gitserver_repos_removed_disk_pressure` which is incremented everytime we remove a repository due to disk pressure. [#10900](https://github.com/sourcegraph/sourcegraph/pull/10900)
- `gitolite.exclude` setting in [Gitolite external service config](https://docs.sourcegraph.com/admin/external_service/gitolite#configuration) now supports a regular expression via the `pattern` field. This is consistent with how we exclude in other external services. Additionally this is a replacement for the deprecated `blacklist` configuration. [#11403](https://github.com/sourcegraph/sourcegraph/pull/11403)
- Notifications about Sourcegraph being out of date will now be shown to site admins and users (depending on how out-of-date it is).
- Alerts are now configured using `observability.alerts` in the site configuration, instead of via the Grafana web UI. This does not yet support all Grafana notification channel types, and is not yet supported on `sourcegraph/server` ([#11473](https://github.com/sourcegraph/sourcegraph/issues/11473)). For more details, please refer to the [Sourcegraph alerting guide](https://docs.sourcegraph.com/admin/observability/alerting).
- Experimental basic support for detecting if your Sourcegraph instance is over or under-provisioned has been added through a set of dashboards and warning-level alerts based on container utilization.
- Query [operators](https://docs.sourcegraph.com/code_search/reference/queries#boolean-operators) `and` and `or` are now enabled by default in all search modes for searching file content. [#11521](https://github.com/sourcegraph/sourcegraph/pull/11521)

### Changed

- Repository search within a version context will link to the revision in the version context. [#10860](https://github.com/sourcegraph/sourcegraph/pull/10860)
- Background permissions syncing becomes the default method to sync permissions from code hosts. Please [read our documentation for things to keep in mind before upgrading](https://docs.sourcegraph.com/admin/repo/permissions#background-permissions-syncing). [#10972](https://github.com/sourcegraph/sourcegraph/pull/10972)
- The styling of the hover overlay was overhauled to never have badges or the close button overlap content while also always indicating whether the overlay is currently pinned. The styling on code hosts was also improved. [#10956](https://github.com/sourcegraph/sourcegraph/pull/10956)
- Previously, it was required to quote most patterns in structural search. This is no longer a restriction and single and double quotes in structural search patterns are interpreted literally. Note: you may still use `content:"structural-pattern"` if the pattern without quotes conflicts with other syntax. [#11481](https://github.com/sourcegraph/sourcegraph/pull/11481)

### Fixed

- Dynamic repo search filters on branches which contain special characters are correctly escaped now. [#10810](https://github.com/sourcegraph/sourcegraph/pull/10810)
- Forks and archived repositories at a specific commit are searched without the need to specify "fork:yes" or "archived:yes" in the query. [#10864](https://github.com/sourcegraph/sourcegraph/pull/10864)
- The git history for binary files is now correctly shown. [#11034](https://github.com/sourcegraph/sourcegraph/pull/11034)
- Links to AWS Code Commit repositories have been fixed after the URL schema has been changed. [#11019](https://github.com/sourcegraph/sourcegraph/pull/11019)
- A link to view all repositories will now always appear on the Explore page. [#11113](https://github.com/sourcegraph/sourcegraph/pull/11113)
- The Site-admin > Pings page no longer incorrectly indicates that pings are disabled when they aren't. [#11229](https://github.com/sourcegraph/sourcegraph/pull/11229)
- Match counts are now accurately reported for indexed search. [#11242](https://github.com/sourcegraph/sourcegraph/pull/11242)
- When background permissions syncing is enabled, it is now possible to only enforce permissions for repositories from selected code hosts (instead of enforcing permissions for repositories from all code hosts). [#11336](https://github.com/sourcegraph/sourcegraph/pull/11336)
- When more than 200+ repository revisions in a search are unindexed (very rare), the remaining repositories are reported as missing instead of Sourcegraph issuing e.g. several thousand unindexed search requests which causes system slowness and ultimately times out - ensuring searches are still fast even if there are indexing issues on a deployment of Sourcegraph. This does not apply if `index:no` is present in the query.

### Removed

- Automatic syncing of Campaign webhooks for Bitbucket Server. [#10962](https://github.com/sourcegraph/sourcegraph/pull/10962)
- The `blacklist` configuration option for Gitolite is DEPRECATED and will be removed in 3.19. Use `exclude.pattern` instead.

## 3.16.2

### Fixed

- Search: fix indexed search match count [#7fc96](https://github.com/sourcegraph/sourcegraph/commit/7fc96d319f49f55da46a7649ccf261aa7e8327c3)
- Sort detected languages properly [#e7750](https://github.com/sourcegraph/sourcegraph/commit/e77507d060a40355e7b86fb093d21a7149ea03ac)

## 3.16.1

### Fixed

- Fix repo not found error for patches [#11021](https://github.com/sourcegraph/sourcegraph/pull/11021).
- Show expired license screen [#10951](https://github.com/sourcegraph/sourcegraph/pull/10951).
- Sourcegraph is now built with Go 1.14.3, fixing issues running Sourcegraph onUbuntu 19 and 20. [#10447](https://github.com/sourcegraph/sourcegraph/issues/10447)

## 3.16.0

### Added

- Autocompletion for `repogroup` filters in search queries. [#10141](https://github.com/sourcegraph/sourcegraph/pull/10286)
- If the experimental feature flag `codeInsights` is enabled, extensions can contribute content to directory pages through the experimental `ViewProvider` API. [#10236](https://github.com/sourcegraph/sourcegraph/pull/10236)
  - Directory pages are then represented as an experimental `DirectoryViewer` in the `visibleViewComponents` of the extension API. **Note: This may break extensions that were assuming `visibleViewComponents` were always `CodeEditor`s and did not check the `type` property.** Extensions checking the `type` property will continue to work. [#10236](https://github.com/sourcegraph/sourcegraph/pull/10236)
- [Major syntax highlighting improvements](https://github.com/sourcegraph/syntect_server/pull/29), including:
  - 228 commits / 1 year of improvements to the syntax highlighter library Sourcegraph uses ([syntect](https://github.com/trishume/syntect)).
  - 432 commits / 1 year of improvements to the base syntax definitions for ~36 languages Sourcegraph uses ([sublimehq/Packages](https://github.com/sublimehq/Packages)).
  - 30 new file extensions/names now detected.
  - Likely fixes other major instability and language support issues. #9557
  - Added [Smarty](#2885), [Ethereum / Solidity / Vyper)](#2440), [Cuda](#5907), [COBOL](#10154), [vb.NET](#4901), and [ASP.NET](#4262) syntax highlighting.
  - Fixed OCaml syntax highlighting #3545
  - Bazel/Starlark support improved (.star, BUILD, and many more extensions now properly highlighted). #8123
- New permissions page in both user and repository settings when background permissions syncing is enabled (`"permissions.backgroundSync": {"enabled": true}`). [#10473](https://github.com/sourcegraph/sourcegraph/pull/10473) [#10655](https://github.com/sourcegraph/sourcegraph/pull/10655)
- A new dropdown for choosing version contexts appears on the left of the query input when version contexts are specified in `experimentalFeatures.versionContext` in site configuration. Version contexts allow you to scope your search to specific sets of repos at revisions.
- Campaign changeset usage counts including changesets created, added and merged will be sent back in pings. [#10591](https://github.com/sourcegraph/sourcegraph/pull/10591)
- Diff views now feature syntax highlighting and can be properly copy-pasted. [#10437](https://github.com/sourcegraph/sourcegraph/pull/10437)
- Admins can now download an anonymized usage statistics ZIP archive in the **Site admin > Usage stats**. Opting to share this archive with the Sourcegraph team helps us make the product even better. [#10475](https://github.com/sourcegraph/sourcegraph/pull/10475)
- Extension API: There is now a field `versionContext` and subscribable `versionContextChanges` in `Workspace` to allow extensions to respect the instance's version context.
- The smart search field, providing syntax highlighting, hover tooltips, and validation on filters in search queries, is now activated by default. It can be disabled by setting `{ "experimentalFeatures": { "smartSearchField": false } }` in global settings.

### Changed

- The `userID` and `orgID` fields in the SavedSearch type in the GraphQL API have been replaced with a `namespace` field. To get the ID of the user or org that owns the saved search, use `namespace.id`. [#5327](https://github.com/sourcegraph/sourcegraph/pull/5327)
- Tree pages now redirect to blob pages if the path is not a tree and vice versa. [#10193](https://github.com/sourcegraph/sourcegraph/pull/10193)
- Files and directories that are not found now return a 404 status code. [#10193](https://github.com/sourcegraph/sourcegraph/pull/10193)
- The site admin flag `disableNonCriticalTelemetry` now allows Sourcegraph admins to disable most anonymous telemetry. Visit https://docs.sourcegraph.com/admin/pings to learn more. [#10402](https://github.com/sourcegraph/sourcegraph/pull/10402)

### Fixed

- In the OSS version of Sourcegraph, authorization providers are properly initialized and GraphQL APIs are no longer blocked. [#3487](https://github.com/sourcegraph/sourcegraph/issues/3487)
- Previously, GitLab repository paths containing certain characters could not be excluded (slashes and periods in parts of the paths). These characters are now allowed, so the repository paths can be excluded. [#10096](https://github.com/sourcegraph/sourcegraph/issues/10096)
- Symbols for indexed commits in languages Haskell, JSONNet, Kotlin, Scala, Swift, Thrift, and TypeScript will show up again. Previously our symbol indexer would not know how to extract symbols for those languages even though our unindexed symbol service did. [#10357](https://github.com/sourcegraph/sourcegraph/issues/10357)
- When periodically re-cloning a repository it will still be available. [#10663](https://github.com/sourcegraph/sourcegraph/pull/10663)

### Removed

- The deprecated feature discussions has been removed. [#9649](https://github.com/sourcegraph/sourcegraph/issues/9649)

## 3.15.2

### Fixed

- Fix repo not found error for patches [#11021](https://github.com/sourcegraph/sourcegraph/pull/11021).
- Show expired license screen [#10951](https://github.com/sourcegraph/sourcegraph/pull/10951).

## 3.15.1

### Fixed

- A potential security vulnerability with in the authentication workflow has been fixed. [#10167](https://github.com/sourcegraph/sourcegraph/pull/10167)
- An issue where `sourcegraph/postgres-11.4:3.15.0` was incorrectly an older version of the image incompatible with non-root Kubernetes deployments. `sourcegraph/postgres-11.4:3.15.1` now matches the same image version found in Sourcegraph 3.14.3 (`20-04-07_56b20163`).
- An issue that caused the search result type tabs to be overlapped in Safari. [#10191](https://github.com/sourcegraph/sourcegraph/pull/10191)

## 3.15.0

### Added

- Users and site administrators can now view a log of their actions/events in the user settings. [#9141](https://github.com/sourcegraph/sourcegraph/pull/9141)
- With the new `visibility:` filter search results can now be filtered based on a repository's visibility (possible filter values: `any`, `public` or `private`). [#8344](https://github.com/sourcegraph/sourcegraph/issues/8344)
- [`sourcegraph/git-extras`](https://sourcegraph.com/extensions/sourcegraph/git-extras) is now enabled by default on new instances [#3501](https://github.com/sourcegraph/sourcegraph/issues/3501)
- The Sourcegraph Docker image will now copy `/etc/sourcegraph/gitconfig` to `$HOME/.gitconfig`. This is a convenience similiar to what we provide for [repositories that need HTTP(S) or SSH authentication](https://docs.sourcegraph.com/admin/repo/auth). [#658](https://github.com/sourcegraph/sourcegraph/issues/658)
- Permissions background syncing is now supported for GitHub via site configuration `"permissions.backgroundSync": {"enabled": true}`. [#8890](https://github.com/sourcegraph/sourcegraph/issues/8890)
- Search: Adding `stable:true` to a query ensures a deterministic search result order. This is an experimental parameter. It applies only to file contents, and is limited to at max 5,000 results (consider using [the paginated search API](https://docs.sourcegraph.com/api/graphql/search#sourcegraph-3-9-experimental-paginated-search) if you need more than that.). [#9681](https://github.com/sourcegraph/sourcegraph/pull/9681).
- After completing the Sourcegraph user feedback survey, a button may appear for tweeting this feedback at [@sourcegraph](https://twitter.com/sourcegraph). [#9728](https://github.com/sourcegraph/sourcegraph/pull/9728)
- `git fetch` and `git clone` now inherit the parent process environment variables. This allows site admins to set `HTTPS_PROXY` or [git http configurations](https://git-scm.com/docs/git-config/2.26.0#Documentation/git-config.txt-httpproxy) via environment variables. For cluster environments site admins should set this on the gitserver container. [#250](https://github.com/sourcegraph/sourcegraph/issues/250)
- Experimental: Search for file contents using `and`- and `or`-expressions in queries. Enabled via the global settings value `{"experimentalFeatures": {"andOrQuery": "enabled"}}`. [#8567](https://github.com/sourcegraph/sourcegraph/issues/8567)
- Always include forks or archived repositories in searches via the global/org/user settings with `"search.includeForks": true` or `"search.includeArchived": true` respectively. [#9927](https://github.com/sourcegraph/sourcegraph/issues/9927)
- observability (debugging): It is now possible to log all Search and GraphQL requests slower than N milliseconds, using the new site configuration options `observability.logSlowGraphQLRequests` and `observability.logSlowSearches`.
- observability (monitoring): **More metrics monitored and alerted on, more legible dashboards**
  - Dashboard panels now show an orange/red background color when the defined warning/critical alert threshold has been met, making it even easier to see on a dashboard what is in a bad state.
  - Symbols: failing `symbols` -> `frontend-internal` requests are now monitored. [#9732](https://github.com/sourcegraph/sourcegraph/issues/9732)
  - Frontend dasbhoard: Search error types are now broken into distinct panels for improved visibility/legibility.
    - **IMPORTANT**: If you have previously configured alerting on any of these panels or on "hard search errors", you will need to reconfigure it after upgrading.
  - Frontend dasbhoard: Search error and latency are now broken down by type: Browser requests, search-based code intel requests, and API requests.
- observability (debugging): **Distributed tracing is a powerful tool for investigating performance issues.** The following changes have been made with the goal of making it easier to use distributed tracing with Sourcegraph:

  - The site configuration field `"observability.tracing": { "sampling": "..." }` allows a site admin to control which requests generate tracing data.
    - `"all"` will trace all requests.
    - `"selective"` (recommended) will trace all requests initiated from an end-user URL with `?trace=1`. Non-end-user-initiated requests can set a HTTP header `X-Sourcegraph-Should-Trace: true`. This is the recommended setting, as `"all"` can generate large amounts of tracing data that may cause network and memory resource contention in the Sourcegraph instance.
    - `"none"` (default) turns off tracing.
  - Jaeger is now the officially supported distributed tracer. The following is the recommended site configuration to connect Sourcegraph to a Jaeger agent (which must be deployed on the same host and listening on the default ports):

    ```
    "observability.tracing": {
      "sampling": "selective"
    }
    ```

  - Jaeger is now included in the Sourcegraph deployment configuration by default if you are using Kubernetes, Docker Compose, or the pure Docker cluster deployment model. (It is not yet included in the single Docker container distribution.) It will be included as part of upgrading to 3.15 in these deployment models, unless disabled.
  - The site configuration field, `useJaeger`, is deprecated in favor of `observability.tracing`.
  - Support for configuring Lightstep as a distributed tracer is deprecated and will be removed in a subsequent release. Instances that use Lightstep with Sourcegraph are encouraged to migrate to Jaeger (directions for running Jaeger alongside Sourcegraph are included in the installation instructions).

### Changed

- Multiple backwards-incompatible changes in the parts of the GraphQL API related to Campaigns [#9106](https://github.com/sourcegraph/sourcegraph/issues/9106):
  - `CampaignPlan.status` has been removed, since we don't need it anymore after moving execution of campaigns to src CLI in [#8008](https://github.com/sourcegraph/sourcegraph/pull/8008).
  - `CampaignPlan` has been renamed to `PatchSet`.
  - `ChangesetPlan`/`ChangesetPlanConnection` has been renamed to `Patch`/`PatchConnection`.
  - `CampaignPlanPatch` has been renamed to `PatchInput`.
  - `Campaign.plan` has been renamed to `Campaign.patchSet`.
  - `Campaign.changesetPlans` has been renamed to `campaign.changesetPlan`.
  - `createCampaignPlanFromPatches` mutation has been renamed to `createPatchSetFromPatches`.
- Removed the scoped search field on tree pages. When browsing code, the global search query will now get scoped to the current tree or file. [#9225](https://github.com/sourcegraph/sourcegraph/pull/9225)
- Instances without a license key that exceed the published user limit will now display a notice to all users.

### Fixed

- `.*` in the filter pattern were ignored and led to missing search results. [#9152](https://github.com/sourcegraph/sourcegraph/pull/9152)
- The Phabricator integration no longer makes duplicate requests to Phabricator's API on diff views. [#8849](https://github.com/sourcegraph/sourcegraph/issues/8849)
- Changesets on repositories that aren't available on the instance anymore are now hidden instead of failing. [#9656](https://github.com/sourcegraph/sourcegraph/pull/9656)
- observability (monitoring):
  - **Dashboard and alerting bug fixes**
    - Syntect Server dashboard: "Worker timeouts" can no longer appear to go negative. [#9523](https://github.com/sourcegraph/sourcegraph/issues/9523)
    - Symbols dashboard: "Store fetch queue size" can no longer appear to go negative. [#9731](https://github.com/sourcegraph/sourcegraph/issues/9731)
    - Syntect Server dashboard: "Worker timeouts" no longer incorrectly shows multiple values. [#9524](https://github.com/sourcegraph/sourcegraph/issues/9524)
    - Searcher dashboard: "Search errors on unindexed repositories" no longer includes cancelled search requests (which are expected).
    - Fixed an issue where NaN could leak into the `alert_count` metric. [#9832](https://github.com/sourcegraph/sourcegraph/issues/9832)
    - Gitserver: "resolve_revision_duration_slow" alert is no longer flaky / non-deterministic. [#9751](https://github.com/sourcegraph/sourcegraph/issues/9751)
    - Git Server dashboard: there is now a panel to show concurrent command executions to match the defined alerts. [#9354](https://github.com/sourcegraph/sourcegraph/issues/9354)
    - Git Server dashboard: adjusted the critical disk space alert to 15% so it can now fire. [#9351](https://github.com/sourcegraph/sourcegraph/issues/9351)
  - **Dashboard visiblity and legibility improvements**
    - all: "frontend internal errors" are now broken down just by route, which makes reading the graph easier. [#9668](https://github.com/sourcegraph/sourcegraph/issues/9668)
    - Frontend dashboard: panels no longer show misleading duplicate labels. [#9660](https://github.com/sourcegraph/sourcegraph/issues/9660)
    - Syntect Server dashboard: panels are no longer compacted, for improved visibility. [#9525](https://github.com/sourcegraph/sourcegraph/issues/9525)
    - Frontend dashboard: panels are no longer compacted, for improved visibility. [#9356](https://github.com/sourcegraph/sourcegraph/issues/9356)
    - Searcher dashboard: "Search errors on unindexed repositories" is now broken down by code instead of instance for improved readability. [#9670](https://github.com/sourcegraph/sourcegraph/issues/9670)
    - Symbols dashboard: metrics are now aggregated instead of per-instance, for improved visibility. [#9730](https://github.com/sourcegraph/sourcegraph/issues/9730)
    - Firing alerts are now correctly sorted at the top of dashboards by default. [#9766](https://github.com/sourcegraph/sourcegraph/issues/9766)
    - Panels at the bottom of the home dashboard no longer appear clipped / cut off. [#9768](https://github.com/sourcegraph/sourcegraph/issues/9768)
    - Git Server dashboard: disk usage now shown in percentages to match the alerts that can fire. [#9352](https://github.com/sourcegraph/sourcegraph/issues/9352)
    - Git Server dashboard: the 'echo command duration test' panel now properly displays units in seconds. [#7628](https://github.com/sourcegraph/sourcegraph/issues/7628)
    - Dashboard panels showing firing alerts no longer over-count firing alerts due to the number of service replicas. [#9353](https://github.com/sourcegraph/sourcegraph/issues/9353)

### Removed

- The experimental feature discussions is marked as deprecated. GraphQL and configuration fields related to it will be removed in 3.16. [#9649](https://github.com/sourcegraph/sourcegraph/issues/9649)

## 3.14.4

### Fixed

- A potential security vulnerability with in the authentication workflow has been fixed. [#10167](https://github.com/sourcegraph/sourcegraph/pull/10167)

## 3.14.3

### Fixed

- phabricator: Duplicate requests to phabricator API from sourcegraph extensions. [#8849](https://github.com/sourcegraph/sourcegraph/issues/8849)

## 3.14.2

### Fixed

- campaigns: Ignore changesets where repo does not exist anymore. [#9656](https://github.com/sourcegraph/sourcegraph/pull/9656)

## 3.14.1

### Added

- monitoring: new Permissions dashboard to show stats of repository permissions.

### Changed

- Site-Admin/Instrumentation in the Kubernetes cluster deployment now includes indexed-search.

## 3.14.0

### Added

- Site-Admin/Instrumentation is now available in the Kubernetes cluster deployment [8805](https://github.com/sourcegraph/sourcegraph/pull/8805).
- Extensions can now specify a `baseUri` in the `DocumentFilter` when registering providers.
- Admins can now exclude GitHub forks and/or archived repositories from the set of repositories being mirrored in Sourcegraph with the `"exclude": [{"forks": true}]` or `"exclude": [{"archived": true}]` GitHub external service configuration. [#8974](https://github.com/sourcegraph/sourcegraph/pull/8974)
- Campaign changesets can be filtered by State, Review State and Check State. [#8848](https://github.com/sourcegraph/sourcegraph/pull/8848)
- Counts of users of and searches conducted with interactive and plain text search modes will be sent back in pings, aggregated daily, weekly, and monthly.
- Aggregated counts of daily, weekly, and monthly active users of search will be sent back in pings.
- Counts of number of searches conducted using each filter will be sent back in pings, aggregated daily, weekly, and monthly.
- Counts of number of users conducting searches containing each filter will be sent back in pings, aggregated daily, weekly, and monthly.
- Added more entries (Bash, Erlang, Julia, OCaml, Scala) to the list of suggested languages for the `lang:` filter.
- Permissions background sync is now supported for GitLab and Bitbucket Server via site configuration `"permissions.backgroundSync": {"enabled": true}`.
- Indexed search exports more prometheus metrics and debug logs to aid debugging performance issues. [#9111](https://github.com/sourcegraph/sourcegraph/issues/9111)
- monitoring: the Frontend dashboard now shows in excellent detail how search is behaving overall and at a glance.
- monitoring: added alerts for when hard search errors (both timeouts and general errors) are high.
- monitoring: added alerts for when partial search timeouts are high.
- monitoring: added alerts for when search 90th and 99th percentile request duration is high.
- monitoring: added alerts for when users are being shown an abnormally large amount of search alert user suggestions and no results.
- monitoring: added alerts for when the internal indexed and unindexed search services are returning bad responses.
- monitoring: added alerts for when gitserver may be under heavy load due to many concurrent command executions or under-provisioning.

### Changed

- The "automation" feature was renamed to "campaigns".
  - `campaigns.readAccess.enabled` replaces the deprecated site configuration property `automation.readAccess.enabled`.
  - The experimental feature flag was not renamed (because it will go away soon) and remains `{"experimentalFeatures": {"automation": "enabled"}}`.
- The [Kubernetes deployment](https://github.com/sourcegraph/deploy-sourcegraph) for **existing** installations requires a
  [migration step](https://github.com/sourcegraph/deploy-sourcegraph/blob/master/docs/migrate.md) when upgrading
  past commit [821032e2ee45f21f701](https://github.com/sourcegraph/deploy-sourcegraph/commit/821032e2ee45f21f701caac624e4f090c59fd259) or when upgrading to 3.14.
  New installations starting with the mentioned commit or with 3.14 do not need this migration step.
- Aggregated search latencies (in ms) of search queries are now included in [pings](https://docs.sourcegraph.com/admin/pings).
- The [Kubernetes deployment](https://github.com/sourcegraph/deploy-sourcegraph) frontend role has added services as a resource to watch/listen/get.
  This change does not affect the newly-introduced, restricted Kubernetes config files.
- Archived repositories are excluded from search by default. Adding `archived:yes` includes archived repositories.
- Forked repositories are excluded from search by default. Adding `fork:yes` includes forked repositories.
- CSRF and session cookies now set `SameSite=None` when Sourcegraph is running behind HTTPS and `SameSite=Lax` when Sourcegraph is running behind HTTP in order to comply with a [recent IETF proposal](https://web.dev/samesite-cookies-explained/#samesitenone-must-be-secure). As a side effect, the Sourcegraph browser extension and GitLab/Bitbucket native integrations can only connect to private instances that have HTTPS configured. If your private instance is only running behind HTTP, please configure your instance to use HTTPS in order to continue using these.
- The Bitbucket Server rate limit that Sourcegraph self-imposes has been raised from 120 req/min to 480 req/min to account for Sourcegraph instances that make use of Sourcegraphs' Bitbucket Server repository permissions and campaigns at the same time (which require a larger number of API requests against Bitbucket Server). The new number is based on Sourcegraph consuming roughly 8% the average API request rate of a large customers' Bitbucket Server instance. [#9048](https://github.com/sourcegraph/sourcegraph/pull/9048/files)
- If a single, unambiguous commit SHA is used in a search query (e.g., `repo@c98f56`) and a search index exists at this commit (i.e., it is the `HEAD` commit), then the query is searched using the index. Prior to this change, unindexed search was performed for any query containing an `@commit` specifier.

### Fixed

- Zoekt's watchdog ensures the service is down upto 3 times before exiting. The watchdog would misfire on startup on resource constrained systems, with the retries this should make a false positive far less likely. [#7867](https://github.com/sourcegraph/sourcegraph/issues/7867)
- A regression in repo-updater was fixed that lead to every repository's git clone being updated every time the list of repositories was synced from the code host. [#8501](https://github.com/sourcegraph/sourcegraph/issues/8501)
- The default timeout of indexed search has been increased. Previously indexed search would always return within 3s. This lead to broken behaviour on new instances which had yet to tune resource allocations. [#8720](https://github.com/sourcegraph/sourcegraph/pull/8720)
- Bitbucket Server older than 5.13 failed to sync since Sourcegraph 3.12. This was due to us querying for the `archived` label, but Bitbucket Server 5.13 does not support labels. [#8883](https://github.com/sourcegraph/sourcegraph/issues/8883)
- monitoring: firing alerts are now ordered at the top of the list in dashboards by default for better visibility.
- monitoring: fixed an issue where some alerts would fail to report in for the "Total alerts defined" panel in the overview dashboard.

### Removed

- The v3.11 migration to merge critical and site configuration has been removed. If you are still making use of the deprecated `CRITICAL_CONFIG_FILE`, your instance may not start up. See the [migration notes for Sourcegraph 3.11](https://docs.sourcegraph.com/admin/migration/3_11) for more information.

## 3.13.2

### Fixed

- The default timeout of indexed search has been increased. Previously indexed search would always return within 3s. This lead to broken behaviour on new instances which had yet to tune resource allocations. [#8720](https://github.com/sourcegraph/sourcegraph/pull/8720)
- Bitbucket Server older than 5.13 failed to sync since Sourcegraph 3.12. This was due to us querying for the `archived` label, but Bitbucket Server 5.13 does not support labels. [#8883](https://github.com/sourcegraph/sourcegraph/issues/8883)
- A regression in repo-updater was fixed that lead to every repository's git clone being updated every time the list of repositories was synced from the code host. [#8501](https://github.com/sourcegraph/sourcegraph/issues/8501)

## 3.13.1

### Fixed

- To reduce the chance of users running into "502 Bad Gateway" errors an internal timeout has been increased from 60 seconds to 10 minutes so that long running requests are cut short by the proxy in front of `sourcegraph-frontend` and correctly reported as "504 Gateway Timeout". [#8606](https://github.com/sourcegraph/sourcegraph/pull/8606)
- Sourcegraph instances that are not connected to the internet will no longer display errors when users submit NPS survey responses (the responses will continue to be stored locally). Rather, an error will be printed to the frontend logs. [#8598](https://github.com/sourcegraph/sourcegraph/issues/8598)
- Showing `head>` in the search results if the first line of the file is shown [#8619](https://github.com/sourcegraph/sourcegraph/issues/8619)

## 3.13.0

### Added

- Experimental: Added new field `experimentalFeatures.customGitFetch` that allows defining custom git fetch commands for code hosts and repositories with special settings. [#8435](https://github.com/sourcegraph/sourcegraph/pull/8435)
- Experimental: the search query input now provides syntax highlighting, hover tooltips, and diagnostics on filters in search queries. Requires the global settings value `{ "experimentalFeatures": { "smartSearchField": true } }`.
- Added a setting `search.hideSuggestions`, which when set to `true`, will hide search suggestions in the search bar. [#8059](https://github.com/sourcegraph/sourcegraph/pull/8059)
- Experimental: A tool, [src-expose](https://docs.sourcegraph.com/admin/external_service/other#experimental-src-expose), can be used to import code from any code host.
- Experimental: Added new field `certificates` as in `{ "experimentalFeatures" { "tls.external": { "certificates": ["<CERT>"] } } }`. This allows you to add certificates to trust when communicating with a code host (via API or git+http). We expect this to be useful for adding internal certificate authorities/self-signed certificates. [#71](https://github.com/sourcegraph/sourcegraph/issues/71)
- Added a setting `auth.minPasswordLength`, which when set, causes a minimum password length to be enforced when users sign up or change passwords. [#7521](https://github.com/sourcegraph/sourcegraph/issues/7521)
- GitHub labels associated with code change campaigns are now displayed. [#8115](https://github.com/sourcegraph/sourcegraph/pull/8115)
- GitHub labels associated with campaigns are now displayed. [#8115](https://github.com/sourcegraph/sourcegraph/pull/8115)
- When creating a campaign, users can now specify the branch name that will be used on code host. This is also a breaking change for users of the GraphQL API since the `branch` attribute is now required in `CreateCampaignInput` when a `plan` is also specified. [#7646](https://github.com/sourcegraph/sourcegraph/issues/7646)
- Added an optional `content:` parameter for specifying a search pattern. This parameter overrides any other search patterns in a query. Useful for unambiguously specifying what to search for when search strings clash with other query syntax. [#6490](https://github.com/sourcegraph/sourcegraph/issues/6490)
- Interactive search mode, which helps users construct queries using UI elements, is now made available to users by default. A dropdown to the left of the search bar allows users to toggle between interactive and plain text modes. The option to use interactive search mode can be disabled by adding `{ "experimentalFeatures": { "splitSearchModes": false } }` in global settings. [#8461](https://github.com/sourcegraph/sourcegraph/pull/8461)
- Our [upgrade policy](https://docs.sourcegraph.com/#upgrading-sourcegraph) is now enforced by the `sourcegraph-frontend` on startup to prevent admins from mistakenly jumping too many versions. [#8157](https://github.com/sourcegraph/sourcegraph/pull/8157) [#7702](https://github.com/sourcegraph/sourcegraph/issues/7702)
- Repositories with bad object packs or bad objects are automatically repaired. We now detect suspect output of git commands to mark a repository for repair. [#6676](https://github.com/sourcegraph/sourcegraph/issues/6676)
- Hover tooltips for Scala and Perl files now have syntax highlighting. [#8456](https://github.com/sourcegraph/sourcegraph/pull/8456) [#8307](https://github.com/sourcegraph/sourcegraph/issues/8307)

### Changed

- `experimentalFeatures.splitSearchModes` was removed as a site configuration option. It should be set in global/org/user settings.
- Sourcegraph now waits for `90s` instead of `5s` for Redis to be available before quitting. This duration is configurable with the new `SRC_REDIS_WAIT_FOR` environment variable.
- Code intelligence usage statistics will be sent back via pings by default. Aggregated event counts can be disabled via the site admin flag `disableNonCriticalTelemetry`.
- The Sourcegraph Docker image optimized its use of Redis to make start-up significantly faster in certain scenarios (e.g when container restarts were frequent). ([#3300](https://github.com/sourcegraph/sourcegraph/issues/3300), [#2904](https://github.com/sourcegraph/sourcegraph/issues/2904))
- Upgrading Sourcegraph is officially supported for one minor version increment (e.g., 3.12 -> 3.13). Previously, upgrades from 2 minor versions previous were supported. Please reach out to support@sourcegraph.com if you would like assistance upgrading from a much older version of Sourcegraph.
- The GraphQL mutation `previewCampaignPlan` has been renamed to `createCampaignPlan`. This mutation is part of campaigns, which is still in beta and behind a feature flag and thus subject to possible breaking changes while we still work on it.
- The GraphQL mutation `previewCampaignPlan` has been renamed to `createCampaignPlan`. This mutation is part of the campaigns feature, which is still in beta and behind a feature flag and thus subject to possible breaking changes while we still work on it.
- The GraphQL field `CampaignPlan.changesets` has been deprecated and will be removed in 3.15. A new field called `CampaignPlan.changesetPlans` has been introduced to make the naming more consistent with the `Campaign.changesetPlans` field. Please use that instead. [#7966](https://github.com/sourcegraph/sourcegraph/pull/7966)
- Long lines (>2000 bytes) are no longer highlighted, in order to prevent performance issues in browser rendering. [#6489](https://github.com/sourcegraph/sourcegraph/issues/6489)
- No longer requires `read:org` permissions for GitHub OAuth if `allowOrgs` is not enabled in the site configuration. [#8163](https://github.com/sourcegraph/sourcegraph/issues/8163)
- [Documentation](https://github.com/sourcegraph/deploy-sourcegraph/blob/master/configure/jaeger/README.md) in github.com/sourcegraph/deploy-sourcegraph for deploying Jaeger in Kubernetes clusters running Sourcegraph has been updated to use the [Jaeger Operator](https://www.jaegertracing.io/docs/1.16/operator/), the recommended standard way of deploying Jaeger in a Kubernetes cluster. We recommend existing customers that use Jaeger adopt this new method of deployment. Please reach out to support@sourcegraph.com if you'd like assistance updating.

### Fixed

- The syntax highlighter (syntect-server) no longer fails when run in environments without IPv6 support. [#8463](https://github.com/sourcegraph/sourcegraph/pull/8463)
- After adding/removing a gitserver replica the admin interface will correctly report that repositories that need to move replicas as cloning. [#7970](https://github.com/sourcegraph/sourcegraph/issues/7970)
- Show download button for images. [#7924](https://github.com/sourcegraph/sourcegraph/issues/7924)
- gitserver backoffs trying to re-clone repositories if they fail to clone. In the case of large monorepos that failed this lead to gitserver constantly cloning them and using many resources. [#7804](https://github.com/sourcegraph/sourcegraph/issues/7804)
- It is now possible to escape spaces using `\` in the search queries when using regexp. [#7604](https://github.com/sourcegraph/sourcegraph/issues/7604)
- Clicking filter chips containing whitespace is now correctly quoted in the web UI. [#6498](https://github.com/sourcegraph/sourcegraph/issues/6498)
- **Monitoring:** Fixed an issue with the **Frontend** -> **Search responses by status** panel which caused search response types to not be aggregated as expected. [#7627](https://github.com/sourcegraph/sourcegraph/issues/7627)
- **Monitoring:** Fixed an issue with the **Replacer**, **Repo Updater**, and **Searcher** dashboards would incorrectly report on a metric from the unrelated query-runner service. [#7531](https://github.com/sourcegraph/sourcegraph/issues/7531)
- Deterministic ordering of results from indexed search. Previously when refreshing a page with many results some results may come and go.
- Spread out periodic git reclones. Previously we would reclone all git repositories every 45 days. We now add in a jitter of 12 days to spread out the load for larger installations. [#8259](https://github.com/sourcegraph/sourcegraph/issues/8259)
- Fixed an issue with missing commit information in graphql search results. [#8343](https://github.com/sourcegraph/sourcegraph/pull/8343)

### Removed

- All repository fields related to `enabled` and `disabled` have been removed from the GraphQL API. These fields have been deprecated since 3.4. [#3971](https://github.com/sourcegraph/sourcegraph/pull/3971)
- The deprecated extension API `Hover.__backcompatContents` was removed.

## 3.12.10

This release backports the fixes released in `3.13.2` for customers still on `3.12`.

### Fixed

- The default timeout of indexed search has been increased. Previously indexed search would always return within 3s. This lead to broken behaviour on new instances which had yet to tune resource allocations. [#8720](https://github.com/sourcegraph/sourcegraph/pull/8720)
- Bitbucket Server older than 5.13 failed to sync since Sourcegraph 3.12. This was due to us querying for the `archived` label, but Bitbucket Server 5.13 does not support labels. [#8883](https://github.com/sourcegraph/sourcegraph/issues/8883)
- A regression in repo-updater was fixed that lead to every repository's git clone being updated every time the list of repositories was synced from the code host. [#8501](https://github.com/sourcegraph/sourcegraph/issues/8501)

## 3.12.9

This is `3.12.8` release with internal infrastructure fixes to publish the docker images.

## 3.12.8

### Fixed

- Extension API showInputBox and other Window methods now work on search results pages [#8519](https://github.com/sourcegraph/sourcegraph/issues/8519)
- Extension error notification styling is clearer [#8521](https://github.com/sourcegraph/sourcegraph/issues/8521)

## 3.12.7

### Fixed

- Campaigns now gracefully handle GitHub review dismissals when rendering the burndown chart.

## 3.12.6

### Changed

- When GitLab permissions are turned on using GitLab OAuth authentication, GitLab project visibility is fetched in batches, which is generally more efficient than fetching them individually. The `minBatchingThreshold` and `maxBatchRequests` fields of the `authorization.identityProvider` object in the GitLab repositories configuration control when such batch fetching is used. [#8171](https://github.com/sourcegraph/sourcegraph/pull/8171)

## 3.12.5

### Fixed

- Fixed an internal race condition in our Docker build process. The previous patch version 3.12.4 contained an lsif-server version that was newer than expected. The affected artifacts have since been removed from the Docker registry.

## 3.12.4

### Added

- New optional `apiURL` configuration option for Bitbucket Cloud code host connection [#8082](https://github.com/sourcegraph/sourcegraph/pull/8082)

## 3.12.3

### Fixed

- Fixed an issue in `sourcegraph/*` Docker images where data folders were either not created or had incorrect permissions - preventing the use of Docker volumes. [#7991](https://github.com/sourcegraph/sourcegraph/pull/7991)

## 3.12.2

### Added

- Experimental: The site configuration field `campaigns.readAccess.enabled` allows site-admins to give read-only access for code change campaigns to non-site-admins. This is a setting for the experimental feature campaigns and will only have an effect when campaigns are enabled under `experimentalFeatures`. [#8013](https://github.com/sourcegraph/sourcegraph/issues/8013)

### Fixed

- A regression in 3.12.0 which caused [find-leaked-credentials campaigns](https://docs.sourcegraph.com/user/campaigns#finding-leaked-credentials) to not return any results for private repositories. [#7914](https://github.com/sourcegraph/sourcegraph/issues/7914)
- Experimental: The site configuration field `campaigns.readAccess.enabled` allows site-admins to give read-only access for campaigns to non-site-admins. This is a setting for the experimental campaigns feature and will only have an effect when campaigns is enabled under `experimentalFeatures`. [#8013](https://github.com/sourcegraph/sourcegraph/issues/8013)

### Fixed

- A regression in 3.12.0 which caused find-leaked-credentials campaigns to not return any results for private repositories. [#7914](https://github.com/sourcegraph/sourcegraph/issues/7914)
- A regression in 3.12.0 which removed the horizontal bar between search result matches.
- Manual campaigns were wrongly displayed as being in draft mode. [#8009](https://github.com/sourcegraph/sourcegraph/issues/8009)
- Manual campaigns could be published and create the wrong changesets on code hosts, even though the campaign was never in draft mode (see line above). [#8012](https://github.com/sourcegraph/sourcegraph/pull/8012)
- A regression in 3.12.0 which caused manual campaigns to not properly update the UI after adding a changeset. [#8023](https://github.com/sourcegraph/sourcegraph/pull/8023)
- Minor improvements to manual campaign form fields. [#8033](https://github.com/sourcegraph/sourcegraph/pull/8033)

## 3.12.1

### Fixed

- The ephemeral `/site-config.json` escape-hatch config file has moved to `$HOME/site-config.json`, to support non-root container environments. [#7873](https://github.com/sourcegraph/sourcegraph/issues/7873)
- Fixed an issue where repository permissions would sometimes not be cached, due to improper Redis nil value handling. [#7912](https://github.com/sourcegraph/sourcegraph/issues/7912)

## 3.12.0

### Added

- Bitbucket Server repositories with the label `archived` can be excluded from search with `archived:no` [syntax](https://docs.sourcegraph.com/code_search/reference/queries). [#5494](https://github.com/sourcegraph/sourcegraph/issues/5494)
- Add button to download file in code view. [#5478](https://github.com/sourcegraph/sourcegraph/issues/5478)
- The new `allowOrgs` site config setting in GitHub `auth.providers` enables admins to restrict GitHub logins to members of specific GitHub organizations. [#4195](https://github.com/sourcegraph/sourcegraph/issues/4195)
- Support case field in repository search. [#7671](https://github.com/sourcegraph/sourcegraph/issues/7671)
- Skip LFS content when cloning git repositories. [#7322](https://github.com/sourcegraph/sourcegraph/issues/7322)
- Hover tooltips and _Find Reference_ results now display a badge to indicate when a result is search-based. These indicators can be disabled by adding `{ "experimentalFeatures": { "showBadgeAttachments": false } }` in global settings.
- Campaigns can now be created as drafts, which can be shared and updated without creating changesets (pull requests) on code hosts. When ready, a draft can then be published, either completely or changeset by changeset, to create changesets on the code host. [#7659](https://github.com/sourcegraph/sourcegraph/pull/7659)
- Experimental: feature flag `BitbucketServerFastPerm` can be enabled to speed up fetching ACL data from Bitbucket Server instances. This requires [Bitbucket Server Sourcegraph plugin](https://github.com/sourcegraph/bitbucket-server-plugin) to be installed.
- Experimental: A site configuration field `{ "experimentalFeatures" { "tls.external": { "insecureSkipVerify": true } } }` which allows you to configure SSL/TLS settings for Sourcegraph contacting your code hosts. Currently just supports turning off TLS/SSL verification. [#71](https://github.com/sourcegraph/sourcegraph/issues/71)
- Experimental: To search across multiple revisions of the same repository, list multiple branch names (or other revspecs) separated by `:` in your query, as in `repo:myrepo@branch1:branch2:branch2`. To search all branches, use `repo:myrepo@*refs/heads/`. Requires the site configuration value `{ "experimentalFeatures": { "searchMultipleRevisionsPerRepository": true } }`. Previously this was only supported for diff and commit searches.
- Experimental: interactive search mode, which helps users construct queries using UI elements. Requires the site configuration value `{ "experimentalFeatures": { "splitSearchModes": true } }`. The existing plain text search format is still available via the dropdown menu on the left of the search bar.
- A case sensitivity toggle now appears in the search bar.
- Add explicit repository permissions support with site configuration field `{ "permissions.userMapping" { "enabled": true, "bindID": "email" } }`.

### Changed

- The "Files" tab in the search results page has been renamed to "Filenames" for clarity.
- The search query builder now lives on its own page at `/search/query-builder`. The home search page has a link to it.
- User passwords when using builtin auth are limited to 256 characters. Existing passwords longer than 256 characters will continue to work.
- GraphQL API: Campaign.changesetCreationStatus has been renamed to Campaign.status to be aligned with CampaignPlan. [#7654](https://github.com/sourcegraph/sourcegraph/pull/7654)
- When using GitHub as an authentication provider, `read:org` scope is now required. This is used to support the new `allowOrgs` site config setting in the GitHub `auth.providers` configuration, which enables site admins to restrict GitHub logins to members of a specific GitHub organization. This for example allows having a Sourcegraph instance with GitHub sign in configured be exposed to the public internet without allowing everyone with a GitHub account access to your Sourcegraph instance.

### Fixed

- The experimental search pagination API no longer times out when large repositories are encountered. [#6384](https://github.com/sourcegraph/sourcegraph/issues/6384)
- We resolve relative symbolic links from the directory of the symlink, rather than the root of the repository. [#6034](https://github.com/sourcegraph/sourcegraph/issues/6034)
- Show errors on repository settings page when repo-updater is down. [#3593](https://github.com/sourcegraph/sourcegraph/issues/3593)
- Remove benign warning that verifying config took more than 10s when updating or saving an external service. [#7176](https://github.com/sourcegraph/sourcegraph/issues/7176)
- repohasfile search filter works again (regressed in 3.10). [#7380](https://github.com/sourcegraph/sourcegraph/issues/7380)
- Structural search can now run on very large repositories containing any number of files. [#7133](https://github.com/sourcegraph/sourcegraph/issues/7133)

### Removed

- The deprecated GraphQL mutation `setAllRepositoriesEnabled` has been removed. [#7478](https://github.com/sourcegraph/sourcegraph/pull/7478)
- The deprecated GraphQL mutation `deleteRepository` has been removed. [#7483](https://github.com/sourcegraph/sourcegraph/pull/7483)

## 3.11.4

### Fixed

- The `/.auth/saml/metadata` endpoint has been fixed. Previously it panicked if no encryption key was set.
- The version updating logic has been fixed for `sourcegraph/server`. Users running `sourcegraph/server:3.11.1` will need to manually modify their `docker run` command to use `sourcegraph/server:3.11.4` or higher. [#7442](https://github.com/sourcegraph/sourcegraph/issues/7442)

## 3.11.1

### Fixed

- The syncing process for newly created campaign changesets has been fixed again after they have erroneously been marked as deleted in the database. [#7522](https://github.com/sourcegraph/sourcegraph/pull/7522)
- The syncing process for newly created changesets (in campaigns) has been fixed again after they have erroneously been marked as deleted in the database. [#7522](https://github.com/sourcegraph/sourcegraph/pull/7522)

## 3.11.0

**Important:** If you use `SITE_CONFIG_FILE` or `CRITICAL_CONFIG_FILE`, please be sure to follow the steps in: [migration notes for Sourcegraph v3.11+](https://docs.sourcegraph.com/admin/migration/3_11.md) after upgrading.

### Added

- Language statistics by commit are available via the API. [#6737](https://github.com/sourcegraph/sourcegraph/pull/6737)
- Added a new page that shows [language statistics for the results of a search query](https://docs.sourcegraph.com/user/search#statistics).
- Global settings can be configured from a local file using the environment variable `GLOBAL_SETTINGS_FILE`.
- High-level health metrics and dashboards have been added to Sourcegraph's monitoring (found under the **Site admin** -> **Monitoring** area). [#7216](https://github.com/sourcegraph/sourcegraph/pull/7216)
- Logging for GraphQL API requests not issued by Sourcegraph is now much more verbose, allowing for easier debugging of problematic queries and where they originate from. [#5706](https://github.com/sourcegraph/sourcegraph/issues/5706)
- A new campaign type finds and removes leaked npm credentials. [#6893](https://github.com/sourcegraph/sourcegraph/pull/6893)
- Campaigns can now be retried to create failed changesets due to ephemeral errors (e.g. network problems when creating a pull request on GitHub). [#6718](https://github.com/sourcegraph/sourcegraph/issues/6718)
- The initial release of [structural code search](https://docs.sourcegraph.com/code_search/reference/structural).

### Changed

- `repohascommitafter:` search filter uses a more efficient git command to determine inclusion. [#6739](https://github.com/sourcegraph/sourcegraph/pull/6739)
- `NODE_NAME` can be specified instead of `HOSTNAME` for zoekt-indexserver. `HOSTNAME` was a confusing configuration to use in [Pure-Docker Sourcegraph deployments](https://github.com/sourcegraph/deploy-sourcegraph-docker). [#6846](https://github.com/sourcegraph/sourcegraph/issues/6846)
- The feedback toast now requests feedback every 60 days of usage (was previously only once on the 3rd day of use). [#7165](https://github.com/sourcegraph/sourcegraph/pull/7165)
- The lsif-server container now only has a dependency on Postgres, whereas before it also relied on Redis. [#6880](https://github.com/sourcegraph/sourcegraph/pull/6880)
- Renamed the GraphQL API `LanguageStatistics` fields to `name`, `totalBytes`, and `totalLines` (previously the field names started with an uppercase letter, which was inconsistent).
- Detecting a file's language uses a more accurate but slower algorithm. To revert to the old (faster and less accurate) algorithm, set the `USE_ENHANCED_LANGUAGE_DETECTION` env var to the string `false` (on the `sourcegraph/server` container, or if using the cluster deployment, on the `sourcegraph-frontend` pod).
- Diff and commit searches that make use of `before:` and `after:` filters to narrow their search area are now no longer subject to the 50-repository limit. This allows for creating saved searches on more than 50 repositories as before. [#7215](https://github.com/sourcegraph/sourcegraph/issues/7215)

### Fixed

- Changes to external service configurations are reflected much faster. [#6058](https://github.com/sourcegraph/sourcegraph/issues/6058)
- Deleting an external service will not show warnings for the non-existent service. [#5617](https://github.com/sourcegraph/sourcegraph/issues/5617)
- Suggested search filter chips are quoted if necessary. [#6498](https://github.com/sourcegraph/sourcegraph/issues/6498)
- Remove potential panic in gitserver if heavily loaded. [#6710](https://github.com/sourcegraph/sourcegraph/issues/6710)
- Multiple fixes to make the preview and creation of campaigns more robust and a smoother user experience. [#6682](https://github.com/sourcegraph/sourcegraph/pull/6682) [#6625](https://github.com/sourcegraph/sourcegraph/issues/6625) [#6658](https://github.com/sourcegraph/sourcegraph/issues/6658) [#7088](https://github.com/sourcegraph/sourcegraph/issues/7088) [#6766](https://github.com/sourcegraph/sourcegraph/issues/6766) [#6717](https://github.com/sourcegraph/sourcegraph/issues/6717) [#6659](https://github.com/sourcegraph/sourcegraph/issues/6659)
- Repositories referenced in campaigns that are removed in an external service configuration change won't lead to problems with the syncing process anymore. [#7015](https://github.com/sourcegraph/sourcegraph/pull/7015)
- The Searcher dashboard (and the `src_graphql_search_response` Prometheus metric) now properly account for search alerts instead of them being incorrectly added to the `timeout` category. [#7214](https://github.com/sourcegraph/sourcegraph/issues/7214)
- In the experimental search pagination API, the `cloning`, `missing`, and other repository fields now return a well-defined set of results. [#6000](https://github.com/sourcegraph/sourcegraph/issues/6000)

### Removed

- The management console has been removed. All critical configuration previously stored in the management console will be automatically migrated to your site configuration. For more information about this change, or if you use `SITE_CONFIG_FILE` / `CRITICAL_CONFIG_FILE`, please see the [migration notes for Sourcegraph v3.11+](https://docs.sourcegraph.com/admin/migration/3_11.md).

## 3.10.4

### Fixed

- An issue where diff/commit searches that would run over more than 50 repositories would incorrectly display a timeout error instead of the correct error suggesting users scope their query to less repositories. [#7090](https://github.com/sourcegraph/sourcegraph/issues/7090)

## 3.10.3

### Fixed

- A critical regression in 3.10.2 which caused diff, commit, and repository searches to timeout. [#7090](https://github.com/sourcegraph/sourcegraph/issues/7090)
- A critical regression in 3.10.2 which caused "No results" to appear frequently on pages with search results. [#7095](https://github.com/sourcegraph/sourcegraph/pull/7095)
- An issue where the built-in Grafana Searcher dashboard would show duplicate success/error metrics. [#7078](https://github.com/sourcegraph/sourcegraph/pull/7078)

## 3.10.2

### Added

- Site admins can now use the built-in Grafana Searcher dashboard to observe how many search requests are successful, or resulting in errors or timeouts. [#6756](https://github.com/sourcegraph/sourcegraph/issues/6756)

### Fixed

- When searches timeout, a consistent UI with clear actions like a button to increase the timeout is now returned. [#6754](https://github.com/sourcegraph/sourcegraph/issues/6754)
- To reduce the chance of search timeouts in some cases, the default indexed search timeout has been raised from 1.5s to 3s. [#6754](https://github.com/sourcegraph/sourcegraph/issues/6754)
- We now correctly inform users of the limitations of diff/commit search. If a diff/commit search would run over more than 50 repositories, users will be shown an error suggesting they scope their search to less repositories using the `repo:` filter. Global diff/commit search support is being tracked in [#6826](https://github.com/sourcegraph/sourcegraph/issues/6826). [#5519](https://github.com/sourcegraph/sourcegraph/issues/5519)

## 3.10.1

### Added

- Syntax highlighting for Starlark (Bazel) files. [#6827](https://github.com/sourcegraph/sourcegraph/issues/6827)

### Fixed

- The experimental search pagination API no longer times out when large repositories are encountered. [#6384](https://github.com/sourcegraph/sourcegraph/issues/6384) [#6383](https://github.com/sourcegraph/sourcegraph/issues/6383)
- In single-container deployments, the builtin `postgres_exporter` now correctly respects externally configured databases. This previously caused PostgreSQL metrics to not show up in Grafana when an external DB was in use. [#6735](https://github.com/sourcegraph/sourcegraph/issues/6735)

## 3.10.0

### Added

- Indexed Search supports horizontally scaling. Instances with large number of repositories can update the `replica` field of the `indexed-search` StatefulSet. See [configure indexed-search replica count](https://github.com/sourcegraph/deploy-sourcegraph/blob/master/docs/configure.md#configure-indexed-search-replica-count). [#5725](https://github.com/sourcegraph/sourcegraph/issues/5725)
- Bitbucket Cloud external service supports `exclude` config option. [#6035](https://github.com/sourcegraph/sourcegraph/issues/6035)
- `sourcegraph/server` Docker deployments now support the environment variable `IGNORE_PROCESS_DEATH`. If set to true the container will keep running, even if a subprocess has died. This is useful when manually fixing problems in the container which the container refuses to start. For example a bad database migration.
- Search input now offers filter type suggestions [#6105](https://github.com/sourcegraph/sourcegraph/pull/6105).
- The keyboard shortcut <kbd>Ctrl</kbd>+<kbd>Space</kbd> in the search input shows a list of available filter types.
- Sourcegraph Kubernetes cluster site admins can configure PostgreSQL by specifying `postgresql.conf` via ConfigMap. [sourcegraph/deploy-sourcegraph#447](https://github.com/sourcegraph/deploy-sourcegraph/pull/447)

### Changed

- **Required Kubernetes Migration:** The [Kubernetes deployment](https://github.com/sourcegraph/deploy-sourcegraph) manifest for indexed-search services has changed from a Normal Service to a Headless Service. This is to enable Sourcegraph to individually resolve indexed-search pods. Services are immutable, so please follow the [migration guide](https://github.com/sourcegraph/deploy-sourcegraph/blob/master/docs/migrate.md#310).
- Fields of type `String` in our GraphQL API that contain [JSONC](https://komkom.github.io/) now have the custom scalar type `JSONCString`. [#6209](https://github.com/sourcegraph/sourcegraph/pull/6209)
- `ZOEKT_HOST` environment variable has been deprecated. Please use `INDEXED_SEARCH_SERVERS` instead. `ZOEKT_HOST` will be removed in 3.12.
- Directory names on the repository tree page are now shown in bold to improve readability.
- Added support for Bitbucket Server pull request activity to the [campaign](https://about.sourcegraph.com/product/code-change-management/) burndown chart. When used, this feature leads to more requests being sent to Bitbucket Server, since Sourcegraph needs to keep track of how a pull request's state changes over time. With [the instance scoped webhooks](https://docs.google.com/document/d/1I3Aq1WSUh42BP8KvKr6AlmuCfo8tXYtJu40WzdNT6go/edit) in our [Bitbucket Server plugin](https://github.com/sourcegraph/bitbucket-server-plugin/pull/10) as well as up-coming [heuristical syncing changes](#6389), this additional load will be significantly reduced in the future.
- Added support for Bitbucket Server pull request activity to the campaign burndown chart. When used, this feature leads to more requests being sent to Bitbucket Server, since Sourcegraph needs to keep track of how a pull request's state changes over time. With [the instance scoped webhooks](https://docs.google.com/document/d/1I3Aq1WSUh42BP8KvKr6AlmuCfo8tXYtJu40WzdNT6go/edit) in our [Bitbucket Server plugin](https://github.com/sourcegraph/bitbucket-server-plugin/pull/10) as well as up-coming [heuristical syncing changes](#6389), this additional load will be significantly reduced in the future.

### Fixed

- Support hyphens in Bitbucket Cloud team names. [#6154](https://github.com/sourcegraph/sourcegraph/issues/6154)
- Server will run `redis-check-aof --fix` on startup to fix corrupted AOF files. [#651](https://github.com/sourcegraph/sourcegraph/issues/651)
- Authorization provider configuration errors in external services will be shown as site alerts. [#6061](https://github.com/sourcegraph/sourcegraph/issues/6061)

### Removed

## 3.9.4

### Changed

- The experimental search pagination API's `PageInfo` object now returns a `String` instead of an `ID` for its `endCursor`, and likewise for the `after` search field. Experimental paginated search API users may need to update their usages to replace `ID` cursor types with `String` ones.

### Fixed

- The experimental search pagination API no longer omits a single repository worth of results at the end of the result set. [#6286](https://github.com/sourcegraph/sourcegraph/issues/6286)
- The experimental search pagination API no longer produces search cursors that can get "stuck". [#6287](https://github.com/sourcegraph/sourcegraph/issues/6287)
- In literal search mode, searching for quoted strings now works as expected. [#6255](https://github.com/sourcegraph/sourcegraph/issues/6255)
- In literal search mode, quoted field values now work as expected. [#6271](https://github.com/sourcegraph/sourcegraph/pull/6271)
- `type:path` search queries now correctly work in indexed search again. [#6220](https://github.com/sourcegraph/sourcegraph/issues/6220)

## 3.9.3

### Changed

- Sourcegraph is now built using Go 1.13.3 [#6200](https://github.com/sourcegraph/sourcegraph/pull/6200).

## 3.9.2

### Fixed

- URI-decode the username, password, and pathname when constructing Postgres connection paramers in lsif-server [#6174](https://github.com/sourcegraph/sourcegraph/pull/6174). Fixes a crashing lsif-server process for users with passwords containing special characters.

## 3.9.1

### Changed

- Reverted [#6094](https://github.com/sourcegraph/sourcegraph/pull/6094) because it introduced a minor security hole involving only Grafana.
  [#6075](https://github.com/sourcegraph/sourcegraph/issues/6075) will be fixed with a different approach.

## 3.9.0

### Added

- Our external service syncing model will stream in new repositories to Sourcegraph. Previously we could only add a repository to our database and clone it once we had synced all information from all external services (to detect deletions and renames). Now adding a repository to an external service configuration should be reflected much sooner, even on large instances. [#5145](https://github.com/sourcegraph/sourcegraph/issues/5145)
- There is now an easy way for site admins to view and export settings and configuration when reporting a bug. The page for doing so is at /site-admin/report-bug, linked to from the site admin side panel under "Report a bug".
- An experimental search pagination API to enable better programmatic consumption of search results is now available to try. For more details and known limitations see [the documentation](https://docs.sourcegraph.com/api/graphql/search).
- Search queries can now be interpreted literally.
  - There is now a dot-star icon in the search input bar to toggle the pattern type of a query between regexp and literal.
  - There is a new `search.defaultPatternType` setting to configure the default pattern type, regexp or literal, for searches.
  - There is a new `patternType:` search token which overrides the `search.defaultPatternType` setting, and the active state of the dot-star icon in determining the pattern type of the query.
  - Old URLs without a patternType URL parameter will be redirected to the same URL with
    patternType=regexp appended to preserve intended behavior.
- Added support for GitHub organization webhooks to enable faster updates of metadata used by [campaigns](https://about.sourcegraph.com/product/code-change-management/), such as pull requests or issue comments. See the [GitHub webhook documentation](https://docs.sourcegraph.com/admin/external_service/github#webhooks) for instructions on how to enable webhooks.
- Added support for GitHub organization webhooks to enable faster updates of changeset metadata used by campaigns. See the [GitHub webhook documentation](https://docs.sourcegraph.com/admin/external_service/github#webhooks) for instructions on how to enable webhooks.
- Added burndown chart to visualize progress of campaigns.
- Added ability to edit campaign titles and descriptions.

### Changed

- **Recommended Kubernetes Migration:** The [Kubernetes deployment](https://github.com/sourcegraph/deploy-sourcegraph) manifest for indexed-search pods has changed from a Deployment to a StatefulSet. This is to enable future work on horizontally scaling indexed search. To retain your existing indexes there is a [migration guide](https://github.com/sourcegraph/deploy-sourcegraph/blob/master/docs/migrate.md#39).
- Allow single trailing hyphen in usernames and org names [#5680](https://github.com/sourcegraph/sourcegraph/pull/5680)
- Indexed search won't spam the logs on startup if the frontend API is not yet available. [zoekt#30](https://github.com/sourcegraph/zoekt/pull/30), [#5866](https://github.com/sourcegraph/sourcegraph/pull/5866)
- Search query fields are now case insensitive. For example `repoHasFile:` will now be recognized, not just `repohasfile:`. [#5168](https://github.com/sourcegraph/sourcegraph/issues/5168)
- Search queries are now interpreted literally by default, rather than as regular expressions. [#5899](https://github.com/sourcegraph/sourcegraph/pull/5899)
- The `search` GraphQL API field now takes a two new optional parameters: `version` and `patternType`. `version` determines the search syntax version to use, and `patternType` determines the pattern type to use for the query. `version` defaults to "V1", which is regular expression searches by default, if not explicitly passed in. `patternType` overrides the pattern type determined by version.
- Saved searches have been updated to support the new patternType filter. All existing saved searches have been updated to append `patternType:regexp` to the end of queries to ensure deterministic results regardless of the patternType configurations on an instance. All new saved searches are required to have a `patternType:` field in the query.
- Allow text selection in search result headers (to allow for e.g. copying filenames)

### Fixed

- Web app: Fix paths with special characters (#6050)
- Fixed an issue that rendered the search filter `repohascommitafter` unusable in the presence of an empty repository. [#5149](https://github.com/sourcegraph/sourcegraph/issues/5149)
- An issue where `externalURL` not being configured in the management console could go unnoticed. [#3899](https://github.com/sourcegraph/sourcegraph/issues/3899)
- Listing branches and refs now falls back to a fast path if there are a large number of branches. Previously we would time out. [#4581](https://github.com/sourcegraph/sourcegraph/issues/4581)
- Sourcegraph will now ignore the ambiguous ref HEAD if a repository contains it. [#5291](https://github.com/sourcegraph/sourcegraph/issues/5291)

### Removed

## 3.8.2

### Fixed

- Sourcegraph cluster deployments now run a more stable syntax highlighting server which can self-recover from rarer failure cases such as getting stuck at high CPU usage when highlighting some specific files. [#5406](https://github.com/sourcegraph/sourcegraph/issues/5406) This will be ported to single-container deployments [at a later date](https://github.com/sourcegraph/sourcegraph/issues/5841).

## 3.8.1

### Added

- Add `nameTransformations` setting to GitLab external service to help transform repository name that shows up in the Sourcegraph UI.

## 3.8.0

### Added

- A toggle button for browser extension to quickly enable/disable the core functionality without actually enable/disable the entire extension in the browser extension manager.
- Tabs to easily toggle between the different search result types on the search results page.

### Changed

- A `hardTTL` setting was added to the [Bitbucket Server `authorization` config](https://docs.sourcegraph.com/admin/external_service/bitbucketserver#configuration). This setting specifies a duration after which a user's cached permissions must be updated before any user action is authorized. This contrasts with the already existing `ttl` setting which defines a duration after which a user's cached permissions will get updated in the background, but the previously cached (and now stale) permissions are used to authorize any user action occuring before the update concludes. If your previous `ttl` value is larger than the default of the new `hardTTL` setting (i.e. **3 days**), you must change the `ttl` to be smaller or, `hardTTL` to be larger.

### Fixed

### Removed

- The `statusIndicator` feature flag has been removed from the site configuration's `experimentalFeatures` section. The status indicator has been enabled by default since 3.6.0 and you can now safely remove the feature flag from your configuration.
- Public usage is now only available on Sourcegraph.com. Because many core features rely on persisted user settings, anonymous usage leads to a degraded experience for most users. As a result, for self-hosted private instances it is preferable for all users to have accounts. But on sourcegraph.com, users will continue to have to opt-in to accounts, despite the degraded UX.

## 3.7.2

### Added

- A [migration guide for Sourcegraph v3.7+](https://docs.sourcegraph.com/admin/migration/3_7.md).

### Fixed

- Fixed an issue where some repositories with very long symbol names would fail to index after v3.7.
- We now retain one prior search index version after an upgrade, meaning upgrading AND downgrading from v3.6.2 <-> v3.7.2 is now 100% seamless and involves no downtime or negated search performance while repositories reindex. Please refer to the [v3.7+ migration guide](https://docs.sourcegraph.com/admin/migration/3_7.md) for details.

## 3.7.1

### Fixed

- When re-indexing repositories, we now continue to serve from the old index in the meantime. Thus, you can upgrade to 3.7.1 without downtime.
- Indexed symbol search is now faster, as we've fixed a performance issue that occurred when many repositories without any symbols existed.
- Indexed symbol search now uses less disk space when upgrading directly to v3.7.1 as we properly remove old indexes.

## 3.7.0

### Added

- Indexed search now supports symbol queries. This feature will require re-indexing all repositories. This will increase the disk and memory usage of indexed search by roughly 10%. You can disable the feature with the configuration `search.index.symbols.enabled`. [#3534](https://github.com/sourcegraph/sourcegraph/issues/3534)
- Multi-line search now works for non-indexed search. [#4518](https://github.com/sourcegraph/sourcegraph/issues/4518)
- When using `SITE_CONFIG_FILE` and `EXTSVC_CONFIG_FILE`, you [may now also specify e.g. `SITE_CONFIG_ALLOW_EDITS=true`](https://docs.sourcegraph.com/admin/config/advanced_config_file) to allow edits to be made to the config in the application which will be overwritten on the next process restart. [#4912](https://github.com/sourcegraph/sourcegraph/issues/4912)

### Changed

- In the [GitHub external service config](https://docs.sourcegraph.com/admin/external_service/github#configuration) it's now possible to specify `orgs` without specifying `repositoryQuery` or `repos` too.
- Out-of-the-box TypeScript code intelligence is much better with an updated ctags version with a built-in TypeScript parser.
- Sourcegraph uses Git protocol version 2 for increased efficiency and performance when fetching data from compatible code hosts.
- Searches with `repohasfile:` are faster at finding repository matches. [#4833](https://github.com/sourcegraph/sourcegraph/issues/4833).
- Zoekt now runs with GOGC=50 by default, helping to reduce the memory consumption of Sourcegraph. [#3792](https://github.com/sourcegraph/sourcegraph/issues/3792)
- Upgraded the version of Go in use, which improves security for publicly accessible Sourcegraph instances.

### Fixed

- Disk cleanup in gitserver is now done in terms of percentages to fix [#5059](https://github.com/sourcegraph/sourcegraph/issues/5059).
- Search results now correctly show highlighting of matches with runes like 'İ' that lowercase to runes with a different number of bytes in UTF-8 [#4791](https://github.com/sourcegraph/sourcegraph/issues/4791).
- Fixed an issue where search would sometimes crash with a panic due to a nil pointer. [#5246](https://github.com/sourcegraph/sourcegraph/issues/5246)

### Removed

## 3.6.2

### Fixed

- Fixed Phabricator external services so they won't stop the syncing process for repositories when Phabricator doesn't return clone URLs. [#5101](https://github.com/sourcegraph/sourcegraph/pull/5101)

## 3.6.1

### Added

- New site config option `branding.brandName` configures the brand name to display in the Sourcegraph \<title\> element.
- `repositoryPathPattern` option added to the "Other" external service type for repository name customization.

## 3.6.0

### Added

- The `github.exclude` setting in [GitHub external service config](https://docs.sourcegraph.com/admin/external_service/github#configuration) additionally allows you to specify regular expressions with `{"pattern": "regex"}`.
- A new [`quicklinks` setting](https://docs.sourcegraph.com/user/personalization/quick_links) allows adding links to be displayed on the homepage and search page for all users (or users in an organization).
- Compatibility with the [Sourcegraph for Bitbucket Server](https://github.com/sourcegraph/bitbucket-server-plugin) plugin.
- Support for [Bitbucket Cloud](https://bitbucket.org) as an external service.

### Changed

- Updating or creating an external service will no longer block until the service is synced.
- The GraphQL fields `Repository.createdAt` and `Repository.updatedAt` are deprecated and will be removed in 3.8. Now `createdAt` is always the current time and updatedAt is always null.
- In the [GitHub external service config](https://docs.sourcegraph.com/admin/external_service/github#configuration) and [Bitbucket Server external service config](https://docs.sourcegraph.com/admin/external_service/bitbucket_server#permissions) `repositoryQuery` is now only required if `repos` is not set.
- Log messages from query-runner when saved searches fail now include the raw query as part of the message.
- The status indicator in the navigation bar is now enabled by default
- Usernames and org names can now contain the `.` character. [#4674](https://github.com/sourcegraph/sourcegraph/issues/4674)

### Fixed

- Commit searches now correctly highlight unicode characters, for example 加. [#4512](https://github.com/sourcegraph/sourcegraph/issues/4512)
- Symbol searches now show the number of symbol matches rather than the number of file matches found. [#4578](https://github.com/sourcegraph/sourcegraph/issues/4578)
- Symbol searches with truncated results now show a `+` on the results page to signal that some results have been omitted. [#4579](https://github.com/sourcegraph/sourcegraph/issues/4579)

## 3.5.4

### Fixed

- Fixed Phabricator external services so they won't stop the syncing process for repositories when Phabricator doesn't return clone URLs. [#5101](https://github.com/sourcegraph/sourcegraph/pull/5101)

## 3.5.2

### Changed

- Usernames and org names can now contain the `.` character. [#4674](https://github.com/sourcegraph/sourcegraph/issues/4674)

### Added

- Syntax highlighting requests that fail are now logged and traced. A new Prometheus metric `src_syntax_highlighting_requests` allows monitoring and alerting. [#4877](https://github.com/sourcegraph/sourcegraph/issues/4877).
- Sourcegraph's SAML authentication now supports RSA PKCS#1 v1.5. [#4869](https://github.com/sourcegraph/sourcegraph/pull/4869)

### Fixed

- Increased nginx proxy buffer size to fix issue where login failed when SAML AuthnRequest was too large. [#4849](https://github.com/sourcegraph/sourcegraph/pull/4849)
- A regression in 3.3.8 where `"corsOrigin": "*"` was improperly forbidden. [#4424](https://github.com/sourcegraph/sourcegraph/issues/4424)

## 3.5.1

### Added

- A new [`quicklinks` setting](https://docs.sourcegraph.com/user/personalization/quick_links) allows adding links to be displayed on the homepage and search page for all users (or users in an organization).
- Site admins can prevent the icon in the top-left corner of the screen from spinning on hovers by setting `"branding": { "disableSymbolSpin": true }` in their site configuration.

### Fixed

- Fix `repository.language` GraphQL field (previously returned empty for most repositories).

## 3.5.0

### Added

- Indexed search now supports matching consecutive literal newlines, with queries like e.g. `foo\nbar.*` to search over multiple lines. [#4138](https://github.com/sourcegraph/sourcegraph/issues/4138)
- The `orgs` setting in [GitHub external service config](https://docs.sourcegraph.com/admin/external_service/github) allows admins to select all repositories from the specified organizations to be synced.
- A new experimental search filter `repohascommitafter:"30 days ago"` allows users to exclude stale repositories that don't contain commits (to the branch being searched over) past a specified date from their search query.
- The `authorization` setting in the [Bitbucket Server external service config](https://docs.sourcegraph.com/admin/external_service/bitbucket_server#permissions) enables Sourcegraph to enforce the repository permissions defined in Bitbucket Server.
- A new, experimental status indicator in the navigation bar allows admins to quickly see whether the configured repositories are up to date or how many are currently being updated in the background. You can enable the status indicator with the following site configuration: `"experimentalFeatures": { "statusIndicator": "enabled" }`.
- A new search filter `repohasfile` allows users to filter results to just repositories containing a matching file. For example `ubuntu file:Dockerfile repohasfile:\.py$` would find Dockerfiles mentioning Ubuntu in repositories that contain Python files. [#4501](https://github.com/sourcegraph/sourcegraph/pull/4501)

### Changed

- The saved searches UI has changed. There is now a Saved searches page in the user and organizations settings area. A saved search appears in the settings area of the user or organization it is associated with.

### Removed

### Fixed

- Fixed repository search patterns which contain `.*`. Previously our optimizer would ignore `.*`, which in some cases would lead to our repository search excluding some repositories from the results.
- Fixed an issue where the Phabricator native integration would be broken on recent Phabricator versions. This fix depends on v1.2 of the [Phabricator extension](https://github.com/sourcegraph/phabricator-extension).
- Fixed an issue where the "Empty repository" banner would be shown on a repository page when starting to clone a repository.
- Prevent data inconsistency on cached archives due to restarts. [#4366](https://github.com/sourcegraph/sourcegraph/pull/4366)
- On the /extensions page, the UI is now less ambiguous when an extension has not been activated. [#4446](https://github.com/sourcegraph/sourcegraph/issues/4446)

## 3.4.5

### Fixed

- Fixed an issue where syntax highlighting taking too long would result in errors or wait long amounts of time without properly falling back to plaintext rendering after a few seconds. [#4267](https://github.com/sourcegraph/sourcegraph/issues/4267) [#4268](https://github.com/sourcegraph/sourcegraph/issues/4268) (this fix was intended to be in 3.4.3, but was in fact left out by accident)
- Fixed an issue with `sourcegraph/server` Docker deployments where syntax highlighting could produce `server closed idle connection` errors. [#4269](https://github.com/sourcegraph/sourcegraph/issues/4269) (this fix was intended to be in 3.4.3, but was in fact left out by accident)
- Fix `repository.language` GraphQL field (previously returned empty for most repositories).

## 3.4.4

### Fixed

- Fixed an out of bounds error in the GraphQL repository query. [#4426](https://github.com/sourcegraph/sourcegraph/issues/4426)

## 3.4.3

### Fixed

- Improved performance of the /site-admin/repositories page significantly (prevents timeouts). [#4063](https://github.com/sourcegraph/sourcegraph/issues/4063)
- Fixed an issue where Gitolite repositories would be inaccessible to non-admin users after upgrading to 3.3.0+ from an older version. [#4263](https://github.com/sourcegraph/sourcegraph/issues/4263)
- Repository names are now treated as case-sensitive, fixing an issue where users saw `pq: duplicate key value violates unique constraint \"repo_name_unique\"` [#4283](https://github.com/sourcegraph/sourcegraph/issues/4283)
- Repositories containing submodules not on Sourcegraph will now load without error [#2947](https://github.com/sourcegraph/sourcegraph/issues/2947)
- HTTP metrics in Prometheus/Grafana now distinguish between different types of GraphQL requests.

## 3.4.2

### Fixed

- Fixed incorrect wording in site-admin onboarding. [#4127](https://github.com/sourcegraph/sourcegraph/issues/4127)

## 3.4.1

### Added

- You may now specify `DISABLE_CONFIG_UPDATES=true` on the management console to prevent updates to the critical configuration. This is useful when loading critical config via a file using `CRITICAL_CONFIG_FILE` on the frontend.

### Changed

- When `EXTSVC_CONFIG_FILE` or `SITE_CONFIG_FILE` are specified, updates to external services and the site config are now prevented.
- Site admins will now see a warning if creating or updating an external service was successful but the process could not complete entirely due to an ephemeral error (such as GitHub API search queries running into timeouts and returning incomplete results).

### Removed

### Fixed

- Fixed an issue where `EXTSVC_CONFIG_FILE` being specified would incorrectly cause a panic.
- Fixed an issue where user/org/global settings from old Sourcegraph versions (2.x) could incorrectly be null, leading to various errors.
- Fixed an issue where an ephemeral infrastructure error (`tar/archive: invalid tar header`) would fail a search.

## 3.4.0

### Added

- When `repositoryPathPattern` is configured, paths from the full long name will redirect to the configured name. Extensions will function with the configured name. `repositoryPathPattern` allows administrators to configure "nice names". For example `sourcegraph.example.com/github.com/foo/bar` can configured to be `sourcegraph.example.com/gh/foo/bar` with `"repositoryPathPattern": "gh/{nameWithOwner}"`. (#462)
- Admins can now turn off site alerts for patch version release updates using the `alerts.showPatchUpdates` setting. Alerts will still be shown for major and minor version updates.
- The new `gitolite.exclude` setting in [Gitolite external service config](https://docs.sourcegraph.com/admin/external_service/gitolite#configuration) allows you to exclude specific repositories by their Gitolite name so that they won't be mirrored. Upon upgrading, previously "disabled" repositories will be automatically migrated to this exclusion list.
- The new `aws_codecommit.exclude` setting in [AWS CodeCommit external service config](https://docs.sourcegraph.com/admin/external_service/aws_codecommit#configuration) allows you to exclude specific repositories by their AWS name or ID so that they won't be synced. Upon upgrading, previously "disabled" repositories will be automatically migrated to this exclusion list.
- Added a new, _required_ `aws_codecommit.gitCredentials` setting to the [AWS CodeCommit external service config](https://docs.sourcegraph.com/admin/external_service/aws_codecommit#configuration). These Git credentials are required to create long-lived authenticated clone URLs for AWS CodeCommit repositories. For more information about Git credentials, see the AWS CodeCommit documentation: https://docs.aws.amazon.com/IAM/latest/UserGuide/id_credentials_ssh-keys.html#git-credentials-code-commit. For detailed instructions on how to create the credentials in IAM, see this page: https://docs.aws.amazon.com/codecommit/latest/userguide/setting-up-gc.html
- Added support for specifying a URL formatted `gitolite.host` setting in [Gitolite external service config](https://docs.sourcegraph.com/admin/external_service/gitolite#configuration) (e.g. `ssh://git@gitolite.example.org:2222/`), in addition to the already supported SCP like format (e.g `git@gitolite.example.org`)
- Added support for overriding critical, site, and external service configurations via files. Specify `CRITICAL_CONFIG_FILE=critical.json`, `SITE_CONFIG_FILE=site.json`, and/or `EXTSVC_CONFIG_FILE=extsvc.json` on the `frontend` container to do this.

### Changed

- Kinds of external services in use are now included in [server pings](https://docs.sourcegraph.com/admin/pings).
- Bitbucket Server: An actual Bitbucket icon is now used for the jump-to-bitbucket action on repository pages instead of the previously generic icon.
- Default config for GitHub, GitHub Enterprise, GitLab, Bitbucket Server, and AWS Code Commit external services has been revised to make it easier for first time admins.

### Removed

- Fields related to Repository enablement have been deprecated. Mutations are now NOOPs, and for repositories returned the value is always true for Enabled. The enabled field and mutations will be removed in 3.6. Mutations: `setRepositoryEnabled`, `setAllRepositoriesEnabled`, `updateAllMirrorRepositories`, `deleteRepository`. Query parameters: `repositories.enabled`, `repositories.disabled`. Field: `Repository.enabled`.
- Global saved searches are now deprecated. Any existing global saved searches have been assigned to the Sourcegraph instance's first site admin's user account.
- The `search.savedQueries` configuration option is now deprecated. Existing entries remain in user and org settings for backward compatibility, but are unused as saved searches are now stored in the database.

### Fixed

- Fixed a bug where submitting a saved query without selecting the location would fail for non-site admins (#3628).
- Fixed settings editors only having a few pixels height.
- Fixed a bug where browser extension and code review integration usage stats were not being captured on the site-admin Usage Stats page.
- Fixed an issue where in some rare cases PostgreSQL starting up slowly could incorrectly trigger a panic in the `frontend` service.
- Fixed an issue where the management console password would incorrectly reset to a new secure one after a user account was created.
- Fixed a bug where gitserver would leak file descriptors when performing common operations.
- Substantially improved the performance of updating Bitbucket Server external service configurations on instances with thousands of repositories, going from e.g. several minutes to about a minute for ~20k repositories (#4037).
- Fully resolved the search performance regression in v3.2.0, restoring performance of search back to the same levels it was before changes made in v3.2.0.
- Fix a bug where using a repo search filter with the prefix `github.com` only searched for repos whose name starts with `github.com`, even though no `^` was specified in the search filter. (#4103)
- Fixed an issue where files that fail syntax highlighting would incorrectly render an error instead of gracefully falling back to their plaintext form.

## 3.3.9

### Added

- Syntax highlighting requests that fail are now logged and traced. A new Prometheus metric `src_syntax_highlighting_requests` allows monitoring and alerting. [#4877](https://github.com/sourcegraph/sourcegraph/issues/4877).

## 3.3.8

### Fixed

- Fully resolved the search performance regression in v3.2.0, restoring performance of search back to the same levels it was before changes made in v3.2.0.
- Fixed an issue where files that fail syntax highlighting would incorrectly render an error instead of gracefully falling back to their plaintext form.
- Fixed an issue introduced in v3.3 where Sourcegraph would under specific circumstances incorrectly have to re-clone and re-index repositories from Bitbucket Server and AWS CodeCommit.

## 3.3.7

### Added

- The `bitbucketserver.exclude` setting in [Bitbucket Server external service config](https://docs.sourcegraph.com/admin/external_service/bitbucketserver#configuration) additionally allows you to exclude repositories matched by a regular expression (so that they won't be synced).

### Changed

### Removed

### Fixed

- Fixed a major indexed search performance regression that occurred in v3.2.0. (#3685)
- Fixed an issue where Sourcegraph would fail to update repositories on some instances (`pq: duplicate key value violates unique constraint "repo_external_service_unique_idx"`) (#3680)
- Fixed an issue where Sourcegraph would not exclude unavailable Bitbucket Server repositories. (#3772)

## 3.3.6

## Changed

- All 24 language extensions are enabled by default.

## 3.3.5

## Changed

- Indexed search is now enabled by default for new Docker deployments. (#3540)

### Removed

- Removed smart-casing behavior from search.

### Fixed

- Removes corrupted archives in the searcher cache and tries to populate the cache again instead of returning an error.
- Fixed a bug where search scopes would not get merged, and only the lowest-level list of search scopes would appear.
- Fixed an issue where repo-updater was slower in performing its work which could sometimes cause other performance issues. https://github.com/sourcegraph/sourcegraph/pull/3633

## 3.3.4

### Fixed

- Fixed bundling of the Phabricator integration assets in the Sourcegraph docker image.

## 3.3.3

### Fixed

- Fixed bug that prevented "Find references" action from being completed in the activation checklist.

## 3.3.2

### Fixed

- Fixed an issue where the default `bitbucketserver.repositoryQuery` would not be created on migration from older Sourcegraph versions. https://github.com/sourcegraph/sourcegraph/issues/3591
- Fixed an issue where Sourcegraph would add deleted repositories to the external service configuration. https://github.com/sourcegraph/sourcegraph/issues/3588
- Fixed an issue where a repo-updater migration would hit code host rate limits. https://github.com/sourcegraph/sourcegraph/issues/3582
- The required `bitbucketserver.username` field of a [Bitbucket Server external service configuration](https://docs.sourcegraph.com/admin/external_service/bitbucketserver#configuration), if unset or empty, is automatically migrated to match the user part of the `url` (if defined). https://github.com/sourcegraph/sourcegraph/issues/3592
- Fixed a panic that would occur in indexed search / the frontend when a search error ocurred. https://github.com/sourcegraph/sourcegraph/issues/3579
- Fixed an issue where the repo-updater service could become deadlocked while performing a migration. https://github.com/sourcegraph/sourcegraph/issues/3590

## 3.3.1

### Fixed

- Fixed a bug that prevented external service configurations specifying client certificates from working (#3523)

## 3.3.0

### Added

- In search queries, treat `foo(` as `foo\(` and `bar[` as `bar\[` rather than failing with an error message.
- Enterprise admins can now customize the appearance of the homepage and search icon.
- A new settings property `notices` allows showing custom informational messages on the homepage and at the top of each page. The `motd` property is deprecated and its value is automatically migrated to the new `notices` property.
- The new `gitlab.exclude` setting in [GitLab external service config](https://docs.sourcegraph.com/admin/external_service/gitlab#configuration) allows you to exclude specific repositories matched by `gitlab.projectQuery` and `gitlab.projects` (so that they won't be synced). Upon upgrading, previously "disabled" repositories will be automatically migrated to this exclusion list.
- The new `gitlab.projects` setting in [GitLab external service config](https://docs.sourcegraph.com/admin/external_service/gitlab#configuration) allows you to select specific repositories to be synced.
- The new `bitbucketserver.exclude` setting in [Bitbucket Server external service config](https://docs.sourcegraph.com/admin/external_service/bitbucketserver#configuration) allows you to exclude specific repositories matched by `bitbucketserver.repositoryQuery` and `bitbucketserver.repos` (so that they won't be synced). Upon upgrading, previously "disabled" repositories will be automatically migrated to this exclusion list.
- The new `bitbucketserver.repos` setting in [Bitbucket Server external service config](https://docs.sourcegraph.com/admin/external_service/bitbucketserver#configuration) allows you to select specific repositories to be synced.
- The new required `bitbucketserver.repositoryQuery` setting in [Bitbucket Server external service configuration](https://docs.sourcegraph.com/admin/external_service/bitbucketserver#configuration) allows you to use Bitbucket API repository search queries to select repos to be synced. Existing configurations will be migrate to have it set to `["?visibility=public", "?visibility=private"]` which is equivalent to the previous implicit behaviour that this setting supersedes.
- "Quick configure" buttons for common actions have been added to the config editor for all external services.
- "Quick configure" buttons for common actions have been added to the management console.
- Site-admins now receive an alert every day for the seven days before their license key expires.
- The user menu (in global nav) now lists the user's organizations.
- All users on an instance now see a non-dismissible alert when when there's no license key in use and the limit of free user accounts is exceeded.
- All users will see a dismissible warning about limited search performance and accuracy on when using the sourcegraph/server Docker image with more than 100 repositories enabled.

### Changed

- Indexed searches that time out more consistently report a timeout instead of erroneously saying "No results."
- The symbols sidebar now only shows symbols defined in the current file or directory.
- The dynamic filters on search results pages will now display `lang:` instead of `file:` filters for language/file-extension filter suggestions.
- The default `github.repositoryQuery` of a [GitHub external service configuration](https://docs.sourcegraph.com/admin/external_service/github#configuration) has been changed to `["none"]`. Existing configurations that had this field unset will be migrated to have the previous default explicitly set (`["affiliated", "public"]`).
- The default `gitlab.projectQuery` of a [GitLab external service configuration](https://docs.sourcegraph.com/admin/external_service/gitlab#configuration) has been changed to `["none"]`. Existing configurations that had this field unset will be migrated to have the previous default explicitly set (`["?membership=true"]`).
- The default value of `maxReposToSearch` is now unlimited (was 500).
- The default `github.repositoryQuery` of a [GitHub external service configuration](https://docs.sourcegraph.com/admin/external_service/github#configuration) has been changed to `["none"]` and is now a required field. Existing configurations that had this field unset will be migrated to have the previous default explicitly set (`["affiliated", "public"]`).
- The default `gitlab.projectQuery` of a [GitLab external service configuration](https://docs.sourcegraph.com/admin/external_service/gitlab#configuration) has been changed to `["none"]` and is now a required field. Existing configurations that had this field unset will be migrated to have the previous default explicitly set (`["?membership=true"]`).
- The `bitbucketserver.username` field of a [Bitbucket Server external service configuration](https://docs.sourcegraph.com/admin/external_service/bitbucketserver#configuration) is now **required**. This field is necessary to authenticate with the Bitbucket Server API with either `password` or `token`.
- The settings and account pages for users and organizations are now combined into a single tab.

### Removed

- Removed the option to show saved searches on the Sourcegraph homepage.

### Fixed

- Fixed an issue where the site-admin repositories page `Cloning`, `Not Cloned`, `Needs Index` tabs were very slow on instances with thousands of repositories.
- Fixed an issue where failing to syntax highlight a single file would take down the entire syntax highlighting service.

## 3.2.6

### Fixed

- Fully resolved the search performance regression in v3.2.0, restoring performance of search back to the same levels it was before changes made in v3.2.0.

## 3.2.5

### Fixed

- Fixed a major indexed search performance regression that occurred in v3.2.0. (#3685)

## 3.2.4

### Fixed

- Fixed bundling of the Phabricator integration assets in the Sourcegraph docker image.

## 3.2.3

### Fixed

- Fixed https://github.com/sourcegraph/sourcegraph/issues/3336.
- Clearer error message when a repository sync fails due to the inability to clone a repository.
- Rewrite '@' character in Gitolite repository names to '-', which permits them to be viewable in the UI.

## 3.2.2

### Changed

- When using an external Zoekt instance (specified via the `ZOEKT_HOST` environment variable), sourcegraph/server no longer spins up a redundant internal Zoekt instance.

## 3.2.1

### Fixed

- Jaeger tracing, once enabled, can now be configured via standard [environment variables](https://github.com/jaegertracing/jaeger-client-go/blob/v2.14.0/README.md#environment-variables).
- Fixed an issue where some search and zoekt errors would not be logged.

## 3.2.0

### Added

- Sourcegraph can now automatically use the system's theme.
  To enable, open the user menu in the top right and make sure the theme dropdown is set to "System".
  This is currently supported on macOS Mojave with Safari Technology Preview 68 and later.
- The `github.exclude` setting was added to the [GitHub external service config](https://docs.sourcegraph.com/admin/external_service/github#configuration) to allow excluding repositories yielded by `github.repos` or `github.repositoryQuery` from being synced.

### Changed

- Symbols search is much faster now. After the initial indexing, you can expect code intelligence to be nearly instant no matter the size of your repository.
- Massively reduced the number of code host API requests Sourcegraph performs, which caused rate limiting issues such as slow search result loading to appear.
- The [`corsOrigin`](https://docs.sourcegraph.com/admin/config/site_config) site config property is no longer needed for integration with GitHub, GitLab, etc., via the [Sourcegraph browser extension](https://docs.sourcegraph.com/integration/browser_extension). Only the [Phabricator extension](https://github.com/sourcegraph/phabricator-extension) requires it.

### Fixed

- Fixed a bug where adding a search scope that adds a `repogroup` filter would cause invalid queries if `repogroup:sample` was already part of the query.
- An issue where errors during displaying search results would not be displayed.

### Removed

- The `"updateScheduler2"` experiment is now the default and it's no longer possible to configure.

## 3.1.2

### Added

- The `search.contextLines` setting was added to allow configuration of the number of lines of context to be displayed around search results.

### Changed

- Massively reduced the number of code host API requests Sourcegraph performs, which caused rate limiting issues such as slow search result loading to appear.
- Improved logging in various situations where Sourcegraph would potentially hit code host API rate limits.

### Fixed

- Fixed an issue where search results loading slowly would display a `Cannot read property "lastChild" of undefined` error.

## 3.1.1

### Added

- Query builder toggle (open/closed) state is now retained.

### Fixed

- Fixed an issue where single-term values entered into the "Exact match" field in the query builder were not getting wrapped in quotes.

## 3.1.0

### Added

- Added Docker-specific help text when running the Sourcegraph docker image in an environment with an sufficient open file descriptor limit.
- Added syntax highlighting for Kotlin and Dart.
- Added a management console environment variable to disable HTTPS, see [the docs](https://docs.sourcegraph.com/admin/management_console.md#can-i-disable-https-on-the-management-console) for more information.
- Added `auth.disableUsernameChanges` to critical configuration to prevent users from changing their usernames.
- Site admins can query a user by email address or username from the GraphQL API.
- Added a search query builder to the main search page. Click "Use search query builder" to open the query builder, which is a form with separate inputs for commonly used search keywords.

### Changed

- File match search results now show full repository name if there are results from mirrors on different code hosts (e.g. github.com/sourcegraph/sourcegraph and gitlab.com/sourcegraph/sourcegraph)
- Search queries now use "smart case" by default. Searches are case insensitive unless you use uppercase letters. To explicitly set the case, you can still use the `case` field (e.g. `case:yes`, `case:no`). To explicitly set smart case, use `case:auto`.

### Fixed

- Fixed an issue where the management console would improperly regenerate the TLS cert/key unless `CUSTOM_TLS=true` was set. See the documentation for [how to use your own TLS certificate with the management console](https://docs.sourcegraph.com/admin/management_console.md#how-can-i-use-my-own-tls-certificates-with-the-management-console).

## 3.0.1

### Added

- Symbol search now supports Elixir, Haskell, Kotlin, Scala, and Swift

### Changed

- Significantly optimized how file search suggestions are provided when using indexed search (cluster deployments).
- Both the `sourcegraph/server` image and the [Kubernetes deployment](https://github.com/sourcegraph/deploy-sourcegraph) manifests ship with Postgres `11.1`. For maximum compatibility, however, the minimum supported version remains `9.6`. The upgrade procedure is mostly automated for existing deployments. Please refer to [this page](https://docs.sourcegraph.com/admin/postgres) for detailed instructions.

### Removed

- The deprecated `auth.disableAccessTokens` site config property was removed. Use `auth.accessTokens` instead.
- The `disableBrowserExtension` site config property was removed. [Configure nginx](https://docs.sourcegraph.com/admin/nginx) instead to block clients (if needed).

## 3.0.0

See the changelog entries for 3.0.0 beta releases and our [3.0](https://docs.sourcegraph.com/admin/migration/3_0.md) upgrade guide if you are upgrading from 2.x.

## 3.0.0-beta.4

### Added

- Basic code intelligence for the top 10 programming languages works out of the box without any configuration. [TypeScript/JavaScript](https://sourcegraph.com/extensions/sourcegraph/typescript), [Python](https://sourcegraph.com/extensions/sourcegraph/python), [Java](https://sourcegraph.com/extensions/sourcegraph/java), [Go](https://sourcegraph.com/extensions/sourcegraph/go), [C/C++](https://sourcegraph.com/extensions/sourcegraph/cpp), [Ruby](https://sourcegraph.com/extensions/sourcegraph/ruby), [PHP](https://sourcegraph.com/extensions/sourcegraph/php), [C#](https://sourcegraph.com/extensions/sourcegraph/csharp), [Shell](https://sourcegraph.com/extensions/sourcegraph/shell), and [Scala](https://sourcegraph.com/extensions/sourcegraph/scala) are enabled by default, and you can find more in the [extension registry](https://sourcegraph.com/extensions?query=category%3A"Programming+languages").

## 3.0.0-beta.3

- Fixed an issue where the site admin is redirected to the start page instead of being redirected to the repositories overview page after deleting a repo.

## 3.0.0-beta

### Added

- Repositories can now be queried by a git clone URL through the GraphQL API.
- A new Explore area is linked from the top navigation bar (when the `localStorage.explore=true;location.reload()` feature flag is enabled).
- Authentication via GitHub is now supported. To enable, add an item to the `auth.providers` list with `type: "github"`. By default, GitHub identities must be linked to an existing Sourcegraph user account. To enable new account creation via GitHub, use the `allowSignup` option in the `GitHubConnection` config.
- Authentication via GitLab is now supported. To enable, add an item to the `auth.providers` list with `type: "gitlab"`.
- GitHub repository permissions are supported if authentication via GitHub is enabled. See the
  documentation for the `authorization` field of the `GitHubConnection` configuration.
- The repository settings mirroring page now shows when a repo is next scheduled for an update (requires experiment `"updateScheduler2": "enabled"`).
- Configured repositories are periodically scheduled for updates using a new algorithm. You can disable the new algorithm with the following site configuration: `"experimentalFeatures": { "updateScheduler2": "disabled" }`. If you do so, please file a public issue to describe why you needed to disable it.
- When using HTTP header authentication, [`stripUsernameHeaderPrefix`](https://docs.sourcegraph.com/admin/auth/#username-header-prefixes) field lets an admin specify a prefix to strip from the HTTP auth header when converting the header value to a username.
- Sourcegraph extensions whose package.json contains `"wip": true` are considered [work-in-progress extensions](https://docs.sourcegraph.com/extensions/authoring/publishing#wip-extensions) and are indicated as such to avoid users accidentally using them.
- Information about user survey submissions and a chart showing weekly active users is now displayed on the site admin Overview page.
- A new GraphQL API field `UserEmail.isPrimary` was added that indicates whether an email is the user's primary email.
- The filters bar in the search results page can now display filters from extensions.
- Extensions' `activate` functions now receive a `sourcegraph.ExtensionContext` parameter (i.e., `export function activate(ctx: sourcegraph.ExtensionContext): void { ... }`) to support deactivation and running multiple extensions in the same process.
- Users can now request an Enterprise trial license from the site init page.
- When searching, a filter button `case:yes` will now appear when relevant. This helps discovery and makes it easier to use our case-sensitive search syntax.
- Extensions can now report progress in the UI through the `withProgress()` extension API.
- When calling `editor.setDecorations()`, extensions must now provide an instance of `TextDocumentDecorationType` as first argument. This helps gracefully displaying decorations from several extensions.

### Changed

- The Postgres database backing Sourcegraph has been upgraded from 9.4 to 11.1. Existing Sourcegraph users must conduct an [upgrade procedure](https://docs.sourcegraph.com/admin/postgres_upgrade)
- Code host configuration has moved out of the site config JSON into the "External services" area of the site admin web UI. Sourcegraph instances will automatically perform a one time migration of existing data in the site config JSON. After the migration these keys can be safely deleted from the site config JSON: `awsCodeCommit`, `bitbucketServer`, `github`, `gitlab`, `gitolite`, and `phabricator`.
- Site and user usage statistics are now visible to all users. Previously only site admins (and users, for their own usage statistics) could view this information. The information consists of aggregate counts of actions such as searches, page views, etc.
- The Git blame information shown at the end of a line is now provided by the [Git extras extension](https://sourcegraph.com/extensions/sourcegraph/git-extras). You must add that extension to continue using this feature.
- The `appURL` site configuration option was renamed to `externalURL`.
- The repository and directory pages now show all entries together instead of showing files and (sub)directories separately.
- Extensions no longer can specify titles (in the `title` property in the `package.json` extension manifest). Their extension ID (such as `alice/myextension`) is used.

### Fixed

- Fixed an issue where the site admin License page showed a count of current users, rather than the max number of users over the life of the license.
- Fixed number formatting issues on site admin Overview and Survey Response pages.
- Fixed resolving of git clone URLs with `git+` prefix through the GraphQL API
- Fixed an issue where the graphql Repositories endpoint would order by a field which was not indexed. Times on Sourcegraph.com went from 10s to 200ms.
- Fixed an issue where whitespace was not handled properly in environment variable lists (`SYMBOLS_URL`, `SEARCHER_URL`).
- Fixed an issue where clicking inside the repository popover or clicking "Show more" would dismiss the popover.

### Removed

- The `siteID` site configuration option was removed because it is no longer needed. If you previously specified this in site configuration, a new, random site ID will be generated upon server startup. You can safely remove the existing `siteID` value from your site configuration after upgrading.
- The **Info** panel was removed. The information it presented can be viewed in the hover.
- The top-level `repos.list` site configuration was removed in favour of each code-host's equivalent options,
  now configured via the new _External Services UI_ available at `/site-admin/external-services`. Equivalent options in code hosts configuration:
  - GitHub via [`github.repos`](https://docs.sourcegraph.com/admin/site_config/all#repos-array)
  - Gitlab via [`gitlab.projectQuery`](https://docs.sourcegraph.com/admin/site_config/all#projectquery-array)
  - Phabricator via [`phabricator.repos`](https://docs.sourcegraph.com/admin/site_config/all#phabricator-array)
  - [Other external services](https://docs.sourcegraph.com/admin/repo/add_from_other_external_services)
- Removed the `httpStrictTransportSecurity` site configuration option. Use [nginx configuration](https://docs.sourcegraph.com/admin/nginx) for this instead.
- Removed the `tls.letsencrypt` site configuration option. Use [nginx configuration](https://docs.sourcegraph.com/admin/nginx) for this instead.
- Removed the `tls.cert` and `tls.key` site configuration options. Use [nginx configuration](https://docs.sourcegraph.com/admin/nginx) for this instead.
- Removed the `httpToHttpsRedirect` and `experimentalFeatures.canonicalURLRedireect` site configuration options. Use [nginx configuration](https://docs.sourcegraph.com/admin/nginx) for these instead.
- Sourcegraph no longer requires access to `/var/run/docker.sock`.

## 2.13.6

### Added

- The `/-/editor` endpoint now accepts a `hostname_patterns` URL parameter, which specifies a JSON
  object mapping from hostname to repository name pattern. This serves as a hint to Sourcegraph when
  resolving git clone URLs to repository names. The name pattern is the same style as is used in
  code host configurations. The default value is `{hostname}/{path}`.

## 2.13.5

### Fixed

- Fixed another issue where Sourcegraph would try to fetch more than the allowed number of repositories from AWS CodeCommit.

## 2.13.4

### Changed

- The default for `experimentalFeatures.canonicalURLRedirect` in site config was changed back to `disabled` (to avoid [#807](https://github.com/sourcegraph/sourcegraph/issues/807)).

## 2.13.3

### Fixed

- Fixed an issue that would cause the frontend health check endpoint `/healthz` to not respond. This only impacts Kubernetes deployments.
- Fixed a CORS policy issue that caused requests to be rejected when they come from origins not in our [manifest.json](https://sourcegraph.com/github.com/sourcegraph/sourcegraph/-/blob/browser/src/extension/manifest.spec.json#L72) (i.e. requested via optional permissions by the user).
- Fixed an issue that prevented `repositoryQuery` from working correctly on GitHub enterprise instances.

## 2.13.2

### Fixed

- Fixed an issue where Sourcegraph would try to fetch more than the allowed number of repositories from AWS CodeCommit.

## 2.13.1

### Changed

- The timeout when running `git ls-remote` to determine if a remote url is cloneable has been increased from 5s to 30s.
- Git commands now use [version 2 of the Git wire protocol](https://opensource.googleblog.com/2018/05/introducing-git-protocol-version-2.html), which should speed up certain operations (e.g. `git ls-remote`, `git fetch`) when communicating with a v2 enabled server.

## 2.13.0

### Added

- A new site config option `search.index.enabled` allows toggling on indexed search.
- Search now uses [Sourcegraph extensions](https://docs.sourcegraph.com/extensions) that register `queryTransformer`s.
- GitLab repository permissions are now supported. To enable this, you will need to set the `authz`
  field in the `GitLabConnection` configuration object and ensure that the access token set in the
  `token` field has both `sudo` and `api` scope.

### Changed

- When the `DEPLOY_TYPE` environment variable is incorrectly specified, Sourcegraph now shuts down and logs an error message.
- The `experimentalFeatures.canonicalURLRedirect` site config property now defaults to `enabled`. Set it to `disabled` to disable redirection to the `appURL` from other hosts.
- Updating `maxReposToSearch` site config no longer requires a server restart to take effect.
- The update check page no longer shows an error if you are using an insiders build. Insiders builds will now notify site administrators that updates are available 40 days after the release date of the installed build.
- The `github.repositoryQuery` site config property now accepts arbitrary GitHub repository searches.

### Fixed

- The user account sidebar "Password" link (to the change-password form) is now shown correctly.
- Fixed an issue where GitHub rate limits were underutilized if the remaining
  rate limit dropped below 150.
- Fixed an issue where GraphQL field `elapsedMilliseconds` returned invalid value on empty searches
- Editor extensions now properly search the selection as a literal string, instead of incorrectly using regexp.
- Fixed a bug where editing and deleting global saved searches was not possible.
- In index search, if the search regex produces multiline matches, search results are still processed per line and highlighted correctly.
- Go-To-GitHub and Go-To-GitLab buttons now link to the right branch, line and commit range.
- Go-to-GitHub button links to default branch when no rev is given.
- The close button in the panel header stays located on the top.
- The Phabricator icon is now displayed correctly.
- The view mode button in the BlobPage now shows the correct view mode to switch to.

### Removed

- The experimental feature flag to disable the new repo update scheduler has been removed.
- The `experimentalFeatures.configVars` feature flag was removed.
- The `experimentalFeatures.multipleAuthProviders` feature flag was removed because the feature is now always enabled.
- The following deprecated auth provider configuration properties were removed: `auth.provider`, `auth.saml`, `auth.openIDConnect`, `auth.userIdentityHTTPHeader`, and `auth.allowSignup`. Use `auth.providers` for all auth provider configuration. (If you were still using the deprecated properties and had no `auth.providers` set, all access to your instance will be rejected until you manually set `auth.providers`.)
- The deprecated site configuration properties `search.scopes` and `settings` were removed. Define search scopes and settings in global settings in the site admin area instead of in site configuration.
- The `pendingContents` property has been removed from our GraphQL schema.
- The **Explore** page was replaced with a **Repositories** search link in the top navigation bar.

## 2.12.3

### Fixed

- Fixed an error that prevented users without emails from submitting satisfaction surveys.

## 2.12.2

### Fixed

- Fixed an issue where private GitHub Enterprise repositories were not fetched.

## 2.12.1

### Fixed

- We use GitHub's REST API to query affliated repositories. This API has wider support on older GitHub enterprise versions.
- Fixed an issue that prevented users without email addresses from signing in (https://github.com/sourcegraph/sourcegraph/issues/426).

## 2.12.0

### Changed

- Reduced the size of in-memory data structured used for storing search results. This should reduce the backend memory usage of large result sets.
- Code intelligence is now provided by [Sourcegraph extensions](https://docs.sourcegraph.com/extensions). The extension for each language in the site configuration `langservers` property is automatically enabled.
- Support for multiple authentication providers is now enabled by default. To disable it, set the `experimentalFeatures.multipleAuthProviders` site config option to `"disabled"`. This only applies to Sourcegraph Enterprise.
- When using the `http-header` auth provider, valid auth cookies (from other auth providers that are currently configured or were previously configured) are now respected and will be used for authentication. These auth cookies also take precedence over the `http-header` auth. Previously, the `http-header` auth took precedence.
- Bitbucket Server username configuration is now used to clone repositories if the Bitbucket Server API does not set a username.
- Code discussions: On Sourcegraph.com / when `discussions.abuseProtection` is enabled in the site config, rate limits to thread creation, comment creation, and @mentions are now applied.

### Added

- Search syntax for filtering archived repositories. `archived:no` will exclude archived repositories from search results, `archived:only` will search over archived repositories only. This applies for GitHub and GitLab repositories.
- A Bitbucket Server option to exclude personal repositories in the event that you decide to give an admin-level Bitbucket access token to Sourcegraph and do not want to create a bot account. See https://docs.sourcegraph.com/integration/bitbucket_server#excluding-personal-repositories for more information.
- Site admins can now see when users of their Sourcegraph instance last used it via a code host integration (e.g. Sourcegraph browser extensions). Visit the site admin Analytics page (e.g. https://sourcegraph.example.com/site-admin/analytics) to view this information.
- A new site config option `extensions.allowRemoteExtensions` lets you explicitly specify the remote extensions (from, e.g., Sourcegraph.com) that are allowed.
- Pings now include a total count of user accounts.

### Fixed

- Files with the gitattribute `export-ignore` are no longer excluded for language analysis and search.
- "Discard changes?" confirmation popup doesn't pop up every single time you try to navigate to a new page after editting something in the site settings page anymore.
- Fixed an issue where Git repository URLs would sometimes be logged, potentially containing e.g. basic auth tokens.
- Fixed date formatting on the site admin Analytics page.
- File names of binary and large files are included in search results.

### Removed

- The deprecated environment variables `SRC_SESSION_STORE_REDIS` and `REDIS_MASTER_ENDPOINT` are no longer used to configure alternative redis endpoints. For more information, see "[using external services with Sourcegraph](https://docs.sourcegraph.com/admin/external_services)".

## 2.11.1

### Added

- A new site config option `git.cloneURLToRepositoryName` specifies manual mapping from Git clone URLs to Sourcegraph repository names. This is useful, for example, for Git submodules that have local clone URLs.

### Fixed

- Slack notifications for saved searches have been fixed.

## 2.11.0

### Changed

### Added

- Support for ACME "tls-alpn-01" challenges to obtain LetsEncrypt certificates. Previously Sourcegraph only supported ACME "http-01" challenges which required port 80 to be accessible.
- gitserver periodically removes stale lock files that git can leave behind.
- Commits with empty trees no longer return 404.
- Clients (browser/editor extensions) can now query configuration details from the `ClientConfiguration` GraphQL API.
- The config field `auth.accessTokens.allow` allows or restricts use of access tokens. It can be set to one of three values: "all-users-create" (the default), "none" (all access tokens are disabled), and "site-admin-create" (access tokens are enabled, but only site admins can create new access tokens). The field `auth.disableAccessTokens` is now deprecated in favor of this new field.
- A webhook endpoint now exists to trigger repository updates. For example, `curl -XPOST -H 'Authorization: token $ACCESS_TOKEN' $SOURCEGRAPH_ORIGIN/.api/repos/$REPO_URI/-/refresh`.
- Git submodules entries in the file tree now link to the submodule repository.

### Fixed

- An issue / edge case where the Code Intelligence management admin page would incorrectly show language servers as `Running` when they had been removed from Docker.
- Log level is respected in lsp-proxy logs.
- Fixed an error where text searches could be routed to a faulty search worker.
- Gitolite integration should correctly detect names which Gitolite would consider to be patterns, and not treat them as repositories.
- repo-updater backs off fetches on a repo that's failing to fetch.
- Attempts to add a repo with an empty string for the name are checked for and ignored.
- Fixed an issue where non-site-admin authenticated users could modify global settings (not site configuration), other organizations' settings, and other users' settings.
- Search results are rendered more eagerly, resulting in fewer blank file previews
- An issue where automatic code intelligence would fail to connect to the underlying `lsp` network, leading to `dial tcp: lookup lang on 0.0.0.0:53: no such host` errors.
- More useful error messages from lsp-proxy when a language server can't get a requested revision of a repository.
- Creation of a new user with the same name as an existing organization (and vice versa) is prevented.

### Removed

## 2.10.5

### Fixed

- Slack notifications for saved searches have been fixed.

## 2.10.4

### Fixed

- Fixed an issue that caused the frontend to return a HTTP 500 and log an error message like:
  ```
  lvl=eror msg="ui HTTP handler error response" method=GET status_code=500 error="Post http://127.0.0.1:3182/repo-lookup: context canceled"
  ```

## 2.10.3

### Fixed

- The SAML AuthnRequest signature when using HTTP redirect binding is now computed using a URL query string with correct ordering of parameters. Previously, the ordering was incorrect and caused errors when the IdP was configured to check the signature in the AuthnRequest.

## 2.10.2

### Fixed

- SAML IdP-initiated login previously failed with the IdP set a RelayState value. This now works.

## 2.10.1

### Changed

- Most `experimentalFeatures` in the site configuration now respond to configuration changes live, without requiring a server restart. As usual, you will be prompted for a restart after saving your configuration changes if one is required.
- Gravatar image avatars are no longer displayed for committers.

## 2.10.0

### Changed

- In the file tree, if a directory that contains only a single directory is expanded, its child directory is now expanded automatically.

### Fixed

- Fixed an issue where `sourcegraph/server` would not start code intelligence containers properly when the `sourcegraph/server` container was shut down non-gracefully.
- Fixed an issue where the file tree would return an error when navigating between repositories.

## 2.9.4

### Changed

- Repo-updater has a new and improved scheduler for periodic repo fetches. If you have problems with it, you can revert to the old behavior by adding `"experimentalFeatures": { "updateScheduler": "disabled" }` to your `config.json`.
- A once-off migration will run changing the layout of cloned repos on disk. This should only affect installations created January 2018 or before. There should be no user visible changes.
- Experimental feature flag "updateScheduler" enables a smarter and less spammy algorithm for automatic repository updates.
- It is no longer possible to disable code intelligence by unsetting the LSP_PROXY environment variable. Instead, code intelligence can be disabled per language on the site admin page (e.g. https://sourcegraph.example.com/site-admin/code-intelligence).
- Bitbucket API requests made by Sourcegraph are now under a self-enforced API rate limit (since Bitbucket Server does not have a concept of rate limiting yet). This will reduce any chance of Sourcegraph slowing down or causing trouble for Bitbucket Server instances connected to it. The limits are: 7,200 total requests/hr, with a bucket size / maximum burst size of 500 requests.
- Global, org, and user settings are now validated against the schema, so invalid settings will be shown in the settings editor with a red squiggly line.
- The `http-header` auth provider now supports being used with other auth providers (still only when `experimentalFeatures.multipleAuthProviders` is `true`).
- Periodic fetches of Gitolite-hosted repositories are now handled internally by repo-updater.

### Added

- The `log.sentry.dsn` field in the site config makes Sourcegraph log application errors to a Sentry instance.
- Two new repository page hotkeys were added: <kbd>r</kbd> to open the repositories menu and <kbd>v</kbd> to open the revision selector.
- Repositories are periodically (~45 days) recloned from the codehost. The codehost can be relied on to give an efficient packing. This is an alternative to running a memory and CPU intensive git gc and git prune.
- The `auth.sessionExpiry` field sets the session expiration age in seconds (defaults to 90 days).

### Fixed

- Fixed a bug in the API console that caused it to display as a blank page in some cases.
- Fixed cases where GitHub rate limit wasn't being respected.
- Fixed a bug where scrolling in references, history, etc. file panels was not possible in Firefox.
- Fixed cases where gitserver directory structure migration could fail/crash.
- Fixed "Generate access token" link on user settings page. Previously, this link would 404.
- Fixed a bug where the search query was not updated in the search bar when searching from the homepage.
- Fixed a possible crash in github-proxy.
- Fixed a bug where file matching for diff search was case sensitive by default.

### Removed

- `SOURCEGRAPH_CONFIG` environment variable has been removed. Site configuration is always read from and written to disk. You can configure the location by providing `SOURCEGRAPH_CONFIG_FILE`. The default path is `/etc/sourcegraph/config.json`.

## 2.9.3

### Changed

- The search results page will merge duplicated lines of context.
- The following deprecated site configuration properties have been removed: `github[].preemptivelyClone`, `gitOriginMap`, `phabricatorURL`, `githubPersonalAccessToken`, `githubEnterpriseURL`, `githubEnterpriseCert`, and `githubEnterpriseAccessToken`.
- The `settings` field in the site config file is deprecated and will not be supported in a future release. Site admins should move those settings (if any) to global settings (in the site admin UI). Global settings are preferred to site config file settings because the former can be applied without needing to restart/redeploy the Sourcegraph server or cluster.

### Fixed

- Fixed a goroutine leak which occurs when search requests are canceled.
- Console output should have fewer spurious line breaks.
- Fixed an issue where it was not possible to override the `StrictHostKeyChecking` SSH option in the SSH configuration.
- Cross-repository code intelligence indexing for non-Go languages is now working again (originally broken in 2.9.2).

## 2.9.1

### Fixed

- Fixed an issue where saving an organization's configuration would hang indefinitely.

## 2.9.0

### Changed

- Hover tooltips were rewritten to fix a couple of issues and are now much more robust, received a new design and show more information.
- The `max:` search flag was renamed to `count:` in 2.8.8, but for backward compatibility `max:` has been added back as a deprecated alias for `count:`.
- Drastically improved the performance / load time of the Code Intelligence site admin page.

### Added

- The site admin code intelligence page now displays an error or reason whenever language servers are unable to be managed from the UI or Sourcegraph API.
- The ability to directly specify the root import path of a repository via `.sourcegraph/config.json` in the repo root, instead of relying on the heuristics of the Go language server to detect it.

### Fixed

- Configuring Bitbucket Server now correctly suppresses the the toast message "Configure repositories and code hosts to add to Sourcegraph."
- A bug where canonical import path comments would not be detected by the Go language server's heuristics under `cmd/` folders.
- Fixed an issue where a repository would only be refreshed on demand by certain user actions (such as a page reload) and would otherwise not be updated when expected.
- If a code host returned a repository-not-found or unauthorized error (to `repo-updater`) for a repository that previously was known to Sourcegraph, then in some cases a misleading "Empty repository" screen was shown. Now the repository is displayed as though it still existed, using cached data; site admins must explicitly delete repositories on Sourcegraph after they have been deleted on the code host.
- Improved handling of GitHub API rate limit exhaustion cases. Cached repository metadata and Git data will be used to provide full functionality during this time, and log messages are more informative. Previously, in some cases, repositories would become inaccessible.
- Fixed an issue where indexed search would sometimes not indicate that there were more results to show for a given file.
- Fixed an issue where the code intelligence admin page would never finish loading language servers.

## 2.9.0-pre0

### Changed

- Search scopes have been consolidated into the "Filters" bar on the search results page.
- Usernames and organization names of up to 255 characters are allowed. Previously the max length was 38.

### Fixed

- The target commit ID of a Git tag object (i.e., not lightweight Git tag refs) is now dereferenced correctly. Previously the tag object's OID was given.
- Fixed an issue where AWS Code Commit would hit the rate limit.
- Fixed an issue where dismissing the search suggestions dropdown did not unfocus previously highlighted suggestions.
- Fixed an issue where search suggestions would appear twice.
- Indexed searches now return partial results if they timeout.
- Git repositories with files whose paths contain `.git` path components are now usable (via indexed and non-indexed search and code intelligence). These corrupt repositories are rare and generally were created by converting some other VCS repository to Git (the Git CLI will forbid creation of such paths).
- Various diff search performance improvements and bug fixes.
- New Phabricator extension versions would used cached stylesheets instead of the upgraded version.
- Fixed an issue where hovers would show an error for Rust and C/C++ files.

### Added

- The `sourcegraph/server` container now emits the most recent log message when redis terminates to make it easier to debug why redis stopped.
- Organization invites (which allow users to invite other users to join organizations) are significantly improved. A new accept-invitation page was added.
- The new help popover allows users to easily file issues in the Sourcegraph public issue tracker and view documentation.
- An issue where Java files would be highlighted incorrectly if they contained JavaDoc blocks with an uneven number of opening/closing `*`s.

### Removed

- The `secretKey` site configuration value is no longer needed. It was only used for generating tokens for inviting a user to an organization. The invitation is now stored in the database associated with the recipient, so a secret token is no longer needed.
- The `experimentalFeatures.searchTimeoutParameter` site configuration value has been removed. It defaulted to `enabled` in 2.8 and it is no longer possible to disable.

### Added

- Syntax highlighting for:
  - TOML files (including Go `Gopkg.lock` and Rust `Cargo.lock` files).
  - Rust files.
  - GraphQL files.
  - Protobuf files.
  - `.editorconfig` files.

## 2.8.9

### Changed

- The "invite user" site admin page was moved to a sub-page of the users page (`/site-admin/users/new`).
- It is now possible for a site admin to create a new user without providing an email address.

### Fixed

- Checks for whether a repo is cloned will no longer exhaust open file pools over time.

### Added

- The Phabricator extension shows code intelligence status and supports enabling / disabling code intelligence for files.

## 2.8.8

### Changed

- Queries for repositories (in the explore, site admin repositories, and repository header dropdown) are matched on case-insensitive substrings, not using fuzzy matching logic.
- HTTP Authorization headers with an unrecognized scheme are ignored; they no longer cause the HTTP request to be rejected with HTTP 401 Unauthorized and an "Invalid Authorization header." error.
- Renamed the `max` search flag to `count`. Searches that specify `count:` will fetch at least that number of results, or the full result set.
- Bumped `lsp-proxy`'s `initialize` timeout to 3 minutes for every language.
- Search results are now sorted by repository and file name.
- More easily accessible "Show more" button at the top of the search results page.
- Results from user satisfaction surveys are now always hosted locally and visible to admins. The `"experimentalFeatures": { "hostSurveysLocally" }` config option has been deprecated.
- If the OpenID Connect authentication provider reports that a user's email address is not verified, the authentication attempt will fail.

### Fixed

- Fixed an issue where the search results page would not update its title.
- The session cookie name is now `sgs` (not `sg-session`) so that Sourcegraph 2.7 and Sourcegraph 2.8 can be run side-by-side temporarily during a rolling update without clearing each other's session cookies.
- Fixed the default hostnames of the C# and R language servers
- Fixed an issue where deleting an organization prevented the creation of organizations with the name of the deleted organization.
- Non-UTF8 encoded files (e.g. ISO-8859-1/Latin1, UTF16, etc) are now displayed as text properly rather than being detected as binary files.
- Improved error message when lsp-proxy's initalize timeout occurs
- Fixed compatibility issues and added [instructions for using Microsoft ADFS 2.1 and 3.0 for SAML authentication](https://docs.sourcegraph.com/admin/auth/saml_with_microsoft_adfs).
- Fixed an issue where external accounts associated with deleted user accounts would still be returned by the GraphQL API. This caused the site admin external accounts page to fail to render in some cases.
- Significantly reduced the number of code host requests for non github.com or gitlab.com repositories.

### Added

- The repository revisions popover now shows the target commit's last-committed/authored date for branches and tags.
- Setting the env var `INSECURE_SAML_LOG_TRACES=1` on the server (or the `sourcegraph-frontend` pod in Kubernetes) causes all SAML requests and responses to be logged, which helps with debugging SAML.
- Site admins can now view user satisfaction surveys grouped by user, in addition to chronological order, and aggregate summary values (including the average score and the net promoter score over the last 30 days) are now displayed.
- The site admin overview page displays the site ID, the primary admin email, and premium feature usage information.
- Added Haskell as an experimental language server on the code intelligence admin page.

## 2.8.0

### Changed

- `gitMaxConcurrentClones` now also limits the concurrency of updates to repos in addition to the initial clone.
- In the GraphQL API, `site.users` has been renamed to `users`, `site.orgs` has been renamed to `organizations`, and `site.repositories` has been renamed to `repositories`.
- An authentication provider must be set in site configuration (see [authentication provider documentation](https://docs.sourcegraph.com/admin/auth)). Previously the server defaulted to builtin auth if none was set.
- If a process dies inside the Sourcegraph container the whole container will shut down. We suggest operators configure a [Docker Restart Policy](https://docs.docker.com/config/containers/start-containers-automatically/#restart-policy-details) or a [Kubernetes Restart Policy](https://kubernetes.io/docs/concepts/workloads/pods/pod-lifecycle/#restart-policy). Previously the container would operate in a degraded mode if a process died.
- Changes to the `auth.public` site config are applied immediately in `sourcegraph/server` (no restart needed).
- The new search timeout behavior is now enabled by default. Set `"experimentalFeatures": {"searchTimeoutParameter": "disabled"}` in site config to disable it.
- Search includes files up to 1MB (previous limit was 512KB for unindexed search and 128KB for indexed search).
- Usernames and email addresses reported by OpenID Connect and SAML auth providers are now trusted, and users will sign into existing Sourcegraph accounts that match on the auth provider's reported username or email.
- The repository sidebar file tree is much, much faster on massive repositories (200,000+ files)
- The SAML authentication provider was significantly improved. Users who were signed in using SAML previously will need to reauthenticate via SAML next time they visit Sourcegraph.
- The SAML `serviceProviderCertificate` and `serviceProviderPrivateKey` site config properties are now optional.

### Fixed

- Fixed an issue where Index Search status page failed to render.
- User data on the site admin Analytics page is now paginated, filterable by a user's recent activity, and searchable.
- The link to the root of a repository in the repository header now preserves the revision you're currently viewing.
- When using the `http-header` auth provider, signin/signup/signout links are now hidden.
- Repository paths beginning with `go/` are no longer reservered by Sourcegraph.
- Interpret `X-Forwarded-Proto` HTTP header when `httpToHttpsRedirect` is set to `load-balanced`.
- Deleting a user account no longer prevents the creation of a new user account with the same username and/or association with authentication provider account (SAML/OpenID/etc.)
- It is now possible for a user to verify an email address that was previously associated with now-deleted user account.
- Diff searches over empty repositories no longer fail (this was not an issue for Sourcegraph cluster deployments).
- Stray `tmp_pack_*` files from interrupted fetches should now go away.
- When multiple `repo:` tokens match the same repo, process @revspec requirements from all of them, not just the first one in the search.

### Removed

- The `ssoUserHeader` site config property (deprecated since January 2018) has been removed. The functionality was moved to the `http-header` authentication provider.
- The experiment flag `showMissingReposEnabled`, which defaulted to enabled, has been removed so it is no longer possible to disable this feature.
- Event-level telemetry has been completely removed from self-hosted Sourcegraph instances. As a result, the `disableTelemetry` site configuration option has been deprecated. The new site-admin Pings page clarifies the only high-level telemetry being sent to Sourcegraph.com.
- The deprecated `adminUsernames` site config property (deprecated since January 2018) has been removed because it is no longer necessary. Site admins can designate other users as site admins in the site admin area, and the first user to sign into a new instance always becomes a site admin (even when using an external authentication provider).

### Added

- The new repository contributors page (linked from the repository homepage) displays the top Git commit authors in a repository, with filtering options.
- Custom language servers in the site config may now specify a `metadata` property containing things like homepage/docs/issues URLs for the language server project, as well as whether or not the language server should be considered experimental (not ready for prime-time). This `metadata` will be displayed in the UI to better communicate the status of a language server project.
- Access tokens now have scopes (which define the set of operations they permit). All access tokens still provide full control of all resources associated with the user account (the `user:all` scope, which is now explicitly displayed).
- The new access token scope `site-admin:sudo` allows the holder to perform any action as any other user. Only site admins may create this token.
- Links to Sourcegraph's changelog have been added to the site admin Updates page and update alert.
- If the site configuration is invalid or uses deprecated properties, a global alert will be shown to all site admins.
- There is now a code intelligence status indicator when viewing files. It contains information about the capabailities of the language server that is providing code intelligence for the file.
- Java code intelligence can now be enabled for repositories that aren't automatically supported using a
  `javaconfig.json` file. For Gradle plugins, this file can be generated using
  the [Javaconfig Gradle plugin](https://docs.sourcegraph.com/extensions/language_servers/java#gradle-execution).
- The new `auth.providers` site config is an array of authentication provider objects. Currently only 1 auth provider is supported. The singular `auth.provider` is deprecated.
- Users authenticated with OpenID Connect are now able to sign out of Sourcegraph (if the provider supports token revocation or the end-session endpoint).
- Users can now specify the number of days, weeks, and months of site activity to query through the GraphQL API.
- Added 14 new experimental language servers on the code intelligence admin page.
- Added `httpStrictTransportSecurity` site configuration option to customize the Strict-Transport-Security HTTP header. It defaults to `max-age=31536000` (one year).
- Added `nameIDFormat` in the `saml` auth provider to set the SAML NameID format. The default changed from transient to persistent.
- (This feature has been removed.) Experimental env var expansion in site config JSON: set `SOURCEGRAPH_EXPAND_CONFIG_VARS=1` to replace `${var}` or `$var` (based on environment variables) in any string value in site config JSON (except for JSON object property names).
- The new (optional) SAML `serviceProviderIssuer` site config property (in an `auth.providers` array entry with `{"type":"saml", ...}`) allows customizing the SAML Service Provider issuer name.
- The site admin area now has an "Auth" section that shows the enabled authentication provider(s) and users' external accounts.

## 2.7.6

### Fixed

- If a user's account is deleted, session cookies for that user are no longer considered valid.

## 2.7.5

### Changed

- When deploying Sourcegraph to Kubernetes, RBAC is now used by default. Most Kubernetes clusters require it. See the Kubernetes installation instructions for more information (including disabling if needed).
- Increased git ssh connection timeout to 30s from 7s.
- The Phabricator integration no longer requires staging areas, but using them is still recommended because it improves performance.

### Fixed

- Fixed an issue where language servers that were not enabled would display the "Restart" button in the Code Intelligence management panel.
- Fixed an issue where the "Update" button in the Code Intelligence management panel would be displayed inconsistently.
- Fixed an issue where toggling a dynamic search scope would not also remove `@rev` (if specified)
- Fixed an issue where where modes that can only be determined by the full filename (not just the file extension) of a path weren't supported (Dockerfiles are the first example of this).
- Fixed an issue where the GraphiQL console failed when variables are specified.
- Indexed search no longer maintains its own git clones. For Kubernetes cluster deployments, this significantly reduces disk size requirements for the indexed-search pod.
- Fixed an issue where language server Docker containers would not be automatically restarted if they crashed (`sourcegraph/server` only).
- Fixed an issue where if the first user on a site authenticated via SSO, the site would remain stuck in uninitialized mode.

### Added

- More detailed progress information is displayed on pages that are waiting for repositories to clone.
- Admins can now see charts with daily, weekly, and monthly unique user counts by visiting the site-admin Analytics page.
- Admins can now host and see results from Sourcegraph user satisfaction surveys locally by setting the `"experimentalFeatures": { "hostSurveysLocally": "enabled"}` site config option. This feature will be enabled for all instances once stable.
- Access tokens are now supported for all authentication providers (including OpenID Connect and SAML, which were previously not supported).
- The new `motd` setting (in global, organization, and user settings) displays specified messages at the top of all pages.
- Site admins may now view all access tokens site-wide (for all users) and revoke tokens from the new access tokens page in the site admin area.

## 2.7.0

### Changed

- Missing repositories no longer appear as search results. Instead, a count of repositories that were not found is displayed above the search results. Hovering over the count will reveal the names of the missing repositories.
- "Show more" on the search results page will now reveal results that have already been fetched (if such results exist) without needing to do a new query.
- The bottom panel (on a file) now shows more tabs, including docstrings, multiple definitions, references (as before), external references grouped by repository, implementations (if supported by the language server), and file history.
- The repository sidebar file tree is much faster on massive repositories (200,000+ files)

### Fixed

- Searches no longer block if the index is unavailable (e.g. after the index pod restarts). Instead, it respects the normal search timeout and reports the situation to the user if the index is not yet available.
- Repository results are no longer returned for filters that are not supported (e.g. if `file:` is part of the search query)
- Fixed an issue where file tree elements may be scrolled out of view on page load.
- Fixed an issue that caused "Could not ensure repository updated" log messages when trying to update a large number of repositories from gitolite.
- When using an HTTP authentication proxy (`"auth.provider": "http-header"`), usernames are now properly normalized (special characters including `.` replaced with `-`). This fixes an issue preventing users from signing in if their username contained these special characters.
- Fixed an issue where the site-admin Updates page would incorrectly report that update checking was turned off when `telemetryDisabled` was set, even as it continued to report new updates.
- `repo:` filters that match multiple repositories and contain a revision specifier now correctly return partial results even if some of the matching repositories don't have a matching revision.
- Removed hardcoded list of supported languages for code intelligence. Any language can work now and support is determined from the server response.
- Fixed an issue where modifying `config.json` on disk would not correctly mark the server as needing a restart.
- Fixed an issue where certain diff searches (with very sparse matches in a repository's history) would incorrectly report no results found.
- Fixed an issue where the `langservers` field in the site-configuration didn't require both the `language` and `address` field to be specified for each entry

### Added

- Users (and site admins) may now create and manage access tokens to authenticate API clients. The site config `auth.disableAccessTokens` (renamed to `auth.accessTokens` in 2.11) disables this new feature. Access tokens are currently only supported when using the `builtin` and `http-header` authentication providers (not OpenID Connect or SAML).
- User and site admin management capabilities for user email addresses are improved.
- The user and organization management UI has been greatly improved. Site admins may now administer all organizations (even those they aren't a member of) and may edit profile info and configuration for all users.
- If SSO is enabled (via OpenID Connect or SAML) and the SSO system provides user avatar images and/or display names, those are now used by Sourcegraph.
- Enable new search timeout behavior by setting `"experimentalFeatures": { "searchTimeoutParameter": "enabled"}` in your site config.
  - Adds a new `timeout:` parameter to customize the timeout for searches. It defaults to 10s and may not be set higher than 1m.
  - The value of the `timeout:` parameter is a string that can be parsed by [time.Duration](https://golang.org/pkg/time/#ParseDuration) (e.g. "100ms", "2s").
  - When `timeout:` is not provided, search optimizes for retuning results as soon as possible and will include slower kinds of results (e.g. symbols) only if they are found quickly.
  - When `timeout:` is provided, all result kinds are given the full timeout to complete.
- A new user settings tokens page was added that allows users to obtain a token that they can use to authenticate to the Sourcegraph API.
- Code intelligence indexes are now built for all repositories in the background, regardless of whether or not they are visited directly by a user.
- Language servers are now automatically enabled when visiting a repository. For example, visiting a Go repository will now automatically download and run the relevant Docker container for Go code intelligence.
  - This change only affects when Sourcegraph is deployed using the `sourcegraph/server` Docker image (not using Kubernetes).
  - You will need to use the new `docker run` command at https://docs.sourcegraph.com/#quick-install in order for this feature to be enabled. Otherwise, you will receive errors in the log about `/var/run/docker.sock` and things will work just as they did before. See https://docs.sourcegraph.com/extensions/language_servers for more information.
- The site admin Analytics page will now display the number of "Code Intelligence" actions each user has made, including hovers, jump to definitions, and find references, on the Sourcegraph webapp or in a code host integration or extension.
- An experimental cross repository jump to definition which consults the OSS index on Sourcegraph.com. This is disabled by default; use `"experimentalFeatures": { "jumpToDefOSSIndex": "enabled" }` in your site configuration to enable it.
- Users can now view Git branches, tags, and commits, and compare Git branches and revisions on Sourcegraph. (The code host icon in the header takes you to the commit on the code host.)
- A new admin panel allows you to view and manage language servers. For Docker deployments, it allows you to enable/disable/update/restart language servers at the click of a button. For cluster deployments, it shows the current status of language servers.
- Users can now tweet their feedback about Sourcegraph when clicking on the feedback smiley located in the navbar and filling out a Twitter feedback form.
- A new button in the repository header toggles on/off the Git history panel for the current file.

## 2.6.8

### Bug fixes

- Searches of `type:repo` now work correctly with "Show more" and the `max` parameter.
- Fixes an issue where the server would crash if the DB was not available upon startup.

## 2.6.7

### Added

- The duration that the frontend waits for the PostgreSQL database to become available is now configurable with the `DB_STARTUP_TIMEOUT` env var (the value is any valid Go duration string).
- Dynamic search filters now suggest exclusions of Go test files, vendored files and node_modules files.

## 2.6.6

### Added

- Authentication to Bitbucket Server using username-password credentials is now supported (in the `bitbucketServer` site config `username`/`password` options), for servers running Bitbucket Server version 2.4 and older (which don't support personal access tokens).

## 2.6.5

### Added

- The externally accessible URL path `/healthz` performs a basic application health check, returning HTTP 200 on success and HTTP 500 on failure.

### Behavior changes

- Read-only forks on GitHub are no longer synced by default. If you want to add a readonly fork, navigate directly to the repository page on Sourcegraph to add it (e.g. https://sourcegraph.mycompany.internal/github.com/owner/repo). This prevents your repositories list from being cluttered with a large number of private forks of a private repository that you have access to. One notable example is https://github.com/EpicGames/UnrealEngine.
- SAML cookies now expire after 90 days. The previous behavior was every 1 hour, which was unintentionally low.

## 2.6.4

### Added

- Improve search timeout error messages
- Performance improvements for searching regular expressions that do not start with a literal.

## 2.6.3

### Bug fixes

- Symbol results are now only returned for searches that contain `type:symbol`

## 2.6.2

### Added

- More detailed logging to help diagnose errors with third-party authentication providers.
- Anchors (such as `#my-section`) in rendered Markdown files are now supported.
- Instrumentation section for admins. For each service we expose pprof, prometheus metrics and traces.

### Bug fixes

- Applies a 1s timeout to symbol search if invoked without specifying `type:` to not block plain text results. No change of behaviour if `type:symbol` is given explicitly.
- Only show line wrap toggle for code-view-rendered files.

## 2.6.1

### Bug fixes

- Fixes a bug where typing in the search query field would modify the expanded state of file search results.
- Fixes a bug where new logins via OpenID Connect would fail with the error `SSO error: ID Token verification failed`.

## 2.6.0

### Added

- Support for [Bitbucket Server](https://www.atlassian.com/software/bitbucket/server) as a codehost. Configure via the `bitbucketServer` site config field.
- Prometheus gauges for git clone queue depth (`src_gitserver_clone_queue`) and git ls-remote queue depth (`src_gitserver_lsremote_queue`).
- Slack notifications for saved searches may now be added for individual users (not just organizations).
- The new search filter `lang:` filters results by programming language (example: `foo lang:go` or `foo -lang:clojure`).
- Dynamic filters: filters generated from your search results to help refine your results.
- Search queries that consist only of `file:` now show files whose path matches the filters (instead of no results).
- Sourcegraph now automatically detects basic `$GOPATH` configurations found in `.envrc` files in the root of repositories.
- You can now configure the effective `$GOPATH`s of a repository by adding a `.sourcegraph/config.json` file to your repository with the contents `{"go": {"GOPATH": ["mygopath"]}}`.
- A new `"blacklistGoGet": ["mydomain.org,myseconddomain.com"]` offers users a quick escape hatch in the event that Sourcegraph is making unwanted `go get` or `git clone` requests to their website due to incorrectly-configured monorepos. Most users will never use this option.
- Search suggestions and results now include symbol results. The new filter `type:symbol` causes only symbol results to be shown.
  Additionally, symbols for a repository can be browsed in the new symbols sidebar.
- You can now expand and collapse all items on a search results page or selectively expand and collapse individual items.

### Configuration changes

- Reduced the `gitMaxConcurrentClones` site config option's default value from 100 to 5, to help prevent too many concurrent clones from causing issues on code hosts.
- Changes to some site configuration options are now automatically detected and no longer require a server restart. After hitting Save in the UI, you will be informed if a server restart is required, per usual.
- Saved search notifications are now only sent to the owner of a saved search (all of an organization's members for an organization-level saved search, or a single user for a user-level saved search). The `notifyUsers` and `notifyOrganizations` properties underneath `search.savedQueries` have been removed.
- Slack webhook URLs are now defined in user/organization JSON settings, not on the organization profile page. Previously defined organization Slack webhook URLs are automatically migrated to the organization's JSON settings.
- The "unlimited" value for `maxReposToSearch` is now `-1` instead of `0`, and `0` now means to use the default.
- `auth.provider` must be set (`builtin`, `openidconnect`, `saml`, `http-header`, etc.) to configure an authentication provider. Previously you could just set the detailed configuration property (`"auth.openIDConnect": {...}`, etc.) and it would implicitly enable that authentication provider.
- The `autoRepoAdd` site configuration property was removed. Site admins can add repositories via site configuration.

### Bug fixes

- Only cross reference index enabled repositories.
- Fixed an issue where search would return results with empty file contents for matches in submodules with indexing enabled. Searching over submodules is not supported yet, so these (empty) results have been removed.
- Fixed an issue where match highlighting would be incorrect on lines that contained multibyte characters.
- Fixed an issue where search suggestions would always link to master (and 404) even if the file only existed on a branch. Now suggestions always link to the revision that is being searched over.
- Fixed an issue where all file and repository links on the search results page (for all search results types) would always link to master branch, even if the results only existed in another branch. Now search results links always link to the revision that is being searched over.
- The first user to sign up for a (not-yet-initialized) server is made the site admin, even if they signed up using SSO. Previously if the first user signed up using SSO, they would not be a site admin and no site admin could be created.
- Fixed an issue where our code intelligence archive cache (in `lsp-proxy`) would not evict items from the disk. This would lead to disks running out of free space.

## 2.5.16, 2.5.17

- Version bump to keep deployment variants in sync.

## 2.5.15

### Bug fixes

- Fixed issue where a Sourcegraph cluster would incorrectly show "An update is available".
- Fixed Phabricator links to repositories
- Searches over a single repository are now less likely to immediately time out the first time they are searched.
- Fixed a bug where `auth.provider == "http-header"` would incorrectly require builtin authentication / block site access when `auth.public == "false"`.

### Phabricator Integration Changes

We now display a "View on Phabricator" link rather than a "View on other code host" link if you are using Phabricator and hosting on GitHub or another code host with a UI. Commit links also will point to Phabricator.

### Improvements to SAML authentication

You may now optionally provide the SAML Identity Provider metadata XML file contents directly, with the `auth.saml` `identityProviderMetadata` site configuration property. (Previously, you needed to specify the URL where that XML file was available; that is still possible and is more common.) The new option is useful for organizations whose SAML metadata is not web-accessible or while testing SAML metadata configuration changes.

## 2.5.13

### Improvements to builtin authentication

When using `auth.provider == "builtin"`, two new important changes mean that a Sourcegraph server will be locked down and only accessible to users who are invited by an admin user (previously, we advised users to place their own auth proxy in front of Sourcegraph servers).

1.  When `auth.provider == "builtin"` Sourcegraph will now by default require an admin to invite users instead of allowing anyone who can visit the site to sign up. Set `auth.allowSignup == true` to retain the old behavior of allowing anyone who can access the site to signup.
2.  When `auth.provider == "builtin"`, Sourcegraph will now respects a new `auth.public` site configuration option (default value: `false`). When `auth.public == false`, Sourcegraph will not allow anyone to access the site unless they have an account and are signed in.

## 2.4.3

### Added

- Code Intelligence support
- Custom links to code hosts with the `links:` config options in `repos.list`

### Changed

- Search by file path enabled by default

## 2.4.2

### Added

- Repository settings mirror/cloning diagnostics page

### Changed

- Repositories added from GitHub are no longer enabled by default. The site admin UI for enabling/disabling repositories is improved.

## 2.4.0

### Added

- Search files by name by including `type:path` in a search query
- Global alerts for configuration-needed and cloning-in-progress
- Better list interfaces for repositories, users, organizations, and threads
- Users can change their own password in settings
- Repository groups can now be specified in settings by site admins, organizations, and users. Then `repogroup:foo` in a search query will search over only those repositories specified for the `foo` repository group.

### Changed

- Log messages are much quieter by default

## 2.3.11

### Added

- Added site admin updates page and update checking
- Added site admin telemetry page

### Changed

- Enhanced site admin panel
- Changed repo- and SSO-related site config property names to be consistent, updated documentation

## 2.3.10

### Added

- Online site configuration editing and reloading

### Changed

- Site admins are now configured in the site admin area instead of in the `adminUsernames` config key or `ADMIN_USERNAMES` env var. Users specified in those deprecated configs will be designated as site admins in the database upon server startup until those configs are removed in a future release.

## 2.3.9

### Fixed

- An issue that prevented creation and deletion of saved queries

## 2.3.8

### Added

- Built-in authentication: you can now sign up without an SSO provider.
- Faster default branch code search via indexing.

### Fixed

- Many performance improvements to search.
- Much log spam has been eliminated.

### Changed

- We optionally read `SOURCEGRAPH_CONFIG` from `$DATA_DIR/config.json`.
- SSH key required to clone repositories from GitHub Enterprise when using a self-signed certificate.

## 0.3 - 13 December 2017

The last version without a CHANGELOG.<|MERGE_RESOLUTION|>--- conflicted
+++ resolved
@@ -27,6 +27,7 @@
 - Batch Change: When one or more changesets are selected, we now display all bulk operations but disable the ones that aren't applicable to the changesets. [#44617](https://github.com/sourcegraph/sourcegraph/pull/44617)
 - Gitserver's repository purge worker now runs on a regular interval instead of just on weekends, configurable by the `repoPurgeWorker` site configuration. [#44753](https://github.com/sourcegraph/sourcegraph/pull/44753)
 - Editing the presentation metadata (title, line color, line label) or the default filters of a scoped Code Insight will no longer trigger insight recalculation. [#44769](https://github.com/sourcegraph/sourcegraph/pull/44769), [#44797](https://github.com/sourcegraph/sourcegraph/pull/44797)
+- Indexed Search's `memory_map_areas_percentage_used` alert has been modified to alert earlier than it used to. It now issues a warning at 60% (previously 70%) and issues a critical alert at 80% (previously 90%).
 
 ### Fixed
 
@@ -60,11 +61,7 @@
 
 - Updated minimum required version of `git` to 2.38.1 in `gitserver` and `server` Docker image. This addresses: https://github.blog/2022-04-12-git-security-vulnerability-announced/ and https://lore.kernel.org/git/d1d460f6-e70f-b17f-73a5-e56d604dd9d5@github.com/. [#43615](https://github.com/sourcegraph/sourcegraph/pull/43615)
 - When a `content:` filter is used in a query, only file contents will be searched (previously any of file contents, paths, or repos were searched). However, as before, if `type:` is also set, the `content:` filter will search for results of the specified `type:`. [#43442](https://github.com/sourcegraph/sourcegraph/pull/43442)
-<<<<<<< HEAD
-- Indexed Search's `memory_map_areas_percentage_used` alert has been modified to alert earlier than it used to. It now issues a warning at 60% (previously 70%) and issues a critical alert at 80% (previously 90%).
-=======
 - Updated [p4-fusion](https://github.com/salesforce/p4-fusion) from `1.11` to `1.12`.
->>>>>>> 83885360
 
 ### Fixed
 
