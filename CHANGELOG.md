<!--
###################################### READ ME ###########################################
### This changelog should always be read on `main` branch. Its contents on version     ###
### branches do not necessarily reflect the changes that have gone into that branch.   ###
### To update the changelog add your changes to the appropriate section under the      ###
### "Unreleased" heading. ###
##########################################################################################
-->

# Changelog

All notable changes to Sourcegraph are documented in this file.

<!-- START CHANGELOG -->

## Unreleased

- Code Insights: Fixed incorrect Line Chart size calculation in FireFox
- The Grafana dashboard now has a global container resource usage view to help site-admin quickly identify potential scaling issues. [#34808](https://github.com/sourcegraph/sourcegraph/pull/34808)
- Deployment: Nginx ingress controller updated to v1.2.0

### Added

- Code Insights: Added fuzzy search filter for dashboard select drop down
- Search: `path:` is now a valid filter. It is an alias for the existing `file:` filter. [#34947](https://github.com/sourcegraph/sourcegraph/pull/34947)
- Search: `-language` is a valid filter, but the web app displays it as invalid. The web app is fixed to reflect validity. [#34949](https://github.com/sourcegraph/sourcegraph/pull/34949)
- Search-based code intelligence now recognizes local variables in Python, Java, JavaScript, TypeScript, C/C++, C#, Go, and Ruby. [#33689](https://github.com/sourcegraph/sourcegraph/pull/33689)
- GraphQL API: Added support for async external service deletion. This should be used to delete an external service which cannot be deleted within 75 seconds timeout due to a large number of repos. Usage: add `async` boolean field to `deleteExternalService` mutation. Example: `mutation deleteExternalService(externalService: "id", async: true) { alwaysNil }`
- [search.largeFiles](https://docs.sourcegraph.com/admin/config/site_config#search-largeFiles) now supports recursive globs. For example it is now possible to specify a pattern like `**/*.lock` to match a lock file anywhere in a repository. [#35411](https://github.com/sourcegraph/sourcegraph/pull/35411)
- Permissions: The `setRepositoryPermissionsUnrestricted` mutation was added, which allows explicity marking a repo as available to all Sourcegraph users. [#35378](https://github.com/sourcegraph/sourcegraph/pull/35378)
- The `repo:deps(...)` predicate can now search through the [Python dependencies of your repositories](https://docs.sourcegraph.com/code_search/how-to/dependencies_search). [#32659](https://github.com/sourcegraph/sourcegraph/issues/32659)

### Changed

- Sourcegraph's docker images are now based on Alpine Linux 3.14. [#34508](https://github.com/sourcegraph/sourcegraph/pull/34508)
- Sourcegraph is now built with Go 1.18. [#34899](https://github.com/sourcegraph/sourcegraph/pull/34899)
- Capture group Code Insights now use the Compute streaming endpoint. [#34905](https://github.com/sourcegraph/sourcegraph/pull/34905)
- Code Insights will now automatically generate queries with a default value of `fork:no` and `archived:no` if these fields are not specified by the user. This removes the need to manually add these fields to have consistent behavior from historical to non-historical results. [#30204](https://github.com/sourcegraph/sourcegraph/issues/30204)
- Search Code Insights now use the Search streaming endpoint. [#35286](https://github.com/sourcegraph/sourcegraph/pull/35286)

### Fixed

- Code Insights: Fixed line chart data series hover effect. Now the active line will be rendered on top of the others.
- Unverified primary emails no longer breaks the Emails-page for users and Users-page for Site Admin. [#34312](https://github.com/sourcegraph/sourcegraph/pull/34312)
- Button to download raw file in blob page is now working correctly. [#34558](https://github.com/sourcegraph/sourcegraph/pull/34558)
- Searches containing `or` expressions are now optimized to evaluate natively on the backends that support it ([#34382](https://github.com/sourcegraph/sourcegraph/pull/34382)), and both commit and diff search have been updated to run optimized `and`, `or`, and `not` queries. [#34595](https://github.com/sourcegraph/sourcegraph/pull/34595)
- Carets in textareas in Firefox are now visible. [#34888](https://github.com/sourcegraph/sourcegraph/pull/34888)
- Changesets to GitHub code hosts could fail with a confusing, non actionable error message. [#35048](https://github.com/sourcegraph/sourcegraph/pull/35048)
- An issue causing search expressions to not work in conjunction with `type:symbol`. [#35126](https://github.com/sourcegraph/sourcegraph/pull/35126)
<<<<<<< HEAD
- A non-descriptive error message that would be returned when using `on.repository` if it is not a valid repository path [#35023](https://github.com/sourcegraph/sourcegraph/pull/35023)
=======
- Reduced database load when viewing or previewing a batch change. [#35501](https://github.com/sourcegraph/sourcegraph/pull/35501)
>>>>>>> c76c1cf1

### Removed

-

## 3.39.1

### Fixed

- Code Insights: Fixed bug that caused line rendering issues when series data is returned out of order by date.
- Code Insights: Fixed bug that caused before and after parameters to be switched when clicking in to the diff view from an insight.
- Fixed an issue with notebooks that caused the cursor to behave erratically in markdown blocks. [#34227](https://github.com/sourcegraph/sourcegraph/pull/34227)
- Batch Changes on docker compose installations were failing due to a missing environment variable [#813](https://github.com/sourcegraph/deploy-sourcegraph-docker/pull/813).

## 3.39.0

### Added

- Added support for LSIF upload authentication against GitLab.com on Sourcegraph Cloud. [#33254](https://github.com/sourcegraph/sourcegraph/pull/33254)
- Add "getting started/quick start checklist for authenticated users" [#32882](https://github.com/sourcegraph/sourcegraph/pull/32882)
- A redesigned repository page is now available under the `new-repo-page` feature flag. [#33319](https://github.com/sourcegraph/sourcegraph/pull/33319)
- Pings now include notebooks usage metrics. [#30087](https://github.com/sourcegraph/sourcegraph/issues/30087)
- Notebooks are now enabled by default. [#33706](https://github.com/sourcegraph/sourcegraph/pull/33706)
- The Code Insights GraphQL API now accepts Search Contexts as a filter and will extract the expressions embedded the `repo` and `-repo` search query fields from the contexts to apply them as filters on the insight. [#33866](https://github.com/sourcegraph/sourcegraph/pull/33866)
- The Code Insights commit indexer can now index commits in smaller batches. Set the number of days per batch in the site setting `insights.commit.indexer.windowDuration`. A value of 0 (default) will disable batching. [#33666](https://github.com/sourcegraph/sourcegraph/pull/33666)
- Support account lockout after consecutive failed sign-in attempts for builtin authentication provider (i.e. username and password), new config options are added to the site configuration under `"auth.lockout"` to customize the threshold, length of lockout and consecutive periods. [#33999](https://github.com/sourcegraph/sourcegraph/pull/33999)
- pgsql-exporter for Code Insights has been added to docker-compose and Kubernetes deployments to gather database-level metrics. [#780](https://github.com/sourcegraph/deploy-sourcegraph-docker/pull/780), [#4111](https://github.com/sourcegraph/deploy-sourcegraph/pull/4111)
- `repo:dependencies(...)` predicate can now search through the [Go dependencies of your repositories](https://docs.sourcegraph.com/code_search/how-to/dependencies_search). [#32658](https://github.com/sourcegraph/sourcegraph/issues/32658)
- Added a site config value `defaultRateLimit` to optionally configure a global default rate limit for external services.

### Changed

- Code Insights: Replaced native window confirmation dialog with branded modal. [#33637](https://github.com/sourcegraph/sourcegraph/pull/33637)
- Code Insights: Series data is now sorted by semantic version then alphabetically.
- Code Insights: Added locked insights overlays for frozen insights while in limited access mode. Restricted insight editing save change button for frozen insights. [#33062](https://github.com/sourcegraph/sourcegraph/pull/33062)
- Code Insights: A global dashboard will now be automatically created while in limited access mode to provide consistent visibility for unlocked insights. This dashboard cannot be deleted or modified while in limited access mode. [#32992](https://github.com/sourcegraph/sourcegraph/pull/32992)
- Update "getting started checklist for visitors" to a new design [TODO:]
- Update "getting started/quick start checklist for visitors" to a new design [#32882](https://github.com/sourcegraph/sourcegraph/pull/32882)
- Code Insights: Capture group values are now restricted to 100 characters. [#32828](https://github.com/sourcegraph/sourcegraph/pull/32828)
- Repositories for which gitserver's janitor job "sg maintenance" fails will eventually be re-cloned if "DisableAutoGitUpdates" is set to false (default) in site configuration. [#33432](https://github.com/sourcegraph/sourcegraph/pull/33432)
- The Code Insights database is now based on Postgres 12, removing the dependency on TimescaleDB. [#32697](https://github.com/sourcegraph/sourcegraph/pull/32697)

### Fixed

- Fixed create insight button being erroneously disabled.
- Fixed an issue where a `Warning: Sourcegraph cannot send emails!` banner would appear for all users instead of just site admins (introduced in v3.38).
- Fixed reading search pattern type from settings [#32989](https://github.com/sourcegraph/sourcegraph/issues/32989)
- Display a tooltip and truncate the title of a search result when content overflows [#32904](https://github.com/sourcegraph/sourcegraph/pull/32904)
- Search patterns containing `and` and `not` expressions are now optimized to evaluate natively on the Zoekt backend for indexed code content and symbol search wherever possible. These kinds of queries are now typically an order of magnitude faster. Previous cases where no results were returned for expensive search expressions should now work and return results quickly. [#33308](https://github.com/sourcegraph/sourcegraph/pull/33308)
- Fail to log extension activation event will no longer block extension from activating [#33300][https://github.com/sourcegraph/sourcegraph/pull/33300]
- Fixed out-ouf-memory events for gitserver's janitor job "sg maintenance". [#33353](https://github.com/sourcegraph/sourcegraph/issues/33353)
- Setting the publication state for changesets when previewing a batch spec now works correctly if all changesets are selected and there is more than one page of changesets. [#33619](https://github.com/sourcegraph/sourcegraph/issues/33619)

### Removed

-

## 3.38.1

### Fixed

- An issue introduced in 3.38 that caused alerts to not be delivered [#33398](https://github.com/sourcegraph/sourcegraph/pull/33398)

## 3.38.0

### Added

- Added new "Getting started onboarding tour" for not authenticated users on Sourcegraph.com instead of "Search onboarding tour" [#32263](https://github.com/sourcegraph/sourcegraph/pull/32263)
- Pings now include code host integration usage metrics [#31379](https://github.com/sourcegraph/sourcegraph/pull/31379)
- Added `PRECISE_CODE_INTEL_UPLOAD_AWS_USE_EC2_ROLE_CREDENTIALS` environment variable to enable EC2 metadata API authentication to an external S3 bucket storing precise code intelligence uploads. [#31820](https://github.com/sourcegraph/sourcegraph/pull/31820)
- LSIF upload pages now include a section listing the reasons and retention policies resulting in an upload being retained and not expired. [#30864](https://github.com/sourcegraph/sourcegraph/pull/30864)
- Timestamps in the history panel can now be formatted as absolute timestamps by using user setting `history.preferAbsoluteTimestamps`
- Timestamps in the history panel can now be formatted as absolute timestamps by using user setting `history.preferAbsoluteTimestamps` [#31837](https://github.com/sourcegraph/sourcegraph/pull/31837)
- Notebooks from private enterprise instances can now be embedded in external sites by enabling the `enable-embed-route` feature flag. [#31628](https://github.com/sourcegraph/sourcegraph/issues/31628)
- Pings now include IDE extensions usage metrics [#32000](https://github.com/sourcegraph/sourcegraph/pull/32000)
- New EventSource type: `IDEEXTENSION` for IDE extensions-related events [#32000](https://github.com/sourcegraph/sourcegraph/pull/32000)
- Code Monitoring now has a Logs tab enabled as a [beta feature](https://docs.sourcegraph.com/admin/beta_and_experimental_features). This lets you see recent runs of your code monitors and determine if any notifications were sent or if there were any errors during the run. [#32292](https://github.com/sourcegraph/sourcegraph/pull/32292)
- Code Monitoring creation and editing now supports syntax highlighting and autocomplete on the search box. [#32536](https://github.com/sourcegraph/sourcegraph/pull/32536)
- New `repo:dependencies(...)` predicate allows you to [search through the dependencies of your repositories](https://docs.sourcegraph.com/code_search/how-to/dependencies_search). This feature is currently in beta and only npm package repositories are supported with dependencies from `package-lock.json` and `yarn.lock` files. [#32405](https://github.com/sourcegraph/sourcegraph/issues/32405)
- Site config has a new _experimental_ feature called `gitServerPinnedRepos` that allows admins to pin specific repositories to particular gitserver instances. [#32831](https://github.com/sourcegraph/sourcegraph/pull/32831).
- Added [Rockskip](https://docs.sourcegraph.com/code_intelligence/explanations/rockskip), a scalable symbol service backend for a fast symbol sidebar and search-based code intelligence on monorepos.
- Code monitor email notifications can now optionally include the content of new search results. This is disabled by default but can be enabled by editing the code monitor's email action and toggling on "Include search results in sent message". [#32097](https://github.com/sourcegraph/sourcegraph/pull/32097)

### Changed

- Searching for the pattern `//` with regular expression search is now interpreted literally and will search for `//`. Previously, the `//` pattern was interpreted as our regular expression syntax `/<regexp>/` which would in turn be intrpreted as the empty string. Since searching for an empty string offers little practically utility, we now instead interpret `//` to search for its literal meaning in regular expression search. [#31520](https://github.com/sourcegraph/sourcegraph/pull/31520)
- Timestamps in the webapp will now display local time on hover instead of UTC time [#31672](https://github.com/sourcegraph/sourcegraph/pull/31672)
- Updated Postgres version from 12.6 to 12.7 [#31933](https://github.com/sourcegraph/sourcegraph/pull/31933)
- Code Insights will now periodically clean up data series that are not in use. There is a 1 hour grace period where the series can be reattached to a view, after which all of the time series data and metadata will be deleted. [#32094](https://github.com/sourcegraph/sourcegraph/pull/32094)
- Code Insights critical telemetry total count now only includes insights that are not frozen (limited by trial mode restrictions). [#32529](https://github.com/sourcegraph/sourcegraph/pull/32529)
- The Phabricator integration with Gitolite code hosts has been deprecated, the fields have been kept to not break existing systems, but the integration does not work anymore
- The SSH library used to push Batch Change branches to code hosts has been updated to prevent issues pushing to github.com or GitHub Enterprise releases after March 15, 2022. [#32641](https://github.com/sourcegraph/sourcegraph/issues/32641)
- Bumped the minimum supported version of Docker Compose from `1.22.0` to `1.29.0`. [#32631](https://github.com/sourcegraph/sourcegraph/pull/32631)
- [Code host API rate limit configuration](https://docs.sourcegraph.com/admin/repo/update_frequency#code-host-api-rate-limiting) no longer based on code host URLs but only takes effect on each individual external services. To enforce API rate limit, please add configuration to all external services that are intended to be rate limited. [#32768](https://github.com/sourcegraph/sourcegraph/pull/32768)

### Fixed

- Viewing or previewing a batch change is now more resilient when transient network or server errors occur. [#29859](https://github.com/sourcegraph/sourcegraph/issues/29859)
- Search: `select:file` and `select:file.directory` now properly deduplicates results. [#32469](https://github.com/sourcegraph/sourcegraph/pull/32469)
- Security: Patch container images against CVE 2022-0778 [#32679](https://github.com/sourcegraph/sourcegraph/issues/32679)
- When closing a batch change, draft changesets that will be closed are now also shown. [#32481](https://github.com/sourcegraph/sourcegraph/pull/32481)

### Removed

- The deprecated GraphQL field `SearchResults.resultCount` has been removed in favor of its replacement, `matchCount`. [#31573](https://github.com/sourcegraph/sourcegraph/pull/31573)
- The deprecated site-config field `UseJaeger` has been removed. Use `"observability.tracing": { "sampling": "all" }` instead [#31294](https://github.com/sourcegraph/sourcegraph/pull/31294/commits/6793220d6cf1200535a2610d79d2dd9e18c67dca)

## 3.37.0

### Added

- Code in search results is now selectable (e.g. for copying). Just clicking on the code continues to open the corresponding file as it did before. [#30033](https://github.com/sourcegraph/sourcegraph/pull/30033)
- Search Notebooks now support importing and exporting Markdown-formatted files. [#28586](https://github.com/sourcegraph/sourcegraph/issues/28586)
- Added standalone migrator service that can be used to run database migrations independently of an upgrade. For more detail see the [standalone migrator docs](https://docs.sourcegraph.com/admin/how-to/manual_database_migrations) and the [docker-compose](https://docs.sourcegraph.com/admin/install/docker-compose/operations#database-migrations) or [kubernetes](https://docs.sourcegraph.com/admin/install/kubernetes/update#database-migrations) upgrade docs.

### Changed

- Syntax highlighting for JSON now uses a distinct color for strings in object key positions. [#30105](https://github.com/sourcegraph/sourcegraph/pull/30105)
- GraphQL API: The order of events returned by `MonitorTriggerEventConnection` has been reversed so newer events are returned first. The `after` parameter has been modified accordingly to return events older the one specified, to allow for pagination. [31219](https://github.com/sourcegraph/sourcegraph/pull/31219)
- [Query based search contexts](https://docs.sourcegraph.com/code_search/how-to/search_contexts#beta-query-based-search-contexts) are now enabled by default as a [beta feature](https://docs.sourcegraph.com/admin/beta_and_experimental_features). [#30888](https://github.com/sourcegraph/sourcegraph/pull/30888)
- The symbols sidebar loads much faster on old commits (after processing it) when scoped to a subdirectory in a big repository. [#31300](https://github.com/sourcegraph/sourcegraph/pull/31300)

### Fixed

- Links generated by editor endpoint will render image preview correctly. [#30767](https://github.com/sourcegraph/sourcegraph/pull/30767)
- Fixed a race condition in the precise code intel upload expirer process that prematurely expired new uploads. [#30546](https://github.com/sourcegraph/sourcegraph/pull/30546)
- Pushing changesets from Batch Changes to code hosts with self-signed TLS certificates has been fixed. [#31010](https://github.com/sourcegraph/sourcegraph/issues/31010)
- Fixed LSIF uploads not being expired according to retention policies when the repository contained tags and branches with the same name but pointing to different commits. [#31108](https://github.com/sourcegraph/sourcegraph/pull/31108)
- Service discovery for the symbols service can transition from no endpoints to endpoints. Previously we always returned an error after the first empty state. [#31225](https://github.com/sourcegraph/sourcegraph/pull/31225)
- Fixed performance issue in LSIF upload processing, reducing the latency between uploading an LSIF index and accessing precise code intel in the UI. ([#30978](https://github.com/sourcegraph/sourcegraph/pull/30978), [#31143](https://github.com/sourcegraph/sourcegraph/pull/31143))
- Fixed symbols not appearing when no files changed between commits. [#31295](https://github.com/sourcegraph/sourcegraph/pull/31295)
- Fixed symbols not appearing when too many files changed between commits. [#31110](https://github.com/sourcegraph/sourcegraph/pull/31110)
- Fixed runaway disk usage in the `symbols` service. [#30647](https://github.com/sourcegraph/sourcegraph/pull/30647)

### Removed

- Removed `experimentalFeature.showCodeMonitoringTestEmailButton`. Test emails can still be sent by editing the code monitor and expanding the "Send email notification" section. [#29953](https://github.com/sourcegraph/sourcegraph/pull/29953)

## 3.36.3

### Fixed

- Fix Code Monitor permissions. For more detail see our [security advisory](https://github.com/sourcegraph/sourcegraph/security/advisories/GHSA-xqv2-x6f2-w3pf) [#30547](https://github.com/sourcegraph/sourcegraph/pull/30547)

## 3.36.2

### Removed

- The TOS consent screen which would appear for all users upon signing into Sourcegraph. We had some internal miscommunication on this onboarding flow and it didn’t turn out the way we intended, this effectively reverts that change. ![#30192](https://github.com/sourcegraph/sourcegraph/issues/30192)

## 3.36.1

### Fixed

- Fix broken 'src lsif upload' inside executor due to basic auth removal. [#30023](https://github.com/sourcegraph/sourcegraph/pull/30023)

## 3.36.0

### Added

- Search contexts can now be defined with a restricted search query as an alternative to a specific list of repositories and revisions. This feature is _beta_ and may change in the following releases. Allowed filters: `repo`, `rev`, `file`, `lang`, `case`, `fork`, `visibility`. `OR`, `AND` expressions are also allowed. To enable this feature to all users, set `experimentalFeatures.searchContextsQuery` to true in global settings. You'll then see a "Create context" button from the search results page and a "Query" input field in the search contexts form. If you want revisions specified in these query based search contexts to be indexed, set `experimentalFeatures.search.index.query.contexts` to true in site configuration. [#29327](https://github.com/sourcegraph/sourcegraph/pull/29327)
- More explicit Terms of Service and Privacy Policy consent has been added to Sourcegraph Server. [#28716](https://github.com/sourcegraph/sourcegraph/issues/28716)
- Batch changes will be created on forks of the upstream repository if the new `batchChanges.enforceForks` site setting is enabled. [#17879](https://github.com/sourcegraph/sourcegraph/issues/17879)
- Symbolic links are now searchable. Previously it was possible to navigate to symbolic links in the repository tree view, however the symbolic links were ignored during searches. [#29567](https://github.com/sourcegraph/sourcegraph/pull/29567), [#237](https://github.com/sourcegraph/zoekt/pull/237)
- Maximum number of references/definitions shown in panel can be adjusted in settings with `codeIntelligence.maxPanelResults`. If not set, a hardcoded limit of 500 was used. [#29629](https://github.com/sourcegraph/sourcegraph/29629)
- Search notebooks are now fully persistable. You can create notebooks through the WYSIWYG editor and share them via a unique URL. We support two visibility modes: private (only the creator can view the notebook) and public (everyone can view the notebook). This feature is _beta_ and may change in the following releases. [#27384](https://github.com/sourcegraph/sourcegraph/issues/27384)
- Code Insights that are run over all repositories now have data points with links that lead to the search page. [#29587](https://github.com/sourcegraph/sourcegraph/pull/29587)
- Code Insights creation UI query field now supports different syntax highlight modes based on `patterntype` filter. [#29733](https://github.com/sourcegraph/sourcegraph/pull/29733)
- Code Insights creation UI query field now has live-preview button that leads to the search page with predefined query value. [#29698](https://github.com/sourcegraph/sourcegraph/pull/29698)
- Code Insights creation UI detect and track patterns can now search across all repositories. [#29906](https://github.com/sourcegraph/sourcegraph/pull/29906)
- Pings now contain aggregated CTA metrics. [#29966](https://github.com/sourcegraph/sourcegraph/pull/29966)
- Pings now contain aggregated CTA metrics. [#29966](https://github.com/sourcegraph/sourcegraph/pull/29966) and [#31389](https://github.com/sourcegraph/sourcegraph/pull/31389)

### Changed

- Sourcegraph's API (streaming search, GraphQL, etc.) may now be used from any domain when using an access token for authentication, or with no authentication in the case of Sourcegraph.com. [#28775](https://github.com/sourcegraph/sourcegraph/pull/28775)
- The endpoint `/search/stream` will be retired in favor of `/.api/search/stream`. This requires no action unless you have developed custom code against `/search/stream`. We will support both endpoints for a short period of time before removing `/search/stream`. Please refer to the [documentation](https://docs.sourcegraph.com/api/stream_api) for more information.
- When displaying the content of symbolic links in the repository tree view, we will show the relative path to the link's target instead of the target's content. This behavior is consistent with how we display symbolic links in search results. [#29687](https://github.com/sourcegraph/sourcegraph/pull/29687)
- A new janitor job, "sg maintenance" was added to gitserver. The new job replaces "garbage collect" with the goal to optimize the performance of git operations for large repositories. You can choose to enable "garbage collect" again by setting the environment variables "SRC_ENABLE_GC_AUTO" to "true" and "SRC_ENABLE_SG_MAINTENANCE" to "false" for gitserver. Note that you must not enable both options at the same time. [#28224](https://github.com/sourcegraph/sourcegraph/pull/28224).
- Search results across repositories are now ordered by repository rank by default. By default the rank is the number of stars a repository has. An administrator can inflate the rank of a repository via `experimentalFeatures.ranking.repoScores`. If you notice increased latency in results, you can disable this feature by setting `experimentalFeatures.ranking.maxReorderQueueSize` to 0. [#29856](https://github.com/sourcegraph/sourcegraph/pull/29856)
- Search results within the same file are now ordered by relevance instead of line number. To order by line number, update the setting `experimentalFeatures.clientSearchResultRanking: "by-line-number"`. [#29046](https://github.com/sourcegraph/sourcegraph/pull/29046)
- Bumped the symbols processing timeout from 20 minutes to 2 hours and made it configurable. [#29891](https://github.com/sourcegraph/sourcegraph/pull/29891)

### Fixed

- Issue preventing searches from completing when certain patterns contain `@`. [#29489](https://github.com/sourcegraph/sourcegraph/pull/29489)
- The grafana dashboard for "successful search request duration" reports the time for streaming search which is used by the browser. Previously it reported the GraphQL time which the browser no longer uses. [#29625](https://github.com/sourcegraph/sourcegraph/pull/29625)
- A regression introduced in 3.35 causing Code Insights that are run over all repositories to not query against repositories that have permissions enabled. (Restricted repositories are and remain filtered based on user permissions when a user views a chart, not at query time.) This may cause global Insights to undercount for data points generated after upgrading to 3.35 and before upgrading to 3.36. [](https://github.com/sourcegraph/sourcegraph/pull/29725)
- Renaming repositories now removes the old indexes on Zoekt's disks. This did not affect search results, only wasted disk space. This was a regression introduced in Sourcegraph 3.33. [#29685](https://github.com/sourcegraph/sourcegraph/issues/29685)

### Removed

- Removed unused backend service from Kubernetes deployments. [#4050](https://github.com/sourcegraph/deploy-sourcegraph/pull/4050)

## 3.35.2

### Fixed

- Fix Code Monitor permissions. For more detail see our [security advisory](https://github.com/sourcegraph/sourcegraph/security/advisories/GHSA-xqv2-x6f2-w3pf) [#30547](https://github.com/sourcegraph/sourcegraph/pull/30547)

## 3.35.1

**⚠️ Due to issues related to Code Insights in the 3.35.0 release, users are advised to upgrade directly to 3.35.1.**

### Fixed

- Skipped migrations caused existing Code Insights to not appear. [#29395](https://github.com/sourcegraph/sourcegraph/pull/29395)
- Enterprise-only out-of-band migrations failed to execute due to missing enterprise configuration flag. [#29426](https://github.com/sourcegraph/sourcegraph/pull/29426)

## 3.35.0

**⚠️ Due to issues related to Code Insights on this release, users are advised to upgrade directly to 3.35.1.**

### Added

- Individual batch changes can publish multiple changesets to the same repository by specifying multiple target branches using the [`on.branches`](https://docs.sourcegraph.com/batch_changes/references/batch_spec_yaml_reference#on-repository) attribute. [#25228](https://github.com/sourcegraph/sourcegraph/issues/25228)
- Low resource overlay added. NOTE: this is designed for internal-use only. Customers can use the `minikube` overlay to achieve similar results.[#4012](https://github.com/sourcegraph/deploy-sourcegraph/pull/4012)
- Code Insights has a new insight `Detect and Track` which will generate unique time series from the matches of a pattern specified as a regular expression capture group. This is currently limited to insights scoped to specific repositories. [docs](https://docs.sourcegraph.com/code_insights/explanations/automatically_generated_data_series)
- Code Insights is persisted entirely in the `codeinsights-db` database. A migration will automatically be performed to move any defined insights and dashboards from your user, org, or global settings files.
- The GraphQL API for Code Insights has entered beta. [docs](https://docs.sourcegraph.com/code_insights/references/code_insights_graphql_api)
- The `SRC_GIT_SERVICE_MAX_EGRESS_BYTES_PER_SECOND` environment variable to control the egress throughput of gitserver's git service (e.g. used by zoekt-index-server to clone repos to index). Set to -1 for no limit. [#29197](https://github.com/sourcegraph/sourcegraph/pull/29197)
- Search suggestions via the GraphQL API were deprecated last release and are now no longer available. Suggestions now work only with the search streaming API. [#29283](https://github.com/sourcegraph/sourcegraph/pull/29283)
- Clicking on a token will now jump to its definition. [#28520](https://github.com/sourcegraph/sourcegraph/pull/28520)

### Changed

- The `ALLOW_DECRYPT_MIGRATION` environment variable is now read by the `worker` service, not the `frontend` service as in previous versions.
- External services will stop syncing if they exceed the user / site level limit for total number of repositories added. It will only continue syncing if the extra repositories are removed or the corresponding limit is increased, otherwise it will stop syncing for the very first repository each time the syncer attempts to sync the external service again. [#28674](https://github.com/sourcegraph/sourcegraph/pull/28674)
- Sourcegraph services now listen to SIGTERM signals. This allows smoother rollouts in kubernetes deployments. [#27958](https://github.com/sourcegraph/sourcegraph/pull/27958)
- The sourcegraph-frontend ingress now uses the networking.k8s.io/v1 api. This adds support for k8s v1.22 and later, and deprecates support for versions older than v1.18.x [#4029](https://github.com/sourcegraph/deploy-sourcegraph/pull/4029)
- Non-bare repositories found on gitserver will be removed by a janitor job. [#28895](https://github.com/sourcegraph/sourcegraph/pull/28895)
- The search bar is no longer auto-focused when navigating between files. This change means that the keyboard shortcut Cmd+LeftArrow (or Ctrl-LeftArrow) now goes back to the browser's previous page instead of moving the cursor position to the first position of the search bar. [#28943](https://github.com/sourcegraph/sourcegraph/pull/28943)
- Code Insights series over all repositories can now be edited
- Code Insights series over all repositories now support a custom time interval and will calculate with 12 points starting at the moment the series is created and working backwards.
- Minio service upgraded to RELEASE.2021-12-10T23-03-39Z. [#29188](https://github.com/sourcegraph/sourcegraph/pull/29188)
- Code insights creation UI form query field now supports suggestions and syntax highlighting. [#28130](https://github.com/sourcegraph/sourcegraph/pull/28130)
- Using `select:repo` in search queries will now stream results incrementally, greatly improving speed and reducing time-to-first-result. [#28920](https://github.com/sourcegraph/sourcegraph/pull/28920)
- The fuzzy file finder is now enabled by default and can be activated with the shortcut `Cmd+K` on macOS and `Ctrl+K` on Linux/Windows. Change the user setting `experimentalFeatures.fuzzyFinder` to `false` to disable this feature. [#29010](https://github.com/sourcegraph/sourcegraph/pull/29010)
- Search-based code intelligence and the symbol sidebar are much faster now that the symbols service incrementally processes files that changed. [#27932](https://github.com/sourcegraph/sourcegraph/pull/27932)

### Fixed

- Moving a changeset from draft state into published state was broken on GitLab code hosts. [#28239](https://github.com/sourcegraph/sourcegraph/pull/28239)
- The shortcuts for toggling the History Panel and Line Wrap were not working on Mac. [#28574](https://github.com/sourcegraph/sourcegraph/pull/28574)
- Suppresses docker-on-mac warning for Kubernetes, Docker Compose, and Pure Docker deployments. [#28405](https://github.com/sourcegraph/sourcegraph/pull/28821)
- Fixed an issue where certain regexp syntax for repository searches caused the entire search, including non-repository searches, to fail with a parse error (issue affects only version 3.34). [#28826](https://github.com/sourcegraph/sourcegraph/pull/28826)
- Modifying changesets on Bitbucket Server could previously fail if the local copy in Batch Changes was out of date. That has been fixed by retrying the operations in case of a 409 response. [#29100](https://github.com/sourcegraph/sourcegraph/pull/29100)

### Removed

- Settings files (user, org, global) as a persistence mechanism for Code Insights are now deprecated.
- Query-runner deployment has been removed. You can safely remove the `query-runner` service from your installation.

## 3.34.2

### Fixed

- A bug introduced in 3.34 and 3.34.1 that resulted in certain repositories being missed in search results. [#28624](https://github.com/sourcegraph/sourcegraph/pull/28624)

## 3.34.1

### Fixed

- Fixed Redis alerting for docker-compose deployments [#28099](https://github.com/sourcegraph/sourcegraph/issues/28099)

## 3.34.0

### Added

- Added documentation for merging site-config files. Available since 3.32 [#21220](https://github.com/sourcegraph/sourcegraph/issues/21220)
- Added site config variable `cloneProgressLog` to optionally enable logging of clone progress to temporary files for debugging. Disabled by default. [#26568](https://github.com/sourcegraph/sourcegraph/pull/26568)
- GNU's `wget` has been added to all `sourcegraph/*` Docker images that use `sourcegraph/alpine` as its base [#26823](https://github.com/sourcegraph/sourcegraph/pull/26823)
- Added the "no results page", a help page shown if a search doesn't return any results [#26154](https://github.com/sourcegraph/sourcegraph/pull/26154)
- Added monitoring page for Redis databases [#26967](https://github.com/sourcegraph/sourcegraph/issues/26967)
- The search indexer only polls repositories that have been marked as changed. This reduces a large source of load in installations with a large number of repositories. If you notice index staleness, you can try disabling by setting the environment variable `SRC_SEARCH_INDEXER_EFFICIENT_POLLING_DISABLED` on `sourcegraph-frontend`. [#27058](https://github.com/sourcegraph/sourcegraph/issues/27058)
- Pings include instance wide total counts of Code Insights grouped by presentation type, series type, and presentation-series type. [#27602](https://github.com/sourcegraph/sourcegraph/pull/27602)
- Added logging of incoming Batch Changes webhooks, which can be viewed by site admins. By default, sites without encryption will log webhooks for three days, while sites with encryption will not log webhooks without explicit configuration. [See the documentation for more details](https://docs.sourcegraph.com/admin/config/batch_changes#incoming-webhooks). [#26669](https://github.com/sourcegraph/sourcegraph/issues/26669)
- Added support for finding implementations of interfaces and methods. [#24854](https://github.com/sourcegraph/sourcegraph/pull/24854)

### Changed

- Removed liveness probes from Kubernetes Prometheus deployment [#2970](https://github.com/sourcegraph/deploy-sourcegraph/pull/2970)
- Batch Changes now requests the `workflow` scope on GitHub personal access tokens to allow batch changes to write to the `.github` directory in repositories. If you have already configured a GitHub PAT for use with Batch Changes, we suggest adding the scope to the others already granted. [#26606](https://github.com/sourcegraph/sourcegraph/issues/26606)
- Sourcegraph's Prometheus and Alertmanager dependency has been upgraded to v2.31.1 and v0.23.0 respectively. [#27336](https://github.com/sourcegraph/sourcegraph/pull/27336)
- The search UI's repositories count as well as the GraphQL API's `search().repositories` and `search().repositoriesCount` have changed semantics from the set of searchable repositories to the set of repositories with matches. In a future release, we'll introduce separate fields for the set of searchable repositories backed by a [scalable implementation](https://github.com/sourcegraph/sourcegraph/issues/27274). [#26995](https://github.com/sourcegraph/sourcegraph/issues/26995)

### Fixed

- An issue that causes the server to panic when performing a structural search via the GQL API for a query that also
  matches missing repos (affected versions 3.33.0 and 3.32.0)
  . [#26630](https://github.com/sourcegraph/sourcegraph/pull/26630)
- Improve detection for Docker running in non-linux
  environments. [#23477](https://github.com/sourcegraph/sourcegraph/issues/23477)
- Fixed the cache size calculation used for Kubernetes deployments. Previously, the calculated value was too high and would exceed the ephemeral storage request limit. #[26283](https://github.com/sourcegraph/sourcegraph/issues/26283)
- Fixed a regression that was introduced in 3.27 and broke SSH-based authentication for managing Batch Changes changesets on code hosts. SSH keys generated by Sourcegraph were not used for authentication and authenticating with the code host would fail if no SSH key with write-access had been added to `gitserver`. [#27491](https://github.com/sourcegraph/sourcegraph/pull/27491)
- Private repositories matching `-repo:` expressions are now excluded. This was a regression introduced in 3.33.0. [#27044](https://github.com/sourcegraph/sourcegraph/issues/27044)

### Removed

- All version contexts functionality (deprecated in 3.33) is now removed. [#26267](https://github.com/sourcegraph/sourcegraph/issues/26267)
- Query filter `repogroup` (deprecated in 3.33) is now removed. [#24277](https://github.com/sourcegraph/sourcegraph/issues/24277)
- Sourcegraph no longer uses CSRF security tokens/cookies to prevent CSRF attacks. Instead, Sourcegraph now relies solely on browser's CORS policies (which were already in place.) In practice, this is just as safe and leads to a simpler CSRF threat model which reduces security risks associated with our threat model complexity. [#7658](https://github.com/sourcegraph/sourcegraph/pull/7658)
- Notifications for saved searches (deprecated in v3.31.0) have been removed [#27912](https://github.com/sourcegraph/sourcegraph/pull/27912/files)

## 3.33.2

### Fixed

- Fixed: backported saved search and code monitor notification fixes from 3.34.0 [#28019](https://github.com/sourcegraph/sourcegraph/pull/28019)

## 3.33.1

### Fixed

- Private repositories matching `-repo:` expressions are now excluded. This was a regression introduced in 3.33.0. [#27044](https://github.com/sourcegraph/sourcegraph/issues/27044)
- Fixed a regression that was introduced in 3.27 and broke SSH-based authentication for managing Batch Changes changesets on code hosts. SSH keys generated by Sourcegraph were not used for authentication and authenticating with the code host would fail if no SSH key with write-access had been added to `gitserver`. [#27491](https://github.com/sourcegraph/sourcegraph/pull/27491)

## 3.33.0

### Added

- More rules have been added to the search query validation so that user get faster feedback on issues with their query. [#24747](https://github.com/sourcegraph/sourcegraph/pull/24747)
- Bloom filters have been added to the zoekt indexing backend to accelerate queries with code fragments matching `\w{4,}`. [zoekt#126](https://github.com/sourcegraph/zoekt/pull/126)
- For short search queries containing no filters but the name of a supported programming language we are now suggesting to run the query with a language filter. [#25792](https://github.com/sourcegraph/sourcegraph/pull/25792)
- The API scope used by GitLab OAuth can now optionally be configured in the provider. [#26152](https://github.com/sourcegraph/sourcegraph/pull/26152)
- Added Apex language support for syntax highlighting and search-based code intelligence. [#25268](https://github.com/sourcegraph/sourcegraph/pull/25268)

### Changed

- Search context management pages are now only available in the Sourcegraph enterprise version. Search context dropdown is disabled in the OSS version. [#25147](https://github.com/sourcegraph/sourcegraph/pull/25147)
- Search contexts GQL API is now only available in the Sourcegraph enterprise version. [#25281](https://github.com/sourcegraph/sourcegraph/pull/25281)
- When running a commit or diff query, the accepted values of `before` and `after` have changed from "whatever git accepts" to a [slightly more strict subset](https://docs.sourcegraph.com/code_search/reference/language#before) of that. [#25414](https://github.com/sourcegraph/sourcegraph/pull/25414)
- Repogroups and version contexts are deprecated in favor of search contexts. Read more about the deprecation and how to migrate to search contexts in the [blog post](https://about.sourcegraph.com/blog/introducing-search-contexts). [#25676](https://github.com/sourcegraph/sourcegraph/pull/25676)
- Search contexts are now enabled by default in the Sourcegraph enterprise version. [#25674](https://github.com/sourcegraph/sourcegraph/pull/25674)
- Code Insights background queries will now retry a maximum of 10 times (down from 100). [#26057](https://github.com/sourcegraph/sourcegraph/pull/26057)
- Our `sourcegraph/cadvisor` Docker image has been upgraded to cadvisor version `v0.42.0`. [#26126](https://github.com/sourcegraph/sourcegraph/pull/26126)
- Our `jaeger` version in the `sourcegraph/sourcegraph` Docker image has been upgraded to `1.24.0`. [#26215](https://github.com/sourcegraph/sourcegraph/pull/26215)

### Fixed

- A search regression in 3.32.0 which caused instances with search indexing _disabled_ (very rare) via `"search.index.enabled": false,` in their site config to crash with a panic. [#25321](https://github.com/sourcegraph/sourcegraph/pull/25321)
- An issue where the default `search.index.enabled` value on single-container Docker instances would incorrectly be computed as `false` in some situations. [#25321](https://github.com/sourcegraph/sourcegraph/pull/25321)
- StatefulSet service discovery in Kubernetes correctly constructs pod hostnames in the case where the ServiceName is different from the StatefulSet name. [#25146](https://github.com/sourcegraph/sourcegraph/pull/25146)
- An issue where clicking on a link in the 'Revisions' search sidebar section would result in an invalid query if the query didn't already contain a 'repo:' filter. [#25076](https://github.com/sourcegraph/sourcegraph/pull/25076)
- An issue where links to jump to Bitbucket Cloud wouldn't render in the UI. [#25533](https://github.com/sourcegraph/sourcegraph/pull/25533)
- Fixed some code insights pings being aggregated on `anonymous_user_id` instead of `user_id`. [#25926](https://github.com/sourcegraph/sourcegraph/pull/25926)
- Code insights running over all repositories using a commit search (`type:commit` or `type:diff`) would fail to deserialize and produce no results. [#25928](https://github.com/sourcegraph/sourcegraph/pull/25928)
- Fixed an issue where code insights queries could produce a panic on queued records that did not include a `record_time` [#25929](https://github.com/sourcegraph/sourcegraph/pull/25929)
- Fixed an issue where Batch Change changeset diffs would sometimes render incorrectly when previewed from the UI if they contained deleted empty lines. [#25866](https://github.com/sourcegraph/sourcegraph/pull/25866)
- An issue where `repo:contains.commit.after()` would fail on some malformed git repositories. [#25974](https://github.com/sourcegraph/sourcegraph/issues/25974)
- Fixed primary email bug where users with no primary email set would break the email setting page when trying to add a new email. [#25008](https://github.com/sourcegraph/sourcegraph/pull/25008)
- An issue where keywords like `and`, `or`, `not` would not be highlighted properly in the search bar due to the presence of quotes. [#26135](https://github.com/sourcegraph/sourcegraph/pull/26135)
- An issue where frequent search indexing operations led to incoming search queries timing out. When these timeouts happened in quick succession, `zoekt-webserver` processes would shut themselves down via their `watchdog` routine. This should now only happen when a given `zoekt-webserver` is under-provisioned on CPUs. [#25872](https://github.com/sourcegraph/sourcegraph/issues/25872)
- Since 3.28.0, Batch Changes webhooks would not update changesets opened in private repositories. This has been fixed. [#26380](https://github.com/sourcegraph/sourcegraph/issues/26380)
- Reconciling batch changes could stall when updating the state of a changeset that already existed. This has been fixed. [#26386](https://github.com/sourcegraph/sourcegraph/issues/26386)

### Removed

- Batch Changes changeset specs stored the raw JSON used when creating them, which is no longer used and is not exposed in the API. This column has been removed, thereby saving space in the Sourcegraph database. [#25453](https://github.com/sourcegraph/sourcegraph/issues/25453)
- The query builder page experimental feature, which was disabled in 3.21, is now removed. The setting `{ "experimentalFeatures": { "showQueryBuilder": true } }` now has no effect. [#26125](https://github.com/sourcegraph/sourcegraph/pull/26125)

## 3.32.1

### Fixed

- Fixed a regression that was introduced in 3.27 and broke SSH-based authentication for managing Batch Changes changesets on code hosts. SSH keys generated by Sourcegraph were not used for authentication and authenticating with the code host would fail if no SSH key with write-access had been added to `gitserver`. [#27491](https://github.com/sourcegraph/sourcegraph/pull/27491)

## 3.32.0

### Added

- The search sidebar shows a revisions section if all search results are from a single repository. This makes it easier to search in and switch between different revisions. [#23835](https://github.com/sourcegraph/sourcegraph/pull/23835)
- The various alerts overview panels in Grafana can now be clicked to go directly to the relevant panels and dashboards. [#24920](https://github.com/sourcegraph/sourcegraph/pull/24920)
- Added a `Documentation` tab to the Site Admin Maintenance panel that links to the official Sourcegraph documentation. [#24917](https://github.com/sourcegraph/sourcegraph/pull/24917)
- Code Insights that run over all repositories now generate a moving daily snapshot between time points. [#24804](https://github.com/sourcegraph/sourcegraph/pull/24804)
- The Code Insights GraphQL API now restricts the results to user, org, and globally scoped insights. Insights will be synced to the database with access associated to the user or org setting containing the insight definition. [#25017](https://github.com/sourcegraph/sourcegraph/pull/25017)
- The timeout for long-running Git commands can be customized via `gitLongCommandTimeout` in the site config. [#25080](https://github.com/sourcegraph/sourcegraph/pull/25080)

### Changed

- `allowGroupsPermissionsSync` in the GitHub authorization provider is now required to enable the experimental GitHub teams and organization permissions caching. [#24561](https://github.com/sourcegraph/sourcegraph/pull/24561)
- GitHub external code hosts now validate if a corresponding authorization provider is set, and emits a warning if not. [#24526](https://github.com/sourcegraph/sourcegraph/pull/24526)
- Sourcegraph is now built with Go 1.17. [#24566](https://github.com/sourcegraph/sourcegraph/pull/24566)
- Code Insights is now available only in the Sourcegraph enterprise. [#24741](https://github.com/sourcegraph/sourcegraph/pull/24741)
- Prometheus in Sourcegraph with Docker Compose now scrapes Postgres and Redis instances for metrics. [deploy-sourcegraph-docker#580](https://github.com/sourcegraph/deploy-sourcegraph-docker/pull/580)
- Symbol suggestions now leverage optimizations for global searches. [#24943](https://github.com/sourcegraph/sourcegraph/pull/24943)

### Fixed

- Fixed a number of issues where repository permissions sync may fail for instances with very large numbers of repositories. [#24852](https://github.com/sourcegraph/sourcegraph/pull/24852), [#24972](https://github.com/sourcegraph/sourcegraph/pull/24972)
- Fixed excessive re-rendering of the whole web application on every keypress in the search query input. [#24844](https://github.com/sourcegraph/sourcegraph/pull/24844)
- Code Insights line chart now supports different timelines for each data series (lines). [#25005](https://github.com/sourcegraph/sourcegraph/pull/25005)
- Postgres exporter now exposes pg_stat_activity account to show the number of active DB connections. [#25086](https://github.com/sourcegraph/sourcegraph/pull/25086)

### Removed

- The `PRECISE_CODE_INTEL_DATA_TTL` environment variable is no longer read by the worker service. Instead, global and repository-specific data retention policies configurable in the UI by site-admins will control the length of time LSIF uploads are considered _fresh_. [#24793](https://github.com/sourcegraph/sourcegraph/pull/24793)
- The `repo.cloned` column was removed as it was deprecated in 3.26. [#25066](https://github.com/sourcegraph/sourcegraph/pull/25066)

## 3.31.2

### Fixed

- Fixed multiple CVEs for [libssl](https://cve.mitre.org/cgi-bin/cvename.cgi?name=CVE-2021-3711) and [Python3](https://cve.mitre.org/cgi-bin/cvename.cgi?name=CVE-2021-29921). [#24700](https://github.com/sourcegraph/sourcegraph/pull/24700) [#24620](https://github.com/sourcegraph/sourcegraph/pull/24620) [#24695](https://github.com/sourcegraph/sourcegraph/pull/24695)

## 3.31.1

### Added

- The required authentication scopes required to enable caching behaviour for GitHub repository permissions can now be requested via `allowGroupsPermissionsSync` in GitHub `auth.providers`. [#24328](https://github.com/sourcegraph/sourcegraph/pull/24328)

### Changed

- Caching behaviour for GitHub repository permissions enabled via the `authorization.groupsCacheTTL` field in the code host config can now leverage additional caching of team and organization permissions for repository permissions syncing (on top of the caching for user permissions syncing introduced in 3.31). [#24328](https://github.com/sourcegraph/sourcegraph/pull/24328)

## 3.31.0

### Added

- Backend Code Insights GraphQL queries now support arguments `includeRepoRegex` and `excludeRepoRegex` to filter on repository names. [#23256](https://github.com/sourcegraph/sourcegraph/pull/23256)
- Code Insights background queries now process in a priority order backwards through time. This will allow insights to populate concurrently. [#23101](https://github.com/sourcegraph/sourcegraph/pull/23101)
- Operator documentation has been added to the Search Reference sidebar section. [#23116](https://github.com/sourcegraph/sourcegraph/pull/23116)
- Syntax highlighting support for the [Cue](https://cuelang.org) language.
- Reintroduced a revised version of the Search Types sidebar section. [#23170](https://github.com/sourcegraph/sourcegraph/pull/23170)
- Improved usability where filters followed by a space in the search query will warn users that the filter value is empty. [#23646](https://github.com/sourcegraph/sourcegraph/pull/23646)
- Perforce: [`git p4`'s `--use-client-spec` option](https://git-scm.com/docs/git-p4#Documentation/git-p4.txt---use-client-spec) can now be enabled by configuring the `p4.client` field. [#23833](https://github.com/sourcegraph/sourcegraph/pull/23833), [#23845](https://github.com/sourcegraph/sourcegraph/pull/23845)
- Code Insights will do a one-time reset of ephemeral insights specific database tables to clean up stale and invalid data. Insight data will regenerate automatically. [23791](https://github.com/sourcegraph/sourcegraph/pull/23791)
- Perforce: added basic support for Perforce permission table path wildcards. [#23755](https://github.com/sourcegraph/sourcegraph/pull/23755)
- Added autocompletion and search filtering of branch/tag/commit revisions to the repository compare page. [#23977](https://github.com/sourcegraph/sourcegraph/pull/23977)
- Batch Changes changesets can now be [set to published when previewing new or updated batch changes](https://docs.sourcegraph.com/batch_changes/how-tos/publishing_changesets#within-the-ui). [#22912](https://github.com/sourcegraph/sourcegraph/issues/22912)
- Added Python3 to server and gitserver images to enable git-p4 support. [#24204](https://github.com/sourcegraph/sourcegraph/pull/24204)
- Code Insights drill-down filters now allow filtering insights data on the dashboard page using repo: filters. [#23186](https://github.com/sourcegraph/sourcegraph/issues/23186)
- GitHub repository permissions can now leverage caching of team and organization permissions for user permissions syncing. Caching behaviour can be enabled via the `authorization.groupsCacheTTL` field in the code host config. This can significantly reduce the amount of time it takes to perform a full permissions sync due to reduced instances of being rate limited by the code host. [#23978](https://github.com/sourcegraph/sourcegraph/pull/23978)

### Changed

- Code Insights will now always backfill from the time the data series was created. [#23430](https://github.com/sourcegraph/sourcegraph/pull/23430)
- Code Insights queries will now extract repository name out of the GraphQL response instead of going to the database. [#23388](https://github.com/sourcegraph/sourcegraph/pull/23388)
- Code Insights backend has moved from the `repo-updater` service to the `worker` service. [#23050](https://github.com/sourcegraph/sourcegraph/pull/23050)
- Code Insights feature flag `DISABLE_CODE_INSIGHTS` environment variable has moved from the `repo-updater` service to the `worker` service. Any users of this flag will need to update their `worker` service configuration to continue using it. [#23050](https://github.com/sourcegraph/sourcegraph/pull/23050)
- Updated Docker-Compose Caddy Image to v2.0.0-alpine. [#468](https://github.com/sourcegraph/deploy-sourcegraph-docker/pull/468)
- Code Insights historical samples will record using the timestamp of the commit that was searched. [#23520](https://github.com/sourcegraph/sourcegraph/pull/23520)
- Authorization checks are now handled using role based permissions instead of manually altering SQL statements. [23398](https://github.com/sourcegraph/sourcegraph/pull/23398)
- Docker Compose: the Jaeger container's `SAMPLING_STRATEGIES_FILE` now has a default value. If you are currently using a custom sampling strategies configuration, you may need to make sure your configuration is not overridden by the change when upgrading. [sourcegraph/deploy-sourcegraph#489](https://github.com/sourcegraph/deploy-sourcegraph-docker/pull/489)
- Code Insights historical samples will record using the most recent commit to the start of the frame instead of the middle of the frame. [#23573](https://github.com/sourcegraph/sourcegraph/pull/23573)
- The copy icon displayed next to files and repositories will now copy the file or repository path. Previously, this action copied the URL to clipboard. [#23390](https://github.com/sourcegraph/sourcegraph/pull/23390)
- Sourcegraph's Prometheus dependency has been upgraded to v2.28.1. [23663](https://github.com/sourcegraph/sourcegraph/pull/23663)
- Sourcegraph's Alertmanager dependency has been upgraded to v0.22.2. [23663](https://github.com/sourcegraph/sourcegraph/pull/23714)
- Code Insights will now schedule sample recordings for the first of the next month after creation or a previous recording. [#23799](https://github.com/sourcegraph/sourcegraph/pull/23799)
- Code Insights now stores data in a new format. Data points will store complete vectors for all repositories even if the underlying Sourcegraph queries were compressed. [#23768](https://github.com/sourcegraph/sourcegraph/pull/23768)
- Code Insights rate limit values have been tuned for a more reasonable performance. [#23860](https://github.com/sourcegraph/sourcegraph/pull/23860)
- Code Insights will now generate historical data once per month on the first of the month, up to the configured `insights.historical.frames` number of frames. [#23768](https://github.com/sourcegraph/sourcegraph/pull/23768)
- Code Insights will now schedule recordings for the first of the next calendar month after an insight is created or recorded. [#23799](https://github.com/sourcegraph/sourcegraph/pull/23799)
- Code Insights will attempt to sync insight definitions from settings to the database once every 10 minutes. [23805](https://github.com/sourcegraph/sourcegraph/pull/23805)
- Code Insights exposes information about queries that are flagged `dirty` through the `insights` GraphQL query. [#23857](https://github.com/sourcegraph/sourcegraph/pull/23857/)
- Code Insights GraphQL query `insights` will now fetch 12 months of data instead of 6 if a specific time range is not provided. [#23786](https://github.com/sourcegraph/sourcegraph/pull/23786)
- Code Insights will now generate 12 months of historical data during a backfill instead of 6. [#23860](https://github.com/sourcegraph/sourcegraph/pull/23860)
- The `sourcegraph-frontend.Role` in Kubernetes deployments was updated to permit statefulsets access in the Kubernetes API. This is needed to better support stable service discovery for stateful sets during deployments, which isn't currently possible by using service endpoints. [#3670](https://github.com/sourcegraph/deploy-sourcegraph/pull/3670) [#23889](https://github.com/sourcegraph/sourcegraph/pull/23889)
- For Docker-Compose and Kubernetes users, the built-in main Postgres and codeintel databases have switched to an alpine Docker image. This requires re-indexing the entire database. This process can take up to a few hours on systems with large datasets. [#23697](https://github.com/sourcegraph/sourcegraph/pull/23697)
- Results are now streamed from searcher by default, improving memory usage and latency for large, unindexed searches. [#23754](https://github.com/sourcegraph/sourcegraph/pull/23754)
- [`deploy-sourcegraph` overlays](https://docs.sourcegraph.com/admin/install/kubernetes/configure#overlays) now use `resources:` instead of the [deprecated `bases:` field](https://kubectl.docs.kubernetes.io/references/kustomize/kustomization/bases/) for referencing Kustomize bases. [deploy-sourcegraph#3606](https://github.com/sourcegraph/deploy-sourcegraph/pull/3606)
- The `deploy-sourcegraph-docker` Pure Docker deployment scripts and configuration has been moved to the `./pure-docker` subdirectory. [deploy-sourcegraph-docker#454](https://github.com/sourcegraph/deploy-sourcegraph-docker/pull/454)
- In Kubernetes deployments, setting the `SRC_GIT_SERVERS` environment variable explicitly is no longer needed. Addresses of the gitserver pods will be discovered automatically and in the same numerical order as with the static list. Unset the env var in your `frontend.Deployment.yaml` to make use of this feature. [#24094](https://github.com/sourcegraph/sourcegraph/pull/24094)
- The consistent hashing scheme used to distribute repositories across indexed-search replicas has changed to improve distribution and reduce load discrepancies. In the next upgrade, indexed-search pods will re-index the majority of repositories since the repo to replica assignments will change. This can take a few hours in large instances, but searches should succeed during that time since a replica will only delete a repo once it has been indexed in the new replica that owns it. You can monitor this process in the Zoekt Index Server Grafana dashboard - the "assigned" repos in "Total number of repos" will spike and then reduce until it becomes the same as "indexed". As a fail-safe, the old consistent hashing scheme can be enabled by setting the `SRC_ENDPOINTS_CONSISTENT_HASH` env var to `consistent(crc32ieee)` in the `sourcegraph-frontend` deployment. [#23921](https://github.com/sourcegraph/sourcegraph/pull/23921)
- In Kubernetes deployments an emptyDir (`/dev/shm`) is now mounted in the `pgsql` deployment to allow Postgres to access more than 64KB shared memory. This value should be configured to match the `shared_buffers` value in your Postgres configuration. [deploy-sourcegraph#3784](https://github.com/sourcegraph/deploy-sourcegraph/pull/3784/)

### Fixed

- The search reference will now show matching entries when using the filter input. [#23224](https://github.com/sourcegraph/sourcegraph/pull/23224)
- Graceful termination periods have been added to database deployments. [#3358](https://github.com/sourcegraph/deploy-sourcegraph/pull/3358) & [#477](https://github.com/sourcegraph/deploy-sourcegraph-docker/pull/477)
- All commit search results for `and`-expressions are now highlighted. [#23336](https://github.com/sourcegraph/sourcegraph/pull/23336)
- Email notifiers in `observability.alerts` now correctly respect the `email.smtp.noVerifyTLS` site configuration field. [#23636](https://github.com/sourcegraph/sourcegraph/issues/23636)
- Alertmanager (Prometheus) now respects `SMTPServerConfig.noVerifyTLS` field. [#23636](https://github.com/sourcegraph/sourcegraph/issues/23636)
- Clicking on symbols in the left search pane now renders hover tooltips for indexed repositories. [#23664](https://github.com/sourcegraph/sourcegraph/pull/23664)
- Fixed a result streaming throttling issue that was causing significantly increased latency for some searches. [#23736](https://github.com/sourcegraph/sourcegraph/pull/23736)
- GitCredentials passwords stored in AWS CodeCommit configuration is now redacted. [#23832](https://github.com/sourcegraph/sourcegraph/pull/23832)
- Patched a vulnerability in `apk-tools`. [#23917](https://github.com/sourcegraph/sourcegraph/pull/23917)
- Line content was being duplicated in unindexed search payloads, causing memory instability for some dense search queries. [#23918](https://github.com/sourcegraph/sourcegraph/pull/23918)
- Updating draft merge requests on GitLab from batch changes no longer removes the draft status. [#23944](https://github.com/sourcegraph/sourcegraph/issues/23944)
- Report highlight matches instead of line matches in search results. [#21443](https://github.com/sourcegraph/sourcegraph/issues/21443)
- Force the `codeinsights-db` database to read from the `configMap` configuration file by explicitly setting the `POSTGRESQL_CONF_DIR` environment variable to the `configMap` mount path. [deploy-sourcegraph#3788](https://github.com/sourcegraph/deploy-sourcegraph/pull/3788)

### Removed

- The old batch repository syncer was removed and can no longer be activated by setting `ENABLE_STREAMING_REPOS_SYNCER=false`. [#22949](https://github.com/sourcegraph/sourcegraph/pull/22949)
- Email notifications for saved searches are now deprecated in favor of Code Monitoring. Email notifications can no longer be enabled for saved searches. Saved searches that already have notifications enabled will continue to work, but there is now a button users can click to migrate to code monitors. Notifications for saved searches will be removed entirely in the future. [#23275](https://github.com/sourcegraph/sourcegraph/pull/23275)
- The `sg_service` Postgres role and `sg_repo_access_policy` policy on the `repo` table have been removed due to performance concerns. [#23622](https://github.com/sourcegraph/sourcegraph/pull/23622)
- Deprecated site configuration field `email.smtp.disableTLS` has been removed. [#23639](https://github.com/sourcegraph/sourcegraph/pull/23639)
- Deprecated language servers have been removed from `deploy-sourcegraph`. [deploy-sourcegraph#3605](https://github.com/sourcegraph/deploy-sourcegraph/pull/3605)
- The experimental `codeInsightsAllRepos` feature flag has been removed. [#23850](https://github.com/sourcegraph/sourcegraph/pull/23850)

## 3.30.4

### Added

- Add a new environment variable `SRC_HTTP_CLI_EXTERNAL_TIMEOUT` to control the timeout for all external HTTP requests. [#23620](https://github.com/sourcegraph/sourcegraph/pull/23620)

### Changed

- Postgres has been upgraded to `12.8` in the single-server Sourcegraph image [#23999](https://github.com/sourcegraph/sourcegraph/pull/23999)

## 3.30.3

**⚠️ Users on 3.29.x are advised to upgrade directly to 3.30.3**. If you have already upgraded to 3.30.0, 3.30.1, or 3.30.2 please follow [this migration guide](https://docs.sourcegraph.com/admin/migration/3_30).

### Fixed

- Codeintel-db database images have been reverted back to debian due to corruption caused by glibc and alpine. [23324](https://github.com/sourcegraph/sourcegraph/pull/23324)

## 3.30.2

**⚠️ Users on 3.29.x are advised to upgrade directly to 3.30.3**. If you have already upgraded to 3.30.0, 3.30.1, or 3.30.2 please follow [this migration guide](https://docs.sourcegraph.com/admin/migration/3_30).

### Fixed

- Postgres database images have been reverted back to debian due to corruption caused by glibc and alpine. [23302](https://github.com/sourcegraph/sourcegraph/pull/23302)

## 3.30.1

**⚠️ Users on 3.29.x are advised to upgrade directly to 3.30.3**. If you have already upgraded to 3.30.0, 3.30.1, or 3.30.2 please follow [this migration guide](https://docs.sourcegraph.com/admin/migration/3_30).

### Fixed

- An issue where the UI would occasionally display `lsifStore.Ranges: ERROR: relation \"lsif_documentation_mappings\" does not exist (SQLSTATE 42P01)` [#23115](https://github.com/sourcegraph/sourcegraph/pull/23115)
- Fixed a vulnerability in our Postgres Alpine image related to libgcrypt [#23174](https://github.com/sourcegraph/sourcegraph/pull/23174)
- When syncing in streaming mode, repo-updater will now ensure a repo's transaction is committed before notifying gitserver to update that repo. [#23169](https://github.com/sourcegraph/sourcegraph/pull/23169)
- When encountering spurious errors during streaming syncing (like temporary 500s from codehosts), repo-updater will no longer delete all associated repos that weren't seen. Deletion will happen only if there were no errors or if the error was one of "Unauthorized", "Forbidden" or "Account Suspended". [#23171](https://github.com/sourcegraph/sourcegraph/pull/23171)
- External HTTP requests are now automatically retried when appropriate. [#23131](https://github.com/sourcegraph/sourcegraph/pull/23131)

## 3.30.0

**⚠️ Users on 3.29.x are advised to upgrade directly to 3.30.3**. If you have already upgraded to 3.30.0, 3.30.1, or 3.30.2 please follow [this migration guide](https://docs.sourcegraph.com/admin/migration/3_30).

### Added

- Added support for `select:file.directory` in search queries, which returns unique directory paths for results that satisfy the query. [#22449](https://github.com/sourcegraph/sourcegraph/pull/22449)
- An `sg_service` Postgres role has been introduced, as well as an `sg_repo_access_policy` policy on the `repo` table that restricts access to that role. The role that owns the `repo` table will continue to get unrestricted access. [#22303](https://github.com/sourcegraph/sourcegraph/pull/22303)
- Every service that connects to the database (i.e. Postgres) now has a "Database connections" monitoring section in its Grafana dashboard. [#22570](https://github.com/sourcegraph/sourcegraph/pull/22570)
- A new bulk operation to close many changesets at once has been added to Batch Changes. [#22547](https://github.com/sourcegraph/sourcegraph/pull/22547)
- Backend Code Insights will aggregate viewable repositories based on the authenticated user. [#22471](https://github.com/sourcegraph/sourcegraph/pull/22471)
- Added support for highlighting .frugal files as Thrift syntax.
- Added `file:contains.content(regexp)` predicate, which filters only to files that contain matches of the given pattern. [#22666](https://github.com/sourcegraph/sourcegraph/pull/22666)
- Repository syncing is now done in streaming mode by default. Customers with many repositories should notice code host updates much faster, with repo-updater consuming less memory. Using the previous batch mode can be done by setting the `ENABLE_STREAMING_REPOS_SYNCER` environment variable to `false` in `repo-updater`. That environment variable will be deleted in the next release. [#22756](https://github.com/sourcegraph/sourcegraph/pull/22756)
- Enabled the ability to query Batch Changes changesets, changesets stats, and file diff stats for an individual repository via the Sourcegraph GraphQL API. [#22744](https://github.com/sourcegraph/sourcegraph/pull/22744/)
- Added "Groovy" to the initial `lang:` filter suggestions in the search bar. [#22755](https://github.com/sourcegraph/sourcegraph/pull/22755)
- The `lang:` filter suggestions now show all supported, matching languages as the user types a language name. [#22765](https://github.com/sourcegraph/sourcegraph/pull/22765)
- Code Insights can now be grouped into dashboards. [#22215](https://github.com/sourcegraph/sourcegraph/issues/22215)
- Batch Changes changesets can now be [published from the Sourcegraph UI](https://docs.sourcegraph.com/batch_changes/how-tos/publishing_changesets#within-the-ui). [#18277](https://github.com/sourcegraph/sourcegraph/issues/18277)
- The repository page now has a new button to view batch change changesets created in that specific repository, with a badge indicating how many changesets are currently open. [#22804](https://github.com/sourcegraph/sourcegraph/pull/22804)
- Experimental: Search-based code insights can run over all repositories on the instance. To enable, use the feature flag `"experimentalFeatures": { "codeInsightsAllRepos": true }` and tick the checkbox in the insight creation/edit UI. [#22759](https://github.com/sourcegraph/sourcegraph/issues/22759)
- Search References is a new search sidebar section to simplify learning about the available search filters directly where they are used. [#21539](https://github.com/sourcegraph/sourcegraph/issues/21539)

### Changed

- Backend Code Insights only fills historical data frames that have changed to reduce the number of searches required. [#22298](https://github.com/sourcegraph/sourcegraph/pull/22298)
- Backend Code Insights displays data points for a fixed 6 months period in 2 week intervals, and will carry observations forward that are missing. [#22298](https://github.com/sourcegraph/sourcegraph/pull/22298)
- Backend Code Insights now aggregate over 26 weeks instead of 6 months. [#22527](https://github.com/sourcegraph/sourcegraph/pull/22527)
- Search queries now disallow specifying `rev:` without `repo:`. Note that to search across potentially multiple revisions, a query like `repo:.* rev:<revision>` remains valid. [#22705](https://github.com/sourcegraph/sourcegraph/pull/22705)
- The extensions status bar on diff pages has been redesigned and now shows information for both the base and head commits. [#22123](https://github.com/sourcegraph/sourcegraph/pull/22123/files)
- The `applyBatchChange` and `createBatchChange` mutations now accept an optional `publicationStates` argument to set the publication state of specific changesets within the batch change. [#22485](https://github.com/sourcegraph/sourcegraph/pull/22485) and [#22854](https://github.com/sourcegraph/sourcegraph/pull/22854)
- Search queries now return up to 80 suggested filters. Previously we returned up to 24. [#22863](https://github.com/sourcegraph/sourcegraph/pull/22863)
- GitHub code host connections can now include `repositoryQuery` entries that match more than 1000 repositories from the GitHub search API without requiring the previously documented work-around of splitting the query up with `created:` qualifiers, which is now done automatically. [#2562](https://github.com/sourcegraph/sourcegraph/issues/2562)

### Fixed

- The Batch Changes user and site credential encryption migrators added in Sourcegraph 3.28 could report zero progress when encryption was disabled, even though they had nothing to do. This has been fixed, and progress will now be correctly reported. [#22277](https://github.com/sourcegraph/sourcegraph/issues/22277)
- Listing Github Entreprise org repos now returns internal repos as well. [#22339](https://github.com/sourcegraph/sourcegraph/pull/22339)
- Jaeger works in Docker-compose deployments again. [#22691](https://github.com/sourcegraph/sourcegraph/pull/22691)
- A bug where the pattern `)` makes the browser unresponsive. [#22738](https://github.com/sourcegraph/sourcegraph/pull/22738)
- An issue where using `select:repo` in conjunction with `and` patterns did not yield expected repo results. [#22743](https://github.com/sourcegraph/sourcegraph/pull/22743)
- The `isLocked` and `isDisabled` fields of GitHub repositories are now fetched correctly from the GraphQL API of GitHub Enterprise instances. Users that rely on the `repos` config in GitHub code host connections should update so that locked and disabled repositories defined in that list are actually skipped. [#22788](https://github.com/sourcegraph/sourcegraph/pull/22788)
- Homepage no longer fails to load if there are invalid entries in user's search history. [#22857](https://github.com/sourcegraph/sourcegraph/pull/22857)
- An issue where regexp query highlighting in the search bar would render incorrectly on Firefox. [#23043](https://github.com/sourcegraph/sourcegraph/pull/23043)
- Code intelligence uploads and indexes are restricted to only site-admins. It was read-only for any user. [#22890](https://github.com/sourcegraph/sourcegraph/pull/22890)
- Daily usage statistics are restricted to only site-admins. It was read-only for any user. [#23026](https://github.com/sourcegraph/sourcegraph/pull/23026)
- Ephemeral storage requests now match their cache size requests for Kubernetes deployments. [#2953](https://github.com/sourcegraph/deploy-sourcegraph/pull/2953)

### Removed

- The experimental paginated search feature (the `stable:` keyword) has been removed, to be replaced with streaming search. [#22428](https://github.com/sourcegraph/sourcegraph/pull/22428)
- The experimental extensions view page has been removed. [#22565](https://github.com/sourcegraph/sourcegraph/pull/22565)
- A search query diagnostic that previously warned the user when quotes are interpreted literally has been removed. The literal meaning has been Sourcegraph's default search behavior for some time now. [#22892](https://github.com/sourcegraph/sourcegraph/pull/22892)
- Non-root overlays were removed for `deploy-sourcegraph` in favor of using `non-privileged`. [#3404](https://github.com/sourcegraph/deploy-sourcegraph/pull/3404)

### API docs (experimental)

API docs is a new experimental feature of Sourcegraph ([learn more](https://docs.sourcegraph.com/code_intelligence/apidocs)). It is enabled by default in Sourcegraph 3.30.0.

- API docs is enabled by default in Sourcegraph 3.30.0. It can be disabled by adding `"apiDocs": false` to the `experimentalFeatures` section of user settings.
- The API docs landing page now indicates what API docs are and provide more info.
- The API docs landing page now represents the code in the repository root, instead of an empty page.
- Pages now correctly indicate it is an experimental feature, and include a feedback widget.
- Subpages linked via the sidebar are now rendered much better, and have an expandable section.
- Symbols in documentation now have distinct icons for e.g. functions/vars/consts/etc.
- Symbols are now sorted in exported-first, alphabetical order.
- Repositories without LSIF documentation data now show a friendly error page indicating what languages are supported, how to set it up, etc.
- API docs can now distinguish between different types of symbols, tests, examples, benchmarks, etc. and whether symbols are public/private - to support filtering in the future.
- Only public/exported symbols are included by default for now.
- URL paths for Go packages are now friendlier, e.g. `/-/docs/cmd/frontend/auth` instead of `/-/docs/cmd-frontend-auth`.
- URLs are now formatted by the language indexer, in a way that makes sense for the language, e.g. `#Mocks.CreateUserAndSave` instead of `#ypeMocksCreateUserAndSave` for a Go method `CreateUserAndSave` on type `Mocks`.
- Go blank identifier assignments `var _ = ...` are no longer incorrectly included.
- Go symbols defined within functions, e.g. a `var` inside a `func` scope are no longer incorrectly included.
- `Functions`, `Variables`, and other top-level sections are no longer rendered empty if there are none in that section.
- A new test suite for LSIF indexers implementing the Sourcegraph documentation extension to LSIF [is available](https://github.com/sourcegraph/lsif-static-doc).
- We now emit the LSIF data needed to in the future support "Jump to API docs" from code views, "View code" from API docs, usage examples in API docs, and search indexing.
- Various UI style issues, color contrast issues, etc. have been fixed.
- Major improvements to the GraphQL APIs for API documentation.

## 3.29.0

### Added

- Code Insights queries can now run concurrently up to a limit set by the `insights.query.worker.concurrency` site config. [#21219](https://github.com/sourcegraph/sourcegraph/pull/21219)
- Code Insights workers now support a rate limit for query execution and historical data frame analysis using the `insights.query.worker.rateLimit` and `insights.historical.worker.rateLimit` site configurations. [#21533](https://github.com/sourcegraph/sourcegraph/pull/21533)
- The GraphQL `Site` `SettingsSubject` type now has an `allowSiteSettingsEdits` field to allow clients to determine whether the instance uses the `GLOBAL_SETTINGS_FILE` environment variable. [#21827](https://github.com/sourcegraph/sourcegraph/pull/21827)
- The Code Insights creation UI now remembers previously filled-in field values when returning to the form after having navigated away. [#21744](https://github.com/sourcegraph/sourcegraph/pull/21744)
- The Code Insights creation UI now shows autosuggestions for the repository field. [#21699](https://github.com/sourcegraph/sourcegraph/pull/21699)
- A new bulk operation to retry many changesets at once has been added to Batch Changes. [#21173](https://github.com/sourcegraph/sourcegraph/pull/21173)
- A `security_event_logs` database table has been added in support of upcoming security-related efforts. [#21949](https://github.com/sourcegraph/sourcegraph/pull/21949)
- Added featured Sourcegraph extensions query to the GraphQL API, as well as a section in the extension registry to display featured extensions. [#21665](https://github.com/sourcegraph/sourcegraph/pull/21665)
- The search page now has a `create insight` button to create search-based insight based on your search query [#21943](https://github.com/sourcegraph/sourcegraph/pull/21943)
- Added support for Terraform syntax highlighting. [#22040](https://github.com/sourcegraph/sourcegraph/pull/22040)
- A new bulk operation to merge many changesets at once has been added to Batch Changes. [#21959](https://github.com/sourcegraph/sourcegraph/pull/21959)
- Pings include aggregated usage for the Code Insights creation UI, organization visible insight count per insight type, and insight step size in days. [#21671](https://github.com/sourcegraph/sourcegraph/pull/21671)
- Search-based insight creation UI now supports `count:` filter in data series query input. [#22049](https://github.com/sourcegraph/sourcegraph/pull/22049)
- Code Insights background workers will now index commits in a new table `commit_index` for future optimization efforts. [#21994](https://github.com/sourcegraph/sourcegraph/pull/21994)
- The creation UI for search-based insights now supports the `count:` filter in the data series query input. [#22049](https://github.com/sourcegraph/sourcegraph/pull/22049)
- A new service, `worker`, has been introduced to run background jobs that were previously run in the frontend. See the [deployment documentation](https://docs.sourcegraph.com/admin/workers) for additional details. [#21768](https://github.com/sourcegraph/sourcegraph/pull/21768)

### Changed

- SSH public keys generated to access code hosts with batch changes now include a comment indicating they originated from Sourcegraph. [#20523](https://github.com/sourcegraph/sourcegraph/issues/20523)
- The copy query button is now permanently enabled and `experimentalFeatures.copyQueryButton` setting has been deprecated. [#21364](https://github.com/sourcegraph/sourcegraph/pull/21364)
- Search streaming is now permanently enabled and `experimentalFeatures.searchStreaming` setting has been deprecated. [#21522](https://github.com/sourcegraph/sourcegraph/pull/21522)
- Pings removes the collection of aggregate search filter usage counts and adds a smaller set of aggregate usage counts for query operators, predicates, and pattern counts. [#21320](https://github.com/sourcegraph/sourcegraph/pull/21320)
- Sourcegraph will now refuse to start if there are unfinished [out-of-band-migrations](https://docs.sourcegraph.com/admin/migrations) that are deprecated in the current version. See the [upgrade documentation](https://docs.sourcegraph.com/admin/updates) for changes to the upgrade process. [#20967](https://github.com/sourcegraph/sourcegraph/pull/20967)
- Code Insight pages now have new URLs [#21856](https://github.com/sourcegraph/sourcegraph/pull/21856)
- We are proud to bring you [an entirely new visual design for the Sourcegraph UI](https://about.sourcegraph.com/blog/introducing-sourcegraphs-new-ui/). We think you’ll find this new design improves your experience and sets the stage for some incredible features to come. Some of the highlights include:

  - **Refined search results:** The redesigned search bar provides more space for expressive queries, and the new results sidebar helps to discover search syntax without referencing documentation.
  - **Improved focus on code:** We’ve reduced non-essential UI elements to provide greater focus on the code itself, and positioned the most important items so they’re unobtrusive and located exactly where they are needed.
  - **Improved layouts:** We’ve improved pages like diff views to make them easier to use and to help find information quickly.
  - **New navigation:** A new global navigation provides immediate discoverability and access to current and future functionality.
  - **Promoting extensibility:** We've brought the extension registry back to the main navigation and improved its design and navigation.

  With bulk of the redesign complete, future releases will include more improvements and refinements.

### Fixed

- Stricter validation of structural search queries. The `type:` parameter is not supported for structural searches and returns an appropriate alert. [#21487](https://github.com/sourcegraph/sourcegraph/pull/21487)
- Batch changeset specs that are not attached to changesets will no longer prematurely expire before the batch specs that they are associated with. [#21678](https://github.com/sourcegraph/sourcegraph/pull/21678)
- The Y-axis of Code Insights line charts no longer start at a negative value. [#22018](https://github.com/sourcegraph/sourcegraph/pull/22018)
- Correctly handle field aliases in the query (like `r:` versus `repo:`) when used with `contains` predicates. [#22105](https://github.com/sourcegraph/sourcegraph/pull/22105)
- Running a code insight over a timeframe when the repository didn't yet exist doesn't break the entire insight anymore. [#21288](https://github.com/sourcegraph/sourcegraph/pull/21288)

### Removed

- The deprecated GraphQL `icon` field on CommitSearchResult and Repository was removed. [#21310](https://github.com/sourcegraph/sourcegraph/pull/21310)
- The undocumented `index` filter was removed from search type-ahead suggestions. [#18806](https://github.com/sourcegraph/sourcegraph/issues/18806)
- Code host connection tokens aren't used for creating changesets anymore when the user is site admin and no credential has been specified. [#16814](https://github.com/sourcegraph/sourcegraph/issues/16814)

## 3.28.0

### Added

- Added `select:commit.diff.added` and `select:commit.diff.removed` for `type:diff` search queries. These selectors return commit diffs only if a pattern matches in `added` (respespectively, `removed`) lines. [#20328](https://github.com/sourcegraph/sourcegraph/pull/20328)
- Additional language autocompletions for the `lang:` filter in the search bar. [#20535](https://github.com/sourcegraph/sourcegraph/pull/20535)
- Steps in batch specs can now have an `if:` attribute to enable conditional execution of different steps. [#20701](https://github.com/sourcegraph/sourcegraph/pull/20701)
- Extensions can now log messages through `sourcegraph.app.log` to aid debugging user issues. [#20474](https://github.com/sourcegraph/sourcegraph/pull/20474)
- Bulk comments on many changesets are now available in Batch Changes. [#20361](https://github.com/sourcegraph/sourcegraph/pull/20361)
- Batch specs are now viewable when previewing changesets. [#19534](https://github.com/sourcegraph/sourcegraph/issues/19534)
- Added a new UI for creating code insights. [#20212](https://github.com/sourcegraph/sourcegraph/issues/20212)

### Changed

- User and site credentials used in Batch Changes are now encrypted in the database if encryption is enabled with the `encryption.keys` config. [#19570](https://github.com/sourcegraph/sourcegraph/issues/19570)
- All Sourcegraph images within [deploy-sourcegraph](https://github.com/sourcegraph/deploy-sourcegraph) now specify the registry. Thanks! @k24dizzle [#2901](https://github.com/sourcegraph/deploy-sourcegraph/pull/2901).
- Default reviewers are now added to Bitbucket Server PRs opened by Batch Changes. [#20551](https://github.com/sourcegraph/sourcegraph/pull/20551)
- The default memory requirements for the `redis-*` containers have been raised by 1GB (to a new total of 7GB). This change allows Redis to properly run its key-eviction routines (when under memory pressure) without getting killed by the host machine. This affects both the docker-compose and Kubernetes deployments. [sourcegraph/deploy-sourcegraph-docker#373](https://github.com/sourcegraph/deploy-sourcegraph-docker/pull/373) and [sourcegraph/deploy-sourcegraph#2898](https://github.com/sourcegraph/deploy-sourcegraph/pull/2898)
- Only site admins can now list users on an instance. [#20619](https://github.com/sourcegraph/sourcegraph/pull/20619)
- Repository permissions can now be enabled for site admins via the `authz.enforceForSiteAdmins` setting. [#20674](https://github.com/sourcegraph/sourcegraph/pull/20674)
- Site admins can no longer view user added code host configuration. [#20851](https://github.com/sourcegraph/sourcegraph/pull/20851)
- Site admins cannot add access tokens for any user by default. [#20988](https://github.com/sourcegraph/sourcegraph/pull/20988)
- Our namespaced overlays now only scrape container metrics within that namespace. [#2969](https://github.com/sourcegraph/deploy-sourcegraph/pull/2969)
- The extension registry main page has a new visual design that better conveys the most useful information about extensions, and individual extension pages have better information architecture. [#20822](https://github.com/sourcegraph/sourcegraph/pull/20822)

### Fixed

- Search returned inconsistent result counts when a `count:` limit was not specified.
- Indexed search failed when the `master` branch needed indexing but was not the default. [#20260](https://github.com/sourcegraph/sourcegraph/pull/20260)
- `repo:contains(...)` built-in did not respect parameters that affect repo filtering (e.g., `repogroup`, `fork`). It now respects these. [#20339](https://github.com/sourcegraph/sourcegraph/pull/20339)
- An issue where duplicate results would render for certain `or`-expressions. [#20480](https://github.com/sourcegraph/sourcegraph/pull/20480)
- Issue where the search query bar suggests that some `lang` values are not valid. [#20534](https://github.com/sourcegraph/sourcegraph/pull/20534)
- Pull request event webhooks received from GitHub with unexpected actions no longer cause panics. [#20571](https://github.com/sourcegraph/sourcegraph/pull/20571)
- Repository search patterns like `^repo/(prefix-suffix|prefix)$` now correctly match both `repo/prefix-suffix` and `repo/prefix`. [#20389](https://github.com/sourcegraph/sourcegraph/issues/20389)
- Ephemeral storage requests and limits now match the default cache size to avoid Symbols pods being evicted. The symbols pod now requires 10GB of ephemeral space as a minimum to scheduled. [#2369](https://github.com/sourcegraph/deploy-sourcegraph/pull/2369)
- Minor query syntax highlighting bug for `repo:contains` predicate. [#21038](https://github.com/sourcegraph/sourcegraph/pull/21038)
- An issue causing diff and commit results with file filters to return invalid results. [#21039](https://github.com/sourcegraph/sourcegraph/pull/21039)
- All databases now have the Kubernetes Quality of Service class of 'Guaranteed' which should reduce the chance of them
  being evicted during NodePressure events. [#2900](https://github.com/sourcegraph/deploy-sourcegraph/pull/2900)
- An issue causing diff views to display without syntax highlighting [#21160](https://github.com/sourcegraph/sourcegraph/pull/21160)

### Removed

- The deprecated `SetRepositoryEnabled` mutation was removed. [#21044](https://github.com/sourcegraph/sourcegraph/pull/21044)

## 3.27.5

### Fixed

- Fix scp style VCS url parsing. [#20799](https://github.com/sourcegraph/sourcegraph/pull/20799)

## 3.27.4

### Fixed

- Fixed an issue related to Gitolite repos with `@` being prepended with a `?`. [#20297](https://github.com/sourcegraph/sourcegraph/pull/20297)
- Add missing return from handler when DisableAutoGitUpdates is true. [#20451](https://github.com/sourcegraph/sourcegraph/pull/20451)

## 3.27.3

### Fixed

- Pushing batch changes to Bitbucket Server code hosts over SSH was broken in 3.27.0, and has been fixed. [#20324](https://github.com/sourcegraph/sourcegraph/issues/20324)

## 3.27.2

### Fixed

- Fixed an issue with our release tooling that was preventing all images from being tagged with the correct version.
  All sourcegraph images have the proper release version now.

## 3.27.1

### Fixed

- Indexed search failed when the `master` branch needed indexing but was not the default. [#20260](https://github.com/sourcegraph/sourcegraph/pull/20260)
- Fixed a regression that caused "other" code hosts urls to not be built correctly which prevents code to be cloned / updated in 3.27.0. This change will provoke some cloning errors on repositories that are already sync'ed, until the next code host sync. [#20258](https://github.com/sourcegraph/sourcegraph/pull/20258)

## 3.27.0

### Added

- `count:` now supports "all" as value. Queries with `count:all` will return up to 999999 results. [#19756](https://github.com/sourcegraph/sourcegraph/pull/19756)
- Credentials for Batch Changes are now validated when adding them. [#19602](https://github.com/sourcegraph/sourcegraph/pull/19602)
- Batch Changes now ignore repositories that contain a `.batchignore` file. [#19877](https://github.com/sourcegraph/sourcegraph/pull/19877) and [src-cli#509](https://github.com/sourcegraph/src-cli/pull/509)
- Side-by-side diff for commit visualization. [#19553](https://github.com/sourcegraph/sourcegraph/pull/19553)
- The site configuration now supports defining batch change rollout windows, which can be used to slow or disable pushing changesets at particular times of day or days of the week. [#19796](https://github.com/sourcegraph/sourcegraph/pull/19796), [#19797](https://github.com/sourcegraph/sourcegraph/pull/19797), and [#19951](https://github.com/sourcegraph/sourcegraph/pull/19951).
- Search functionality via built-in `contains` predicate: `repo:contains(...)`, `repo:contains.file(...)`, `repo:contains.content(...)`, repo:contains.commit.after(...)`. [#18584](https://github.com/sourcegraph/sourcegraph/issues/18584)
- Database encryption, external service config & user auth data can now be encrypted in the database using the `encryption.keys` config. See [the docs](https://docs.sourcegraph.com/admin/encryption) for more info.
- Repositories that gitserver fails to clone or fetch are now gradually moved to the back of the background update queue instead of remaining at the front. [#20204](https://github.com/sourcegraph/sourcegraph/pull/20204)
- The new `disableAutoCodeHostSyncs` setting allows site admins to disable any periodic background syncing of configured code host connections. That includes syncing of repository metadata (i.e. not git updates, use `disableAutoGitUpdates` for that), permissions and batch changes changesets, but may include other data we'd sync from the code host API in the future.

### Changed

- Bumped the minimum supported version of Postgres from `9.6` to `12`. The upgrade procedure is mostly automated for existing deployments, but may require action if using the single-container deployment or an external database. See the [upgrade documentation](https://docs.sourcegraph.com/admin/updates) for your deployment type for detailed instructions.
- Changesets in batch changes will now be marked as archived instead of being detached when a new batch spec that doesn't include the changesets is applied. Once they're archived users can manually detach them in the UI. [#19527](https://github.com/sourcegraph/sourcegraph/pull/19527)
- The default replica count on `sourcegraph-frontend` and `precise-code-intel-worker` for Kubernetes has changed from `1` -> `2`.
- Changes to code monitor trigger search queries [#19680](https://github.com/sourcegraph/sourcegraph/pull/19680)
  - A `repo:` filter is now required. This is due to an existing limitations where only 50 repositories can be searched at a time, so using a `repo:` filter makes sure the right code is being searched. Any existing code monitor without `repo:` in the trigger query will continue to work (with the limitation that not all repositories will be searched) but will require a `repo:` filter to be added when making any changes to it.
  - A `patternType` filter is no longer required. `patternType:literal` will be added to a code monitor query if not specified.
  - Added a new checklist UI to make it more intuitive to create code monitor trigger queries.
- Deprecated the GraphQL `icon` field on `GenericSearchResultInterface`. It will be removed in a future release. [#20028](https://github.com/sourcegraph/sourcegraph/pull/20028/files)
- Creating changesets through Batch Changes as a site-admin without configured Batch Changes credentials has been deprecated. Please configure user or global credentials before Sourcegraph 3.29 to not experience any interruptions in changeset creation. [#20143](https://github.com/sourcegraph/sourcegraph/pull/20143)
- Deprecated the GraphQL `limitHit` field on `LineMatch`. It will be removed in a future release. [#20164](https://github.com/sourcegraph/sourcegraph/pull/20164)

### Fixed

- A regression caused by search onboarding tour logic to never focus input in the search bar on the homepage. Input now focuses on the homepage if the search tour isn't in effect. [#19678](https://github.com/sourcegraph/sourcegraph/pull/19678)
- New changes of a Perforce depot will now be reflected in `master` branch after the initial clone. [#19718](https://github.com/sourcegraph/sourcegraph/pull/19718)
- Gitolite and Other type code host connection configuration can be correctly displayed. [#19976](https://github.com/sourcegraph/sourcegraph/pull/19976)
- Fixed a regression that caused user and code host limits to be ignored. [#20089](https://github.com/sourcegraph/sourcegraph/pull/20089)
- A regression where incorrect query highlighting happens for certain quoted values. [#20110](https://github.com/sourcegraph/sourcegraph/pull/20110)
- We now respect the `disableAutoGitUpdates` setting when cloning or fetching repos on demand and during cleanup tasks that may re-clone old repos. [#20194](https://github.com/sourcegraph/sourcegraph/pull/20194)

## 3.26.3

### Fixed

- Setting `gitMaxCodehostRequestsPerSecond` to `0` now actually blocks all Git operations happening on the gitserver. [#19716](https://github.com/sourcegraph/sourcegraph/pull/19716)

## 3.26.2

### Fixed

- Our indexed search logic now correctly handles de-duplication of search results across multiple replicas. [#19743](https://github.com/sourcegraph/sourcegraph/pull/19743)

## 3.26.1

### Added

- Experimental: Sync permissions of Perforce depots through the Sourcegraph UI. To enable, use the feature flag `"experimentalFeatures": { "perforce": "enabled" }`. For more information, see [how to enable permissions for your Perforce depots](https://docs.sourcegraph.com/admin/repo/perforce). [#16705](https://github.com/sourcegraph/sourcegraph/issues/16705)
- Added support for user email headers in the HTTP auth proxy. See [HTTP Auth Proxy docs](https://docs.sourcegraph.com/admin/auth#http-authentication-proxies) for more information.
- Ignore locked and disabled GitHub Enterprise repositories. [#19500](https://github.com/sourcegraph/sourcegraph/pull/19500)
- Remote code host git operations (such as `clone` or `ls-remote`) can now be rate limited beyond concurrency (which was already possible with `gitMaxConcurrentClones`). Set `gitMaxCodehostRequestsPerSecond` in site config to control the maximum rate of these operations per git-server instance. [#19504](https://github.com/sourcegraph/sourcegraph/pull/19504)

### Changed

-

### Fixed

- Commit search returning duplicate commits. [#19460](https://github.com/sourcegraph/sourcegraph/pull/19460)
- Clicking the Code Monitoring tab tries to take users to a non-existent repo. [#19525](https://github.com/sourcegraph/sourcegraph/pull/19525)
- Diff and commit search not highlighting search terms correctly for some files. [#19543](https://github.com/sourcegraph/sourcegraph/pull/19543), [#19639](https://github.com/sourcegraph/sourcegraph/pull/19639)
- File actions weren't appearing on large window sizes in Firefox and Safari. [#19380](https://github.com/sourcegraph/sourcegraph/pull/19380)

### Removed

-

## 3.26.0

### Added

- Searches are streamed into Sourcegraph by default. [#19300](https://github.com/sourcegraph/sourcegraph/pull/19300)
  - This gives a faster time to first result.
  - Several heuristics around result limits have been improved. You should see more consistent result counts now.
  - Can be disabled with the setting `experimentalFeatures.streamingSearch`.
- Opsgenie API keys can now be added via an environment variable. [#18662](https://github.com/sourcegraph/sourcegraph/pull/18662)
- It's now possible to control where code insights are displayed through the boolean settings `insights.displayLocation.homepage`, `insights.displayLocation.insightsPage` and `insights.displayLocation.directory`. [#18979](https://github.com/sourcegraph/sourcegraph/pull/18979)
- Users can now create changesets in batch changes on repositories that are cloned using SSH. [#16888](https://github.com/sourcegraph/sourcegraph/issues/16888)
- Syntax highlighting for Elixir, Elm, REG, Julia, Move, Nix, Puppet, VimL, Coq. [#19282](https://github.com/sourcegraph/sourcegraph/pull/19282)
- `BUILD.in` files are now highlighted as Bazel/Starlark build files. Thanks to @jjwon0 [#19282](https://github.com/sourcegraph/sourcegraph/pull/19282)
- `*.pyst` and `*.pyst-include` are now highlighted as Python files. Thanks to @jjwon0 [#19282](https://github.com/sourcegraph/sourcegraph/pull/19282)
- The code monitoring feature flag is now enabled by default. [#19295](https://github.com/sourcegraph/sourcegraph/pull/19295)
- New query field `select` enables returning only results of the desired type. See [documentation](https://docs.sourcegraph.com/code_search/reference/language#select) for details. [#19236](https://github.com/sourcegraph/sourcegraph/pull/19236)
- Syntax highlighting for Elixer, Elm, REG, Julia, Move, Nix, Puppet, VimL thanks to @rvantonder
- `BUILD.in` files are now highlighted as Bazel/Starlark build files. Thanks to @jjwon0
- `*.pyst` and `*.pyst-include` are now highlighted as Python files. Thanks to @jjwon0
- Added a `search.defaultCaseSensitive` setting to configure whether query patterns should be treated case sensitivitely by default.

### Changed

- Campaigns have been renamed to Batch Changes! See [#18771](https://github.com/sourcegraph/sourcegraph/issues/18771) for a detailed log on what has been renamed.
  - A new [Sourcegraph CLI](https://docs.sourcegraph.com/cli) version will use `src batch [preview|apply]` commands, while keeping the old ones working to be used with older Sourcegraph versions.
  - Old URLs in the application and in the documentation will redirect.
  - GraphQL API entities with "campaign" in their name have been deprecated and have new Batch Changes counterparts:
    - Deprecated GraphQL entities: `CampaignState`, `Campaign`, `CampaignSpec`, `CampaignConnection`, `CampaignsCodeHostConnection`, `CampaignsCodeHost`, `CampaignsCredential`, `CampaignDescription`
    - Deprecated GraphQL mutations: `createCampaign`, `applyCampaign`, `moveCampaign`, `closeCampaign`, `deleteCampaign`, `createCampaignSpec`, `createCampaignsCredential`, `deleteCampaignsCredential`
    - Deprecated GraphQL queries: `Org.campaigns`, `User.campaigns`, `User.campaignsCodeHosts`, `camapigns`, `campaign`
  - Site settings with `campaigns` in their name have been replaced with equivalent `batchChanges` settings.
- A repository's `remote.origin.url` is not stored on gitserver disk anymore. Note: if you use the experimental feature `customGitFetch` your setting may need to be updated to specify the remote URL. [#18535](https://github.com/sourcegraph/sourcegraph/pull/18535)
- Repositories and files containing spaces will now render with escaped spaces in the query bar rather than being
  quoted. [#18642](https://github.com/sourcegraph/sourcegraph/pull/18642)
- Sourcegraph is now built with Go 1.16. [#18447](https://github.com/sourcegraph/sourcegraph/pull/18447)
- Cursor hover information in the search query bar will now display after 150ms (previously 0ms). [#18916](https://github.com/sourcegraph/sourcegraph/pull/18916)
- The `repo.cloned` column is deprecated in favour of `gitserver_repos.clone_status`. It will be removed in a subsequent release.
- Precision class indicators have been improved for code intelligence results in both the hover overlay as well as the definition and references locations panel. [#18843](https://github.com/sourcegraph/sourcegraph/pull/18843)
- Pings now contain added, aggregated campaigns usage data: aggregate counts of unique monthly users and Weekly campaign and changesets counts for campaign cohorts created in the last 12 months. [#18604](https://github.com/sourcegraph/sourcegraph/pull/18604)

### Fixed

- Auto complete suggestions for repositories and files containing spaces will now be automatically escaped when accepting the suggestion. [#18635](https://github.com/sourcegraph/sourcegraph/issues/18635)
- An issue causing repository results containing spaces to not be clickable in some cases. [#18668](https://github.com/sourcegraph/sourcegraph/pull/18668)
- Closing a batch change now correctly closes the entailed changesets, when requested by the user. [#18957](https://github.com/sourcegraph/sourcegraph/pull/18957)
- TypesScript highlighting bug. [#15930](https://github.com/sourcegraph/sourcegraph/issues/15930)
- The number of shards is now reported accurately in Site Admin > Repository Status > Settings > Indexing. [#19265](https://github.com/sourcegraph/sourcegraph/pull/19265)

### Removed

- Removed the deprecated GraphQL fields `SearchResults.repositoriesSearched` and `SearchResults.indexedRepositoriesSearched`.
- Removed the deprecated search field `max`
- Removed the `experimentalFeatures.showBadgeAttachments` setting

## 3.25.2

### Fixed

- A security vulnerability with in the authentication workflow has been fixed. [#18686](https://github.com/sourcegraph/sourcegraph/pull/18686)

## 3.25.1

### Added

- Experimental: Sync Perforce depots directly through the Sourcegraph UI. To enable, use the feature flag `"experimentalFeatures": { "perforce": "enabled" }`. For more information, see [how to add your Perforce depots](https://docs.sourcegraph.com/admin/repo/perforce). [#16703](https://github.com/sourcegraph/sourcegraph/issues/16703)

## 3.25.0

**IMPORTANT** Sourcegraph now uses Go 1.15. This may break AWS RDS database connections with older x509 certificates. Please follow the Amazon [docs](https://docs.aws.amazon.com/AmazonRDS/latest/UserGuide/UsingWithRDS.SSL-certificate-rotation.html) to rotate your certificate.

### Added

- New site config option `"log": { "sentry": { "backendDSN": "<REDACTED>" } }` to use a separate Sentry project for backend errors. [#17363](https://github.com/sourcegraph/sourcegraph/pull/17363)
- Structural search now supports searching indexed branches other than default. [#17726](https://github.com/sourcegraph/sourcegraph/pull/17726)
- Structural search now supports searching unindexed revisions. [#17967](https://github.com/sourcegraph/sourcegraph/pull/17967)
- New site config option `"allowSignup"` for SAML authentication to determine if automatically create new users is allowed. [#17989](https://github.com/sourcegraph/sourcegraph/pull/17989)
- Experimental: The webapp can now stream search results to the client, improving search performance. To enable it, add `{ "experimentalFeatures": { "searchStreaming": true } }` in user settings. [#16097](https://github.com/sourcegraph/sourcegraph/pull/16097)
- New product research sign-up page. This can be accessed by all users in their user settings. [#17945](https://github.com/sourcegraph/sourcegraph/pull/17945)
- New site config option `productResearchPage.enabled` to disable access to the product research sign-up page. [#17945](https://github.com/sourcegraph/sourcegraph/pull/17945)
- Pings now contain Sourcegraph extension activation statistics. [#16421](https://github.com/sourcegraph/sourcegraph/pull/16421)
- Pings now contain aggregate Sourcegraph extension activation statistics: the number of users and number of activations per (public) extension per week, and the number of total extension users per week and average extensions activated per user. [#16421](https://github.com/sourcegraph/sourcegraph/pull/16421)
- Pings now contain aggregate code insights usage data: total insight views, interactions, edits, creations, removals, and counts of unique users that view and create insights. [#16421](https://github.com/sourcegraph/sourcegraph/pull/17805)
- When previewing a campaign spec, changesets can be filtered by current state or the action(s) to be performed. [#16960](https://github.com/sourcegraph/sourcegraph/issues/16960)

### Changed

- Alert solutions links included in [monitoring alerts](https://docs.sourcegraph.com/admin/observability/alerting) now link to the relevant documentation version. [#17828](https://github.com/sourcegraph/sourcegraph/pull/17828)
- Secrets (such as access tokens and passwords) will now appear as REDACTED when editing external service config, and in graphql API responses. [#17261](https://github.com/sourcegraph/sourcegraph/issues/17261)
- Sourcegraph is now built with Go 1.15
  - Go `1.15` introduced changes to SSL/TLS connection validation which requires certificates to include a `SAN`. This field was not included in older certificates and clients relied on the `CN` field. You might see an error like `x509: certificate relies on legacy Common Name field`. We recommend that customers using Sourcegraph with an external database and connecting to it using SSL/TLS check whether the certificate is up to date.
  - RDS Customers please reference [AWS' documentation on updating the SSL/TLS certificate](https://docs.aws.amazon.com/AmazonRDS/latest/UserGuide/UsingWithRDS.SSL-certificate-rotation.html).
- Search results on `.rs` files now recommend `lang:rust` instead of `lang:renderscript` as a filter. [#18316](https://github.com/sourcegraph/sourcegraph/pull/18316)
- Campaigns users creating Personal Access Tokens on GitHub are now asked to request the `user:email` scope in addition to the [previous scopes](https://docs.sourcegraph.com/@3.24/admin/external_service/github#github-api-token-and-access). This will be used in a future Sourcegraph release to display more fine-grained information on the progress of pull requests. [#17555](https://github.com/sourcegraph/sourcegraph/issues/17555)

### Fixed

- Fixes an issue that prevented the hard deletion of a user if they had saved searches. [#17461](https://github.com/sourcegraph/sourcegraph/pull/17461)
- Fixes an issue that caused some missing results for `type:commit` when a pattern was used instead of the `message` field. [#17490](https://github.com/sourcegraph/sourcegraph/pull/17490#issuecomment-764004758)
- Fixes an issue where cAdvisor-based alerts would not fire correctly for services with multiple replicas. [#17600](https://github.com/sourcegraph/sourcegraph/pull/17600)
- Significantly improved performance of structural search on monorepo deployments [#17846](https://github.com/sourcegraph/sourcegraph/pull/17846)
- Fixes an issue where upgrades on Kubernetes may fail due to null environment variable lists in deployment manifests [#1781](https://github.com/sourcegraph/deploy-sourcegraph/pull/1781)
- Fixes an issue where counts on search filters were inaccurate. [#18158](https://github.com/sourcegraph/sourcegraph/pull/18158)
- Fixes services with emptyDir volumes being evicted from nodes. [#1852](https://github.com/sourcegraph/deploy-sourcegraph/pull/1852)

### Removed

- Removed the `search.migrateParser` setting. As of 3.20 and onward, a new parser processes search queries by default. Previously, `search.migrateParser` was available to enable the legacy parser. Enabling/disabling this setting now no longer has any effect. [#17344](https://github.com/sourcegraph/sourcegraph/pull/17344)

## 3.24.1

### Fixed

- Fixes an issue that SAML is not able to proceed with the error `Expected Enveloped and C14N transforms`. [#13032](https://github.com/sourcegraph/sourcegraph/issues/13032)

## 3.24.0

### Added

- Panels in the [Sourcegraph monitoring dashboards](https://docs.sourcegraph.com/admin/observability/metrics#grafana) now:
  - include links to relevant alerts documentation and the new [monitoring dashboards reference](https://docs.sourcegraph.com/admin/observability/dashboards). [#16939](https://github.com/sourcegraph/sourcegraph/pull/16939)
  - include alert events and version changes annotations that can be enabled from the top of each service dashboard. [#17198](https://github.com/sourcegraph/sourcegraph/pull/17198)
- Suggested filters in the search results page can now be scrolled. [#17097](https://github.com/sourcegraph/sourcegraph/pull/17097)
- Structural search queries can now be used in saved searches by adding `patternType:structural`. [#17265](https://github.com/sourcegraph/sourcegraph/pull/17265)

### Changed

- Dashboard links included in [monitoring alerts](https://docs.sourcegraph.com/admin/observability/alerting) now:
  - link directly to the relevant Grafana panel, instead of just the service dashboard. [#17014](https://github.com/sourcegraph/sourcegraph/pull/17014)
  - link to a time frame relevant to the alert, instead of just the past few hours. [#17034](https://github.com/sourcegraph/sourcegraph/pull/17034)
- Added `serviceKind` field of the `ExternalServiceKind` type to `Repository.externalURLs` GraphQL API, `serviceType` field is deprecated and will be removed in the future releases. [#14979](https://github.com/sourcegraph/sourcegraph/issues/14979)
- Deprecated the GraphQL fields `SearchResults.repositoriesSearched` and `SearchResults.indexedRepositoriesSearched`.
- The minimum Kubernetes version required to use the [Kubernetes deployment option](https://docs.sourcegraph.com/admin/install/kubernetes) is now [v1.15 (released June 2019)](https://kubernetes.io/blog/2019/06/19/kubernetes-1-15-release-announcement/).

### Fixed

- Imported changesets acquired an extra button to download the "generated diff", which did nothing, since imported changesets don't have a generated diff. This button has been removed. [#16778](https://github.com/sourcegraph/sourcegraph/issues/16778)
- Quoted global filter values (case, patterntype) are now properly extracted and set in URL parameters. [#16186](https://github.com/sourcegraph/sourcegraph/issues/16186)
- The endpoint for "Open in Sourcegraph" functionality in editor extensions now uses code host connection information to resolve the repository, which makes it more correct and respect the `repositoryPathPattern` setting. [#16846](https://github.com/sourcegraph/sourcegraph/pull/16846)
- Fixed an issue that prevented search expressions of the form `repo:foo (rev:a or rev:b)` from evaluating all revisions [#16873](https://github.com/sourcegraph/sourcegraph/pull/16873)
- Updated language detection library. Includes language detection for `lang:starlark`. [#16900](https://github.com/sourcegraph/sourcegraph/pull/16900)
- Fixed retrieving status for indexed tags and deduplicated main branches in the indexing settings page. [#13787](https://github.com/sourcegraph/sourcegraph/issues/13787)
- Specifying a ref that doesn't exist would show an alert, but still return results [#15576](https://github.com/sourcegraph/sourcegraph/issues/15576)
- Fixed search highlighting the wrong line. [#10468](https://github.com/sourcegraph/sourcegraph/issues/10468)
- Fixed an issue where searches of the form `foo type:file` returned results of type `path` too. [#17076](https://github.com/sourcegraph/sourcegraph/issues/17076)
- Fixed queries like `(type:commit or type:diff)` so that if the query matches both the commit message and the diff, both are returned as results. [#16899](https://github.com/sourcegraph/sourcegraph/issues/16899)
- Fixed container monitoring and provisioning dashboard panels not displaying metrics in certain deployment types and environments. If you continue to have issues with these panels not displaying any metrics after upgrading, please [open an issue](https://github.com/sourcegraph/sourcegraph/issues/new).
- Fixed a nonexistent field in site configuration being marked as "required" when configuring PagerDuty alert notifications. [#17277](https://github.com/sourcegraph/sourcegraph/pull/17277)
- Fixed cases of incorrect highlighting for symbol definitions in the definitions panel. [#17258](https://github.com/sourcegraph/sourcegraph/pull/17258)
- Fixed a Cross-Site Scripting vulnerability where quick links created on the homepage were not sanitized and allowed arbitrary JavaScript execution. [#17099](https://github.com/sourcegraph/sourcegraph/pull/17099)

### Removed

- Interactive mode has now been removed. [#16868](https://github.com/sourcegraph/sourcegraph/pull/16868).

## 3.23.0

### Added

- Password reset link expiration can be customized via `auth.passwordResetLinkExpiry` in the site config. [#13999](https://github.com/sourcegraph/sourcegraph/issues/13999)
- Campaign steps may now include environment variables from outside of the campaign spec using [array syntax](http://docs.sourcegraph.com/campaigns/references/campaign_spec_yaml_reference#environment-array). [#15822](https://github.com/sourcegraph/sourcegraph/issues/15822)
- The total size of all Git repositories and the lines of code for indexed branches are displayed in the site admin overview. [#15125](https://github.com/sourcegraph/sourcegraph/issues/15125)
- Extensions can now add decorations to files on the sidebar tree view and tree page through the experimental `FileDecoration` API. [#15833](https://github.com/sourcegraph/sourcegraph/pull/15833)
- Extensions can now easily query the Sourcegraph GraphQL API through a dedicated API method. [#15566](https://github.com/sourcegraph/sourcegraph/pull/15566)
- Individual changesets can now be downloaded as a diff. [#16098](https://github.com/sourcegraph/sourcegraph/issues/16098)
- The campaigns preview page is much more detailed now, especially when updating existing campaigns. [#16240](https://github.com/sourcegraph/sourcegraph/pull/16240)
- When a newer version of a campaign spec is uploaded, a message is now displayed when viewing the campaign or an outdated campaign spec. [#14532](https://github.com/sourcegraph/sourcegraph/issues/14532)
- Changesets in a campaign can now be searched by title and repository name. [#15781](https://github.com/sourcegraph/sourcegraph/issues/15781)
- Experimental: [`transformChanges` in campaign specs](https://docs.sourcegraph.com/campaigns/references/campaign_spec_yaml_reference#transformchanges) is now available as a feature preview to allow users to create multiple changesets in a single repository. [#16235](https://github.com/sourcegraph/sourcegraph/pull/16235)
- The `gitUpdateInterval` site setting was added to allow custom git update intervals based on repository names. [#16765](https://github.com/sourcegraph/sourcegraph/pull/16765)
- Various additions to syntax highlighting and hover tooltips in the search query bar (e.g., regular expressions). Can be disabled with `{ "experimentalFeatures": { "enableSmartQuery": false } }` in case of unlikely adverse effects. [#16742](https://github.com/sourcegraph/sourcegraph/pull/16742)
- Search queries may now scope subexpressions across repositories and files, and also allow greater freedom for combining search filters. See the updated documentation on [search subexpressions](https://docs.sourcegraph.com/code_search/tutorials/search_subexpressions) to learn more. [#16866](https://github.com/sourcegraph/sourcegraph/pull/16866)

### Changed

- Search indexer tuned to wait longer before assuming a deadlock has occurred. Previously if the indexserver had many cores (40+) and indexed a monorepo it could give up. [#16110](https://github.com/sourcegraph/sourcegraph/pull/16110)
- The total size of all Git repositories and the lines of code for indexed branches will be sent back in pings as part of critical telemetry. [#16188](https://github.com/sourcegraph/sourcegraph/pull/16188)
- The `gitserver` container now has a dependency on Postgres. This does not require any additional configuration unless access to Postgres requires a sidecar proxy / firewall rules. [#16121](https://github.com/sourcegraph/sourcegraph/pull/16121)
- Licensing is now enforced for campaigns: creating a campaign with more than five changesets requires a valid license. Please [contact Sourcegraph with any licensing questions](https://about.sourcegraph.com/contact/sales/). [#15715](https://github.com/sourcegraph/sourcegraph/issues/15715)

### Fixed

- Syntax highlighting on files with mixed extension case (e.g. `.CPP` vs `.cpp`) now works as expected. [#11327](https://github.com/sourcegraph/sourcegraph/issues/11327)
- After applying a campaign, some GitLab MRs might have had outdated state shown in the UI until the next sync with the code host. [#16100](https://github.com/sourcegraph/sourcegraph/pull/16100)
- The web app no longer sends stale text document content to extensions. [#14965](https://github.com/sourcegraph/sourcegraph/issues/14965)
- The blob viewer now supports multiple decorations per line as intended. [#15063](https://github.com/sourcegraph/sourcegraph/issues/15063)
- Repositories with plus signs in their name can now be navigated to as expected. [#15079](https://github.com/sourcegraph/sourcegraph/issues/15079)

### Removed

-

## 3.22.1

### Changed

- Reduced memory and CPU required for updating the code intelligence commit graph [#16517](https://github.com/sourcegraph/sourcegraph/pull/16517)

## 3.22.0

### Added

- GraphQL and TOML syntax highlighting is now back (special thanks to @rvantonder) [#13935](https://github.com/sourcegraph/sourcegraph/issues/13935)
- Zig and DreamMaker syntax highlighting.
- Campaigns now support publishing GitHub draft PRs and GitLab WIP MRs. [#7998](https://github.com/sourcegraph/sourcegraph/issues/7998)
- `indexed-searcher`'s watchdog can be configured and has additional instrumentation. This is useful when diagnosing [zoekt-webserver is restarting due to watchdog](https://docs.sourcegraph.com/admin/observability/troubleshooting#scenario-zoekt-webserver-is-restarting-due-to-watchdog). [#15148](https://github.com/sourcegraph/sourcegraph/pull/15148)
- Pings now contain Redis & Postgres server versions. [14405](https://github.com/sourcegraph/sourcegraph/14405)
- Aggregated usage data of the search onboarding tour is now included in pings. The data tracked are: total number of views of the onboarding tour, total number of views of each step in the onboarding tour, total number of tours closed. [#15113](https://github.com/sourcegraph/sourcegraph/pull/15113)
- Users can now specify credentials for code hosts to enable campaigns for non site-admin users. [#15506](https://github.com/sourcegraph/sourcegraph/pull/15506)
- A `campaigns.restrictToAdmins` site configuration option has been added to prevent non site-admin users from using campaigns. [#15785](https://github.com/sourcegraph/sourcegraph/pull/15785)
- Number of page views on campaign apply page, page views on campaign details page after create/update, closed campaigns, created campaign specs and changesets specs and the sum of changeset diff stats will be sent back in pings. [#15279](https://github.com/sourcegraph/sourcegraph/pull/15279)
- Users can now explicitly set their primary email address. [#15683](https://github.com/sourcegraph/sourcegraph/pull/15683)
- "[Why code search is still needed for monorepos](https://docs.sourcegraph.com/adopt/code_search_in_monorepos)" doc page

### Changed

- Improved contrast / visibility in comment syntax highlighting. [#14546](https://github.com/sourcegraph/sourcegraph/issues/14546)
- Campaigns are no longer in beta. [#14900](https://github.com/sourcegraph/sourcegraph/pull/14900)
- Campaigns now have a fancy new icon. [#14740](https://github.com/sourcegraph/sourcegraph/pull/14740)
- Search queries with an unbalanced closing paren `)` are now invalid, since this likely indicates an error. Previously, patterns with dangling `)` were valid in some cases. Note that patterns with dangling `)` can still be searched, but should be quoted via `content:"foo)"`. [#15042](https://github.com/sourcegraph/sourcegraph/pull/15042)
- Extension providers can now return AsyncIterables, enabling dynamic provider results without dependencies. [#15042](https://github.com/sourcegraph/sourcegraph/issues/15061)
- Deprecated the `"email.smtp": { "disableTLS" }` site config option, this field has been replaced by `"email.smtp": { "noVerifyTLS" }`. [#15682](https://github.com/sourcegraph/sourcegraph/pull/15682)

### Fixed

- The `file:` added to the search field when navigating to a tree or file view will now behave correctly when the file path contains spaces. [#12296](https://github.com/sourcegraph/sourcegraph/issues/12296)
- OAuth login now respects site configuration `experimentalFeatures: { "tls.external": {...} }` for custom certificates and skipping TLS verify. [#14144](https://github.com/sourcegraph/sourcegraph/issues/14144)
- If the `HEAD` file in a cloned repo is absent or truncated, background cleanup activities will use a best-effort default to remedy the situation. [#14962](https://github.com/sourcegraph/sourcegraph/pull/14962)
- Search input will always show suggestions. Previously we only showed suggestions for letters and some special characters. [#14982](https://github.com/sourcegraph/sourcegraph/pull/14982)
- Fixed an issue where `not` keywords were not recognized inside expression groups, and treated incorrectly as patterns. [#15139](https://github.com/sourcegraph/sourcegraph/pull/15139)
- Fixed an issue where hover pop-ups would not show on the first character of a valid hover range in search queries. [#15410](https://github.com/sourcegraph/sourcegraph/pull/15410)
- Fixed an issue where submodules configured with a relative URL resulted in non-functional hyperlinks in the file tree UI. [#15286](https://github.com/sourcegraph/sourcegraph/issues/15286)
- Pushing commits to public GitLab repositories with campaigns now works, since we use the configured token even if the repository is public. [#15536](https://github.com/sourcegraph/sourcegraph/pull/15536)
- `.kts` is now highlighted properly as Kotlin code, fixed various other issues in Kotlin syntax highlighting.
- Fixed an issue where the value of `content:` was treated literally when the regular expression toggle is active. [#15639](https://github.com/sourcegraph/sourcegraph/pull/15639)
- Fixed an issue where non-site admins were prohibited from updating some of their other personal metadata when `auth.enableUsernameChanges` was `false`. [#15663](https://github.com/sourcegraph/sourcegraph/issues/15663)
- Fixed the `url` fields of repositories and trees in GraphQL returning URLs that were not %-encoded (e.g. when the repository name contained spaces). [#15667](https://github.com/sourcegraph/sourcegraph/issues/15667)
- Fixed "Find references" showing errors in the references panel in place of the syntax-highlighted code for repositories with spaces in their name. [#15618](https://github.com/sourcegraph/sourcegraph/issues/15618)
- Fixed an issue where specifying the `repohasfile` filter did not return results as expected unless `repo` was specified. [#15894](https://github.com/sourcegraph/sourcegraph/pull/15894)
- Fixed an issue causing user input in the search query field to be erased in some cases. [#15921](https://github.com/sourcegraph/sourcegraph/issues/15921).

### Removed

-

## 3.21.2

:warning: WARNING :warning: For users of single-image Sourcegraph instance, please delete the secret key file `/var/lib/sourcegraph/token` inside the container before attempting to upgrade to 3.21.x.

### Fixed

- Fix externalURLs alert logic [#14980](https://github.com/sourcegraph/sourcegraph/pull/14980)

## 3.21.1

:warning: WARNING :warning: For users of single-image Sourcegraph instance, please delete the secret key file `/var/lib/sourcegraph/token` inside the container before attempting to upgrade to 3.21.x.

### Fixed

- Fix alerting for native integration condition [#14775](https://github.com/sourcegraph/sourcegraph/pull/14775)
- Fix query with large repo count hanging [#14944](https://github.com/sourcegraph/sourcegraph/pull/14944)
- Fix server upgrade where codeintel database does not exist [#14953](https://github.com/sourcegraph/sourcegraph/pull/14953)
- CVE-2019-18218 in postgres docker image [#14954](https://github.com/sourcegraph/sourcegraph/pull/14954)
- Fix an issue where .git/HEAD in invalid [#14962](https://github.com/sourcegraph/sourcegraph/pull/14962)
- Repository syncing will not happen more frequently than the repoListUpdateInterval config value [#14901](https://github.com/sourcegraph/sourcegraph/pull/14901) [#14983](https://github.com/sourcegraph/sourcegraph/pull/14983)

## 3.21.0

:warning: WARNING :warning: For users of single-image Sourcegraph instance, please delete the secret key file `/var/lib/sourcegraph/token` inside the container before attempting to upgrade to 3.21.x.

### Added

- The new GraphQL API query field `namespaceByName(name: String!)` makes it easier to look up the user or organization with the given name. Previously callers needed to try looking up the user and organization separately.
- Changesets created by campaigns will now include a link back to the campaign in their body text. [#14033](https://github.com/sourcegraph/sourcegraph/issues/14033)
- Users can now preview commits that are going to be created in their repositories in the campaign preview UI. [#14181](https://github.com/sourcegraph/sourcegraph/pull/14181)
- If emails are configured, the user will be sent an email when important account information is changed. This currently encompasses changing/resetting the password, adding/removing emails, and adding/removing access tokens. [#14320](https://github.com/sourcegraph/sourcegraph/pull/14320)
- A subset of changesets can now be published by setting the `published` flag in campaign specs [to an array](https://docs.sourcegraph.com/@main/campaigns/campaign_spec_yaml_reference#publishing-only-specific-changesets), which allows only specific changesets within a campaign to be published based on the repository name. [#13476](https://github.com/sourcegraph/sourcegraph/pull/13476)
- Homepage panels are now enabled by default. [#14287](https://github.com/sourcegraph/sourcegraph/issues/14287)
- The most recent ping data is now available to site admins via the Site-admin > Pings page. [#13956](https://github.com/sourcegraph/sourcegraph/issues/13956)
- Homepage panel engagement metrics will be sent back in pings. [#14589](https://github.com/sourcegraph/sourcegraph/pull/14589)
- Homepage now has a footer with links to different extensibility features. [#14638](https://github.com/sourcegraph/sourcegraph/issues/14638)
- Added an onboarding tour of Sourcegraph for new users. It can be enabled in user settings with `experimentalFeatures.showOnboardingTour` [#14636](https://github.com/sourcegraph/sourcegraph/pull/14636)
- Added an onboarding tour of Sourcegraph for new users. [#14636](https://github.com/sourcegraph/sourcegraph/pull/14636)
- Repository GraphQL queries now support an `after` parameter that permits cursor-based pagination. [#13715](https://github.com/sourcegraph/sourcegraph/issues/13715)
- Searches in the Recent Searches panel and other places are now syntax highlighted. [#14443](https://github.com/sourcegraph/sourcegraph/issues/14443)

### Changed

- Interactive search mode is now disabled by default because the new plain text search input is smarter. To reenable it, add `{ "experimentalFeatures": { "splitSearchModes": true } }` in user settings.
- The extension registry has been redesigned to make it easier to find non-default Sourcegraph extensions.
- Tokens and similar sensitive information included in the userinfo portion of remote repository URLs will no longer be visible on the Mirroring settings page. [#14153](https://github.com/sourcegraph/sourcegraph/pull/14153)
- The sign in and sign up forms have been redesigned with better input validation.
- Kubernetes admins mounting [configuration files](https://docs.sourcegraph.com/admin/config/advanced_config_file#kubernetes-configmap) are encouraged to change how the ConfigMap is mounted. See the new documentation. Previously our documentation suggested using subPath. However, this lead to Kubernetes not automatically updating the files on configuration change. [#14297](https://github.com/sourcegraph/sourcegraph/pull/14297)
- The precise code intel bundle manager will now expire any converted LSIF data that is older than `PRECISE_CODE_INTEL_MAX_DATA_AGE` (30 days by default) that is also not visible from the tip of the default branch.
- `SRC_LOG_LEVEL=warn` is now the default in Docker Compose and Kubernetes deployments, reducing the amount of uninformative log spam. [#14458](https://github.com/sourcegraph/sourcegraph/pull/14458)
- Permissions data that were stored in deprecated binary format are abandoned. Downgrade from 3.21 to 3.20 is OK, but to 3.19 or prior versions might experience missing/incomplete state of permissions for a short period of time. [#13740](https://github.com/sourcegraph/sourcegraph/issues/13740)
- The query builder page is now disabled by default. To reenable it, add `{ "experimentalFeatures": { "showQueryBuilder": true } }` in user settings.
- The GraphQL `updateUser` mutation now returns the updated user (instead of an empty response).

### Fixed

- Git clone URLs now validate their format correctly. [#14313](https://github.com/sourcegraph/sourcegraph/pull/14313)
- Usernames set in Slack `observability.alerts` now apply correctly. [#14079](https://github.com/sourcegraph/sourcegraph/pull/14079)
- Path segments in breadcrumbs get truncated correctly again on small screen sizes instead of inflating the header bar. [#14097](https://github.com/sourcegraph/sourcegraph/pull/14097)
- GitLab pipelines are now parsed correctly and show their current status in campaign changesets. [#14129](https://github.com/sourcegraph/sourcegraph/pull/14129)
- Fixed an issue where specifying any repogroups would effectively search all repositories for all repogroups. [#14190](https://github.com/sourcegraph/sourcegraph/pull/14190)
- Changesets that were previously closed after being detached from a campaign are now reopened when being reattached. [#14099](https://github.com/sourcegraph/sourcegraph/pull/14099)
- Previously large files that match the site configuration [search.largeFiles](https://docs.sourcegraph.com/admin/config/site_config#search-largeFiles) would not be indexed if they contained a large number of unique trigrams. We now index those files as well. Note: files matching the glob still need to be valid utf-8. [#12443](https://github.com/sourcegraph/sourcegraph/issues/12443)
- Git tags without a `creatordate` value will no longer break tag search within a repository. [#5453](https://github.com/sourcegraph/sourcegraph/issues/5453)
- Campaigns pages now work properly on small viewports. [#14292](https://github.com/sourcegraph/sourcegraph/pull/14292)
- Fix an issue with viewing repositories that have spaces in the repository name [#2867](https://github.com/sourcegraph/sourcegraph/issues/2867)

### Removed

- Syntax highlighting for GraphQL, INI, TOML, and Perforce files has been removed [due to incompatible/absent licenses](https://github.com/sourcegraph/sourcegraph/issues/13933). We plan to [add it back in the future](https://github.com/sourcegraph/sourcegraph/issues?q=is%3Aissue+is%3Aopen+add+syntax+highlighting+for+develop+a+).
- Search scope pages (`/search/scope/:id`) were removed.
- User-defined search scopes are no longer shown below the search bar on the homepage. Use the [`quicklinks`](https://docs.sourcegraph.com/user/personalization/quick_links) setting instead to display links there.
- The explore page (`/explore`) was removed.
- The sign out page was removed.
- The unused GraphQL types `DiffSearchResult` and `DeploymentConfiguration` were removed.
- The deprecated GraphQL mutation `updateAllMirrorRepositories`.
- The deprecated GraphQL field `Site.noRepositoriesEnabled`.
- Total counts of users by product area have been removed from pings.
- Aggregate daily, weekly, and monthly latencies (in ms) of code intelligence events (e.g., hover tooltips) have been removed from pings.

## 3.20.1

### Fixed

- gomod: rollback go-diff to v0.5.3 (v0.6.0 causes panic in certain cases) [#13973](https://github.com/sourcegraph/sourcegraph/pull/13973).
- Fixed an issue causing the scoped query in the search field to be erased when viewing files. [#13954](https://github.com/sourcegraph/sourcegraph/pull/13954).

## 3.20.0

### Added

- Site admins can now force a specific user to re-authenticate on their next request or visit. [#13647](https://github.com/sourcegraph/sourcegraph/pull/13647)
- Sourcegraph now watches its [configuration files](https://docs.sourcegraph.com/admin/config/advanced_config_file) (when using external files) and automatically applies the changes to Sourcegraph's configuration when they change. For example, this allows Sourcegraph to detect when a Kubernetes ConfigMap changes. [#13646](https://github.com/sourcegraph/sourcegraph/pull/13646)
- To define repository groups (`search.repositoryGroups` in global, org, or user settings), you can now specify regular expressions in addition to single repository names. [#13730](https://github.com/sourcegraph/sourcegraph/pull/13730)
- The new site configuration property `search.limits` configures the maximum search timeout and the maximum number of repositories to search for various types of searches. [#13448](https://github.com/sourcegraph/sourcegraph/pull/13448)
- Files and directories can now be excluded from search by adding the file `.sourcegraph/ignore` to the root directory of a repository. Each line in the _ignore_ file is interpreted as a globbing pattern. [#13690](https://github.com/sourcegraph/sourcegraph/pull/13690)
- Structural search syntax now allows regular expressions in patterns. Also, `...` can now be used in place of `:[_]`. See the [documentation](https://docs.sourcegraph.com/@main/code_search/reference/structural) for example syntax. [#13809](https://github.com/sourcegraph/sourcegraph/pull/13809)
- The total size of all Git repositories and the lines of code for indexed branches will be sent back in pings. [#13764](https://github.com/sourcegraph/sourcegraph/pull/13764)
- Experimental: A new homepage UI for Sourcegraph Server shows the user their recent searches, repositories, files, and saved searches. It can be enabled with `experimentalFeatures.showEnterpriseHomePanels`. [#13407](https://github.com/sourcegraph/sourcegraph/issues/13407)

### Changed

- Campaigns are enabled by default for all users. Site admins may view and create campaigns; everyone else may only view campaigns. The new site configuration property `campaigns.enabled` can be used to disable campaigns for all users. The properties `campaigns.readAccess`, `automation.readAccess.enabled`, and `"experimentalFeatures": { "automation": "enabled" }}` are deprecated and no longer have any effect.
- Diff and commit searches are limited to 10,000 repositories (if `before:` or `after:` filters are used), or 50 repositories (if no time filters are used). You can configure this limit in the site configuration property `search.limits`. [#13386](https://github.com/sourcegraph/sourcegraph/pull/13386)
- The site configuration `maxReposToSearch` has been deprecated in favor of the property `maxRepos` on `search.limits`. [#13439](https://github.com/sourcegraph/sourcegraph/pull/13439)
- Search queries are now processed by a new parser that will always be enabled going forward. There should be no material difference in behavior. In case of adverse effects, the previous parser can be reenabled by setting `"search.migrateParser": false` in settings. [#13435](https://github.com/sourcegraph/sourcegraph/pull/13435)
- It is now possible to search for file content that excludes a term using the `NOT` operator. [#12412](https://github.com/sourcegraph/sourcegraph/pull/12412)
- `NOT` is available as an alternative syntax of `-` on supported keywords `repo`, `file`, `content`, `lang`, and `repohasfile`. [#12412](https://github.com/sourcegraph/sourcegraph/pull/12412)
- Negated content search is now also supported for unindexed repositories. Previously it was only supported for indexed repositories [#13359](https://github.com/sourcegraph/sourcegraph/pull/13359).
- The experimental feature flag `andOrQuery` is deprecated. [#13435](https://github.com/sourcegraph/sourcegraph/pull/13435)
- After a user's password changes, they will be signed out on all devices and must sign in again. [#13647](https://github.com/sourcegraph/sourcegraph/pull/13647)
- `rev:` is available as alternative syntax of `@` for searching revisions instead of the default branch [#13133](https://github.com/sourcegraph/sourcegraph/pull/13133)
- Campaign URLs have changed to use the campaign name instead of an opaque ID. The old URLs no longer work. [#13368](https://github.com/sourcegraph/sourcegraph/pull/13368)
- A new `external_service_repos` join table was added. The migration required to make this change may take a few minutes.

### Fixed

- User satisfaction/NPS surveys will now correctly provide a range from 0–10, rather than 0–9. [#13163](https://github.com/sourcegraph/sourcegraph/pull/13163)
- Fixed a bug where we returned repositories with invalid revisions in the search results. Now, if a user specifies an invalid revision, we show an alert. [#13271](https://github.com/sourcegraph/sourcegraph/pull/13271)
- Previously it wasn't possible to search for certain patterns containing `:` because they would not be considered valid filters. We made these checks less strict. [#10920](https://github.com/sourcegraph/sourcegraph/pull/10920)
- When a user signs out of their account, all of their sessions will be invalidated, not just the session where they signed out. [#13647](https://github.com/sourcegraph/sourcegraph/pull/13647)
- URL information will no longer be leaked by the HTTP referer header. This prevents the user's password reset code from being leaked. [#13804](https://github.com/sourcegraph/sourcegraph/pull/13804)
- GitLab OAuth2 user authentication now respects `tls.external` site setting. [#13814](https://github.com/sourcegraph/sourcegraph/pull/13814)

### Removed

- The smartSearchField feature is now always enabled. The `experimentalFeatures.smartSearchField` settings option has been removed.

## 3.19.2

### Fixed

- search: always limit commit and diff to less than 10,000 repos [a97f81b0f7](https://github.com/sourcegraph/sourcegraph/commit/a97f81b0f79535253bd7eae6c30d5c91d48da5ca)
- search: configurable limits on commit/diff search [1c22d8ce1](https://github.com/sourcegraph/sourcegraph/commit/1c22d8ce13c149b3fa3a7a26f8cb96adc89fc556)
- search: add site configuration for maxTimeout [d8d61b43c0f](https://github.com/sourcegraph/sourcegraph/commit/d8d61b43c0f0d229d46236f2f128ca0f93455172)

## 3.19.1

### Fixed

- migrations: revert migration causing deadlocks in some deployments [#13194](https://github.com/sourcegraph/sourcegraph/pull/13194)

## 3.19.0

### Added

- Emails can be now be sent to SMTP servers with self-signed certificates, using `email.smtp.disableTLS`. [#12243](https://github.com/sourcegraph/sourcegraph/pull/12243)
- Saved search emails now include a link to the user's saved searches page. [#11651](https://github.com/sourcegraph/sourcegraph/pull/11651)
- Campaigns can now be synced using GitLab webhooks. [#12139](https://github.com/sourcegraph/sourcegraph/pull/12139)
- Configured `observability.alerts` can now be tested using a GraphQL endpoint, `triggerObservabilityTestAlert`. [#12532](https://github.com/sourcegraph/sourcegraph/pull/12532)
- The Sourcegraph CLI can now serve local repositories for Sourcegraph to clone. This was previously in a command called `src-expose`. See [serving local repositories](https://docs.sourcegraph.com/admin/external_service/src_serve_git) in our documentation to find out more. [#12363](https://github.com/sourcegraph/sourcegraph/issues/12363)
- The count of retained, churned, resurrected, new and deleted users will be sent back in pings. [#12136](https://github.com/sourcegraph/sourcegraph/pull/12136)
- Saved search usage will be sent back in pings. [#12956](https://github.com/sourcegraph/sourcegraph/pull/12956)
- Any request with `?trace=1` as a URL query parameter will enable Jaeger tracing (if Jaeger is enabled). [#12291](https://github.com/sourcegraph/sourcegraph/pull/12291)
- Password reset emails will now be automatically sent to users created by a site admin if email sending is configured and password reset is enabled. Previously, site admins needed to manually send the user this password reset link. [#12803](https://github.com/sourcegraph/sourcegraph/pull/12803)
- Syntax highlighting for `and` and `or` search operators. [#12694](https://github.com/sourcegraph/sourcegraph/pull/12694)
- It is now possible to search for file content that excludes a term using the `NOT` operator. Negating pattern syntax requires setting `"search.migrateParser": true` in settings and is currently only supported for literal and regexp queries on indexed repositories. [#12412](https://github.com/sourcegraph/sourcegraph/pull/12412)
- `NOT` is available as an alternative syntax of `-` on supported keywords `repo`, `file`, `content`, `lang`, and `repohasfile`. `NOT` requires setting `"search.migrateParser": true` option in settings. [#12520](https://github.com/sourcegraph/sourcegraph/pull/12520)

### Changed

- Repository permissions are now always checked and updated asynchronously ([background permissions syncing](https://docs.sourcegraph.com/admin/repo/permissions#background-permissions-syncing)) instead of blocking each operation. The site config option `permissions.backgroundSync` (which enabled this behavior in previous versions) is now a no-op and is deprecated.
- [Background permissions syncing](https://docs.sourcegraph.com/admin/repo/permissions#background-permissions-syncing) (`permissions.backgroundSync`) has become the only option for mirroring repository permissions from code hosts. All relevant site configurations are deprecated.

### Fixed

- Fixed site admins are getting errors when visiting user settings page in OSS version. [#12313](https://github.com/sourcegraph/sourcegraph/pull/12313)
- `github-proxy` now respects the environment variables `HTTP_PROXY`, `HTTPS_PROXY` and `NO_PROXY` (or the lowercase versions thereof). Other services already respect these variables, but this was missed. If you need a proxy to access github.com set the environment variable for the github-proxy container. [#12377](https://github.com/sourcegraph/sourcegraph/issues/12377)
- `sourcegraph-frontend` now respects the `tls.external` experimental setting as well as the proxy environment variables. In proxy environments this allows Sourcegraph to fetch extensions. [#12633](https://github.com/sourcegraph/sourcegraph/issues/12633)
- Fixed a bug that would sometimes cause trailing parentheses to be removed from search queries upon page load. [#12960](https://github.com/sourcegraph/sourcegraph/issues/12690)
- Indexed search will no longer stall if a specific index job stalls. Additionally at scale many corner cases causing indexing to stall have been fixed. [#12502](https://github.com/sourcegraph/sourcegraph/pull/12502)
- Indexed search will quickly recover from rebalancing / roll outs. When a indexed search shard goes down, its repositories are re-indexed by other shards. This takes a while and during a rollout leads to effectively re-indexing all repositories. We now avoid indexing the redistributed repositories once a shard comes back online. [#12474](https://github.com/sourcegraph/sourcegraph/pull/12474)
- Indexed search has many improvements to observability. More detailed Jaeger traces, detailed logging during startup and more prometheus metrics.
- The site admin repository needs-index page is significantly faster. Previously on large instances it would usually timeout. Now it should load within a second. [#12513](https://github.com/sourcegraph/sourcegraph/pull/12513)
- User password reset page now respects the value of site config `auth.minPasswordLength`. [#12971](https://github.com/sourcegraph/sourcegraph/pull/12971)
- Fixed an issue where duplicate search results would show for queries with `or`-expressions. [#12531](https://github.com/sourcegraph/sourcegraph/pull/12531)
- Faster indexed search queries over a large number of repositories. Searching 100k+ repositories is now ~400ms faster and uses much less memory. [#12546](https://github.com/sourcegraph/sourcegraph/pull/12546)

### Removed

- Deprecated site settings `lightstepAccessToken` and `lightstepProject` have been removed. We now only support sending traces to Jaeger. Configure Jaeger with `observability.tracing` site setting.
- Removed `CloneInProgress` option from GraphQL Repositories API. [#12560](https://github.com/sourcegraph/sourcegraph/pull/12560)

## 3.18.0

### Added

- To search across multiple revisions of the same repository, list multiple branch names (or other revspecs) separated by `:` in your query, as in `repo:myrepo@branch1:branch2:branch2`. To search all branches, use `repo:myrepo@*refs/heads/`. Previously this was only supported for diff and commit searches and only available via the experimental site setting `searchMultipleRevisionsPerRepository`.
- The "Add repositories" page (/site-admin/external-services/new) now displays a dismissable notification explaining how and why we access code host data. [#11789](https://github.com/sourcegraph/sourcegraph/pull/11789).
- New `observability.alerts` features:
  - Notifications now provide more details about relevant alerts.
  - Support for email and OpsGenie notifications has been added. Note that to receive email alerts, `email.address` and `email.smtp` must be configured.
  - Some notifiers now have new options:
    - PagerDuty notifiers: `severity` and `apiUrl`
    - Webhook notifiers: `bearerToken`
  - A new `disableSendResolved` option disables notifications for when alerts resolve themselves.
- Recently firing critical alerts can now be displayed to admins via site alerts, use the flag `{ "alerts.hideObservabilitySiteAlerts": false }` to enable these alerts in user configuration.
- Specific alerts can now be silenced using `observability.silenceAlerts`. [#12087](https://github.com/sourcegraph/sourcegraph/pull/12087)
- Revisions listed in `experimentalFeatures.versionContext` will be indexed for faster searching. This is the first support towards indexing non-default branches. [#6728](https://github.com/sourcegraph/sourcegraph/issues/6728)
- Revisions listed in `experimentalFeatures.versionContext` or `experimentalFeatures.search.index.branches` will be indexed for faster searching. This is the first support towards indexing non-default branches. [#6728](https://github.com/sourcegraph/sourcegraph/issues/6728)
- Campaigns are now supported on GitLab.
- Campaigns now support GitLab and allow users to create, update and track merge requests on GitLab instances.
- Added a new section on the search homepage on Sourcegraph.com. It is currently feature flagged behind `experimentalFeatures.showRepogroupHomepage` in settings.
- Added new repository group pages.

### Changed

- Some monitoring alerts now have more useful descriptions. [#11542](https://github.com/sourcegraph/sourcegraph/pull/11542)
- Searching `fork:true` or `archived:true` has the same behaviour as searching `fork:yes` or `archived:yes` respectively. Previously it incorrectly had the same behaviour as `fork:only` and `archived:only` respectively. [#11740](https://github.com/sourcegraph/sourcegraph/pull/11740)
- Configuration for `observability.alerts` has changed and notifications are now provided by Prometheus Alertmanager. [#11832](https://github.com/sourcegraph/sourcegraph/pull/11832)
  - Removed: `observability.alerts.id`.
  - Removed: Slack notifiers no longer accept `mentionUsers`, `mentionGroups`, `mentionChannel`, and `token` options.

### Fixed

- The single-container `sourcegraph/server` image now correctly reports its version.
- An issue where repositories would not clone and index in some edge cases where the clones were deleted or not successful on gitserver. [#11602](https://github.com/sourcegraph/sourcegraph/pull/11602)
- An issue where repositories previously deleted on gitserver would not immediately reclone on system startup. [#11684](https://github.com/sourcegraph/sourcegraph/issues/11684)
- An issue where the sourcegraph/server Jaeger config was invalid. [#11661](https://github.com/sourcegraph/sourcegraph/pull/11661)
- An issue where valid search queries were improperly hinted as being invalid in the search field. [#11688](https://github.com/sourcegraph/sourcegraph/pull/11688)
- Reduce frontend memory spikes by limiting the number of goroutines launched by our GraphQL resolvers. [#11736](https://github.com/sourcegraph/sourcegraph/pull/11736)
- Fixed a bug affecting Sourcegraph icon display in our Phabricator native integration [#11825](https://github.com/sourcegraph/sourcegraph/pull/11825).
- Improve performance of site-admin repositories status page. [#11932](https://github.com/sourcegraph/sourcegraph/pull/11932)
- An issue where search autocomplete for files didn't add the right path. [#12241](https://github.com/sourcegraph/sourcegraph/pull/12241)

### Removed

- Backwards compatibility for "critical configuration" (a type of configuration that was deprecated in December 2019) was removed. All critical configuration now belongs in site configuration.
- Experimental feature setting `{ "experimentalFeatures": { "searchMultipleRevisionsPerRepository": true } }` will be removed in 3.19. It is now always on. Please remove references to it.
- Removed "Cloning" tab in site-admin Repository Status page. [#12043](https://github.com/sourcegraph/sourcegraph/pull/12043)
- The `blacklist` configuration option for Gitolite that was deprecated in 3.17 has been removed in 3.19. Use `exclude.pattern` instead. [#12345](https://github.com/sourcegraph/sourcegraph/pull/12345)

## 3.17.3

### Fixed

- git: Command retrying made a copy that was never used [#11807](https://github.com/sourcegraph/sourcegraph/pull/11807)
- frontend: Allow opt out of EnsureRevision when making a comparison query [#11811](https://github.com/sourcegraph/sourcegraph/pull/11811)
- Fix Phabricator icon class [#11825](https://github.com/sourcegraph/sourcegraph/pull/11825)

## 3.17.2

### Fixed

- An issue where repositories previously deleted on gitserver would not immediately reclone on system startup. [#11684](https://github.com/sourcegraph/sourcegraph/issues/11684)

## 3.17.1

### Added

- Improved search indexing metrics

### Changed

- Some monitoring alerts now have more useful descriptions. [#11542](https://github.com/sourcegraph/sourcegraph/pull/11542)

### Fixed

- The single-container `sourcegraph/server` image now correctly reports its version.
- An issue where repositories would not clone and index in some edge cases where the clones were deleted or not successful on gitserver. [#11602](https://github.com/sourcegraph/sourcegraph/pull/11602)
- An issue where the sourcegraph/server Jaeger config was invalid. [#11661](https://github.com/sourcegraph/sourcegraph/pull/11661)

## 3.17.0

### Added

- The search results page now shows a small UI notification if either repository forks or archives are excluded, when `fork` or `archived` options are not explicitly set. [#10624](https://github.com/sourcegraph/sourcegraph/pull/10624)
- Prometheus metric `src_gitserver_repos_removed_disk_pressure` which is incremented everytime we remove a repository due to disk pressure. [#10900](https://github.com/sourcegraph/sourcegraph/pull/10900)
- `gitolite.exclude` setting in [Gitolite external service config](https://docs.sourcegraph.com/admin/external_service/gitolite#configuration) now supports a regular expression via the `pattern` field. This is consistent with how we exclude in other external services. Additionally this is a replacement for the deprecated `blacklist` configuration. [#11403](https://github.com/sourcegraph/sourcegraph/pull/11403)
- Notifications about Sourcegraph being out of date will now be shown to site admins and users (depending on how out-of-date it is).
- Alerts are now configured using `observability.alerts` in the site configuration, instead of via the Grafana web UI. This does not yet support all Grafana notification channel types, and is not yet supported on `sourcegraph/server` ([#11473](https://github.com/sourcegraph/sourcegraph/issues/11473)). For more details, please refer to the [Sourcegraph alerting guide](https://docs.sourcegraph.com/admin/observability/alerting).
- Experimental basic support for detecting if your Sourcegraph instance is over or under-provisioned has been added through a set of dashboards and warning-level alerts based on container utilization.
- Query [operators](https://docs.sourcegraph.com/code_search/reference/queries#boolean-operators) `and` and `or` are now enabled by default in all search modes for searching file content. [#11521](https://github.com/sourcegraph/sourcegraph/pull/11521)

### Changed

- Repository search within a version context will link to the revision in the version context. [#10860](https://github.com/sourcegraph/sourcegraph/pull/10860)
- Background permissions syncing becomes the default method to sync permissions from code hosts. Please [read our documentation for things to keep in mind before upgrading](https://docs.sourcegraph.com/admin/repo/permissions#background-permissions-syncing). [#10972](https://github.com/sourcegraph/sourcegraph/pull/10972)
- The styling of the hover overlay was overhauled to never have badges or the close button overlap content while also always indicating whether the overlay is currently pinned. The styling on code hosts was also improved. [#10956](https://github.com/sourcegraph/sourcegraph/pull/10956)
- Previously, it was required to quote most patterns in structural search. This is no longer a restriction and single and double quotes in structural search patterns are interpreted literally. Note: you may still use `content:"structural-pattern"` if the pattern without quotes conflicts with other syntax. [#11481](https://github.com/sourcegraph/sourcegraph/pull/11481)

### Fixed

- Dynamic repo search filters on branches which contain special characters are correctly escaped now. [#10810](https://github.com/sourcegraph/sourcegraph/pull/10810)
- Forks and archived repositories at a specific commit are searched without the need to specify "fork:yes" or "archived:yes" in the query. [#10864](https://github.com/sourcegraph/sourcegraph/pull/10864)
- The git history for binary files is now correctly shown. [#11034](https://github.com/sourcegraph/sourcegraph/pull/11034)
- Links to AWS Code Commit repositories have been fixed after the URL schema has been changed. [#11019](https://github.com/sourcegraph/sourcegraph/pull/11019)
- A link to view all repositories will now always appear on the Explore page. [#11113](https://github.com/sourcegraph/sourcegraph/pull/11113)
- The Site-admin > Pings page no longer incorrectly indicates that pings are disabled when they aren't. [#11229](https://github.com/sourcegraph/sourcegraph/pull/11229)
- Match counts are now accurately reported for indexed search. [#11242](https://github.com/sourcegraph/sourcegraph/pull/11242)
- When background permissions syncing is enabled, it is now possible to only enforce permissions for repositories from selected code hosts (instead of enforcing permissions for repositories from all code hosts). [#11336](https://github.com/sourcegraph/sourcegraph/pull/11336)
- When more than 200+ repository revisions in a search are unindexed (very rare), the remaining repositories are reported as missing instead of Sourcegraph issuing e.g. several thousand unindexed search requests which causes system slowness and ultimately times out - ensuring searches are still fast even if there are indexing issues on a deployment of Sourcegraph. This does not apply if `index:no` is present in the query.

### Removed

- Automatic syncing of Campaign webhooks for Bitbucket Server. [#10962](https://github.com/sourcegraph/sourcegraph/pull/10962)
- The `blacklist` configuration option for Gitolite is DEPRECATED and will be removed in 3.19. Use `exclude.pattern` instead.

## 3.16.2

### Fixed

- Search: fix indexed search match count [#7fc96](https://github.com/sourcegraph/sourcegraph/commit/7fc96d319f49f55da46a7649ccf261aa7e8327c3)
- Sort detected languages properly [#e7750](https://github.com/sourcegraph/sourcegraph/commit/e77507d060a40355e7b86fb093d21a7149ea03ac)

## 3.16.1

### Fixed

- Fix repo not found error for patches [#11021](https://github.com/sourcegraph/sourcegraph/pull/11021).
- Show expired license screen [#10951](https://github.com/sourcegraph/sourcegraph/pull/10951).
- Sourcegraph is now built with Go 1.14.3, fixing issues running Sourcegraph onUbuntu 19 and 20. [#10447](https://github.com/sourcegraph/sourcegraph/issues/10447)

## 3.16.0

### Added

- Autocompletion for `repogroup` filters in search queries. [#10141](https://github.com/sourcegraph/sourcegraph/pull/10286)
- If the experimental feature flag `codeInsights` is enabled, extensions can contribute content to directory pages through the experimental `ViewProvider` API. [#10236](https://github.com/sourcegraph/sourcegraph/pull/10236)
  - Directory pages are then represented as an experimental `DirectoryViewer` in the `visibleViewComponents` of the extension API. **Note: This may break extensions that were assuming `visibleViewComponents` were always `CodeEditor`s and did not check the `type` property.** Extensions checking the `type` property will continue to work. [#10236](https://github.com/sourcegraph/sourcegraph/pull/10236)
- [Major syntax highlighting improvements](https://github.com/sourcegraph/syntect_server/pull/29), including:
  - 228 commits / 1 year of improvements to the syntax highlighter library Sourcegraph uses ([syntect](https://github.com/trishume/syntect)).
  - 432 commits / 1 year of improvements to the base syntax definitions for ~36 languages Sourcegraph uses ([sublimehq/Packages](https://github.com/sublimehq/Packages)).
  - 30 new file extensions/names now detected.
  - Likely fixes other major instability and language support issues. #9557
  - Added [Smarty](#2885), [Ethereum / Solidity / Vyper)](#2440), [Cuda](#5907), [COBOL](#10154), [vb.NET](#4901), and [ASP.NET](#4262) syntax highlighting.
  - Fixed OCaml syntax highlighting #3545
  - Bazel/Starlark support improved (.star, BUILD, and many more extensions now properly highlighted). #8123
- New permissions page in both user and repository settings when background permissions syncing is enabled (`"permissions.backgroundSync": {"enabled": true}`). [#10473](https://github.com/sourcegraph/sourcegraph/pull/10473) [#10655](https://github.com/sourcegraph/sourcegraph/pull/10655)
- A new dropdown for choosing version contexts appears on the left of the query input when version contexts are specified in `experimentalFeatures.versionContext` in site configuration. Version contexts allow you to scope your search to specific sets of repos at revisions.
- Campaign changeset usage counts including changesets created, added and merged will be sent back in pings. [#10591](https://github.com/sourcegraph/sourcegraph/pull/10591)
- Diff views now feature syntax highlighting and can be properly copy-pasted. [#10437](https://github.com/sourcegraph/sourcegraph/pull/10437)
- Admins can now download an anonymized usage statistics ZIP archive in the **Site admin > Usage stats**. Opting to share this archive with the Sourcegraph team helps us make the product even better. [#10475](https://github.com/sourcegraph/sourcegraph/pull/10475)
- Extension API: There is now a field `versionContext` and subscribable `versionContextChanges` in `Workspace` to allow extensions to respect the instance's version context.
- The smart search field, providing syntax highlighting, hover tooltips, and validation on filters in search queries, is now activated by default. It can be disabled by setting `{ "experimentalFeatures": { "smartSearchField": false } }` in global settings.

### Changed

- The `userID` and `orgID` fields in the SavedSearch type in the GraphQL API have been replaced with a `namespace` field. To get the ID of the user or org that owns the saved search, use `namespace.id`. [#5327](https://github.com/sourcegraph/sourcegraph/pull/5327)
- Tree pages now redirect to blob pages if the path is not a tree and vice versa. [#10193](https://github.com/sourcegraph/sourcegraph/pull/10193)
- Files and directories that are not found now return a 404 status code. [#10193](https://github.com/sourcegraph/sourcegraph/pull/10193)
- The site admin flag `disableNonCriticalTelemetry` now allows Sourcegraph admins to disable most anonymous telemetry. Visit https://docs.sourcegraph.com/admin/pings to learn more. [#10402](https://github.com/sourcegraph/sourcegraph/pull/10402)

### Fixed

- In the OSS version of Sourcegraph, authorization providers are properly initialized and GraphQL APIs are no longer blocked. [#3487](https://github.com/sourcegraph/sourcegraph/issues/3487)
- Previously, GitLab repository paths containing certain characters could not be excluded (slashes and periods in parts of the paths). These characters are now allowed, so the repository paths can be excluded. [#10096](https://github.com/sourcegraph/sourcegraph/issues/10096)
- Symbols for indexed commits in languages Haskell, JSONNet, Kotlin, Scala, Swift, Thrift, and TypeScript will show up again. Previously our symbol indexer would not know how to extract symbols for those languages even though our unindexed symbol service did. [#10357](https://github.com/sourcegraph/sourcegraph/issues/10357)
- When periodically re-cloning a repository it will still be available. [#10663](https://github.com/sourcegraph/sourcegraph/pull/10663)

### Removed

- The deprecated feature discussions has been removed. [#9649](https://github.com/sourcegraph/sourcegraph/issues/9649)

## 3.15.2

### Fixed

- Fix repo not found error for patches [#11021](https://github.com/sourcegraph/sourcegraph/pull/11021).
- Show expired license screen [#10951](https://github.com/sourcegraph/sourcegraph/pull/10951).

## 3.15.1

### Fixed

- A potential security vulnerability with in the authentication workflow has been fixed. [#10167](https://github.com/sourcegraph/sourcegraph/pull/10167)
- An issue where `sourcegraph/postgres-11.4:3.15.0` was incorrectly an older version of the image incompatible with non-root Kubernetes deployments. `sourcegraph/postgres-11.4:3.15.1` now matches the same image version found in Sourcegraph 3.14.3 (`20-04-07_56b20163`).
- An issue that caused the search result type tabs to be overlapped in Safari. [#10191](https://github.com/sourcegraph/sourcegraph/pull/10191)

## 3.15.0

### Added

- Users and site administrators can now view a log of their actions/events in the user settings. [#9141](https://github.com/sourcegraph/sourcegraph/pull/9141)
- With the new `visibility:` filter search results can now be filtered based on a repository's visibility (possible filter values: `any`, `public` or `private`). [#8344](https://github.com/sourcegraph/sourcegraph/issues/8344)
- [`sourcegraph/git-extras`](https://sourcegraph.com/extensions/sourcegraph/git-extras) is now enabled by default on new instances [#3501](https://github.com/sourcegraph/sourcegraph/issues/3501)
- The Sourcegraph Docker image will now copy `/etc/sourcegraph/gitconfig` to `$HOME/.gitconfig`. This is a convenience similiar to what we provide for [repositories that need HTTP(S) or SSH authentication](https://docs.sourcegraph.com/admin/repo/auth). [#658](https://github.com/sourcegraph/sourcegraph/issues/658)
- Permissions background syncing is now supported for GitHub via site configuration `"permissions.backgroundSync": {"enabled": true}`. [#8890](https://github.com/sourcegraph/sourcegraph/issues/8890)
- Search: Adding `stable:true` to a query ensures a deterministic search result order. This is an experimental parameter. It applies only to file contents, and is limited to at max 5,000 results (consider using [the paginated search API](https://docs.sourcegraph.com/api/graphql/search#sourcegraph-3-9-experimental-paginated-search) if you need more than that.). [#9681](https://github.com/sourcegraph/sourcegraph/pull/9681).
- After completing the Sourcegraph user feedback survey, a button may appear for tweeting this feedback at [@sourcegraph](https://twitter.com/sourcegraph). [#9728](https://github.com/sourcegraph/sourcegraph/pull/9728)
- `git fetch` and `git clone` now inherit the parent process environment variables. This allows site admins to set `HTTPS_PROXY` or [git http configurations](https://git-scm.com/docs/git-config/2.26.0#Documentation/git-config.txt-httpproxy) via environment variables. For cluster environments site admins should set this on the gitserver container. [#250](https://github.com/sourcegraph/sourcegraph/issues/250)
- Experimental: Search for file contents using `and`- and `or`-expressions in queries. Enabled via the global settings value `{"experimentalFeatures": {"andOrQuery": "enabled"}}`. [#8567](https://github.com/sourcegraph/sourcegraph/issues/8567)
- Always include forks or archived repositories in searches via the global/org/user settings with `"search.includeForks": true` or `"search.includeArchived": true` respectively. [#9927](https://github.com/sourcegraph/sourcegraph/issues/9927)
- observability (debugging): It is now possible to log all Search and GraphQL requests slower than N milliseconds, using the new site configuration options `observability.logSlowGraphQLRequests` and `observability.logSlowSearches`.
- observability (monitoring): **More metrics monitored and alerted on, more legible dashboards**
  - Dashboard panels now show an orange/red background color when the defined warning/critical alert threshold has been met, making it even easier to see on a dashboard what is in a bad state.
  - Symbols: failing `symbols` -> `frontend-internal` requests are now monitored. [#9732](https://github.com/sourcegraph/sourcegraph/issues/9732)
  - Frontend dasbhoard: Search error types are now broken into distinct panels for improved visibility/legibility.
    - **IMPORTANT**: If you have previously configured alerting on any of these panels or on "hard search errors", you will need to reconfigure it after upgrading.
  - Frontend dasbhoard: Search error and latency are now broken down by type: Browser requests, search-based code intel requests, and API requests.
- observability (debugging): **Distributed tracing is a powerful tool for investigating performance issues.** The following changes have been made with the goal of making it easier to use distributed tracing with Sourcegraph:

  - The site configuration field `"observability.tracing": { "sampling": "..." }` allows a site admin to control which requests generate tracing data.
    - `"all"` will trace all requests.
    - `"selective"` (recommended) will trace all requests initiated from an end-user URL with `?trace=1`. Non-end-user-initiated requests can set a HTTP header `X-Sourcegraph-Should-Trace: true`. This is the recommended setting, as `"all"` can generate large amounts of tracing data that may cause network and memory resource contention in the Sourcegraph instance.
    - `"none"` (default) turns off tracing.
  - Jaeger is now the officially supported distributed tracer. The following is the recommended site configuration to connect Sourcegraph to a Jaeger agent (which must be deployed on the same host and listening on the default ports):

    ```
    "observability.tracing": {
      "sampling": "selective"
    }
    ```

  - Jaeger is now included in the Sourcegraph deployment configuration by default if you are using Kubernetes, Docker Compose, or the pure Docker cluster deployment model. (It is not yet included in the single Docker container distribution.) It will be included as part of upgrading to 3.15 in these deployment models, unless disabled.
  - The site configuration field, `useJaeger`, is deprecated in favor of `observability.tracing`.
  - Support for configuring Lightstep as a distributed tracer is deprecated and will be removed in a subsequent release. Instances that use Lightstep with Sourcegraph are encouraged to migrate to Jaeger (directions for running Jaeger alongside Sourcegraph are included in the installation instructions).

### Changed

- Multiple backwards-incompatible changes in the parts of the GraphQL API related to Campaigns [#9106](https://github.com/sourcegraph/sourcegraph/issues/9106):
  - `CampaignPlan.status` has been removed, since we don't need it anymore after moving execution of campaigns to src CLI in [#8008](https://github.com/sourcegraph/sourcegraph/pull/8008).
  - `CampaignPlan` has been renamed to `PatchSet`.
  - `ChangesetPlan`/`ChangesetPlanConnection` has been renamed to `Patch`/`PatchConnection`.
  - `CampaignPlanPatch` has been renamed to `PatchInput`.
  - `Campaign.plan` has been renamed to `Campaign.patchSet`.
  - `Campaign.changesetPlans` has been renamed to `campaign.changesetPlan`.
  - `createCampaignPlanFromPatches` mutation has been renamed to `createPatchSetFromPatches`.
- Removed the scoped search field on tree pages. When browsing code, the global search query will now get scoped to the current tree or file. [#9225](https://github.com/sourcegraph/sourcegraph/pull/9225)
- Instances without a license key that exceed the published user limit will now display a notice to all users.

### Fixed

- `.*` in the filter pattern were ignored and led to missing search results. [#9152](https://github.com/sourcegraph/sourcegraph/pull/9152)
- The Phabricator integration no longer makes duplicate requests to Phabricator's API on diff views. [#8849](https://github.com/sourcegraph/sourcegraph/issues/8849)
- Changesets on repositories that aren't available on the instance anymore are now hidden instead of failing. [#9656](https://github.com/sourcegraph/sourcegraph/pull/9656)
- observability (monitoring):
  - **Dashboard and alerting bug fixes**
    - Syntect Server dashboard: "Worker timeouts" can no longer appear to go negative. [#9523](https://github.com/sourcegraph/sourcegraph/issues/9523)
    - Symbols dashboard: "Store fetch queue size" can no longer appear to go negative. [#9731](https://github.com/sourcegraph/sourcegraph/issues/9731)
    - Syntect Server dashboard: "Worker timeouts" no longer incorrectly shows multiple values. [#9524](https://github.com/sourcegraph/sourcegraph/issues/9524)
    - Searcher dashboard: "Search errors on unindexed repositories" no longer includes cancelled search requests (which are expected).
    - Fixed an issue where NaN could leak into the `alert_count` metric. [#9832](https://github.com/sourcegraph/sourcegraph/issues/9832)
    - Gitserver: "resolve_revision_duration_slow" alert is no longer flaky / non-deterministic. [#9751](https://github.com/sourcegraph/sourcegraph/issues/9751)
    - Git Server dashboard: there is now a panel to show concurrent command executions to match the defined alerts. [#9354](https://github.com/sourcegraph/sourcegraph/issues/9354)
    - Git Server dashboard: adjusted the critical disk space alert to 15% so it can now fire. [#9351](https://github.com/sourcegraph/sourcegraph/issues/9351)
  - **Dashboard visiblity and legibility improvements**
    - all: "frontend internal errors" are now broken down just by route, which makes reading the graph easier. [#9668](https://github.com/sourcegraph/sourcegraph/issues/9668)
    - Frontend dashboard: panels no longer show misleading duplicate labels. [#9660](https://github.com/sourcegraph/sourcegraph/issues/9660)
    - Syntect Server dashboard: panels are no longer compacted, for improved visibility. [#9525](https://github.com/sourcegraph/sourcegraph/issues/9525)
    - Frontend dashboard: panels are no longer compacted, for improved visibility. [#9356](https://github.com/sourcegraph/sourcegraph/issues/9356)
    - Searcher dashboard: "Search errors on unindexed repositories" is now broken down by code instead of instance for improved readability. [#9670](https://github.com/sourcegraph/sourcegraph/issues/9670)
    - Symbols dashboard: metrics are now aggregated instead of per-instance, for improved visibility. [#9730](https://github.com/sourcegraph/sourcegraph/issues/9730)
    - Firing alerts are now correctly sorted at the top of dashboards by default. [#9766](https://github.com/sourcegraph/sourcegraph/issues/9766)
    - Panels at the bottom of the home dashboard no longer appear clipped / cut off. [#9768](https://github.com/sourcegraph/sourcegraph/issues/9768)
    - Git Server dashboard: disk usage now shown in percentages to match the alerts that can fire. [#9352](https://github.com/sourcegraph/sourcegraph/issues/9352)
    - Git Server dashboard: the 'echo command duration test' panel now properly displays units in seconds. [#7628](https://github.com/sourcegraph/sourcegraph/issues/7628)
    - Dashboard panels showing firing alerts no longer over-count firing alerts due to the number of service replicas. [#9353](https://github.com/sourcegraph/sourcegraph/issues/9353)

### Removed

- The experimental feature discussions is marked as deprecated. GraphQL and configuration fields related to it will be removed in 3.16. [#9649](https://github.com/sourcegraph/sourcegraph/issues/9649)

## 3.14.4

### Fixed

- A potential security vulnerability with in the authentication workflow has been fixed. [#10167](https://github.com/sourcegraph/sourcegraph/pull/10167)

## 3.14.3

### Fixed

- phabricator: Duplicate requests to phabricator API from sourcegraph extensions. [#8849](https://github.com/sourcegraph/sourcegraph/issues/8849)

## 3.14.2

### Fixed

- campaigns: Ignore changesets where repo does not exist anymore. [#9656](https://github.com/sourcegraph/sourcegraph/pull/9656)

## 3.14.1

### Added

- monitoring: new Permissions dashboard to show stats of repository permissions.

### Changed

- Site-Admin/Instrumentation in the Kubernetes cluster deployment now includes indexed-search.

## 3.14.0

### Added

- Site-Admin/Instrumentation is now available in the Kubernetes cluster deployment [8805](https://github.com/sourcegraph/sourcegraph/pull/8805).
- Extensions can now specify a `baseUri` in the `DocumentFilter` when registering providers.
- Admins can now exclude GitHub forks and/or archived repositories from the set of repositories being mirrored in Sourcegraph with the `"exclude": [{"forks": true}]` or `"exclude": [{"archived": true}]` GitHub external service configuration. [#8974](https://github.com/sourcegraph/sourcegraph/pull/8974)
- Campaign changesets can be filtered by State, Review State and Check State. [#8848](https://github.com/sourcegraph/sourcegraph/pull/8848)
- Counts of users of and searches conducted with interactive and plain text search modes will be sent back in pings, aggregated daily, weekly, and monthly.
- Aggregated counts of daily, weekly, and monthly active users of search will be sent back in pings.
- Counts of number of searches conducted using each filter will be sent back in pings, aggregated daily, weekly, and monthly.
- Counts of number of users conducting searches containing each filter will be sent back in pings, aggregated daily, weekly, and monthly.
- Added more entries (Bash, Erlang, Julia, OCaml, Scala) to the list of suggested languages for the `lang:` filter.
- Permissions background sync is now supported for GitLab and Bitbucket Server via site configuration `"permissions.backgroundSync": {"enabled": true}`.
- Indexed search exports more prometheus metrics and debug logs to aid debugging performance issues. [#9111](https://github.com/sourcegraph/sourcegraph/issues/9111)
- monitoring: the Frontend dashboard now shows in excellent detail how search is behaving overall and at a glance.
- monitoring: added alerts for when hard search errors (both timeouts and general errors) are high.
- monitoring: added alerts for when partial search timeouts are high.
- monitoring: added alerts for when search 90th and 99th percentile request duration is high.
- monitoring: added alerts for when users are being shown an abnormally large amount of search alert user suggestions and no results.
- monitoring: added alerts for when the internal indexed and unindexed search services are returning bad responses.
- monitoring: added alerts for when gitserver may be under heavy load due to many concurrent command executions or under-provisioning.

### Changed

- The "automation" feature was renamed to "campaigns".
  - `campaigns.readAccess.enabled` replaces the deprecated site configuration property `automation.readAccess.enabled`.
  - The experimental feature flag was not renamed (because it will go away soon) and remains `{"experimentalFeatures": {"automation": "enabled"}}`.
- The [Kubernetes deployment](https://github.com/sourcegraph/deploy-sourcegraph) for **existing** installations requires a
  [migration step](https://github.com/sourcegraph/deploy-sourcegraph/blob/master/docs/migrate.md) when upgrading
  past commit [821032e2ee45f21f701](https://github.com/sourcegraph/deploy-sourcegraph/commit/821032e2ee45f21f701caac624e4f090c59fd259) or when upgrading to 3.14.
  New installations starting with the mentioned commit or with 3.14 do not need this migration step.
- Aggregated search latencies (in ms) of search queries are now included in [pings](https://docs.sourcegraph.com/admin/pings).
- The [Kubernetes deployment](https://github.com/sourcegraph/deploy-sourcegraph) frontend role has added services as a resource to watch/listen/get.
  This change does not affect the newly-introduced, restricted Kubernetes config files.
- Archived repositories are excluded from search by default. Adding `archived:yes` includes archived repositories.
- Forked repositories are excluded from search by default. Adding `fork:yes` includes forked repositories.
- CSRF and session cookies now set `SameSite=None` when Sourcegraph is running behind HTTPS and `SameSite=Lax` when Sourcegraph is running behind HTTP in order to comply with a [recent IETF proposal](https://web.dev/samesite-cookies-explained/#samesitenone-must-be-secure). As a side effect, the Sourcegraph browser extension and GitLab/Bitbucket native integrations can only connect to private instances that have HTTPS configured. If your private instance is only running behind HTTP, please configure your instance to use HTTPS in order to continue using these.
- The Bitbucket Server rate limit that Sourcegraph self-imposes has been raised from 120 req/min to 480 req/min to account for Sourcegraph instances that make use of Sourcegraphs' Bitbucket Server repository permissions and campaigns at the same time (which require a larger number of API requests against Bitbucket Server). The new number is based on Sourcegraph consuming roughly 8% the average API request rate of a large customers' Bitbucket Server instance. [#9048](https://github.com/sourcegraph/sourcegraph/pull/9048/files)
- If a single, unambiguous commit SHA is used in a search query (e.g., `repo@c98f56`) and a search index exists at this commit (i.e., it is the `HEAD` commit), then the query is searched using the index. Prior to this change, unindexed search was performed for any query containing an `@commit` specifier.

### Fixed

- Zoekt's watchdog ensures the service is down upto 3 times before exiting. The watchdog would misfire on startup on resource constrained systems, with the retries this should make a false positive far less likely. [#7867](https://github.com/sourcegraph/sourcegraph/issues/7867)
- A regression in repo-updater was fixed that lead to every repository's git clone being updated every time the list of repositories was synced from the code host. [#8501](https://github.com/sourcegraph/sourcegraph/issues/8501)
- The default timeout of indexed search has been increased. Previously indexed search would always return within 3s. This lead to broken behaviour on new instances which had yet to tune resource allocations. [#8720](https://github.com/sourcegraph/sourcegraph/pull/8720)
- Bitbucket Server older than 5.13 failed to sync since Sourcegraph 3.12. This was due to us querying for the `archived` label, but Bitbucket Server 5.13 does not support labels. [#8883](https://github.com/sourcegraph/sourcegraph/issues/8883)
- monitoring: firing alerts are now ordered at the top of the list in dashboards by default for better visibility.
- monitoring: fixed an issue where some alerts would fail to report in for the "Total alerts defined" panel in the overview dashboard.

### Removed

- The v3.11 migration to merge critical and site configuration has been removed. If you are still making use of the deprecated `CRITICAL_CONFIG_FILE`, your instance may not start up. See the [migration notes for Sourcegraph 3.11](https://docs.sourcegraph.com/admin/migration/3_11) for more information.

## 3.13.2

### Fixed

- The default timeout of indexed search has been increased. Previously indexed search would always return within 3s. This lead to broken behaviour on new instances which had yet to tune resource allocations. [#8720](https://github.com/sourcegraph/sourcegraph/pull/8720)
- Bitbucket Server older than 5.13 failed to sync since Sourcegraph 3.12. This was due to us querying for the `archived` label, but Bitbucket Server 5.13 does not support labels. [#8883](https://github.com/sourcegraph/sourcegraph/issues/8883)
- A regression in repo-updater was fixed that lead to every repository's git clone being updated every time the list of repositories was synced from the code host. [#8501](https://github.com/sourcegraph/sourcegraph/issues/8501)

## 3.13.1

### Fixed

- To reduce the chance of users running into "502 Bad Gateway" errors an internal timeout has been increased from 60 seconds to 10 minutes so that long running requests are cut short by the proxy in front of `sourcegraph-frontend` and correctly reported as "504 Gateway Timeout". [#8606](https://github.com/sourcegraph/sourcegraph/pull/8606)
- Sourcegraph instances that are not connected to the internet will no longer display errors when users submit NPS survey responses (the responses will continue to be stored locally). Rather, an error will be printed to the frontend logs. [#8598](https://github.com/sourcegraph/sourcegraph/issues/8598)
- Showing `head>` in the search results if the first line of the file is shown [#8619](https://github.com/sourcegraph/sourcegraph/issues/8619)

## 3.13.0

### Added

- Experimental: Added new field `experimentalFeatures.customGitFetch` that allows defining custom git fetch commands for code hosts and repositories with special settings. [#8435](https://github.com/sourcegraph/sourcegraph/pull/8435)
- Experimental: the search query input now provides syntax highlighting, hover tooltips, and diagnostics on filters in search queries. Requires the global settings value `{ "experimentalFeatures": { "smartSearchField": true } }`.
- Added a setting `search.hideSuggestions`, which when set to `true`, will hide search suggestions in the search bar. [#8059](https://github.com/sourcegraph/sourcegraph/pull/8059)
- Experimental: A tool, [src-expose](https://docs.sourcegraph.com/admin/external_service/other#experimental-src-expose), can be used to import code from any code host.
- Experimental: Added new field `certificates` as in `{ "experimentalFeatures" { "tls.external": { "certificates": ["<CERT>"] } } }`. This allows you to add certificates to trust when communicating with a code host (via API or git+http). We expect this to be useful for adding internal certificate authorities/self-signed certificates. [#71](https://github.com/sourcegraph/sourcegraph/issues/71)
- Added a setting `auth.minPasswordLength`, which when set, causes a minimum password length to be enforced when users sign up or change passwords. [#7521](https://github.com/sourcegraph/sourcegraph/issues/7521)
- GitHub labels associated with code change campaigns are now displayed. [#8115](https://github.com/sourcegraph/sourcegraph/pull/8115)
- GitHub labels associated with campaigns are now displayed. [#8115](https://github.com/sourcegraph/sourcegraph/pull/8115)
- When creating a campaign, users can now specify the branch name that will be used on code host. This is also a breaking change for users of the GraphQL API since the `branch` attribute is now required in `CreateCampaignInput` when a `plan` is also specified. [#7646](https://github.com/sourcegraph/sourcegraph/issues/7646)
- Added an optional `content:` parameter for specifying a search pattern. This parameter overrides any other search patterns in a query. Useful for unambiguously specifying what to search for when search strings clash with other query syntax. [#6490](https://github.com/sourcegraph/sourcegraph/issues/6490)
- Interactive search mode, which helps users construct queries using UI elements, is now made available to users by default. A dropdown to the left of the search bar allows users to toggle between interactive and plain text modes. The option to use interactive search mode can be disabled by adding `{ "experimentalFeatures": { "splitSearchModes": false } }` in global settings. [#8461](https://github.com/sourcegraph/sourcegraph/pull/8461)
- Our [upgrade policy](https://docs.sourcegraph.com/#upgrading-sourcegraph) is now enforced by the `sourcegraph-frontend` on startup to prevent admins from mistakenly jumping too many versions. [#8157](https://github.com/sourcegraph/sourcegraph/pull/8157) [#7702](https://github.com/sourcegraph/sourcegraph/issues/7702)
- Repositories with bad object packs or bad objects are automatically repaired. We now detect suspect output of git commands to mark a repository for repair. [#6676](https://github.com/sourcegraph/sourcegraph/issues/6676)
- Hover tooltips for Scala and Perl files now have syntax highlighting. [#8456](https://github.com/sourcegraph/sourcegraph/pull/8456) [#8307](https://github.com/sourcegraph/sourcegraph/issues/8307)

### Changed

- `experimentalFeatures.splitSearchModes` was removed as a site configuration option. It should be set in global/org/user settings.
- Sourcegraph now waits for `90s` instead of `5s` for Redis to be available before quitting. This duration is configurable with the new `SRC_REDIS_WAIT_FOR` environment variable.
- Code intelligence usage statistics will be sent back via pings by default. Aggregated event counts can be disabled via the site admin flag `disableNonCriticalTelemetry`.
- The Sourcegraph Docker image optimized its use of Redis to make start-up significantly faster in certain scenarios (e.g when container restarts were frequent). ([#3300](https://github.com/sourcegraph/sourcegraph/issues/3300), [#2904](https://github.com/sourcegraph/sourcegraph/issues/2904))
- Upgrading Sourcegraph is officially supported for one minor version increment (e.g., 3.12 -> 3.13). Previously, upgrades from 2 minor versions previous were supported. Please reach out to support@sourcegraph.com if you would like assistance upgrading from a much older version of Sourcegraph.
- The GraphQL mutation `previewCampaignPlan` has been renamed to `createCampaignPlan`. This mutation is part of campaigns, which is still in beta and behind a feature flag and thus subject to possible breaking changes while we still work on it.
- The GraphQL mutation `previewCampaignPlan` has been renamed to `createCampaignPlan`. This mutation is part of the campaigns feature, which is still in beta and behind a feature flag and thus subject to possible breaking changes while we still work on it.
- The GraphQL field `CampaignPlan.changesets` has been deprecated and will be removed in 3.15. A new field called `CampaignPlan.changesetPlans` has been introduced to make the naming more consistent with the `Campaign.changesetPlans` field. Please use that instead. [#7966](https://github.com/sourcegraph/sourcegraph/pull/7966)
- Long lines (>2000 bytes) are no longer highlighted, in order to prevent performance issues in browser rendering. [#6489](https://github.com/sourcegraph/sourcegraph/issues/6489)
- No longer requires `read:org` permissions for GitHub OAuth if `allowOrgs` is not enabled in the site configuration. [#8163](https://github.com/sourcegraph/sourcegraph/issues/8163)
- [Documentation](https://github.com/sourcegraph/deploy-sourcegraph/blob/master/configure/jaeger/README.md) in github.com/sourcegraph/deploy-sourcegraph for deploying Jaeger in Kubernetes clusters running Sourcegraph has been updated to use the [Jaeger Operator](https://www.jaegertracing.io/docs/1.16/operator/), the recommended standard way of deploying Jaeger in a Kubernetes cluster. We recommend existing customers that use Jaeger adopt this new method of deployment. Please reach out to support@sourcegraph.com if you'd like assistance updating.

### Fixed

- The syntax highlighter (syntect-server) no longer fails when run in environments without IPv6 support. [#8463](https://github.com/sourcegraph/sourcegraph/pull/8463)
- After adding/removing a gitserver replica the admin interface will correctly report that repositories that need to move replicas as cloning. [#7970](https://github.com/sourcegraph/sourcegraph/issues/7970)
- Show download button for images. [#7924](https://github.com/sourcegraph/sourcegraph/issues/7924)
- gitserver backoffs trying to re-clone repositories if they fail to clone. In the case of large monorepos that failed this lead to gitserver constantly cloning them and using many resources. [#7804](https://github.com/sourcegraph/sourcegraph/issues/7804)
- It is now possible to escape spaces using `\` in the search queries when using regexp. [#7604](https://github.com/sourcegraph/sourcegraph/issues/7604)
- Clicking filter chips containing whitespace is now correctly quoted in the web UI. [#6498](https://github.com/sourcegraph/sourcegraph/issues/6498)
- **Monitoring:** Fixed an issue with the **Frontend** -> **Search responses by status** panel which caused search response types to not be aggregated as expected. [#7627](https://github.com/sourcegraph/sourcegraph/issues/7627)
- **Monitoring:** Fixed an issue with the **Replacer**, **Repo Updater**, and **Searcher** dashboards would incorrectly report on a metric from the unrelated query-runner service. [#7531](https://github.com/sourcegraph/sourcegraph/issues/7531)
- Deterministic ordering of results from indexed search. Previously when refreshing a page with many results some results may come and go.
- Spread out periodic git reclones. Previously we would reclone all git repositories every 45 days. We now add in a jitter of 12 days to spread out the load for larger installations. [#8259](https://github.com/sourcegraph/sourcegraph/issues/8259)
- Fixed an issue with missing commit information in graphql search results. [#8343](https://github.com/sourcegraph/sourcegraph/pull/8343)

### Removed

- All repository fields related to `enabled` and `disabled` have been removed from the GraphQL API. These fields have been deprecated since 3.4. [#3971](https://github.com/sourcegraph/sourcegraph/pull/3971)
- The deprecated extension API `Hover.__backcompatContents` was removed.

## 3.12.10

This release backports the fixes released in `3.13.2` for customers still on `3.12`.

### Fixed

- The default timeout of indexed search has been increased. Previously indexed search would always return within 3s. This lead to broken behaviour on new instances which had yet to tune resource allocations. [#8720](https://github.com/sourcegraph/sourcegraph/pull/8720)
- Bitbucket Server older than 5.13 failed to sync since Sourcegraph 3.12. This was due to us querying for the `archived` label, but Bitbucket Server 5.13 does not support labels. [#8883](https://github.com/sourcegraph/sourcegraph/issues/8883)
- A regression in repo-updater was fixed that lead to every repository's git clone being updated every time the list of repositories was synced from the code host. [#8501](https://github.com/sourcegraph/sourcegraph/issues/8501)

## 3.12.9

This is `3.12.8` release with internal infrastructure fixes to publish the docker images.

## 3.12.8

### Fixed

- Extension API showInputBox and other Window methods now work on search results pages [#8519](https://github.com/sourcegraph/sourcegraph/issues/8519)
- Extension error notification styling is clearer [#8521](https://github.com/sourcegraph/sourcegraph/issues/8521)

## 3.12.7

### Fixed

- Campaigns now gracefully handle GitHub review dismissals when rendering the burndown chart.

## 3.12.6

### Changed

- When GitLab permissions are turned on using GitLab OAuth authentication, GitLab project visibility is fetched in batches, which is generally more efficient than fetching them individually. The `minBatchingThreshold` and `maxBatchRequests` fields of the `authorization.identityProvider` object in the GitLab repositories configuration control when such batch fetching is used. [#8171](https://github.com/sourcegraph/sourcegraph/pull/8171)

## 3.12.5

### Fixed

- Fixed an internal race condition in our Docker build process. The previous patch version 3.12.4 contained an lsif-server version that was newer than expected. The affected artifacts have since been removed from the Docker registry.

## 3.12.4

### Added

- New optional `apiURL` configuration option for Bitbucket Cloud code host connection [#8082](https://github.com/sourcegraph/sourcegraph/pull/8082)

## 3.12.3

### Fixed

- Fixed an issue in `sourcegraph/*` Docker images where data folders were either not created or had incorrect permissions - preventing the use of Docker volumes. [#7991](https://github.com/sourcegraph/sourcegraph/pull/7991)

## 3.12.2

### Added

- Experimental: The site configuration field `campaigns.readAccess.enabled` allows site-admins to give read-only access for code change campaigns to non-site-admins. This is a setting for the experimental feature campaigns and will only have an effect when campaigns are enabled under `experimentalFeatures`. [#8013](https://github.com/sourcegraph/sourcegraph/issues/8013)

### Fixed

- A regression in 3.12.0 which caused [find-leaked-credentials campaigns](https://docs.sourcegraph.com/user/campaigns#finding-leaked-credentials) to not return any results for private repositories. [#7914](https://github.com/sourcegraph/sourcegraph/issues/7914)
- Experimental: The site configuration field `campaigns.readAccess.enabled` allows site-admins to give read-only access for campaigns to non-site-admins. This is a setting for the experimental campaigns feature and will only have an effect when campaigns is enabled under `experimentalFeatures`. [#8013](https://github.com/sourcegraph/sourcegraph/issues/8013)

### Fixed

- A regression in 3.12.0 which caused find-leaked-credentials campaigns to not return any results for private repositories. [#7914](https://github.com/sourcegraph/sourcegraph/issues/7914)
- A regression in 3.12.0 which removed the horizontal bar between search result matches.
- Manual campaigns were wrongly displayed as being in draft mode. [#8009](https://github.com/sourcegraph/sourcegraph/issues/8009)
- Manual campaigns could be published and create the wrong changesets on code hosts, even though the campaign was never in draft mode (see line above). [#8012](https://github.com/sourcegraph/sourcegraph/pull/8012)
- A regression in 3.12.0 which caused manual campaigns to not properly update the UI after adding a changeset. [#8023](https://github.com/sourcegraph/sourcegraph/pull/8023)
- Minor improvements to manual campaign form fields. [#8033](https://github.com/sourcegraph/sourcegraph/pull/8033)

## 3.12.1

### Fixed

- The ephemeral `/site-config.json` escape-hatch config file has moved to `$HOME/site-config.json`, to support non-root container environments. [#7873](https://github.com/sourcegraph/sourcegraph/issues/7873)
- Fixed an issue where repository permissions would sometimes not be cached, due to improper Redis nil value handling. [#7912](https://github.com/sourcegraph/sourcegraph/issues/7912)

## 3.12.0

### Added

- Bitbucket Server repositories with the label `archived` can be excluded from search with `archived:no` [syntax](https://docs.sourcegraph.com/code_search/reference/queries). [#5494](https://github.com/sourcegraph/sourcegraph/issues/5494)
- Add button to download file in code view. [#5478](https://github.com/sourcegraph/sourcegraph/issues/5478)
- The new `allowOrgs` site config setting in GitHub `auth.providers` enables admins to restrict GitHub logins to members of specific GitHub organizations. [#4195](https://github.com/sourcegraph/sourcegraph/issues/4195)
- Support case field in repository search. [#7671](https://github.com/sourcegraph/sourcegraph/issues/7671)
- Skip LFS content when cloning git repositories. [#7322](https://github.com/sourcegraph/sourcegraph/issues/7322)
- Hover tooltips and _Find Reference_ results now display a badge to indicate when a result is search-based. These indicators can be disabled by adding `{ "experimentalFeatures": { "showBadgeAttachments": false } }` in global settings.
- Campaigns can now be created as drafts, which can be shared and updated without creating changesets (pull requests) on code hosts. When ready, a draft can then be published, either completely or changeset by changeset, to create changesets on the code host. [#7659](https://github.com/sourcegraph/sourcegraph/pull/7659)
- Experimental: feature flag `BitbucketServerFastPerm` can be enabled to speed up fetching ACL data from Bitbucket Server instances. This requires [Bitbucket Server Sourcegraph plugin](https://github.com/sourcegraph/bitbucket-server-plugin) to be installed.
- Experimental: A site configuration field `{ "experimentalFeatures" { "tls.external": { "insecureSkipVerify": true } } }` which allows you to configure SSL/TLS settings for Sourcegraph contacting your code hosts. Currently just supports turning off TLS/SSL verification. [#71](https://github.com/sourcegraph/sourcegraph/issues/71)
- Experimental: To search across multiple revisions of the same repository, list multiple branch names (or other revspecs) separated by `:` in your query, as in `repo:myrepo@branch1:branch2:branch2`. To search all branches, use `repo:myrepo@*refs/heads/`. Requires the site configuration value `{ "experimentalFeatures": { "searchMultipleRevisionsPerRepository": true } }`. Previously this was only supported for diff and commit searches.
- Experimental: interactive search mode, which helps users construct queries using UI elements. Requires the site configuration value `{ "experimentalFeatures": { "splitSearchModes": true } }`. The existing plain text search format is still available via the dropdown menu on the left of the search bar.
- A case sensitivity toggle now appears in the search bar.
- Add explicit repository permissions support with site configuration field `{ "permissions.userMapping" { "enabled": true, "bindID": "email" } }`.

### Changed

- The "Files" tab in the search results page has been renamed to "Filenames" for clarity.
- The search query builder now lives on its own page at `/search/query-builder`. The home search page has a link to it.
- User passwords when using builtin auth are limited to 256 characters. Existing passwords longer than 256 characters will continue to work.
- GraphQL API: Campaign.changesetCreationStatus has been renamed to Campaign.status to be aligned with CampaignPlan. [#7654](https://github.com/sourcegraph/sourcegraph/pull/7654)
- When using GitHub as an authentication provider, `read:org` scope is now required. This is used to support the new `allowOrgs` site config setting in the GitHub `auth.providers` configuration, which enables site admins to restrict GitHub logins to members of a specific GitHub organization. This for example allows having a Sourcegraph instance with GitHub sign in configured be exposed to the public internet without allowing everyone with a GitHub account access to your Sourcegraph instance.

### Fixed

- The experimental search pagination API no longer times out when large repositories are encountered. [#6384](https://github.com/sourcegraph/sourcegraph/issues/6384)
- We resolve relative symbolic links from the directory of the symlink, rather than the root of the repository. [#6034](https://github.com/sourcegraph/sourcegraph/issues/6034)
- Show errors on repository settings page when repo-updater is down. [#3593](https://github.com/sourcegraph/sourcegraph/issues/3593)
- Remove benign warning that verifying config took more than 10s when updating or saving an external service. [#7176](https://github.com/sourcegraph/sourcegraph/issues/7176)
- repohasfile search filter works again (regressed in 3.10). [#7380](https://github.com/sourcegraph/sourcegraph/issues/7380)
- Structural search can now run on very large repositories containing any number of files. [#7133](https://github.com/sourcegraph/sourcegraph/issues/7133)

### Removed

- The deprecated GraphQL mutation `setAllRepositoriesEnabled` has been removed. [#7478](https://github.com/sourcegraph/sourcegraph/pull/7478)
- The deprecated GraphQL mutation `deleteRepository` has been removed. [#7483](https://github.com/sourcegraph/sourcegraph/pull/7483)

## 3.11.4

### Fixed

- The `/.auth/saml/metadata` endpoint has been fixed. Previously it panicked if no encryption key was set.
- The version updating logic has been fixed for `sourcegraph/server`. Users running `sourcegraph/server:3.11.1` will need to manually modify their `docker run` command to use `sourcegraph/server:3.11.4` or higher. [#7442](https://github.com/sourcegraph/sourcegraph/issues/7442)

## 3.11.1

### Fixed

- The syncing process for newly created campaign changesets has been fixed again after they have erroneously been marked as deleted in the database. [#7522](https://github.com/sourcegraph/sourcegraph/pull/7522)
- The syncing process for newly created changesets (in campaigns) has been fixed again after they have erroneously been marked as deleted in the database. [#7522](https://github.com/sourcegraph/sourcegraph/pull/7522)

## 3.11.0

**Important:** If you use `SITE_CONFIG_FILE` or `CRITICAL_CONFIG_FILE`, please be sure to follow the steps in: [migration notes for Sourcegraph v3.11+](https://docs.sourcegraph.com/admin/migration/3_11.md) after upgrading.

### Added

- Language statistics by commit are available via the API. [#6737](https://github.com/sourcegraph/sourcegraph/pull/6737)
- Added a new page that shows [language statistics for the results of a search query](https://docs.sourcegraph.com/user/search#statistics).
- Global settings can be configured from a local file using the environment variable `GLOBAL_SETTINGS_FILE`.
- High-level health metrics and dashboards have been added to Sourcegraph's monitoring (found under the **Site admin** -> **Monitoring** area). [#7216](https://github.com/sourcegraph/sourcegraph/pull/7216)
- Logging for GraphQL API requests not issued by Sourcegraph is now much more verbose, allowing for easier debugging of problematic queries and where they originate from. [#5706](https://github.com/sourcegraph/sourcegraph/issues/5706)
- A new campaign type finds and removes leaked npm credentials. [#6893](https://github.com/sourcegraph/sourcegraph/pull/6893)
- Campaigns can now be retried to create failed changesets due to ephemeral errors (e.g. network problems when creating a pull request on GitHub). [#6718](https://github.com/sourcegraph/sourcegraph/issues/6718)
- The initial release of [structural code search](https://docs.sourcegraph.com/code_search/reference/structural).

### Changed

- `repohascommitafter:` search filter uses a more efficient git command to determine inclusion. [#6739](https://github.com/sourcegraph/sourcegraph/pull/6739)
- `NODE_NAME` can be specified instead of `HOSTNAME` for zoekt-indexserver. `HOSTNAME` was a confusing configuration to use in [Pure-Docker Sourcegraph deployments](https://github.com/sourcegraph/deploy-sourcegraph-docker). [#6846](https://github.com/sourcegraph/sourcegraph/issues/6846)
- The feedback toast now requests feedback every 60 days of usage (was previously only once on the 3rd day of use). [#7165](https://github.com/sourcegraph/sourcegraph/pull/7165)
- The lsif-server container now only has a dependency on Postgres, whereas before it also relied on Redis. [#6880](https://github.com/sourcegraph/sourcegraph/pull/6880)
- Renamed the GraphQL API `LanguageStatistics` fields to `name`, `totalBytes`, and `totalLines` (previously the field names started with an uppercase letter, which was inconsistent).
- Detecting a file's language uses a more accurate but slower algorithm. To revert to the old (faster and less accurate) algorithm, set the `USE_ENHANCED_LANGUAGE_DETECTION` env var to the string `false` (on the `sourcegraph/server` container, or if using the cluster deployment, on the `sourcegraph-frontend` pod).
- Diff and commit searches that make use of `before:` and `after:` filters to narrow their search area are now no longer subject to the 50-repository limit. This allows for creating saved searches on more than 50 repositories as before. [#7215](https://github.com/sourcegraph/sourcegraph/issues/7215)

### Fixed

- Changes to external service configurations are reflected much faster. [#6058](https://github.com/sourcegraph/sourcegraph/issues/6058)
- Deleting an external service will not show warnings for the non-existent service. [#5617](https://github.com/sourcegraph/sourcegraph/issues/5617)
- Suggested search filter chips are quoted if necessary. [#6498](https://github.com/sourcegraph/sourcegraph/issues/6498)
- Remove potential panic in gitserver if heavily loaded. [#6710](https://github.com/sourcegraph/sourcegraph/issues/6710)
- Multiple fixes to make the preview and creation of campaigns more robust and a smoother user experience. [#6682](https://github.com/sourcegraph/sourcegraph/pull/6682) [#6625](https://github.com/sourcegraph/sourcegraph/issues/6625) [#6658](https://github.com/sourcegraph/sourcegraph/issues/6658) [#7088](https://github.com/sourcegraph/sourcegraph/issues/7088) [#6766](https://github.com/sourcegraph/sourcegraph/issues/6766) [#6717](https://github.com/sourcegraph/sourcegraph/issues/6717) [#6659](https://github.com/sourcegraph/sourcegraph/issues/6659)
- Repositories referenced in campaigns that are removed in an external service configuration change won't lead to problems with the syncing process anymore. [#7015](https://github.com/sourcegraph/sourcegraph/pull/7015)
- The Searcher dashboard (and the `src_graphql_search_response` Prometheus metric) now properly account for search alerts instead of them being incorrectly added to the `timeout` category. [#7214](https://github.com/sourcegraph/sourcegraph/issues/7214)
- In the experimental search pagination API, the `cloning`, `missing`, and other repository fields now return a well-defined set of results. [#6000](https://github.com/sourcegraph/sourcegraph/issues/6000)

### Removed

- The management console has been removed. All critical configuration previously stored in the management console will be automatically migrated to your site configuration. For more information about this change, or if you use `SITE_CONFIG_FILE` / `CRITICAL_CONFIG_FILE`, please see the [migration notes for Sourcegraph v3.11+](https://docs.sourcegraph.com/admin/migration/3_11.md).

## 3.10.4

### Fixed

- An issue where diff/commit searches that would run over more than 50 repositories would incorrectly display a timeout error instead of the correct error suggesting users scope their query to less repositories. [#7090](https://github.com/sourcegraph/sourcegraph/issues/7090)

## 3.10.3

### Fixed

- A critical regression in 3.10.2 which caused diff, commit, and repository searches to timeout. [#7090](https://github.com/sourcegraph/sourcegraph/issues/7090)
- A critical regression in 3.10.2 which caused "No results" to appear frequently on pages with search results. [#7095](https://github.com/sourcegraph/sourcegraph/pull/7095)
- An issue where the built-in Grafana Searcher dashboard would show duplicate success/error metrics. [#7078](https://github.com/sourcegraph/sourcegraph/pull/7078)

## 3.10.2

### Added

- Site admins can now use the built-in Grafana Searcher dashboard to observe how many search requests are successful, or resulting in errors or timeouts. [#6756](https://github.com/sourcegraph/sourcegraph/issues/6756)

### Fixed

- When searches timeout, a consistent UI with clear actions like a button to increase the timeout is now returned. [#6754](https://github.com/sourcegraph/sourcegraph/issues/6754)
- To reduce the chance of search timeouts in some cases, the default indexed search timeout has been raised from 1.5s to 3s. [#6754](https://github.com/sourcegraph/sourcegraph/issues/6754)
- We now correctly inform users of the limitations of diff/commit search. If a diff/commit search would run over more than 50 repositories, users will be shown an error suggesting they scope their search to less repositories using the `repo:` filter. Global diff/commit search support is being tracked in [#6826](https://github.com/sourcegraph/sourcegraph/issues/6826). [#5519](https://github.com/sourcegraph/sourcegraph/issues/5519)

## 3.10.1

### Added

- Syntax highlighting for Starlark (Bazel) files. [#6827](https://github.com/sourcegraph/sourcegraph/issues/6827)

### Fixed

- The experimental search pagination API no longer times out when large repositories are encountered. [#6384](https://github.com/sourcegraph/sourcegraph/issues/6384) [#6383](https://github.com/sourcegraph/sourcegraph/issues/6383)
- In single-container deployments, the builtin `postgres_exporter` now correctly respects externally configured databases. This previously caused PostgreSQL metrics to not show up in Grafana when an external DB was in use. [#6735](https://github.com/sourcegraph/sourcegraph/issues/6735)

## 3.10.0

### Added

- Indexed Search supports horizontally scaling. Instances with large number of repositories can update the `replica` field of the `indexed-search` StatefulSet. See [configure indexed-search replica count](https://github.com/sourcegraph/deploy-sourcegraph/blob/master/docs/configure.md#configure-indexed-search-replica-count). [#5725](https://github.com/sourcegraph/sourcegraph/issues/5725)
- Bitbucket Cloud external service supports `exclude` config option. [#6035](https://github.com/sourcegraph/sourcegraph/issues/6035)
- `sourcegraph/server` Docker deployments now support the environment variable `IGNORE_PROCESS_DEATH`. If set to true the container will keep running, even if a subprocess has died. This is useful when manually fixing problems in the container which the container refuses to start. For example a bad database migration.
- Search input now offers filter type suggestions [#6105](https://github.com/sourcegraph/sourcegraph/pull/6105).
- The keyboard shortcut <kbd>Ctrl</kbd>+<kbd>Space</kbd> in the search input shows a list of available filter types.
- Sourcegraph Kubernetes cluster site admins can configure PostgreSQL by specifying `postgresql.conf` via ConfigMap. [sourcegraph/deploy-sourcegraph#447](https://github.com/sourcegraph/deploy-sourcegraph/pull/447)

### Changed

- **Required Kubernetes Migration:** The [Kubernetes deployment](https://github.com/sourcegraph/deploy-sourcegraph) manifest for indexed-search services has changed from a Normal Service to a Headless Service. This is to enable Sourcegraph to individually resolve indexed-search pods. Services are immutable, so please follow the [migration guide](https://github.com/sourcegraph/deploy-sourcegraph/blob/master/docs/migrate.md#310).
- Fields of type `String` in our GraphQL API that contain [JSONC](https://komkom.github.io/) now have the custom scalar type `JSONCString`. [#6209](https://github.com/sourcegraph/sourcegraph/pull/6209)
- `ZOEKT_HOST` environment variable has been deprecated. Please use `INDEXED_SEARCH_SERVERS` instead. `ZOEKT_HOST` will be removed in 3.12.
- Directory names on the repository tree page are now shown in bold to improve readability.
- Added support for Bitbucket Server pull request activity to the [campaign](https://about.sourcegraph.com/product/code-change-management/) burndown chart. When used, this feature leads to more requests being sent to Bitbucket Server, since Sourcegraph needs to keep track of how a pull request's state changes over time. With [the instance scoped webhooks](https://docs.google.com/document/d/1I3Aq1WSUh42BP8KvKr6AlmuCfo8tXYtJu40WzdNT6go/edit) in our [Bitbucket Server plugin](https://github.com/sourcegraph/bitbucket-server-plugin/pull/10) as well as up-coming [heuristical syncing changes](#6389), this additional load will be significantly reduced in the future.
- Added support for Bitbucket Server pull request activity to the campaign burndown chart. When used, this feature leads to more requests being sent to Bitbucket Server, since Sourcegraph needs to keep track of how a pull request's state changes over time. With [the instance scoped webhooks](https://docs.google.com/document/d/1I3Aq1WSUh42BP8KvKr6AlmuCfo8tXYtJu40WzdNT6go/edit) in our [Bitbucket Server plugin](https://github.com/sourcegraph/bitbucket-server-plugin/pull/10) as well as up-coming [heuristical syncing changes](#6389), this additional load will be significantly reduced in the future.

### Fixed

- Support hyphens in Bitbucket Cloud team names. [#6154](https://github.com/sourcegraph/sourcegraph/issues/6154)
- Server will run `redis-check-aof --fix` on startup to fix corrupted AOF files. [#651](https://github.com/sourcegraph/sourcegraph/issues/651)
- Authorization provider configuration errors in external services will be shown as site alerts. [#6061](https://github.com/sourcegraph/sourcegraph/issues/6061)

### Removed

## 3.9.4

### Changed

- The experimental search pagination API's `PageInfo` object now returns a `String` instead of an `ID` for its `endCursor`, and likewise for the `after` search field. Experimental paginated search API users may need to update their usages to replace `ID` cursor types with `String` ones.

### Fixed

- The experimental search pagination API no longer omits a single repository worth of results at the end of the result set. [#6286](https://github.com/sourcegraph/sourcegraph/issues/6286)
- The experimental search pagination API no longer produces search cursors that can get "stuck". [#6287](https://github.com/sourcegraph/sourcegraph/issues/6287)
- In literal search mode, searching for quoted strings now works as expected. [#6255](https://github.com/sourcegraph/sourcegraph/issues/6255)
- In literal search mode, quoted field values now work as expected. [#6271](https://github.com/sourcegraph/sourcegraph/pull/6271)
- `type:path` search queries now correctly work in indexed search again. [#6220](https://github.com/sourcegraph/sourcegraph/issues/6220)

## 3.9.3

### Changed

- Sourcegraph is now built using Go 1.13.3 [#6200](https://github.com/sourcegraph/sourcegraph/pull/6200).

## 3.9.2

### Fixed

- URI-decode the username, password, and pathname when constructing Postgres connection paramers in lsif-server [#6174](https://github.com/sourcegraph/sourcegraph/pull/6174). Fixes a crashing lsif-server process for users with passwords containing special characters.

## 3.9.1

### Changed

- Reverted [#6094](https://github.com/sourcegraph/sourcegraph/pull/6094) because it introduced a minor security hole involving only Grafana.
  [#6075](https://github.com/sourcegraph/sourcegraph/issues/6075) will be fixed with a different approach.

## 3.9.0

### Added

- Our external service syncing model will stream in new repositories to Sourcegraph. Previously we could only add a repository to our database and clone it once we had synced all information from all external services (to detect deletions and renames). Now adding a repository to an external service configuration should be reflected much sooner, even on large instances. [#5145](https://github.com/sourcegraph/sourcegraph/issues/5145)
- There is now an easy way for site admins to view and export settings and configuration when reporting a bug. The page for doing so is at /site-admin/report-bug, linked to from the site admin side panel under "Report a bug".
- An experimental search pagination API to enable better programmatic consumption of search results is now available to try. For more details and known limitations see [the documentation](https://docs.sourcegraph.com/api/graphql/search).
- Search queries can now be interpreted literally.
  - There is now a dot-star icon in the search input bar to toggle the pattern type of a query between regexp and literal.
  - There is a new `search.defaultPatternType` setting to configure the default pattern type, regexp or literal, for searches.
  - There is a new `patternType:` search token which overrides the `search.defaultPatternType` setting, and the active state of the dot-star icon in determining the pattern type of the query.
  - Old URLs without a patternType URL parameter will be redirected to the same URL with
    patternType=regexp appended to preserve intended behavior.
- Added support for GitHub organization webhooks to enable faster updates of metadata used by [campaigns](https://about.sourcegraph.com/product/code-change-management/), such as pull requests or issue comments. See the [GitHub webhook documentation](https://docs.sourcegraph.com/admin/external_service/github#webhooks) for instructions on how to enable webhooks.
- Added support for GitHub organization webhooks to enable faster updates of changeset metadata used by campaigns. See the [GitHub webhook documentation](https://docs.sourcegraph.com/admin/external_service/github#webhooks) for instructions on how to enable webhooks.
- Added burndown chart to visualize progress of campaigns.
- Added ability to edit campaign titles and descriptions.

### Changed

- **Recommended Kubernetes Migration:** The [Kubernetes deployment](https://github.com/sourcegraph/deploy-sourcegraph) manifest for indexed-search pods has changed from a Deployment to a StatefulSet. This is to enable future work on horizontally scaling indexed search. To retain your existing indexes there is a [migration guide](https://github.com/sourcegraph/deploy-sourcegraph/blob/master/docs/migrate.md#39).
- Allow single trailing hyphen in usernames and org names [#5680](https://github.com/sourcegraph/sourcegraph/pull/5680)
- Indexed search won't spam the logs on startup if the frontend API is not yet available. [zoekt#30](https://github.com/sourcegraph/zoekt/pull/30), [#5866](https://github.com/sourcegraph/sourcegraph/pull/5866)
- Search query fields are now case insensitive. For example `repoHasFile:` will now be recognized, not just `repohasfile:`. [#5168](https://github.com/sourcegraph/sourcegraph/issues/5168)
- Search queries are now interpreted literally by default, rather than as regular expressions. [#5899](https://github.com/sourcegraph/sourcegraph/pull/5899)
- The `search` GraphQL API field now takes a two new optional parameters: `version` and `patternType`. `version` determines the search syntax version to use, and `patternType` determines the pattern type to use for the query. `version` defaults to "V1", which is regular expression searches by default, if not explicitly passed in. `patternType` overrides the pattern type determined by version.
- Saved searches have been updated to support the new patternType filter. All existing saved searches have been updated to append `patternType:regexp` to the end of queries to ensure deterministic results regardless of the patternType configurations on an instance. All new saved searches are required to have a `patternType:` field in the query.
- Allow text selection in search result headers (to allow for e.g. copying filenames)

### Fixed

- Web app: Fix paths with special characters (#6050)
- Fixed an issue that rendered the search filter `repohascommitafter` unusable in the presence of an empty repository. [#5149](https://github.com/sourcegraph/sourcegraph/issues/5149)
- An issue where `externalURL` not being configured in the management console could go unnoticed. [#3899](https://github.com/sourcegraph/sourcegraph/issues/3899)
- Listing branches and refs now falls back to a fast path if there are a large number of branches. Previously we would time out. [#4581](https://github.com/sourcegraph/sourcegraph/issues/4581)
- Sourcegraph will now ignore the ambiguous ref HEAD if a repository contains it. [#5291](https://github.com/sourcegraph/sourcegraph/issues/5291)

### Removed

## 3.8.2

### Fixed

- Sourcegraph cluster deployments now run a more stable syntax highlighting server which can self-recover from rarer failure cases such as getting stuck at high CPU usage when highlighting some specific files. [#5406](https://github.com/sourcegraph/sourcegraph/issues/5406) This will be ported to single-container deployments [at a later date](https://github.com/sourcegraph/sourcegraph/issues/5841).

## 3.8.1

### Added

- Add `nameTransformations` setting to GitLab external service to help transform repository name that shows up in the Sourcegraph UI.

## 3.8.0

### Added

- A toggle button for browser extension to quickly enable/disable the core functionality without actually enable/disable the entire extension in the browser extension manager.
- Tabs to easily toggle between the different search result types on the search results page.

### Changed

- A `hardTTL` setting was added to the [Bitbucket Server `authorization` config](https://docs.sourcegraph.com/admin/external_service/bitbucketserver#configuration). This setting specifies a duration after which a user's cached permissions must be updated before any user action is authorized. This contrasts with the already existing `ttl` setting which defines a duration after which a user's cached permissions will get updated in the background, but the previously cached (and now stale) permissions are used to authorize any user action occuring before the update concludes. If your previous `ttl` value is larger than the default of the new `hardTTL` setting (i.e. **3 days**), you must change the `ttl` to be smaller or, `hardTTL` to be larger.

### Fixed

### Removed

- The `statusIndicator` feature flag has been removed from the site configuration's `experimentalFeatures` section. The status indicator has been enabled by default since 3.6.0 and you can now safely remove the feature flag from your configuration.
- Public usage is now only available on Sourcegraph.com. Because many core features rely on persisted user settings, anonymous usage leads to a degraded experience for most users. As a result, for self-hosted private instances it is preferable for all users to have accounts. But on sourcegraph.com, users will continue to have to opt-in to accounts, despite the degraded UX.

## 3.7.2

### Added

- A [migration guide for Sourcegraph v3.7+](https://docs.sourcegraph.com/admin/migration/3_7.md).

### Fixed

- Fixed an issue where some repositories with very long symbol names would fail to index after v3.7.
- We now retain one prior search index version after an upgrade, meaning upgrading AND downgrading from v3.6.2 <-> v3.7.2 is now 100% seamless and involves no downtime or negated search performance while repositories reindex. Please refer to the [v3.7+ migration guide](https://docs.sourcegraph.com/admin/migration/3_7.md) for details.

## 3.7.1

### Fixed

- When re-indexing repositories, we now continue to serve from the old index in the meantime. Thus, you can upgrade to 3.7.1 without downtime.
- Indexed symbol search is now faster, as we've fixed a performance issue that occurred when many repositories without any symbols existed.
- Indexed symbol search now uses less disk space when upgrading directly to v3.7.1 as we properly remove old indexes.

## 3.7.0

### Added

- Indexed search now supports symbol queries. This feature will require re-indexing all repositories. This will increase the disk and memory usage of indexed search by roughly 10%. You can disable the feature with the configuration `search.index.symbols.enabled`. [#3534](https://github.com/sourcegraph/sourcegraph/issues/3534)
- Multi-line search now works for non-indexed search. [#4518](https://github.com/sourcegraph/sourcegraph/issues/4518)
- When using `SITE_CONFIG_FILE` and `EXTSVC_CONFIG_FILE`, you [may now also specify e.g. `SITE_CONFIG_ALLOW_EDITS=true`](https://docs.sourcegraph.com/admin/config/advanced_config_file) to allow edits to be made to the config in the application which will be overwritten on the next process restart. [#4912](https://github.com/sourcegraph/sourcegraph/issues/4912)

### Changed

- In the [GitHub external service config](https://docs.sourcegraph.com/admin/external_service/github#configuration) it's now possible to specify `orgs` without specifying `repositoryQuery` or `repos` too.
- Out-of-the-box TypeScript code intelligence is much better with an updated ctags version with a built-in TypeScript parser.
- Sourcegraph uses Git protocol version 2 for increased efficiency and performance when fetching data from compatible code hosts.
- Searches with `repohasfile:` are faster at finding repository matches. [#4833](https://github.com/sourcegraph/sourcegraph/issues/4833).
- Zoekt now runs with GOGC=50 by default, helping to reduce the memory consumption of Sourcegraph. [#3792](https://github.com/sourcegraph/sourcegraph/issues/3792)
- Upgraded the version of Go in use, which improves security for publicly accessible Sourcegraph instances.

### Fixed

- Disk cleanup in gitserver is now done in terms of percentages to fix [#5059](https://github.com/sourcegraph/sourcegraph/issues/5059).
- Search results now correctly show highlighting of matches with runes like 'İ' that lowercase to runes with a different number of bytes in UTF-8 [#4791](https://github.com/sourcegraph/sourcegraph/issues/4791).
- Fixed an issue where search would sometimes crash with a panic due to a nil pointer. [#5246](https://github.com/sourcegraph/sourcegraph/issues/5246)

### Removed

## 3.6.2

### Fixed

- Fixed Phabricator external services so they won't stop the syncing process for repositories when Phabricator doesn't return clone URLs. [#5101](https://github.com/sourcegraph/sourcegraph/pull/5101)

## 3.6.1

### Added

- New site config option `branding.brandName` configures the brand name to display in the Sourcegraph \<title\> element.
- `repositoryPathPattern` option added to the "Other" external service type for repository name customization.

## 3.6.0

### Added

- The `github.exclude` setting in [GitHub external service config](https://docs.sourcegraph.com/admin/external_service/github#configuration) additionally allows you to specify regular expressions with `{"pattern": "regex"}`.
- A new [`quicklinks` setting](https://docs.sourcegraph.com/user/personalization/quick_links) allows adding links to be displayed on the homepage and search page for all users (or users in an organization).
- Compatibility with the [Sourcegraph for Bitbucket Server](https://github.com/sourcegraph/bitbucket-server-plugin) plugin.
- Support for [Bitbucket Cloud](https://bitbucket.org) as an external service.

### Changed

- Updating or creating an external service will no longer block until the service is synced.
- The GraphQL fields `Repository.createdAt` and `Repository.updatedAt` are deprecated and will be removed in 3.8. Now `createdAt` is always the current time and updatedAt is always null.
- In the [GitHub external service config](https://docs.sourcegraph.com/admin/external_service/github#configuration) and [Bitbucket Server external service config](https://docs.sourcegraph.com/admin/external_service/bitbucket_server#permissions) `repositoryQuery` is now only required if `repos` is not set.
- Log messages from query-runner when saved searches fail now include the raw query as part of the message.
- The status indicator in the navigation bar is now enabled by default
- Usernames and org names can now contain the `.` character. [#4674](https://github.com/sourcegraph/sourcegraph/issues/4674)

### Fixed

- Commit searches now correctly highlight unicode characters, for example 加. [#4512](https://github.com/sourcegraph/sourcegraph/issues/4512)
- Symbol searches now show the number of symbol matches rather than the number of file matches found. [#4578](https://github.com/sourcegraph/sourcegraph/issues/4578)
- Symbol searches with truncated results now show a `+` on the results page to signal that some results have been omitted. [#4579](https://github.com/sourcegraph/sourcegraph/issues/4579)

## 3.5.4

### Fixed

- Fixed Phabricator external services so they won't stop the syncing process for repositories when Phabricator doesn't return clone URLs. [#5101](https://github.com/sourcegraph/sourcegraph/pull/5101)

## 3.5.2

### Changed

- Usernames and org names can now contain the `.` character. [#4674](https://github.com/sourcegraph/sourcegraph/issues/4674)

### Added

- Syntax highlighting requests that fail are now logged and traced. A new Prometheus metric `src_syntax_highlighting_requests` allows monitoring and alerting. [#4877](https://github.com/sourcegraph/sourcegraph/issues/4877).
- Sourcegraph's SAML authentication now supports RSA PKCS#1 v1.5. [#4869](https://github.com/sourcegraph/sourcegraph/pull/4869)

### Fixed

- Increased nginx proxy buffer size to fix issue where login failed when SAML AuthnRequest was too large. [#4849](https://github.com/sourcegraph/sourcegraph/pull/4849)
- A regression in 3.3.8 where `"corsOrigin": "*"` was improperly forbidden. [#4424](https://github.com/sourcegraph/sourcegraph/issues/4424)

## 3.5.1

### Added

- A new [`quicklinks` setting](https://docs.sourcegraph.com/user/personalization/quick_links) allows adding links to be displayed on the homepage and search page for all users (or users in an organization).
- Site admins can prevent the icon in the top-left corner of the screen from spinning on hovers by setting `"branding": { "disableSymbolSpin": true }` in their site configuration.

### Fixed

- Fix `repository.language` GraphQL field (previously returned empty for most repositories).

## 3.5.0

### Added

- Indexed search now supports matching consecutive literal newlines, with queries like e.g. `foo\nbar.*` to search over multiple lines. [#4138](https://github.com/sourcegraph/sourcegraph/issues/4138)
- The `orgs` setting in [GitHub external service config](https://docs.sourcegraph.com/admin/external_service/github) allows admins to select all repositories from the specified organizations to be synced.
- A new experimental search filter `repohascommitafter:"30 days ago"` allows users to exclude stale repositories that don't contain commits (to the branch being searched over) past a specified date from their search query.
- The `authorization` setting in the [Bitbucket Server external service config](https://docs.sourcegraph.com/admin/external_service/bitbucket_server#permissions) enables Sourcegraph to enforce the repository permissions defined in Bitbucket Server.
- A new, experimental status indicator in the navigation bar allows admins to quickly see whether the configured repositories are up to date or how many are currently being updated in the background. You can enable the status indicator with the following site configuration: `"experimentalFeatures": { "statusIndicator": "enabled" }`.
- A new search filter `repohasfile` allows users to filter results to just repositories containing a matching file. For example `ubuntu file:Dockerfile repohasfile:\.py$` would find Dockerfiles mentioning Ubuntu in repositories that contain Python files. [#4501](https://github.com/sourcegraph/sourcegraph/pull/4501)

### Changed

- The saved searches UI has changed. There is now a Saved searches page in the user and organizations settings area. A saved search appears in the settings area of the user or organization it is associated with.

### Removed

### Fixed

- Fixed repository search patterns which contain `.*`. Previously our optimizer would ignore `.*`, which in some cases would lead to our repository search excluding some repositories from the results.
- Fixed an issue where the Phabricator native integration would be broken on recent Phabricator versions. This fix depends on v1.2 of the [Phabricator extension](https://github.com/sourcegraph/phabricator-extension).
- Fixed an issue where the "Empty repository" banner would be shown on a repository page when starting to clone a repository.
- Prevent data inconsistency on cached archives due to restarts. [#4366](https://github.com/sourcegraph/sourcegraph/pull/4366)
- On the /extensions page, the UI is now less ambiguous when an extension has not been activated. [#4446](https://github.com/sourcegraph/sourcegraph/issues/4446)

## 3.4.5

### Fixed

- Fixed an issue where syntax highlighting taking too long would result in errors or wait long amounts of time without properly falling back to plaintext rendering after a few seconds. [#4267](https://github.com/sourcegraph/sourcegraph/issues/4267) [#4268](https://github.com/sourcegraph/sourcegraph/issues/4268) (this fix was intended to be in 3.4.3, but was in fact left out by accident)
- Fixed an issue with `sourcegraph/server` Docker deployments where syntax highlighting could produce `server closed idle connection` errors. [#4269](https://github.com/sourcegraph/sourcegraph/issues/4269) (this fix was intended to be in 3.4.3, but was in fact left out by accident)
- Fix `repository.language` GraphQL field (previously returned empty for most repositories).

## 3.4.4

### Fixed

- Fixed an out of bounds error in the GraphQL repository query. [#4426](https://github.com/sourcegraph/sourcegraph/issues/4426)

## 3.4.3

### Fixed

- Improved performance of the /site-admin/repositories page significantly (prevents timeouts). [#4063](https://github.com/sourcegraph/sourcegraph/issues/4063)
- Fixed an issue where Gitolite repositories would be inaccessible to non-admin users after upgrading to 3.3.0+ from an older version. [#4263](https://github.com/sourcegraph/sourcegraph/issues/4263)
- Repository names are now treated as case-sensitive, fixing an issue where users saw `pq: duplicate key value violates unique constraint \"repo_name_unique\"` [#4283](https://github.com/sourcegraph/sourcegraph/issues/4283)
- Repositories containing submodules not on Sourcegraph will now load without error [#2947](https://github.com/sourcegraph/sourcegraph/issues/2947)
- HTTP metrics in Prometheus/Grafana now distinguish between different types of GraphQL requests.

## 3.4.2

### Fixed

- Fixed incorrect wording in site-admin onboarding. [#4127](https://github.com/sourcegraph/sourcegraph/issues/4127)

## 3.4.1

### Added

- You may now specify `DISABLE_CONFIG_UPDATES=true` on the management console to prevent updates to the critical configuration. This is useful when loading critical config via a file using `CRITICAL_CONFIG_FILE` on the frontend.

### Changed

- When `EXTSVC_CONFIG_FILE` or `SITE_CONFIG_FILE` are specified, updates to external services and the site config are now prevented.
- Site admins will now see a warning if creating or updating an external service was successful but the process could not complete entirely due to an ephemeral error (such as GitHub API search queries running into timeouts and returning incomplete results).

### Removed

### Fixed

- Fixed an issue where `EXTSVC_CONFIG_FILE` being specified would incorrectly cause a panic.
- Fixed an issue where user/org/global settings from old Sourcegraph versions (2.x) could incorrectly be null, leading to various errors.
- Fixed an issue where an ephemeral infrastructure error (`tar/archive: invalid tar header`) would fail a search.

## 3.4.0

### Added

- When `repositoryPathPattern` is configured, paths from the full long name will redirect to the configured name. Extensions will function with the configured name. `repositoryPathPattern` allows administrators to configure "nice names". For example `sourcegraph.example.com/github.com/foo/bar` can configured to be `sourcegraph.example.com/gh/foo/bar` with `"repositoryPathPattern": "gh/{nameWithOwner}"`. (#462)
- Admins can now turn off site alerts for patch version release updates using the `alerts.showPatchUpdates` setting. Alerts will still be shown for major and minor version updates.
- The new `gitolite.exclude` setting in [Gitolite external service config](https://docs.sourcegraph.com/admin/external_service/gitolite#configuration) allows you to exclude specific repositories by their Gitolite name so that they won't be mirrored. Upon upgrading, previously "disabled" repositories will be automatically migrated to this exclusion list.
- The new `aws_codecommit.exclude` setting in [AWS CodeCommit external service config](https://docs.sourcegraph.com/admin/external_service/aws_codecommit#configuration) allows you to exclude specific repositories by their AWS name or ID so that they won't be synced. Upon upgrading, previously "disabled" repositories will be automatically migrated to this exclusion list.
- Added a new, _required_ `aws_codecommit.gitCredentials` setting to the [AWS CodeCommit external service config](https://docs.sourcegraph.com/admin/external_service/aws_codecommit#configuration). These Git credentials are required to create long-lived authenticated clone URLs for AWS CodeCommit repositories. For more information about Git credentials, see the AWS CodeCommit documentation: https://docs.aws.amazon.com/IAM/latest/UserGuide/id_credentials_ssh-keys.html#git-credentials-code-commit. For detailed instructions on how to create the credentials in IAM, see this page: https://docs.aws.amazon.com/codecommit/latest/userguide/setting-up-gc.html
- Added support for specifying a URL formatted `gitolite.host` setting in [Gitolite external service config](https://docs.sourcegraph.com/admin/external_service/gitolite#configuration) (e.g. `ssh://git@gitolite.example.org:2222/`), in addition to the already supported SCP like format (e.g `git@gitolite.example.org`)
- Added support for overriding critical, site, and external service configurations via files. Specify `CRITICAL_CONFIG_FILE=critical.json`, `SITE_CONFIG_FILE=site.json`, and/or `EXTSVC_CONFIG_FILE=extsvc.json` on the `frontend` container to do this.

### Changed

- Kinds of external services in use are now included in [server pings](https://docs.sourcegraph.com/admin/pings).
- Bitbucket Server: An actual Bitbucket icon is now used for the jump-to-bitbucket action on repository pages instead of the previously generic icon.
- Default config for GitHub, GitHub Enterprise, GitLab, Bitbucket Server, and AWS Code Commit external services has been revised to make it easier for first time admins.

### Removed

- Fields related to Repository enablement have been deprecated. Mutations are now NOOPs, and for repositories returned the value is always true for Enabled. The enabled field and mutations will be removed in 3.6. Mutations: `setRepositoryEnabled`, `setAllRepositoriesEnabled`, `updateAllMirrorRepositories`, `deleteRepository`. Query parameters: `repositories.enabled`, `repositories.disabled`. Field: `Repository.enabled`.
- Global saved searches are now deprecated. Any existing global saved searches have been assigned to the Sourcegraph instance's first site admin's user account.
- The `search.savedQueries` configuration option is now deprecated. Existing entries remain in user and org settings for backward compatibility, but are unused as saved searches are now stored in the database.

### Fixed

- Fixed a bug where submitting a saved query without selecting the location would fail for non-site admins (#3628).
- Fixed settings editors only having a few pixels height.
- Fixed a bug where browser extension and code review integration usage stats were not being captured on the site-admin Usage Stats page.
- Fixed an issue where in some rare cases PostgreSQL starting up slowly could incorrectly trigger a panic in the `frontend` service.
- Fixed an issue where the management console password would incorrectly reset to a new secure one after a user account was created.
- Fixed a bug where gitserver would leak file descriptors when performing common operations.
- Substantially improved the performance of updating Bitbucket Server external service configurations on instances with thousands of repositories, going from e.g. several minutes to about a minute for ~20k repositories (#4037).
- Fully resolved the search performance regression in v3.2.0, restoring performance of search back to the same levels it was before changes made in v3.2.0.
- Fix a bug where using a repo search filter with the prefix `github.com` only searched for repos whose name starts with `github.com`, even though no `^` was specified in the search filter. (#4103)
- Fixed an issue where files that fail syntax highlighting would incorrectly render an error instead of gracefully falling back to their plaintext form.

## 3.3.9

### Added

- Syntax highlighting requests that fail are now logged and traced. A new Prometheus metric `src_syntax_highlighting_requests` allows monitoring and alerting. [#4877](https://github.com/sourcegraph/sourcegraph/issues/4877).

## 3.3.8

### Fixed

- Fully resolved the search performance regression in v3.2.0, restoring performance of search back to the same levels it was before changes made in v3.2.0.
- Fixed an issue where files that fail syntax highlighting would incorrectly render an error instead of gracefully falling back to their plaintext form.
- Fixed an issue introduced in v3.3 where Sourcegraph would under specific circumstances incorrectly have to re-clone and re-index repositories from Bitbucket Server and AWS CodeCommit.

## 3.3.7

### Added

- The `bitbucketserver.exclude` setting in [Bitbucket Server external service config](https://docs.sourcegraph.com/admin/external_service/bitbucketserver#configuration) additionally allows you to exclude repositories matched by a regular expression (so that they won't be synced).

### Changed

### Removed

### Fixed

- Fixed a major indexed search performance regression that occurred in v3.2.0. (#3685)
- Fixed an issue where Sourcegraph would fail to update repositories on some instances (`pq: duplicate key value violates unique constraint "repo_external_service_unique_idx"`) (#3680)
- Fixed an issue where Sourcegraph would not exclude unavailable Bitbucket Server repositories. (#3772)

## 3.3.6

## Changed

- All 24 language extensions are enabled by default.

## 3.3.5

## Changed

- Indexed search is now enabled by default for new Docker deployments. (#3540)

### Removed

- Removed smart-casing behavior from search.

### Fixed

- Removes corrupted archives in the searcher cache and tries to populate the cache again instead of returning an error.
- Fixed a bug where search scopes would not get merged, and only the lowest-level list of search scopes would appear.
- Fixed an issue where repo-updater was slower in performing its work which could sometimes cause other performance issues. https://github.com/sourcegraph/sourcegraph/pull/3633

## 3.3.4

### Fixed

- Fixed bundling of the Phabricator integration assets in the Sourcegraph docker image.

## 3.3.3

### Fixed

- Fixed bug that prevented "Find references" action from being completed in the activation checklist.

## 3.3.2

### Fixed

- Fixed an issue where the default `bitbucketserver.repositoryQuery` would not be created on migration from older Sourcegraph versions. https://github.com/sourcegraph/sourcegraph/issues/3591
- Fixed an issue where Sourcegraph would add deleted repositories to the external service configuration. https://github.com/sourcegraph/sourcegraph/issues/3588
- Fixed an issue where a repo-updater migration would hit code host rate limits. https://github.com/sourcegraph/sourcegraph/issues/3582
- The required `bitbucketserver.username` field of a [Bitbucket Server external service configuration](https://docs.sourcegraph.com/admin/external_service/bitbucketserver#configuration), if unset or empty, is automatically migrated to match the user part of the `url` (if defined). https://github.com/sourcegraph/sourcegraph/issues/3592
- Fixed a panic that would occur in indexed search / the frontend when a search error ocurred. https://github.com/sourcegraph/sourcegraph/issues/3579
- Fixed an issue where the repo-updater service could become deadlocked while performing a migration. https://github.com/sourcegraph/sourcegraph/issues/3590

## 3.3.1

### Fixed

- Fixed a bug that prevented external service configurations specifying client certificates from working (#3523)

## 3.3.0

### Added

- In search queries, treat `foo(` as `foo\(` and `bar[` as `bar\[` rather than failing with an error message.
- Enterprise admins can now customize the appearance of the homepage and search icon.
- A new settings property `notices` allows showing custom informational messages on the homepage and at the top of each page. The `motd` property is deprecated and its value is automatically migrated to the new `notices` property.
- The new `gitlab.exclude` setting in [GitLab external service config](https://docs.sourcegraph.com/admin/external_service/gitlab#configuration) allows you to exclude specific repositories matched by `gitlab.projectQuery` and `gitlab.projects` (so that they won't be synced). Upon upgrading, previously "disabled" repositories will be automatically migrated to this exclusion list.
- The new `gitlab.projects` setting in [GitLab external service config](https://docs.sourcegraph.com/admin/external_service/gitlab#configuration) allows you to select specific repositories to be synced.
- The new `bitbucketserver.exclude` setting in [Bitbucket Server external service config](https://docs.sourcegraph.com/admin/external_service/bitbucketserver#configuration) allows you to exclude specific repositories matched by `bitbucketserver.repositoryQuery` and `bitbucketserver.repos` (so that they won't be synced). Upon upgrading, previously "disabled" repositories will be automatically migrated to this exclusion list.
- The new `bitbucketserver.repos` setting in [Bitbucket Server external service config](https://docs.sourcegraph.com/admin/external_service/bitbucketserver#configuration) allows you to select specific repositories to be synced.
- The new required `bitbucketserver.repositoryQuery` setting in [Bitbucket Server external service configuration](https://docs.sourcegraph.com/admin/external_service/bitbucketserver#configuration) allows you to use Bitbucket API repository search queries to select repos to be synced. Existing configurations will be migrate to have it set to `["?visibility=public", "?visibility=private"]` which is equivalent to the previous implicit behaviour that this setting supersedes.
- "Quick configure" buttons for common actions have been added to the config editor for all external services.
- "Quick configure" buttons for common actions have been added to the management console.
- Site-admins now receive an alert every day for the seven days before their license key expires.
- The user menu (in global nav) now lists the user's organizations.
- All users on an instance now see a non-dismissable alert when when there's no license key in use and the limit of free user accounts is exceeded.
- All users will see a dismissible warning about limited search performance and accuracy on when using the sourcegraph/server Docker image with more than 100 repositories enabled.

### Changed

- Indexed searches that time out more consistently report a timeout instead of erroneously saying "No results."
- The symbols sidebar now only shows symbols defined in the current file or directory.
- The dynamic filters on search results pages will now display `lang:` instead of `file:` filters for language/file-extension filter suggestions.
- The default `github.repositoryQuery` of a [GitHub external service configuration](https://docs.sourcegraph.com/admin/external_service/github#configuration) has been changed to `["none"]`. Existing configurations that had this field unset will be migrated to have the previous default explicitly set (`["affiliated", "public"]`).
- The default `gitlab.projectQuery` of a [GitLab external service configuration](https://docs.sourcegraph.com/admin/external_service/gitlab#configuration) has been changed to `["none"]`. Existing configurations that had this field unset will be migrated to have the previous default explicitly set (`["?membership=true"]`).
- The default value of `maxReposToSearch` is now unlimited (was 500).
- The default `github.repositoryQuery` of a [GitHub external service configuration](https://docs.sourcegraph.com/admin/external_service/github#configuration) has been changed to `["none"]` and is now a required field. Existing configurations that had this field unset will be migrated to have the previous default explicitly set (`["affiliated", "public"]`).
- The default `gitlab.projectQuery` of a [GitLab external service configuration](https://docs.sourcegraph.com/admin/external_service/gitlab#configuration) has been changed to `["none"]` and is now a required field. Existing configurations that had this field unset will be migrated to have the previous default explicitly set (`["?membership=true"]`).
- The `bitbucketserver.username` field of a [Bitbucket Server external service configuration](https://docs.sourcegraph.com/admin/external_service/bitbucketserver#configuration) is now **required**. This field is necessary to authenticate with the Bitbucket Server API with either `password` or `token`.
- The settings and account pages for users and organizations are now combined into a single tab.

### Removed

- Removed the option to show saved searches on the Sourcegraph homepage.

### Fixed

- Fixed an issue where the site-admin repositories page `Cloning`, `Not Cloned`, `Needs Index` tabs were very slow on instances with thousands of repositories.
- Fixed an issue where failing to syntax highlight a single file would take down the entire syntax highlighting service.

## 3.2.6

### Fixed

- Fully resolved the search performance regression in v3.2.0, restoring performance of search back to the same levels it was before changes made in v3.2.0.

## 3.2.5

### Fixed

- Fixed a major indexed search performance regression that occurred in v3.2.0. (#3685)

## 3.2.4

### Fixed

- Fixed bundling of the Phabricator integration assets in the Sourcegraph docker image.

## 3.2.3

### Fixed

- Fixed https://github.com/sourcegraph/sourcegraph/issues/3336.
- Clearer error message when a repository sync fails due to the inability to clone a repository.
- Rewrite '@' character in Gitolite repository names to '-', which permits them to be viewable in the UI.

## 3.2.2

### Changed

- When using an external Zoekt instance (specified via the `ZOEKT_HOST` environment variable), sourcegraph/server no longer spins up a redundant internal Zoekt instance.

## 3.2.1

### Fixed

- Jaeger tracing, once enabled, can now be configured via standard [environment variables](https://github.com/jaegertracing/jaeger-client-go/blob/v2.14.0/README.md#environment-variables).
- Fixed an issue where some search and zoekt errors would not be logged.

## 3.2.0

### Added

- Sourcegraph can now automatically use the system's theme.
  To enable, open the user menu in the top right and make sure the theme dropdown is set to "System".
  This is currently supported on macOS Mojave with Safari Technology Preview 68 and later.
- The `github.exclude` setting was added to the [GitHub external service config](https://docs.sourcegraph.com/admin/external_service/github#configuration) to allow excluding repositories yielded by `github.repos` or `github.repositoryQuery` from being synced.

### Changed

- Symbols search is much faster now. After the initial indexing, you can expect code intelligence to be nearly instant no matter the size of your repository.
- Massively reduced the number of code host API requests Sourcegraph performs, which caused rate limiting issues such as slow search result loading to appear.
- The [`corsOrigin`](https://docs.sourcegraph.com/admin/config/site_config) site config property is no longer needed for integration with GitHub, GitLab, etc., via the [Sourcegraph browser extension](https://docs.sourcegraph.com/integration/browser_extension). Only the [Phabricator extension](https://github.com/sourcegraph/phabricator-extension) requires it.

### Fixed

- Fixed a bug where adding a search scope that adds a `repogroup` filter would cause invalid queries if `repogroup:sample` was already part of the query.
- An issue where errors during displaying search results would not be displayed.

### Removed

- The `"updateScheduler2"` experiment is now the default and it's no longer possible to configure.

## 3.1.2

### Added

- The `search.contextLines` setting was added to allow configuration of the number of lines of context to be displayed around search results.

### Changed

- Massively reduced the number of code host API requests Sourcegraph performs, which caused rate limiting issues such as slow search result loading to appear.
- Improved logging in various situations where Sourcegraph would potentially hit code host API rate limits.

### Fixed

- Fixed an issue where search results loading slowly would display a `Cannot read property "lastChild" of undefined` error.

## 3.1.1

### Added

- Query builder toggle (open/closed) state is now retained.

### Fixed

- Fixed an issue where single-term values entered into the "Exact match" field in the query builder were not getting wrapped in quotes.

## 3.1.0

### Added

- Added Docker-specific help text when running the Sourcegraph docker image in an environment with an sufficient open file descriptor limit.
- Added syntax highlighting for Kotlin and Dart.
- Added a management console environment variable to disable HTTPS, see [the docs](https://docs.sourcegraph.com/admin/management_console.md#can-i-disable-https-on-the-management-console) for more information.
- Added `auth.disableUsernameChanges` to critical configuration to prevent users from changing their usernames.
- Site admins can query a user by email address or username from the GraphQL API.
- Added a search query builder to the main search page. Click "Use search query builder" to open the query builder, which is a form with separate inputs for commonly used search keywords.

### Changed

- File match search results now show full repository name if there are results from mirrors on different code hosts (e.g. github.com/sourcegraph/sourcegraph and gitlab.com/sourcegraph/sourcegraph)
- Search queries now use "smart case" by default. Searches are case insensitive unless you use uppercase letters. To explicitly set the case, you can still use the `case` field (e.g. `case:yes`, `case:no`). To explicitly set smart case, use `case:auto`.

### Fixed

- Fixed an issue where the management console would improperly regenerate the TLS cert/key unless `CUSTOM_TLS=true` was set. See the documentation for [how to use your own TLS certificate with the management console](https://docs.sourcegraph.com/admin/management_console.md#how-can-i-use-my-own-tls-certificates-with-the-management-console).

## 3.0.1

### Added

- Symbol search now supports Elixir, Haskell, Kotlin, Scala, and Swift

### Changed

- Significantly optimized how file search suggestions are provided when using indexed search (cluster deployments).
- Both the `sourcegraph/server` image and the [Kubernetes deployment](https://github.com/sourcegraph/deploy-sourcegraph) manifests ship with Postgres `11.1`. For maximum compatibility, however, the minimum supported version remains `9.6`. The upgrade procedure is mostly automated for existing deployments. Please refer to [this page](https://docs.sourcegraph.com/admin/postgres) for detailed instructions.

### Removed

- The deprecated `auth.disableAccessTokens` site config property was removed. Use `auth.accessTokens` instead.
- The `disableBrowserExtension` site config property was removed. [Configure nginx](https://docs.sourcegraph.com/admin/nginx) instead to block clients (if needed).

## 3.0.0

See the changelog entries for 3.0.0 beta releases and our [3.0](https://docs.sourcegraph.com/admin/migration/3_0.md) upgrade guide if you are upgrading from 2.x.

## 3.0.0-beta.4

### Added

- Basic code intelligence for the top 10 programming languages works out of the box without any configuration. [TypeScript/JavaScript](https://sourcegraph.com/extensions/sourcegraph/typescript), [Python](https://sourcegraph.com/extensions/sourcegraph/python), [Java](https://sourcegraph.com/extensions/sourcegraph/java), [Go](https://sourcegraph.com/extensions/sourcegraph/go), [C/C++](https://sourcegraph.com/extensions/sourcegraph/cpp), [Ruby](https://sourcegraph.com/extensions/sourcegraph/ruby), [PHP](https://sourcegraph.com/extensions/sourcegraph/php), [C#](https://sourcegraph.com/extensions/sourcegraph/csharp), [Shell](https://sourcegraph.com/extensions/sourcegraph/shell), and [Scala](https://sourcegraph.com/extensions/sourcegraph/scala) are enabled by default, and you can find more in the [extension registry](https://sourcegraph.com/extensions?query=category%3A"Programming+languages").

## 3.0.0-beta.3

- Fixed an issue where the site admin is redirected to the start page instead of being redirected to the repositories overview page after deleting a repo.

## 3.0.0-beta

### Added

- Repositories can now be queried by a git clone URL through the GraphQL API.
- A new Explore area is linked from the top navigation bar (when the `localStorage.explore=true;location.reload()` feature flag is enabled).
- Authentication via GitHub is now supported. To enable, add an item to the `auth.providers` list with `type: "github"`. By default, GitHub identities must be linked to an existing Sourcegraph user account. To enable new account creation via GitHub, use the `allowSignup` option in the `GitHubConnection` config.
- Authentication via GitLab is now supported. To enable, add an item to the `auth.providers` list with `type: "gitlab"`.
- GitHub repository permissions are supported if authentication via GitHub is enabled. See the
  documentation for the `authorization` field of the `GitHubConnection` configuration.
- The repository settings mirroring page now shows when a repo is next scheduled for an update (requires experiment `"updateScheduler2": "enabled"`).
- Configured repositories are periodically scheduled for updates using a new algorithm. You can disable the new algorithm with the following site configuration: `"experimentalFeatures": { "updateScheduler2": "disabled" }`. If you do so, please file a public issue to describe why you needed to disable it.
- When using HTTP header authentication, [`stripUsernameHeaderPrefix`](https://docs.sourcegraph.com/admin/auth/#username-header-prefixes) field lets an admin specify a prefix to strip from the HTTP auth header when converting the header value to a username.
- Sourcegraph extensions whose package.json contains `"wip": true` are considered [work-in-progress extensions](https://docs.sourcegraph.com/extensions/authoring/publishing#wip-extensions) and are indicated as such to avoid users accidentally using them.
- Information about user survey submissions and a chart showing weekly active users is now displayed on the site admin Overview page.
- A new GraphQL API field `UserEmail.isPrimary` was added that indicates whether an email is the user's primary email.
- The filters bar in the search results page can now display filters from extensions.
- Extensions' `activate` functions now receive a `sourcegraph.ExtensionContext` parameter (i.e., `export function activate(ctx: sourcegraph.ExtensionContext): void { ... }`) to support deactivation and running multiple extensions in the same process.
- Users can now request an Enterprise trial license from the site init page.
- When searching, a filter button `case:yes` will now appear when relevant. This helps discovery and makes it easier to use our case-sensitive search syntax.
- Extensions can now report progress in the UI through the `withProgress()` extension API.
- When calling `editor.setDecorations()`, extensions must now provide an instance of `TextDocumentDecorationType` as first argument. This helps gracefully displaying decorations from several extensions.

### Changed

- The Postgres database backing Sourcegraph has been upgraded from 9.4 to 11.1. Existing Sourcegraph users must conduct an [upgrade procedure](https://docs.sourcegraph.com/admin/postgres_upgrade)
- Code host configuration has moved out of the site config JSON into the "External services" area of the site admin web UI. Sourcegraph instances will automatically perform a one time migration of existing data in the site config JSON. After the migration these keys can be safely deleted from the site config JSON: `awsCodeCommit`, `bitbucketServer`, `github`, `gitlab`, `gitolite`, and `phabricator`.
- Site and user usage statistics are now visible to all users. Previously only site admins (and users, for their own usage statistics) could view this information. The information consists of aggregate counts of actions such as searches, page views, etc.
- The Git blame information shown at the end of a line is now provided by the [Git extras extension](https://sourcegraph.com/extensions/sourcegraph/git-extras). You must add that extension to continue using this feature.
- The `appURL` site configuration option was renamed to `externalURL`.
- The repository and directory pages now show all entries together instead of showing files and (sub)directories separately.
- Extensions no longer can specify titles (in the `title` property in the `package.json` extension manifest). Their extension ID (such as `alice/myextension`) is used.

### Fixed

- Fixed an issue where the site admin License page showed a count of current users, rather than the max number of users over the life of the license.
- Fixed number formatting issues on site admin Overview and Survey Response pages.
- Fixed resolving of git clone URLs with `git+` prefix through the GraphQL API
- Fixed an issue where the graphql Repositories endpoint would order by a field which was not indexed. Times on Sourcegraph.com went from 10s to 200ms.
- Fixed an issue where whitespace was not handled properly in environment variable lists (`SYMBOLS_URL`, `SEARCHER_URL`).
- Fixed an issue where clicking inside the repository popover or clicking "Show more" would dismiss the popover.

### Removed

- The `siteID` site configuration option was removed because it is no longer needed. If you previously specified this in site configuration, a new, random site ID will be generated upon server startup. You can safely remove the existing `siteID` value from your site configuration after upgrading.
- The **Info** panel was removed. The information it presented can be viewed in the hover.
- The top-level `repos.list` site configuration was removed in favour of each code-host's equivalent options,
  now configured via the new _External Services UI_ available at `/site-admin/external-services`. Equivalent options in code hosts configuration:
  - GitHub via [`github.repos`](https://docs.sourcegraph.com/admin/site_config/all#repos-array)
  - Gitlab via [`gitlab.projectQuery`](https://docs.sourcegraph.com/admin/site_config/all#projectquery-array)
  - Phabricator via [`phabricator.repos`](https://docs.sourcegraph.com/admin/site_config/all#phabricator-array)
  - [Other external services](https://docs.sourcegraph.com/admin/repo/add_from_other_external_services)
- Removed the `httpStrictTransportSecurity` site configuration option. Use [nginx configuration](https://docs.sourcegraph.com/admin/nginx) for this instead.
- Removed the `tls.letsencrypt` site configuration option. Use [nginx configuration](https://docs.sourcegraph.com/admin/nginx) for this instead.
- Removed the `tls.cert` and `tls.key` site configuration options. Use [nginx configuration](https://docs.sourcegraph.com/admin/nginx) for this instead.
- Removed the `httpToHttpsRedirect` and `experimentalFeatures.canonicalURLRedireect` site configuration options. Use [nginx configuration](https://docs.sourcegraph.com/admin/nginx) for these instead.
- Sourcegraph no longer requires access to `/var/run/docker.sock`.

## 2.13.6

### Added

- The `/-/editor` endpoint now accepts a `hostname_patterns` URL parameter, which specifies a JSON
  object mapping from hostname to repository name pattern. This serves as a hint to Sourcegraph when
  resolving git clone URLs to repository names. The name pattern is the same style as is used in
  code host configurations. The default value is `{hostname}/{path}`.

## 2.13.5

### Fixed

- Fixed another issue where Sourcegraph would try to fetch more than the allowed number of repositories from AWS CodeCommit.

## 2.13.4

### Changed

- The default for `experimentalFeatures.canonicalURLRedirect` in site config was changed back to `disabled` (to avoid [#807](https://github.com/sourcegraph/sourcegraph/issues/807)).

## 2.13.3

### Fixed

- Fixed an issue that would cause the frontend health check endpoint `/healthz` to not respond. This only impacts Kubernetes deployments.
- Fixed a CORS policy issue that caused requests to be rejected when they come from origins not in our [manifest.json](https://sourcegraph.com/github.com/sourcegraph/sourcegraph/-/blob/browser/src/extension/manifest.spec.json#L72) (i.e. requested via optional permissions by the user).
- Fixed an issue that prevented `repositoryQuery` from working correctly on GitHub enterprise instances.

## 2.13.2

### Fixed

- Fixed an issue where Sourcegraph would try to fetch more than the allowed number of repositories from AWS CodeCommit.

## 2.13.1

### Changed

- The timeout when running `git ls-remote` to determine if a remote url is cloneable has been increased from 5s to 30s.
- Git commands now use [version 2 of the Git wire protocol](https://opensource.googleblog.com/2018/05/introducing-git-protocol-version-2.html), which should speed up certain operations (e.g. `git ls-remote`, `git fetch`) when communicating with a v2 enabled server.

## 2.13.0

### Added

- A new site config option `search.index.enabled` allows toggling on indexed search.
- Search now uses [Sourcegraph extensions](https://docs.sourcegraph.com/extensions) that register `queryTransformer`s.
- GitLab repository permissions are now supported. To enable this, you will need to set the `authz`
  field in the `GitLabConnection` configuration object and ensure that the access token set in the
  `token` field has both `sudo` and `api` scope.

### Changed

- When the `DEPLOY_TYPE` environment variable is incorrectly specified, Sourcegraph now shuts down and logs an error message.
- The `experimentalFeatures.canonicalURLRedirect` site config property now defaults to `enabled`. Set it to `disabled` to disable redirection to the `appURL` from other hosts.
- Updating `maxReposToSearch` site config no longer requires a server restart to take effect.
- The update check page no longer shows an error if you are using an insiders build. Insiders builds will now notify site administrators that updates are available 40 days after the release date of the installed build.
- The `github.repositoryQuery` site config property now accepts arbitrary GitHub repository searches.

### Fixed

- The user account sidebar "Password" link (to the change-password form) is now shown correctly.
- Fixed an issue where GitHub rate limits were underutilized if the remaining
  rate limit dropped below 150.
- Fixed an issue where GraphQL field `elapsedMilliseconds` returned invalid value on empty searches
- Editor extensions now properly search the selection as a literal string, instead of incorrectly using regexp.
- Fixed a bug where editing and deleting global saved searches was not possible.
- In index search, if the search regex produces multiline matches, search results are still processed per line and highlighted correctly.
- Go-To-GitHub and Go-To-GitLab buttons now link to the right branch, line and commit range.
- Go-to-GitHub button links to default branch when no rev is given.
- The close button in the panel header stays located on the top.
- The Phabricator icon is now displayed correctly.
- The view mode button in the BlobPage now shows the correct view mode to switch to.

### Removed

- The experimental feature flag to disable the new repo update scheduler has been removed.
- The `experimentalFeatures.configVars` feature flag was removed.
- The `experimentalFeatures.multipleAuthProviders` feature flag was removed because the feature is now always enabled.
- The following deprecated auth provider configuration properties were removed: `auth.provider`, `auth.saml`, `auth.openIDConnect`, `auth.userIdentityHTTPHeader`, and `auth.allowSignup`. Use `auth.providers` for all auth provider configuration. (If you were still using the deprecated properties and had no `auth.providers` set, all access to your instance will be rejected until you manually set `auth.providers`.)
- The deprecated site configuration properties `search.scopes` and `settings` were removed. Define search scopes and settings in global settings in the site admin area instead of in site configuration.
- The `pendingContents` property has been removed from our GraphQL schema.
- The **Explore** page was replaced with a **Repositories** search link in the top navigation bar.

## 2.12.3

### Fixed

- Fixed an error that prevented users without emails from submitting satisfaction surveys.

## 2.12.2

### Fixed

- Fixed an issue where private GitHub Enterprise repositories were not fetched.

## 2.12.1

### Fixed

- We use GitHub's REST API to query affliated repositories. This API has wider support on older GitHub enterprise versions.
- Fixed an issue that prevented users without email addresses from signing in (https://github.com/sourcegraph/sourcegraph/issues/426).

## 2.12.0

### Changed

- Reduced the size of in-memory data structured used for storing search results. This should reduce the backend memory usage of large result sets.
- Code intelligence is now provided by [Sourcegraph extensions](https://docs.sourcegraph.com/extensions). The extension for each language in the site configuration `langservers` property is automatically enabled.
- Support for multiple authentication providers is now enabled by default. To disable it, set the `experimentalFeatures.multipleAuthProviders` site config option to `"disabled"`. This only applies to Sourcegraph Enterprise.
- When using the `http-header` auth provider, valid auth cookies (from other auth providers that are currently configured or were previously configured) are now respected and will be used for authentication. These auth cookies also take precedence over the `http-header` auth. Previously, the `http-header` auth took precedence.
- Bitbucket Server username configuration is now used to clone repositories if the Bitbucket Server API does not set a username.
- Code discussions: On Sourcegraph.com / when `discussions.abuseProtection` is enabled in the site config, rate limits to thread creation, comment creation, and @mentions are now applied.

### Added

- Search syntax for filtering archived repositories. `archived:no` will exclude archived repositories from search results, `archived:only` will search over archived repositories only. This applies for GitHub and GitLab repositories.
- A Bitbucket Server option to exclude personal repositories in the event that you decide to give an admin-level Bitbucket access token to Sourcegraph and do not want to create a bot account. See https://docs.sourcegraph.com/integration/bitbucket_server#excluding-personal-repositories for more information.
- Site admins can now see when users of their Sourcegraph instance last used it via a code host integration (e.g. Sourcegraph browser extensions). Visit the site admin Analytics page (e.g. https://sourcegraph.example.com/site-admin/analytics) to view this information.
- A new site config option `extensions.allowRemoteExtensions` lets you explicitly specify the remote extensions (from, e.g., Sourcegraph.com) that are allowed.
- Pings now include a total count of user accounts.

### Fixed

- Files with the gitattribute `export-ignore` are no longer excluded for language analysis and search.
- "Discard changes?" confirmation popup doesn't pop up every single time you try to navigate to a new page after editting something in the site settings page anymore.
- Fixed an issue where Git repository URLs would sometimes be logged, potentially containing e.g. basic auth tokens.
- Fixed date formatting on the site admin Analytics page.
- File names of binary and large files are included in search results.

### Removed

- The deprecated environment variables `SRC_SESSION_STORE_REDIS` and `REDIS_MASTER_ENDPOINT` are no longer used to configure alternative redis endpoints. For more information, see "[using external services with Sourcegraph](https://docs.sourcegraph.com/admin/external_services)".

## 2.11.1

### Added

- A new site config option `git.cloneURLToRepositoryName` specifies manual mapping from Git clone URLs to Sourcegraph repository names. This is useful, for example, for Git submodules that have local clone URLs.

### Fixed

- Slack notifications for saved searches have been fixed.

## 2.11.0

### Changed

### Added

- Support for ACME "tls-alpn-01" challenges to obtain LetsEncrypt certificates. Previously Sourcegraph only supported ACME "http-01" challenges which required port 80 to be accessible.
- gitserver periodically removes stale lock files that git can leave behind.
- Commits with empty trees no longer return 404.
- Clients (browser/editor extensions) can now query configuration details from the `ClientConfiguration` GraphQL API.
- The config field `auth.accessTokens.allow` allows or restricts use of access tokens. It can be set to one of three values: "all-users-create" (the default), "none" (all access tokens are disabled), and "site-admin-create" (access tokens are enabled, but only site admins can create new access tokens). The field `auth.disableAccessTokens` is now deprecated in favor of this new field.
- A webhook endpoint now exists to trigger repository updates. For example, `curl -XPOST -H 'Authorization: token $ACCESS_TOKEN' $SOURCEGRAPH_ORIGIN/.api/repos/$REPO_URI/-/refresh`.
- Git submodules entries in the file tree now link to the submodule repository.

### Fixed

- An issue / edge case where the Code Intelligence management admin page would incorrectly show language servers as `Running` when they had been removed from Docker.
- Log level is respected in lsp-proxy logs.
- Fixed an error where text searches could be routed to a faulty search worker.
- Gitolite integration should correctly detect names which Gitolite would consider to be patterns, and not treat them as repositories.
- repo-updater backs off fetches on a repo that's failing to fetch.
- Attempts to add a repo with an empty string for the name are checked for and ignored.
- Fixed an issue where non-site-admin authenticated users could modify global settings (not site configuration), other organizations' settings, and other users' settings.
- Search results are rendered more eagerly, resulting in fewer blank file previews
- An issue where automatic code intelligence would fail to connect to the underlying `lsp` network, leading to `dial tcp: lookup lang on 0.0.0.0:53: no such host` errors.
- More useful error messages from lsp-proxy when a language server can't get a requested revision of a repository.
- Creation of a new user with the same name as an existing organization (and vice versa) is prevented.

### Removed

## 2.10.5

### Fixed

- Slack notifications for saved searches have been fixed.

## 2.10.4

### Fixed

- Fixed an issue that caused the frontend to return a HTTP 500 and log an error message like:
  ```
  lvl=eror msg="ui HTTP handler error response" method=GET status_code=500 error="Post http://127.0.0.1:3182/repo-lookup: context canceled"
  ```

## 2.10.3

### Fixed

- The SAML AuthnRequest signature when using HTTP redirect binding is now computed using a URL query string with correct ordering of parameters. Previously, the ordering was incorrect and caused errors when the IdP was configured to check the signature in the AuthnRequest.

## 2.10.2

### Fixed

- SAML IdP-initiated login previously failed with the IdP set a RelayState value. This now works.

## 2.10.1

### Changed

- Most `experimentalFeatures` in the site configuration now respond to configuration changes live, without requiring a server restart. As usual, you will be prompted for a restart after saving your configuration changes if one is required.
- Gravatar image avatars are no longer displayed for committers.

## 2.10.0

### Changed

- In the file tree, if a directory that contains only a single directory is expanded, its child directory is now expanded automatically.

### Fixed

- Fixed an issue where `sourcegraph/server` would not start code intelligence containers properly when the `sourcegraph/server` container was shut down non-gracefully.
- Fixed an issue where the file tree would return an error when navigating between repositories.

## 2.9.4

### Changed

- Repo-updater has a new and improved scheduler for periodic repo fetches. If you have problems with it, you can revert to the old behavior by adding `"experimentalFeatures": { "updateScheduler": "disabled" }` to your `config.json`.
- A once-off migration will run changing the layout of cloned repos on disk. This should only affect installations created January 2018 or before. There should be no user visible changes.
- Experimental feature flag "updateScheduler" enables a smarter and less spammy algorithm for automatic repository updates.
- It is no longer possible to disable code intelligence by unsetting the LSP_PROXY environment variable. Instead, code intelligence can be disabled per language on the site admin page (e.g. https://sourcegraph.example.com/site-admin/code-intelligence).
- Bitbucket API requests made by Sourcegraph are now under a self-enforced API rate limit (since Bitbucket Server does not have a concept of rate limiting yet). This will reduce any chance of Sourcegraph slowing down or causing trouble for Bitbucket Server instances connected to it. The limits are: 7,200 total requests/hr, with a bucket size / maximum burst size of 500 requests.
- Global, org, and user settings are now validated against the schema, so invalid settings will be shown in the settings editor with a red squiggly line.
- The `http-header` auth provider now supports being used with other auth providers (still only when `experimentalFeatures.multipleAuthProviders` is `true`).
- Periodic fetches of Gitolite-hosted repositories are now handled internally by repo-updater.

### Added

- The `log.sentry.dsn` field in the site config makes Sourcegraph log application errors to a Sentry instance.
- Two new repository page hotkeys were added: <kbd>r</kbd> to open the repositories menu and <kbd>v</kbd> to open the revision selector.
- Repositories are periodically (~45 days) recloned from the codehost. The codehost can be relied on to give an efficient packing. This is an alternative to running a memory and CPU intensive git gc and git prune.
- The `auth.sessionExpiry` field sets the session expiration age in seconds (defaults to 90 days).

### Fixed

- Fixed a bug in the API console that caused it to display as a blank page in some cases.
- Fixed cases where GitHub rate limit wasn't being respected.
- Fixed a bug where scrolling in references, history, etc. file panels was not possible in Firefox.
- Fixed cases where gitserver directory structure migration could fail/crash.
- Fixed "Generate access token" link on user settings page. Previously, this link would 404.
- Fixed a bug where the search query was not updated in the search bar when searching from the homepage.
- Fixed a possible crash in github-proxy.
- Fixed a bug where file matching for diff search was case sensitive by default.

### Removed

- `SOURCEGRAPH_CONFIG` environment variable has been removed. Site configuration is always read from and written to disk. You can configure the location by providing `SOURCEGRAPH_CONFIG_FILE`. The default path is `/etc/sourcegraph/config.json`.

## 2.9.3

### Changed

- The search results page will merge duplicated lines of context.
- The following deprecated site configuration properties have been removed: `github[].preemptivelyClone`, `gitOriginMap`, `phabricatorURL`, `githubPersonalAccessToken`, `githubEnterpriseURL`, `githubEnterpriseCert`, and `githubEnterpriseAccessToken`.
- The `settings` field in the site config file is deprecated and will not be supported in a future release. Site admins should move those settings (if any) to global settings (in the site admin UI). Global settings are preferred to site config file settings because the former can be applied without needing to restart/redeploy the Sourcegraph server or cluster.

### Fixed

- Fixed a goroutine leak which occurs when search requests are canceled.
- Console output should have fewer spurious line breaks.
- Fixed an issue where it was not possible to override the `StrictHostKeyChecking` SSH option in the SSH configuration.
- Cross-repository code intelligence indexing for non-Go languages is now working again (originally broken in 2.9.2).

## 2.9.1

### Fixed

- Fixed an issue where saving an organization's configuration would hang indefinitely.

## 2.9.0

### Changed

- Hover tooltips were rewritten to fix a couple of issues and are now much more robust, received a new design and show more information.
- The `max:` search flag was renamed to `count:` in 2.8.8, but for backward compatibility `max:` has been added back as a deprecated alias for `count:`.
- Drastically improved the performance / load time of the Code Intelligence site admin page.

### Added

- The site admin code intelligence page now displays an error or reason whenever language servers are unable to be managed from the UI or Sourcegraph API.
- The ability to directly specify the root import path of a repository via `.sourcegraph/config.json` in the repo root, instead of relying on the heuristics of the Go language server to detect it.

### Fixed

- Configuring Bitbucket Server now correctly suppresses the the toast message "Configure repositories and code hosts to add to Sourcegraph."
- A bug where canonical import path comments would not be detected by the Go language server's heuristics under `cmd/` folders.
- Fixed an issue where a repository would only be refreshed on demand by certain user actions (such as a page reload) and would otherwise not be updated when expected.
- If a code host returned a repository-not-found or unauthorized error (to `repo-updater`) for a repository that previously was known to Sourcegraph, then in some cases a misleading "Empty repository" screen was shown. Now the repository is displayed as though it still existed, using cached data; site admins must explicitly delete repositories on Sourcegraph after they have been deleted on the code host.
- Improved handling of GitHub API rate limit exhaustion cases. Cached repository metadata and Git data will be used to provide full functionality during this time, and log messages are more informative. Previously, in some cases, repositories would become inaccessible.
- Fixed an issue where indexed search would sometimes not indicate that there were more results to show for a given file.
- Fixed an issue where the code intelligence admin page would never finish loading language servers.

## 2.9.0-pre0

### Changed

- Search scopes have been consolidated into the "Filters" bar on the search results page.
- Usernames and organization names of up to 255 characters are allowed. Previously the max length was 38.

### Fixed

- The target commit ID of a Git tag object (i.e., not lightweight Git tag refs) is now dereferenced correctly. Previously the tag object's OID was given.
- Fixed an issue where AWS Code Commit would hit the rate limit.
- Fixed an issue where dismissing the search suggestions dropdown did not unfocus previously highlighted suggestions.
- Fixed an issue where search suggestions would appear twice.
- Indexed searches now return partial results if they timeout.
- Git repositories with files whose paths contain `.git` path components are now usable (via indexed and non-indexed search and code intelligence). These corrupt repositories are rare and generally were created by converting some other VCS repository to Git (the Git CLI will forbid creation of such paths).
- Various diff search performance improvements and bug fixes.
- New Phabricator extension versions would used cached stylesheets instead of the upgraded version.
- Fixed an issue where hovers would show an error for Rust and C/C++ files.

### Added

- The `sourcegraph/server` container now emits the most recent log message when redis terminates to make it easier to debug why redis stopped.
- Organization invites (which allow users to invite other users to join organizations) are significantly improved. A new accept-invitation page was added.
- The new help popover allows users to easily file issues in the Sourcegraph public issue tracker and view documentation.
- An issue where Java files would be highlighted incorrectly if they contained JavaDoc blocks with an uneven number of opening/closing `*`s.

### Removed

- The `secretKey` site configuration value is no longer needed. It was only used for generating tokens for inviting a user to an organization. The invitation is now stored in the database associated with the recipient, so a secret token is no longer needed.
- The `experimentalFeatures.searchTimeoutParameter` site configuration value has been removed. It defaulted to `enabled` in 2.8 and it is no longer possible to disable.

### Added

- Syntax highlighting for:
  - TOML files (including Go `Gopkg.lock` and Rust `Cargo.lock` files).
  - Rust files.
  - GraphQL files.
  - Protobuf files.
  - `.editorconfig` files.

## 2.8.9

### Changed

- The "invite user" site admin page was moved to a sub-page of the users page (`/site-admin/users/new`).
- It is now possible for a site admin to create a new user without providing an email address.

### Fixed

- Checks for whether a repo is cloned will no longer exhaust open file pools over time.

### Added

- The Phabricator extension shows code intelligence status and supports enabling / disabling code intelligence for files.

## 2.8.8

### Changed

- Queries for repositories (in the explore, site admin repositories, and repository header dropdown) are matched on case-insensitive substrings, not using fuzzy matching logic.
- HTTP Authorization headers with an unrecognized scheme are ignored; they no longer cause the HTTP request to be rejected with HTTP 401 Unauthorized and an "Invalid Authorization header." error.
- Renamed the `max` search flag to `count`. Searches that specify `count:` will fetch at least that number of results, or the full result set.
- Bumped `lsp-proxy`'s `initialize` timeout to 3 minutes for every language.
- Search results are now sorted by repository and file name.
- More easily accessible "Show more" button at the top of the search results page.
- Results from user satisfaction surveys are now always hosted locally and visible to admins. The `"experimentalFeatures": { "hostSurveysLocally" }` config option has been deprecated.
- If the OpenID Connect authentication provider reports that a user's email address is not verified, the authentication attempt will fail.

### Fixed

- Fixed an issue where the search results page would not update its title.
- The session cookie name is now `sgs` (not `sg-session`) so that Sourcegraph 2.7 and Sourcegraph 2.8 can be run side-by-side temporarily during a rolling update without clearing each other's session cookies.
- Fixed the default hostnames of the C# and R language servers
- Fixed an issue where deleting an organization prevented the creation of organizations with the name of the deleted organization.
- Non-UTF8 encoded files (e.g. ISO-8859-1/Latin1, UTF16, etc) are now displayed as text properly rather than being detected as binary files.
- Improved error message when lsp-proxy's initalize timeout occurs
- Fixed compatibility issues and added [instructions for using Microsoft ADFS 2.1 and 3.0 for SAML authentication](https://docs.sourcegraph.com/admin/auth/saml_with_microsoft_adfs).
- Fixed an issue where external accounts associated with deleted user accounts would still be returned by the GraphQL API. This caused the site admin external accounts page to fail to render in some cases.
- Significantly reduced the number of code host requests for non github.com or gitlab.com repositories.

### Added

- The repository revisions popover now shows the target commit's last-committed/authored date for branches and tags.
- Setting the env var `INSECURE_SAML_LOG_TRACES=1` on the server (or the `sourcegraph-frontend` pod in Kubernetes) causes all SAML requests and responses to be logged, which helps with debugging SAML.
- Site admins can now view user satisfaction surveys grouped by user, in addition to chronological order, and aggregate summary values (including the average score and the net promoter score over the last 30 days) are now displayed.
- The site admin overview page displays the site ID, the primary admin email, and premium feature usage information.
- Added Haskell as an experimental language server on the code intelligence admin page.

## 2.8.0

### Changed

- `gitMaxConcurrentClones` now also limits the concurrency of updates to repos in addition to the initial clone.
- In the GraphQL API, `site.users` has been renamed to `users`, `site.orgs` has been renamed to `organizations`, and `site.repositories` has been renamed to `repositories`.
- An authentication provider must be set in site configuration (see [authentication provider documentation](https://docs.sourcegraph.com/admin/auth)). Previously the server defaulted to builtin auth if none was set.
- If a process dies inside the Sourcegraph container the whole container will shut down. We suggest operators configure a [Docker Restart Policy](https://docs.docker.com/config/containers/start-containers-automatically/#restart-policy-details) or a [Kubernetes Restart Policy](https://kubernetes.io/docs/concepts/workloads/pods/pod-lifecycle/#restart-policy). Previously the container would operate in a degraded mode if a process died.
- Changes to the `auth.public` site config are applied immediately in `sourcegraph/server` (no restart needed).
- The new search timeout behavior is now enabled by default. Set `"experimentalFeatures": {"searchTimeoutParameter": "disabled"}` in site config to disable it.
- Search includes files up to 1MB (previous limit was 512KB for unindexed search and 128KB for indexed search).
- Usernames and email addresses reported by OpenID Connect and SAML auth providers are now trusted, and users will sign into existing Sourcegraph accounts that match on the auth provider's reported username or email.
- The repository sidebar file tree is much, much faster on massive repositories (200,000+ files)
- The SAML authentication provider was significantly improved. Users who were signed in using SAML previously will need to reauthenticate via SAML next time they visit Sourcegraph.
- The SAML `serviceProviderCertificate` and `serviceProviderPrivateKey` site config properties are now optional.

### Fixed

- Fixed an issue where Index Search status page failed to render.
- User data on the site admin Analytics page is now paginated, filterable by a user's recent activity, and searchable.
- The link to the root of a repository in the repository header now preserves the revision you're currently viewing.
- When using the `http-header` auth provider, signin/signup/signout links are now hidden.
- Repository paths beginning with `go/` are no longer reservered by Sourcegraph.
- Interpret `X-Forwarded-Proto` HTTP header when `httpToHttpsRedirect` is set to `load-balanced`.
- Deleting a user account no longer prevents the creation of a new user account with the same username and/or association with authentication provider account (SAML/OpenID/etc.)
- It is now possible for a user to verify an email address that was previously associated with now-deleted user account.
- Diff searches over empty repositories no longer fail (this was not an issue for Sourcegraph cluster deployments).
- Stray `tmp_pack_*` files from interrupted fetches should now go away.
- When multiple `repo:` tokens match the same repo, process @revspec requirements from all of them, not just the first one in the search.

### Removed

- The `ssoUserHeader` site config property (deprecated since January 2018) has been removed. The functionality was moved to the `http-header` authentication provider.
- The experiment flag `showMissingReposEnabled`, which defaulted to enabled, has been removed so it is no longer possible to disable this feature.
- Event-level telemetry has been completely removed from self-hosted Sourcegraph instances. As a result, the `disableTelemetry` site configuration option has been deprecated. The new site-admin Pings page clarifies the only high-level telemetry being sent to Sourcegraph.com.
- The deprecated `adminUsernames` site config property (deprecated since January 2018) has been removed because it is no longer necessary. Site admins can designate other users as site admins in the site admin area, and the first user to sign into a new instance always becomes a site admin (even when using an external authentication provider).

### Added

- The new repository contributors page (linked from the repository homepage) displays the top Git commit authors in a repository, with filtering options.
- Custom language servers in the site config may now specify a `metadata` property containing things like homepage/docs/issues URLs for the language server project, as well as whether or not the language server should be considered experimental (not ready for prime-time). This `metadata` will be displayed in the UI to better communicate the status of a language server project.
- Access tokens now have scopes (which define the set of operations they permit). All access tokens still provide full control of all resources associated with the user account (the `user:all` scope, which is now explicitly displayed).
- The new access token scope `site-admin:sudo` allows the holder to perform any action as any other user. Only site admins may create this token.
- Links to Sourcegraph's changelog have been added to the site admin Updates page and update alert.
- If the site configuration is invalid or uses deprecated properties, a global alert will be shown to all site admins.
- There is now a code intelligence status indicator when viewing files. It contains information about the capabailities of the language server that is providing code intelligence for the file.
- Java code intelligence can now be enabled for repositories that aren't automatically supported using a
  `javaconfig.json` file. For Gradle plugins, this file can be generated using
  the [Javaconfig Gradle plugin](https://docs.sourcegraph.com/extensions/language_servers/java#gradle-execution).
- The new `auth.providers` site config is an array of authentication provider objects. Currently only 1 auth provider is supported. The singular `auth.provider` is deprecated.
- Users authenticated with OpenID Connect are now able to sign out of Sourcegraph (if the provider supports token revocation or the end-session endpoint).
- Users can now specify the number of days, weeks, and months of site activity to query through the GraphQL API.
- Added 14 new experimental language servers on the code intelligence admin page.
- Added `httpStrictTransportSecurity` site configuration option to customize the Strict-Transport-Security HTTP header. It defaults to `max-age=31536000` (one year).
- Added `nameIDFormat` in the `saml` auth provider to set the SAML NameID format. The default changed from transient to persistent.
- (This feature has been removed.) Experimental env var expansion in site config JSON: set `SOURCEGRAPH_EXPAND_CONFIG_VARS=1` to replace `${var}` or `$var` (based on environment variables) in any string value in site config JSON (except for JSON object property names).
- The new (optional) SAML `serviceProviderIssuer` site config property (in an `auth.providers` array entry with `{"type":"saml", ...}`) allows customizing the SAML Service Provider issuer name.
- The site admin area now has an "Auth" section that shows the enabled authentication provider(s) and users' external accounts.

## 2.7.6

### Fixed

- If a user's account is deleted, session cookies for that user are no longer considered valid.

## 2.7.5

### Changed

- When deploying Sourcegraph to Kubernetes, RBAC is now used by default. Most Kubernetes clusters require it. See the Kubernetes installation instructions for more information (including disabling if needed).
- Increased git ssh connection timeout to 30s from 7s.
- The Phabricator integration no longer requires staging areas, but using them is still recommended because it improves performance.

### Fixed

- Fixed an issue where language servers that were not enabled would display the "Restart" button in the Code Intelligence management panel.
- Fixed an issue where the "Update" button in the Code Intelligence management panel would be displayed inconsistently.
- Fixed an issue where toggling a dynamic search scope would not also remove `@rev` (if specified)
- Fixed an issue where where modes that can only be determined by the full filename (not just the file extension) of a path weren't supported (Dockerfiles are the first example of this).
- Fixed an issue where the GraphiQL console failed when variables are specified.
- Indexed search no longer maintains its own git clones. For Kubernetes cluster deployments, this significantly reduces disk size requirements for the indexed-search pod.
- Fixed an issue where language server Docker containers would not be automatically restarted if they crashed (`sourcegraph/server` only).
- Fixed an issue where if the first user on a site authenticated via SSO, the site would remain stuck in uninitialized mode.

### Added

- More detailed progress information is displayed on pages that are waiting for repositories to clone.
- Admins can now see charts with daily, weekly, and monthly unique user counts by visiting the site-admin Analytics page.
- Admins can now host and see results from Sourcegraph user satisfaction surveys locally by setting the `"experimentalFeatures": { "hostSurveysLocally": "enabled"}` site config option. This feature will be enabled for all instances once stable.
- Access tokens are now supported for all authentication providers (including OpenID Connect and SAML, which were previously not supported).
- The new `motd` setting (in global, organization, and user settings) displays specified messages at the top of all pages.
- Site admins may now view all access tokens site-wide (for all users) and revoke tokens from the new access tokens page in the site admin area.

## 2.7.0

### Changed

- Missing repositories no longer appear as search results. Instead, a count of repositories that were not found is displayed above the search results. Hovering over the count will reveal the names of the missing repositories.
- "Show more" on the search results page will now reveal results that have already been fetched (if such results exist) without needing to do a new query.
- The bottom panel (on a file) now shows more tabs, including docstrings, multiple definitions, references (as before), external references grouped by repository, implementations (if supported by the language server), and file history.
- The repository sidebar file tree is much faster on massive repositories (200,000+ files)

### Fixed

- Searches no longer block if the index is unavailable (e.g. after the index pod restarts). Instead, it respects the normal search timeout and reports the situation to the user if the index is not yet available.
- Repository results are no longer returned for filters that are not supported (e.g. if `file:` is part of the search query)
- Fixed an issue where file tree elements may be scrolled out of view on page load.
- Fixed an issue that caused "Could not ensure repository updated" log messages when trying to update a large number of repositories from gitolite.
- When using an HTTP authentication proxy (`"auth.provider": "http-header"`), usernames are now properly normalized (special characters including `.` replaced with `-`). This fixes an issue preventing users from signing in if their username contained these special characters.
- Fixed an issue where the site-admin Updates page would incorrectly report that update checking was turned off when `telemetryDisabled` was set, even as it continued to report new updates.
- `repo:` filters that match multiple repositories and contain a revision specifier now correctly return partial results even if some of the matching repositories don't have a matching revision.
- Removed hardcoded list of supported languages for code intelligence. Any language can work now and support is determined from the server response.
- Fixed an issue where modifying `config.json` on disk would not correctly mark the server as needing a restart.
- Fixed an issue where certain diff searches (with very sparse matches in a repository's history) would incorrectly report no results found.
- Fixed an issue where the `langservers` field in the site-configuration didn't require both the `language` and `address` field to be specified for each entry

### Added

- Users (and site admins) may now create and manage access tokens to authenticate API clients. The site config `auth.disableAccessTokens` (renamed to `auth.accessTokens` in 2.11) disables this new feature. Access tokens are currently only supported when using the `builtin` and `http-header` authentication providers (not OpenID Connect or SAML).
- User and site admin management capabilities for user email addresses are improved.
- The user and organization management UI has been greatly improved. Site admins may now administer all organizations (even those they aren't a member of) and may edit profile info and configuration for all users.
- If SSO is enabled (via OpenID Connect or SAML) and the SSO system provides user avatar images and/or display names, those are now used by Sourcegraph.
- Enable new search timeout behavior by setting `"experimentalFeatures": { "searchTimeoutParameter": "enabled"}` in your site config.
  - Adds a new `timeout:` parameter to customize the timeout for searches. It defaults to 10s and may not be set higher than 1m.
  - The value of the `timeout:` parameter is a string that can be parsed by [time.Duration](https://golang.org/pkg/time/#ParseDuration) (e.g. "100ms", "2s").
  - When `timeout:` is not provided, search optimizes for retuning results as soon as possible and will include slower kinds of results (e.g. symbols) only if they are found quickly.
  - When `timeout:` is provided, all result kinds are given the full timeout to complete.
- A new user settings tokens page was added that allows users to obtain a token that they can use to authenticate to the Sourcegraph API.
- Code intelligence indexes are now built for all repositories in the background, regardless of whether or not they are visited directly by a user.
- Language servers are now automatically enabled when visiting a repository. For example, visiting a Go repository will now automatically download and run the relevant Docker container for Go code intelligence.
  - This change only affects when Sourcegraph is deployed using the `sourcegraph/server` Docker image (not using Kubernetes).
  - You will need to use the new `docker run` command at https://docs.sourcegraph.com/#quick-install in order for this feature to be enabled. Otherwise, you will receive errors in the log about `/var/run/docker.sock` and things will work just as they did before. See https://docs.sourcegraph.com/extensions/language_servers for more information.
- The site admin Analytics page will now display the number of "Code Intelligence" actions each user has made, including hovers, jump to definitions, and find references, on the Sourcegraph webapp or in a code host integration or extension.
- An experimental cross repository jump to definition which consults the OSS index on Sourcegraph.com. This is disabled by default; use `"experimentalFeatures": { "jumpToDefOSSIndex": "enabled" }` in your site configuration to enable it.
- Users can now view Git branches, tags, and commits, and compare Git branches and revisions on Sourcegraph. (The code host icon in the header takes you to the commit on the code host.)
- A new admin panel allows you to view and manage language servers. For Docker deployments, it allows you to enable/disable/update/restart language servers at the click of a button. For cluster deployments, it shows the current status of language servers.
- Users can now tweet their feedback about Sourcegraph when clicking on the feedback smiley located in the navbar and filling out a Twitter feedback form.
- A new button in the repository header toggles on/off the Git history panel for the current file.

## 2.6.8

### Bug fixes

- Searches of `type:repo` now work correctly with "Show more" and the `max` parameter.
- Fixes an issue where the server would crash if the DB was not available upon startup.

## 2.6.7

### Added

- The duration that the frontend waits for the PostgreSQL database to become available is now configurable with the `DB_STARTUP_TIMEOUT` env var (the value is any valid Go duration string).
- Dynamic search filters now suggest exclusions of Go test files, vendored files and node_modules files.

## 2.6.6

### Added

- Authentication to Bitbucket Server using username-password credentials is now supported (in the `bitbucketServer` site config `username`/`password` options), for servers running Bitbucket Server version 2.4 and older (which don't support personal access tokens).

## 2.6.5

### Added

- The externally accessible URL path `/healthz` performs a basic application health check, returning HTTP 200 on success and HTTP 500 on failure.

### Behavior changes

- Read-only forks on GitHub are no longer synced by default. If you want to add a readonly fork, navigate directly to the repository page on Sourcegraph to add it (e.g. https://sourcegraph.mycompany.internal/github.com/owner/repo). This prevents your repositories list from being cluttered with a large number of private forks of a private repository that you have access to. One notable example is https://github.com/EpicGames/UnrealEngine.
- SAML cookies now expire after 90 days. The previous behavior was every 1 hour, which was unintentionally low.

## 2.6.4

### Added

- Improve search timeout error messages
- Performance improvements for searching regular expressions that do not start with a literal.

## 2.6.3

### Bug fixes

- Symbol results are now only returned for searches that contain `type:symbol`

## 2.6.2

### Added

- More detailed logging to help diagnose errors with third-party authentication providers.
- Anchors (such as `#my-section`) in rendered Markdown files are now supported.
- Instrumentation section for admins. For each service we expose pprof, prometheus metrics and traces.

### Bug fixes

- Applies a 1s timeout to symbol search if invoked without specifying `type:` to not block plain text results. No change of behaviour if `type:symbol` is given explicitly.
- Only show line wrap toggle for code-view-rendered files.

## 2.6.1

### Bug fixes

- Fixes a bug where typing in the search query field would modify the expanded state of file search results.
- Fixes a bug where new logins via OpenID Connect would fail with the error `SSO error: ID Token verification failed`.

## 2.6.0

### Added

- Support for [Bitbucket Server](https://www.atlassian.com/software/bitbucket/server) as a codehost. Configure via the `bitbucketServer` site config field.
- Prometheus gauges for git clone queue depth (`src_gitserver_clone_queue`) and git ls-remote queue depth (`src_gitserver_lsremote_queue`).
- Slack notifications for saved searches may now be added for individual users (not just organizations).
- The new search filter `lang:` filters results by programming language (example: `foo lang:go` or `foo -lang:clojure`).
- Dynamic filters: filters generated from your search results to help refine your results.
- Search queries that consist only of `file:` now show files whose path matches the filters (instead of no results).
- Sourcegraph now automatically detects basic `$GOPATH` configurations found in `.envrc` files in the root of repositories.
- You can now configure the effective `$GOPATH`s of a repository by adding a `.sourcegraph/config.json` file to your repository with the contents `{"go": {"GOPATH": ["mygopath"]}}`.
- A new `"blacklistGoGet": ["mydomain.org,myseconddomain.com"]` offers users a quick escape hatch in the event that Sourcegraph is making unwanted `go get` or `git clone` requests to their website due to incorrectly-configured monorepos. Most users will never use this option.
- Search suggestions and results now include symbol results. The new filter `type:symbol` causes only symbol results to be shown.
  Additionally, symbols for a repository can be browsed in the new symbols sidebar.
- You can now expand and collapse all items on a search results page or selectively expand and collapse individual items.

### Configuration changes

- Reduced the `gitMaxConcurrentClones` site config option's default value from 100 to 5, to help prevent too many concurrent clones from causing issues on code hosts.
- Changes to some site configuration options are now automatically detected and no longer require a server restart. After hitting Save in the UI, you will be informed if a server restart is required, per usual.
- Saved search notifications are now only sent to the owner of a saved search (all of an organization's members for an organization-level saved search, or a single user for a user-level saved search). The `notifyUsers` and `notifyOrganizations` properties underneath `search.savedQueries` have been removed.
- Slack webhook URLs are now defined in user/organization JSON settings, not on the organization profile page. Previously defined organization Slack webhook URLs are automatically migrated to the organization's JSON settings.
- The "unlimited" value for `maxReposToSearch` is now `-1` instead of `0`, and `0` now means to use the default.
- `auth.provider` must be set (`builtin`, `openidconnect`, `saml`, `http-header`, etc.) to configure an authentication provider. Previously you could just set the detailed configuration property (`"auth.openIDConnect": {...}`, etc.) and it would implicitly enable that authentication provider.
- The `autoRepoAdd` site configuration property was removed. Site admins can add repositories via site configuration.

### Bug fixes

- Only cross reference index enabled repositories.
- Fixed an issue where search would return results with empty file contents for matches in submodules with indexing enabled. Searching over submodules is not supported yet, so these (empty) results have been removed.
- Fixed an issue where match highlighting would be incorrect on lines that contained multibyte characters.
- Fixed an issue where search suggestions would always link to master (and 404) even if the file only existed on a branch. Now suggestions always link to the revision that is being searched over.
- Fixed an issue where all file and repository links on the search results page (for all search results types) would always link to master branch, even if the results only existed in another branch. Now search results links always link to the revision that is being searched over.
- The first user to sign up for a (not-yet-initialized) server is made the site admin, even if they signed up using SSO. Previously if the first user signed up using SSO, they would not be a site admin and no site admin could be created.
- Fixed an issue where our code intelligence archive cache (in `lsp-proxy`) would not evict items from the disk. This would lead to disks running out of free space.

## 2.5.16, 2.5.17

- Version bump to keep deployment variants in sync.

## 2.5.15

### Bug fixes

- Fixed issue where a Sourcegraph cluster would incorrectly show "An update is available".
- Fixed Phabricator links to repositories
- Searches over a single repository are now less likely to immediately time out the first time they are searched.
- Fixed a bug where `auth.provider == "http-header"` would incorrectly require builtin authentication / block site access when `auth.public == "false"`.

### Phabricator Integration Changes

We now display a "View on Phabricator" link rather than a "View on other code host" link if you are using Phabricator and hosting on GitHub or another code host with a UI. Commit links also will point to Phabricator.

### Improvements to SAML authentication

You may now optionally provide the SAML Identity Provider metadata XML file contents directly, with the `auth.saml` `identityProviderMetadata` site configuration property. (Previously, you needed to specify the URL where that XML file was available; that is still possible and is more common.) The new option is useful for organizations whose SAML metadata is not web-accessible or while testing SAML metadata configuration changes.

## 2.5.13

### Improvements to builtin authentication

When using `auth.provider == "builtin"`, two new important changes mean that a Sourcegraph server will be locked down and only accessible to users who are invited by an admin user (previously, we advised users to place their own auth proxy in front of Sourcegraph servers).

1.  When `auth.provider == "builtin"` Sourcegraph will now by default require an admin to invite users instead of allowing anyone who can visit the site to sign up. Set `auth.allowSignup == true` to retain the old behavior of allowing anyone who can access the site to signup.
2.  When `auth.provider == "builtin"`, Sourcegraph will now respects a new `auth.public` site configuration option (default value: `false`). When `auth.public == false`, Sourcegraph will not allow anyone to access the site unless they have an account and are signed in.

## 2.4.3

### Added

- Code Intelligence support
- Custom links to code hosts with the `links:` config options in `repos.list`

### Changed

- Search by file path enabled by default

## 2.4.2

### Added

- Repository settings mirror/cloning diagnostics page

### Changed

- Repositories added from GitHub are no longer enabled by default. The site admin UI for enabling/disabling repositories is improved.

## 2.4.0

### Added

- Search files by name by including `type:path` in a search query
- Global alerts for configuration-needed and cloning-in-progress
- Better list interfaces for repositories, users, organizations, and threads
- Users can change their own password in settings
- Repository groups can now be specified in settings by site admins, organizations, and users. Then `repogroup:foo` in a search query will search over only those repositories specified for the `foo` repository group.

### Changed

- Log messages are much quieter by default

## 2.3.11

### Added

- Added site admin updates page and update checking
- Added site admin telemetry page

### Changed

- Enhanced site admin panel
- Changed repo- and SSO-related site config property names to be consistent, updated documentation

## 2.3.10

### Added

- Online site configuration editing and reloading

### Changed

- Site admins are now configured in the site admin area instead of in the `adminUsernames` config key or `ADMIN_USERNAMES` env var. Users specified in those deprecated configs will be designated as site admins in the database upon server startup until those configs are removed in a future release.

## 2.3.9

### Fixed

- An issue that prevented creation and deletion of saved queries

## 2.3.8

### Added

- Built-in authentication: you can now sign up without an SSO provider.
- Faster default branch code search via indexing.

### Fixed

- Many performance improvements to search.
- Much log spam has been eliminated.

### Changed

- We optionally read `SOURCEGRAPH_CONFIG` from `$DATA_DIR/config.json`.
- SSH key required to clone repositories from GitHub Enterprise when using a self-signed certificate.

## 0.3 - 13 December 2017

The last version without a CHANGELOG.<|MERGE_RESOLUTION|>--- conflicted
+++ resolved
@@ -47,11 +47,8 @@
 - Carets in textareas in Firefox are now visible. [#34888](https://github.com/sourcegraph/sourcegraph/pull/34888)
 - Changesets to GitHub code hosts could fail with a confusing, non actionable error message. [#35048](https://github.com/sourcegraph/sourcegraph/pull/35048)
 - An issue causing search expressions to not work in conjunction with `type:symbol`. [#35126](https://github.com/sourcegraph/sourcegraph/pull/35126)
-<<<<<<< HEAD
 - A non-descriptive error message that would be returned when using `on.repository` if it is not a valid repository path [#35023](https://github.com/sourcegraph/sourcegraph/pull/35023)
-=======
 - Reduced database load when viewing or previewing a batch change. [#35501](https://github.com/sourcegraph/sourcegraph/pull/35501)
->>>>>>> c76c1cf1
 
 ### Removed
 
