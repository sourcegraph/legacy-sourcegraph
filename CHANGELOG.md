<!--
###################################### READ ME ###########################################
### This changelog should always be read on `main` branch. Its contents on version   ###
### branches do not necessarily reflect the changes that have gone into that branch.   ###
##########################################################################################
-->

# Changelog

All notable changes to Sourcegraph are documented in this file.

<!-- START CHANGELOG -->

## Unreleased

### Added

- Opsgenie API keys can now be added via an environment variable. [#18662](https://github.com/sourcegraph/sourcegraph/pull/18662)
- It's now possible to control where code insights are displayed through the boolean settings `insights.displayLocation.homepage`, `insights.displayLocation.insightsPage` and `insights.displayLocation.directory`. [#18979](https://github.com/sourcegraph/sourcegraph/pull/18979)
- Users can now create changesets in batch changes on repositories that are cloned using SSH. [#16888](https://github.com/sourcegraph/sourcegraph/issues/16888)

### Changed

- Campaigns have been renamed to Batch Changes! See [#18771](https://github.com/sourcegraph/sourcegraph/issues/18771) for a detailed log on what has been renamed.
  - A new [Sourcegraph CLI](https://docs.sourcegraph.com/cli) version will use `src batch [preview|apply]` commands, while keeping the old ones working to be used with older Sourcegraph versions.
  - Old URLs in the application and in the documentation will redirect.
  - GraphQL API entities with "campaign" in their name have been deprecated and have new Batch Changes counterparts:
    - Deprecated GraphQL entities: `CampaignState`, `Campaign`, `CampaignSpec`, `CampaignConnection`, `CampaignsCodeHostConnection`, `CampaignsCodeHost`, `CampaignsCredential`, `CampaignDescription`
    - Deprecated GraphQL mutations: `createCampaign`, `applyCampaign`, `moveCampaign`, `closeCampaign`, `deleteCampaign`, `createCampaignSpec`, `createCampaignsCredential`, `deleteCampaignsCredential`
    - Deprecated GraphQL queries: `Org.campaigns`, `User.campaigns`, `User.campaignsCodeHosts`, `camapigns`, `campaign`
  - Site settings with `campaigns` in their name have been replaced with equivalent `batchChanges` settings.
- A repository's `remote.origin.url` is not stored on gitserver disk anymore. Note: if you use the experimental feature `customGitFetch` your setting may need to be updated to specify the remote URL. [#18535](https://github.com/sourcegraph/sourcegraph/pull/18535)
- Repositories and files containing spaces will now render with escaped spaces in the query bar rather than being
  quoted. [#18642](https://github.com/sourcegraph/sourcegraph/pull/18642)
- Sourcegraph is now built with Go 1.16. [#18447](https://github.com/sourcegraph/sourcegraph/pull/18447)
- Cursor hover information in the search query bar will now display after 150ms (previously 0ms). [#18916](https://github.com/sourcegraph/sourcegraph/pull/18916)
<<<<<<< HEAD
- The `repo.cloned` column is being deprecated in favour of `gitserver_repos.clone_status`. It will be removed in a subsequent release.
=======
- Precision class indicators have been improved for code intelligence results in both the hover overlay as well as the definition and references locations panel. [#18843](https://github.com/sourcegraph/sourcegraph/pull/18843)
>>>>>>> 14f67770

### Fixed

- Auto complete suggestions for repositories and files containing spaces will now be automatically escaped when accepting the suggestion. [#18635](https://github.com/sourcegraph/sourcegraph/issues/18635)
- An issue causing repository results containing spaces to not be clickable in some cases. [#18668](https://github.com/sourcegraph/sourcegraph/pull/18668)
- Closing a batch change now correctly closes the entailed changesets, when requested by the user. [#18957](https://github.com/sourcegraph/sourcegraph/pull/18957)

### Removed

- Removed the deprecated GraphQL fields `SearchResults.repositoriesSearched` and `SearchResults.indexedRepositoriesSearched`.
- Removed the deprecated search field `max`
- Removed the `experimentalFeatures.showBadgeAttachments` setting

## 3.25.2

### Fixed

- A security vulnerability with in the authentication workflow has been fixed. [#18686](https://github.com/sourcegraph/sourcegraph/pull/18686)

## 3.25.1

### Added

- Experimental: Sync Perforce depots directly through the Sourcegraph UI. To enable, use the feature flag `"experimentalFeatures": { "perforce": "enabled" }`. For more information, see [how to add your Perforce depots](https://docs.sourcegraph.com/admin/repo/perforce). [#16703](https://github.com/sourcegraph/sourcegraph/issues/16703)

## 3.25.0

**IMPORTANT** Sourcegraph now uses Go 1.15. This may break AWS RDS database connections with older x509 certificates. Please follow the Amazon [docs](https://docs.aws.amazon.com/AmazonRDS/latest/UserGuide/UsingWithRDS.SSL-certificate-rotation.html) to rotate your certificate.

### Added

- New site config option `"log": { "sentry": { "backendDSN": "<REDACTED>" } }` to use a separate Sentry project for backend errors. [#17363](https://github.com/sourcegraph/sourcegraph/pull/17363)
- Structural search now supports searching indexed branches other than default. [#17726](https://github.com/sourcegraph/sourcegraph/pull/17726)
- Structural search now supports searching unindexed revisions. [#17967](https://github.com/sourcegraph/sourcegraph/pull/17967)
- New site config option `"allowSignup"` for SAML authentication to determine if automatically create new users is allowed. [#17989](https://github.com/sourcegraph/sourcegraph/pull/17989)
- Experimental: The webapp can now stream search results to the client, improving search performance. To enable it, add `{ "experimentalFeatures": { "searchStreaming": true } }` in user settings. [#16097](https://github.com/sourcegraph/sourcegraph/pull/16097)
- New product research sign-up page. This can be accessed by all users in their user settings. [#17945](https://github.com/sourcegraph/sourcegraph/pull/17945)
- New site config option `productResearchPage.enabled` to disable access to the product research sign-up page. [#17945](https://github.com/sourcegraph/sourcegraph/pull/17945)
- Pings now contain Sourcegraph extension activation statistics. [#16421](https://github.com/sourcegraph/sourcegraph/pull/16421)
- Pings now contain aggregate Sourcegraph extension activation statistics: the number of users and number of activations per (public) extension per week, and the number of total extension users per week and average extensions activated per user. [#16421](https://github.com/sourcegraph/sourcegraph/pull/16421)
- Pings now contain aggregate code insights usage data: total insight views, interactions, edits, creations, removals, and counts of unique users that view and create insights. [#16421](https://github.com/sourcegraph/sourcegraph/pull/17805)
- When previewing a campaign spec, changesets can be filtered by current state or the action(s) to be performed. [#16960](https://github.com/sourcegraph/sourcegraph/issues/16960)

### Changed

- Alert solutions links included in [monitoring alerts](https://docs.sourcegraph.com/admin/observability/alerting) now link to the relevant documentation version. [#17828](https://github.com/sourcegraph/sourcegraph/pull/17828)
- Secrets (such as access tokens and passwords) will now appear as REDACTED when editing external service config, and in graphql API responses. [#17261](https://github.com/sourcegraph/sourcegraph/issues/17261)
- Sourcegraph is now built with Go 1.15
  - Go `1.15` introduced changes to SSL/TLS connection validation which requires certificates to include a `SAN`. This field was not included in older certificates and clients relied on the `CN` field. You might see an error like `x509: certificate relies on legacy Common Name field`. We recommend that customers using Sourcegraph with an external database and connecting to it using SSL/TLS check whether the certificate is up to date.
  - RDS Customers please reference [AWS' documentation on updating the SSL/TLS certificate](https://docs.aws.amazon.com/AmazonRDS/latest/UserGuide/UsingWithRDS.SSL-certificate-rotation.html).
- Search results on `.rs` files now recommend `lang:rust` instead of `lang:renderscript` as a filter. [#18316](https://github.com/sourcegraph/sourcegraph/pull/18316)
- Campaigns users creating Personal Access Tokens on GitHub are now asked to request the `user:email` scope in addition to the [previous scopes](https://docs.sourcegraph.com/@3.24/admin/external_service/github#github-api-token-and-access). This will be used in a future Sourcegraph release to display more fine-grained information on the progress of pull requests. [#17555](https://github.com/sourcegraph/sourcegraph/issues/17555)

### Fixed

- Fixes an issue that prevented the hard deletion of a user if they had saved searches. [#17461](https://github.com/sourcegraph/sourcegraph/pull/17461)
- Fixes an issue that caused some missing results for `type:commit` when a pattern was used instead of the `message` field. [#17490](https://github.com/sourcegraph/sourcegraph/pull/17490#issuecomment-764004758)
- Fixes an issue where cAdvisor-based alerts would not fire correctly for services with multiple replicas. [#17600](https://github.com/sourcegraph/sourcegraph/pull/17600)
- Significantly improved performance of structural search on monorepo deployments [#17846](https://github.com/sourcegraph/sourcegraph/pull/17846)
- Fixes an issue where upgrades on Kubernetes may fail due to null environment variable lists in deployment manifests [#1781](https://github.com/sourcegraph/deploy-sourcegraph/pull/1781)
- Fixes an issue where counts on search filters were inaccurate. [#18158](https://github.com/sourcegraph/sourcegraph/pull/18158)
- Fixes services with emptyDir volumes being evicted from nodes. [#1852](https://github.com/sourcegraph/deploy-sourcegraph/pull/1852)

### Removed

- Removed the `search.migrateParser` setting. As of 3.20 and onward, a new parser processes search queries by default. Previously, `search.migrateParser` was available to enable the legacy parser. Enabling/disabling this setting now no longer has any effect. [#17344](https://github.com/sourcegraph/sourcegraph/pull/17344)

## 3.24.1

### Fixed

- Fixes an issue that SAML is not able to proceed with the error `Expected Enveloped and C14N transforms`. [#13032](https://github.com/sourcegraph/sourcegraph/issues/13032)

## 3.24.0

### Added

- Panels in the [Sourcegraph monitoring dashboards](https://docs.sourcegraph.com/admin/observability/metrics#grafana) now:
  - include links to relevant alerts documentation and the new [monitoring dashboards reference](https://docs.sourcegraph.com/admin/observability/dashboards). [#16939](https://github.com/sourcegraph/sourcegraph/pull/16939)
  - include alert events and version changes annotations that can be enabled from the top of each service dashboard. [#17198](https://github.com/sourcegraph/sourcegraph/pull/17198)
- Suggested filters in the search results page can now be scrolled. [#17097](https://github.com/sourcegraph/sourcegraph/pull/17097)
- Structural search queries can now be used in saved searches by adding `patternType:structural`. [#17265](https://github.com/sourcegraph/sourcegraph/pull/17265)

### Changed

- Dashboard links included in [monitoring alerts](https://docs.sourcegraph.com/admin/observability/alerting) now:
  - link directly to the relevant Grafana panel, instead of just the service dashboard. [#17014](https://github.com/sourcegraph/sourcegraph/pull/17014)
  - link to a time frame relevant to the alert, instead of just the past few hours. [#17034](https://github.com/sourcegraph/sourcegraph/pull/17034)
- Added `serviceKind` field of the `ExternalServiceKind` type to `Repository.externalURLs` GraphQL API, `serviceType` field is deprecated and will be removed in the future releases. [#14979](https://github.com/sourcegraph/sourcegraph/issues/14979)
- Deprecated the GraphQL fields `SearchResults.repositoriesSearched` and `SearchResults.indexedRepositoriesSearched`.
- The minimum Kubernetes version required to use the [Kubernetes deployment option](https://docs.sourcegraph.com/admin/install/kubernetes) is now [v1.15 (released June 2019)](https://kubernetes.io/blog/2019/06/19/kubernetes-1-15-release-announcement/).

### Fixed

- Imported changesets acquired an extra button to download the "generated diff", which did nothing, since imported changesets don't have a generated diff. This button has been removed. [#16778](https://github.com/sourcegraph/sourcegraph/issues/16778)
- Quoted global filter values (case, patterntype) are now properly extracted and set in URL parameters. [#16186](https://github.com/sourcegraph/sourcegraph/issues/16186)
- The endpoint for "Open in Sourcegraph" functionality in editor extensions now uses code host connection information to resolve the repository, which makes it more correct and respect the `repositoryPathPattern` setting. [#16846](https://github.com/sourcegraph/sourcegraph/pull/16846)
- Fixed an issue that prevented search expressions of the form `repo:foo (rev:a or rev:b)` from evaluating all revisions [#16873](https://github.com/sourcegraph/sourcegraph/pull/16873)
- Updated language detection library. Includes language detection for `lang:starlark`. [#16900](https://github.com/sourcegraph/sourcegraph/pull/16900)
- Fixed retrieving status for indexed tags and deduplicated main branches in the indexing settings page. [#13787](https://github.com/sourcegraph/sourcegraph/issues/13787)
- Specifying a ref that doesn't exist would show an alert, but still return results [#15576](https://github.com/sourcegraph/sourcegraph/issues/15576)
- Fixed search highlighting the wrong line. [#10468](https://github.com/sourcegraph/sourcegraph/issues/10468)
- Fixed an issue where searches of the form `foo type:file` returned results of type `path` too. [#17076](https://github.com/sourcegraph/sourcegraph/issues/17076)
- Fixed queries like `(type:commit or type:diff)` so that if the query matches both the commit message and the diff, both are returned as results. [#16899](https://github.com/sourcegraph/sourcegraph/issues/16899)
- Fixed container monitoring and provisioning dashboard panels not displaying metrics in certain deployment types and environments. If you continue to have issues with these panels not displaying any metrics after upgrading, please [open an issue](https://github.com/sourcegraph/sourcegraph/issues/new).
- Fixed a nonexistent field in site configuration being marked as "required" when configuring PagerDuty alert notifications. [#17277](https://github.com/sourcegraph/sourcegraph/pull/17277)
- Fixed cases of incorrect highlighting for symbol definitions in the definitions panel. [#17258](https://github.com/sourcegraph/sourcegraph/pull/17258)
- Fixed a Cross-Site Scripting vulnerability where quick links created on the homepage were not sanitized and allowed arbitrary JavaScript execution. [#17099](https://github.com/sourcegraph/sourcegraph/pull/17099)

### Removed

- Interactive mode has now been removed. [#16868](https://github.com/sourcegraph/sourcegraph/pull/16868).

## 3.23.0

### Added

- Password reset link expiration can be customized via `auth.passwordResetLinkExpiry` in the site config. [#13999](https://github.com/sourcegraph/sourcegraph/issues/13999)
- Campaign steps may now include environment variables from outside of the campaign spec using [array syntax](http://docs.sourcegraph.com/campaigns/references/campaign_spec_yaml_reference#environment-array). [#15822](https://github.com/sourcegraph/sourcegraph/issues/15822)
- The total size of all Git repositories and the lines of code for indexed branches are displayed in the site admin overview. [#15125](https://github.com/sourcegraph/sourcegraph/issues/15125)
- Extensions can now add decorations to files on the sidebar tree view and tree page through the experimental `FileDecoration` API. [#15833](https://github.com/sourcegraph/sourcegraph/pull/15833)
- Extensions can now easily query the Sourcegraph GraphQL API through a dedicated API method. [#15566](https://github.com/sourcegraph/sourcegraph/pull/15566)
- Individual changesets can now be downloaded as a diff. [#16098](https://github.com/sourcegraph/sourcegraph/issues/16098)
- The campaigns preview page is much more detailed now, especially when updating existing campaigns. [#16240](https://github.com/sourcegraph/sourcegraph/pull/16240)
- When a newer version of a campaign spec is uploaded, a message is now displayed when viewing the campaign or an outdated campaign spec. [#14532](https://github.com/sourcegraph/sourcegraph/issues/14532)
- Changesets in a campaign can now be searched by title and repository name. [#15781](https://github.com/sourcegraph/sourcegraph/issues/15781)
- Experimental: [`transformChanges` in campaign specs](https://docs.sourcegraph.com/campaigns/references/campaign_spec_yaml_reference#transformchanges) is now available as a feature preview to allow users to create multiple changesets in a single repository. [#16235](https://github.com/sourcegraph/sourcegraph/pull/16235)
- The `gitUpdateInterval` site setting was added to allow custom git update intervals based on repository names. [#16765](https://github.com/sourcegraph/sourcegraph/pull/16765)
- Various additions to syntax highlighting and hover tooltips in the search query bar (e.g., regular expressions). Can be disabled with `{ "experimentalFeatures": { "enableSmartQuery": false } }` in case of unlikely adverse effects. [#16742](https://github.com/sourcegraph/sourcegraph/pull/16742)
- Search queries may now scope subexpressions across repositories and files, and also allow greater freedom for combining search filters. See the updated documentation on [search subexpressions](https://docs.sourcegraph.com/code_search/tutorials/search_subexpressions) to learn more. [#16866](https://github.com/sourcegraph/sourcegraph/pull/16866)

### Changed

- Search indexer tuned to wait longer before assuming a deadlock has occurred. Previously if the indexserver had many cores (40+) and indexed a monorepo it could give up. [#16110](https://github.com/sourcegraph/sourcegraph/pull/16110)
- The total size of all Git repositories and the lines of code for indexed branches will be sent back in pings as part of critical telemetry. [#16188](https://github.com/sourcegraph/sourcegraph/pull/16188)
- The `gitserver` container now has a dependency on Postgres. This does not require any additional configuration unless access to Postgres requires a sidecar proxy / firewall rules. [#16121](https://github.com/sourcegraph/sourcegraph/pull/16121)
- Licensing is now enforced for campaigns: creating a campaign with more than five changesets requires a valid license. Please [contact Sourcegraph with any licensing questions](https://about.sourcegraph.com/contact/sales/). [#15715](https://github.com/sourcegraph/sourcegraph/issues/15715)

### Fixed

- Syntax highlighting on files with mixed extension case (e.g. `.CPP` vs `.cpp`) now works as expected. [#11327](https://github.com/sourcegraph/sourcegraph/issues/11327)
- After applying a campaign, some GitLab MRs might have had outdated state shown in the UI until the next sync with the code host. [#16100](https://github.com/sourcegraph/sourcegraph/pull/16100)
- The web app no longer sends stale text document content to extensions. [#14965](https://github.com/sourcegraph/sourcegraph/issues/14965)
- The blob viewer now supports multiple decorations per line as intended. [#15063](https://github.com/sourcegraph/sourcegraph/issues/15063)
- Repositories with plus signs in their name can now be navigated to as expected. [#15079](https://github.com/sourcegraph/sourcegraph/issues/15079)

### Removed

-

## 3.22.1

### Changed

- Reduced memory and CPU required for updating the code intelligence commit graph [#16517](https://github.com/sourcegraph/sourcegraph/pull/16517)

## 3.22.0

### Added

- GraphQL and TOML syntax highlighting is now back (special thanks to @rvantonder) [#13935](https://github.com/sourcegraph/sourcegraph/issues/13935)
- Zig and DreamMaker syntax highlighting.
- Campaigns now support publishing GitHub draft PRs and GitLab WIP MRs. [#7998](https://github.com/sourcegraph/sourcegraph/issues/7998)
- `indexed-searcher`'s watchdog can be configured and has additional instrumentation. This is useful when diagnosing [zoekt-webserver is restarting due to watchdog](https://docs.sourcegraph.com/admin/observability/troubleshooting#scenario-zoekt-webserver-is-restarting-due-to-watchdog). [#15148](https://github.com/sourcegraph/sourcegraph/pull/15148)
- Pings now contain Redis & Postgres server versions. [14405](https://github.com/sourcegraph/sourcegraph/14405)
- Aggregated usage data of the search onboarding tour is now included in pings. The data tracked are: total number of views of the onboarding tour, total number of views of each step in the onboarding tour, total number of tours closed. [#15113](https://github.com/sourcegraph/sourcegraph/pull/15113)
- Users can now specify credentials for code hosts to enable campaigns for non site-admin users. [#15506](https://github.com/sourcegraph/sourcegraph/pull/15506)
- A `campaigns.restrictToAdmins` site configuration option has been added to prevent non site-admin users from using campaigns. [#15785](https://github.com/sourcegraph/sourcegraph/pull/15785)
- Number of page views on campaign apply page, page views on campaign details page after create/update, closed campaigns, created campaign specs and changesets specs and the sum of changeset diff stats will be sent back in pings. [#15279](https://github.com/sourcegraph/sourcegraph/pull/15279)
- Users can now explicitly set their primary email address. [#15683](https://github.com/sourcegraph/sourcegraph/pull/15683)
- "[Why code search is still needed for monorepos](https://docs.sourcegraph.com/adopt/code_search_in_monorepos)" doc page

### Changed

- Improved contrast / visibility in comment syntax highlighting. [#14546](https://github.com/sourcegraph/sourcegraph/issues/14546)
- Campaigns are no longer in beta. [#14900](https://github.com/sourcegraph/sourcegraph/pull/14900)
- Campaigns now have a fancy new icon. [#14740](https://github.com/sourcegraph/sourcegraph/pull/14740)
- Search queries with an unbalanced closing paren `)` are now invalid, since this likely indicates an error. Previously, patterns with dangling `)` were valid in some cases. Note that patterns with dangling `)` can still be searched, but should be quoted via `content:"foo)"`. [#15042](https://github.com/sourcegraph/sourcegraph/pull/15042)
- Extension providers can now return AsyncIterables, enabling dynamic provider results without dependencies. [#15042](https://github.com/sourcegraph/sourcegraph/issues/15061)
- Deprecated the `"email.smtp": { "disableTLS" }` site config option, this field has been replaced by `"email.smtp": { "noVerifyTLS" }`. [#15682](https://github.com/sourcegraph/sourcegraph/pull/15682)

### Fixed

- The `file:` added to the search field when navigating to a tree or file view will now behave correctly when the file path contains spaces. [#12296](https://github.com/sourcegraph/sourcegraph/issues/12296)
- OAuth login now respects site configuration `experimentalFeatures: { "tls.external": {...} }` for custom certificates and skipping TLS verify. [#14144](https://github.com/sourcegraph/sourcegraph/issues/14144)
- If the `HEAD` file in a cloned repo is absent or truncated, background cleanup activities will use a best-effort default to remedy the situation. [#14962](https://github.com/sourcegraph/sourcegraph/pull/14962)
- Search input will always show suggestions. Previously we only showed suggestions for letters and some special characters. [#14982](https://github.com/sourcegraph/sourcegraph/pull/14982)
- Fixed an issue where `not` keywords were not recognized inside expression groups, and treated incorrectly as patterns. [#15139](https://github.com/sourcegraph/sourcegraph/pull/15139)
- Fixed an issue where hover pop-ups would not show on the first character of a valid hover range in search queries. [#15410](https://github.com/sourcegraph/sourcegraph/pull/15410)
- Fixed an issue where submodules configured with a relative URL resulted in non-functional hyperlinks in the file tree UI. [#15286](https://github.com/sourcegraph/sourcegraph/issues/15286)
- Pushing commits to public GitLab repositories with campaigns now works, since we use the configured token even if the repository is public. [#15536](https://github.com/sourcegraph/sourcegraph/pull/15536)
- `.kts` is now highlighted properly as Kotlin code, fixed various other issues in Kotlin syntax highlighting.
- Fixed an issue where the value of `content:` was treated literally when the regular expression toggle is active. [#15639](https://github.com/sourcegraph/sourcegraph/pull/15639)
- Fixed an issue where non-site admins were prohibited from updating some of their other personal metadata when `auth.enableUsernameChanges` was `false`. [#15663](https://github.com/sourcegraph/sourcegraph/issues/15663)
- Fixed the `url` fields of repositories and trees in GraphQL returning URLs that were not %-encoded (e.g. when the repository name contained spaces). [#15667](https://github.com/sourcegraph/sourcegraph/issues/15667)
- Fixed "Find references" showing errors in the references panel in place of the syntax-highlighted code for repositories with spaces in their name. [#15618](https://github.com/sourcegraph/sourcegraph/issues/15618)
- Fixed an issue where specifying the `repohasfile` filter did not return results as expected unless `repo` was specified. [#15894](https://github.com/sourcegraph/sourcegraph/pull/15894)
- Fixed an issue causing user input in the search query field to be erased in some cases. [#15921](https://github.com/sourcegraph/sourcegraph/issues/15921).

### Removed

-

## 3.21.2

:warning: WARNING :warning: For users of single-image Sourcegraph instance, please delete the secret key file `/var/lib/sourcegraph/token` inside the container before attempting to upgrade to 3.21.x.

### Fixed

- Fix externalURLs alert logic [#14980](https://github.com/sourcegraph/sourcegraph/pull/14980)

## 3.21.1

:warning: WARNING :warning: For users of single-image Sourcegraph instance, please delete the secret key file `/var/lib/sourcegraph/token` inside the container before attempting to upgrade to 3.21.x.

### Fixed

- Fix alerting for native integration condition [#14775](https://github.com/sourcegraph/sourcegraph/pull/14775)
- Fix query with large repo count hanging [#14944](https://github.com/sourcegraph/sourcegraph/pull/14944)
- Fix server upgrade where codeintel database does not exist [#14953](https://github.com/sourcegraph/sourcegraph/pull/14953)
- CVE-2019-18218 in postgres docker image [#14954](https://github.com/sourcegraph/sourcegraph/pull/14954)
- Fix an issue where .git/HEAD in invalid [#14962](https://github.com/sourcegraph/sourcegraph/pull/14962)
- Repository syncing will not happen more frequently than the repoListUpdateInterval config value [#14901](https://github.com/sourcegraph/sourcegraph/pull/14901) [#14983](https://github.com/sourcegraph/sourcegraph/pull/14983)

## 3.21.0

:warning: WARNING :warning: For users of single-image Sourcegraph instance, please delete the secret key file `/var/lib/sourcegraph/token` inside the container before attempting to upgrade to 3.21.x.

### Added

- The new GraphQL API query field `namespaceByName(name: String!)` makes it easier to look up the user or organization with the given name. Previously callers needed to try looking up the user and organization separately.
- Changesets created by campaigns will now include a link back to the campaign in their body text. [#14033](https://github.com/sourcegraph/sourcegraph/issues/14033)
- Users can now preview commits that are going to be created in their repositories in the campaign preview UI. [#14181](https://github.com/sourcegraph/sourcegraph/pull/14181)
- If emails are configured, the user will be sent an email when important account information is changed. This currently encompasses changing/resetting the password, adding/removing emails, and adding/removing access tokens. [#14320](https://github.com/sourcegraph/sourcegraph/pull/14320)
- A subset of changesets can now be published by setting the `published` flag in campaign specs [to an array](https://docs.sourcegraph.com/@main/campaigns/campaign_spec_yaml_reference#publishing-only-specific-changesets), which allows only specific changesets within a campaign to be published based on the repository name. [#13476](https://github.com/sourcegraph/sourcegraph/pull/13476)
- Homepage panels are now enabled by default. [#14287](https://github.com/sourcegraph/sourcegraph/issues/14287)
- The most recent ping data is now available to site admins via the Site-admin > Pings page. [#13956](https://github.com/sourcegraph/sourcegraph/issues/13956)
- Homepage panel engagement metrics will be sent back in pings. [#14589](https://github.com/sourcegraph/sourcegraph/pull/14589)
- Homepage now has a footer with links to different extensibility features. [#14638](https://github.com/sourcegraph/sourcegraph/issues/14638)
- Added an onboarding tour of Sourcegraph for new users. It can be enabled in user settings with `experimentalFeatures.showOnboardingTour` [#14636](https://github.com/sourcegraph/sourcegraph/pull/14636)
- Added an onboarding tour of Sourcegraph for new users. [#14636](https://github.com/sourcegraph/sourcegraph/pull/14636)
- Repository GraphQL queries now support an `after` parameter that permits cursor-based pagination. [#13715](https://github.com/sourcegraph/sourcegraph/issues/13715)
- Searches in the Recent Searches panel and other places are now syntax highlighted. [#14443](https://github.com/sourcegraph/sourcegraph/issues/14443)

### Changed

- Interactive search mode is now disabled by default because the new plain text search input is smarter. To reenable it, add `{ "experimentalFeatures": { "splitSearchModes": true } }` in user settings.
- The extension registry has been redesigned to make it easier to find non-default Sourcegraph extensions.
- Tokens and similar sensitive information included in the userinfo portion of remote repository URLs will no longer be visible on the Mirroring settings page. [#14153](https://github.com/sourcegraph/sourcegraph/pull/14153)
- The sign in and sign up forms have been redesigned with better input validation.
- Kubernetes admins mounting [configuration files](https://docs.sourcegraph.com/admin/config/advanced_config_file#kubernetes-configmap) are encouraged to change how the ConfigMap is mounted. See the new documentation. Previously our documentation suggested using subPath. However, this lead to Kubernetes not automatically updating the files on configuration change. [#14297](https://github.com/sourcegraph/sourcegraph/pull/14297)
- The precise code intel bundle manager will now expire any converted LSIF data that is older than `PRECISE_CODE_INTEL_MAX_DATA_AGE` (30 days by default) that is also not visible from the tip of the default branch.
- `SRC_LOG_LEVEL=warn` is now the default in Docker Compose and Kubernetes deployments, reducing the amount of uninformative log spam. [#14458](https://github.com/sourcegraph/sourcegraph/pull/14458)
- Permissions data that were stored in deprecated binary format are abandoned. Downgrade from 3.21 to 3.20 is OK, but to 3.19 or prior versions might experience missing/incomplete state of permissions for a short period of time. [#13740](https://github.com/sourcegraph/sourcegraph/issues/13740)
- The query builder page is now disabled by default. To reenable it, add `{ "experimentalFeatures": { "showQueryBuilder": true } }` in user settings.
- The GraphQL `updateUser` mutation now returns the updated user (instead of an empty response).

### Fixed

- Git clone URLs now validate their format correctly. [#14313](https://github.com/sourcegraph/sourcegraph/pull/14313)
- Usernames set in Slack `observability.alerts` now apply correctly. [#14079](https://github.com/sourcegraph/sourcegraph/pull/14079)
- Path segments in breadcrumbs get truncated correctly again on small screen sizes instead of inflating the header bar. [#14097](https://github.com/sourcegraph/sourcegraph/pull/14097)
- GitLab pipelines are now parsed correctly and show their current status in campaign changesets. [#14129](https://github.com/sourcegraph/sourcegraph/pull/14129)
- Fixed an issue where specifying any repogroups would effectively search all repositories for all repogroups. [#14190](https://github.com/sourcegraph/sourcegraph/pull/14190)
- Changesets that were previously closed after being detached from a campaign are now reopened when being reattached. [#14099](https://github.com/sourcegraph/sourcegraph/pull/14099)
- Previously large files that match the site configuration [search.largeFiles](https://docs.sourcegraph.com/admin/config/site_config#search-largeFiles) would not be indexed if they contained a large number of unique trigrams. We now index those files as well. Note: files matching the glob still need to be valid utf-8. [#12443](https://github.com/sourcegraph/sourcegraph/issues/12443)
- Git tags without a `creatordate` value will no longer break tag search within a repository. [#5453](https://github.com/sourcegraph/sourcegraph/issues/5453)
- Campaigns pages now work properly on small viewports. [#14292](https://github.com/sourcegraph/sourcegraph/pull/14292)
- Fix an issue with viewing repositories that have spaces in the repository name [#2867](https://github.com/sourcegraph/sourcegraph/issues/2867)

### Removed

- Syntax highlighting for GraphQL, INI, TOML, and Perforce files has been removed [due to incompatible/absent licenses](https://github.com/sourcegraph/sourcegraph/issues/13933). We plan to [add it back in the future](https://github.com/sourcegraph/sourcegraph/issues?q=is%3Aissue+is%3Aopen+add+syntax+highlighting+for+develop+a+).
- Search scope pages (`/search/scope/:id`) were removed.
- User-defined search scopes are no longer shown below the search bar on the homepage. Use the [`quicklinks`](https://docs.sourcegraph.com/user/personalization/quick_links) setting instead to display links there.
- The explore page (`/explore`) was removed.
- The sign out page was removed.
- The unused GraphQL types `DiffSearchResult` and `DeploymentConfiguration` were removed.
- The deprecated GraphQL mutation `updateAllMirrorRepositories`.
- The deprecated GraphQL field `Site.noRepositoriesEnabled`.
- Total counts of users by product area have been removed from pings.
- Aggregate daily, weekly, and monthly latencies (in ms) of code intelligence events (e.g., hover tooltips) have been removed from pings.

## 3.20.1

### Fixed

- gomod: rollback go-diff to v0.5.3 (v0.6.0 causes panic in certain cases) [#13973](https://github.com/sourcegraph/sourcegraph/pull/13973).
- Fixed an issue causing the scoped query in the search field to be erased when viewing files. [#13954](https://github.com/sourcegraph/sourcegraph/pull/13954).

## 3.20.0

### Added

- Site admins can now force a specific user to re-authenticate on their next request or visit. [#13647](https://github.com/sourcegraph/sourcegraph/pull/13647)
- Sourcegraph now watches its [configuration files](https://docs.sourcegraph.com/admin/config/advanced_config_file) (when using external files) and automatically applies the changes to Sourcegraph's configuration when they change. For example, this allows Sourcegraph to detect when a Kubernetes ConfigMap changes. [#13646](https://github.com/sourcegraph/sourcegraph/pull/13646)
- To define repository groups (`search.repositoryGroups` in global, org, or user settings), you can now specify regular expressions in addition to single repository names. [#13730](https://github.com/sourcegraph/sourcegraph/pull/13730)
- The new site configuration property `search.limits` configures the maximum search timeout and the maximum number of repositories to search for various types of searches. [#13448](https://github.com/sourcegraph/sourcegraph/pull/13448)
- Files and directories can now be excluded from search by adding the file `.sourcegraph/ignore` to the root directory of a repository. Each line in the _ignore_ file is interpreted as a globbing pattern. [#13690](https://github.com/sourcegraph/sourcegraph/pull/13690)
- Structural search syntax now allows regular expressions in patterns. Also, `...` can now be used in place of `:[_]`. See the [documentation](https://docs.sourcegraph.com/@main/code_search/reference/structural) for example syntax. [#13809](https://github.com/sourcegraph/sourcegraph/pull/13809)
- The total size of all Git repositories and the lines of code for indexed branches will be sent back in pings. [#13764](https://github.com/sourcegraph/sourcegraph/pull/13764)
- Experimental: A new homepage UI for Sourcegraph Server shows the user their recent searches, repositories, files, and saved searches. It can be enabled with `experimentalFeatures.showEnterpriseHomePanels`. [#13407](https://github.com/sourcegraph/sourcegraph/issues/13407)

### Changed

- Campaigns are enabled by default for all users. Site admins may view and create campaigns; everyone else may only view campaigns. The new site configuration property `campaigns.enabled` can be used to disable campaigns for all users. The properties `campaigns.readAccess`, `automation.readAccess.enabled`, and `"experimentalFeatures": { "automation": "enabled" }}` are deprecated and no longer have any effect.
- Diff and commit searches are limited to 10,000 repositories (if `before:` or `after:` filters are used), or 50 repositories (if no time filters are used). You can configure this limit in the site configuration property `search.limits`. [#13386](https://github.com/sourcegraph/sourcegraph/pull/13386)
- The site configuration `maxReposToSearch` has been deprecated in favor of the property `maxRepos` on `search.limits`. [#13439](https://github.com/sourcegraph/sourcegraph/pull/13439)
- Search queries are now processed by a new parser that will always be enabled going forward. There should be no material difference in behavior. In case of adverse effects, the previous parser can be reenabled by setting `"search.migrateParser": false` in settings. [#13435](https://github.com/sourcegraph/sourcegraph/pull/13435)
- It is now possible to search for file content that excludes a term using the `NOT` operator. [#12412](https://github.com/sourcegraph/sourcegraph/pull/12412)
- `NOT` is available as an alternative syntax of `-` on supported keywords `repo`, `file`, `content`, `lang`, and `repohasfile`. [#12412](https://github.com/sourcegraph/sourcegraph/pull/12412)
- Negated content search is now also supported for unindexed repositories. Previously it was only supported for indexed repositories [#13359](https://github.com/sourcegraph/sourcegraph/pull/13359).
- The experimental feature flag `andOrQuery` is deprecated. [#13435](https://github.com/sourcegraph/sourcegraph/pull/13435)
- After a user's password changes, they will be signed out on all devices and must sign in again. [#13647](https://github.com/sourcegraph/sourcegraph/pull/13647)
- `rev:` is available as alternative syntax of `@` for searching revisions instead of the default branch [#13133](https://github.com/sourcegraph/sourcegraph/pull/13133)
- Campaign URLs have changed to use the campaign name instead of an opaque ID. The old URLs no longer work. [#13368](https://github.com/sourcegraph/sourcegraph/pull/13368)
- A new `external_service_repos` join table was added. The migration required to make this change may take a few minutes.

### Fixed

- User satisfaction/NPS surveys will now correctly provide a range from 0–10, rather than 0–9. [#13163](https://github.com/sourcegraph/sourcegraph/pull/13163)
- Fixed a bug where we returned repositories with invalid revisions in the search results. Now, if a user specifies an invalid revision, we show an alert. [#13271](https://github.com/sourcegraph/sourcegraph/pull/13271)
- Previously it wasn't possible to search for certain patterns containing `:` because they would not be considered valid filters. We made these checks less strict. [#10920](https://github.com/sourcegraph/sourcegraph/pull/10920)
- When a user signs out of their account, all of their sessions will be invalidated, not just the session where they signed out. [#13647](https://github.com/sourcegraph/sourcegraph/pull/13647)
- URL information will no longer be leaked by the HTTP referer header. This prevents the user's password reset code from being leaked. [#13804](https://github.com/sourcegraph/sourcegraph/pull/13804)
- GitLab OAuth2 user authentication now respects `tls.external` site setting. [#13814](https://github.com/sourcegraph/sourcegraph/pull/13814)

### Removed

- The smartSearchField feature is now always enabled. The `experimentalFeatures.smartSearchField` settings option has been removed.

## 3.19.2

### Fixed

- search: always limit commit and diff to less than 10,000 repos [a97f81b0f7](https://github.com/sourcegraph/sourcegraph/commit/a97f81b0f79535253bd7eae6c30d5c91d48da5ca)
- search: configurable limits on commit/diff search [1c22d8ce1](https://github.com/sourcegraph/sourcegraph/commit/1c22d8ce13c149b3fa3a7a26f8cb96adc89fc556)
- search: add site configuration for maxTimeout [d8d61b43c0f](https://github.com/sourcegraph/sourcegraph/commit/d8d61b43c0f0d229d46236f2f128ca0f93455172)

## 3.19.1

### Fixed

- migrations: revert migration causing deadlocks in some deployments [#13194](https://github.com/sourcegraph/sourcegraph/pull/13194)

## 3.19.0

### Added

- Emails can be now be sent to SMTP servers with self-signed certificates, using `email.smtp.disableTLS`. [#12243](https://github.com/sourcegraph/sourcegraph/pull/12243)
- Saved search emails now include a link to the user's saved searches page. [#11651](https://github.com/sourcegraph/sourcegraph/pull/11651)
- Campaigns can now be synced using GitLab webhooks. [#12139](https://github.com/sourcegraph/sourcegraph/pull/12139)
- Configured `observability.alerts` can now be tested using a GraphQL endpoint, `triggerObservabilityTestAlert`. [#12532](https://github.com/sourcegraph/sourcegraph/pull/12532)
- The Sourcegraph CLI can now serve local repositories for Sourcegraph to clone. This was previously in a command called `src-expose`. See [serving local repositories](https://docs.sourcegraph.com/admin/external_service/src_serve_git) in our documentation to find out more. [#12363](https://github.com/sourcegraph/sourcegraph/issues/12363)
- The count of retained, churned, resurrected, new and deleted users will be sent back in pings. [#12136](https://github.com/sourcegraph/sourcegraph/pull/12136)
- Saved search usage will be sent back in pings. [#12956](https://github.com/sourcegraph/sourcegraph/pull/12956)
- Any request with `?trace=1` as a URL query parameter will enable Jaeger tracing (if Jaeger is enabled). [#12291](https://github.com/sourcegraph/sourcegraph/pull/12291)
- Password reset emails will now be automatically sent to users created by a site admin if email sending is configured and password reset is enabled. Previously, site admins needed to manually send the user this password reset link. [#12803](https://github.com/sourcegraph/sourcegraph/pull/12803)
- Syntax highlighting for `and` and `or` search operators. [#12694](https://github.com/sourcegraph/sourcegraph/pull/12694)
- It is now possible to search for file content that excludes a term using the `NOT` operator. Negating pattern syntax requires setting `"search.migrateParser": true` in settings and is currently only supported for literal and regexp queries on indexed repositories. [#12412](https://github.com/sourcegraph/sourcegraph/pull/12412)
- `NOT` is available as an alternative syntax of `-` on supported keywords `repo`, `file`, `content`, `lang`, and `repohasfile`. `NOT` requires setting `"search.migrateParser": true` option in settings. [#12520](https://github.com/sourcegraph/sourcegraph/pull/12520)

### Changed

- Repository permissions are now always checked and updated asynchronously ([background permissions syncing](https://docs.sourcegraph.com/admin/repo/permissions#background-permissions-syncing)) instead of blocking each operation. The site config option `permissions.backgroundSync` (which enabled this behavior in previous versions) is now a no-op and is deprecated.
- [Background permissions syncing](https://docs.sourcegraph.com/admin/repo/permissions#background-permissions-syncing) (`permissions.backgroundSync`) has become the only option for mirroring repository permissions from code hosts. All relevant site configurations are deprecated.

### Fixed

- Fixed site admins are getting errors when visiting user settings page in OSS version. [#12313](https://github.com/sourcegraph/sourcegraph/pull/12313)
- `github-proxy` now respects the environment variables `HTTP_PROXY`, `HTTPS_PROXY` and `NO_PROXY` (or the lowercase versions thereof). Other services already respect these variables, but this was missed. If you need a proxy to access github.com set the environment variable for the github-proxy container. [#12377](https://github.com/sourcegraph/sourcegraph/issues/12377)
- `sourcegraph-frontend` now respects the `tls.external` experimental setting as well as the proxy environment variables. In proxy environments this allows Sourcegraph to fetch extensions. [#12633](https://github.com/sourcegraph/sourcegraph/issues/12633)
- Fixed a bug that would sometimes cause trailing parentheses to be removed from search queries upon page load. [#12960](https://github.com/sourcegraph/sourcegraph/issues/12690)
- Indexed search will no longer stall if a specific index job stalls. Additionally at scale many corner cases causing indexing to stall have been fixed. [#12502](https://github.com/sourcegraph/sourcegraph/pull/12502)
- Indexed search will quickly recover from rebalancing / roll outs. When a indexed search shard goes down, its repositories are re-indexed by other shards. This takes a while and during a rollout leads to effectively re-indexing all repositories. We now avoid indexing the redistributed repositories once a shard comes back online. [#12474](https://github.com/sourcegraph/sourcegraph/pull/12474)
- Indexed search has many improvements to observability. More detailed Jaeger traces, detailed logging during startup and more prometheus metrics.
- The site admin repository needs-index page is significantly faster. Previously on large instances it would usually timeout. Now it should load within a second. [#12513](https://github.com/sourcegraph/sourcegraph/pull/12513)
- User password reset page now respects the value of site config `auth.minPasswordLength`. [#12971](https://github.com/sourcegraph/sourcegraph/pull/12971)
- Fixed an issue where duplicate search results would show for queries with `or`-expressions. [#12531](https://github.com/sourcegraph/sourcegraph/pull/12531)
- Faster indexed search queries over a large number of repositories. Searching 100k+ repositories is now ~400ms faster and uses much less memory. [#12546](https://github.com/sourcegraph/sourcegraph/pull/12546)

### Removed

- Deprecated site settings `lightstepAccessToken` and `lightstepProject` have been removed. We now only support sending traces to Jaeger. Configure Jaeger with `observability.tracing` site setting.
- Removed `CloneInProgress` option from GraphQL Repositories API. [#12560](https://github.com/sourcegraph/sourcegraph/pull/12560)

## 3.18.0

### Added

- To search across multiple revisions of the same repository, list multiple branch names (or other revspecs) separated by `:` in your query, as in `repo:myrepo@branch1:branch2:branch2`. To search all branches, use `repo:myrepo@*refs/heads/`. Previously this was only supported for diff and commit searches and only available via the experimental site setting `searchMultipleRevisionsPerRepository`.
- The "Add repositories" page (/site-admin/external-services/new) now displays a dismissable notification explaining how and why we access code host data. [#11789](https://github.com/sourcegraph/sourcegraph/pull/11789).
- New `observability.alerts` features:
  - Notifications now provide more details about relevant alerts.
  - Support for email and OpsGenie notifications has been added. Note that to receive email alerts, `email.address` and `email.smtp` must be configured.
  - Some notifiers now have new options:
    - PagerDuty notifiers: `severity` and `apiUrl`
    - Webhook notifiers: `bearerToken`
  - A new `disableSendResolved` option disables notifications for when alerts resolve themselves.
- Recently firing critical alerts can now be displayed to admins via site alerts, use the flag `{ "alerts.hideObservabilitySiteAlerts": false }` to enable these alerts in user configuration.
- Specific alerts can now be silenced using `observability.silenceAlerts`. [#12087](https://github.com/sourcegraph/sourcegraph/pull/12087)
- Revisions listed in `experimentalFeatures.versionContext` will be indexed for faster searching. This is the first support towards indexing non-default branches. [#6728](https://github.com/sourcegraph/sourcegraph/issues/6728)
- Revisions listed in `experimentalFeatures.versionContext` or `experimentalFeatures.search.index.branches` will be indexed for faster searching. This is the first support towards indexing non-default branches. [#6728](https://github.com/sourcegraph/sourcegraph/issues/6728)
- Campaigns are now supported on GitLab.
- Campaigns now support GitLab and allow users to create, update and track merge requests on GitLab instances.
- Added a new section on the search homepage on Sourcegraph.com. It is currently feature flagged behind `experimentalFeatures.showRepogroupHomepage` in settings.
- Added new repository group pages.

### Changed

- Some monitoring alerts now have more useful descriptions. [#11542](https://github.com/sourcegraph/sourcegraph/pull/11542)
- Searching `fork:true` or `archived:true` has the same behaviour as searching `fork:yes` or `archived:yes` respectively. Previously it incorrectly had the same behaviour as `fork:only` and `archived:only` respectively. [#11740](https://github.com/sourcegraph/sourcegraph/pull/11740)
- Configuration for `observability.alerts` has changed and notifications are now provided by Prometheus Alertmanager. [#11832](https://github.com/sourcegraph/sourcegraph/pull/11832)
  - Removed: `observability.alerts.id`.
  - Removed: Slack notifiers no longer accept `mentionUsers`, `mentionGroups`, `mentionChannel`, and `token` options.

### Fixed

- The single-container `sourcegraph/server` image now correctly reports its version.
- An issue where repositories would not clone and index in some edge cases where the clones were deleted or not successful on gitserver. [#11602](https://github.com/sourcegraph/sourcegraph/pull/11602)
- An issue where repositories previously deleted on gitserver would not immediately reclone on system startup. [#11684](https://github.com/sourcegraph/sourcegraph/issues/11684)
- An issue where the sourcegraph/server Jaeger config was invalid. [#11661](https://github.com/sourcegraph/sourcegraph/pull/11661)
- An issue where valid search queries were improperly hinted as being invalid in the search field. [#11688](https://github.com/sourcegraph/sourcegraph/pull/11688)
- Reduce frontend memory spikes by limiting the number of goroutines launched by our GraphQL resolvers. [#11736](https://github.com/sourcegraph/sourcegraph/pull/11736)
- Fixed a bug affecting Sourcegraph icon display in our Phabricator native integration [#11825](https://github.com/sourcegraph/sourcegraph/pull/11825).
- Improve performance of site-admin repositories status page. [#11932](https://github.com/sourcegraph/sourcegraph/pull/11932)
- An issue where search autocomplete for files didn't add the right path. [#12241](https://github.com/sourcegraph/sourcegraph/pull/12241)

### Removed

- Backwards compatibility for "critical configuration" (a type of configuration that was deprecated in December 2019) was removed. All critical configuration now belongs in site configuration.
- Experimental feature setting `{ "experimentalFeatures": { "searchMultipleRevisionsPerRepository": true } }` will be removed in 3.19. It is now always on. Please remove references to it.
- Removed "Cloning" tab in site-admin Repository Status page. [#12043](https://github.com/sourcegraph/sourcegraph/pull/12043)
- The `blacklist` configuration option for Gitolite that was deprecated in 3.17 has been removed in 3.19. Use `exclude.pattern` instead. [#12345](https://github.com/sourcegraph/sourcegraph/pull/12345)

## 3.17.3

### Fixed

- git: Command retrying made a copy that was never used [#11807](https://github.com/sourcegraph/sourcegraph/pull/11807)
- frontend: Allow opt out of EnsureRevision when making a comparison query [#11811](https://github.com/sourcegraph/sourcegraph/pull/11811)
- Fix Phabricator icon class [#11825](https://github.com/sourcegraph/sourcegraph/pull/11825)

## 3.17.2

### Fixed

- An issue where repositories previously deleted on gitserver would not immediately reclone on system startup. [#11684](https://github.com/sourcegraph/sourcegraph/issues/11684)

## 3.17.1

### Added

- Improved search indexing metrics

### Changed

- Some monitoring alerts now have more useful descriptions. [#11542](https://github.com/sourcegraph/sourcegraph/pull/11542)

### Fixed

- The single-container `sourcegraph/server` image now correctly reports its version.
- An issue where repositories would not clone and index in some edge cases where the clones were deleted or not successful on gitserver. [#11602](https://github.com/sourcegraph/sourcegraph/pull/11602)
- An issue where the sourcegraph/server Jaeger config was invalid. [#11661](https://github.com/sourcegraph/sourcegraph/pull/11661)

## 3.17.0

### Added

- The search results page now shows a small UI notification if either repository forks or archives are excluded, when `fork` or `archived` options are not explicitly set. [#10624](https://github.com/sourcegraph/sourcegraph/pull/10624)
- Prometheus metric `src_gitserver_repos_removed_disk_pressure` which is incremented everytime we remove a repository due to disk pressure. [#10900](https://github.com/sourcegraph/sourcegraph/pull/10900)
- `gitolite.exclude` setting in [Gitolite external service config](https://docs.sourcegraph.com/admin/external_service/gitolite#configuration) now supports a regular expression via the `pattern` field. This is consistent with how we exclude in other external services. Additionally this is a replacement for the deprecated `blacklist` configuration. [#11403](https://github.com/sourcegraph/sourcegraph/pull/11403)
- Notifications about Sourcegraph being out of date will now be shown to site admins and users (depending on how out-of-date it is).
- Alerts are now configured using `observability.alerts` in the site configuration, instead of via the Grafana web UI. This does not yet support all Grafana notification channel types, and is not yet supported on `sourcegraph/server` ([#11473](https://github.com/sourcegraph/sourcegraph/issues/11473)). For more details, please refer to the [Sourcegraph alerting guide](https://docs.sourcegraph.com/admin/observability/alerting).
- Experimental basic support for detecting if your Sourcegraph instance is over or under-provisioned has been added through a set of dashboards and warning-level alerts based on container utilization.
- Query [operators](https://docs.sourcegraph.com/code_search/reference/queries#operators) `and` and `or` are now enabled by default in all search modes for searching file content. [#11521](https://github.com/sourcegraph/sourcegraph/pull/11521)

### Changed

- Repository search within a version context will link to the revision in the version context. [#10860](https://github.com/sourcegraph/sourcegraph/pull/10860)
- Background permissions syncing becomes the default method to sync permissions from code hosts. Please [read our documentation for things to keep in mind before upgrading](https://docs.sourcegraph.com/admin/repo/permissions#background-permissions-syncing). [#10972](https://github.com/sourcegraph/sourcegraph/pull/10972)
- The styling of the hover overlay was overhauled to never have badges or the close button overlap content while also always indicating whether the overlay is currently pinned. The styling on code hosts was also improved. [#10956](https://github.com/sourcegraph/sourcegraph/pull/10956)
- Previously, it was required to quote most patterns in structural search. This is no longer a restriction and single and double quotes in structural search patterns are interpreted literally. Note: you may still use `content:"structural-pattern"` if the pattern without quotes conflicts with other syntax. [#11481](https://github.com/sourcegraph/sourcegraph/pull/11481)

### Fixed

- Dynamic repo search filters on branches which contain special characters are correctly escaped now. [#10810](https://github.com/sourcegraph/sourcegraph/pull/10810)
- Forks and archived repositories at a specific commit are searched without the need to specify "fork:yes" or "archived:yes" in the query. [#10864](https://github.com/sourcegraph/sourcegraph/pull/10864)
- The git history for binary files is now correctly shown. [#11034](https://github.com/sourcegraph/sourcegraph/pull/11034)
- Links to AWS Code Commit repositories have been fixed after the URL schema has been changed. [#11019](https://github.com/sourcegraph/sourcegraph/pull/11019)
- A link to view all repositories will now always appear on the Explore page. [#11113](https://github.com/sourcegraph/sourcegraph/pull/11113)
- The Site-admin > Pings page no longer incorrectly indicates that pings are disabled when they aren't. [#11229](https://github.com/sourcegraph/sourcegraph/pull/11229)
- Match counts are now accurately reported for indexed search. [#11242](https://github.com/sourcegraph/sourcegraph/pull/11242)
- When background permissions syncing is enabled, it is now possible to only enforce permissions for repositories from selected code hosts (instead of enforcing permissions for repositories from all code hosts). [#11336](https://github.com/sourcegraph/sourcegraph/pull/11336)
- When more than 200+ repository revisions in a search are unindexed (very rare), the remaining repositories are reported as missing instead of Sourcegraph issuing e.g. several thousand unindexed search requests which causes system slowness and ultimately times out - ensuring searches are still fast even if there are indexing issues on a deployment of Sourcegraph. This does not apply if `index:no` is present in the query.

### Removed

- Automatic syncing of Campaign webhooks for Bitbucket Server. [#10962](https://github.com/sourcegraph/sourcegraph/pull/10962)
- The `blacklist` configuration option for Gitolite is DEPRECATED and will be removed in 3.19. Use `exclude.pattern` instead.

## 3.16.2

### Fixed

- Search: fix indexed search match count [#7fc96](https://github.com/sourcegraph/sourcegraph/commit/7fc96d319f49f55da46a7649ccf261aa7e8327c3)
- Sort detected languages properly [#e7750](https://github.com/sourcegraph/sourcegraph/commit/e77507d060a40355e7b86fb093d21a7149ea03ac)

## 3.16.1

### Fixed

- Fix repo not found error for patches [#11021](https://github.com/sourcegraph/sourcegraph/pull/11021).
- Show expired license screen [#10951](https://github.com/sourcegraph/sourcegraph/pull/10951).
- Sourcegraph is now built with Go 1.14.3, fixing issues running Sourcegraph onUbuntu 19 and 20. [#10447](https://github.com/sourcegraph/sourcegraph/issues/10447)

## 3.16.0

### Added

- Autocompletion for `repogroup` filters in search queries. [#10141](https://github.com/sourcegraph/sourcegraph/pull/10286)
- If the experimental feature flag `codeInsights` is enabled, extensions can contribute content to directory pages through the experimental `ViewProvider` API. [#10236](https://github.com/sourcegraph/sourcegraph/pull/10236)
  - Directory pages are then represented as an experimental `DirectoryViewer` in the `visibleViewComponents` of the extension API. **Note: This may break extensions that were assuming `visibleViewComponents` were always `CodeEditor`s and did not check the `type` property.** Extensions checking the `type` property will continue to work. [#10236](https://github.com/sourcegraph/sourcegraph/pull/10236)
- [Major syntax highlighting improvements](https://github.com/sourcegraph/syntect_server/pull/29), including:
  - 228 commits / 1 year of improvements to the syntax highlighter library Sourcegraph uses ([syntect](https://github.com/trishume/syntect)).
  - 432 commits / 1 year of improvements to the base syntax definitions for ~36 languages Sourcegraph uses ([sublimehq/Packages](https://github.com/sublimehq/Packages)).
  - 30 new file extensions/names now detected.
  - Likely fixes other major instability and language support issues. #9557
  - Added [Smarty](#2885), [Ethereum / Solidity / Vyper)](#2440), [Cuda](#5907), [COBOL](#10154), [vb.NET](#4901), and [ASP.NET](#4262) syntax highlighting.
  - Fixed OCaml syntax highlighting #3545
  - Bazel/Starlark support improved (.star, BUILD, and many more extensions now properly highlighted). #8123
- New permissions page in both user and repository settings when background permissions syncing is enabled (`"permissions.backgroundSync": {"enabled": true}`). [#10473](https://github.com/sourcegraph/sourcegraph/pull/10473) [#10655](https://github.com/sourcegraph/sourcegraph/pull/10655)
- A new dropdown for choosing version contexts appears on the left of the query input when version contexts are specified in `experimentalFeatures.versionContext` in site configuration. Version contexts allow you to scope your search to specific sets of repos at revisions.
- Campaign changeset usage counts including changesets created, added and merged will be sent back in pings. [#10591](https://github.com/sourcegraph/sourcegraph/pull/10591)
- Diff views now feature syntax highlighting and can be properly copy-pasted. [#10437](https://github.com/sourcegraph/sourcegraph/pull/10437)
- Admins can now download an anonymized usage statistics ZIP archive in the **Site admin > Usage stats**. Opting to share this archive with the Sourcegraph team helps us make the product even better. [#10475](https://github.com/sourcegraph/sourcegraph/pull/10475)
- Extension API: There is now a field `versionContext` and subscribable `versionContextChanges` in `Workspace` to allow extensions to respect the instance's version context.
- The smart search field, providing syntax highlighting, hover tooltips, and validation on filters in search queries, is now activated by default. It can be disabled by setting `{ "experimentalFeatures": { "smartSearchField": false } }` in global settings.

### Changed

- The `userID` and `orgID` fields in the SavedSearch type in the GraphQL API have been replaced with a `namespace` field. To get the ID of the user or org that owns the saved search, use `namespace.id`. [#5327](https://github.com/sourcegraph/sourcegraph/pull/5327)
- Tree pages now redirect to blob pages if the path is not a tree and vice versa. [#10193](https://github.com/sourcegraph/sourcegraph/pull/10193)
- Files and directories that are not found now return a 404 status code. [#10193](https://github.com/sourcegraph/sourcegraph/pull/10193)
- The site admin flag `disableNonCriticalTelemetry` now allows Sourcegraph admins to disable most anonymous telemetry. Visit https://docs.sourcegraph.com/admin/pings to learn more. [#10402](https://github.com/sourcegraph/sourcegraph/pull/10402)

### Fixed

- In the OSS version of Sourcegraph, authorization providers are properly initialized and GraphQL APIs are no longer blocked. [#3487](https://github.com/sourcegraph/sourcegraph/issues/3487)
- Previously, GitLab repository paths containing certain characters could not be excluded (slashes and periods in parts of the paths). These characters are now allowed, so the repository paths can be excluded. [#10096](https://github.com/sourcegraph/sourcegraph/issues/10096)
- Symbols for indexed commits in languages Haskell, JSONNet, Kotlin, Scala, Swift, Thrift, and TypeScript will show up again. Previously our symbol indexer would not know how to extract symbols for those languages even though our unindexed symbol service did. [#10357](https://github.com/sourcegraph/sourcegraph/issues/10357)
- When periodically re-cloning a repository it will still be available. [#10663](https://github.com/sourcegraph/sourcegraph/pull/10663)

### Removed

- The deprecated feature discussions has been removed. [#9649](https://github.com/sourcegraph/sourcegraph/issues/9649)

## 3.15.2

### Fixed

- Fix repo not found error for patches [#11021](https://github.com/sourcegraph/sourcegraph/pull/11021).
- Show expired license screen [#10951](https://github.com/sourcegraph/sourcegraph/pull/10951).

## 3.15.1

### Fixed

- A potential security vulnerability with in the authentication workflow has been fixed. [#10167](https://github.com/sourcegraph/sourcegraph/pull/10167)
- An issue where `sourcegraph/postgres-11.4:3.15.0` was incorrectly an older version of the image incompatible with non-root Kubernetes deployments. `sourcegraph/postgres-11.4:3.15.1` now matches the same image version found in Sourcegraph 3.14.3 (`20-04-07_56b20163`).
- An issue that caused the search result type tabs to be overlapped in Safari. [#10191](https://github.com/sourcegraph/sourcegraph/pull/10191)

## 3.15.0

### Added

- Users and site administrators can now view a log of their actions/events in the user settings. [#9141](https://github.com/sourcegraph/sourcegraph/pull/9141)
- With the new `visibility:` filter search results can now be filtered based on a repository's visibility (possible filter values: `any`, `public` or `private`). [#8344](https://github.com/sourcegraph/sourcegraph/issues/8344)
- [`sourcegraph/git-extras`](https://sourcegraph.com/extensions/sourcegraph/git-extras) is now enabled by default on new instances [#3501](https://github.com/sourcegraph/sourcegraph/issues/3501)
- The Sourcegraph Docker image will now copy `/etc/sourcegraph/gitconfig` to `$HOME/.gitconfig`. This is a convenience similiar to what we provide for [repositories that need HTTP(S) or SSH authentication](https://docs.sourcegraph.com/admin/repo/auth). [#658](https://github.com/sourcegraph/sourcegraph/issues/658)
- Permissions background syncing is now supported for GitHub via site configuration `"permissions.backgroundSync": {"enabled": true}`. [#8890](https://github.com/sourcegraph/sourcegraph/issues/8890)
- Search: Adding `stable:true` to a query ensures a deterministic search result order. This is an experimental parameter. It applies only to file contents, and is limited to at max 5,000 results (consider using [the paginated search API](https://docs.sourcegraph.com/api/graphql/search#sourcegraph-3-9-experimental-paginated-search) if you need more than that.). [#9681](https://github.com/sourcegraph/sourcegraph/pull/9681).
- After completing the Sourcegraph user feedback survey, a button may appear for tweeting this feedback at [@srcgraph](https://twitter.com/srcgraph). [#9728](https://github.com/sourcegraph/sourcegraph/pull/9728)
- `git fetch` and `git clone` now inherit the parent process environment variables. This allows site admins to set `HTTPS_PROXY` or [git http configurations](https://git-scm.com/docs/git-config/2.26.0#Documentation/git-config.txt-httpproxy) via environment variables. For cluster environments site admins should set this on the gitserver container. [#250](https://github.com/sourcegraph/sourcegraph/issues/250)
- Experimental: Search for file contents using `and`- and `or`-expressions in queries. Enabled via the global settings value `{"experimentalFeatures": {"andOrQuery": "enabled"}}`. [#8567](https://github.com/sourcegraph/sourcegraph/issues/8567)
- Always include forks or archived repositories in searches via the global/org/user settings with `"search.includeForks": true` or `"search.includeArchived": true` respectively. [#9927](https://github.com/sourcegraph/sourcegraph/issues/9927)
- observability (debugging): It is now possible to log all Search and GraphQL requests slower than N milliseconds, using the new site configuration options `observability.logSlowGraphQLRequests` and `observability.logSlowSearches`.
- observability (monitoring): **More metrics monitored and alerted on, more legible dashboards**
  - Dashboard panels now show an orange/red background color when the defined warning/critical alert threshold has been met, making it even easier to see on a dashboard what is in a bad state.
  - Symbols: failing `symbols` -> `frontend-internal` requests are now monitored. [#9732](https://github.com/sourcegraph/sourcegraph/issues/9732)
  - Frontend dasbhoard: Search error types are now broken into distinct panels for improved visibility/legibility.
    - **IMPORTANT**: If you have previously configured alerting on any of these panels or on "hard search errors", you will need to reconfigure it after upgrading.
  - Frontend dasbhoard: Search error and latency are now broken down by type: Browser requests, search-based code intel requests, and API requests.
- observability (debugging): **Distributed tracing is a powerful tool for investigating performance issues.** The following changes have been made with the goal of making it easier to use distributed tracing with Sourcegraph:

  - The site configuration field `"observability.tracing": { "sampling": "..." }` allows a site admin to control which requests generate tracing data.
    - `"all"` will trace all requests.
    - `"selective"` (recommended) will trace all requests initiated from an end-user URL with `?trace=1`. Non-end-user-initiated requests can set a HTTP header `X-Sourcegraph-Should-Trace: true`. This is the recommended setting, as `"all"` can generate large amounts of tracing data that may cause network and memory resource contention in the Sourcegraph instance.
    - `"none"` (default) turns off tracing.
  - Jaeger is now the officially supported distributed tracer. The following is the recommended site configuration to connect Sourcegraph to a Jaeger agent (which must be deployed on the same host and listening on the default ports):

    ```
    "observability.tracing": {
      "sampling": "selective"
    }
    ```

  - Jaeger is now included in the Sourcegraph deployment configuration by default if you are using Kubernetes, Docker Compose, or the pure Docker cluster deployment model. (It is not yet included in the single Docker container distribution.) It will be included as part of upgrading to 3.15 in these deployment models, unless disabled.
  - The site configuration field, `useJaeger`, is deprecated in favor of `observability.tracing`.
  - Support for configuring Lightstep as a distributed tracer is deprecated and will be removed in a subsequent release. Instances that use Lightstep with Sourcegraph are encouraged to migrate to Jaeger (directions for running Jaeger alongside Sourcegraph are included in the installation instructions).

### Changed

- Multiple backwards-incompatible changes in the parts of the GraphQL API related to Campaigns [#9106](https://github.com/sourcegraph/sourcegraph/issues/9106):
  - `CampaignPlan.status` has been removed, since we don't need it anymore after moving execution of campaigns to src CLI in [#8008](https://github.com/sourcegraph/sourcegraph/pull/8008).
  - `CampaignPlan` has been renamed to `PatchSet`.
  - `ChangesetPlan`/`ChangesetPlanConnection` has been renamed to `Patch`/`PatchConnection`.
  - `CampaignPlanPatch` has been renamed to `PatchInput`.
  - `Campaign.plan` has been renamed to `Campaign.patchSet`.
  - `Campaign.changesetPlans` has been renamed to `campaign.changesetPlan`.
  - `createCampaignPlanFromPatches` mutation has been renamed to `createPatchSetFromPatches`.
- Removed the scoped search field on tree pages. When browsing code, the global search query will now get scoped to the current tree or file. [#9225](https://github.com/sourcegraph/sourcegraph/pull/9225)
- Instances without a license key that exceed the published user limit will now display a notice to all users.

### Fixed

- `.*` in the filter pattern were ignored and led to missing search results. [#9152](https://github.com/sourcegraph/sourcegraph/pull/9152)
- The Phabricator integration no longer makes duplicate requests to Phabricator's API on diff views. [#8849](https://github.com/sourcegraph/sourcegraph/issues/8849)
- Changesets on repositories that aren't available on the instance anymore are now hidden instead of failing. [#9656](https://github.com/sourcegraph/sourcegraph/pull/9656)
- observability (monitoring):
  - **Dashboard and alerting bug fixes**
    - Syntect Server dashboard: "Worker timeouts" can no longer appear to go negative. [#9523](https://github.com/sourcegraph/sourcegraph/issues/9523)
    - Symbols dashboard: "Store fetch queue size" can no longer appear to go negative. [#9731](https://github.com/sourcegraph/sourcegraph/issues/9731)
    - Syntect Server dashboard: "Worker timeouts" no longer incorrectly shows multiple values. [#9524](https://github.com/sourcegraph/sourcegraph/issues/9524)
    - Searcher dashboard: "Search errors on unindexed repositories" no longer includes cancelled search requests (which are expected).
    - Fixed an issue where NaN could leak into the `alert_count` metric. [#9832](https://github.com/sourcegraph/sourcegraph/issues/9832)
    - Gitserver: "resolve_revision_duration_slow" alert is no longer flaky / non-deterministic. [#9751](https://github.com/sourcegraph/sourcegraph/issues/9751)
    - Git Server dashboard: there is now a panel to show concurrent command executions to match the defined alerts. [#9354](https://github.com/sourcegraph/sourcegraph/issues/9354)
    - Git Server dashboard: adjusted the critical disk space alert to 15% so it can now fire. [#9351](https://github.com/sourcegraph/sourcegraph/issues/9351)
  - **Dashboard visiblity and legibility improvements**
    - all: "frontend internal errors" are now broken down just by route, which makes reading the graph easier. [#9668](https://github.com/sourcegraph/sourcegraph/issues/9668)
    - Frontend dashboard: panels no longer show misleading duplicate labels. [#9660](https://github.com/sourcegraph/sourcegraph/issues/9660)
    - Syntect Server dashboard: panels are no longer compacted, for improved visibility. [#9525](https://github.com/sourcegraph/sourcegraph/issues/9525)
    - Frontend dashboard: panels are no longer compacted, for improved visibility. [#9356](https://github.com/sourcegraph/sourcegraph/issues/9356)
    - Searcher dashboard: "Search errors on unindexed repositories" is now broken down by code instead of instance for improved readability. [#9670](https://github.com/sourcegraph/sourcegraph/issues/9670)
    - Symbols dashboard: metrics are now aggregated instead of per-instance, for improved visibility. [#9730](https://github.com/sourcegraph/sourcegraph/issues/9730)
    - Firing alerts are now correctly sorted at the top of dashboards by default. [#9766](https://github.com/sourcegraph/sourcegraph/issues/9766)
    - Panels at the bottom of the home dashboard no longer appear clipped / cut off. [#9768](https://github.com/sourcegraph/sourcegraph/issues/9768)
    - Git Server dashboard: disk usage now shown in percentages to match the alerts that can fire. [#9352](https://github.com/sourcegraph/sourcegraph/issues/9352)
    - Git Server dashboard: the 'echo command duration test' panel now properly displays units in seconds. [#7628](https://github.com/sourcegraph/sourcegraph/issues/7628)
    - Dashboard panels showing firing alerts no longer over-count firing alerts due to the number of service replicas. [#9353](https://github.com/sourcegraph/sourcegraph/issues/9353)

### Removed

- The experimental feature discussions is marked as deprecated. GraphQL and configuration fields related to it will be removed in 3.16. [#9649](https://github.com/sourcegraph/sourcegraph/issues/9649)

## 3.14.4

### Fixed

- A potential security vulnerability with in the authentication workflow has been fixed. [#10167](https://github.com/sourcegraph/sourcegraph/pull/10167)

## 3.14.3

### Fixed

- phabricator: Duplicate requests to phabricator API from sourcegraph extensions. [#8849](https://github.com/sourcegraph/sourcegraph/issues/8849)

## 3.14.2

### Fixed

- campaigns: Ignore changesets where repo does not exist anymore. [#9656](https://github.com/sourcegraph/sourcegraph/pull/9656)

## 3.14.1

### Added

- monitoring: new Permissions dashboard to show stats of repository permissions.

### Changed

- Site-Admin/Instrumentation in the Kubernetes cluster deployment now includes indexed-search.

## 3.14.0

### Added

- Site-Admin/Instrumentation is now available in the Kubernetes cluster deployment [8805](https://github.com/sourcegraph/sourcegraph/pull/8805).
- Extensions can now specify a `baseUri` in the `DocumentFilter` when registering providers.
- Admins can now exclude GitHub forks and/or archived repositories from the set of repositories being mirrored in Sourcegraph with the `"exclude": [{"forks": true}]` or `"exclude": [{"archived": true}]` GitHub external service configuration. [#8974](https://github.com/sourcegraph/sourcegraph/pull/8974)
- Campaign changesets can be filtered by State, Review State and Check State. [#8848](https://github.com/sourcegraph/sourcegraph/pull/8848)
- Counts of users of and searches conducted with interactive and plain text search modes will be sent back in pings, aggregated daily, weekly, and monthly.
- Aggregated counts of daily, weekly, and monthly active users of search will be sent back in pings.
- Counts of number of searches conducted using each filter will be sent back in pings, aggregated daily, weekly, and monthly.
- Counts of number of users conducting searches containing each filter will be sent back in pings, aggregated daily, weekly, and monthly.
- Added more entries (Bash, Erlang, Julia, OCaml, Scala) to the list of suggested languages for the `lang:` filter.
- Permissions background sync is now supported for GitLab and Bitbucket Server via site configuration `"permissions.backgroundSync": {"enabled": true}`.
- Indexed search exports more prometheus metrics and debug logs to aid debugging performance issues. [#9111](https://github.com/sourcegraph/sourcegraph/issues/9111)
- monitoring: the Frontend dashboard now shows in excellent detail how search is behaving overall and at a glance.
- monitoring: added alerts for when hard search errors (both timeouts and general errors) are high.
- monitoring: added alerts for when partial search timeouts are high.
- monitoring: added alerts for when search 90th and 99th percentile request duration is high.
- monitoring: added alerts for when users are being shown an abnormally large amount of search alert user suggestions and no results.
- monitoring: added alerts for when the internal indexed and unindexed search services are returning bad responses.
- monitoring: added alerts for when gitserver may be under heavy load due to many concurrent command executions or under-provisioning.

### Changed

- The "automation" feature was renamed to "campaigns".
  - `campaigns.readAccess.enabled` replaces the deprecated site configuration property `automation.readAccess.enabled`.
  - The experimental feature flag was not renamed (because it will go away soon) and remains `{"experimentalFeatures": {"automation": "enabled"}}`.
- The [Kubernetes deployment](https://github.com/sourcegraph/deploy-sourcegraph) for **existing** installations requires a
  [migration step](https://github.com/sourcegraph/deploy-sourcegraph/blob/master/docs/migrate.md) when upgrading
  past commit [821032e2ee45f21f701](https://github.com/sourcegraph/deploy-sourcegraph/commit/821032e2ee45f21f701caac624e4f090c59fd259) or when upgrading to 3.14.
  New installations starting with the mentioned commit or with 3.14 do not need this migration step.
- Aggregated search latencies (in ms) of search queries are now included in [pings](https://docs.sourcegraph.com/admin/pings).
- The [Kubernetes deployment](https://github.com/sourcegraph/deploy-sourcegraph) frontend role has added services as a resource to watch/listen/get.
  This change does not affect the newly-introduced, restricted Kubernetes config files.
- Archived repositories are excluded from search by default. Adding `archived:yes` includes archived repositories.
- Forked repositories are excluded from search by default. Adding `fork:yes` includes forked repositories.
- CSRF and session cookies now set `SameSite=None` when Sourcegraph is running behind HTTPS and `SameSite=Lax` when Sourcegraph is running behind HTTP in order to comply with a [recent IETF proposal](https://web.dev/samesite-cookies-explained/#samesitenone-must-be-secure). As a side effect, the Sourcegraph browser extension and GitLab/Bitbucket native integrations can only connect to private instances that have HTTPS configured. If your private instance is only running behind HTTP, please configure your instance to use HTTPS in order to continue using these.
- The Bitbucket Server rate limit that Sourcegraph self-imposes has been raised from 120 req/min to 480 req/min to account for Sourcegraph instances that make use of Sourcegraphs' Bitbucket Server repository permissions and campaigns at the same time (which require a larger number of API requests against Bitbucket Server). The new number is based on Sourcegraph consuming roughly 8% the average API request rate of a large customers' Bitbucket Server instance. [#9048](https://github.com/sourcegraph/sourcegraph/pull/9048/files)
- If a single, unambiguous commit SHA is used in a search query (e.g., `repo@c98f56`) and a search index exists at this commit (i.e., it is the `HEAD` commit), then the query is searched using the index. Prior to this change, unindexed search was performed for any query containing an `@commit` specifier.

### Fixed

- Zoekt's watchdog ensures the service is down upto 3 times before exiting. The watchdog would misfire on startup on resource constrained systems, with the retries this should make a false positive far less likely. [#7867](https://github.com/sourcegraph/sourcegraph/issues/7867)
- A regression in repo-updater was fixed that lead to every repository's git clone being updated every time the list of repositories was synced from the code host. [#8501](https://github.com/sourcegraph/sourcegraph/issues/8501)
- The default timeout of indexed search has been increased. Previously indexed search would always return within 3s. This lead to broken behaviour on new instances which had yet to tune resource allocations. [#8720](https://github.com/sourcegraph/sourcegraph/pull/8720)
- Bitbucket Server older than 5.13 failed to sync since Sourcegraph 3.12. This was due to us querying for the `archived` label, but Bitbucket Server 5.13 does not support labels. [#8883](https://github.com/sourcegraph/sourcegraph/issues/8883)
- monitoring: firing alerts are now ordered at the top of the list in dashboards by default for better visibility.
- monitoring: fixed an issue where some alerts would fail to report in for the "Total alerts defined" panel in the overview dashboard.

### Removed

- The v3.11 migration to merge critical and site configuration has been removed. If you are still making use of the deprecated `CRITICAL_CONFIG_FILE`, your instance may not start up. See the [migration notes for Sourcegraph 3.11](https://docs.sourcegraph.com/admin/migration/3_11) for more information.

## 3.13.2

### Fixed

- The default timeout of indexed search has been increased. Previously indexed search would always return within 3s. This lead to broken behaviour on new instances which had yet to tune resource allocations. [#8720](https://github.com/sourcegraph/sourcegraph/pull/8720)
- Bitbucket Server older than 5.13 failed to sync since Sourcegraph 3.12. This was due to us querying for the `archived` label, but Bitbucket Server 5.13 does not support labels. [#8883](https://github.com/sourcegraph/sourcegraph/issues/8883)
- A regression in repo-updater was fixed that lead to every repository's git clone being updated every time the list of repositories was synced from the code host. [#8501](https://github.com/sourcegraph/sourcegraph/issues/8501)

## 3.13.1

### Fixed

- To reduce the chance of users running into "502 Bad Gateway" errors an internal timeout has been increased from 60 seconds to 10 minutes so that long running requests are cut short by the proxy in front of `sourcegraph-frontend` and correctly reported as "504 Gateway Timeout". [#8606](https://github.com/sourcegraph/sourcegraph/pull/8606)
- Sourcegraph instances that are not connected to the internet will no longer display errors when users submit NPS survey responses (the responses will continue to be stored locally). Rather, an error will be printed to the frontend logs. [#8598](https://github.com/sourcegraph/sourcegraph/issues/8598)
- Showing `head>` in the search results if the first line of the file is shown [#8619](https://github.com/sourcegraph/sourcegraph/issues/8619)

## 3.13.0

### Added

- Experimental: Added new field `experimentalFeatures.customGitFetch` that allows defining custom git fetch commands for code hosts and repositories with special settings. [#8435](https://github.com/sourcegraph/sourcegraph/pull/8435)
- Experimental: the search query input now provides syntax highlighting, hover tooltips, and diagnostics on filters in search queries. Requires the global settings value `{ "experimentalFeatures": { "smartSearchField": true } }`.
- Added a setting `search.hideSuggestions`, which when set to `true`, will hide search suggestions in the search bar. [#8059](https://github.com/sourcegraph/sourcegraph/pull/8059)
- Experimental: A tool, [src-expose](https://docs.sourcegraph.com/admin/external_service/other#experimental-src-expose), can be used to import code from any code host.
- Experimental: Added new field `certificates` as in `{ "experimentalFeatures" { "tls.external": { "certificates": ["<CERT>"] } } }`. This allows you to add certificates to trust when communicating with a code host (via API or git+http). We expect this to be useful for adding internal certificate authorities/self-signed certificates. [#71](https://github.com/sourcegraph/sourcegraph/issues/71)
- Added a setting `auth.minPasswordLength`, which when set, causes a minimum password length to be enforced when users sign up or change passwords. [#7521](https://github.com/sourcegraph/sourcegraph/issues/7521)
- GitHub labels associated with code change campaigns are now displayed. [#8115](https://github.com/sourcegraph/sourcegraph/pull/8115)
- GitHub labels associated with campaigns are now displayed. [#8115](https://github.com/sourcegraph/sourcegraph/pull/8115)
- When creating a campaign, users can now specify the branch name that will be used on code host. This is also a breaking change for users of the GraphQL API since the `branch` attribute is now required in `CreateCampaignInput` when a `plan` is also specified. [#7646](https://github.com/sourcegraph/sourcegraph/issues/7646)
- Added an optional `content:` parameter for specifying a search pattern. This parameter overrides any other search patterns in a query. Useful for unambiguously specifying what to search for when search strings clash with other query syntax. [#6490](https://github.com/sourcegraph/sourcegraph/issues/6490)
- Interactive search mode, which helps users construct queries using UI elements, is now made available to users by default. A dropdown to the left of the search bar allows users to toggle between interactive and plain text modes. The option to use interactive search mode can be disabled by adding `{ "experimentalFeatures": { "splitSearchModes": false } }` in global settings. [#8461](https://github.com/sourcegraph/sourcegraph/pull/8461)
- Our [upgrade policy](https://docs.sourcegraph.com/#upgrading-sourcegraph) is now enforced by the `sourcegraph-frontend` on startup to prevent admins from mistakenly jumping too many versions. [#8157](https://github.com/sourcegraph/sourcegraph/pull/8157) [#7702](https://github.com/sourcegraph/sourcegraph/issues/7702)
- Repositories with bad object packs or bad objects are automatically repaired. We now detect suspect output of git commands to mark a repository for repair. [#6676](https://github.com/sourcegraph/sourcegraph/issues/6676)
- Hover tooltips for Scala and Perl files now have syntax highlighting. [#8456](https://github.com/sourcegraph/sourcegraph/pull/8456) [#8307](https://github.com/sourcegraph/sourcegraph/issues/8307)

### Changed

- `experimentalFeatures.splitSearchModes` was removed as a site configuration option. It should be set in global/org/user settings.
- Sourcegraph now waits for `90s` instead of `5s` for Redis to be available before quitting. This duration is configurable with the new `SRC_REDIS_WAIT_FOR` environment variable.
- Code intelligence usage statistics will be sent back via pings by default. Aggregated event counts can be disabled via the site admin flag `disableNonCriticalTelemetry`.
- The Sourcegraph Docker image optimized its use of Redis to make start-up significantly faster in certain scenarios (e.g when container restarts were frequent). ([#3300](https://github.com/sourcegraph/sourcegraph/issues/3300), [#2904](https://github.com/sourcegraph/sourcegraph/issues/2904))
- Upgrading Sourcegraph is officially supported for one minor version increment (e.g., 3.12 -> 3.13). Previously, upgrades from 2 minor versions previous were supported. Please reach out to support@sourcegraph.com if you would like assistance upgrading from a much older version of Sourcegraph.
- The GraphQL mutation `previewCampaignPlan` has been renamed to `createCampaignPlan`. This mutation is part of campaigns, which is still in beta and behind a feature flag and thus subject to possible breaking changes while we still work on it.
- The GraphQL mutation `previewCampaignPlan` has been renamed to `createCampaignPlan`. This mutation is part of the campaigns feature, which is still in beta and behind a feature flag and thus subject to possible breaking changes while we still work on it.
- The GraphQL field `CampaignPlan.changesets` has been deprecated and will be removed in 3.15. A new field called `CampaignPlan.changesetPlans` has been introduced to make the naming more consistent with the `Campaign.changesetPlans` field. Please use that instead. [#7966](https://github.com/sourcegraph/sourcegraph/pull/7966)
- Long lines (>2000 bytes) are no longer highlighted, in order to prevent performance issues in browser rendering. [#6489](https://github.com/sourcegraph/sourcegraph/issues/6489)
- No longer requires `read:org` permissions for GitHub OAuth if `allowOrgs` is not enabled in the site configuration. [#8163](https://github.com/sourcegraph/sourcegraph/issues/8163)
- [Documentation](https://github.com/sourcegraph/deploy-sourcegraph/blob/master/configure/jaeger/README.md) in github.com/sourcegraph/deploy-sourcegraph for deploying Jaeger in Kubernetes clusters running Sourcegraph has been updated to use the [Jaeger Operator](https://www.jaegertracing.io/docs/1.16/operator/), the recommended standard way of deploying Jaeger in a Kubernetes cluster. We recommend existing customers that use Jaeger adopt this new method of deployment. Please reach out to support@sourcegraph.com if you'd like assistance updating.

### Fixed

- The syntax highlighter (syntect-server) no longer fails when run in environments without IPv6 support. [#8463](https://github.com/sourcegraph/sourcegraph/pull/8463)
- After adding/removing a gitserver replica the admin interface will correctly report that repositories that need to move replicas as cloning. [#7970](https://github.com/sourcegraph/sourcegraph/issues/7970)
- Show download button for images. [#7924](https://github.com/sourcegraph/sourcegraph/issues/7924)
- gitserver backoffs trying to re-clone repositories if they fail to clone. In the case of large monorepos that failed this lead to gitserver constantly cloning them and using many resources. [#7804](https://github.com/sourcegraph/sourcegraph/issues/7804)
- It is now possible to escape spaces using `\` in the search queries when using regexp. [#7604](https://github.com/sourcegraph/sourcegraph/issues/7604)
- Clicking filter chips containing whitespace is now correctly quoted in the web UI. [#6498](https://github.com/sourcegraph/sourcegraph/issues/6498)
- **Monitoring:** Fixed an issue with the **Frontend** -> **Search responses by status** panel which caused search response types to not be aggregated as expected. [#7627](https://github.com/sourcegraph/sourcegraph/issues/7627)
- **Monitoring:** Fixed an issue with the **Replacer**, **Repo Updater**, and **Searcher** dashboards would incorrectly report on a metric from the unrelated query-runner service. [#7531](https://github.com/sourcegraph/sourcegraph/issues/7531)
- Deterministic ordering of results from indexed search. Previously when refreshing a page with many results some results may come and go.
- Spread out periodic git reclones. Previously we would reclone all git repositories every 45 days. We now add in a jitter of 12 days to spread out the load for larger installations. [#8259](https://github.com/sourcegraph/sourcegraph/issues/8259)
- Fixed an issue with missing commit information in graphql search results. [#8343](https://github.com/sourcegraph/sourcegraph/pull/8343)

### Removed

- All repository fields related to `enabled` and `disabled` have been removed from the GraphQL API. These fields have been deprecated since 3.4. [#3971](https://github.com/sourcegraph/sourcegraph/pull/3971)
- The deprecated extension API `Hover.__backcompatContents` was removed.

## 3.12.10

This release backports the fixes released in `3.13.2` for customers still on `3.12`.

### Fixed

- The default timeout of indexed search has been increased. Previously indexed search would always return within 3s. This lead to broken behaviour on new instances which had yet to tune resource allocations. [#8720](https://github.com/sourcegraph/sourcegraph/pull/8720)
- Bitbucket Server older than 5.13 failed to sync since Sourcegraph 3.12. This was due to us querying for the `archived` label, but Bitbucket Server 5.13 does not support labels. [#8883](https://github.com/sourcegraph/sourcegraph/issues/8883)
- A regression in repo-updater was fixed that lead to every repository's git clone being updated every time the list of repositories was synced from the code host. [#8501](https://github.com/sourcegraph/sourcegraph/issues/8501)

## 3.12.9

This is `3.12.8` release with internal infrastructure fixes to publish the docker images.

## 3.12.8

### Fixed

- Extension API showInputBox and other Window methods now work on search results pages [#8519](https://github.com/sourcegraph/sourcegraph/issues/8519)
- Extension error notification styling is clearer [#8521](https://github.com/sourcegraph/sourcegraph/issues/8521)

## 3.12.7

### Fixed

- Campaigns now gracefully handle GitHub review dismissals when rendering the burndown chart.

## 3.12.6

### Changed

- When GitLab permissions are turned on using GitLab OAuth authentication, GitLab project visibility is fetched in batches, which is generally more efficient than fetching them individually. The `minBatchingThreshold` and `maxBatchRequests` fields of the `authorization.identityProvider` object in the GitLab repositories configuration control when such batch fetching is used. [#8171](https://github.com/sourcegraph/sourcegraph/pull/8171)

## 3.12.5

### Fixed

- Fixed an internal race condition in our Docker build process. The previous patch version 3.12.4 contained an lsif-server version that was newer than expected. The affected artifacts have since been removed from the Docker registry.

## 3.12.4

### Added

- New optional `apiURL` configuration option for Bitbucket Cloud code host connection [#8082](https://github.com/sourcegraph/sourcegraph/pull/8082)

## 3.12.3

### Fixed

- Fixed an issue in `sourcegraph/*` Docker images where data folders were either not created or had incorrect permissions - preventing the use of Docker volumes. [#7991](https://github.com/sourcegraph/sourcegraph/pull/7991)

## 3.12.2

### Added

- Experimental: The site configuration field `campaigns.readAccess.enabled` allows site-admins to give read-only access for code change campaigns to non-site-admins. This is a setting for the experimental feature campaigns and will only have an effect when campaigns are enabled under `experimentalFeatures`. [#8013](https://github.com/sourcegraph/sourcegraph/issues/8013)

### Fixed

- A regression in 3.12.0 which caused [find-leaked-credentials campaigns](https://docs.sourcegraph.com/user/campaigns#finding-leaked-credentials) to not return any results for private repositories. [#7914](https://github.com/sourcegraph/sourcegraph/issues/7914)
- Experimental: The site configuration field `campaigns.readAccess.enabled` allows site-admins to give read-only access for campaigns to non-site-admins. This is a setting for the experimental campaigns feature and will only have an effect when campaigns is enabled under `experimentalFeatures`. [#8013](https://github.com/sourcegraph/sourcegraph/issues/8013)

### Fixed

- A regression in 3.12.0 which caused find-leaked-credentials campaigns to not return any results for private repositories. [#7914](https://github.com/sourcegraph/sourcegraph/issues/7914)
- A regression in 3.12.0 which removed the horizontal bar between search result matches.
- Manual campaigns were wrongly displayed as being in draft mode. [#8009](https://github.com/sourcegraph/sourcegraph/issues/8009)
- Manual campaigns could be published and create the wrong changesets on code hosts, even though the campaign was never in draft mode (see line above). [#8012](https://github.com/sourcegraph/sourcegraph/pull/8012)
- A regression in 3.12.0 which caused manual campaigns to not properly update the UI after adding a changeset. [#8023](https://github.com/sourcegraph/sourcegraph/pull/8023)
- Minor improvements to manual campaign form fields. [#8033](https://github.com/sourcegraph/sourcegraph/pull/8033)

## 3.12.1

### Fixed

- The ephemeral `/site-config.json` escape-hatch config file has moved to `$HOME/site-config.json`, to support non-root container environments. [#7873](https://github.com/sourcegraph/sourcegraph/issues/7873)
- Fixed an issue where repository permissions would sometimes not be cached, due to improper Redis nil value handling. [#7912](https://github.com/sourcegraph/sourcegraph/issues/7912)

## 3.12.0

### Added

- Bitbucket Server repositories with the label `archived` can be excluded from search with `archived:no` [syntax](https://docs.sourcegraph.com/code_search/reference/queries). [#5494](https://github.com/sourcegraph/sourcegraph/issues/5494)
- Add button to download file in code view. [#5478](https://github.com/sourcegraph/sourcegraph/issues/5478)
- The new `allowOrgs` site config setting in GitHub `auth.providers` enables admins to restrict GitHub logins to members of specific GitHub organizations. [#4195](https://github.com/sourcegraph/sourcegraph/issues/4195)
- Support case field in repository search. [#7671](https://github.com/sourcegraph/sourcegraph/issues/7671)
- Skip LFS content when cloning git repositories. [#7322](https://github.com/sourcegraph/sourcegraph/issues/7322)
- Hover tooltips and _Find Reference_ results now display a badge to indicate when a result is search-based. These indicators can be disabled by adding `{ "experimentalFeatures": { "showBadgeAttachments": false } }` in global settings.
- Campaigns can now be created as drafts, which can be shared and updated without creating changesets (pull requests) on code hosts. When ready, a draft can then be published, either completely or changeset by changeset, to create changesets on the code host. [#7659](https://github.com/sourcegraph/sourcegraph/pull/7659)
- Experimental: feature flag `BitbucketServerFastPerm` can be enabled to speed up fetching ACL data from Bitbucket Server instances. This requires [Bitbucket Server Sourcegraph plugin](https://github.com/sourcegraph/bitbucket-server-plugin) to be installed.
- Experimental: A site configuration field `{ "experimentalFeatures" { "tls.external": { "insecureSkipVerify": true } } }` which allows you to configure SSL/TLS settings for Sourcegraph contacting your code hosts. Currently just supports turning off TLS/SSL verification. [#71](https://github.com/sourcegraph/sourcegraph/issues/71)
- Experimental: To search across multiple revisions of the same repository, list multiple branch names (or other revspecs) separated by `:` in your query, as in `repo:myrepo@branch1:branch2:branch2`. To search all branches, use `repo:myrepo@*refs/heads/`. Requires the site configuration value `{ "experimentalFeatures": { "searchMultipleRevisionsPerRepository": true } }`. Previously this was only supported for diff and commit searches.
- Experimental: interactive search mode, which helps users construct queries using UI elements. Requires the site configuration value `{ "experimentalFeatures": { "splitSearchModes": true } }`. The existing plain text search format is still available via the dropdown menu on the left of the search bar.
- A case sensitivity toggle now appears in the search bar.
- Add explicit repository permissions support with site configuration field `{ "permissions.userMapping" { "enabled": true, "bindID": "email" } }`.

### Changed

- The "Files" tab in the search results page has been renamed to "Filenames" for clarity.
- The search query builder now lives on its own page at `/search/query-builder`. The home search page has a link to it.
- User passwords when using builtin auth are limited to 256 characters. Existing passwords longer than 256 characters will continue to work.
- GraphQL API: Campaign.changesetCreationStatus has been renamed to Campaign.status to be aligned with CampaignPlan. [#7654](https://github.com/sourcegraph/sourcegraph/pull/7654)
- When using GitHub as an authentication provider, `read:org` scope is now required. This is used to support the new `allowOrgs` site config setting in the GitHub `auth.providers` configuration, which enables site admins to restrict GitHub logins to members of a specific GitHub organization. This for example allows having a Sourcegraph instance with GitHub sign in configured be exposed to the public internet without allowing everyone with a GitHub account access to your Sourcegraph instance.

### Fixed

- The experimental search pagination API no longer times out when large repositories are encountered. [#6384](https://github.com/sourcegraph/sourcegraph/issues/6384)
- We resolve relative symbolic links from the directory of the symlink, rather than the root of the repository. [#6034](https://github.com/sourcegraph/sourcegraph/issues/6034)
- Show errors on repository settings page when repo-updater is down. [#3593](https://github.com/sourcegraph/sourcegraph/issues/3593)
- Remove benign warning that verifying config took more than 10s when updating or saving an external service. [#7176](https://github.com/sourcegraph/sourcegraph/issues/7176)
- repohasfile search filter works again (regressed in 3.10). [#7380](https://github.com/sourcegraph/sourcegraph/issues/7380)
- Structural search can now run on very large repositories containing any number of files. [#7133](https://github.com/sourcegraph/sourcegraph/issues/7133)

### Removed

- The deprecated GraphQL mutation `setAllRepositoriesEnabled` has been removed. [#7478](https://github.com/sourcegraph/sourcegraph/pull/7478)
- The deprecated GraphQL mutation `deleteRepository` has been removed. [#7483](https://github.com/sourcegraph/sourcegraph/pull/7483)

## 3.11.4

### Fixed

- The `/.auth/saml/metadata` endpoint has been fixed. Previously it panicked if no encryption key was set.
- The version updating logic has been fixed for `sourcegraph/server`. Users running `sourcegraph/server:3.11.1` will need to manually modify their `docker run` command to use `sourcegraph/server:3.11.4` or higher. [#7442](https://github.com/sourcegraph/sourcegraph/issues/7442)

## 3.11.1

### Fixed

- The syncing process for newly created campaign changesets has been fixed again after they have erroneously been marked as deleted in the database. [#7522](https://github.com/sourcegraph/sourcegraph/pull/7522)
- The syncing process for newly created changesets (in campaigns) has been fixed again after they have erroneously been marked as deleted in the database. [#7522](https://github.com/sourcegraph/sourcegraph/pull/7522)

## 3.11.0

**Important:** If you use `SITE_CONFIG_FILE` or `CRITICAL_CONFIG_FILE`, please be sure to follow the steps in: [migration notes for Sourcegraph v3.11+](doc/admin/migration/3_11.md) after upgrading.

### Added

- Language statistics by commit are available via the API. [#6737](https://github.com/sourcegraph/sourcegraph/pull/6737)
- Added a new page that shows [language statistics for the results of a search query](https://docs.sourcegraph.com/user/search#statistics).
- Global settings can be configured from a local file using the environment variable `GLOBAL_SETTINGS_FILE`.
- High-level health metrics and dashboards have been added to Sourcegraph's monitoring (found under the **Site admin** -> **Monitoring** area). [#7216](https://github.com/sourcegraph/sourcegraph/pull/7216)
- Logging for GraphQL API requests not issued by Sourcegraph is now much more verbose, allowing for easier debugging of problematic queries and where they originate from. [#5706](https://github.com/sourcegraph/sourcegraph/issues/5706)
- A new campaign type finds and removes leaked NPM credentials. [#6893](https://github.com/sourcegraph/sourcegraph/pull/6893)
- Campaigns can now be retried to create failed changesets due to ephemeral errors (e.g. network problems when creating a pull request on GitHub). [#6718](https://github.com/sourcegraph/sourcegraph/issues/6718)
- The initial release of [structural code search](https://docs.sourcegraph.com/code_search/reference/structural).

### Changed

- `repohascommitafter:` search filter uses a more efficient git command to determine inclusion. [#6739](https://github.com/sourcegraph/sourcegraph/pull/6739)
- `NODE_NAME` can be specified instead of `HOSTNAME` for zoekt-indexserver. `HOSTNAME` was a confusing configuration to use in [Pure-Docker Sourcegraph deployments](https://github.com/sourcegraph/deploy-sourcegraph-docker). [#6846](https://github.com/sourcegraph/sourcegraph/issues/6846)
- The feedback toast now requests feedback every 60 days of usage (was previously only once on the 3rd day of use). [#7165](https://github.com/sourcegraph/sourcegraph/pull/7165)
- The lsif-server container now only has a dependency on Postgres, whereas before it also relied on Redis. [#6880](https://github.com/sourcegraph/sourcegraph/pull/6880)
- Renamed the GraphQL API `LanguageStatistics` fields to `name`, `totalBytes`, and `totalLines` (previously the field names started with an uppercase letter, which was inconsistent).
- Detecting a file's language uses a more accurate but slower algorithm. To revert to the old (faster and less accurate) algorithm, set the `USE_ENHANCED_LANGUAGE_DETECTION` env var to the string `false` (on the `sourcegraph/server` container, or if using the cluster deployment, on the `sourcegraph-frontend` pod).
- Diff and commit searches that make use of `before:` and `after:` filters to narrow their search area are now no longer subject to the 50-repository limit. This allows for creating saved searches on more than 50 repositories as before. [#7215](https://github.com/sourcegraph/sourcegraph/issues/7215)

### Fixed

- Changes to external service configurations are reflected much faster. [#6058](https://github.com/sourcegraph/sourcegraph/issues/6058)
- Deleting an external service will not show warnings for the non-existent service. [#5617](https://github.com/sourcegraph/sourcegraph/issues/5617)
- Suggested search filter chips are quoted if necessary. [#6498](https://github.com/sourcegraph/sourcegraph/issues/6498)
- Remove potential panic in gitserver if heavily loaded. [#6710](https://github.com/sourcegraph/sourcegraph/issues/6710)
- Multiple fixes to make the preview and creation of campaigns more robust and a smoother user experience. [#6682](https://github.com/sourcegraph/sourcegraph/pull/6682) [#6625](https://github.com/sourcegraph/sourcegraph/issues/6625) [#6658](https://github.com/sourcegraph/sourcegraph/issues/6658) [#7088](https://github.com/sourcegraph/sourcegraph/issues/7088) [#6766](https://github.com/sourcegraph/sourcegraph/issues/6766) [#6717](https://github.com/sourcegraph/sourcegraph/issues/6717) [#6659](https://github.com/sourcegraph/sourcegraph/issues/6659)
- Repositories referenced in campaigns that are removed in an external service configuration change won't lead to problems with the syncing process anymore. [#7015](https://github.com/sourcegraph/sourcegraph/pull/7015)
- The Searcher dashboard (and the `src_graphql_search_response` Prometheus metric) now properly account for search alerts instead of them being incorrectly added to the `timeout` category. [#7214](https://github.com/sourcegraph/sourcegraph/issues/7214)
- In the experimental search pagination API, the `cloning`, `missing`, and other repository fields now return a well-defined set of results. [#6000](https://github.com/sourcegraph/sourcegraph/issues/6000)

### Removed

- The management console has been removed. All critical configuration previously stored in the management console will be automatically migrated to your site configuration. For more information about this change, or if you use `SITE_CONFIG_FILE` / `CRITICAL_CONFIG_FILE`, please see the [migration notes for Sourcegraph v3.11+](doc/admin/migration/3_11.md).

## 3.10.4

### Fixed

- An issue where diff/commit searches that would run over more than 50 repositories would incorrectly display a timeout error instead of the correct error suggesting users scope their query to less repositories. [#7090](https://github.com/sourcegraph/sourcegraph/issues/7090)

## 3.10.3

### Fixed

- A critical regression in 3.10.2 which caused diff, commit, and repository searches to timeout. [#7090](https://github.com/sourcegraph/sourcegraph/issues/7090)
- A critical regression in 3.10.2 which caused "No results" to appear frequently on pages with search results. [#7095](https://github.com/sourcegraph/sourcegraph/pull/7095)
- An issue where the built-in Grafana Searcher dashboard would show duplicate success/error metrics. [#7078](https://github.com/sourcegraph/sourcegraph/pull/7078)

## 3.10.2

### Added

- Site admins can now use the built-in Grafana Searcher dashboard to observe how many search requests are successful, or resulting in errors or timeouts. [#6756](https://github.com/sourcegraph/sourcegraph/issues/6756)

### Fixed

- When searches timeout, a consistent UI with clear actions like a button to increase the timeout is now returned. [#6754](https://github.com/sourcegraph/sourcegraph/issues/6754)
- To reduce the chance of search timeouts in some cases, the default indexed search timeout has been raised from 1.5s to 3s. [#6754](https://github.com/sourcegraph/sourcegraph/issues/6754)
- We now correctly inform users of the limitations of diff/commit search. If a diff/commit search would run over more than 50 repositories, users will be shown an error suggesting they scope their search to less repositories using the `repo:` filter. Global diff/commit search support is being tracked in [#6826](https://github.com/sourcegraph/sourcegraph/issues/6826). [#5519](https://github.com/sourcegraph/sourcegraph/issues/5519)

## 3.10.1

### Added

- Syntax highlighting for Starlark (Bazel) files. [#6827](https://github.com/sourcegraph/sourcegraph/issues/6827)

### Fixed

- The experimental search pagination API no longer times out when large repositories are encountered. [#6384](https://github.com/sourcegraph/sourcegraph/issues/6384) [#6383](https://github.com/sourcegraph/sourcegraph/issues/6383)
- In single-container deployments, the builtin `postgres_exporter` now correctly respects externally configured databases. This previously caused PostgreSQL metrics to not show up in Grafana when an external DB was in use. [#6735](https://github.com/sourcegraph/sourcegraph/issues/6735)

## 3.10.0

### Added

- Indexed Search supports horizontally scaling. Instances with large number of repositories can update the `replica` field of the `indexed-search` StatefulSet. See [configure indexed-search replica count](https://github.com/sourcegraph/deploy-sourcegraph/blob/master/docs/configure.md#configure-indexed-search-replica-count). [#5725](https://github.com/sourcegraph/sourcegraph/issues/5725)
- Bitbucket Cloud external service supports `exclude` config option. [#6035](https://github.com/sourcegraph/sourcegraph/issues/6035)
- `sourcegraph/server` Docker deployments now support the environment variable `IGNORE_PROCESS_DEATH`. If set to true the container will keep running, even if a subprocess has died. This is useful when manually fixing problems in the container which the container refuses to start. For example a bad database migration.
- Search input now offers filter type suggestions [#6105](https://github.com/sourcegraph/sourcegraph/pull/6105).
- The keyboard shortcut <kbd>Ctrl</kbd>+<kbd>Space</kbd> in the search input shows a list of available filter types.
- Sourcegraph Kubernetes cluster site admins can configure PostgreSQL by specifying `postgresql.conf` via ConfigMap. [sourcegraph/deploy-sourcegraph#447](https://github.com/sourcegraph/deploy-sourcegraph/pull/447)

### Changed

- **Required Kubernetes Migration:** The [Kubernetes deployment](https://github.com/sourcegraph/deploy-sourcegraph) manifest for indexed-search services has changed from a Normal Service to a Headless Service. This is to enable Sourcegraph to individually resolve indexed-search pods. Services are immutable, so please follow the [migration guide](https://github.com/sourcegraph/deploy-sourcegraph/blob/master/docs/migrate.md#310).
- Fields of type `String` in our GraphQL API that contain [JSONC](https://komkom.github.io/) now have the custom scalar type `JSONCString`. [#6209](https://github.com/sourcegraph/sourcegraph/pull/6209)
- `ZOEKT_HOST` environment variable has been deprecated. Please use `INDEXED_SEARCH_SERVERS` instead. `ZOEKT_HOST` will be removed in 3.12.
- Directory names on the repository tree page are now shown in bold to improve readability.
- Added support for Bitbucket Server pull request activity to the [campaign](https://about.sourcegraph.com/product/code-change-management/) burndown chart. When used, this feature leads to more requests being sent to Bitbucket Server, since Sourcegraph needs to keep track of how a pull request's state changes over time. With [the instance scoped webhooks](https://docs.google.com/document/d/1I3Aq1WSUh42BP8KvKr6AlmuCfo8tXYtJu40WzdNT6go/edit) in our [Bitbucket Server plugin](https://github.com/sourcegraph/bitbucket-server-plugin/pull/10) as well as up-coming [heuristical syncing changes](#6389), this additional load will be significantly reduced in the future.
- Added support for Bitbucket Server pull request activity to the campaign burndown chart. When used, this feature leads to more requests being sent to Bitbucket Server, since Sourcegraph needs to keep track of how a pull request's state changes over time. With [the instance scoped webhooks](https://docs.google.com/document/d/1I3Aq1WSUh42BP8KvKr6AlmuCfo8tXYtJu40WzdNT6go/edit) in our [Bitbucket Server plugin](https://github.com/sourcegraph/bitbucket-server-plugin/pull/10) as well as up-coming [heuristical syncing changes](#6389), this additional load will be significantly reduced in the future.

### Fixed

- Support hyphens in Bitbucket Cloud team names. [#6154](https://github.com/sourcegraph/sourcegraph/issues/6154)
- Server will run `redis-check-aof --fix` on startup to fix corrupted AOF files. [#651](https://github.com/sourcegraph/sourcegraph/issues/651)
- Authorization provider configuration errors in external services will be shown as site alerts. [#6061](https://github.com/sourcegraph/sourcegraph/issues/6061)

### Removed

## 3.9.4

### Changed

- The experimental search pagination API's `PageInfo` object now returns a `String` instead of an `ID` for its `endCursor`, and likewise for the `after` search field. Experimental paginated search API users may need to update their usages to replace `ID` cursor types with `String` ones.

### Fixed

- The experimental search pagination API no longer omits a single repository worth of results at the end of the result set. [#6286](https://github.com/sourcegraph/sourcegraph/issues/6286)
- The experimental search pagination API no longer produces search cursors that can get "stuck". [#6287](https://github.com/sourcegraph/sourcegraph/issues/6287)
- In literal search mode, searching for quoted strings now works as expected. [#6255](https://github.com/sourcegraph/sourcegraph/issues/6255)
- In literal search mode, quoted field values now work as expected. [#6271](https://github.com/sourcegraph/sourcegraph/pull/6271)
- `type:path` search queries now correctly work in indexed search again. [#6220](https://github.com/sourcegraph/sourcegraph/issues/6220)

## 3.9.3

### Changed

- Sourcegraph is now built using Go 1.13.3 [#6200](https://github.com/sourcegraph/sourcegraph/pull/6200).

## 3.9.2

### Fixed

- URI-decode the username, password, and pathname when constructing Postgres connection paramers in lsif-server [#6174](https://github.com/sourcegraph/sourcegraph/pull/6174). Fixes a crashing lsif-server process for users with passwords containing special characters.

## 3.9.1

### Changed

- Reverted [#6094](https://github.com/sourcegraph/sourcegraph/pull/6094) because it introduced a minor security hole involving only Grafana.
  [#6075](https://github.com/sourcegraph/sourcegraph/issues/6075) will be fixed with a different approach.

## 3.9.0

### Added

- Our external service syncing model will stream in new repositories to Sourcegraph. Previously we could only add a repository to our database and clone it once we had synced all information from all external services (to detect deletions and renames). Now adding a repository to an external service configuration should be reflected much sooner, even on large instances. [#5145](https://github.com/sourcegraph/sourcegraph/issues/5145)
- There is now an easy way for site admins to view and export settings and configuration when reporting a bug. The page for doing so is at /site-admin/report-bug, linked to from the site admin side panel under "Report a bug".
- An experimental search pagination API to enable better programmatic consumption of search results is now available to try. For more details and known limitations see [the documentation](https://docs.sourcegraph.com/api/graphql/search).
- Search queries can now be interpreted literally.
  - There is now a dot-star icon in the search input bar to toggle the pattern type of a query between regexp and literal.
  - There is a new `search.defaultPatternType` setting to configure the default pattern type, regexp or literal, for searches.
  - There is a new `patternType:` search token which overrides the `search.defaultPatternType` setting, and the active state of the dot-star icon in determining the pattern type of the query.
  - Old URLs without a patternType URL parameter will be redirected to the same URL with
    patternType=regexp appended to preserve intended behavior.
- Added support for GitHub organization webhooks to enable faster updates of metadata used by [campaigns](https://about.sourcegraph.com/product/code-change-management/), such as pull requests or issue comments. See the [GitHub webhook documentation](https://docs.sourcegraph.com/admin/external_service/github#webhooks) for instructions on how to enable webhooks.
- Added support for GitHub organization webhooks to enable faster updates of changeset metadata used by campaigns. See the [GitHub webhook documentation](https://docs.sourcegraph.com/admin/external_service/github#webhooks) for instructions on how to enable webhooks.
- Added burndown chart to visualize progress of campaigns.
- Added ability to edit campaign titles and descriptions.

### Changed

- **Recommended Kubernetes Migration:** The [Kubernetes deployment](https://github.com/sourcegraph/deploy-sourcegraph) manifest for indexed-search pods has changed from a Deployment to a StatefulSet. This is to enable future work on horizontally scaling indexed search. To retain your existing indexes there is a [migration guide](https://github.com/sourcegraph/deploy-sourcegraph/blob/master/docs/migrate.md#39).
- Allow single trailing hyphen in usernames and org names [#5680](https://github.com/sourcegraph/sourcegraph/pull/5680)
- Indexed search won't spam the logs on startup if the frontend API is not yet available. [zoekt#30](https://github.com/sourcegraph/zoekt/pull/30), [#5866](https://github.com/sourcegraph/sourcegraph/pull/5866)
- Search query fields are now case insensitive. For example `repoHasFile:` will now be recognized, not just `repohasfile:`. [#5168](https://github.com/sourcegraph/sourcegraph/issues/5168)
- Search queries are now interpreted literally by default, rather than as regular expressions. [#5899](https://github.com/sourcegraph/sourcegraph/pull/5899)
- The `search` GraphQL API field now takes a two new optional parameters: `version` and `patternType`. `version` determines the search syntax version to use, and `patternType` determines the pattern type to use for the query. `version` defaults to "V1", which is regular expression searches by default, if not explicitly passed in. `patternType` overrides the pattern type determined by version.
- Saved searches have been updated to support the new patternType filter. All existing saved searches have been updated to append `patternType:regexp` to the end of queries to ensure deterministic results regardless of the patternType configurations on an instance. All new saved searches are required to have a `patternType:` field in the query.
- Allow text selection in search result headers (to allow for e.g. copying filenames)

### Fixed

- Web app: Fix paths with special characters (#6050)
- Fixed an issue that rendered the search filter `repohascommitafter` unusable in the presence of an empty repository. [#5149](https://github.com/sourcegraph/sourcegraph/issues/5149)
- An issue where `externalURL` not being configured in the management console could go unnoticed. [#3899](https://github.com/sourcegraph/sourcegraph/issues/3899)
- Listing branches and refs now falls back to a fast path if there are a large number of branches. Previously we would time out. [#4581](https://github.com/sourcegraph/sourcegraph/issues/4581)
- Sourcegraph will now ignore the ambiguous ref HEAD if a repository contains it. [#5291](https://github.com/sourcegraph/sourcegraph/issues/5291)

### Removed

## 3.8.2

### Fixed

- Sourcegraph cluster deployments now run a more stable syntax highlighting server which can self-recover from rarer failure cases such as getting stuck at high CPU usage when highlighting some specific files. [#5406](https://github.com/sourcegraph/sourcegraph/issues/5406) This will be ported to single-container deployments [at a later date](https://github.com/sourcegraph/sourcegraph/issues/5841).

## 3.8.1

### Added

- Add `nameTransformations` setting to GitLab external service to help transform repository name that shows up in the Sourcegraph UI.

## 3.8.0

### Added

- A toggle button for browser extension to quickly enable/disable the core functionality without actually enable/disable the entire extension in the browser extension manager.
- Tabs to easily toggle between the different search result types on the search results page.

### Changed

- A `hardTTL` setting was added to the [Bitbucket Server `authorization` config](https://docs.sourcegraph.com/admin/external_service/bitbucketserver#configuration). This setting specifies a duration after which a user's cached permissions must be updated before any user action is authorized. This contrasts with the already existing `ttl` setting which defines a duration after which a user's cached permissions will get updated in the background, but the previously cached (and now stale) permissions are used to authorize any user action occuring before the update concludes. If your previous `ttl` value is larger than the default of the new `hardTTL` setting (i.e. **3 days**), you must change the `ttl` to be smaller or, `hardTTL` to be larger.

### Fixed

### Removed

- The `statusIndicator` feature flag has been removed from the site configuration's `experimentalFeatures` section. The status indicator has been enabled by default since 3.6.0 and you can now safely remove the feature flag from your configuration.
- Public usage is now only available on Sourcegraph.com. Because many core features rely on persisted user settings, anonymous usage leads to a degraded experience for most users. As a result, for self-hosted private instances it is preferable for all users to have accounts. But on sourcegraph.com, users will continue to have to opt-in to accounts, despite the degraded UX.

## 3.7.2

### Added

- A [migration guide for Sourcegraph v3.7+](doc/admin/migration/3_7.md).

### Fixed

- Fixed an issue where some repositories with very long symbol names would fail to index after v3.7.
- We now retain one prior search index version after an upgrade, meaning upgrading AND downgrading from v3.6.2 <-> v3.7.2 is now 100% seamless and involves no downtime or negated search performance while repositories reindex. Please refer to the [v3.7+ migration guide](doc/admin/migration/3_7.md) for details.

## 3.7.1

### Fixed

- When re-indexing repositories, we now continue to serve from the old index in the meantime. Thus, you can upgrade to 3.7.1 without downtime.
- Indexed symbol search is now faster, as we've fixed a performance issue that occurred when many repositories without any symbols existed.
- Indexed symbol search now uses less disk space when upgrading directly to v3.7.1 as we properly remove old indexes.

## 3.7.0

### Added

- Indexed search now supports symbol queries. This feature will require re-indexing all repositories. This will increase the disk and memory usage of indexed search by roughly 10%. You can disable the feature with the configuration `search.index.symbols.enabled`. [#3534](https://github.com/sourcegraph/sourcegraph/issues/3534)
- Multi-line search now works for non-indexed search. [#4518](https://github.com/sourcegraph/sourcegraph/issues/4518)
- When using `SITE_CONFIG_FILE` and `EXTSVC_CONFIG_FILE`, you [may now also specify e.g. `SITE_CONFIG_ALLOW_EDITS=true`](https://docs.sourcegraph.com/admin/config/advanced_config_file) to allow edits to be made to the config in the application which will be overwritten on the next process restart. [#4912](https://github.com/sourcegraph/sourcegraph/issues/4912)

### Changed

- In the [GitHub external service config](https://docs.sourcegraph.com/admin/external_service/github#configuration) it's now possible to specify `orgs` without specifying `repositoryQuery` or `repos` too.
- Out-of-the-box TypeScript code intelligence is much better with an updated ctags version with a built-in TypeScript parser.
- Sourcegraph uses Git protocol version 2 for increased efficiency and performance when fetching data from compatible code hosts.
- Searches with `repohasfile:` are faster at finding repository matches. [#4833](https://github.com/sourcegraph/sourcegraph/issues/4833).
- Zoekt now runs with GOGC=50 by default, helping to reduce the memory consumption of Sourcegraph. [#3792](https://github.com/sourcegraph/sourcegraph/issues/3792)
- Upgraded the version of Go in use, which improves security for publicly accessible Sourcegraph instances.

### Fixed

- Disk cleanup in gitserver is now done in terms of percentages to fix [#5059](https://github.com/sourcegraph/sourcegraph/issues/5059).
- Search results now correctly show highlighting of matches with runes like 'İ' that lowercase to runes with a different number of bytes in UTF-8 [#4791](https://github.com/sourcegraph/sourcegraph/issues/4791).
- Fixed an issue where search would sometimes crash with a panic due to a nil pointer. [#5246](https://github.com/sourcegraph/sourcegraph/issues/5246)

### Removed

## 3.6.2

### Fixed

- Fixed Phabricator external services so they won't stop the syncing process for repositories when Phabricator doesn't return clone URLs. [#5101](https://github.com/sourcegraph/sourcegraph/pull/5101)

## 3.6.1

### Added

- New site config option `branding.brandName` configures the brand name to display in the Sourcegraph \<title\> element.
- `repositoryPathPattern` option added to the "Other" external service type for repository name customization.

## 3.6.0

### Added

- The `github.exclude` setting in [GitHub external service config](https://docs.sourcegraph.com/admin/external_service/github#configuration) additionally allows you to specify regular expressions with `{"pattern": "regex"}`.
- A new [`quicklinks` setting](https://docs.sourcegraph.com/user/personalization/quick_links) allows adding links to be displayed on the homepage and search page for all users (or users in an organization).
- Compatibility with the [Sourcegraph for Bitbucket Server](https://github.com/sourcegraph/bitbucket-server-plugin) plugin.
- Support for [Bitbucket Cloud](https://bitbucket.org) as an external service.

### Changed

- Updating or creating an external service will no longer block until the service is synced.
- The GraphQL fields `Repository.createdAt` and `Repository.updatedAt` are deprecated and will be removed in 3.8. Now `createdAt` is always the current time and updatedAt is always null.
- In the [GitHub external service config](https://docs.sourcegraph.com/admin/external_service/github#configuration) and [Bitbucket Server external service config](https://docs.sourcegraph.com/admin/external_service/bitbucket_server#permissions) `repositoryQuery` is now only required if `repos` is not set.
- Log messages from query-runner when saved searches fail now include the raw query as part of the message.
- The status indicator in the navigation bar is now enabled by default
- Usernames and org names can now contain the `.` character. [#4674](https://github.com/sourcegraph/sourcegraph/issues/4674)

### Fixed

- Commit searches now correctly highlight unicode characters, for example 加. [#4512](https://github.com/sourcegraph/sourcegraph/issues/4512)
- Symbol searches now show the number of symbol matches rather than the number of file matches found. [#4578](https://github.com/sourcegraph/sourcegraph/issues/4578)
- Symbol searches with truncated results now show a `+` on the results page to signal that some results have been omitted. [#4579](https://github.com/sourcegraph/sourcegraph/issues/4579)

## 3.5.4

### Fixed

- Fixed Phabricator external services so they won't stop the syncing process for repositories when Phabricator doesn't return clone URLs. [#5101](https://github.com/sourcegraph/sourcegraph/pull/5101)

## 3.5.2

### Changed

- Usernames and org names can now contain the `.` character. [#4674](https://github.com/sourcegraph/sourcegraph/issues/4674)

### Added

- Syntax highlighting requests that fail are now logged and traced. A new Prometheus metric `src_syntax_highlighting_requests` allows monitoring and alerting. [#4877](https://github.com/sourcegraph/sourcegraph/issues/4877).
- Sourcegraph's SAML authentication now supports RSA PKCS#1 v1.5. [#4869](https://github.com/sourcegraph/sourcegraph/pull/4869)

### Fixed

- Increased nginx proxy buffer size to fix issue where login failed when SAML AuthnRequest was too large. [#4849](https://github.com/sourcegraph/sourcegraph/pull/4849)
- A regression in 3.3.8 where `"corsOrigin": "*"` was improperly forbidden. [#4424](https://github.com/sourcegraph/sourcegraph/issues/4424)

## 3.5.1

### Added

- A new [`quicklinks` setting](https://docs.sourcegraph.com/user/personalization/quick_links) allows adding links to be displayed on the homepage and search page for all users (or users in an organization).
- Site admins can prevent the icon in the top-left corner of the screen from spinning on hovers by setting `"branding": { "disableSymbolSpin": true }` in their site configuration.

### Fixed

- Fix `repository.language` GraphQL field (previously returned empty for most repositories).

## 3.5.0

### Added

- Indexed search now supports matching consecutive literal newlines, with queries like e.g. `foo\nbar.*` to search over multiple lines. [#4138](https://github.com/sourcegraph/sourcegraph/issues/4138)
- The `orgs` setting in [GitHub external service config](https://docs.sourcegraph.com/admin/external_service/github) allows admins to select all repositories from the specified organizations to be synced.
- A new experimental search filter `repohascommitafter:"30 days ago"` allows users to exclude stale repositories that don't contain commits (to the branch being searched over) past a specified date from their search query.
- The `authorization` setting in the [Bitbucket Server external service config](https://docs.sourcegraph.com/admin/external_service/bitbucket_server#permissions) enables Sourcegraph to enforce the repository permissions defined in Bitbucket Server.
- A new, experimental status indicator in the navigation bar allows admins to quickly see whether the configured repositories are up to date or how many are currently being updated in the background. You can enable the status indicator with the following site configuration: `"experimentalFeatures": { "statusIndicator": "enabled" }`.
- A new search filter `repohasfile` allows users to filter results to just repositories containing a matching file. For example `ubuntu file:Dockerfile repohasfile:\.py$` would find Dockerfiles mentioning Ubuntu in repositories that contain Python files. [#4501](https://github.com/sourcegraph/sourcegraph/pull/4501)

### Changed

- The saved searches UI has changed. There is now a Saved searches page in the user and organizations settings area. A saved search appears in the settings area of the user or organization it is associated with.

### Removed

### Fixed

- Fixed repository search patterns which contain `.*`. Previously our optimizer would ignore `.*`, which in some cases would lead to our repository search excluding some repositories from the results.
- Fixed an issue where the Phabricator native integration would be broken on recent Phabricator versions. This fix depends on v1.2 of the [Phabricator extension](https://github.com/sourcegraph/phabricator-extension).
- Fixed an issue where the "Empty repository" banner would be shown on a repository page when starting to clone a repository.
- Prevent data inconsistency on cached archives due to restarts. [#4366](https://github.com/sourcegraph/sourcegraph/pull/4366)
- On the /extensions page, the UI is now less ambiguous when an extension has not been activated. [#4446](https://github.com/sourcegraph/sourcegraph/issues/4446)

## 3.4.5

### Fixed

- Fixed an issue where syntax highlighting taking too long would result in errors or wait long amounts of time without properly falling back to plaintext rendering after a few seconds. [#4267](https://github.com/sourcegraph/sourcegraph/issues/4267) [#4268](https://github.com/sourcegraph/sourcegraph/issues/4268) (this fix was intended to be in 3.4.3, but was in fact left out by accident)
- Fixed an issue with `sourcegraph/server` Docker deployments where syntax highlighting could produce `server closed idle connection` errors. [#4269](https://github.com/sourcegraph/sourcegraph/issues/4269) (this fix was intended to be in 3.4.3, but was in fact left out by accident)
- Fix `repository.language` GraphQL field (previously returned empty for most repositories).

## 3.4.4

### Fixed

- Fixed an out of bounds error in the GraphQL repository query. [#4426](https://github.com/sourcegraph/sourcegraph/issues/4426)

## 3.4.3

### Fixed

- Improved performance of the /site-admin/repositories page significantly (prevents timeouts). [#4063](https://github.com/sourcegraph/sourcegraph/issues/4063)
- Fixed an issue where Gitolite repositories would be inaccessible to non-admin users after upgrading to 3.3.0+ from an older version. [#4263](https://github.com/sourcegraph/sourcegraph/issues/4263)
- Repository names are now treated as case-sensitive, fixing an issue where users saw `pq: duplicate key value violates unique constraint \"repo_name_unique\"` [#4283](https://github.com/sourcegraph/sourcegraph/issues/4283)
- Repositories containing submodules not on Sourcegraph will now load without error [#2947](https://github.com/sourcegraph/sourcegraph/issues/2947)
- HTTP metrics in Prometheus/Grafana now distinguish between different types of GraphQL requests.

## 3.4.2

### Fixed

- Fixed incorrect wording in site-admin onboarding. [#4127](https://github.com/sourcegraph/sourcegraph/issues/4127)

## 3.4.1

### Added

- You may now specify `DISABLE_CONFIG_UPDATES=true` on the management console to prevent updates to the critical configuration. This is useful when loading critical config via a file using `CRITICAL_CONFIG_FILE` on the frontend.

### Changed

- When `EXTSVC_CONFIG_FILE` or `SITE_CONFIG_FILE` are specified, updates to external services and the site config are now prevented.
- Site admins will now see a warning if creating or updating an external service was successful but the process could not complete entirely due to an ephemeral error (such as GitHub API search queries running into timeouts and returning incomplete results).

### Removed

### Fixed

- Fixed an issue where `EXTSVC_CONFIG_FILE` being specified would incorrectly cause a panic.
- Fixed an issue where user/org/global settings from old Sourcegraph versions (2.x) could incorrectly be null, leading to various errors.
- Fixed an issue where an ephemeral infrastructure error (`tar/archive: invalid tar header`) would fail a search.

## 3.4.0

### Added

- When `repositoryPathPattern` is configured, paths from the full long name will redirect to the configured name. Extensions will function with the configured name. `repositoryPathPattern` allows administrators to configure "nice names". For example `sourcegraph.example.com/github.com/foo/bar` can configured to be `sourcegraph.example.com/gh/foo/bar` with `"repositoryPathPattern": "gh/{nameWithOwner}"`. (#462)
- Admins can now turn off site alerts for patch version release updates using the `alerts.showPatchUpdates` setting. Alerts will still be shown for major and minor version updates.
- The new `gitolite.exclude` setting in [Gitolite external service config](https://docs.sourcegraph.com/admin/external_service/gitolite#configuration) allows you to exclude specific repositories by their Gitolite name so that they won't be mirrored. Upon upgrading, previously "disabled" repositories will be automatically migrated to this exclusion list.
- The new `aws_codecommit.exclude` setting in [AWS CodeCommit external service config](https://docs.sourcegraph.com/admin/external_service/aws_codecommit#configuration) allows you to exclude specific repositories by their AWS name or ID so that they won't be synced. Upon upgrading, previously "disabled" repositories will be automatically migrated to this exclusion list.
- Added a new, _required_ `aws_codecommit.gitCredentials` setting to the [AWS CodeCommit external service config](https://docs.sourcegraph.com/admin/external_service/aws_codecommit#configuration). These Git credentials are required to create long-lived authenticated clone URLs for AWS CodeCommit repositories. For more information about Git credentials, see the AWS CodeCommit documentation: https://docs.aws.amazon.com/IAM/latest/UserGuide/id_credentials_ssh-keys.html#git-credentials-code-commit. For detailed instructions on how to create the credentials in IAM, see this page: https://docs.aws.amazon.com/codecommit/latest/userguide/setting-up-gc.html
- Added support for specifying a URL formatted `gitolite.host` setting in [Gitolite external service config](https://docs.sourcegraph.com/admin/external_service/gitolite#configuration) (e.g. `ssh://git@gitolite.example.org:2222/`), in addition to the already supported SCP like format (e.g `git@gitolite.example.org`)
- Added support for overriding critical, site, and external service configurations via files. Specify `CRITICAL_CONFIG_FILE=critical.json`, `SITE_CONFIG_FILE=site.json`, and/or `EXTSVC_CONFIG_FILE=extsvc.json` on the `frontend` container to do this.

### Changed

- Kinds of external services in use are now included in [server pings](https://docs.sourcegraph.com/admin/pings).
- Bitbucket Server: An actual Bitbucket icon is now used for the jump-to-bitbucket action on repository pages instead of the previously generic icon.
- Default config for GitHub, GitHub Enterprise, GitLab, Bitbucket Server, and AWS Code Commit external services has been revised to make it easier for first time admins.

### Removed

- Fields related to Repository enablement have been deprecated. Mutations are now NOOPs, and for repositories returned the value is always true for Enabled. The enabled field and mutations will be removed in 3.6. Mutations: `setRepositoryEnabled`, `setAllRepositoriesEnabled`, `updateAllMirrorRepositories`, `deleteRepository`. Query parameters: `repositories.enabled`, `repositories.disabled`. Field: `Repository.enabled`.
- Global saved searches are now deprecated. Any existing global saved searches have been assigned to the Sourcegraph instance's first site admin's user account.
- The `search.savedQueries` configuration option is now deprecated. Existing entries remain in user and org settings for backward compatibility, but are unused as saved searches are now stored in the database.

### Fixed

- Fixed a bug where submitting a saved query without selecting the location would fail for non-site admins (#3628).
- Fixed settings editors only having a few pixels height.
- Fixed a bug where browser extension and code review integration usage stats were not being captured on the site-admin Usage Stats page.
- Fixed an issue where in some rare cases PostgreSQL starting up slowly could incorrectly trigger a panic in the `frontend` service.
- Fixed an issue where the management console password would incorrectly reset to a new secure one after a user account was created.
- Fixed a bug where gitserver would leak file descriptors when performing common operations.
- Substantially improved the performance of updating Bitbucket Server external service configurations on instances with thousands of repositories, going from e.g. several minutes to about a minute for ~20k repositories (#4037).
- Fully resolved the search performance regression in v3.2.0, restoring performance of search back to the same levels it was before changes made in v3.2.0.
- Fix a bug where using a repo search filter with the prefix `github.com` only searched for repos whose name starts with `github.com`, even though no `^` was specified in the search filter. (#4103)
- Fixed an issue where files that fail syntax highlighting would incorrectly render an error instead of gracefully falling back to their plaintext form.

## 3.3.9

### Added

- Syntax highlighting requests that fail are now logged and traced. A new Prometheus metric `src_syntax_highlighting_requests` allows monitoring and alerting. [#4877](https://github.com/sourcegraph/sourcegraph/issues/4877).

## 3.3.8

### Fixed

- Fully resolved the search performance regression in v3.2.0, restoring performance of search back to the same levels it was before changes made in v3.2.0.
- Fixed an issue where files that fail syntax highlighting would incorrectly render an error instead of gracefully falling back to their plaintext form.
- Fixed an issue introduced in v3.3 where Sourcegraph would under specific circumstances incorrectly have to re-clone and re-index repositories from Bitbucket Server and AWS CodeCommit.

## 3.3.7

### Added

- The `bitbucketserver.exclude` setting in [Bitbucket Server external service config](https://docs.sourcegraph.com/admin/external_service/bitbucketserver#configuration) additionally allows you to exclude repositories matched by a regular expression (so that they won't be synced).

### Changed

### Removed

### Fixed

- Fixed a major indexed search performance regression that occurred in v3.2.0. (#3685)
- Fixed an issue where Sourcegraph would fail to update repositories on some instances (`pq: duplicate key value violates unique constraint "repo_external_service_unique_idx"`) (#3680)
- Fixed an issue where Sourcegraph would not exclude unavailable Bitbucket Server repositories. (#3772)

## 3.3.6

## Changed

- All 24 language extensions are enabled by default.

## 3.3.5

## Changed

- Indexed search is now enabled by default for new Docker deployments. (#3540)

### Removed

- Removed smart-casing behavior from search.

### Fixed

- Removes corrupted archives in the searcher cache and tries to populate the cache again instead of returning an error.
- Fixed a bug where search scopes would not get merged, and only the lowest-level list of search scopes would appear.
- Fixed an issue where repo-updater was slower in performing its work which could sometimes cause other performance issues. https://github.com/sourcegraph/sourcegraph/pull/3633

## 3.3.4

### Fixed

- Fixed bundling of the Phabricator integration assets in the Sourcegraph docker image.

## 3.3.3

### Fixed

- Fixed bug that prevented "Find references" action from being completed in the activation checklist.

## 3.3.2

### Fixed

- Fixed an issue where the default `bitbucketserver.repositoryQuery` would not be created on migration from older Sourcegraph versions. https://github.com/sourcegraph/sourcegraph/issues/3591
- Fixed an issue where Sourcegraph would add deleted repositories to the external service configuration. https://github.com/sourcegraph/sourcegraph/issues/3588
- Fixed an issue where a repo-updater migration would hit code host rate limits. https://github.com/sourcegraph/sourcegraph/issues/3582
- The required `bitbucketserver.username` field of a [Bitbucket Server external service configuration](https://docs.sourcegraph.com/admin/external_service/bitbucketserver#configuration), if unset or empty, is automatically migrated to match the user part of the `url` (if defined). https://github.com/sourcegraph/sourcegraph/issues/3592
- Fixed a panic that would occur in indexed search / the frontend when a search error ocurred. https://github.com/sourcegraph/sourcegraph/issues/3579
- Fixed an issue where the repo-updater service could become deadlocked while performing a migration. https://github.com/sourcegraph/sourcegraph/issues/3590

## 3.3.1

### Fixed

- Fixed a bug that prevented external service configurations specifying client certificates from working (#3523)

## 3.3.0

### Added

- In search queries, treat `foo(` as `foo\(` and `bar[` as `bar\[` rather than failing with an error message.
- Enterprise admins can now customize the appearance of the homepage and search icon.
- A new settings property `notices` allows showing custom informational messages on the homepage and at the top of each page. The `motd` property is deprecated and its value is automatically migrated to the new `notices` property.
- The new `gitlab.exclude` setting in [GitLab external service config](https://docs.sourcegraph.com/admin/external_service/gitlab#configuration) allows you to exclude specific repositories matched by `gitlab.projectQuery` and `gitlab.projects` (so that they won't be synced). Upon upgrading, previously "disabled" repositories will be automatically migrated to this exclusion list.
- The new `gitlab.projects` setting in [GitLab external service config](https://docs.sourcegraph.com/admin/external_service/gitlab#configuration) allows you to select specific repositories to be synced.
- The new `bitbucketserver.exclude` setting in [Bitbucket Server external service config](https://docs.sourcegraph.com/admin/external_service/bitbucketserver#configuration) allows you to exclude specific repositories matched by `bitbucketserver.repositoryQuery` and `bitbucketserver.repos` (so that they won't be synced). Upon upgrading, previously "disabled" repositories will be automatically migrated to this exclusion list.
- The new `bitbucketserver.repos` setting in [Bitbucket Server external service config](https://docs.sourcegraph.com/admin/external_service/bitbucketserver#configuration) allows you to select specific repositories to be synced.
- The new required `bitbucketserver.repositoryQuery` setting in [Bitbucket Server external service configuration](https://docs.sourcegraph.com/admin/external_service/bitbucketserver#configuration) allows you to use Bitbucket API repository search queries to select repos to be synced. Existing configurations will be migrate to have it set to `["?visibility=public", "?visibility=private"]` which is equivalent to the previous implicit behaviour that this setting supersedes.
- "Quick configure" buttons for common actions have been added to the config editor for all external services.
- "Quick configure" buttons for common actions have been added to the management console.
- Site-admins now receive an alert every day for the seven days before their license key expires.
- The user menu (in global nav) now lists the user's organizations.
- All users on an instance now see a non-dismissable alert when when there's no license key in use and the limit of free user accounts is exceeded.
- All users will see a dismissible warning about limited search performance and accuracy on when using the sourcegraph/server Docker image with more than 100 repositories enabled.

### Changed

- Indexed searches that time out more consistently report a timeout instead of erroneously saying "No results."
- The symbols sidebar now only shows symbols defined in the current file or directory.
- The dynamic filters on search results pages will now display `lang:` instead of `file:` filters for language/file-extension filter suggestions.
- The default `github.repositoryQuery` of a [GitHub external service configuration](https://docs.sourcegraph.com/admin/external_service/github#configuration) has been changed to `["none"]`. Existing configurations that had this field unset will be migrated to have the previous default explicitly set (`["affiliated", "public"]`).
- The default `gitlab.projectQuery` of a [GitLab external service configuration](https://docs.sourcegraph.com/admin/external_service/gitlab#configuration) has been changed to `["none"]`. Existing configurations that had this field unset will be migrated to have the previous default explicitly set (`["?membership=true"]`).
- The default value of `maxReposToSearch` is now unlimited (was 500).
- The default `github.repositoryQuery` of a [GitHub external service configuration](https://docs.sourcegraph.com/admin/external_service/github#configuration) has been changed to `["none"]` and is now a required field. Existing configurations that had this field unset will be migrated to have the previous default explicitly set (`["affiliated", "public"]`).
- The default `gitlab.projectQuery` of a [GitLab external service configuration](https://docs.sourcegraph.com/admin/external_service/gitlab#configuration) has been changed to `["none"]` and is now a required field. Existing configurations that had this field unset will be migrated to have the previous default explicitly set (`["?membership=true"]`).
- The `bitbucketserver.username` field of a [Bitbucket Server external service configuration](https://docs.sourcegraph.com/admin/external_service/bitbucketserver#configuration) is now **required**. This field is necessary to authenticate with the Bitbucket Server API with either `password` or `token`.
- The settings and account pages for users and organizations are now combined into a single tab.

### Removed

- Removed the option to show saved searches on the Sourcegraph homepage.

### Fixed

- Fixed an issue where the site-admin repositories page `Cloning`, `Not Cloned`, `Needs Index` tabs were very slow on instances with thousands of repositories.
- Fixed an issue where failing to syntax highlight a single file would take down the entire syntax highlighting service.

## 3.2.6

### Fixed

- Fully resolved the search performance regression in v3.2.0, restoring performance of search back to the same levels it was before changes made in v3.2.0.

## 3.2.5

### Fixed

- Fixed a major indexed search performance regression that occurred in v3.2.0. (#3685)

## 3.2.4

### Fixed

- Fixed bundling of the Phabricator integration assets in the Sourcegraph docker image.

## 3.2.3

### Fixed

- Fixed https://github.com/sourcegraph/sourcegraph/issues/3336.
- Clearer error message when a repository sync fails due to the inability to clone a repository.
- Rewrite '@' character in Gitolite repository names to '-', which permits them to be viewable in the UI.

## 3.2.2

### Changed

- When using an external Zoekt instance (specified via the `ZOEKT_HOST` environment variable), sourcegraph/server no longer spins up a redundant internal Zoekt instance.

## 3.2.1

### Fixed

- Jaeger tracing, once enabled, can now be configured via standard [environment variables](https://github.com/jaegertracing/jaeger-client-go/blob/v2.14.0/README.md#environment-variables).
- Fixed an issue where some search and zoekt errors would not be logged.

## 3.2.0

### Added

- Sourcegraph can now automatically use the system's theme.
  To enable, open the user menu in the top right and make sure the theme dropdown is set to "System".
  This is currently supported on macOS Mojave with Safari Technology Preview 68 and later.
- The `github.exclude` setting was added to the [GitHub external service config](https://docs.sourcegraph.com/admin/external_service/github#configuration) to allow excluding repositories yielded by `github.repos` or `github.repositoryQuery` from being synced.

### Changed

- Symbols search is much faster now. After the initial indexing, you can expect code intelligence to be nearly instant no matter the size of your repository.
- Massively reduced the number of code host API requests Sourcegraph performs, which caused rate limiting issues such as slow search result loading to appear.
- The [`corsOrigin`](https://docs.sourcegraph.com/admin/config/site_config) site config property is no longer needed for integration with GitHub, GitLab, etc., via the [Sourcegraph browser extension](https://docs.sourcegraph.com/integration/browser_extension). Only the [Phabricator extension](https://github.com/sourcegraph/phabricator-extension) requires it.

### Fixed

- Fixed a bug where adding a search scope that adds a `repogroup` filter would cause invalid queries if `repogroup:sample` was already part of the query.
- An issue where errors during displaying search results would not be displayed.

### Removed

- The `"updateScheduler2"` experiment is now the default and it's no longer possible to configure.

## 3.1.2

### Added

- The `search.contextLines` setting was added to allow configuration of the number of lines of context to be displayed around search results.

### Changed

- Massively reduced the number of code host API requests Sourcegraph performs, which caused rate limiting issues such as slow search result loading to appear.
- Improved logging in various situations where Sourcegraph would potentially hit code host API rate limits.

### Fixed

- Fixed an issue where search results loading slowly would display a `Cannot read property "lastChild" of undefined` error.

## 3.1.1

### Added

- Query builder toggle (open/closed) state is now retained.

### Fixed

- Fixed an issue where single-term values entered into the "Exact match" field in the query builder were not getting wrapped in quotes.

## 3.1.0

### Added

- Added Docker-specific help text when running the Sourcegraph docker image in an environment with an sufficient open file descriptor limit.
- Added syntax highlighting for Kotlin and Dart.
- Added a management console environment variable to disable HTTPS, see [the docs](doc/admin/management_console.md#can-i-disable-https-on-the-management-console) for more information.
- Added `auth.disableUsernameChanges` to critical configuration to prevent users from changing their usernames.
- Site admins can query a user by email address or username from the GraphQL API.
- Added a search query builder to the main search page. Click "Use search query builder" to open the query builder, which is a form with separate inputs for commonly used search keywords.

### Changed

- File match search results now show full repository name if there are results from mirrors on different code hosts (e.g. github.com/sourcegraph/sourcegraph and gitlab.com/sourcegraph/sourcegraph)
- Search queries now use "smart case" by default. Searches are case insensitive unless you use uppercase letters. To explicitly set the case, you can still use the `case` field (e.g. `case:yes`, `case:no`). To explicitly set smart case, use `case:auto`.

### Fixed

- Fixed an issue where the management console would improperly regenerate the TLS cert/key unless `CUSTOM_TLS=true` was set. See the documentation for [how to use your own TLS certificate with the management console](doc/admin/management_console.md#how-can-i-use-my-own-tls-certificates-with-the-management-console).

## 3.0.1

### Added

- Symbol search now supports Elixir, Haskell, Kotlin, Scala, and Swift

### Changed

- Significantly optimized how file search suggestions are provided when using indexed search (cluster deployments).
- Both the `sourcegraph/server` image and the [Kubernetes deployment](https://github.com/sourcegraph/deploy-sourcegraph) manifests ship with Postgres `11.1`. For maximum compatibility, however, the minimum supported version remains `9.6`. The upgrade procedure is mostly automated for existing deployments. Please refer to [this page](https://docs.sourcegraph.com/admin/postgres) for detailed instructions.

### Removed

- The deprecated `auth.disableAccessTokens` site config property was removed. Use `auth.accessTokens` instead.
- The `disableBrowserExtension` site config property was removed. [Configure nginx](https://docs.sourcegraph.com/admin/nginx) instead to block clients (if needed).

## 3.0.0

See the changelog entries for 3.0.0 beta releases and our [3.0](doc/admin/migration/3_0.md) upgrade guide if you are upgrading from 2.x.

## 3.0.0-beta.4

### Added

- Basic code intelligence for the top 10 programming languages works out of the box without any configuration. [TypeScript/JavaScript](https://sourcegraph.com/extensions/sourcegraph/typescript), [Python](https://sourcegraph.com/extensions/sourcegraph/python), [Java](https://sourcegraph.com/extensions/sourcegraph/java), [Go](https://sourcegraph.com/extensions/sourcegraph/go), [C/C++](https://sourcegraph.com/extensions/sourcegraph/cpp), [Ruby](https://sourcegraph.com/extensions/sourcegraph/ruby), [PHP](https://sourcegraph.com/extensions/sourcegraph/php), [C#](https://sourcegraph.com/extensions/sourcegraph/csharp), [Shell](https://sourcegraph.com/extensions/sourcegraph/shell), and [Scala](https://sourcegraph.com/extensions/sourcegraph/scala) are enabled by default, and you can find more in the [extension registry](https://sourcegraph.com/extensions?query=category%3A"Programming+languages").

## 3.0.0-beta.3

- Fixed an issue where the site admin is redirected to the start page instead of being redirected to the repositories overview page after deleting a repo.

## 3.0.0-beta

### Added

- Repositories can now be queried by a git clone URL through the GraphQL API.
- A new Explore area is linked from the top navigation bar (when the `localStorage.explore=true;location.reload()` feature flag is enabled).
- Authentication via GitHub is now supported. To enable, add an item to the `auth.providers` list with `type: "github"`. By default, GitHub identities must be linked to an existing Sourcegraph user account. To enable new account creation via GitHub, use the `allowSignup` option in the `GitHubConnection` config.
- Authentication via GitLab is now supported. To enable, add an item to the `auth.providers` list with `type: "gitlab"`.
- GitHub repository permissions are supported if authentication via GitHub is enabled. See the
  documentation for the `authorization` field of the `GitHubConnection` configuration.
- The repository settings mirroring page now shows when a repo is next scheduled for an update (requires experiment `"updateScheduler2": "enabled"`).
- Configured repositories are periodically scheduled for updates using a new algorithm. You can disable the new algorithm with the following site configuration: `"experimentalFeatures": { "updateScheduler2": "disabled" }`. If you do so, please file a public issue to describe why you needed to disable it.
- When using HTTP header authentication, [`stripUsernameHeaderPrefix`](https://docs.sourcegraph.com/admin/auth/#username-header-prefixes) field lets an admin specify a prefix to strip from the HTTP auth header when converting the header value to a username.
- Sourcegraph extensions whose package.json contains `"wip": true` are considered [work-in-progress extensions](https://docs.sourcegraph.com/extensions/authoring/publishing#wip-extensions) and are indicated as such to avoid users accidentally using them.
- Information about user survey submissions and a chart showing weekly active users is now displayed on the site admin Overview page.
- A new GraphQL API field `UserEmail.isPrimary` was added that indicates whether an email is the user's primary email.
- The filters bar in the search results page can now display filters from extensions.
- Extensions' `activate` functions now receive a `sourcegraph.ExtensionContext` parameter (i.e., `export function activate(ctx: sourcegraph.ExtensionContext): void { ... }`) to support deactivation and running multiple extensions in the same process.
- Users can now request an Enterprise trial license from the site init page.
- When searching, a filter button `case:yes` will now appear when relevant. This helps discovery and makes it easier to use our case-sensitive search syntax.
- Extensions can now report progress in the UI through the `withProgress()` extension API.
- When calling `editor.setDecorations()`, extensions must now provide an instance of `TextDocumentDecorationType` as first argument. This helps gracefully displaying decorations from several extensions.

### Changed

- The Postgres database backing Sourcegraph has been upgraded from 9.4 to 11.1. Existing Sourcegraph users must conduct an [upgrade procedure](https://docs.sourcegraph.com/admin/postgres_upgrade)
- Code host configuration has moved out of the site config JSON into the "External services" area of the site admin web UI. Sourcegraph instances will automatically perform a one time migration of existing data in the site config JSON. After the migration these keys can be safely deleted from the site config JSON: `awsCodeCommit`, `bitbucketServer`, `github`, `gitlab`, `gitolite`, and `phabricator`.
- Site and user usage statistics are now visible to all users. Previously only site admins (and users, for their own usage statistics) could view this information. The information consists of aggregate counts of actions such as searches, page views, etc.
- The Git blame information shown at the end of a line is now provided by the [Git extras extension](https://sourcegraph.com/extensions/sourcegraph/git-extras). You must add that extension to continue using this feature.
- The `appURL` site configuration option was renamed to `externalURL`.
- The repository and directory pages now show all entries together instead of showing files and (sub)directories separately.
- Extensions no longer can specify titles (in the `title` property in the `package.json` extension manifest). Their extension ID (such as `alice/myextension`) is used.

### Fixed

- Fixed an issue where the site admin License page showed a count of current users, rather than the max number of users over the life of the license.
- Fixed number formatting issues on site admin Overview and Survey Response pages.
- Fixed resolving of git clone URLs with `git+` prefix through the GraphQL API
- Fixed an issue where the graphql Repositories endpoint would order by a field which was not indexed. Times on Sourcegraph.com went from 10s to 200ms.
- Fixed an issue where whitespace was not handled properly in environment variable lists (`SYMBOLS_URL`, `SEARCHER_URL`).
- Fixed an issue where clicking inside the repository popover or clicking "Show more" would dismiss the popover.

### Removed

- The `siteID` site configuration option was removed because it is no longer needed. If you previously specified this in site configuration, a new, random site ID will be generated upon server startup. You can safely remove the existing `siteID` value from your site configuration after upgrading.
- The **Info** panel was removed. The information it presented can be viewed in the hover.
- The top-level `repos.list` site configuration was removed in favour of each code-host's equivalent options,
  now configured via the new _External Services UI_ available at `/site-admin/external-services`. Equivalent options in code hosts configuration:
  - GitHub via [`github.repos`](https://docs.sourcegraph.com/admin/site_config/all#repos-array)
  - Gitlab via [`gitlab.projectQuery`](https://docs.sourcegraph.com/admin/site_config/all#projectquery-array)
  - Phabricator via [`phabricator.repos`](https://docs.sourcegraph.com/admin/site_config/all#phabricator-array)
  - [Other external services](https://docs.sourcegraph.com/admin/repo/add_from_other_external_services)
- Removed the `httpStrictTransportSecurity` site configuration option. Use [nginx configuration](https://docs.sourcegraph.com/admin/nginx) for this instead.
- Removed the `tls.letsencrypt` site configuration option. Use [nginx configuration](https://docs.sourcegraph.com/admin/nginx) for this instead.
- Removed the `tls.cert` and `tls.key` site configuration options. Use [nginx configuration](https://docs.sourcegraph.com/admin/nginx) for this instead.
- Removed the `httpToHttpsRedirect` and `experimentalFeatures.canonicalURLRedireect` site configuration options. Use [nginx configuration](https://docs.sourcegraph.com/admin/nginx) for these instead.
- Sourcegraph no longer requires access to `/var/run/docker.sock`.

## 2.13.6

### Added

- The `/-/editor` endpoint now accepts a `hostname_patterns` URL parameter, which specifies a JSON
  object mapping from hostname to repository name pattern. This serves as a hint to Sourcegraph when
  resolving git clone URLs to repository names. The name pattern is the same style as is used in
  code host configurations. The default value is `{hostname}/{path}`.

## 2.13.5

### Fixed

- Fixed another issue where Sourcegraph would try to fetch more than the allowed number of repositories from AWS CodeCommit.

## 2.13.4

### Changed

- The default for `experimentalFeatures.canonicalURLRedirect` in site config was changed back to `disabled` (to avoid [#807](https://github.com/sourcegraph/sourcegraph/issues/807)).

## 2.13.3

### Fixed

- Fixed an issue that would cause the frontend health check endpoint `/healthz` to not respond. This only impacts Kubernetes deployments.
- Fixed a CORS policy issue that caused requests to be rejected when they come from origins not in our [manifest.json](https://sourcegraph.com/github.com/sourcegraph/sourcegraph/-/blob/browser/src/extension/manifest.spec.json#L72) (i.e. requested via optional permissions by the user).
- Fixed an issue that prevented `repositoryQuery` from working correctly on GitHub enterprise instances.

## 2.13.2

### Fixed

- Fixed an issue where Sourcegraph would try to fetch more than the allowed number of repositories from AWS CodeCommit.

## 2.13.1

### Changed

- The timeout when running `git ls-remote` to determine if a remote url is cloneable has been increased from 5s to 30s.
- Git commands now use [version 2 of the Git wire protocol](https://opensource.googleblog.com/2018/05/introducing-git-protocol-version-2.html), which should speed up certain operations (e.g. `git ls-remote`, `git fetch`) when communicating with a v2 enabled server.

## 2.13.0

### Added

- A new site config option `search.index.enabled` allows toggling on indexed search.
- Search now uses [Sourcegraph extensions](https://docs.sourcegraph.com/extensions) that register `queryTransformer`s.
- GitLab repository permissions are now supported. To enable this, you will need to set the `authz`
  field in the `GitLabConnection` configuration object and ensure that the access token set in the
  `token` field has both `sudo` and `api` scope.

### Changed

- When the `DEPLOY_TYPE` environment variable is incorrectly specified, Sourcegraph now shuts down and logs an error message.
- The `experimentalFeatures.canonicalURLRedirect` site config property now defaults to `enabled`. Set it to `disabled` to disable redirection to the `appURL` from other hosts.
- Updating `maxReposToSearch` site config no longer requires a server restart to take effect.
- The update check page no longer shows an error if you are using an insiders build. Insiders builds will now notify site administrators that updates are available 40 days after the release date of the installed build.
- The `github.repositoryQuery` site config property now accepts arbitrary GitHub repository searches.

### Fixed

- The user account sidebar "Password" link (to the change-password form) is now shown correctly.
- Fixed an issue where GitHub rate limits were underutilized if the remaining
  rate limit dropped below 150.
- Fixed an issue where GraphQL field `elapsedMilliseconds` returned invalid value on empty searches
- Editor extensions now properly search the selection as a literal string, instead of incorrectly using regexp.
- Fixed a bug where editing and deleting global saved searches was not possible.
- In index search, if the search regex produces multiline matches, search results are still processed per line and highlighted correctly.
- Go-To-GitHub and Go-To-GitLab buttons now link to the right branch, line and commit range.
- Go-to-GitHub button links to default branch when no rev is given.
- The close button in the panel header stays located on the top.
- The Phabricator icon is now displayed correctly.
- The view mode button in the BlobPage now shows the correct view mode to switch to.

### Removed

- The experimental feature flag to disable the new repo update scheduler has been removed.
- The `experimentalFeatures.configVars` feature flag was removed.
- The `experimentalFeatures.multipleAuthProviders` feature flag was removed because the feature is now always enabled.
- The following deprecated auth provider configuration properties were removed: `auth.provider`, `auth.saml`, `auth.openIDConnect`, `auth.userIdentityHTTPHeader`, and `auth.allowSignup`. Use `auth.providers` for all auth provider configuration. (If you were still using the deprecated properties and had no `auth.providers` set, all access to your instance will be rejected until you manually set `auth.providers`.)
- The deprecated site configuration properties `search.scopes` and `settings` were removed. Define search scopes and settings in global settings in the site admin area instead of in site configuration.
- The `pendingContents` property has been removed from our GraphQL schema.
- The **Explore** page was replaced with a **Repositories** search link in the top navigation bar.

## 2.12.3

### Fixed

- Fixed an error that prevented users without emails from submitting satisfaction surveys.

## 2.12.2

### Fixed

- Fixed an issue where private GitHub Enterprise repositories were not fetched.

## 2.12.1

### Fixed

- We use GitHub's REST API to query affliated repositories. This API has wider support on older GitHub enterprise versions.
- Fixed an issue that prevented users without email addresses from signing in (https://github.com/sourcegraph/sourcegraph/issues/426).

## 2.12.0

### Changed

- Reduced the size of in-memory data structured used for storing search results. This should reduce the backend memory usage of large result sets.
- Code intelligence is now provided by [Sourcegraph extensions](https://docs.sourcegraph.com/extensions). The extension for each language in the site configuration `langservers` property is automatically enabled.
- Support for multiple authentication providers is now enabled by default. To disable it, set the `experimentalFeatures.multipleAuthProviders` site config option to `"disabled"`. This only applies to Sourcegraph Enterprise.
- When using the `http-header` auth provider, valid auth cookies (from other auth providers that are currently configured or were previously configured) are now respected and will be used for authentication. These auth cookies also take precedence over the `http-header` auth. Previously, the `http-header` auth took precedence.
- Bitbucket Server username configuration is now used to clone repositories if the Bitbucket Server API does not set a username.
- Code discussions: On Sourcegraph.com / when `discussions.abuseProtection` is enabled in the site config, rate limits to thread creation, comment creation, and @mentions are now applied.

### Added

- Search syntax for filtering archived repositories. `archived:no` will exclude archived repositories from search results, `archived:only` will search over archived repositories only. This applies for GitHub and GitLab repositories.
- A Bitbucket Server option to exclude personal repositories in the event that you decide to give an admin-level Bitbucket access token to Sourcegraph and do not want to create a bot account. See https://docs.sourcegraph.com/integration/bitbucket_server#excluding-personal-repositories for more information.
- Site admins can now see when users of their Sourcegraph instance last used it via a code host integration (e.g. Sourcegraph browser extensions). Visit the site admin Analytics page (e.g. https://sourcegraph.example.com/site-admin/analytics) to view this information.
- A new site config option `extensions.allowRemoteExtensions` lets you explicitly specify the remote extensions (from, e.g., Sourcegraph.com) that are allowed.
- Pings now include a total count of user accounts.

### Fixed

- Files with the gitattribute `export-ignore` are no longer excluded for language analysis and search.
- "Discard changes?" confirmation popup doesn't pop up every single time you try to navigate to a new page after editting something in the site settings page anymore.
- Fixed an issue where Git repository URLs would sometimes be logged, potentially containing e.g. basic auth tokens.
- Fixed date formatting on the site admin Analytics page.
- File names of binary and large files are included in search results.

### Removed

- The deprecated environment variables `SRC_SESSION_STORE_REDIS` and `REDIS_MASTER_ENDPOINT` are no longer used to configure alternative redis endpoints. For more information, see "[using external services with Sourcegraph](https://docs.sourcegraph.com/admin/external_services)".

## 2.11.1

### Added

- A new site config option `git.cloneURLToRepositoryName` specifies manual mapping from Git clone URLs to Sourcegraph repository names. This is useful, for example, for Git submodules that have local clone URLs.

### Fixed

- Slack notifications for saved searches have been fixed.

## 2.11.0

### Changed

### Added

- Support for ACME "tls-alpn-01" challenges to obtain LetsEncrypt certificates. Previously Sourcegraph only supported ACME "http-01" challenges which required port 80 to be accessible.
- gitserver periodically removes stale lock files that git can leave behind.
- Commits with empty trees no longer return 404.
- Clients (browser/editor extensions) can now query configuration details from the `ClientConfiguration` GraphQL API.
- The config field `auth.accessTokens.allow` allows or restricts use of access tokens. It can be set to one of three values: "all-users-create" (the default), "none" (all access tokens are disabled), and "site-admin-create" (access tokens are enabled, but only site admins can create new access tokens). The field `auth.disableAccessTokens` is now deprecated in favor of this new field.
- A webhook endpoint now exists to trigger repository updates. For example, `curl -XPOST -H 'Authorization: token $ACCESS_TOKEN' $SOURCEGRAPH_ORIGIN/.api/repos/$REPO_URI/-/refresh`.
- Git submodules entries in the file tree now link to the submodule repository.

### Fixed

- An issue / edge case where the Code Intelligence management admin page would incorrectly show language servers as `Running` when they had been removed from Docker.
- Log level is respected in lsp-proxy logs.
- Fixed an error where text searches could be routed to a faulty search worker.
- Gitolite integration should correctly detect names which Gitolite would consider to be patterns, and not treat them as repositories.
- repo-updater backs off fetches on a repo that's failing to fetch.
- Attempts to add a repo with an empty string for the name are checked for and ignored.
- Fixed an issue where non-site-admin authenticated users could modify global settings (not site configuration), other organizations' settings, and other users' settings.
- Search results are rendered more eagerly, resulting in fewer blank file previews
- An issue where automatic code intelligence would fail to connect to the underlying `lsp` network, leading to `dial tcp: lookup lang on 0.0.0.0:53: no such host` errors.
- More useful error messages from lsp-proxy when a language server can't get a requested revision of a repository.
- Creation of a new user with the same name as an existing organization (and vice versa) is prevented.

### Removed

## 2.10.5

### Fixed

- Slack notifications for saved searches have been fixed.

## 2.10.4

### Fixed

- Fixed an issue that caused the frontend to return a HTTP 500 and log an error message like:
  ```
  lvl=eror msg="ui HTTP handler error response" method=GET status_code=500 error="Post http://127.0.0.1:3182/repo-lookup: context canceled"
  ```

## 2.10.3

### Fixed

- The SAML AuthnRequest signature when using HTTP redirect binding is now computed using a URL query string with correct ordering of parameters. Previously, the ordering was incorrect and caused errors when the IdP was configured to check the signature in the AuthnRequest.

## 2.10.2

### Fixed

- SAML IdP-initiated login previously failed with the IdP set a RelayState value. This now works.

## 2.10.1

### Changed

- Most `experimentalFeatures` in the site configuration now respond to configuration changes live, without requiring a server restart. As usual, you will be prompted for a restart after saving your configuration changes if one is required.
- Gravatar image avatars are no longer displayed for committers.

## 2.10.0

### Changed

- In the file tree, if a directory that contains only a single directory is expanded, its child directory is now expanded automatically.

### Fixed

- Fixed an issue where `sourcegraph/server` would not start code intelligence containers properly when the `sourcegraph/server` container was shut down non-gracefully.
- Fixed an issue where the file tree would return an error when navigating between repositories.

## 2.9.4

### Changed

- Repo-updater has a new and improved scheduler for periodic repo fetches. If you have problems with it, you can revert to the old behavior by adding `"experimentalFeatures": { "updateScheduler": "disabled" }` to your `config.json`.
- A once-off migration will run changing the layout of cloned repos on disk. This should only affect installations created January 2018 or before. There should be no user visible changes.
- Experimental feature flag "updateScheduler" enables a smarter and less spammy algorithm for automatic repository updates.
- It is no longer possible to disable code intelligence by unsetting the LSP_PROXY environment variable. Instead, code intelligence can be disabled per language on the site admin page (e.g. https://sourcegraph.example.com/site-admin/code-intelligence).
- Bitbucket API requests made by Sourcegraph are now under a self-enforced API rate limit (since Bitbucket Server does not have a concept of rate limiting yet). This will reduce any chance of Sourcegraph slowing down or causing trouble for Bitbucket Server instances connected to it. The limits are: 7,200 total requests/hr, with a bucket size / maximum burst size of 500 requests.
- Global, org, and user settings are now validated against the schema, so invalid settings will be shown in the settings editor with a red squiggly line.
- The `http-header` auth provider now supports being used with other auth providers (still only when `experimentalFeatures.multipleAuthProviders` is `true`).
- Periodic fetches of Gitolite-hosted repositories are now handled internally by repo-updater.

### Added

- The `log.sentry.dsn` field in the site config makes Sourcegraph log application errors to a Sentry instance.
- Two new repository page hotkeys were added: <kbd>r</kbd> to open the repositories menu and <kbd>v</kbd> to open the revision selector.
- Repositories are periodically (~45 days) recloned from the codehost. The codehost can be relied on to give an efficient packing. This is an alternative to running a memory and CPU intensive git gc and git prune.
- The `auth.sessionExpiry` field sets the session expiration age in seconds (defaults to 90 days).

### Fixed

- Fixed a bug in the API console that caused it to display as a blank page in some cases.
- Fixed cases where GitHub rate limit wasn't being respected.
- Fixed a bug where scrolling in references, history, etc. file panels was not possible in Firefox.
- Fixed cases where gitserver directory structure migration could fail/crash.
- Fixed "Generate access token" link on user settings page. Previously, this link would 404.
- Fixed a bug where the search query was not updated in the search bar when searching from the homepage.
- Fixed a possible crash in github-proxy.
- Fixed a bug where file matching for diff search was case sensitive by default.

### Removed

- `SOURCEGRAPH_CONFIG` environment variable has been removed. Site configuration is always read from and written to disk. You can configure the location by providing `SOURCEGRAPH_CONFIG_FILE`. The default path is `/etc/sourcegraph/config.json`.

## 2.9.3

### Changed

- The search results page will merge duplicated lines of context.
- The following deprecated site configuration properties have been removed: `github[].preemptivelyClone`, `gitOriginMap`, `phabricatorURL`, `githubPersonalAccessToken`, `githubEnterpriseURL`, `githubEnterpriseCert`, and `githubEnterpriseAccessToken`.
- The `settings` field in the site config file is deprecated and will not be supported in a future release. Site admins should move those settings (if any) to global settings (in the site admin UI). Global settings are preferred to site config file settings because the former can be applied without needing to restart/redeploy the Sourcegraph server or cluster.

### Fixed

- Fixed a goroutine leak which occurs when search requests are canceled.
- Console output should have fewer spurious line breaks.
- Fixed an issue where it was not possible to override the `StrictHostKeyChecking` SSH option in the SSH configuration.
- Cross-repository code intelligence indexing for non-Go languages is now working again (originally broken in 2.9.2).

## 2.9.1

### Fixed

- Fixed an issue where saving an organization's configuration would hang indefinitely.

## 2.9.0

### Changed

- Hover tooltips were rewritten to fix a couple of issues and are now much more robust, received a new design and show more information.
- The `max:` search flag was renamed to `count:` in 2.8.8, but for backward compatibility `max:` has been added back as a deprecated alias for `count:`.
- Drastically improved the performance / load time of the Code Intelligence site admin page.

### Added

- The site admin code intelligence page now displays an error or reason whenever language servers are unable to be managed from the UI or Sourcegraph API.
- The ability to directly specify the root import path of a repository via `.sourcegraph/config.json` in the repo root, instead of relying on the heuristics of the Go language server to detect it.

### Fixed

- Configuring Bitbucket Server now correctly suppresses the the toast message "Configure repositories and code hosts to add to Sourcegraph."
- A bug where canonical import path comments would not be detected by the Go language server's heuristics under `cmd/` folders.
- Fixed an issue where a repository would only be refreshed on demand by certain user actions (such as a page reload) and would otherwise not be updated when expected.
- If a code host returned a repository-not-found or unauthorized error (to `repo-updater`) for a repository that previously was known to Sourcegraph, then in some cases a misleading "Empty repository" screen was shown. Now the repository is displayed as though it still existed, using cached data; site admins must explicitly delete repositories on Sourcegraph after they have been deleted on the code host.
- Improved handling of GitHub API rate limit exhaustion cases. Cached repository metadata and Git data will be used to provide full functionality during this time, and log messages are more informative. Previously, in some cases, repositories would become inaccessible.
- Fixed an issue where indexed search would sometimes not indicate that there were more results to show for a given file.
- Fixed an issue where the code intelligence admin page would never finish loading language servers.

## 2.9.0-pre0

### Changed

- Search scopes have been consolidated into the "Filters" bar on the search results page.
- Usernames and organization names of up to 255 characters are allowed. Previously the max length was 38.

### Fixed

- The target commit ID of a Git tag object (i.e., not lightweight Git tag refs) is now dereferenced correctly. Previously the tag object's OID was given.
- Fixed an issue where AWS Code Commit would hit the rate limit.
- Fixed an issue where dismissing the search suggestions dropdown did not unfocus previously highlighted suggestions.
- Fixed an issue where search suggestions would appear twice.
- Indexed searches now return partial results if they timeout.
- Git repositories with files whose paths contain `.git` path components are now usable (via indexed and non-indexed search and code intelligence). These corrupt repositories are rare and generally were created by converting some other VCS repository to Git (the Git CLI will forbid creation of such paths).
- Various diff search performance improvements and bug fixes.
- New Phabricator extension versions would used cached stylesheets instead of the upgraded version.
- Fixed an issue where hovers would show an error for Rust and C/C++ files.

### Added

- The `sourcegraph/server` container now emits the most recent log message when redis terminates to make it easier to debug why redis stopped.
- Organization invites (which allow users to invite other users to join organizations) are significantly improved. A new accept-invitation page was added.
- The new help popover allows users to easily file issues in the Sourcegraph public issue tracker and view documentation.
- An issue where Java files would be highlighted incorrectly if they contained JavaDoc blocks with an uneven number of opening/closing `*`s.

### Removed

- The `secretKey` site configuration value is no longer needed. It was only used for generating tokens for inviting a user to an organization. The invitation is now stored in the database associated with the recipient, so a secret token is no longer needed.
- The `experimentalFeatures.searchTimeoutParameter` site configuration value has been removed. It defaulted to `enabled` in 2.8 and it is no longer possible to disable.

### Added

- Syntax highlighting for:
  - TOML files (including Go `Gopkg.lock` and Rust `Cargo.lock` files).
  - Rust files.
  - GraphQL files.
  - Protobuf files.
  - `.editorconfig` files.

## 2.8.9

### Changed

- The "invite user" site admin page was moved to a sub-page of the users page (`/site-admin/users/new`).
- It is now possible for a site admin to create a new user without providing an email address.

### Fixed

- Checks for whether a repo is cloned will no longer exhaust open file pools over time.

### Added

- The Phabricator extension shows code intelligence status and supports enabling / disabling code intelligence for files.

## 2.8.8

### Changed

- Queries for repositories (in the explore, site admin repositories, and repository header dropdown) are matched on case-insensitive substrings, not using fuzzy matching logic.
- HTTP Authorization headers with an unrecognized scheme are ignored; they no longer cause the HTTP request to be rejected with HTTP 401 Unauthorized and an "Invalid Authorization header." error.
- Renamed the `max` search flag to `count`. Searches that specify `count:` will fetch at least that number of results, or the full result set.
- Bumped `lsp-proxy`'s `initialize` timeout to 3 minutes for every language.
- Search results are now sorted by repository and file name.
- More easily accessible "Show more" button at the top of the search results page.
- Results from user satisfaction surveys are now always hosted locally and visible to admins. The `"experimentalFeatures": { "hostSurveysLocally" }` config option has been deprecated.
- If the OpenID Connect authentication provider reports that a user's email address is not verified, the authentication attempt will fail.

### Fixed

- Fixed an issue where the search results page would not update its title.
- The session cookie name is now `sgs` (not `sg-session`) so that Sourcegraph 2.7 and Sourcegraph 2.8 can be run side-by-side temporarily during a rolling update without clearing each other's session cookies.
- Fixed the default hostnames of the C# and R language servers
- Fixed an issue where deleting an organization prevented the creation of organizations with the name of the deleted organization.
- Non-UTF8 encoded files (e.g. ISO-8859-1/Latin1, UTF16, etc) are now displayed as text properly rather than being detected as binary files.
- Improved error message when lsp-proxy's initalize timeout occurs
- Fixed compatibility issues and added [instructions for using Microsoft ADFS 2.1 and 3.0 for SAML authentication](https://docs.sourcegraph.com/admin/auth/saml_with_microsoft_adfs).
- Fixed an issue where external accounts associated with deleted user accounts would still be returned by the GraphQL API. This caused the site admin external accounts page to fail to render in some cases.
- Significantly reduced the number of code host requests for non github.com or gitlab.com repositories.

### Added

- The repository revisions popover now shows the target commit's last-committed/authored date for branches and tags.
- Setting the env var `INSECURE_SAML_LOG_TRACES=1` on the server (or the `sourcegraph-frontend` pod in Kubernetes) causes all SAML requests and responses to be logged, which helps with debugging SAML.
- Site admins can now view user satisfaction surveys grouped by user, in addition to chronological order, and aggregate summary values (including the average score and the net promoter score over the last 30 days) are now displayed.
- The site admin overview page displays the site ID, the primary admin email, and premium feature usage information.
- Added Haskell as an experimental language server on the code intelligence admin page.

## 2.8.0

### Changed

- `gitMaxConcurrentClones` now also limits the concurrency of updates to repos in addition to the initial clone.
- In the GraphQL API, `site.users` has been renamed to `users`, `site.orgs` has been renamed to `organizations`, and `site.repositories` has been renamed to `repositories`.
- An authentication provider must be set in site configuration (see [authentication provider documentation](https://docs.sourcegraph.com/admin/auth)). Previously the server defaulted to builtin auth if none was set.
- If a process dies inside the Sourcegraph container the whole container will shut down. We suggest operators configure a [Docker Restart Policy](https://docs.docker.com/config/containers/start-containers-automatically/#restart-policy-details) or a [Kubernetes Restart Policy](https://kubernetes.io/docs/concepts/workloads/pods/pod-lifecycle/#restart-policy). Previously the container would operate in a degraded mode if a process died.
- Changes to the `auth.public` site config are applied immediately in `sourcegraph/server` (no restart needed).
- The new search timeout behavior is now enabled by default. Set `"experimentalFeatures": {"searchTimeoutParameter": "disabled"}` in site config to disable it.
- Search includes files up to 1MB (previous limit was 512KB for unindexed search and 128KB for indexed search).
- Usernames and email addresses reported by OpenID Connect and SAML auth providers are now trusted, and users will sign into existing Sourcegraph accounts that match on the auth provider's reported username or email.
- The repository sidebar file tree is much, much faster on massive repositories (200,000+ files)
- The SAML authentication provider was significantly improved. Users who were signed in using SAML previously will need to reauthenticate via SAML next time they visit Sourcegraph.
- The SAML `serviceProviderCertificate` and `serviceProviderPrivateKey` site config properties are now optional.

### Fixed

- Fixed an issue where Index Search status page failed to render.
- User data on the site admin Analytics page is now paginated, filterable by a user's recent activity, and searchable.
- The link to the root of a repository in the repository header now preserves the revision you're currently viewing.
- When using the `http-header` auth provider, signin/signup/signout links are now hidden.
- Repository paths beginning with `go/` are no longer reservered by Sourcegraph.
- Interpret `X-Forwarded-Proto` HTTP header when `httpToHttpsRedirect` is set to `load-balanced`.
- Deleting a user account no longer prevents the creation of a new user account with the same username and/or association with authentication provider account (SAML/OpenID/etc.)
- It is now possible for a user to verify an email address that was previously associated with now-deleted user account.
- Diff searches over empty repositories no longer fail (this was not an issue for Sourcegraph cluster deployments).
- Stray `tmp_pack_*` files from interrupted fetches should now go away.
- When multiple `repo:` tokens match the same repo, process @revspec requirements from all of them, not just the first one in the search.

### Removed

- The `ssoUserHeader` site config property (deprecated since January 2018) has been removed. The functionality was moved to the `http-header` authentication provider.
- The experiment flag `showMissingReposEnabled`, which defaulted to enabled, has been removed so it is no longer possible to disable this feature.
- Event-level telemetry has been completely removed from self-hosted Sourcegraph instances. As a result, the `disableTelemetry` site configuration option has been deprecated. The new site-admin Pings page clarifies the only high-level telemetry being sent to Sourcegraph.com.
- The deprecated `adminUsernames` site config property (deprecated since January 2018) has been removed because it is no longer necessary. Site admins can designate other users as site admins in the site admin area, and the first user to sign into a new instance always becomes a site admin (even when using an external authentication provider).

### Added

- The new repository contributors page (linked from the repository homepage) displays the top Git commit authors in a repository, with filtering options.
- Custom language servers in the site config may now specify a `metadata` property containing things like homepage/docs/issues URLs for the language server project, as well as whether or not the language server should be considered experimental (not ready for prime-time). This `metadata` will be displayed in the UI to better communicate the status of a language server project.
- Access tokens now have scopes (which define the set of operations they permit). All access tokens still provide full control of all resources associated with the user account (the `user:all` scope, which is now explicitly displayed).
- The new access token scope `site-admin:sudo` allows the holder to perform any action as any other user. Only site admins may create this token.
- Links to Sourcegraph's changelog have been added to the site admin Updates page and update alert.
- If the site configuration is invalid or uses deprecated properties, a global alert will be shown to all site admins.
- There is now a code intelligence status indicator when viewing files. It contains information about the capabailities of the language server that is providing code intelligence for the file.
- Java code intelligence can now be enabled for repositories that aren't automatically supported using a
  `javaconfig.json` file. For Gradle plugins, this file can be generated using
  the [Javaconfig Gradle plugin](https://docs.sourcegraph.com/extensions/language_servers/java#gradle-execution).
- The new `auth.providers` site config is an array of authentication provider objects. Currently only 1 auth provider is supported. The singular `auth.provider` is deprecated.
- Users authenticated with OpenID Connect are now able to sign out of Sourcegraph (if the provider supports token revocation or the end-session endpoint).
- Users can now specify the number of days, weeks, and months of site activity to query through the GraphQL API.
- Added 14 new experimental language servers on the code intelligence admin page.
- Added `httpStrictTransportSecurity` site configuration option to customize the Strict-Transport-Security HTTP header. It defaults to `max-age=31536000` (one year).
- Added `nameIDFormat` in the `saml` auth provider to set the SAML NameID format. The default changed from transient to persistent.
- (This feature has been removed.) Experimental env var expansion in site config JSON: set `SOURCEGRAPH_EXPAND_CONFIG_VARS=1` to replace `${var}` or `$var` (based on environment variables) in any string value in site config JSON (except for JSON object property names).
- The new (optional) SAML `serviceProviderIssuer` site config property (in an `auth.providers` array entry with `{"type":"saml", ...}`) allows customizing the SAML Service Provider issuer name.
- The site admin area now has an "Auth" section that shows the enabled authentication provider(s) and users' external accounts.

## 2.7.6

### Fixed

- If a user's account is deleted, session cookies for that user are no longer considered valid.

## 2.7.5

### Changed

- When deploying Sourcegraph to Kubernetes, RBAC is now used by default. Most Kubernetes clusters require it. See the Kubernetes installation instructions for more information (including disabling if needed).
- Increased git ssh connection timeout to 30s from 7s.
- The Phabricator integration no longer requires staging areas, but using them is still recommended because it improves performance.

### Fixed

- Fixed an issue where language servers that were not enabled would display the "Restart" button in the Code Intelligence management panel.
- Fixed an issue where the "Update" button in the Code Intelligence management panel would be displayed inconsistently.
- Fixed an issue where toggling a dynamic search scope would not also remove `@rev` (if specified)
- Fixed an issue where where modes that can only be determined by the full filename (not just the file extension) of a path weren't supported (Dockerfiles are the first example of this).
- Fixed an issue where the GraphiQL console failed when variables are specified.
- Indexed search no longer maintains its own git clones. For Kubernetes cluster deployments, this significantly reduces disk size requirements for the indexed-search pod.
- Fixed an issue where language server Docker containers would not be automatically restarted if they crashed (`sourcegraph/server` only).
- Fixed an issue where if the first user on a site authenticated via SSO, the site would remain stuck in uninitialized mode.

### Added

- More detailed progress information is displayed on pages that are waiting for repositories to clone.
- Admins can now see charts with daily, weekly, and monthly unique user counts by visiting the site-admin Analytics page.
- Admins can now host and see results from Sourcegraph user satisfaction surveys locally by setting the `"experimentalFeatures": { "hostSurveysLocally": "enabled"}` site config option. This feature will be enabled for all instances once stable.
- Access tokens are now supported for all authentication providers (including OpenID Connect and SAML, which were previously not supported).
- The new `motd` setting (in global, organization, and user settings) displays specified messages at the top of all pages.
- Site admins may now view all access tokens site-wide (for all users) and revoke tokens from the new access tokens page in the site admin area.

## 2.7.0

### Changed

- Missing repositories no longer appear as search results. Instead, a count of repositories that were not found is displayed above the search results. Hovering over the count will reveal the names of the missing repositories.
- "Show more" on the search results page will now reveal results that have already been fetched (if such results exist) without needing to do a new query.
- The bottom panel (on a file) now shows more tabs, including docstrings, multiple definitions, references (as before), external references grouped by repository, implementations (if supported by the language server), and file history.
- The repository sidebar file tree is much faster on massive repositories (200,000+ files)

### Fixed

- Searches no longer block if the index is unavailable (e.g. after the index pod restarts). Instead, it respects the normal search timeout and reports the situation to the user if the index is not yet available.
- Repository results are no longer returned for filters that are not supported (e.g. if `file:` is part of the search query)
- Fixed an issue where file tree elements may be scrolled out of view on page load.
- Fixed an issue that caused "Could not ensure repository updated" log messages when trying to update a large number of repositories from gitolite.
- When using an HTTP authentication proxy (`"auth.provider": "http-header"`), usernames are now properly normalized (special characters including `.` replaced with `-`). This fixes an issue preventing users from signing in if their username contained these special characters.
- Fixed an issue where the site-admin Updates page would incorrectly report that update checking was turned off when `telemetryDisabled` was set, even as it continued to report new updates.
- `repo:` filters that match multiple repositories and contain a revision specifier now correctly return partial results even if some of the matching repositories don't have a matching revision.
- Removed hardcoded list of supported languages for code intelligence. Any language can work now and support is determined from the server response.
- Fixed an issue where modifying `config.json` on disk would not correctly mark the server as needing a restart.
- Fixed an issue where certain diff searches (with very sparse matches in a repository's history) would incorrectly report no results found.
- Fixed an issue where the `langservers` field in the site-configuration didn't require both the `language` and `address` field to be specified for each entry

### Added

- Users (and site admins) may now create and manage access tokens to authenticate API clients. The site config `auth.disableAccessTokens` (renamed to `auth.accessTokens` in 2.11) disables this new feature. Access tokens are currently only supported when using the `builtin` and `http-header` authentication providers (not OpenID Connect or SAML).
- User and site admin management capabilities for user email addresses are improved.
- The user and organization management UI has been greatly improved. Site admins may now administer all organizations (even those they aren't a member of) and may edit profile info and configuration for all users.
- If SSO is enabled (via OpenID Connect or SAML) and the SSO system provides user avatar images and/or display names, those are now used by Sourcegraph.
- Enable new search timeout behavior by setting `"experimentalFeatures": { "searchTimeoutParameter": "enabled"}` in your site config.
  - Adds a new `timeout:` parameter to customize the timeout for searches. It defaults to 10s and may not be set higher than 1m.
  - The value of the `timeout:` parameter is a string that can be parsed by [time.Duration](https://golang.org/pkg/time/#ParseDuration) (e.g. "100ms", "2s").
  - When `timeout:` is not provided, search optimizes for retuning results as soon as possible and will include slower kinds of results (e.g. symbols) only if they are found quickly.
  - When `timeout:` is provided, all result kinds are given the full timeout to complete.
- A new user settings tokens page was added that allows users to obtain a token that they can use to authenticate to the Sourcegraph API.
- Code intelligence indexes are now built for all repositories in the background, regardless of whether or not they are visited directly by a user.
- Language servers are now automatically enabled when visiting a repository. For example, visiting a Go repository will now automatically download and run the relevant Docker container for Go code intelligence.
  - This change only affects when Sourcegraph is deployed using the `sourcegraph/server` Docker image (not using Kubernetes).
  - You will need to use the new `docker run` command at https://docs.sourcegraph.com/#quickstart in order for this feature to be enabled. Otherwise, you will receive errors in the log about `/var/run/docker.sock` and things will work just as they did before. See https://docs.sourcegraph.com/extensions/language_servers for more information.
- The site admin Analytics page will now display the number of "Code Intelligence" actions each user has made, including hovers, jump to definitions, and find references, on the Sourcegraph webapp or in a code host integration or extension.
- An experimental cross repository jump to definition which consults the OSS index on Sourcegraph.com. This is disabled by default; use `"experimentalFeatures": { "jumpToDefOSSIndex": "enabled" }` in your site configuration to enable it.
- Users can now view Git branches, tags, and commits, and compare Git branches and revisions on Sourcegraph. (The code host icon in the header takes you to the commit on the code host.)
- A new admin panel allows you to view and manage language servers. For Docker deployments, it allows you to enable/disable/update/restart language servers at the click of a button. For cluster deployments, it shows the current status of language servers.
- Users can now tweet their feedback about Sourcegraph when clicking on the feedback smiley located in the navbar and filling out a Twitter feedback form.
- A new button in the repository header toggles on/off the Git history panel for the current file.

## 2.6.8

### Bug fixes

- Searches of `type:repo` now work correctly with "Show more" and the `max` parameter.
- Fixes an issue where the server would crash if the DB was not available upon startup.

## 2.6.7

### Added

- The duration that the frontend waits for the PostgreSQL database to become available is now configurable with the `DB_STARTUP_TIMEOUT` env var (the value is any valid Go duration string).
- Dynamic search filters now suggest exclusions of Go test files, vendored files and node_modules files.

## 2.6.6

### Added

- Authentication to Bitbucket Server using username-password credentials is now supported (in the `bitbucketServer` site config `username`/`password` options), for servers running Bitbucket Server version 2.4 and older (which don't support personal access tokens).

## 2.6.5

### Added

- The externally accessible URL path `/healthz` performs a basic application health check, returning HTTP 200 on success and HTTP 500 on failure.

### Behavior changes

- Read-only forks on GitHub are no longer synced by default. If you want to add a readonly fork, navigate directly to the repository page on Sourcegraph to add it (e.g. https://sourcegraph.mycompany.internal/github.com/owner/repo). This prevents your repositories list from being cluttered with a large number of private forks of a private repository that you have access to. One notable example is https://github.com/EpicGames/UnrealEngine.
- SAML cookies now expire after 90 days. The previous behavior was every 1 hour, which was unintentionally low.

## 2.6.4

### Added

- Improve search timeout error messages
- Performance improvements for searching regular expressions that do not start with a literal.

## 2.6.3

### Bug fixes

- Symbol results are now only returned for searches that contain `type:symbol`

## 2.6.2

### Added

- More detailed logging to help diagnose errors with third-party authentication providers.
- Anchors (such as `#my-section`) in rendered Markdown files are now supported.
- Instrumentation section for admins. For each service we expose pprof, prometheus metrics and traces.

### Bug fixes

- Applies a 1s timeout to symbol search if invoked without specifying `type:` to not block plain text results. No change of behaviour if `type:symbol` is given explicitly.
- Only show line wrap toggle for code-view-rendered files.

## 2.6.1

### Bug fixes

- Fixes a bug where typing in the search query field would modify the expanded state of file search results.
- Fixes a bug where new logins via OpenID Connect would fail with the error `SSO error: ID Token verification failed`.

## 2.6.0

### Added

- Support for [Bitbucket Server](https://www.atlassian.com/software/bitbucket/server) as a codehost. Configure via the `bitbucketServer` site config field.
- Prometheus gauges for git clone queue depth (`src_gitserver_clone_queue`) and git ls-remote queue depth (`src_gitserver_lsremote_queue`).
- Slack notifications for saved searches may now be added for individual users (not just organizations).
- The new search filter `lang:` filters results by programming language (example: `foo lang:go` or `foo -lang:clojure`).
- Dynamic filters: filters generated from your search results to help refine your results.
- Search queries that consist only of `file:` now show files whose path matches the filters (instead of no results).
- Sourcegraph now automatically detects basic `$GOPATH` configurations found in `.envrc` files in the root of repositories.
- You can now configure the effective `$GOPATH`s of a repository by adding a `.sourcegraph/config.json` file to your repository with the contents `{"go": {"GOPATH": ["mygopath"]}}`.
- A new `"blacklistGoGet": ["mydomain.org,myseconddomain.com"]` offers users a quick escape hatch in the event that Sourcegraph is making unwanted `go get` or `git clone` requests to their website due to incorrectly-configured monorepos. Most users will never use this option.
- Search suggestions and results now include symbol results. The new filter `type:symbol` causes only symbol results to be shown.
  Additionally, symbols for a repository can be browsed in the new symbols sidebar.
- You can now expand and collapse all items on a search results page or selectively expand and collapse individual items.

### Configuration changes

- Reduced the `gitMaxConcurrentClones` site config option's default value from 100 to 5, to help prevent too many concurrent clones from causing issues on code hosts.
- Changes to some site configuration options are now automatically detected and no longer require a server restart. After hitting Save in the UI, you will be informed if a server restart is required, per usual.
- Saved search notifications are now only sent to the owner of a saved search (all of an organization's members for an organization-level saved search, or a single user for a user-level saved search). The `notifyUsers` and `notifyOrganizations` properties underneath `search.savedQueries` have been removed.
- Slack webhook URLs are now defined in user/organization JSON settings, not on the organization profile page. Previously defined organization Slack webhook URLs are automatically migrated to the organization's JSON settings.
- The "unlimited" value for `maxReposToSearch` is now `-1` instead of `0`, and `0` now means to use the default.
- `auth.provider` must be set (`builtin`, `openidconnect`, `saml`, `http-header`, etc.) to configure an authentication provider. Previously you could just set the detailed configuration property (`"auth.openIDConnect": {...}`, etc.) and it would implicitly enable that authentication provider.
- The `autoRepoAdd` site configuration property was removed. Site admins can add repositories via site configuration.

### Bug fixes

- Only cross reference index enabled repositories.
- Fixed an issue where search would return results with empty file contents for matches in submodules with indexing enabled. Searching over submodules is not supported yet, so these (empty) results have been removed.
- Fixed an issue where match highlighting would be incorrect on lines that contained multibyte characters.
- Fixed an issue where search suggestions would always link to master (and 404) even if the file only existed on a branch. Now suggestions always link to the revision that is being searched over.
- Fixed an issue where all file and repository links on the search results page (for all search results types) would always link to master branch, even if the results only existed in another branch. Now search results links always link to the revision that is being searched over.
- The first user to sign up for a (not-yet-initialized) server is made the site admin, even if they signed up using SSO. Previously if the first user signed up using SSO, they would not be a site admin and no site admin could be created.
- Fixed an issue where our code intelligence archive cache (in `lsp-proxy`) would not evict items from the disk. This would lead to disks running out of free space.

## 2.5.16, 2.5.17

- Version bump to keep deployment variants in sync.

## 2.5.15

### Bug fixes

- Fixed issue where a Sourcegraph cluster would incorrectly show "An update is available".
- Fixed Phabricator links to repositories
- Searches over a single repository are now less likely to immediately time out the first time they are searched.
- Fixed a bug where `auth.provider == "http-header"` would incorrectly require builtin authentication / block site access when `auth.public == "false"`.

### Phabricator Integration Changes

We now display a "View on Phabricator" link rather than a "View on other code host" link if you are using Phabricator and hosting on GitHub or another code host with a UI. Commit links also will point to Phabricator.

### Improvements to SAML authentication

You may now optionally provide the SAML Identity Provider metadata XML file contents directly, with the `auth.saml` `identityProviderMetadata` site configuration property. (Previously, you needed to specify the URL where that XML file was available; that is still possible and is more common.) The new option is useful for organizations whose SAML metadata is not web-accessible or while testing SAML metadata configuration changes.

## 2.5.13

### Improvements to builtin authentication

When using `auth.provider == "builtin"`, two new important changes mean that a Sourcegraph server will be locked down and only accessible to users who are invited by an admin user (previously, we advised users to place their own auth proxy in front of Sourcegraph servers).

1.  When `auth.provider == "builtin"` Sourcegraph will now by default require an admin to invite users instead of allowing anyone who can visit the site to sign up. Set `auth.allowSignup == true` to retain the old behavior of allowing anyone who can access the site to signup.
2.  When `auth.provider == "builtin"`, Sourcegraph will now respects a new `auth.public` site configuration option (default value: `false`). When `auth.public == false`, Sourcegraph will not allow anyone to access the site unless they have an account and are signed in.

## 2.4.3

### Added

- Code Intelligence support
- Custom links to code hosts with the `links:` config options in `repos.list`

### Changed

- Search by file path enabled by default

## 2.4.2

### Added

- Repository settings mirror/cloning diagnostics page

### Changed

- Repositories added from GitHub are no longer enabled by default. The site admin UI for enabling/disabling repositories is improved.

## 2.4.0

### Added

- Search files by name by including `type:path` in a search query
- Global alerts for configuration-needed and cloning-in-progress
- Better list interfaces for repositories, users, organizations, and threads
- Users can change their own password in settings
- Repository groups can now be specified in settings by site admins, organizations, and users. Then `repogroup:foo` in a search query will search over only those repositories specified for the `foo` repository group.

### Changed

- Log messages are much quieter by default

## 2.3.11

### Added

- Added site admin updates page and update checking
- Added site admin telemetry page

### Changed

- Enhanced site admin panel
- Changed repo- and SSO-related site config property names to be consistent, updated documentation

## 2.3.10

### Added

- Online site configuration editing and reloading

### Changed

- Site admins are now configured in the site admin area instead of in the `adminUsernames` config key or `ADMIN_USERNAMES` env var. Users specified in those deprecated configs will be designated as site admins in the database upon server startup until those configs are removed in a future release.

## 2.3.9

### Fixed

- An issue that prevented creation and deletion of saved queries

## 2.3.8

### Added

- Built-in authentication: you can now sign up without an SSO provider.
- Faster default branch code search via indexing.

### Fixed

- Many performance improvements to search.
- Much log spam has been eliminated.

### Changed

- We optionally read `SOURCEGRAPH_CONFIG` from `$DATA_DIR/config.json`.
- SSH key required to clone repositories from GitHub Enterprise when using a self-signed certificate.

## 0.3 - 13 December 2017

The last version without a CHANGELOG.<|MERGE_RESOLUTION|>--- conflicted
+++ resolved
@@ -34,11 +34,8 @@
   quoted. [#18642](https://github.com/sourcegraph/sourcegraph/pull/18642)
 - Sourcegraph is now built with Go 1.16. [#18447](https://github.com/sourcegraph/sourcegraph/pull/18447)
 - Cursor hover information in the search query bar will now display after 150ms (previously 0ms). [#18916](https://github.com/sourcegraph/sourcegraph/pull/18916)
-<<<<<<< HEAD
 - The `repo.cloned` column is being deprecated in favour of `gitserver_repos.clone_status`. It will be removed in a subsequent release.
-=======
 - Precision class indicators have been improved for code intelligence results in both the hover overlay as well as the definition and references locations panel. [#18843](https://github.com/sourcegraph/sourcegraph/pull/18843)
->>>>>>> 14f67770
 
 ### Fixed
 
