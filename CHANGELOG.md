<!--
###################################### READ ME ###########################################
### This changelog should always be read on `main` branch. Its contents on version     ###
### branches do not necessarily reflect the changes that have gone into that branch.   ###
### To update the changelog add your changes to the appropriate section under the      ###
### "Unreleased" heading.                                                              ###
##########################################################################################
-->

# Changelog

All notable changes to Sourcegraph are documented in this file.

<!-- START CHANGELOG -->

## Unreleased

### Added

- Creating access tokens is now tracked in the security events. [#43226](https://github.com/sourcegraph/sourcegraph/pull/43226)
- Added `codeIntelAutoIndexing.indexerMap` to site-config that allows users to update the indexers used when inferring precise code intelligence auto-indexing jobs (without having to overwrite the entire inference scripts). For example, `"codeIntelAutoIndexing.indexerMap": {"go": "my.registry/sourcegraph/lsif-go"}` will casue Go projects to use the specified container (in a alternative Docker registry). [#43199](https://github.com/sourcegraph/sourcegraph/pull/43199)
- Code Insights data points that do not contain any results will display zero instead of being omitted from the visualization. Only applies to insight data created after 4.2. [#43166](https://github.com/sourcegraph/sourcegraph/pull/43166)
<<<<<<< HEAD
- GitHub/GitLab OAuth success/fail attempts are now a part of the audit log. [#43886](https://github.com/sourcegraph/sourcegraph/pull/43886)
=======
- Sourcegraph ships with node-exporter, a Prometheus tool that provides hardware / OS metrics that helps Sourcegraph scale your deployment. See your deployment update for more information:
  - [Kubernetes](https://docs.sourcegraph.com/admin/updates/kubernetes)
  - [Docker Compose](https://docs.sourcegraph.com/admin/updates/docker_compose)
- A structural search diagnostic to warn users when a language filter is not set. [#43835](https://github.com/sourcegraph/sourcegraph/pull/43835)
>>>>>>> 79ed2831

### Changed

- Updated minimum required version of `git` to 2.38.1 in `gitserver` and `server` Docker image. This addresses: https://github.blog/2022-04-12-git-security-vulnerability-announced/ and https://lore.kernel.org/git/d1d460f6-e70f-b17f-73a5-e56d604dd9d5@github.com/. [#43615](https://github.com/sourcegraph/sourcegraph/pull/43615)
- When a `content:` filter is used in a query, only file contents will be searched (previously any of file contents, paths, or repos were searched). However, as before, if `type:` is also set, the `content:` filter will search for results of the specified `type:`. [#43442](https://github.com/sourcegraph/sourcegraph/pull/43442)

### Fixed

- Fixed a bug where path matches on files in the root directory of a repository were not highlighted. [#43275](https://github.com/sourcegraph/sourcegraph/pull/43275)
- Fixed a bug where a search query wouldn't be validated after the query type has changed. [#43849](https://github.com/sourcegraph/sourcegraph/pull/43849)

### Removed

- Remove the older `log.gitserver.accessLogs` site config setting. The setting is succeeded by `log.auditLog.gitserverAccess`. [#43174](https://github.com/sourcegraph/sourcegraph/pull/43174)
- Remove `LOG_ALL_GRAPHQL_REQUESTS` env var. The setting is succeeded by `log.auditLog.graphQL`. [#43181](https://github.com/sourcegraph/sourcegraph/pull/43181)
- Removed support for setting `SRC_ENDPOINTS_CONSISTENT_HASH`. This was an environment variable to support the transition to a new consistent hashing scheme introduced in 3.31.0. [#43528](https://github.com/sourcegraph/sourcegraph/pull/43528)
- Removed legacy environment variable `ENABLE_CODE_INSIGHTS_SETTINGS_STORAGE` used in old versions of Code Insights to fall back to JSON settings based storage. All data was previously migrated in version 3.35 and this is no longer supported.

## 4.1.2

### Fixed

- Fix code navigation on OSS when CodeIntel is unavailable. [#43458](https://github.com/sourcegraph/sourcegraph/pull/43458)

### Removed

- Removed the onboarding checklist for new users that showed up in the top navigation bar, on user profiles, and in the site-admin overview page. After changes to the underlying user statistics system, the checklist caused severe performance issues for customers with large and heavily-used instances. [#43591](https://github.com/sourcegraph/sourcegraph/pull/43591)

## 4.1.1

### Fixed

- Fixed a bug with normalizing the `published` draft value for `changeset_specs`. [#43390](https://github.com/sourcegraph/sourcegraph/pull/43390)

## 4.1.0

### Added

- Outdated executors now show a warning from the admin page. [#40916](https://github.com/sourcegraph/sourcegraph/pull/40916)
- Added support for better Slack link previews for private instances. Link previews are currently feature-flagged, and site admins can turn them on by creating the `enable-link-previews` feature flag on the `/site-admin/feature-flags` page. [#41843](https://github.com/sourcegraph/sourcegraph/pull/41843)
- Added a new button in the repository settings, under "Mirroring", to delete a repository from disk and reclone it. [#42177](https://github.com/sourcegraph/sourcegraph/pull/42177)
- Batch changes run on the server can now be created within organisations. [#36536](https://github.com/sourcegraph/sourcegraph/issues/36536)
- GraphQL request logs are now compliant with the audit logging format. The old GraphQl logging based on `LOG_ALL_GRAPHQL_REQUESTS` env var is now deprecated and scheduled for removal. [#42550](https://github.com/sourcegraph/sourcegraph/pull/42550)
- Mounting files now works when running batch changes server side. [#31792](https://github.com/sourcegraph/sourcegraph/issues/31792)
- Added mini dashboard of total batch change metrics to the top of the batch changes list page. [#42046](https://github.com/sourcegraph/sourcegraph/pull/42046)
- Added repository sync counters to the code host details page. [#43039](https://github.com/sourcegraph/sourcegraph/pull/43039)

### Changed

- Git server access logs are now compliant with the audit logging format. Breaking change: The 'actor' field is now nested under 'audit' field. [#41865](https://github.com/sourcegraph/sourcegraph/pull/41865)
- All Perforce rules are now stored together in one column and evaluated on a "last rule takes precedence" basis. [#41785](https://github.com/sourcegraph/sourcegraph/pull/41785)
- Security events are now a part of the audit log. [#42653](https://github.com/sourcegraph/sourcegraph/pull/42653)
- "GC AUTO" is now the default garbage collection job. We disable sg maintenance, which had previously replace "GC AUTO", after repeated reports about repo corruption. [#42856](https://github.com/sourcegraph/sourcegraph/pull/42856)
- Security events (audit log) can now optionally omit the internal actor actions (internal traffic). [#42946](https://github.com/sourcegraph/sourcegraph/pull/42946)
- To use the optional `customGitFetch` feature, the `ENABLE_CUSTOM_GIT_FETCH` env var must be set on `gitserver`. [#42704](https://github.com/sourcegraph/sourcegraph/pull/42704)

### Fixed

- WIP changesets in Gitlab >= 14.0 are now prefixed with `Draft:` instead of `WIP:` to accomodate for the [breaking change in Gitlab 14.0](https://docs.gitlab.com/ee/update/removals.html#wip-merge-requests-renamed-draft-merge-requests). [#42024](https://github.com/sourcegraph/sourcegraph/pull/42024)
- When updating the site configuration, the provided Last ID is now used to prevent race conditions when simultaneous config updates occur. [#42691](https://github.com/sourcegraph/sourcegraph/pull/42691)
- When multiple auth providers of the same external service type is set up, there are now separate entries in the user's Account Security settings. [#42865](https://github.com/sourcegraph/sourcegraph/pull/42865)
- Fixed a bug with GitHub code hosts that did not label archived repos correctly when using the "public" repositoryQuery keyword. [#41461](https://github.com/sourcegraph/sourcegraph/pull/41461)
- Fixed a bug that would display the blank batch spec that a batch change is initialized with in the batch specs executions tab. [#42914](https://github.com/sourcegraph/sourcegraph/pull/42914)
- Fixed a bug that would cause menu dropdowns to not open appropriately. [#42779](https://github.com/sourcegraph/sourcegraph/pull/42779)

### Removed

-

## 4.0.1

### Fixed

- Fixed a panic that can be caused by some tracing configurations. [#42027](https://github.com/sourcegraph/sourcegraph/pull/42027)
- Fixed broken code navigation for Javascript. [#42055](https://github.com/sourcegraph/sourcegraph/pull/42055)
- Fixed issue with empty code navigation popovers. [#41958](https://github.com/sourcegraph/sourcegraph/pull/41958)

## 4.0.0

### Added

- A new look for Sourcegraph, previously in beta as "Simple UI", is now permanently enabled. [#41021](https://github.com/sourcegraph/sourcegraph/pull/41021)
- A new [multi-version upgrade](https://docs.sourcegraph.com/admin/updates#multi-version-upgrades) process now allows Sourcegraph instances to upgrade more than a single minor version. Instances at version 3.20 or later can now jump directly to 4.0. [#40628](https://github.com/sourcegraph/sourcegraph/pull/40628)
- Matching ranges in file paths are now highlighted for path results and content results. Matching paths in repository names are now highlighted for repository results. [#41296](https://github.com/sourcegraph/sourcegraph/pull/41296) [#41385](https://github.com/sourcegraph/sourcegraph/pull/41385) [#41470](https://github.com/sourcegraph/sourcegraph/pull/41470)
- Aggregations by repository, file, author, and capture group are now provided for search results. [#39643](https://github.com/sourcegraph/sourcegraph/issues/39643)
- Blob views and search results are now lazily syntax highlighted for better performance. [#39563](https://github.com/sourcegraph/sourcegraph/pull/39563) [#40263](https://github.com/sourcegraph/sourcegraph/pull/40263)
- File links in both the search results and the blob sidebar and now prefetched on hover or focus. [#40354](https://github.com/sourcegraph/sourcegraph/pull/40354) [#41420](https://github.com/sourcegraph/sourcegraph/pull/41420)
- Negation support for the search predicates `-repo:has.path()` and `-repo:has.content()`. [#40283](https://github.com/sourcegraph/sourcegraph/pull/40283)
- Experimental clientside OpenTelemetry can now be enabled with `"observability.client": { "openTelemetry": "/-/debug/otlp" }`, which sends OpenTelemetry to the new [bundled OpenTelemetry Collector](https://docs.sourcegraph.com/admin/observability/opentelemetry). [#37907](https://github.com/sourcegraph/sourcegraph/issues/37907)
- File diff stats are now characterized by 2 figures: lines added and lines removed. Previously, a 3rd figure for lines modified was also used. This is represented by the fields on the `DiffStat` type on the GraphQL API. [#40454](https://github.com/sourcegraph/sourcegraph/pull/40454)

### Changed

- [Sourcegraph with Kubernetes (without Helm)](https://docs.sourcegraph.com/admin/deploy/kubernetes): The `jaeger-agent` sidecar has been replaced by an [OpenTelemetry Collector](https://docs.sourcegraph.com/admin/observability/opentelemetry) DaemonSet + Deployment configuration. The bundled Jaeger instance is now disabled by default, instead of enabled. [#40456](https://github.com/sourcegraph/sourcegraph/issues/40456)
- [Sourcegraph with Docker Compose](https://docs.sourcegraph.com/admin/deploy/docker-compose): The `jaeger` service has been replaced by an [OpenTelemetry Collector](https://docs.sourcegraph.com/admin/observability/opentelemetry) service. The bundled Jaeger instance is now disabled by default, instead of enabled. [#40455](https://github.com/sourcegraph/sourcegraph/issues/40455)
- `"observability.tracing": { "type": "opentelemetry" }` is now the default tracer type. To revert to existing behaviour, set `"type": "jaeger"` instead. The legacy values `"type": "opentracing"` and `"type": "datadog"` have been removed. [#41242](https://github.com/sourcegraph/sourcegraph/pull/41242)
- `"observability.tracing": { "urlTemplate": "" }` is now the default, and if `"urlTemplate"` is left empty, no trace URLs are generated. To revert to existing behaviour, set `"urlTemplate": "{{ .ExternalURL }}/-/debug/jaeger/trace/{{ .TraceID }}"` instead. [#41242](https://github.com/sourcegraph/sourcegraph/pull/41242)
- Code host connection tokens are no longer supported as a fallback method for syncing changesets in Batch Changes. [#25394](https://github.com/sourcegraph/sourcegraph/issues/25394)
- **IMPORTANT:** `repo:contains(file:foo content:bar)` has been renamed to `repo:contains.file(path:foo content:bar)`. `repo:contains.file(foo)` has been renamed to `repo:contains.path(foo)`. `repo:contains()` **is no longer a valid predicate. Saved searches using** `repo:contains()` **will need to be updated to use the new syntax.** [#40389](https://github.com/sourcegraph/sourcegraph/pull/40389)

### Fixed

- Fixed support for bare repositories using the src-cli and other codehost type. This requires the latest version of src-cli. [#40863](https://github.com/sourcegraph/sourcegraph/pull/40863)
- The recommended [src-cli](https://github.com/sourcegraph/src-cli) version is now reported consistently. [#39468](https://github.com/sourcegraph/sourcegraph/issues/39468)
- A performance issue affecting structural search causing results to not stream. It is much faster now. [#40872](https://github.com/sourcegraph/sourcegraph/pull/40872)
- An issue where the saved search input box reports an invalid pattern type for `standard`, which is now valid. [#41068](https://github.com/sourcegraph/sourcegraph/pull/41068)
- Git will now respect system certificate authorities when specifying `certificates` for the `tls.external` site configuration. [#38128](https://github.com/sourcegraph/sourcegraph/issues/38128)
- Fixed a bug where setting `"observability.tracing": {}` would disable tracing, when the intended behaviour is to default to tracing with `"sampling": "selective"` enabled by default. [#41242](https://github.com/sourcegraph/sourcegraph/pull/41242)
- The performance, stability, and latency of search predicates like `repo:has.file()`, `repo:has.content()`, and `file:has.content()` have been dramatically improved. [#418](https://github.com/sourcegraph/zoekt/pull/418), [#40239](https://github.com/sourcegraph/sourcegraph/pull/40239), [#38988](https://github.com/sourcegraph/sourcegraph/pull/38988), [#39501](https://github.com/sourcegraph/sourcegraph/pull/39501)
- A search query issue where quoted patterns inside parenthesized expressions would be interpreted incorrectly. [#41455](https://github.com/sourcegraph/sourcegraph/pull/41455)

### Removed

- `CACHE_DIR` has been removed from the `sourcegraph-frontend` deployment. This required ephemeral storage which will no longer be needed. This variable (and corresponding filesystem mount) has been unused for many releases. [#38934](https://github.com/sourcegraph/sourcegraph/issues/38934)
- Quick links will no longer be shown on the homepage or search sidebar. The `quicklink` setting is now marked as deprecated. [#40750](https://github.com/sourcegraph/sourcegraph/pull/40750)
- Quick links will no longer be shown on the homepage or search sidebar if the "Simple UI" toggle is enabled and will be removed entirely in a future release. The `quicklink` setting is now marked as deprecated. [#40750](https://github.com/sourcegraph/sourcegraph/pull/40750)
- `file:contains()` has been removed from the list of valid predicates. `file:has.content()` and `file:contains.content()` remain, both of which work the same as `file:contains()` and are valid aliases of each other.
- The single-container `sourcegraph/server` deployment no longer bundles a Jaeger instance. [#41244](https://github.com/sourcegraph/sourcegraph/pull/41244)
- The following previously-deprecated fields have been removed from the Batch Changes GraphQL API: `GitBranchChangesetDescription.headRepository`, `BatchChange.initialApplier`, `BatchChange.specCreator`, `Changeset.publicationState`, `Changeset.reconcilerState`, `Changeset.externalState`.

## 3.43.2

### Fixed

- Fixed an issue causing context cancel error dumps when updating a code host config manually. [#40857](https://github.com/sourcegraph/sourcegraph/pull/41265)
- Fixed non-critical errors stopping the repo-syncing process for Bitbucket projectKeys. [#40897](https://github.com/sourcegraph/sourcegraph/pull/40582)
- Fixed an issue marking accounts as expired when the supplied Account ID list has no entries. [#40860](https://github.com/sourcegraph/sourcegraph/pull/40860)

## 3.43.1

### Fixed

- Fixed an infinite render loop on the batch changes detail page, causing the page to become unusable. [#40857](https://github.com/sourcegraph/sourcegraph/pull/40857)
- Unable to pick the correct GitLab OAuth for user authentication and repository permissions syncing when the instance configures more than one GitLab OAuth authentication providers. [#40897](https://github.com/sourcegraph/sourcegraph/pull/40897)

## 3.43.0

### Added

- Enforce 5-changeset limit for batch changes run server-side on an unlicensed instance. [#37834](https://github.com/sourcegraph/sourcegraph/issues/37834)
- Changesets that are not associated with any batch changes can have a retention period set using the site configuration `batchChanges.changesetsRetention`. [#36188](https://github.com/sourcegraph/sourcegraph/pull/36188)
- Added experimental support for exporting traces to an OpenTelemetry collector with `"observability.tracing": { "type": "opentelemetry" }` [#37984](https://github.com/sourcegraph/sourcegraph/pull/37984)
- Added `ROCKSKIP_MIN_REPO_SIZE_MB` to automatically use [Rockskip](https://docs.sourcegraph.com/code_intelligence/explanations/rockskip) for repositories over a certain size. [#38192](https://github.com/sourcegraph/sourcegraph/pull/38192)
- `"observability.tracing": { "urlTemplate": "..." }` can now be set to configure generated trace URLs (for example those generated via `&trace=1`). [#39765](https://github.com/sourcegraph/sourcegraph/pull/39765)

### Changed

- **IMPORTANT: Search queries with patterns surrounded by** `/.../` **will now be interpreted as regular expressions.** Existing search links or code monitors are unaffected. In the rare event where older links rely on the literal meaning of `/.../`, the string will be automatically quoted it in a `content` filter, preserving the original meaning. If you happen to use an existing older link and want `/.../` to work as a regular expression, add `patterntype:standard` to the query. New queries and code monitors will interpret `/.../` as regular expressions. [#38141](https://github.com/sourcegraph/sourcegraph/pull/38141).
- The password policy has been updated and is now part of the standard featureset configurable by site-admins. [#39213](https://github.com/sourcegraph/sourcegraph/pull/39213).
- Replaced the `ALLOW_DECRYPT_MIGRATION` envvar with `ALLOW_DECRYPTION`. See [updated documentation](https://docs.sourcegraph.com/admin/config/encryption). [#39984](https://github.com/sourcegraph/sourcegraph/pull/39984)
- Compute-powered insight now supports only one series custom colors for compute series bars [40038](https://github.com/sourcegraph/sourcegraph/pull/40038)

### Fixed

- Fix issue during code insight creation where selecting `"Run your insight over all your repositories"` reset the currently selected distance between data points. [#39261](https://github.com/sourcegraph/sourcegraph/pull/39261)
- Fix issue where symbols in the side panel did not have file level permission filtering applied correctly. [#39592](https://github.com/sourcegraph/sourcegraph/pull/39592)

### Removed

- The experimental dependencies search feature has been removed, including the `repo:deps(...)` search predicate and the site configuration options `codeIntelLockfileIndexing.enabled` and `experimentalFeatures.dependenciesSearch`. [#39742](https://github.com/sourcegraph/sourcegraph/pull/39742)

## 3.42.2

### Fixed

- Fix issue with capture group insights to fail immediately if they contain invalid queries. [#39842](https://github.com/sourcegraph/sourcegraph/pull/39842)
- Fix issue during conversion of just in time code insights to start backfilling data from the current time instead of the date the insight was created. [#39923](https://github.com/sourcegraph/sourcegraph/pull/39923)

## 3.42.1

### Fixed

- Reverted git version to avoid an issue with commit-graph that could cause repository corruptions [#39537](https://github.com/sourcegraph/sourcegraph/pull/39537)
- Fixed an issue with symbols where they were not respecting sub-repository permissions [#39592](https://github.com/sourcegraph/sourcegraph/pull/39592)

## 3.42.0

### Added

- Reattached changesets now display an action and factor into the stats when previewing batch changes. [#36359](https://github.com/sourcegraph/sourcegraph/issues/36359)
- New site configuration option `"permissions.syncUsersMaxConcurrency"` to control the maximum number of user-centric permissions syncing jobs could be spawned concurrently. [#37918](https://github.com/sourcegraph/sourcegraph/issues/37918)
- Added experimental support for exporting traces to an OpenTelemetry collector with `"observability.tracing": { "type": "opentelemetry" }` [#37984](https://github.com/sourcegraph/sourcegraph/pull/37984)
- Code Insights over some repos now get 12 historic data points in addition to a current daily value and future points that align with the defined interval. [#37756](https://github.com/sourcegraph/sourcegraph/pull/37756)
- A Kustomize overlay and Helm override file to apply envoy filter for networking error caused by service mesh. [#4150](https://github.com/sourcegraph/deploy-sourcegraph/pull/4150) & [#148](https://github.com/sourcegraph/deploy-sourcegraph-helm/pull/148)
- Resource Estimator: Ability to export the estimated results as override file for Helm and Docker Compose. [#18](https://github.com/sourcegraph/resource-estimator/pull/18)
- A toggle to enable/disable a beta simplified UI has been added to the user menu. This new UI is still actively in development and any changes visible with the toggle enabled may not be stable are subject to change. [#38763](https://github.com/sourcegraph/sourcegraph/pull/38763)
- Search query inputs are now backed by the CodeMirror library instead of Monaco. Monaco can be re-enabled by setting `experimentalFeatures.editor` to `"monaco"`. [38584](https://github.com/sourcegraph/sourcegraph/pull/38584)
- Better search-based code navigation for Python using tree-sitter [#38459](https://github.com/sourcegraph/sourcegraph/pull/38459)
- Gitserver endpoint access logs can now be enabled by adding `"log": { "gitserver.accessLogs": true }` to the site config. [#38798](https://github.com/sourcegraph/sourcegraph/pull/38798)
- Code Insights supports a new type of insight - compute-powered insight, currently under the experimental feature flag: `codeInsightsCompute` [#37857](https://github.com/sourcegraph/sourcegraph/issues/37857)
- Cache execution result when mounting files in a batch spec. [sourcegraph/src-cli#795](https://github.com/sourcegraph/src-cli/pull/795)
- Batch Changes changesets open on archived repositories will now move into a [Read-Only state](https://docs.sourcegraph.com/batch_changes/references/faq#why-is-my-changeset-read-only). [#26820](https://github.com/sourcegraph/sourcegraph/issues/26820)

### Changed

- Updated minimum required veresion of `git` to 2.35.2 in `gitserver` and `server` Docker image. This addresses [a few vulnerabilities announced by GitHub](https://github.blog/2022-04-12-git-security-vulnerability-announced/).
- Search: Pasting a query with line breaks into the main search query input will now replace them with spaces instead of removing them. [#37674](https://github.com/sourcegraph/sourcegraph/pull/37674)
- Rewrite resource estimator using the latest metrics [#37869](https://github.com/sourcegraph/sourcegraph/pull/37869)
- Selecting a line multiple times in the file view will only add a single browser history entry [#38204](https://github.com/sourcegraph/sourcegraph/pull/38204)
- The panels on the homepage (recent searches, etc) are now turned off by default. They can be re-enabled by setting `experimentalFeatures.showEnterpriseHomePanels` to true. [#38431](https://github.com/sourcegraph/sourcegraph/pull/38431)
- Log sampling is now enabled by default for Sourcegraph components that use the [new internal logging library](https://github.com/sourcegraph/log) - the first 100 identical log entries per second will always be output, but thereafter only every 100th identical message will be output. It can be configured for each service using the environment variables `SRC_LOG_SAMPLING_INITIAL` and `SRC_LOG_SAMPLING_THEREAFTER`, and if `SRC_LOG_SAMPLING_INITIAL` is set to `0` or `-1` the sampling will be disabled entirely. [#38451](https://github.com/sourcegraph/sourcegraph/pull/38451)
- Deprecated `experimentalFeatures.enableGitServerCommandExecFilter`. Setting this value has no effect on the code any longer and the code to guard against unknown commands is always enabled.
- Zoekt now runs with GOGC=25 by default, helping to reduce the memory consumption of Sourcegraph. Previously it ran with GOGC=50, but we noticed a regression when we switched to go 1.18 which contained significant changes to the go garbage collector. [#38708](https://github.com/sourcegraph/sourcegraph/issues/38708)
- Hide `Publish` action when working with imported changesets. [#37882](https://github.com/sourcegraph/sourcegraph/issues/37882)

### Fixed

- Fix an issue where updating the title or body of a Bitbucket Cloud pull request opened by a batch change could fail when the pull request was not on a fork of the target repository. [#37585](https://github.com/sourcegraph/sourcegraph/issues/37585)
- A bug where some complex `repo:` regexes only returned a subset of repository results. [#37925](https://github.com/sourcegraph/sourcegraph/pull/37925)
- Fix a bug when selecting all the changesets on the Preview Batch Change Page only selected the recently loaded changesets. [#38041](https://github.com/sourcegraph/sourcegraph/pull/38041)
- Fix a bug with bad code insights chart data points links. [#38102](https://github.com/sourcegraph/sourcegraph/pull/38102)
- Code Insights: the commit indexer no longer errors when fetching commits from empty repositories and marks them as successfully indexed. [#39081](https://github.com/sourcegraph/sourcegraph/pull/38091)
- The file view does not jump to the first selected line anymore when selecting multiple lines and the first selected line was out of view. [#38175](https://github.com/sourcegraph/sourcegraph/pull/38175)
- Fixed an issue where multiple activations of the back button are required to navigate back to a previously selected line in a file [#38193](https://github.com/sourcegraph/sourcegraph/pull/38193)
- Support timestamps with numeric timezone format from Gitlab's Webhook payload [#38250](https://github.com/sourcegraph/sourcegraph/pull/38250)
- Fix regression in 3.41 where search-based Code Insights could have their queries wrongly parsed into regex patterns when containing quotes or parentheses. [#38400](https://github.com/sourcegraph/sourcegraph/pull/38400)
- Fixed regression of mismatched `From` address when render emails. [#38589](https://github.com/sourcegraph/sourcegraph/pull/38589)
- Fixed a bug with GitHub code hosts using `"repositoryQuery":{"public"}` where it wasn't respecting exclude archived. [#38839](https://github.com/sourcegraph/sourcegraph/pull/38839)
- Fixed a bug with GitHub code hosts using `repositoryQuery` with custom queries, where it could potentially stall out searching for repos. [#38839](https://github.com/sourcegraph/sourcegraph/pull/38839)
- Fixed an issue in Code Insights were duplicate points were sometimes being returned when displaying series data. [#38903](https://github.com/sourcegraph/sourcegraph/pull/38903)
- Fix issue with Bitbucket Projects repository permissions sync regarding granting pending permissions. [#39013](https://github.com/sourcegraph/sourcegraph/pull/39013)
- Fix issue with Bitbucket Projects repository permissions sync when BindID is username. [#39035](https://github.com/sourcegraph/sourcegraph/pull/39035)
- Improve keyboard navigation for batch changes server-side execution flow. [#38601](https://github.com/sourcegraph/sourcegraph/pull/38601)
- Fixed a bug with the WorkspacePreview panel glitching when it's resized. [#36470](https://github.com/sourcegraph/sourcegraph/issues/36470)
- Handle special characters in search query when creating a batch change from search. [#38772](https://github.com/sourcegraph/sourcegraph/pull/38772)
- Fixed bug when parsing numeric timezone offset in Gitlab webhook payload. [#38250](https://github.com/sourcegraph/sourcegraph/pull/38250)
- Fixed setting unrestricted status on a repository when using the explicit permissions API. If the repository had never had explicit permissions before, previously this call would fail. [#39141](https://github.com/sourcegraph/sourcegraph/pull/39141)

### Removed

- The direct DataDog trace export integration has been removed. ([#37654](https://github.com/sourcegraph/sourcegraph/pull/37654))
- Removed the deprecated git exec forwarder. [#38092](https://github.com/sourcegraph/sourcegraph/pull/38092)
- Browser and IDE extensions banners. [#38715](https://github.com/sourcegraph/sourcegraph/pull/38715)

## 3.41.1

### Fixed

- Fix issue with Bitbucket Projects repository permissions sync when wrong repo IDs were used [#38637](https://github.com/sourcegraph/sourcegraph/pull/38637)
- Fix perforce permissions interpretation for rules where there is a wildcard in the depot name [#37648](https://github.com/sourcegraph/sourcegraph/pull/37648)

### Added

- Allow directory read access for sub repo permissions [#38487](https://github.com/sourcegraph/sourcegraph/pull/38487)

### Changed

- p4-fusion version is upgraded to 1.10 [#38272](https://github.com/sourcegraph/sourcegraph/pull/38272)

## 3.41.0

### Added

- Code Insights: Added toggle display of data series in line charts
- Code Insights: Added dashboard pills for the standalone insight page [#36341](https://github.com/sourcegraph/sourcegraph/pull/36341)
- Extensions: Added site config parameter `extensions.allowOnlySourcegraphAuthoredExtensions`. When enabled only extensions authored by Sourcegraph will be able to be viewed and installed. For more information check out the [docs](https://docs.sourcegraph.com/admin/extensions##allow-only-extensions-authored-by-sourcegraph). [#35054](https://github.com/sourcegraph/sourcegraph/pull/35054)
- Batch Changes Credentials can now be manually validated. [#35948](https://github.com/sourcegraph/sourcegraph/pull/35948)
- Zoekt-indexserver has a new debug landing page, `/debug`, which now exposes information about the queue, the list of indexed repositories, and the list of assigned repositories. Admins can reach the debug landing page by selecting Instrumentation > indexed-search-indexer from the site admin view. The debug page is linked at the top. [#346](https://github.com/sourcegraph/zoekt/pull/346)
- Extensions: Added `enableExtensionsDecorationsColumnView` user setting as [experimental feature](https://docs.sourcegraph.com/admin/beta_and_experimental_features#experimental-features). When enabled decorations of the extensions supporting column decorations (currently only git-extras extension does: [sourcegraph-git-extras/pull/276](https://github.com/sourcegraph/sourcegraph-git-extras/pull/276)) will be displayed in separate columns on the blob page. [#36007](https://github.com/sourcegraph/sourcegraph/pull/36007)
- SAML authentication provider has a new site configuration `allowGroups` that allows filtering users by group membership. [#36555](https://github.com/sourcegraph/sourcegraph/pull/36555)
- A new [templating](https://docs.sourcegraph.com/batch_changes/references/batch_spec_templating) variable, `batch_change_link` has been added for more control over where the "Created by Sourcegraph batch change ..." message appears in the published changeset description. [#491](https://github.com/sourcegraph/sourcegraph/pull/35319)
- Batch specs can now mount local files in the Docker container when using [Sourcegraph CLI](https://docs.sourcegraph.com/cli). [#31790](https://github.com/sourcegraph/sourcegraph/issues/31790)
- Code Monitoring: Notifications via Slack and generic webhooks are now enabled for everyone by default as a beta feature. [#37037](https://github.com/sourcegraph/sourcegraph/pull/37037)
- Code Insights: Sort and limit filters have been added to capture group insights. This gives users more control over which series are displayed. [#34611](https://github.com/sourcegraph/sourcegraph/pull/34611)
- [Running batch changes server-side](https://docs.sourcegraph.com/batch_changes/explanations/server_side) is now in beta! In addition to using src-cli to run batch changes locally, you can now run them server-side as well. This requires installing executors. While running server-side unlocks a new and improved UI experience, you can still use src-cli just like before.
- Code Monitoring: pings for new action types [#37288](https://github.com/sourcegraph/sourcegraph/pull/37288)
- Better search-based code navigation for Java using tree-sitter [#34875](https://github.com/sourcegraph/sourcegraph/pull/34875)

### Changed

- Code Insights: Added warnings about adding `context:` and `repo:` filters in search query.
- Batch Changes: The credentials of the last applying user will now be used to sync changesets when available. If unavailable, then the previous behaviour of using a site or code host configuration credential is retained. [#33413](https://github.com/sourcegraph/sourcegraph/issues/33413)
- Gitserver: we disable automatic git-gc for invocations of git-fetch to avoid corruption of repositories by competing git-gc processes. [#36274](https://github.com/sourcegraph/sourcegraph/pull/36274)
- Commit and diff search: The hard limit of 50 repositories has been removed, and long-running searches will continue running until the timeout is hit. [#36486](https://github.com/sourcegraph/sourcegraph/pull/36486)
- The Postgres DBs `frontend` and `codeintel-db` are now given 1 hour to begin accepting connections before Kubernetes restarts the containers. [#4136](https://github.com/sourcegraph/deploy-sourcegraph/pull/4136)
- The internal git command forwarder has been deprecated and will be removed in 3.42 [#37320](https://github.com/sourcegraph/sourcegraph/pull/37320)

### Fixed

- Unable to send emails through [Google SMTP relay](https://docs.sourcegraph.com/admin/config/email#configuring-sourcegraph-to-send-email-via-google-workspace-gmail) with mysterious error "EOF". [#35943](https://github.com/sourcegraph/sourcegraph/issues/35943)
- A common source of searcher evictions on kubernetes when running large structural searches. [#34828](https://github.com/sourcegraph/sourcegraph/issues/34828)
- An issue with permissions evaluation for saved searches
- An authorization check while Redis is down will now result in an internal server error, instead of clearing a valid session from the user's cookies. [#37016](https://github.com/sourcegraph/sourcegraph/issues/37016)

### Removed

-

## 3.40.2

### Fixed

- Fix issue with OAuth login using a Github code host by reverting gologin dependency update [#36685](https://github.com/sourcegraph/sourcegraph/pull/36685)
- Fix issue with single-container docker image where codeinsights-db was being incorrectly created [#36678](https://github.com/sourcegraph/sourcegraph/pull/36678)

## 3.40.1

### Fixed

- Support expiring OAuth tokens for GitLab which became the default in version 15.0. [#36003](https://github.com/sourcegraph/sourcegraph/pull/36003)
- Fix external service resolver erroring when webhooks not supported. [#35932](https://github.com/sourcegraph/sourcegraph/pull/35932)

## 3.40.0

### Added

- Code Insights: Added fuzzy search filter for dashboard select drop down
- Code Insights: You can share code insights through a shareable link. [#34965](https://github.com/sourcegraph/sourcegraph/pull/34965)
- Search: `path:` is now a valid filter. It is an alias for the existing `file:` filter. [#34947](https://github.com/sourcegraph/sourcegraph/pull/34947)
- Search: `-language` is a valid filter, but the web app displays it as invalid. The web app is fixed to reflect validity. [#34949](https://github.com/sourcegraph/sourcegraph/pull/34949)
- Search-based code intelligence now recognizes local variables in Python, Java, JavaScript, TypeScript, C/C++, C#, Go, and Ruby. [#33689](https://github.com/sourcegraph/sourcegraph/pull/33689)
- GraphQL API: Added support for async external service deletion. This should be used to delete an external service which cannot be deleted within 75 seconds timeout due to a large number of repos. Usage: add `async` boolean field to `deleteExternalService` mutation. Example: `mutation deleteExternalService(externalService: "id", async: true) { alwaysNil }`
- [search.largeFiles](https://docs.sourcegraph.com/admin/config/site_config#search-largeFiles) now supports recursive globs. For example, it is now possible to specify a pattern like `**/*.lock` to match a lock file anywhere in a repository. [#35411](https://github.com/sourcegraph/sourcegraph/pull/35411)
- Permissions: The `setRepositoryPermissionsUnrestricted` mutation was added, which allows explicitly marking a repo as available to all Sourcegraph users. [#35378](https://github.com/sourcegraph/sourcegraph/pull/35378)
- The `repo:deps(...)` predicate can now search through the [Python dependencies of your repositories](https://docs.sourcegraph.com/code_search/how-to/dependencies_search). [#32659](https://github.com/sourcegraph/sourcegraph/issues/32659)
- Batch Changes are now supported on [Bitbucket Cloud](https://bitbucket.org/). [#24199](https://github.com/sourcegraph/sourcegraph/issues/24199)
- Pings for server-side batch changes [#34308](https://github.com/sourcegraph/sourcegraph/pull/34308)
- Indexed search will detect when it is misconfigured and has multiple replicas writing to the same directory. [#35513](https://github.com/sourcegraph/sourcegraph/pull/35513)
- A new token creation callback feature that sends a token back to a trusted program automatically after the user has signed in [#35339](https://github.com/sourcegraph/sourcegraph/pull/35339)
- The Grafana dashboard now has a global container resource usage view to help site-admin quickly identify potential scaling issues. [#34808](https://github.com/sourcegraph/sourcegraph/pull/34808)

### Changed

- Sourcegraph's docker images are now based on Alpine Linux 3.14. [#34508](https://github.com/sourcegraph/sourcegraph/pull/34508)
- Sourcegraph is now built with Go 1.18. [#34899](https://github.com/sourcegraph/sourcegraph/pull/34899)
- Capture group Code Insights now use the Compute streaming endpoint. [#34905](https://github.com/sourcegraph/sourcegraph/pull/34905)
- Code Insights will now automatically generate queries with a default value of `fork:no` and `archived:no` if these fields are not specified by the user. This removes the need to manually add these fields to have consistent behavior from historical to non-historical results. [#30204](https://github.com/sourcegraph/sourcegraph/issues/30204)
- Search Code Insights now use the Search streaming endpoint. [#35286](https://github.com/sourcegraph/sourcegraph/pull/35286)
- Deployment: Nginx ingress controller updated to v1.2.0

### Fixed

- Code Insights: Fixed line chart data series hover effect. Now the active line will be rendered on top of the others.
- Code Insights: Fixed incorrect Line Chart size calculation in FireFox
- Unverified primary emails no longer breaks the Emails-page for users and Users-page for Site Admin. [#34312](https://github.com/sourcegraph/sourcegraph/pull/34312)
- Button to download raw file in blob page is now working correctly. [#34558](https://github.com/sourcegraph/sourcegraph/pull/34558)
- Searches containing `or` expressions are now optimized to evaluate natively on the backends that support it ([#34382](https://github.com/sourcegraph/sourcegraph/pull/34382)), and both commit and diff search have been updated to run optimized `and`, `or`, and `not` queries. [#34595](https://github.com/sourcegraph/sourcegraph/pull/34595)
- Carets in textareas in Firefox are now visible. [#34888](https://github.com/sourcegraph/sourcegraph/pull/34888)
- Changesets to GitHub code hosts could fail with a confusing, non actionable error message. [#35048](https://github.com/sourcegraph/sourcegraph/pull/35048)
- An issue causing search expressions to not work in conjunction with `type:symbol`. [#35126](https://github.com/sourcegraph/sourcegraph/pull/35126)
- A non-descriptive error message that would be returned when using `on.repository` if it is not a valid repository path [#35023](https://github.com/sourcegraph/sourcegraph/pull/35023)
- Reduced database load when viewing or previewing a batch change. [#35501](https://github.com/sourcegraph/sourcegraph/pull/35501)
- Fixed a bug where Capture Group Code Insights generated just in time only returned data for the latest repository in the list. [#35624](https://github.com/sourcegraph/sourcegraph/pull/35624)

### Removed

- The experimental API Docs feature released on our Cloud instance since 3.30.0 has been removed from the product entirely. This product functionality is being superseded by [doctree](https://github.com/sourcegraph/doctree). [#34798](https://github.com/sourcegraph/sourcegraph/pull/34798)

## 3.39.1

### Fixed

- Code Insights: Fixed bug that caused line rendering issues when series data is returned out of order by date.
- Code Insights: Fixed bug that caused before and after parameters to be switched when clicking in to the diff view from an insight.
- Fixed an issue with notebooks that caused the cursor to behave erratically in markdown blocks. [#34227](https://github.com/sourcegraph/sourcegraph/pull/34227)
- Batch Changes on docker compose installations were failing due to a missing environment variable [#813](https://github.com/sourcegraph/deploy-sourcegraph-docker/pull/813).

## 3.39.0

### Added

- Added support for LSIF upload authentication against GitLab.com on Sourcegraph Cloud. [#33254](https://github.com/sourcegraph/sourcegraph/pull/33254)
- Add "getting started/quick start checklist for authenticated users" [#32882](https://github.com/sourcegraph/sourcegraph/pull/32882)
- A redesigned repository page is now available under the `new-repo-page` feature flag. [#33319](https://github.com/sourcegraph/sourcegraph/pull/33319)
- Pings now include notebooks usage metrics. [#30087](https://github.com/sourcegraph/sourcegraph/issues/30087)
- Notebooks are now enabled by default. [#33706](https://github.com/sourcegraph/sourcegraph/pull/33706)
- The Code Insights GraphQL API now accepts Search Contexts as a filter and will extract the expressions embedded the `repo` and `-repo` search query fields from the contexts to apply them as filters on the insight. [#33866](https://github.com/sourcegraph/sourcegraph/pull/33866)
- The Code Insights commit indexer can now index commits in smaller batches. Set the number of days per batch in the site setting `insights.commit.indexer.windowDuration`. A value of 0 (default) will disable batching. [#33666](https://github.com/sourcegraph/sourcegraph/pull/33666)
- Support account lockout after consecutive failed sign-in attempts for builtin authentication provider (i.e. username and password), new config options are added to the site configuration under `"auth.lockout"` to customize the threshold, length of lockout and consecutive periods. [#33999](https://github.com/sourcegraph/sourcegraph/pull/33999)
- pgsql-exporter for Code Insights has been added to docker-compose and Kubernetes deployments to gather database-level metrics. [#780](https://github.com/sourcegraph/deploy-sourcegraph-docker/pull/780), [#4111](https://github.com/sourcegraph/deploy-sourcegraph/pull/4111)
- `repo:dependencies(...)` predicate can now search through the [Go dependencies of your repositories](https://docs.sourcegraph.com/code_search/how-to/dependencies_search). [#32658](https://github.com/sourcegraph/sourcegraph/issues/32658)
- Added a site config value `defaultRateLimit` to optionally configure a global default rate limit for external services.

### Changed

- Code Insights: Replaced native window confirmation dialog with branded modal. [#33637](https://github.com/sourcegraph/sourcegraph/pull/33637)
- Code Insights: Series data is now sorted by semantic version then alphabetically.
- Code Insights: Added locked insights overlays for frozen insights while in limited access mode. Restricted insight editing save change button for frozen insights. [#33062](https://github.com/sourcegraph/sourcegraph/pull/33062)
- Code Insights: A global dashboard will now be automatically created while in limited access mode to provide consistent visibility for unlocked insights. This dashboard cannot be deleted or modified while in limited access mode. [#32992](https://github.com/sourcegraph/sourcegraph/pull/32992)
- Update "getting started checklist for visitors" to a new design [TODO:]
- Update "getting started/quick start checklist for visitors" to a new design [#32882](https://github.com/sourcegraph/sourcegraph/pull/32882)
- Code Insights: Capture group values are now restricted to 100 characters. [#32828](https://github.com/sourcegraph/sourcegraph/pull/32828)
- Repositories for which gitserver's janitor job "sg maintenance" fails will eventually be re-cloned if "DisableAutoGitUpdates" is set to false (default) in site configuration. [#33432](https://github.com/sourcegraph/sourcegraph/pull/33432)
- The Code Insights database is now based on Postgres 12, removing the dependency on TimescaleDB. [#32697](https://github.com/sourcegraph/sourcegraph/pull/32697)

### Fixed

- Fixed create insight button being erroneously disabled.
- Fixed an issue where a `Warning: Sourcegraph cannot send emails!` banner would appear for all users instead of just site admins (introduced in v3.38).
- Fixed reading search pattern type from settings [#32989](https://github.com/sourcegraph/sourcegraph/issues/32989)
- Display a tooltip and truncate the title of a search result when content overflows [#32904](https://github.com/sourcegraph/sourcegraph/pull/32904)
- Search patterns containing `and` and `not` expressions are now optimized to evaluate natively on the Zoekt backend for indexed code content and symbol search wherever possible. These kinds of queries are now typically an order of magnitude faster. Previous cases where no results were returned for expensive search expressions should now work and return results quickly. [#33308](https://github.com/sourcegraph/sourcegraph/pull/33308)
- Fail to log extension activation event will no longer block extension from activating [#33300][https://github.com/sourcegraph/sourcegraph/pull/33300]
- Fixed out-ouf-memory events for gitserver's janitor job "sg maintenance". [#33353](https://github.com/sourcegraph/sourcegraph/issues/33353)
- Setting the publication state for changesets when previewing a batch spec now works correctly if all changesets are selected and there is more than one page of changesets. [#33619](https://github.com/sourcegraph/sourcegraph/issues/33619)

### Removed

-

## 3.38.1

### Fixed

- An issue introduced in 3.38 that caused alerts to not be delivered [#33398](https://github.com/sourcegraph/sourcegraph/pull/33398)

## 3.38.0

### Added

- Added new "Getting started onboarding tour" for not authenticated users on Sourcegraph.com instead of "Search onboarding tour" [#32263](https://github.com/sourcegraph/sourcegraph/pull/32263)
- Pings now include code host integration usage metrics [#31379](https://github.com/sourcegraph/sourcegraph/pull/31379)
- Added `PRECISE_CODE_INTEL_UPLOAD_AWS_USE_EC2_ROLE_CREDENTIALS` environment variable to enable EC2 metadata API authentication to an external S3 bucket storing precise code intelligence uploads. [#31820](https://github.com/sourcegraph/sourcegraph/pull/31820)
- LSIF upload pages now include a section listing the reasons and retention policies resulting in an upload being retained and not expired. [#30864](https://github.com/sourcegraph/sourcegraph/pull/30864)
- Timestamps in the history panel can now be formatted as absolute timestamps by using user setting `history.preferAbsoluteTimestamps`
- Timestamps in the history panel can now be formatted as absolute timestamps by using user setting `history.preferAbsoluteTimestamps` [#31837](https://github.com/sourcegraph/sourcegraph/pull/31837)
- Notebooks from private enterprise instances can now be embedded in external sites by enabling the `enable-embed-route` feature flag. [#31628](https://github.com/sourcegraph/sourcegraph/issues/31628)
- Pings now include IDE extensions usage metrics [#32000](https://github.com/sourcegraph/sourcegraph/pull/32000)
- New EventSource type: `IDEEXTENSION` for IDE extensions-related events [#32000](https://github.com/sourcegraph/sourcegraph/pull/32000)
- Code Monitoring now has a Logs tab enabled as a [beta feature](https://docs.sourcegraph.com/admin/beta_and_experimental_features). This lets you see recent runs of your code monitors and determine if any notifications were sent or if there were any errors during the run. [#32292](https://github.com/sourcegraph/sourcegraph/pull/32292)
- Code Monitoring creation and editing now supports syntax highlighting and autocomplete on the search box. [#32536](https://github.com/sourcegraph/sourcegraph/pull/32536)
- New `repo:dependencies(...)` predicate allows you to [search through the dependencies of your repositories](https://docs.sourcegraph.com/code_search/how-to/dependencies_search). This feature is currently in beta and only npm package repositories are supported with dependencies from `package-lock.json` and `yarn.lock` files. [#32405](https://github.com/sourcegraph/sourcegraph/issues/32405)
- Site config has a new _experimental_ feature called `gitServerPinnedRepos` that allows admins to pin specific repositories to particular gitserver instances. [#32831](https://github.com/sourcegraph/sourcegraph/pull/32831).
- Added [Rockskip](https://docs.sourcegraph.com/code_intelligence/explanations/rockskip), a scalable symbol service backend for a fast symbol sidebar and search-based code intelligence on monorepos.
- Code monitor email notifications can now optionally include the content of new search results. This is disabled by default but can be enabled by editing the code monitor's email action and toggling on "Include search results in sent message". [#32097](https://github.com/sourcegraph/sourcegraph/pull/32097)

### Changed

- Searching for the pattern `//` with regular expression search is now interpreted literally and will search for `//`. Previously, the `//` pattern was interpreted as our regular expression syntax `/<regexp>/` which would in turn be intrpreted as the empty string. Since searching for an empty string offers little practically utility, we now instead interpret `//` to search for its literal meaning in regular expression search. [#31520](https://github.com/sourcegraph/sourcegraph/pull/31520)
- Timestamps in the webapp will now display local time on hover instead of UTC time [#31672](https://github.com/sourcegraph/sourcegraph/pull/31672)
- Updated Postgres version from 12.6 to 12.7 [#31933](https://github.com/sourcegraph/sourcegraph/pull/31933)
- Code Insights will now periodically clean up data series that are not in use. There is a 1 hour grace period where the series can be reattached to a view, after which all of the time series data and metadata will be deleted. [#32094](https://github.com/sourcegraph/sourcegraph/pull/32094)
- Code Insights critical telemetry total count now only includes insights that are not frozen (limited by trial mode restrictions). [#32529](https://github.com/sourcegraph/sourcegraph/pull/32529)
- The Phabricator integration with Gitolite code hosts has been deprecated, the fields have been kept to not break existing systems, but the integration does not work anymore
- The SSH library used to push Batch Change branches to code hosts has been updated to prevent issues pushing to github.com or GitHub Enterprise releases after March 15, 2022. [#32641](https://github.com/sourcegraph/sourcegraph/issues/32641)
- Bumped the minimum supported version of Docker Compose from `1.22.0` to `1.29.0`. [#32631](https://github.com/sourcegraph/sourcegraph/pull/32631)
- [Code host API rate limit configuration](https://docs.sourcegraph.com/admin/repo/update_frequency#code-host-api-rate-limiting) no longer based on code host URLs but only takes effect on each individual external services. To enforce API rate limit, please add configuration to all external services that are intended to be rate limited. [#32768](https://github.com/sourcegraph/sourcegraph/pull/32768)

### Fixed

- Viewing or previewing a batch change is now more resilient when transient network or server errors occur. [#29859](https://github.com/sourcegraph/sourcegraph/issues/29859)
- Search: `select:file` and `select:file.directory` now properly deduplicates results. [#32469](https://github.com/sourcegraph/sourcegraph/pull/32469)
- Security: Patch container images against CVE 2022-0778 [#32679](https://github.com/sourcegraph/sourcegraph/issues/32679)
- When closing a batch change, draft changesets that will be closed are now also shown. [#32481](https://github.com/sourcegraph/sourcegraph/pull/32481)

### Removed

- The deprecated GraphQL field `SearchResults.resultCount` has been removed in favor of its replacement, `matchCount`. [#31573](https://github.com/sourcegraph/sourcegraph/pull/31573)
- The deprecated site-config field `UseJaeger` has been removed. Use `"observability.tracing": { "sampling": "all" }` instead [#31294](https://github.com/sourcegraph/sourcegraph/pull/31294/commits/6793220d6cf1200535a2610d79d2dd9e18c67dca)

## 3.37.0

### Added

- Code in search results is now selectable (e.g. for copying). Just clicking on the code continues to open the corresponding file as it did before. [#30033](https://github.com/sourcegraph/sourcegraph/pull/30033)
- Search Notebooks now support importing and exporting Markdown-formatted files. [#28586](https://github.com/sourcegraph/sourcegraph/issues/28586)
- Added standalone migrator service that can be used to run database migrations independently of an upgrade. For more detail see the [standalone migrator docs](https://docs.sourcegraph.com/admin/how-to/manual_database_migrations) and the [docker-compose](https://docs.sourcegraph.com/admin/install/docker-compose/operations#database-migrations) or [kubernetes](https://docs.sourcegraph.com/admin/install/kubernetes/update#database-migrations) upgrade docs.

### Changed

- Syntax highlighting for JSON now uses a distinct color for strings in object key positions. [#30105](https://github.com/sourcegraph/sourcegraph/pull/30105)
- GraphQL API: The order of events returned by `MonitorTriggerEventConnection` has been reversed so newer events are returned first. The `after` parameter has been modified accordingly to return events older the one specified, to allow for pagination. [31219](https://github.com/sourcegraph/sourcegraph/pull/31219)
- [Query based search contexts](https://docs.sourcegraph.com/code_search/how-to/search_contexts#beta-query-based-search-contexts) are now enabled by default as a [beta feature](https://docs.sourcegraph.com/admin/beta_and_experimental_features). [#30888](https://github.com/sourcegraph/sourcegraph/pull/30888)
- The symbols sidebar loads much faster on old commits (after processing it) when scoped to a subdirectory in a big repository. [#31300](https://github.com/sourcegraph/sourcegraph/pull/31300)

### Fixed

- Links generated by editor endpoint will render image preview correctly. [#30767](https://github.com/sourcegraph/sourcegraph/pull/30767)
- Fixed a race condition in the precise code intel upload expirer process that prematurely expired new uploads. [#30546](https://github.com/sourcegraph/sourcegraph/pull/30546)
- Pushing changesets from Batch Changes to code hosts with self-signed TLS certificates has been fixed. [#31010](https://github.com/sourcegraph/sourcegraph/issues/31010)
- Fixed LSIF uploads not being expired according to retention policies when the repository contained tags and branches with the same name but pointing to different commits. [#31108](https://github.com/sourcegraph/sourcegraph/pull/31108)
- Service discovery for the symbols service can transition from no endpoints to endpoints. Previously we always returned an error after the first empty state. [#31225](https://github.com/sourcegraph/sourcegraph/pull/31225)
- Fixed performance issue in LSIF upload processing, reducing the latency between uploading an LSIF index and accessing precise code intel in the UI. ([#30978](https://github.com/sourcegraph/sourcegraph/pull/30978), [#31143](https://github.com/sourcegraph/sourcegraph/pull/31143))
- Fixed symbols not appearing when no files changed between commits. [#31295](https://github.com/sourcegraph/sourcegraph/pull/31295)
- Fixed symbols not appearing when too many files changed between commits. [#31110](https://github.com/sourcegraph/sourcegraph/pull/31110)
- Fixed runaway disk usage in the `symbols` service. [#30647](https://github.com/sourcegraph/sourcegraph/pull/30647)

### Removed

- Removed `experimentalFeature.showCodeMonitoringTestEmailButton`. Test emails can still be sent by editing the code monitor and expanding the "Send email notification" section. [#29953](https://github.com/sourcegraph/sourcegraph/pull/29953)

## 3.36.3

### Fixed

- Fix Code Monitor permissions. For more detail see our [security advisory](https://github.com/sourcegraph/sourcegraph/security/advisories/GHSA-xqv2-x6f2-w3pf) [#30547](https://github.com/sourcegraph/sourcegraph/pull/30547)

## 3.36.2

### Removed

- The TOS consent screen which would appear for all users upon signing into Sourcegraph. We had some internal miscommunication on this onboarding flow and it didn’t turn out the way we intended, this effectively reverts that change. ![#30192](https://github.com/sourcegraph/sourcegraph/issues/30192)

## 3.36.1

### Fixed

- Fix broken 'src lsif upload' inside executor due to basic auth removal. [#30023](https://github.com/sourcegraph/sourcegraph/pull/30023)

## 3.36.0

### Added

- Search contexts can now be defined with a restricted search query as an alternative to a specific list of repositories and revisions. This feature is _beta_ and may change in the following releases. Allowed filters: `repo`, `rev`, `file`, `lang`, `case`, `fork`, `visibility`. `OR`, `AND` expressions are also allowed. To enable this feature to all users, set `experimentalFeatures.searchContextsQuery` to true in global settings. You'll then see a "Create context" button from the search results page and a "Query" input field in the search contexts form. If you want revisions specified in these query based search contexts to be indexed, set `experimentalFeatures.search.index.query.contexts` to true in site configuration. [#29327](https://github.com/sourcegraph/sourcegraph/pull/29327)
- More explicit Terms of Service and Privacy Policy consent has been added to Sourcegraph Server. [#28716](https://github.com/sourcegraph/sourcegraph/issues/28716)
- Batch changes will be created on forks of the upstream repository if the new `batchChanges.enforceForks` site setting is enabled. [#17879](https://github.com/sourcegraph/sourcegraph/issues/17879)
- Symbolic links are now searchable. Previously it was possible to navigate to symbolic links in the repository tree view, however the symbolic links were ignored during searches. [#29567](https://github.com/sourcegraph/sourcegraph/pull/29567), [#237](https://github.com/sourcegraph/zoekt/pull/237)
- Maximum number of references/definitions shown in panel can be adjusted in settings with `codeIntelligence.maxPanelResults`. If not set, a hardcoded limit of 500 was used. [#29629](https://github.com/sourcegraph/sourcegraph/29629)
- Search notebooks are now fully persistable. You can create notebooks through the WYSIWYG editor and share them via a unique URL. We support two visibility modes: private (only the creator can view the notebook) and public (everyone can view the notebook). This feature is _beta_ and may change in the following releases. [#27384](https://github.com/sourcegraph/sourcegraph/issues/27384)
- Code Insights that are run over all repositories now have data points with links that lead to the search page. [#29587](https://github.com/sourcegraph/sourcegraph/pull/29587)
- Code Insights creation UI query field now supports different syntax highlight modes based on `patterntype` filter. [#29733](https://github.com/sourcegraph/sourcegraph/pull/29733)
- Code Insights creation UI query field now has live-preview button that leads to the search page with predefined query value. [#29698](https://github.com/sourcegraph/sourcegraph/pull/29698)
- Code Insights creation UI detect and track patterns can now search across all repositories. [#29906](https://github.com/sourcegraph/sourcegraph/pull/29906)
- Pings now contain aggregated CTA metrics. [#29966](https://github.com/sourcegraph/sourcegraph/pull/29966)
- Pings now contain aggregated CTA metrics. [#29966](https://github.com/sourcegraph/sourcegraph/pull/29966) and [#31389](https://github.com/sourcegraph/sourcegraph/pull/31389)

### Changed

- Sourcegraph's API (streaming search, GraphQL, etc.) may now be used from any domain when using an access token for authentication, or with no authentication in the case of Sourcegraph.com. [#28775](https://github.com/sourcegraph/sourcegraph/pull/28775)
- The endpoint `/search/stream` will be retired in favor of `/.api/search/stream`. This requires no action unless you have developed custom code against `/search/stream`. We will support both endpoints for a short period of time before removing `/search/stream`. Please refer to the [documentation](https://docs.sourcegraph.com/api/stream_api) for more information.
- When displaying the content of symbolic links in the repository tree view, we will show the relative path to the link's target instead of the target's content. This behavior is consistent with how we display symbolic links in search results. [#29687](https://github.com/sourcegraph/sourcegraph/pull/29687)
- A new janitor job, "sg maintenance" was added to gitserver. The new job replaces "garbage collect" with the goal to optimize the performance of git operations for large repositories. You can choose to enable "garbage collect" again by setting the environment variables "SRC_ENABLE_GC_AUTO" to "true" and "SRC_ENABLE_SG_MAINTENANCE" to "false" for gitserver. Note that you must not enable both options at the same time. [#28224](https://github.com/sourcegraph/sourcegraph/pull/28224).
- Search results across repositories are now ordered by repository rank by default. By default the rank is the number of stars a repository has. An administrator can inflate the rank of a repository via `experimentalFeatures.ranking.repoScores`. If you notice increased latency in results, you can disable this feature by setting `experimentalFeatures.ranking.maxReorderQueueSize` to 0. [#29856](https://github.com/sourcegraph/sourcegraph/pull/29856)
- Search results within the same file are now ordered by relevance instead of line number. To order by line number, update the setting `experimentalFeatures.clientSearchResultRanking: "by-line-number"`. [#29046](https://github.com/sourcegraph/sourcegraph/pull/29046)
- Bumped the symbols processing timeout from 20 minutes to 2 hours and made it configurable. [#29891](https://github.com/sourcegraph/sourcegraph/pull/29891)

### Fixed

- Issue preventing searches from completing when certain patterns contain `@`. [#29489](https://github.com/sourcegraph/sourcegraph/pull/29489)
- The grafana dashboard for "successful search request duration" reports the time for streaming search which is used by the browser. Previously it reported the GraphQL time which the browser no longer uses. [#29625](https://github.com/sourcegraph/sourcegraph/pull/29625)
- A regression introduced in 3.35 causing Code Insights that are run over all repositories to not query against repositories that have permissions enabled. (Restricted repositories are and remain filtered based on user permissions when a user views a chart, not at query time.) This may cause global Insights to undercount for data points generated after upgrading to 3.35 and before upgrading to 3.36. [](https://github.com/sourcegraph/sourcegraph/pull/29725)
- Renaming repositories now removes the old indexes on Zoekt's disks. This did not affect search results, only wasted disk space. This was a regression introduced in Sourcegraph 3.33. [#29685](https://github.com/sourcegraph/sourcegraph/issues/29685)

### Removed

- Removed unused backend service from Kubernetes deployments. [#4050](https://github.com/sourcegraph/deploy-sourcegraph/pull/4050)

## 3.35.2

### Fixed

- Fix Code Monitor permissions. For more detail see our [security advisory](https://github.com/sourcegraph/sourcegraph/security/advisories/GHSA-xqv2-x6f2-w3pf) [#30547](https://github.com/sourcegraph/sourcegraph/pull/30547)

## 3.35.1

**⚠️ Due to issues related to Code Insights in the 3.35.0 release, users are advised to upgrade directly to 3.35.1.**

### Fixed

- Skipped migrations caused existing Code Insights to not appear. [#29395](https://github.com/sourcegraph/sourcegraph/pull/29395)
- Enterprise-only out-of-band migrations failed to execute due to missing enterprise configuration flag. [#29426](https://github.com/sourcegraph/sourcegraph/pull/29426)

## 3.35.0

**⚠️ Due to issues related to Code Insights on this release, users are advised to upgrade directly to 3.35.1.**

### Added

- Individual batch changes can publish multiple changesets to the same repository by specifying multiple target branches using the [`on.branches`](https://docs.sourcegraph.com/batch_changes/references/batch_spec_yaml_reference#on-repository) attribute. [#25228](https://github.com/sourcegraph/sourcegraph/issues/25228)
- Low resource overlay added. NOTE: this is designed for internal-use only. Customers can use the `minikube` overlay to achieve similar results.[#4012](https://github.com/sourcegraph/deploy-sourcegraph/pull/4012)
- Code Insights has a new insight `Detect and Track` which will generate unique time series from the matches of a pattern specified as a regular expression capture group. This is currently limited to insights scoped to specific repositories. [docs](https://docs.sourcegraph.com/code_insights/explanations/automatically_generated_data_series)
- Code Insights is persisted entirely in the `codeinsights-db` database. A migration will automatically be performed to move any defined insights and dashboards from your user, org, or global settings files.
- The GraphQL API for Code Insights has entered beta. [docs](https://docs.sourcegraph.com/code_insights/references/code_insights_graphql_api)
- The `SRC_GIT_SERVICE_MAX_EGRESS_BYTES_PER_SECOND` environment variable to control the egress throughput of gitserver's git service (e.g. used by zoekt-index-server to clone repos to index). Set to -1 for no limit. [#29197](https://github.com/sourcegraph/sourcegraph/pull/29197)
- Search suggestions via the GraphQL API were deprecated last release and are now no longer available. Suggestions now work only with the search streaming API. [#29283](https://github.com/sourcegraph/sourcegraph/pull/29283)
- Clicking on a token will now jump to its definition. [#28520](https://github.com/sourcegraph/sourcegraph/pull/28520)

### Changed

- The `ALLOW_DECRYPT_MIGRATION` environment variable is now read by the `worker` service, not the `frontend` service as in previous versions.
- External services will stop syncing if they exceed the user / site level limit for total number of repositories added. It will only continue syncing if the extra repositories are removed or the corresponding limit is increased, otherwise it will stop syncing for the very first repository each time the syncer attempts to sync the external service again. [#28674](https://github.com/sourcegraph/sourcegraph/pull/28674)
- Sourcegraph services now listen to SIGTERM signals. This allows smoother rollouts in kubernetes deployments. [#27958](https://github.com/sourcegraph/sourcegraph/pull/27958)
- The sourcegraph-frontend ingress now uses the networking.k8s.io/v1 api. This adds support for k8s v1.22 and later, and deprecates support for versions older than v1.18.x [#4029](https://github.com/sourcegraph/deploy-sourcegraph/pull/4029)
- Non-bare repositories found on gitserver will be removed by a janitor job. [#28895](https://github.com/sourcegraph/sourcegraph/pull/28895)
- The search bar is no longer auto-focused when navigating between files. This change means that the keyboard shortcut Cmd+LeftArrow (or Ctrl-LeftArrow) now goes back to the browser's previous page instead of moving the cursor position to the first position of the search bar. [#28943](https://github.com/sourcegraph/sourcegraph/pull/28943)
- Code Insights series over all repositories can now be edited
- Code Insights series over all repositories now support a custom time interval and will calculate with 12 points starting at the moment the series is created and working backwards.
- Minio service upgraded to RELEASE.2021-12-10T23-03-39Z. [#29188](https://github.com/sourcegraph/sourcegraph/pull/29188)
- Code insights creation UI form query field now supports suggestions and syntax highlighting. [#28130](https://github.com/sourcegraph/sourcegraph/pull/28130)
- Using `select:repo` in search queries will now stream results incrementally, greatly improving speed and reducing time-to-first-result. [#28920](https://github.com/sourcegraph/sourcegraph/pull/28920)
- The fuzzy file finder is now enabled by default and can be activated with the shortcut `Cmd+K` on macOS and `Ctrl+K` on Linux/Windows. Change the user setting `experimentalFeatures.fuzzyFinder` to `false` to disable this feature. [#29010](https://github.com/sourcegraph/sourcegraph/pull/29010)
- Search-based code intelligence and the symbol sidebar are much faster now that the symbols service incrementally processes files that changed. [#27932](https://github.com/sourcegraph/sourcegraph/pull/27932)

### Fixed

- Moving a changeset from draft state into published state was broken on GitLab code hosts. [#28239](https://github.com/sourcegraph/sourcegraph/pull/28239)
- The shortcuts for toggling the History Panel and Line Wrap were not working on Mac. [#28574](https://github.com/sourcegraph/sourcegraph/pull/28574)
- Suppresses docker-on-mac warning for Kubernetes, Docker Compose, and Pure Docker deployments. [#28405](https://github.com/sourcegraph/sourcegraph/pull/28821)
- Fixed an issue where certain regexp syntax for repository searches caused the entire search, including non-repository searches, to fail with a parse error (issue affects only version 3.34). [#28826](https://github.com/sourcegraph/sourcegraph/pull/28826)
- Modifying changesets on Bitbucket Server could previously fail if the local copy in Batch Changes was out of date. That has been fixed by retrying the operations in case of a 409 response. [#29100](https://github.com/sourcegraph/sourcegraph/pull/29100)

### Removed

- Settings files (user, org, global) as a persistence mechanism for Code Insights are now deprecated.
- Query-runner deployment has been removed. You can safely remove the `query-runner` service from your installation.

## 3.34.2

### Fixed

- A bug introduced in 3.34 and 3.34.1 that resulted in certain repositories being missed in search results. [#28624](https://github.com/sourcegraph/sourcegraph/pull/28624)

## 3.34.1

### Fixed

- Fixed Redis alerting for docker-compose deployments [#28099](https://github.com/sourcegraph/sourcegraph/issues/28099)

## 3.34.0

### Added

- Added documentation for merging site-config files. Available since 3.32 [#21220](https://github.com/sourcegraph/sourcegraph/issues/21220)
- Added site config variable `cloneProgressLog` to optionally enable logging of clone progress to temporary files for debugging. Disabled by default. [#26568](https://github.com/sourcegraph/sourcegraph/pull/26568)
- GNU's `wget` has been added to all `sourcegraph/*` Docker images that use `sourcegraph/alpine` as its base [#26823](https://github.com/sourcegraph/sourcegraph/pull/26823)
- Added the "no results page", a help page shown if a search doesn't return any results [#26154](https://github.com/sourcegraph/sourcegraph/pull/26154)
- Added monitoring page for Redis databases [#26967](https://github.com/sourcegraph/sourcegraph/issues/26967)
- The search indexer only polls repositories that have been marked as changed. This reduces a large source of load in installations with a large number of repositories. If you notice index staleness, you can try disabling by setting the environment variable `SRC_SEARCH_INDEXER_EFFICIENT_POLLING_DISABLED` on `sourcegraph-frontend`. [#27058](https://github.com/sourcegraph/sourcegraph/issues/27058)
- Pings include instance wide total counts of Code Insights grouped by presentation type, series type, and presentation-series type. [#27602](https://github.com/sourcegraph/sourcegraph/pull/27602)
- Added logging of incoming Batch Changes webhooks, which can be viewed by site admins. By default, sites without encryption will log webhooks for three days, while sites with encryption will not log webhooks without explicit configuration. [See the documentation for more details](https://docs.sourcegraph.com/admin/config/batch_changes#incoming-webhooks). [#26669](https://github.com/sourcegraph/sourcegraph/issues/26669)
- Added support for finding implementations of interfaces and methods. [#24854](https://github.com/sourcegraph/sourcegraph/pull/24854)

### Changed

- Removed liveness probes from Kubernetes Prometheus deployment [#2970](https://github.com/sourcegraph/deploy-sourcegraph/pull/2970)
- Batch Changes now requests the `workflow` scope on GitHub personal access tokens to allow batch changes to write to the `.github` directory in repositories. If you have already configured a GitHub PAT for use with Batch Changes, we suggest adding the scope to the others already granted. [#26606](https://github.com/sourcegraph/sourcegraph/issues/26606)
- Sourcegraph's Prometheus and Alertmanager dependency has been upgraded to v2.31.1 and v0.23.0 respectively. [#27336](https://github.com/sourcegraph/sourcegraph/pull/27336)
- The search UI's repositories count as well as the GraphQL API's `search().repositories` and `search().repositoriesCount` have changed semantics from the set of searchable repositories to the set of repositories with matches. In a future release, we'll introduce separate fields for the set of searchable repositories backed by a [scalable implementation](https://github.com/sourcegraph/sourcegraph/issues/27274). [#26995](https://github.com/sourcegraph/sourcegraph/issues/26995)

### Fixed

- An issue that causes the server to panic when performing a structural search via the GQL API for a query that also
  matches missing repos (affected versions 3.33.0 and 3.32.0)
  . [#26630](https://github.com/sourcegraph/sourcegraph/pull/26630)
- Improve detection for Docker running in non-linux
  environments. [#23477](https://github.com/sourcegraph/sourcegraph/issues/23477)
- Fixed the cache size calculation used for Kubernetes deployments. Previously, the calculated value was too high and would exceed the ephemeral storage request limit. #[26283](https://github.com/sourcegraph/sourcegraph/issues/26283)
- Fixed a regression that was introduced in 3.27 and broke SSH-based authentication for managing Batch Changes changesets on code hosts. SSH keys generated by Sourcegraph were not used for authentication and authenticating with the code host would fail if no SSH key with write-access had been added to `gitserver`. [#27491](https://github.com/sourcegraph/sourcegraph/pull/27491)
- Private repositories matching `-repo:` expressions are now excluded. This was a regression introduced in 3.33.0. [#27044](https://github.com/sourcegraph/sourcegraph/issues/27044)

### Removed

- All version contexts functionality (deprecated in 3.33) is now removed. [#26267](https://github.com/sourcegraph/sourcegraph/issues/26267)
- Query filter `repogroup` (deprecated in 3.33) is now removed. [#24277](https://github.com/sourcegraph/sourcegraph/issues/24277)
- Sourcegraph no longer uses CSRF security tokens/cookies to prevent CSRF attacks. Instead, Sourcegraph now relies solely on browser's CORS policies (which were already in place.) In practice, this is just as safe and leads to a simpler CSRF threat model which reduces security risks associated with our threat model complexity. [#7658](https://github.com/sourcegraph/sourcegraph/pull/7658)
- Notifications for saved searches (deprecated in v3.31.0) have been removed [#27912](https://github.com/sourcegraph/sourcegraph/pull/27912/files)

## 3.33.2

### Fixed

- Fixed: backported saved search and code monitor notification fixes from 3.34.0 [#28019](https://github.com/sourcegraph/sourcegraph/pull/28019)

## 3.33.1

### Fixed

- Private repositories matching `-repo:` expressions are now excluded. This was a regression introduced in 3.33.0. [#27044](https://github.com/sourcegraph/sourcegraph/issues/27044)
- Fixed a regression that was introduced in 3.27 and broke SSH-based authentication for managing Batch Changes changesets on code hosts. SSH keys generated by Sourcegraph were not used for authentication and authenticating with the code host would fail if no SSH key with write-access had been added to `gitserver`. [#27491](https://github.com/sourcegraph/sourcegraph/pull/27491)

## 3.33.0

### Added

- More rules have been added to the search query validation so that user get faster feedback on issues with their query. [#24747](https://github.com/sourcegraph/sourcegraph/pull/24747)
- Bloom filters have been added to the zoekt indexing backend to accelerate queries with code fragments matching `\w{4,}`. [zoekt#126](https://github.com/sourcegraph/zoekt/pull/126)
- For short search queries containing no filters but the name of a supported programming language we are now suggesting to run the query with a language filter. [#25792](https://github.com/sourcegraph/sourcegraph/pull/25792)
- The API scope used by GitLab OAuth can now optionally be configured in the provider. [#26152](https://github.com/sourcegraph/sourcegraph/pull/26152)
- Added Apex language support for syntax highlighting and search-based code intelligence. [#25268](https://github.com/sourcegraph/sourcegraph/pull/25268)

### Changed

- Search context management pages are now only available in the Sourcegraph enterprise version. Search context dropdown is disabled in the OSS version. [#25147](https://github.com/sourcegraph/sourcegraph/pull/25147)
- Search contexts GQL API is now only available in the Sourcegraph enterprise version. [#25281](https://github.com/sourcegraph/sourcegraph/pull/25281)
- When running a commit or diff query, the accepted values of `before` and `after` have changed from "whatever git accepts" to a [slightly more strict subset](https://docs.sourcegraph.com/code_search/reference/language#before) of that. [#25414](https://github.com/sourcegraph/sourcegraph/pull/25414)
- Repogroups and version contexts are deprecated in favor of search contexts. Read more about the deprecation and how to migrate to search contexts in the [blog post](https://about.sourcegraph.com/blog/introducing-search-contexts). [#25676](https://github.com/sourcegraph/sourcegraph/pull/25676)
- Search contexts are now enabled by default in the Sourcegraph enterprise version. [#25674](https://github.com/sourcegraph/sourcegraph/pull/25674)
- Code Insights background queries will now retry a maximum of 10 times (down from 100). [#26057](https://github.com/sourcegraph/sourcegraph/pull/26057)
- Our `sourcegraph/cadvisor` Docker image has been upgraded to cadvisor version `v0.42.0`. [#26126](https://github.com/sourcegraph/sourcegraph/pull/26126)
- Our `jaeger` version in the `sourcegraph/sourcegraph` Docker image has been upgraded to `1.24.0`. [#26215](https://github.com/sourcegraph/sourcegraph/pull/26215)

### Fixed

- A search regression in 3.32.0 which caused instances with search indexing _disabled_ (very rare) via `"search.index.enabled": false,` in their site config to crash with a panic. [#25321](https://github.com/sourcegraph/sourcegraph/pull/25321)
- An issue where the default `search.index.enabled` value on single-container Docker instances would incorrectly be computed as `false` in some situations. [#25321](https://github.com/sourcegraph/sourcegraph/pull/25321)
- StatefulSet service discovery in Kubernetes correctly constructs pod hostnames in the case where the ServiceName is different from the StatefulSet name. [#25146](https://github.com/sourcegraph/sourcegraph/pull/25146)
- An issue where clicking on a link in the 'Revisions' search sidebar section would result in an invalid query if the query didn't already contain a 'repo:' filter. [#25076](https://github.com/sourcegraph/sourcegraph/pull/25076)
- An issue where links to jump to Bitbucket Cloud wouldn't render in the UI. [#25533](https://github.com/sourcegraph/sourcegraph/pull/25533)
- Fixed some code insights pings being aggregated on `anonymous_user_id` instead of `user_id`. [#25926](https://github.com/sourcegraph/sourcegraph/pull/25926)
- Code insights running over all repositories using a commit search (`type:commit` or `type:diff`) would fail to deserialize and produce no results. [#25928](https://github.com/sourcegraph/sourcegraph/pull/25928)
- Fixed an issue where code insights queries could produce a panic on queued records that did not include a `record_time` [#25929](https://github.com/sourcegraph/sourcegraph/pull/25929)
- Fixed an issue where Batch Change changeset diffs would sometimes render incorrectly when previewed from the UI if they contained deleted empty lines. [#25866](https://github.com/sourcegraph/sourcegraph/pull/25866)
- An issue where `repo:contains.commit.after()` would fail on some malformed git repositories. [#25974](https://github.com/sourcegraph/sourcegraph/issues/25974)
- Fixed primary email bug where users with no primary email set would break the email setting page when trying to add a new email. [#25008](https://github.com/sourcegraph/sourcegraph/pull/25008)
- An issue where keywords like `and`, `or`, `not` would not be highlighted properly in the search bar due to the presence of quotes. [#26135](https://github.com/sourcegraph/sourcegraph/pull/26135)
- An issue where frequent search indexing operations led to incoming search queries timing out. When these timeouts happened in quick succession, `zoekt-webserver` processes would shut themselves down via their `watchdog` routine. This should now only happen when a given `zoekt-webserver` is under-provisioned on CPUs. [#25872](https://github.com/sourcegraph/sourcegraph/issues/25872)
- Since 3.28.0, Batch Changes webhooks would not update changesets opened in private repositories. This has been fixed. [#26380](https://github.com/sourcegraph/sourcegraph/issues/26380)
- Reconciling batch changes could stall when updating the state of a changeset that already existed. This has been fixed. [#26386](https://github.com/sourcegraph/sourcegraph/issues/26386)

### Removed

- Batch Changes changeset specs stored the raw JSON used when creating them, which is no longer used and is not exposed in the API. This column has been removed, thereby saving space in the Sourcegraph database. [#25453](https://github.com/sourcegraph/sourcegraph/issues/25453)
- The query builder page experimental feature, which was disabled in 3.21, is now removed. The setting `{ "experimentalFeatures": { "showQueryBuilder": true } }` now has no effect. [#26125](https://github.com/sourcegraph/sourcegraph/pull/26125)

## 3.32.1

### Fixed

- Fixed a regression that was introduced in 3.27 and broke SSH-based authentication for managing Batch Changes changesets on code hosts. SSH keys generated by Sourcegraph were not used for authentication and authenticating with the code host would fail if no SSH key with write-access had been added to `gitserver`. [#27491](https://github.com/sourcegraph/sourcegraph/pull/27491)

## 3.32.0

### Added

- The search sidebar shows a revisions section if all search results are from a single repository. This makes it easier to search in and switch between different revisions. [#23835](https://github.com/sourcegraph/sourcegraph/pull/23835)
- The various alerts overview panels in Grafana can now be clicked to go directly to the relevant panels and dashboards. [#24920](https://github.com/sourcegraph/sourcegraph/pull/24920)
- Added a `Documentation` tab to the Site Admin Maintenance panel that links to the official Sourcegraph documentation. [#24917](https://github.com/sourcegraph/sourcegraph/pull/24917)
- Code Insights that run over all repositories now generate a moving daily snapshot between time points. [#24804](https://github.com/sourcegraph/sourcegraph/pull/24804)
- The Code Insights GraphQL API now restricts the results to user, org, and globally scoped insights. Insights will be synced to the database with access associated to the user or org setting containing the insight definition. [#25017](https://github.com/sourcegraph/sourcegraph/pull/25017)
- The timeout for long-running Git commands can be customized via `gitLongCommandTimeout` in the site config. [#25080](https://github.com/sourcegraph/sourcegraph/pull/25080)

### Changed

- `allowGroupsPermissionsSync` in the GitHub authorization provider is now required to enable the experimental GitHub teams and organization permissions caching. [#24561](https://github.com/sourcegraph/sourcegraph/pull/24561)
- GitHub external code hosts now validate if a corresponding authorization provider is set, and emits a warning if not. [#24526](https://github.com/sourcegraph/sourcegraph/pull/24526)
- Sourcegraph is now built with Go 1.17. [#24566](https://github.com/sourcegraph/sourcegraph/pull/24566)
- Code Insights is now available only in the Sourcegraph enterprise. [#24741](https://github.com/sourcegraph/sourcegraph/pull/24741)
- Prometheus in Sourcegraph with Docker Compose now scrapes Postgres and Redis instances for metrics. [deploy-sourcegraph-docker#580](https://github.com/sourcegraph/deploy-sourcegraph-docker/pull/580)
- Symbol suggestions now leverage optimizations for global searches. [#24943](https://github.com/sourcegraph/sourcegraph/pull/24943)

### Fixed

- Fixed a number of issues where repository permissions sync may fail for instances with very large numbers of repositories. [#24852](https://github.com/sourcegraph/sourcegraph/pull/24852), [#24972](https://github.com/sourcegraph/sourcegraph/pull/24972)
- Fixed excessive re-rendering of the whole web application on every keypress in the search query input. [#24844](https://github.com/sourcegraph/sourcegraph/pull/24844)
- Code Insights line chart now supports different timelines for each data series (lines). [#25005](https://github.com/sourcegraph/sourcegraph/pull/25005)
- Postgres exporter now exposes pg_stat_activity account to show the number of active DB connections. [#25086](https://github.com/sourcegraph/sourcegraph/pull/25086)

### Removed

- The `PRECISE_CODE_INTEL_DATA_TTL` environment variable is no longer read by the worker service. Instead, global and repository-specific data retention policies configurable in the UI by site-admins will control the length of time LSIF uploads are considered _fresh_. [#24793](https://github.com/sourcegraph/sourcegraph/pull/24793)
- The `repo.cloned` column was removed as it was deprecated in 3.26. [#25066](https://github.com/sourcegraph/sourcegraph/pull/25066)

## 3.31.2

### Fixed

- Fixed multiple CVEs for [libssl](https://cve.mitre.org/cgi-bin/cvename.cgi?name=CVE-2021-3711) and [Python3](https://cve.mitre.org/cgi-bin/cvename.cgi?name=CVE-2021-29921). [#24700](https://github.com/sourcegraph/sourcegraph/pull/24700) [#24620](https://github.com/sourcegraph/sourcegraph/pull/24620) [#24695](https://github.com/sourcegraph/sourcegraph/pull/24695)

## 3.31.1

### Added

- The required authentication scopes required to enable caching behaviour for GitHub repository permissions can now be requested via `allowGroupsPermissionsSync` in GitHub `auth.providers`. [#24328](https://github.com/sourcegraph/sourcegraph/pull/24328)

### Changed

- Caching behaviour for GitHub repository permissions enabled via the `authorization.groupsCacheTTL` field in the code host config can now leverage additional caching of team and organization permissions for repository permissions syncing (on top of the caching for user permissions syncing introduced in 3.31). [#24328](https://github.com/sourcegraph/sourcegraph/pull/24328)

## 3.31.0

### Added

- Backend Code Insights GraphQL queries now support arguments `includeRepoRegex` and `excludeRepoRegex` to filter on repository names. [#23256](https://github.com/sourcegraph/sourcegraph/pull/23256)
- Code Insights background queries now process in a priority order backwards through time. This will allow insights to populate concurrently. [#23101](https://github.com/sourcegraph/sourcegraph/pull/23101)
- Operator documentation has been added to the Search Reference sidebar section. [#23116](https://github.com/sourcegraph/sourcegraph/pull/23116)
- Syntax highlighting support for the [Cue](https://cuelang.org) language.
- Reintroduced a revised version of the Search Types sidebar section. [#23170](https://github.com/sourcegraph/sourcegraph/pull/23170)
- Improved usability where filters followed by a space in the search query will warn users that the filter value is empty. [#23646](https://github.com/sourcegraph/sourcegraph/pull/23646)
- Perforce: [`git p4`'s `--use-client-spec` option](https://git-scm.com/docs/git-p4#Documentation/git-p4.txt---use-client-spec) can now be enabled by configuring the `p4.client` field. [#23833](https://github.com/sourcegraph/sourcegraph/pull/23833), [#23845](https://github.com/sourcegraph/sourcegraph/pull/23845)
- Code Insights will do a one-time reset of ephemeral insights specific database tables to clean up stale and invalid data. Insight data will regenerate automatically. [23791](https://github.com/sourcegraph/sourcegraph/pull/23791)
- Perforce: added basic support for Perforce permission table path wildcards. [#23755](https://github.com/sourcegraph/sourcegraph/pull/23755)
- Added autocompletion and search filtering of branch/tag/commit revisions to the repository compare page. [#23977](https://github.com/sourcegraph/sourcegraph/pull/23977)
- Batch Changes changesets can now be [set to published when previewing new or updated batch changes](https://docs.sourcegraph.com/batch_changes/how-tos/publishing_changesets#within-the-ui). [#22912](https://github.com/sourcegraph/sourcegraph/issues/22912)
- Added Python3 to server and gitserver images to enable git-p4 support. [#24204](https://github.com/sourcegraph/sourcegraph/pull/24204)
- Code Insights drill-down filters now allow filtering insights data on the dashboard page using repo: filters. [#23186](https://github.com/sourcegraph/sourcegraph/issues/23186)
- GitHub repository permissions can now leverage caching of team and organization permissions for user permissions syncing. Caching behaviour can be enabled via the `authorization.groupsCacheTTL` field in the code host config. This can significantly reduce the amount of time it takes to perform a full permissions sync due to reduced instances of being rate limited by the code host. [#23978](https://github.com/sourcegraph/sourcegraph/pull/23978)

### Changed

- Code Insights will now always backfill from the time the data series was created. [#23430](https://github.com/sourcegraph/sourcegraph/pull/23430)
- Code Insights queries will now extract repository name out of the GraphQL response instead of going to the database. [#23388](https://github.com/sourcegraph/sourcegraph/pull/23388)
- Code Insights backend has moved from the `repo-updater` service to the `worker` service. [#23050](https://github.com/sourcegraph/sourcegraph/pull/23050)
- Code Insights feature flag `DISABLE_CODE_INSIGHTS` environment variable has moved from the `repo-updater` service to the `worker` service. Any users of this flag will need to update their `worker` service configuration to continue using it. [#23050](https://github.com/sourcegraph/sourcegraph/pull/23050)
- Updated Docker-Compose Caddy Image to v2.0.0-alpine. [#468](https://github.com/sourcegraph/deploy-sourcegraph-docker/pull/468)
- Code Insights historical samples will record using the timestamp of the commit that was searched. [#23520](https://github.com/sourcegraph/sourcegraph/pull/23520)
- Authorization checks are now handled using role based permissions instead of manually altering SQL statements. [23398](https://github.com/sourcegraph/sourcegraph/pull/23398)
- Docker Compose: the Jaeger container's `SAMPLING_STRATEGIES_FILE` now has a default value. If you are currently using a custom sampling strategies configuration, you may need to make sure your configuration is not overridden by the change when upgrading. [sourcegraph/deploy-sourcegraph#489](https://github.com/sourcegraph/deploy-sourcegraph-docker/pull/489)
- Code Insights historical samples will record using the most recent commit to the start of the frame instead of the middle of the frame. [#23573](https://github.com/sourcegraph/sourcegraph/pull/23573)
- The copy icon displayed next to files and repositories will now copy the file or repository path. Previously, this action copied the URL to clipboard. [#23390](https://github.com/sourcegraph/sourcegraph/pull/23390)
- Sourcegraph's Prometheus dependency has been upgraded to v2.28.1. [23663](https://github.com/sourcegraph/sourcegraph/pull/23663)
- Sourcegraph's Alertmanager dependency has been upgraded to v0.22.2. [23663](https://github.com/sourcegraph/sourcegraph/pull/23714)
- Code Insights will now schedule sample recordings for the first of the next month after creation or a previous recording. [#23799](https://github.com/sourcegraph/sourcegraph/pull/23799)
- Code Insights now stores data in a new format. Data points will store complete vectors for all repositories even if the underlying Sourcegraph queries were compressed. [#23768](https://github.com/sourcegraph/sourcegraph/pull/23768)
- Code Insights rate limit values have been tuned for a more reasonable performance. [#23860](https://github.com/sourcegraph/sourcegraph/pull/23860)
- Code Insights will now generate historical data once per month on the first of the month, up to the configured `insights.historical.frames` number of frames. [#23768](https://github.com/sourcegraph/sourcegraph/pull/23768)
- Code Insights will now schedule recordings for the first of the next calendar month after an insight is created or recorded. [#23799](https://github.com/sourcegraph/sourcegraph/pull/23799)
- Code Insights will attempt to sync insight definitions from settings to the database once every 10 minutes. [23805](https://github.com/sourcegraph/sourcegraph/pull/23805)
- Code Insights exposes information about queries that are flagged `dirty` through the `insights` GraphQL query. [#23857](https://github.com/sourcegraph/sourcegraph/pull/23857/)
- Code Insights GraphQL query `insights` will now fetch 12 months of data instead of 6 if a specific time range is not provided. [#23786](https://github.com/sourcegraph/sourcegraph/pull/23786)
- Code Insights will now generate 12 months of historical data during a backfill instead of 6. [#23860](https://github.com/sourcegraph/sourcegraph/pull/23860)
- The `sourcegraph-frontend.Role` in Kubernetes deployments was updated to permit statefulsets access in the Kubernetes API. This is needed to better support stable service discovery for stateful sets during deployments, which isn't currently possible by using service endpoints. [#3670](https://github.com/sourcegraph/deploy-sourcegraph/pull/3670) [#23889](https://github.com/sourcegraph/sourcegraph/pull/23889)
- For Docker-Compose and Kubernetes users, the built-in main Postgres and codeintel databases have switched to an alpine Docker image. This requires re-indexing the entire database. This process can take up to a few hours on systems with large datasets. [#23697](https://github.com/sourcegraph/sourcegraph/pull/23697)
- Results are now streamed from searcher by default, improving memory usage and latency for large, unindexed searches. [#23754](https://github.com/sourcegraph/sourcegraph/pull/23754)
- [`deploy-sourcegraph` overlays](https://docs.sourcegraph.com/admin/install/kubernetes/configure#overlays) now use `resources:` instead of the [deprecated `bases:` field](https://kubectl.docs.kubernetes.io/references/kustomize/kustomization/bases/) for referencing Kustomize bases. [deploy-sourcegraph#3606](https://github.com/sourcegraph/deploy-sourcegraph/pull/3606)
- The `deploy-sourcegraph-docker` Pure Docker deployment scripts and configuration has been moved to the `./pure-docker` subdirectory. [deploy-sourcegraph-docker#454](https://github.com/sourcegraph/deploy-sourcegraph-docker/pull/454)
- In Kubernetes deployments, setting the `SRC_GIT_SERVERS` environment variable explicitly is no longer needed. Addresses of the gitserver pods will be discovered automatically and in the same numerical order as with the static list. Unset the env var in your `frontend.Deployment.yaml` to make use of this feature. [#24094](https://github.com/sourcegraph/sourcegraph/pull/24094)
- The consistent hashing scheme used to distribute repositories across indexed-search replicas has changed to improve distribution and reduce load discrepancies. In the next upgrade, indexed-search pods will re-index the majority of repositories since the repo to replica assignments will change. This can take a few hours in large instances, but searches should succeed during that time since a replica will only delete a repo once it has been indexed in the new replica that owns it. You can monitor this process in the Zoekt Index Server Grafana dashboard - the "assigned" repos in "Total number of repos" will spike and then reduce until it becomes the same as "indexed". As a fail-safe, the old consistent hashing scheme can be enabled by setting the `SRC_ENDPOINTS_CONSISTENT_HASH` env var to `consistent(crc32ieee)` in the `sourcegraph-frontend` deployment. [#23921](https://github.com/sourcegraph/sourcegraph/pull/23921)
- In Kubernetes deployments an emptyDir (`/dev/shm`) is now mounted in the `pgsql` deployment to allow Postgres to access more than 64KB shared memory. This value should be configured to match the `shared_buffers` value in your Postgres configuration. [deploy-sourcegraph#3784](https://github.com/sourcegraph/deploy-sourcegraph/pull/3784/)

### Fixed

- The search reference will now show matching entries when using the filter input. [#23224](https://github.com/sourcegraph/sourcegraph/pull/23224)
- Graceful termination periods have been added to database deployments. [#3358](https://github.com/sourcegraph/deploy-sourcegraph/pull/3358) & [#477](https://github.com/sourcegraph/deploy-sourcegraph-docker/pull/477)
- All commit search results for `and`-expressions are now highlighted. [#23336](https://github.com/sourcegraph/sourcegraph/pull/23336)
- Email notifiers in `observability.alerts` now correctly respect the `email.smtp.noVerifyTLS` site configuration field. [#23636](https://github.com/sourcegraph/sourcegraph/issues/23636)
- Alertmanager (Prometheus) now respects `SMTPServerConfig.noVerifyTLS` field. [#23636](https://github.com/sourcegraph/sourcegraph/issues/23636)
- Clicking on symbols in the left search pane now renders hover tooltips for indexed repositories. [#23664](https://github.com/sourcegraph/sourcegraph/pull/23664)
- Fixed a result streaming throttling issue that was causing significantly increased latency for some searches. [#23736](https://github.com/sourcegraph/sourcegraph/pull/23736)
- GitCredentials passwords stored in AWS CodeCommit configuration is now redacted. [#23832](https://github.com/sourcegraph/sourcegraph/pull/23832)
- Patched a vulnerability in `apk-tools`. [#23917](https://github.com/sourcegraph/sourcegraph/pull/23917)
- Line content was being duplicated in unindexed search payloads, causing memory instability for some dense search queries. [#23918](https://github.com/sourcegraph/sourcegraph/pull/23918)
- Updating draft merge requests on GitLab from batch changes no longer removes the draft status. [#23944](https://github.com/sourcegraph/sourcegraph/issues/23944)
- Report highlight matches instead of line matches in search results. [#21443](https://github.com/sourcegraph/sourcegraph/issues/21443)
- Force the `codeinsights-db` database to read from the `configMap` configuration file by explicitly setting the `POSTGRESQL_CONF_DIR` environment variable to the `configMap` mount path. [deploy-sourcegraph#3788](https://github.com/sourcegraph/deploy-sourcegraph/pull/3788)

### Removed

- The old batch repository syncer was removed and can no longer be activated by setting `ENABLE_STREAMING_REPOS_SYNCER=false`. [#22949](https://github.com/sourcegraph/sourcegraph/pull/22949)
- Email notifications for saved searches are now deprecated in favor of Code Monitoring. Email notifications can no longer be enabled for saved searches. Saved searches that already have notifications enabled will continue to work, but there is now a button users can click to migrate to code monitors. Notifications for saved searches will be removed entirely in the future. [#23275](https://github.com/sourcegraph/sourcegraph/pull/23275)
- The `sg_service` Postgres role and `sg_repo_access_policy` policy on the `repo` table have been removed due to performance concerns. [#23622](https://github.com/sourcegraph/sourcegraph/pull/23622)
- Deprecated site configuration field `email.smtp.disableTLS` has been removed. [#23639](https://github.com/sourcegraph/sourcegraph/pull/23639)
- Deprecated language servers have been removed from `deploy-sourcegraph`. [deploy-sourcegraph#3605](https://github.com/sourcegraph/deploy-sourcegraph/pull/3605)
- The experimental `codeInsightsAllRepos` feature flag has been removed. [#23850](https://github.com/sourcegraph/sourcegraph/pull/23850)

## 3.30.4

### Added

- Add a new environment variable `SRC_HTTP_CLI_EXTERNAL_TIMEOUT` to control the timeout for all external HTTP requests. [#23620](https://github.com/sourcegraph/sourcegraph/pull/23620)

### Changed

- Postgres has been upgraded to `12.8` in the single-server Sourcegraph image [#23999](https://github.com/sourcegraph/sourcegraph/pull/23999)

## 3.30.3

**⚠️ Users on 3.29.x are advised to upgrade directly to 3.30.3**. If you have already upgraded to 3.30.0, 3.30.1, or 3.30.2 please follow [this migration guide](https://docs.sourcegraph.com/admin/migration/3_30).

### Fixed

- Codeintel-db database images have been reverted back to debian due to corruption caused by glibc and alpine. [23324](https://github.com/sourcegraph/sourcegraph/pull/23324)

## 3.30.2

**⚠️ Users on 3.29.x are advised to upgrade directly to 3.30.3**. If you have already upgraded to 3.30.0, 3.30.1, or 3.30.2 please follow [this migration guide](https://docs.sourcegraph.com/admin/migration/3_30).

### Fixed

- Postgres database images have been reverted back to debian due to corruption caused by glibc and alpine. [23302](https://github.com/sourcegraph/sourcegraph/pull/23302)

## 3.30.1

**⚠️ Users on 3.29.x are advised to upgrade directly to 3.30.3**. If you have already upgraded to 3.30.0, 3.30.1, or 3.30.2 please follow [this migration guide](https://docs.sourcegraph.com/admin/migration/3_30).

### Fixed

- An issue where the UI would occasionally display `lsifStore.Ranges: ERROR: relation \"lsif_documentation_mappings\" does not exist (SQLSTATE 42P01)` [#23115](https://github.com/sourcegraph/sourcegraph/pull/23115)
- Fixed a vulnerability in our Postgres Alpine image related to libgcrypt [#23174](https://github.com/sourcegraph/sourcegraph/pull/23174)
- When syncing in streaming mode, repo-updater will now ensure a repo's transaction is committed before notifying gitserver to update that repo. [#23169](https://github.com/sourcegraph/sourcegraph/pull/23169)
- When encountering spurious errors during streaming syncing (like temporary 500s from codehosts), repo-updater will no longer delete all associated repos that weren't seen. Deletion will happen only if there were no errors or if the error was one of "Unauthorized", "Forbidden" or "Account Suspended". [#23171](https://github.com/sourcegraph/sourcegraph/pull/23171)
- External HTTP requests are now automatically retried when appropriate. [#23131](https://github.com/sourcegraph/sourcegraph/pull/23131)

## 3.30.0

**⚠️ Users on 3.29.x are advised to upgrade directly to 3.30.3**. If you have already upgraded to 3.30.0, 3.30.1, or 3.30.2 please follow [this migration guide](https://docs.sourcegraph.com/admin/migration/3_30).

### Added

- Added support for `select:file.directory` in search queries, which returns unique directory paths for results that satisfy the query. [#22449](https://github.com/sourcegraph/sourcegraph/pull/22449)
- An `sg_service` Postgres role has been introduced, as well as an `sg_repo_access_policy` policy on the `repo` table that restricts access to that role. The role that owns the `repo` table will continue to get unrestricted access. [#22303](https://github.com/sourcegraph/sourcegraph/pull/22303)
- Every service that connects to the database (i.e. Postgres) now has a "Database connections" monitoring section in its Grafana dashboard. [#22570](https://github.com/sourcegraph/sourcegraph/pull/22570)
- A new bulk operation to close many changesets at once has been added to Batch Changes. [#22547](https://github.com/sourcegraph/sourcegraph/pull/22547)
- Backend Code Insights will aggregate viewable repositories based on the authenticated user. [#22471](https://github.com/sourcegraph/sourcegraph/pull/22471)
- Added support for highlighting .frugal files as Thrift syntax.
- Added `file:contains.content(regexp)` predicate, which filters only to files that contain matches of the given pattern. [#22666](https://github.com/sourcegraph/sourcegraph/pull/22666)
- Repository syncing is now done in streaming mode by default. Customers with many repositories should notice code host updates much faster, with repo-updater consuming less memory. Using the previous batch mode can be done by setting the `ENABLE_STREAMING_REPOS_SYNCER` environment variable to `false` in `repo-updater`. That environment variable will be deleted in the next release. [#22756](https://github.com/sourcegraph/sourcegraph/pull/22756)
- Enabled the ability to query Batch Changes changesets, changesets stats, and file diff stats for an individual repository via the Sourcegraph GraphQL API. [#22744](https://github.com/sourcegraph/sourcegraph/pull/22744/)
- Added "Groovy" to the initial `lang:` filter suggestions in the search bar. [#22755](https://github.com/sourcegraph/sourcegraph/pull/22755)
- The `lang:` filter suggestions now show all supported, matching languages as the user types a language name. [#22765](https://github.com/sourcegraph/sourcegraph/pull/22765)
- Code Insights can now be grouped into dashboards. [#22215](https://github.com/sourcegraph/sourcegraph/issues/22215)
- Batch Changes changesets can now be [published from the Sourcegraph UI](https://docs.sourcegraph.com/batch_changes/how-tos/publishing_changesets#within-the-ui). [#18277](https://github.com/sourcegraph/sourcegraph/issues/18277)
- The repository page now has a new button to view batch change changesets created in that specific repository, with a badge indicating how many changesets are currently open. [#22804](https://github.com/sourcegraph/sourcegraph/pull/22804)
- Experimental: Search-based code insights can run over all repositories on the instance. To enable, use the feature flag `"experimentalFeatures": { "codeInsightsAllRepos": true }` and tick the checkbox in the insight creation/edit UI. [#22759](https://github.com/sourcegraph/sourcegraph/issues/22759)
- Search References is a new search sidebar section to simplify learning about the available search filters directly where they are used. [#21539](https://github.com/sourcegraph/sourcegraph/issues/21539)

### Changed

- Backend Code Insights only fills historical data frames that have changed to reduce the number of searches required. [#22298](https://github.com/sourcegraph/sourcegraph/pull/22298)
- Backend Code Insights displays data points for a fixed 6 months period in 2 week intervals, and will carry observations forward that are missing. [#22298](https://github.com/sourcegraph/sourcegraph/pull/22298)
- Backend Code Insights now aggregate over 26 weeks instead of 6 months. [#22527](https://github.com/sourcegraph/sourcegraph/pull/22527)
- Search queries now disallow specifying `rev:` without `repo:`. Note that to search across potentially multiple revisions, a query like `repo:.* rev:<revision>` remains valid. [#22705](https://github.com/sourcegraph/sourcegraph/pull/22705)
- The extensions status bar on diff pages has been redesigned and now shows information for both the base and head commits. [#22123](https://github.com/sourcegraph/sourcegraph/pull/22123/files)
- The `applyBatchChange` and `createBatchChange` mutations now accept an optional `publicationStates` argument to set the publication state of specific changesets within the batch change. [#22485](https://github.com/sourcegraph/sourcegraph/pull/22485) and [#22854](https://github.com/sourcegraph/sourcegraph/pull/22854)
- Search queries now return up to 80 suggested filters. Previously we returned up to 24. [#22863](https://github.com/sourcegraph/sourcegraph/pull/22863)
- GitHub code host connections can now include `repositoryQuery` entries that match more than 1000 repositories from the GitHub search API without requiring the previously documented work-around of splitting the query up with `created:` qualifiers, which is now done automatically. [#2562](https://github.com/sourcegraph/sourcegraph/issues/2562)

### Fixed

- The Batch Changes user and site credential encryption migrators added in Sourcegraph 3.28 could report zero progress when encryption was disabled, even though they had nothing to do. This has been fixed, and progress will now be correctly reported. [#22277](https://github.com/sourcegraph/sourcegraph/issues/22277)
- Listing Github Entreprise org repos now returns internal repos as well. [#22339](https://github.com/sourcegraph/sourcegraph/pull/22339)
- Jaeger works in Docker-compose deployments again. [#22691](https://github.com/sourcegraph/sourcegraph/pull/22691)
- A bug where the pattern `)` makes the browser unresponsive. [#22738](https://github.com/sourcegraph/sourcegraph/pull/22738)
- An issue where using `select:repo` in conjunction with `and` patterns did not yield expected repo results. [#22743](https://github.com/sourcegraph/sourcegraph/pull/22743)
- The `isLocked` and `isDisabled` fields of GitHub repositories are now fetched correctly from the GraphQL API of GitHub Enterprise instances. Users that rely on the `repos` config in GitHub code host connections should update so that locked and disabled repositories defined in that list are actually skipped. [#22788](https://github.com/sourcegraph/sourcegraph/pull/22788)
- Homepage no longer fails to load if there are invalid entries in user's search history. [#22857](https://github.com/sourcegraph/sourcegraph/pull/22857)
- An issue where regexp query highlighting in the search bar would render incorrectly on Firefox. [#23043](https://github.com/sourcegraph/sourcegraph/pull/23043)
- Code intelligence uploads and indexes are restricted to only site-admins. It was read-only for any user. [#22890](https://github.com/sourcegraph/sourcegraph/pull/22890)
- Daily usage statistics are restricted to only site-admins. It was read-only for any user. [#23026](https://github.com/sourcegraph/sourcegraph/pull/23026)
- Ephemeral storage requests now match their cache size requests for Kubernetes deployments. [#2953](https://github.com/sourcegraph/deploy-sourcegraph/pull/2953)

### Removed

- The experimental paginated search feature (the `stable:` keyword) has been removed, to be replaced with streaming search. [#22428](https://github.com/sourcegraph/sourcegraph/pull/22428)
- The experimental extensions view page has been removed. [#22565](https://github.com/sourcegraph/sourcegraph/pull/22565)
- A search query diagnostic that previously warned the user when quotes are interpreted literally has been removed. The literal meaning has been Sourcegraph's default search behavior for some time now. [#22892](https://github.com/sourcegraph/sourcegraph/pull/22892)
- Non-root overlays were removed for `deploy-sourcegraph` in favor of using `non-privileged`. [#3404](https://github.com/sourcegraph/deploy-sourcegraph/pull/3404)

### API docs (experimental)

API docs is a new experimental feature of Sourcegraph ([learn more](https://docs.sourcegraph.com/code_intelligence/apidocs)). It is enabled by default in Sourcegraph 3.30.0.

- API docs is enabled by default in Sourcegraph 3.30.0. It can be disabled by adding `"apiDocs": false` to the `experimentalFeatures` section of user settings.
- The API docs landing page now indicates what API docs are and provide more info.
- The API docs landing page now represents the code in the repository root, instead of an empty page.
- Pages now correctly indicate it is an experimental feature, and include a feedback widget.
- Subpages linked via the sidebar are now rendered much better, and have an expandable section.
- Symbols in documentation now have distinct icons for e.g. functions/vars/consts/etc.
- Symbols are now sorted in exported-first, alphabetical order.
- Repositories without LSIF documentation data now show a friendly error page indicating what languages are supported, how to set it up, etc.
- API docs can now distinguish between different types of symbols, tests, examples, benchmarks, etc. and whether symbols are public/private - to support filtering in the future.
- Only public/exported symbols are included by default for now.
- URL paths for Go packages are now friendlier, e.g. `/-/docs/cmd/frontend/auth` instead of `/-/docs/cmd-frontend-auth`.
- URLs are now formatted by the language indexer, in a way that makes sense for the language, e.g. `#Mocks.CreateUserAndSave` instead of `#ypeMocksCreateUserAndSave` for a Go method `CreateUserAndSave` on type `Mocks`.
- Go blank identifier assignments `var _ = ...` are no longer incorrectly included.
- Go symbols defined within functions, e.g. a `var` inside a `func` scope are no longer incorrectly included.
- `Functions`, `Variables`, and other top-level sections are no longer rendered empty if there are none in that section.
- A new test suite for LSIF indexers implementing the Sourcegraph documentation extension to LSIF [is available](https://github.com/sourcegraph/lsif-static-doc).
- We now emit the LSIF data needed to in the future support "Jump to API docs" from code views, "View code" from API docs, usage examples in API docs, and search indexing.
- Various UI style issues, color contrast issues, etc. have been fixed.
- Major improvements to the GraphQL APIs for API documentation.

## 3.29.0

### Added

- Code Insights queries can now run concurrently up to a limit set by the `insights.query.worker.concurrency` site config. [#21219](https://github.com/sourcegraph/sourcegraph/pull/21219)
- Code Insights workers now support a rate limit for query execution and historical data frame analysis using the `insights.query.worker.rateLimit` and `insights.historical.worker.rateLimit` site configurations. [#21533](https://github.com/sourcegraph/sourcegraph/pull/21533)
- The GraphQL `Site` `SettingsSubject` type now has an `allowSiteSettingsEdits` field to allow clients to determine whether the instance uses the `GLOBAL_SETTINGS_FILE` environment variable. [#21827](https://github.com/sourcegraph/sourcegraph/pull/21827)
- The Code Insights creation UI now remembers previously filled-in field values when returning to the form after having navigated away. [#21744](https://github.com/sourcegraph/sourcegraph/pull/21744)
- The Code Insights creation UI now shows autosuggestions for the repository field. [#21699](https://github.com/sourcegraph/sourcegraph/pull/21699)
- A new bulk operation to retry many changesets at once has been added to Batch Changes. [#21173](https://github.com/sourcegraph/sourcegraph/pull/21173)
- A `security_event_logs` database table has been added in support of upcoming security-related efforts. [#21949](https://github.com/sourcegraph/sourcegraph/pull/21949)
- Added featured Sourcegraph extensions query to the GraphQL API, as well as a section in the extension registry to display featured extensions. [#21665](https://github.com/sourcegraph/sourcegraph/pull/21665)
- The search page now has a `create insight` button to create search-based insight based on your search query [#21943](https://github.com/sourcegraph/sourcegraph/pull/21943)
- Added support for Terraform syntax highlighting. [#22040](https://github.com/sourcegraph/sourcegraph/pull/22040)
- A new bulk operation to merge many changesets at once has been added to Batch Changes. [#21959](https://github.com/sourcegraph/sourcegraph/pull/21959)
- Pings include aggregated usage for the Code Insights creation UI, organization visible insight count per insight type, and insight step size in days. [#21671](https://github.com/sourcegraph/sourcegraph/pull/21671)
- Search-based insight creation UI now supports `count:` filter in data series query input. [#22049](https://github.com/sourcegraph/sourcegraph/pull/22049)
- Code Insights background workers will now index commits in a new table `commit_index` for future optimization efforts. [#21994](https://github.com/sourcegraph/sourcegraph/pull/21994)
- The creation UI for search-based insights now supports the `count:` filter in the data series query input. [#22049](https://github.com/sourcegraph/sourcegraph/pull/22049)
- A new service, `worker`, has been introduced to run background jobs that were previously run in the frontend. See the [deployment documentation](https://docs.sourcegraph.com/admin/workers) for additional details. [#21768](https://github.com/sourcegraph/sourcegraph/pull/21768)

### Changed

- SSH public keys generated to access code hosts with batch changes now include a comment indicating they originated from Sourcegraph. [#20523](https://github.com/sourcegraph/sourcegraph/issues/20523)
- The copy query button is now permanently enabled and `experimentalFeatures.copyQueryButton` setting has been deprecated. [#21364](https://github.com/sourcegraph/sourcegraph/pull/21364)
- Search streaming is now permanently enabled and `experimentalFeatures.searchStreaming` setting has been deprecated. [#21522](https://github.com/sourcegraph/sourcegraph/pull/21522)
- Pings removes the collection of aggregate search filter usage counts and adds a smaller set of aggregate usage counts for query operators, predicates, and pattern counts. [#21320](https://github.com/sourcegraph/sourcegraph/pull/21320)
- Sourcegraph will now refuse to start if there are unfinished [out-of-band-migrations](https://docs.sourcegraph.com/admin/migrations) that are deprecated in the current version. See the [upgrade documentation](https://docs.sourcegraph.com/admin/updates) for changes to the upgrade process. [#20967](https://github.com/sourcegraph/sourcegraph/pull/20967)
- Code Insight pages now have new URLs [#21856](https://github.com/sourcegraph/sourcegraph/pull/21856)
- We are proud to bring you [an entirely new visual design for the Sourcegraph UI](https://about.sourcegraph.com/blog/introducing-sourcegraphs-new-ui/). We think you’ll find this new design improves your experience and sets the stage for some incredible features to come. Some of the highlights include:

  - **Refined search results:** The redesigned search bar provides more space for expressive queries, and the new results sidebar helps to discover search syntax without referencing documentation.
  - **Improved focus on code:** We’ve reduced non-essential UI elements to provide greater focus on the code itself, and positioned the most important items so they’re unobtrusive and located exactly where they are needed.
  - **Improved layouts:** We’ve improved pages like diff views to make them easier to use and to help find information quickly.
  - **New navigation:** A new global navigation provides immediate discoverability and access to current and future functionality.
  - **Promoting extensibility:** We've brought the extension registry back to the main navigation and improved its design and navigation.

  With bulk of the redesign complete, future releases will include more improvements and refinements.

### Fixed

- Stricter validation of structural search queries. The `type:` parameter is not supported for structural searches and returns an appropriate alert. [#21487](https://github.com/sourcegraph/sourcegraph/pull/21487)
- Batch changeset specs that are not attached to changesets will no longer prematurely expire before the batch specs that they are associated with. [#21678](https://github.com/sourcegraph/sourcegraph/pull/21678)
- The Y-axis of Code Insights line charts no longer start at a negative value. [#22018](https://github.com/sourcegraph/sourcegraph/pull/22018)
- Correctly handle field aliases in the query (like `r:` versus `repo:`) when used with `contains` predicates. [#22105](https://github.com/sourcegraph/sourcegraph/pull/22105)
- Running a code insight over a timeframe when the repository didn't yet exist doesn't break the entire insight anymore. [#21288](https://github.com/sourcegraph/sourcegraph/pull/21288)

### Removed

- The deprecated GraphQL `icon` field on CommitSearchResult and Repository was removed. [#21310](https://github.com/sourcegraph/sourcegraph/pull/21310)
- The undocumented `index` filter was removed from search type-ahead suggestions. [#18806](https://github.com/sourcegraph/sourcegraph/issues/18806)
- Code host connection tokens aren't used for creating changesets anymore when the user is site admin and no credential has been specified. [#16814](https://github.com/sourcegraph/sourcegraph/issues/16814)

## 3.28.0

### Added

- Added `select:commit.diff.added` and `select:commit.diff.removed` for `type:diff` search queries. These selectors return commit diffs only if a pattern matches in `added` (respespectively, `removed`) lines. [#20328](https://github.com/sourcegraph/sourcegraph/pull/20328)
- Additional language autocompletions for the `lang:` filter in the search bar. [#20535](https://github.com/sourcegraph/sourcegraph/pull/20535)
- Steps in batch specs can now have an `if:` attribute to enable conditional execution of different steps. [#20701](https://github.com/sourcegraph/sourcegraph/pull/20701)
- Extensions can now log messages through `sourcegraph.app.log` to aid debugging user issues. [#20474](https://github.com/sourcegraph/sourcegraph/pull/20474)
- Bulk comments on many changesets are now available in Batch Changes. [#20361](https://github.com/sourcegraph/sourcegraph/pull/20361)
- Batch specs are now viewable when previewing changesets. [#19534](https://github.com/sourcegraph/sourcegraph/issues/19534)
- Added a new UI for creating code insights. [#20212](https://github.com/sourcegraph/sourcegraph/issues/20212)

### Changed

- User and site credentials used in Batch Changes are now encrypted in the database if encryption is enabled with the `encryption.keys` config. [#19570](https://github.com/sourcegraph/sourcegraph/issues/19570)
- All Sourcegraph images within [deploy-sourcegraph](https://github.com/sourcegraph/deploy-sourcegraph) now specify the registry. Thanks! @k24dizzle [#2901](https://github.com/sourcegraph/deploy-sourcegraph/pull/2901).
- Default reviewers are now added to Bitbucket Server PRs opened by Batch Changes. [#20551](https://github.com/sourcegraph/sourcegraph/pull/20551)
- The default memory requirements for the `redis-*` containers have been raised by 1GB (to a new total of 7GB). This change allows Redis to properly run its key-eviction routines (when under memory pressure) without getting killed by the host machine. This affects both the docker-compose and Kubernetes deployments. [sourcegraph/deploy-sourcegraph-docker#373](https://github.com/sourcegraph/deploy-sourcegraph-docker/pull/373) and [sourcegraph/deploy-sourcegraph#2898](https://github.com/sourcegraph/deploy-sourcegraph/pull/2898)
- Only site admins can now list users on an instance. [#20619](https://github.com/sourcegraph/sourcegraph/pull/20619)
- Repository permissions can now be enabled for site admins via the `authz.enforceForSiteAdmins` setting. [#20674](https://github.com/sourcegraph/sourcegraph/pull/20674)
- Site admins can no longer view user added code host configuration. [#20851](https://github.com/sourcegraph/sourcegraph/pull/20851)
- Site admins cannot add access tokens for any user by default. [#20988](https://github.com/sourcegraph/sourcegraph/pull/20988)
- Our namespaced overlays now only scrape container metrics within that namespace. [#2969](https://github.com/sourcegraph/deploy-sourcegraph/pull/2969)
- The extension registry main page has a new visual design that better conveys the most useful information about extensions, and individual extension pages have better information architecture. [#20822](https://github.com/sourcegraph/sourcegraph/pull/20822)

### Fixed

- Search returned inconsistent result counts when a `count:` limit was not specified.
- Indexed search failed when the `master` branch needed indexing but was not the default. [#20260](https://github.com/sourcegraph/sourcegraph/pull/20260)
- `repo:contains(...)` built-in did not respect parameters that affect repo filtering (e.g., `repogroup`, `fork`). It now respects these. [#20339](https://github.com/sourcegraph/sourcegraph/pull/20339)
- An issue where duplicate results would render for certain `or`-expressions. [#20480](https://github.com/sourcegraph/sourcegraph/pull/20480)
- Issue where the search query bar suggests that some `lang` values are not valid. [#20534](https://github.com/sourcegraph/sourcegraph/pull/20534)
- Pull request event webhooks received from GitHub with unexpected actions no longer cause panics. [#20571](https://github.com/sourcegraph/sourcegraph/pull/20571)
- Repository search patterns like `^repo/(prefix-suffix|prefix)$` now correctly match both `repo/prefix-suffix` and `repo/prefix`. [#20389](https://github.com/sourcegraph/sourcegraph/issues/20389)
- Ephemeral storage requests and limits now match the default cache size to avoid Symbols pods being evicted. The symbols pod now requires 10GB of ephemeral space as a minimum to scheduled. [#2369](https://github.com/sourcegraph/deploy-sourcegraph/pull/2369)
- Minor query syntax highlighting bug for `repo:contains` predicate. [#21038](https://github.com/sourcegraph/sourcegraph/pull/21038)
- An issue causing diff and commit results with file filters to return invalid results. [#21039](https://github.com/sourcegraph/sourcegraph/pull/21039)
- All databases now have the Kubernetes Quality of Service class of 'Guaranteed' which should reduce the chance of them
  being evicted during NodePressure events. [#2900](https://github.com/sourcegraph/deploy-sourcegraph/pull/2900)
- An issue causing diff views to display without syntax highlighting [#21160](https://github.com/sourcegraph/sourcegraph/pull/21160)

### Removed

- The deprecated `SetRepositoryEnabled` mutation was removed. [#21044](https://github.com/sourcegraph/sourcegraph/pull/21044)

## 3.27.5

### Fixed

- Fix scp style VCS url parsing. [#20799](https://github.com/sourcegraph/sourcegraph/pull/20799)

## 3.27.4

### Fixed

- Fixed an issue related to Gitolite repos with `@` being prepended with a `?`. [#20297](https://github.com/sourcegraph/sourcegraph/pull/20297)
- Add missing return from handler when DisableAutoGitUpdates is true. [#20451](https://github.com/sourcegraph/sourcegraph/pull/20451)

## 3.27.3

### Fixed

- Pushing batch changes to Bitbucket Server code hosts over SSH was broken in 3.27.0, and has been fixed. [#20324](https://github.com/sourcegraph/sourcegraph/issues/20324)

## 3.27.2

### Fixed

- Fixed an issue with our release tooling that was preventing all images from being tagged with the correct version.
  All sourcegraph images have the proper release version now.

## 3.27.1

### Fixed

- Indexed search failed when the `master` branch needed indexing but was not the default. [#20260](https://github.com/sourcegraph/sourcegraph/pull/20260)
- Fixed a regression that caused "other" code hosts urls to not be built correctly which prevents code to be cloned / updated in 3.27.0. This change will provoke some cloning errors on repositories that are already sync'ed, until the next code host sync. [#20258](https://github.com/sourcegraph/sourcegraph/pull/20258)

## 3.27.0

### Added

- `count:` now supports "all" as value. Queries with `count:all` will return up to 999999 results. [#19756](https://github.com/sourcegraph/sourcegraph/pull/19756)
- Credentials for Batch Changes are now validated when adding them. [#19602](https://github.com/sourcegraph/sourcegraph/pull/19602)
- Batch Changes now ignore repositories that contain a `.batchignore` file. [#19877](https://github.com/sourcegraph/sourcegraph/pull/19877) and [src-cli#509](https://github.com/sourcegraph/src-cli/pull/509)
- Side-by-side diff for commit visualization. [#19553](https://github.com/sourcegraph/sourcegraph/pull/19553)
- The site configuration now supports defining batch change rollout windows, which can be used to slow or disable pushing changesets at particular times of day or days of the week. [#19796](https://github.com/sourcegraph/sourcegraph/pull/19796), [#19797](https://github.com/sourcegraph/sourcegraph/pull/19797), and [#19951](https://github.com/sourcegraph/sourcegraph/pull/19951).
- Search functionality via built-in `contains` predicate: `repo:contains(...)`, `repo:contains.file(...)`, `repo:contains.content(...)`, repo:contains.commit.after(...)`. [#18584](https://github.com/sourcegraph/sourcegraph/issues/18584)
- Database encryption, external service config & user auth data can now be encrypted in the database using the `encryption.keys` config. See [the docs](https://docs.sourcegraph.com/admin/encryption) for more info.
- Repositories that gitserver fails to clone or fetch are now gradually moved to the back of the background update queue instead of remaining at the front. [#20204](https://github.com/sourcegraph/sourcegraph/pull/20204)
- The new `disableAutoCodeHostSyncs` setting allows site admins to disable any periodic background syncing of configured code host connections. That includes syncing of repository metadata (i.e. not git updates, use `disableAutoGitUpdates` for that), permissions and batch changes changesets, but may include other data we'd sync from the code host API in the future.

### Changed

- Bumped the minimum supported version of Postgres from `9.6` to `12`. The upgrade procedure is mostly automated for existing deployments, but may require action if using the single-container deployment or an external database. See the [upgrade documentation](https://docs.sourcegraph.com/admin/updates) for your deployment type for detailed instructions.
- Changesets in batch changes will now be marked as archived instead of being detached when a new batch spec that doesn't include the changesets is applied. Once they're archived users can manually detach them in the UI. [#19527](https://github.com/sourcegraph/sourcegraph/pull/19527)
- The default replica count on `sourcegraph-frontend` and `precise-code-intel-worker` for Kubernetes has changed from `1` -> `2`.
- Changes to code monitor trigger search queries [#19680](https://github.com/sourcegraph/sourcegraph/pull/19680)
  - A `repo:` filter is now required. This is due to an existing limitations where only 50 repositories can be searched at a time, so using a `repo:` filter makes sure the right code is being searched. Any existing code monitor without `repo:` in the trigger query will continue to work (with the limitation that not all repositories will be searched) but will require a `repo:` filter to be added when making any changes to it.
  - A `patternType` filter is no longer required. `patternType:literal` will be added to a code monitor query if not specified.
  - Added a new checklist UI to make it more intuitive to create code monitor trigger queries.
- Deprecated the GraphQL `icon` field on `GenericSearchResultInterface`. It will be removed in a future release. [#20028](https://github.com/sourcegraph/sourcegraph/pull/20028/files)
- Creating changesets through Batch Changes as a site-admin without configured Batch Changes credentials has been deprecated. Please configure user or global credentials before Sourcegraph 3.29 to not experience any interruptions in changeset creation. [#20143](https://github.com/sourcegraph/sourcegraph/pull/20143)
- Deprecated the GraphQL `limitHit` field on `LineMatch`. It will be removed in a future release. [#20164](https://github.com/sourcegraph/sourcegraph/pull/20164)

### Fixed

- A regression caused by search onboarding tour logic to never focus input in the search bar on the homepage. Input now focuses on the homepage if the search tour isn't in effect. [#19678](https://github.com/sourcegraph/sourcegraph/pull/19678)
- New changes of a Perforce depot will now be reflected in `master` branch after the initial clone. [#19718](https://github.com/sourcegraph/sourcegraph/pull/19718)
- Gitolite and Other type code host connection configuration can be correctly displayed. [#19976](https://github.com/sourcegraph/sourcegraph/pull/19976)
- Fixed a regression that caused user and code host limits to be ignored. [#20089](https://github.com/sourcegraph/sourcegraph/pull/20089)
- A regression where incorrect query highlighting happens for certain quoted values. [#20110](https://github.com/sourcegraph/sourcegraph/pull/20110)
- We now respect the `disableAutoGitUpdates` setting when cloning or fetching repos on demand and during cleanup tasks that may re-clone old repos. [#20194](https://github.com/sourcegraph/sourcegraph/pull/20194)

## 3.26.3

### Fixed

- Setting `gitMaxCodehostRequestsPerSecond` to `0` now actually blocks all Git operations happening on the gitserver. [#19716](https://github.com/sourcegraph/sourcegraph/pull/19716)

## 3.26.2

### Fixed

- Our indexed search logic now correctly handles de-duplication of search results across multiple replicas. [#19743](https://github.com/sourcegraph/sourcegraph/pull/19743)

## 3.26.1

### Added

- Experimental: Sync permissions of Perforce depots through the Sourcegraph UI. To enable, use the feature flag `"experimentalFeatures": { "perforce": "enabled" }`. For more information, see [how to enable permissions for your Perforce depots](https://docs.sourcegraph.com/admin/repo/perforce). [#16705](https://github.com/sourcegraph/sourcegraph/issues/16705)
- Added support for user email headers in the HTTP auth proxy. See [HTTP Auth Proxy docs](https://docs.sourcegraph.com/admin/auth#http-authentication-proxies) for more information.
- Ignore locked and disabled GitHub Enterprise repositories. [#19500](https://github.com/sourcegraph/sourcegraph/pull/19500)
- Remote code host git operations (such as `clone` or `ls-remote`) can now be rate limited beyond concurrency (which was already possible with `gitMaxConcurrentClones`). Set `gitMaxCodehostRequestsPerSecond` in site config to control the maximum rate of these operations per git-server instance. [#19504](https://github.com/sourcegraph/sourcegraph/pull/19504)

### Changed

-

### Fixed

- Commit search returning duplicate commits. [#19460](https://github.com/sourcegraph/sourcegraph/pull/19460)
- Clicking the Code Monitoring tab tries to take users to a non-existent repo. [#19525](https://github.com/sourcegraph/sourcegraph/pull/19525)
- Diff and commit search not highlighting search terms correctly for some files. [#19543](https://github.com/sourcegraph/sourcegraph/pull/19543), [#19639](https://github.com/sourcegraph/sourcegraph/pull/19639)
- File actions weren't appearing on large window sizes in Firefox and Safari. [#19380](https://github.com/sourcegraph/sourcegraph/pull/19380)

### Removed

-

## 3.26.0

### Added

- Searches are streamed into Sourcegraph by default. [#19300](https://github.com/sourcegraph/sourcegraph/pull/19300)
  - This gives a faster time to first result.
  - Several heuristics around result limits have been improved. You should see more consistent result counts now.
  - Can be disabled with the setting `experimentalFeatures.streamingSearch`.
- Opsgenie API keys can now be added via an environment variable. [#18662](https://github.com/sourcegraph/sourcegraph/pull/18662)
- It's now possible to control where code insights are displayed through the boolean settings `insights.displayLocation.homepage`, `insights.displayLocation.insightsPage` and `insights.displayLocation.directory`. [#18979](https://github.com/sourcegraph/sourcegraph/pull/18979)
- Users can now create changesets in batch changes on repositories that are cloned using SSH. [#16888](https://github.com/sourcegraph/sourcegraph/issues/16888)
- Syntax highlighting for Elixir, Elm, REG, Julia, Move, Nix, Puppet, VimL, Coq. [#19282](https://github.com/sourcegraph/sourcegraph/pull/19282)
- `BUILD.in` files are now highlighted as Bazel/Starlark build files. Thanks to @jjwon0 [#19282](https://github.com/sourcegraph/sourcegraph/pull/19282)
- `*.pyst` and `*.pyst-include` are now highlighted as Python files. Thanks to @jjwon0 [#19282](https://github.com/sourcegraph/sourcegraph/pull/19282)
- The code monitoring feature flag is now enabled by default. [#19295](https://github.com/sourcegraph/sourcegraph/pull/19295)
- New query field `select` enables returning only results of the desired type. See [documentation](https://docs.sourcegraph.com/code_search/reference/language#select) for details. [#19236](https://github.com/sourcegraph/sourcegraph/pull/19236)
- Syntax highlighting for Elixer, Elm, REG, Julia, Move, Nix, Puppet, VimL thanks to @rvantonder
- `BUILD.in` files are now highlighted as Bazel/Starlark build files. Thanks to @jjwon0
- `*.pyst` and `*.pyst-include` are now highlighted as Python files. Thanks to @jjwon0
- Added a `search.defaultCaseSensitive` setting to configure whether query patterns should be treated case sensitivitely by default.

### Changed

- Campaigns have been renamed to Batch Changes! See [#18771](https://github.com/sourcegraph/sourcegraph/issues/18771) for a detailed log on what has been renamed.
  - A new [Sourcegraph CLI](https://docs.sourcegraph.com/cli) version will use `src batch [preview|apply]` commands, while keeping the old ones working to be used with older Sourcegraph versions.
  - Old URLs in the application and in the documentation will redirect.
  - GraphQL API entities with "campaign" in their name have been deprecated and have new Batch Changes counterparts:
    - Deprecated GraphQL entities: `CampaignState`, `Campaign`, `CampaignSpec`, `CampaignConnection`, `CampaignsCodeHostConnection`, `CampaignsCodeHost`, `CampaignsCredential`, `CampaignDescription`
    - Deprecated GraphQL mutations: `createCampaign`, `applyCampaign`, `moveCampaign`, `closeCampaign`, `deleteCampaign`, `createCampaignSpec`, `createCampaignsCredential`, `deleteCampaignsCredential`
    - Deprecated GraphQL queries: `Org.campaigns`, `User.campaigns`, `User.campaignsCodeHosts`, `camapigns`, `campaign`
  - Site settings with `campaigns` in their name have been replaced with equivalent `batchChanges` settings.
- A repository's `remote.origin.url` is not stored on gitserver disk anymore. Note: if you use the experimental feature `customGitFetch` your setting may need to be updated to specify the remote URL. [#18535](https://github.com/sourcegraph/sourcegraph/pull/18535)
- Repositories and files containing spaces will now render with escaped spaces in the query bar rather than being
  quoted. [#18642](https://github.com/sourcegraph/sourcegraph/pull/18642)
- Sourcegraph is now built with Go 1.16. [#18447](https://github.com/sourcegraph/sourcegraph/pull/18447)
- Cursor hover information in the search query bar will now display after 150ms (previously 0ms). [#18916](https://github.com/sourcegraph/sourcegraph/pull/18916)
- The `repo.cloned` column is deprecated in favour of `gitserver_repos.clone_status`. It will be removed in a subsequent release.
- Precision class indicators have been improved for code intelligence results in both the hover overlay as well as the definition and references locations panel. [#18843](https://github.com/sourcegraph/sourcegraph/pull/18843)
- Pings now contain added, aggregated campaigns usage data: aggregate counts of unique monthly users and Weekly campaign and changesets counts for campaign cohorts created in the last 12 months. [#18604](https://github.com/sourcegraph/sourcegraph/pull/18604)

### Fixed

- Auto complete suggestions for repositories and files containing spaces will now be automatically escaped when accepting the suggestion. [#18635](https://github.com/sourcegraph/sourcegraph/issues/18635)
- An issue causing repository results containing spaces to not be clickable in some cases. [#18668](https://github.com/sourcegraph/sourcegraph/pull/18668)
- Closing a batch change now correctly closes the entailed changesets, when requested by the user. [#18957](https://github.com/sourcegraph/sourcegraph/pull/18957)
- TypesScript highlighting bug. [#15930](https://github.com/sourcegraph/sourcegraph/issues/15930)
- The number of shards is now reported accurately in Site Admin > Repository Status > Settings > Indexing. [#19265](https://github.com/sourcegraph/sourcegraph/pull/19265)

### Removed

- Removed the deprecated GraphQL fields `SearchResults.repositoriesSearched` and `SearchResults.indexedRepositoriesSearched`.
- Removed the deprecated search field `max`
- Removed the `experimentalFeatures.showBadgeAttachments` setting

## 3.25.2

### Fixed

- A security vulnerability with in the authentication workflow has been fixed. [#18686](https://github.com/sourcegraph/sourcegraph/pull/18686)

## 3.25.1

### Added

- Experimental: Sync Perforce depots directly through the Sourcegraph UI. To enable, use the feature flag `"experimentalFeatures": { "perforce": "enabled" }`. For more information, see [how to add your Perforce depots](https://docs.sourcegraph.com/admin/repo/perforce). [#16703](https://github.com/sourcegraph/sourcegraph/issues/16703)

## 3.25.0

**IMPORTANT** Sourcegraph now uses Go 1.15. This may break AWS RDS database connections with older x509 certificates. Please follow the Amazon [docs](https://docs.aws.amazon.com/AmazonRDS/latest/UserGuide/UsingWithRDS.SSL-certificate-rotation.html) to rotate your certificate.

### Added

- New site config option `"log": { "sentry": { "backendDSN": "<REDACTED>" } }` to use a separate Sentry project for backend errors. [#17363](https://github.com/sourcegraph/sourcegraph/pull/17363)
- Structural search now supports searching indexed branches other than default. [#17726](https://github.com/sourcegraph/sourcegraph/pull/17726)
- Structural search now supports searching unindexed revisions. [#17967](https://github.com/sourcegraph/sourcegraph/pull/17967)
- New site config option `"allowSignup"` for SAML authentication to determine if automatically create new users is allowed. [#17989](https://github.com/sourcegraph/sourcegraph/pull/17989)
- Experimental: The webapp can now stream search results to the client, improving search performance. To enable it, add `{ "experimentalFeatures": { "searchStreaming": true } }` in user settings. [#16097](https://github.com/sourcegraph/sourcegraph/pull/16097)
- New product research sign-up page. This can be accessed by all users in their user settings. [#17945](https://github.com/sourcegraph/sourcegraph/pull/17945)
- New site config option `productResearchPage.enabled` to disable access to the product research sign-up page. [#17945](https://github.com/sourcegraph/sourcegraph/pull/17945)
- Pings now contain Sourcegraph extension activation statistics. [#16421](https://github.com/sourcegraph/sourcegraph/pull/16421)
- Pings now contain aggregate Sourcegraph extension activation statistics: the number of users and number of activations per (public) extension per week, and the number of total extension users per week and average extensions activated per user. [#16421](https://github.com/sourcegraph/sourcegraph/pull/16421)
- Pings now contain aggregate code insights usage data: total insight views, interactions, edits, creations, removals, and counts of unique users that view and create insights. [#16421](https://github.com/sourcegraph/sourcegraph/pull/17805)
- When previewing a campaign spec, changesets can be filtered by current state or the action(s) to be performed. [#16960](https://github.com/sourcegraph/sourcegraph/issues/16960)

### Changed

- Alert solutions links included in [monitoring alerts](https://docs.sourcegraph.com/admin/observability/alerting) now link to the relevant documentation version. [#17828](https://github.com/sourcegraph/sourcegraph/pull/17828)
- Secrets (such as access tokens and passwords) will now appear as REDACTED when editing external service config, and in graphql API responses. [#17261](https://github.com/sourcegraph/sourcegraph/issues/17261)
- Sourcegraph is now built with Go 1.15
  - Go `1.15` introduced changes to SSL/TLS connection validation which requires certificates to include a `SAN`. This field was not included in older certificates and clients relied on the `CN` field. You might see an error like `x509: certificate relies on legacy Common Name field`. We recommend that customers using Sourcegraph with an external database and connecting to it using SSL/TLS check whether the certificate is up to date.
  - RDS Customers please reference [AWS' documentation on updating the SSL/TLS certificate](https://docs.aws.amazon.com/AmazonRDS/latest/UserGuide/UsingWithRDS.SSL-certificate-rotation.html).
- Search results on `.rs` files now recommend `lang:rust` instead of `lang:renderscript` as a filter. [#18316](https://github.com/sourcegraph/sourcegraph/pull/18316)
- Campaigns users creating Personal Access Tokens on GitHub are now asked to request the `user:email` scope in addition to the [previous scopes](https://docs.sourcegraph.com/@3.24/admin/external_service/github#github-api-token-and-access). This will be used in a future Sourcegraph release to display more fine-grained information on the progress of pull requests. [#17555](https://github.com/sourcegraph/sourcegraph/issues/17555)

### Fixed

- Fixes an issue that prevented the hard deletion of a user if they had saved searches. [#17461](https://github.com/sourcegraph/sourcegraph/pull/17461)
- Fixes an issue that caused some missing results for `type:commit` when a pattern was used instead of the `message` field. [#17490](https://github.com/sourcegraph/sourcegraph/pull/17490#issuecomment-764004758)
- Fixes an issue where cAdvisor-based alerts would not fire correctly for services with multiple replicas. [#17600](https://github.com/sourcegraph/sourcegraph/pull/17600)
- Significantly improved performance of structural search on monorepo deployments [#17846](https://github.com/sourcegraph/sourcegraph/pull/17846)
- Fixes an issue where upgrades on Kubernetes may fail due to null environment variable lists in deployment manifests [#1781](https://github.com/sourcegraph/deploy-sourcegraph/pull/1781)
- Fixes an issue where counts on search filters were inaccurate. [#18158](https://github.com/sourcegraph/sourcegraph/pull/18158)
- Fixes services with emptyDir volumes being evicted from nodes. [#1852](https://github.com/sourcegraph/deploy-sourcegraph/pull/1852)

### Removed

- Removed the `search.migrateParser` setting. As of 3.20 and onward, a new parser processes search queries by default. Previously, `search.migrateParser` was available to enable the legacy parser. Enabling/disabling this setting now no longer has any effect. [#17344](https://github.com/sourcegraph/sourcegraph/pull/17344)

## 3.24.1

### Fixed

- Fixes an issue that SAML is not able to proceed with the error `Expected Enveloped and C14N transforms`. [#13032](https://github.com/sourcegraph/sourcegraph/issues/13032)

## 3.24.0

### Added

- Panels in the [Sourcegraph monitoring dashboards](https://docs.sourcegraph.com/admin/observability/metrics#grafana) now:
  - include links to relevant alerts documentation and the new [monitoring dashboards reference](https://docs.sourcegraph.com/admin/observability/dashboards). [#16939](https://github.com/sourcegraph/sourcegraph/pull/16939)
  - include alert events and version changes annotations that can be enabled from the top of each service dashboard. [#17198](https://github.com/sourcegraph/sourcegraph/pull/17198)
- Suggested filters in the search results page can now be scrolled. [#17097](https://github.com/sourcegraph/sourcegraph/pull/17097)
- Structural search queries can now be used in saved searches by adding `patternType:structural`. [#17265](https://github.com/sourcegraph/sourcegraph/pull/17265)

### Changed

- Dashboard links included in [monitoring alerts](https://docs.sourcegraph.com/admin/observability/alerting) now:
  - link directly to the relevant Grafana panel, instead of just the service dashboard. [#17014](https://github.com/sourcegraph/sourcegraph/pull/17014)
  - link to a time frame relevant to the alert, instead of just the past few hours. [#17034](https://github.com/sourcegraph/sourcegraph/pull/17034)
- Added `serviceKind` field of the `ExternalServiceKind` type to `Repository.externalURLs` GraphQL API, `serviceType` field is deprecated and will be removed in the future releases. [#14979](https://github.com/sourcegraph/sourcegraph/issues/14979)
- Deprecated the GraphQL fields `SearchResults.repositoriesSearched` and `SearchResults.indexedRepositoriesSearched`.
- The minimum Kubernetes version required to use the [Kubernetes deployment option](https://docs.sourcegraph.com/admin/install/kubernetes) is now [v1.15 (released June 2019)](https://kubernetes.io/blog/2019/06/19/kubernetes-1-15-release-announcement/).

### Fixed

- Imported changesets acquired an extra button to download the "generated diff", which did nothing, since imported changesets don't have a generated diff. This button has been removed. [#16778](https://github.com/sourcegraph/sourcegraph/issues/16778)
- Quoted global filter values (case, patterntype) are now properly extracted and set in URL parameters. [#16186](https://github.com/sourcegraph/sourcegraph/issues/16186)
- The endpoint for "Open in Sourcegraph" functionality in editor extensions now uses code host connection information to resolve the repository, which makes it more correct and respect the `repositoryPathPattern` setting. [#16846](https://github.com/sourcegraph/sourcegraph/pull/16846)
- Fixed an issue that prevented search expressions of the form `repo:foo (rev:a or rev:b)` from evaluating all revisions [#16873](https://github.com/sourcegraph/sourcegraph/pull/16873)
- Updated language detection library. Includes language detection for `lang:starlark`. [#16900](https://github.com/sourcegraph/sourcegraph/pull/16900)
- Fixed retrieving status for indexed tags and deduplicated main branches in the indexing settings page. [#13787](https://github.com/sourcegraph/sourcegraph/issues/13787)
- Specifying a ref that doesn't exist would show an alert, but still return results [#15576](https://github.com/sourcegraph/sourcegraph/issues/15576)
- Fixed search highlighting the wrong line. [#10468](https://github.com/sourcegraph/sourcegraph/issues/10468)
- Fixed an issue where searches of the form `foo type:file` returned results of type `path` too. [#17076](https://github.com/sourcegraph/sourcegraph/issues/17076)
- Fixed queries like `(type:commit or type:diff)` so that if the query matches both the commit message and the diff, both are returned as results. [#16899](https://github.com/sourcegraph/sourcegraph/issues/16899)
- Fixed container monitoring and provisioning dashboard panels not displaying metrics in certain deployment types and environments. If you continue to have issues with these panels not displaying any metrics after upgrading, please [open an issue](https://github.com/sourcegraph/sourcegraph/issues/new).
- Fixed a nonexistent field in site configuration being marked as "required" when configuring PagerDuty alert notifications. [#17277](https://github.com/sourcegraph/sourcegraph/pull/17277)
- Fixed cases of incorrect highlighting for symbol definitions in the definitions panel. [#17258](https://github.com/sourcegraph/sourcegraph/pull/17258)
- Fixed a Cross-Site Scripting vulnerability where quick links created on the homepage were not sanitized and allowed arbitrary JavaScript execution. [#17099](https://github.com/sourcegraph/sourcegraph/pull/17099)

### Removed

- Interactive mode has now been removed. [#16868](https://github.com/sourcegraph/sourcegraph/pull/16868).

## 3.23.0

### Added

- Password reset link expiration can be customized via `auth.passwordResetLinkExpiry` in the site config. [#13999](https://github.com/sourcegraph/sourcegraph/issues/13999)
- Campaign steps may now include environment variables from outside of the campaign spec using [array syntax](http://docs.sourcegraph.com/campaigns/references/campaign_spec_yaml_reference#environment-array). [#15822](https://github.com/sourcegraph/sourcegraph/issues/15822)
- The total size of all Git repositories and the lines of code for indexed branches are displayed in the site admin overview. [#15125](https://github.com/sourcegraph/sourcegraph/issues/15125)
- Extensions can now add decorations to files on the sidebar tree view and tree page through the experimental `FileDecoration` API. [#15833](https://github.com/sourcegraph/sourcegraph/pull/15833)
- Extensions can now easily query the Sourcegraph GraphQL API through a dedicated API method. [#15566](https://github.com/sourcegraph/sourcegraph/pull/15566)
- Individual changesets can now be downloaded as a diff. [#16098](https://github.com/sourcegraph/sourcegraph/issues/16098)
- The campaigns preview page is much more detailed now, especially when updating existing campaigns. [#16240](https://github.com/sourcegraph/sourcegraph/pull/16240)
- When a newer version of a campaign spec is uploaded, a message is now displayed when viewing the campaign or an outdated campaign spec. [#14532](https://github.com/sourcegraph/sourcegraph/issues/14532)
- Changesets in a campaign can now be searched by title and repository name. [#15781](https://github.com/sourcegraph/sourcegraph/issues/15781)
- Experimental: [`transformChanges` in campaign specs](https://docs.sourcegraph.com/campaigns/references/campaign_spec_yaml_reference#transformchanges) is now available as a feature preview to allow users to create multiple changesets in a single repository. [#16235](https://github.com/sourcegraph/sourcegraph/pull/16235)
- The `gitUpdateInterval` site setting was added to allow custom git update intervals based on repository names. [#16765](https://github.com/sourcegraph/sourcegraph/pull/16765)
- Various additions to syntax highlighting and hover tooltips in the search query bar (e.g., regular expressions). Can be disabled with `{ "experimentalFeatures": { "enableSmartQuery": false } }` in case of unlikely adverse effects. [#16742](https://github.com/sourcegraph/sourcegraph/pull/16742)
- Search queries may now scope subexpressions across repositories and files, and also allow greater freedom for combining search filters. See the updated documentation on [search subexpressions](https://docs.sourcegraph.com/code_search/tutorials/search_subexpressions) to learn more. [#16866](https://github.com/sourcegraph/sourcegraph/pull/16866)

### Changed

- Search indexer tuned to wait longer before assuming a deadlock has occurred. Previously if the indexserver had many cores (40+) and indexed a monorepo it could give up. [#16110](https://github.com/sourcegraph/sourcegraph/pull/16110)
- The total size of all Git repositories and the lines of code for indexed branches will be sent back in pings as part of critical telemetry. [#16188](https://github.com/sourcegraph/sourcegraph/pull/16188)
- The `gitserver` container now has a dependency on Postgres. This does not require any additional configuration unless access to Postgres requires a sidecar proxy / firewall rules. [#16121](https://github.com/sourcegraph/sourcegraph/pull/16121)
- Licensing is now enforced for campaigns: creating a campaign with more than five changesets requires a valid license. Please [contact Sourcegraph with any licensing questions](https://about.sourcegraph.com/contact/sales/). [#15715](https://github.com/sourcegraph/sourcegraph/issues/15715)

### Fixed

- Syntax highlighting on files with mixed extension case (e.g. `.CPP` vs `.cpp`) now works as expected. [#11327](https://github.com/sourcegraph/sourcegraph/issues/11327)
- After applying a campaign, some GitLab MRs might have had outdated state shown in the UI until the next sync with the code host. [#16100](https://github.com/sourcegraph/sourcegraph/pull/16100)
- The web app no longer sends stale text document content to extensions. [#14965](https://github.com/sourcegraph/sourcegraph/issues/14965)
- The blob viewer now supports multiple decorations per line as intended. [#15063](https://github.com/sourcegraph/sourcegraph/issues/15063)
- Repositories with plus signs in their name can now be navigated to as expected. [#15079](https://github.com/sourcegraph/sourcegraph/issues/15079)

### Removed

-

## 3.22.1

### Changed

- Reduced memory and CPU required for updating the code intelligence commit graph [#16517](https://github.com/sourcegraph/sourcegraph/pull/16517)

## 3.22.0

### Added

- GraphQL and TOML syntax highlighting is now back (special thanks to @rvantonder) [#13935](https://github.com/sourcegraph/sourcegraph/issues/13935)
- Zig and DreamMaker syntax highlighting.
- Campaigns now support publishing GitHub draft PRs and GitLab WIP MRs. [#7998](https://github.com/sourcegraph/sourcegraph/issues/7998)
- `indexed-searcher`'s watchdog can be configured and has additional instrumentation. This is useful when diagnosing [zoekt-webserver is restarting due to watchdog](https://docs.sourcegraph.com/admin/observability/troubleshooting#scenario-zoekt-webserver-is-restarting-due-to-watchdog). [#15148](https://github.com/sourcegraph/sourcegraph/pull/15148)
- Pings now contain Redis & Postgres server versions. [14405](https://github.com/sourcegraph/sourcegraph/14405)
- Aggregated usage data of the search onboarding tour is now included in pings. The data tracked are: total number of views of the onboarding tour, total number of views of each step in the onboarding tour, total number of tours closed. [#15113](https://github.com/sourcegraph/sourcegraph/pull/15113)
- Users can now specify credentials for code hosts to enable campaigns for non site-admin users. [#15506](https://github.com/sourcegraph/sourcegraph/pull/15506)
- A `campaigns.restrictToAdmins` site configuration option has been added to prevent non site-admin users from using campaigns. [#15785](https://github.com/sourcegraph/sourcegraph/pull/15785)
- Number of page views on campaign apply page, page views on campaign details page after create/update, closed campaigns, created campaign specs and changesets specs and the sum of changeset diff stats will be sent back in pings. [#15279](https://github.com/sourcegraph/sourcegraph/pull/15279)
- Users can now explicitly set their primary email address. [#15683](https://github.com/sourcegraph/sourcegraph/pull/15683)
- "[Why code search is still needed for monorepos](https://docs.sourcegraph.com/adopt/code_search_in_monorepos)" doc page

### Changed

- Improved contrast / visibility in comment syntax highlighting. [#14546](https://github.com/sourcegraph/sourcegraph/issues/14546)
- Campaigns are no longer in beta. [#14900](https://github.com/sourcegraph/sourcegraph/pull/14900)
- Campaigns now have a fancy new icon. [#14740](https://github.com/sourcegraph/sourcegraph/pull/14740)
- Search queries with an unbalanced closing paren `)` are now invalid, since this likely indicates an error. Previously, patterns with dangling `)` were valid in some cases. Note that patterns with dangling `)` can still be searched, but should be quoted via `content:"foo)"`. [#15042](https://github.com/sourcegraph/sourcegraph/pull/15042)
- Extension providers can now return AsyncIterables, enabling dynamic provider results without dependencies. [#15042](https://github.com/sourcegraph/sourcegraph/issues/15061)
- Deprecated the `"email.smtp": { "disableTLS" }` site config option, this field has been replaced by `"email.smtp": { "noVerifyTLS" }`. [#15682](https://github.com/sourcegraph/sourcegraph/pull/15682)

### Fixed

- The `file:` added to the search field when navigating to a tree or file view will now behave correctly when the file path contains spaces. [#12296](https://github.com/sourcegraph/sourcegraph/issues/12296)
- OAuth login now respects site configuration `experimentalFeatures: { "tls.external": {...} }` for custom certificates and skipping TLS verify. [#14144](https://github.com/sourcegraph/sourcegraph/issues/14144)
- If the `HEAD` file in a cloned repo is absent or truncated, background cleanup activities will use a best-effort default to remedy the situation. [#14962](https://github.com/sourcegraph/sourcegraph/pull/14962)
- Search input will always show suggestions. Previously we only showed suggestions for letters and some special characters. [#14982](https://github.com/sourcegraph/sourcegraph/pull/14982)
- Fixed an issue where `not` keywords were not recognized inside expression groups, and treated incorrectly as patterns. [#15139](https://github.com/sourcegraph/sourcegraph/pull/15139)
- Fixed an issue where hover pop-ups would not show on the first character of a valid hover range in search queries. [#15410](https://github.com/sourcegraph/sourcegraph/pull/15410)
- Fixed an issue where submodules configured with a relative URL resulted in non-functional hyperlinks in the file tree UI. [#15286](https://github.com/sourcegraph/sourcegraph/issues/15286)
- Pushing commits to public GitLab repositories with campaigns now works, since we use the configured token even if the repository is public. [#15536](https://github.com/sourcegraph/sourcegraph/pull/15536)
- `.kts` is now highlighted properly as Kotlin code, fixed various other issues in Kotlin syntax highlighting.
- Fixed an issue where the value of `content:` was treated literally when the regular expression toggle is active. [#15639](https://github.com/sourcegraph/sourcegraph/pull/15639)
- Fixed an issue where non-site admins were prohibited from updating some of their other personal metadata when `auth.enableUsernameChanges` was `false`. [#15663](https://github.com/sourcegraph/sourcegraph/issues/15663)
- Fixed the `url` fields of repositories and trees in GraphQL returning URLs that were not %-encoded (e.g. when the repository name contained spaces). [#15667](https://github.com/sourcegraph/sourcegraph/issues/15667)
- Fixed "Find references" showing errors in the references panel in place of the syntax-highlighted code for repositories with spaces in their name. [#15618](https://github.com/sourcegraph/sourcegraph/issues/15618)
- Fixed an issue where specifying the `repohasfile` filter did not return results as expected unless `repo` was specified. [#15894](https://github.com/sourcegraph/sourcegraph/pull/15894)
- Fixed an issue causing user input in the search query field to be erased in some cases. [#15921](https://github.com/sourcegraph/sourcegraph/issues/15921).

### Removed

-

## 3.21.2

:warning: WARNING :warning: For users of single-image Sourcegraph instance, please delete the secret key file `/var/lib/sourcegraph/token` inside the container before attempting to upgrade to 3.21.x.

### Fixed

- Fix externalURLs alert logic [#14980](https://github.com/sourcegraph/sourcegraph/pull/14980)

## 3.21.1

:warning: WARNING :warning: For users of single-image Sourcegraph instance, please delete the secret key file `/var/lib/sourcegraph/token` inside the container before attempting to upgrade to 3.21.x.

### Fixed

- Fix alerting for native integration condition [#14775](https://github.com/sourcegraph/sourcegraph/pull/14775)
- Fix query with large repo count hanging [#14944](https://github.com/sourcegraph/sourcegraph/pull/14944)
- Fix server upgrade where codeintel database does not exist [#14953](https://github.com/sourcegraph/sourcegraph/pull/14953)
- CVE-2019-18218 in postgres docker image [#14954](https://github.com/sourcegraph/sourcegraph/pull/14954)
- Fix an issue where .git/HEAD in invalid [#14962](https://github.com/sourcegraph/sourcegraph/pull/14962)
- Repository syncing will not happen more frequently than the repoListUpdateInterval config value [#14901](https://github.com/sourcegraph/sourcegraph/pull/14901) [#14983](https://github.com/sourcegraph/sourcegraph/pull/14983)

## 3.21.0

:warning: WARNING :warning: For users of single-image Sourcegraph instance, please delete the secret key file `/var/lib/sourcegraph/token` inside the container before attempting to upgrade to 3.21.x.

### Added

- The new GraphQL API query field `namespaceByName(name: String!)` makes it easier to look up the user or organization with the given name. Previously callers needed to try looking up the user and organization separately.
- Changesets created by campaigns will now include a link back to the campaign in their body text. [#14033](https://github.com/sourcegraph/sourcegraph/issues/14033)
- Users can now preview commits that are going to be created in their repositories in the campaign preview UI. [#14181](https://github.com/sourcegraph/sourcegraph/pull/14181)
- If emails are configured, the user will be sent an email when important account information is changed. This currently encompasses changing/resetting the password, adding/removing emails, and adding/removing access tokens. [#14320](https://github.com/sourcegraph/sourcegraph/pull/14320)
- A subset of changesets can now be published by setting the `published` flag in campaign specs [to an array](https://docs.sourcegraph.com/@main/campaigns/campaign_spec_yaml_reference#publishing-only-specific-changesets), which allows only specific changesets within a campaign to be published based on the repository name. [#13476](https://github.com/sourcegraph/sourcegraph/pull/13476)
- Homepage panels are now enabled by default. [#14287](https://github.com/sourcegraph/sourcegraph/issues/14287)
- The most recent ping data is now available to site admins via the Site-admin > Pings page. [#13956](https://github.com/sourcegraph/sourcegraph/issues/13956)
- Homepage panel engagement metrics will be sent back in pings. [#14589](https://github.com/sourcegraph/sourcegraph/pull/14589)
- Homepage now has a footer with links to different extensibility features. [#14638](https://github.com/sourcegraph/sourcegraph/issues/14638)
- Added an onboarding tour of Sourcegraph for new users. It can be enabled in user settings with `experimentalFeatures.showOnboardingTour` [#14636](https://github.com/sourcegraph/sourcegraph/pull/14636)
- Added an onboarding tour of Sourcegraph for new users. [#14636](https://github.com/sourcegraph/sourcegraph/pull/14636)
- Repository GraphQL queries now support an `after` parameter that permits cursor-based pagination. [#13715](https://github.com/sourcegraph/sourcegraph/issues/13715)
- Searches in the Recent Searches panel and other places are now syntax highlighted. [#14443](https://github.com/sourcegraph/sourcegraph/issues/14443)

### Changed

- Interactive search mode is now disabled by default because the new plain text search input is smarter. To reenable it, add `{ "experimentalFeatures": { "splitSearchModes": true } }` in user settings.
- The extension registry has been redesigned to make it easier to find non-default Sourcegraph extensions.
- Tokens and similar sensitive information included in the userinfo portion of remote repository URLs will no longer be visible on the Mirroring settings page. [#14153](https://github.com/sourcegraph/sourcegraph/pull/14153)
- The sign in and sign up forms have been redesigned with better input validation.
- Kubernetes admins mounting [configuration files](https://docs.sourcegraph.com/admin/config/advanced_config_file#kubernetes-configmap) are encouraged to change how the ConfigMap is mounted. See the new documentation. Previously our documentation suggested using subPath. However, this lead to Kubernetes not automatically updating the files on configuration change. [#14297](https://github.com/sourcegraph/sourcegraph/pull/14297)
- The precise code intel bundle manager will now expire any converted LSIF data that is older than `PRECISE_CODE_INTEL_MAX_DATA_AGE` (30 days by default) that is also not visible from the tip of the default branch.
- `SRC_LOG_LEVEL=warn` is now the default in Docker Compose and Kubernetes deployments, reducing the amount of uninformative log spam. [#14458](https://github.com/sourcegraph/sourcegraph/pull/14458)
- Permissions data that were stored in deprecated binary format are abandoned. Downgrade from 3.21 to 3.20 is OK, but to 3.19 or prior versions might experience missing/incomplete state of permissions for a short period of time. [#13740](https://github.com/sourcegraph/sourcegraph/issues/13740)
- The query builder page is now disabled by default. To reenable it, add `{ "experimentalFeatures": { "showQueryBuilder": true } }` in user settings.
- The GraphQL `updateUser` mutation now returns the updated user (instead of an empty response).

### Fixed

- Git clone URLs now validate their format correctly. [#14313](https://github.com/sourcegraph/sourcegraph/pull/14313)
- Usernames set in Slack `observability.alerts` now apply correctly. [#14079](https://github.com/sourcegraph/sourcegraph/pull/14079)
- Path segments in breadcrumbs get truncated correctly again on small screen sizes instead of inflating the header bar. [#14097](https://github.com/sourcegraph/sourcegraph/pull/14097)
- GitLab pipelines are now parsed correctly and show their current status in campaign changesets. [#14129](https://github.com/sourcegraph/sourcegraph/pull/14129)
- Fixed an issue where specifying any repogroups would effectively search all repositories for all repogroups. [#14190](https://github.com/sourcegraph/sourcegraph/pull/14190)
- Changesets that were previously closed after being detached from a campaign are now reopened when being reattached. [#14099](https://github.com/sourcegraph/sourcegraph/pull/14099)
- Previously large files that match the site configuration [search.largeFiles](https://docs.sourcegraph.com/admin/config/site_config#search-largeFiles) would not be indexed if they contained a large number of unique trigrams. We now index those files as well. Note: files matching the glob still need to be valid utf-8. [#12443](https://github.com/sourcegraph/sourcegraph/issues/12443)
- Git tags without a `creatordate` value will no longer break tag search within a repository. [#5453](https://github.com/sourcegraph/sourcegraph/issues/5453)
- Campaigns pages now work properly on small viewports. [#14292](https://github.com/sourcegraph/sourcegraph/pull/14292)
- Fix an issue with viewing repositories that have spaces in the repository name [#2867](https://github.com/sourcegraph/sourcegraph/issues/2867)

### Removed

- Syntax highlighting for GraphQL, INI, TOML, and Perforce files has been removed [due to incompatible/absent licenses](https://github.com/sourcegraph/sourcegraph/issues/13933). We plan to [add it back in the future](https://github.com/sourcegraph/sourcegraph/issues?q=is%3Aissue+is%3Aopen+add+syntax+highlighting+for+develop+a+).
- Search scope pages (`/search/scope/:id`) were removed.
- User-defined search scopes are no longer shown below the search bar on the homepage. Use the [`quicklinks`](https://docs.sourcegraph.com/user/personalization/quick_links) setting instead to display links there.
- The explore page (`/explore`) was removed.
- The sign out page was removed.
- The unused GraphQL types `DiffSearchResult` and `DeploymentConfiguration` were removed.
- The deprecated GraphQL mutation `updateAllMirrorRepositories`.
- The deprecated GraphQL field `Site.noRepositoriesEnabled`.
- Total counts of users by product area have been removed from pings.
- Aggregate daily, weekly, and monthly latencies (in ms) of code intelligence events (e.g., hover tooltips) have been removed from pings.

## 3.20.1

### Fixed

- gomod: rollback go-diff to v0.5.3 (v0.6.0 causes panic in certain cases) [#13973](https://github.com/sourcegraph/sourcegraph/pull/13973).
- Fixed an issue causing the scoped query in the search field to be erased when viewing files. [#13954](https://github.com/sourcegraph/sourcegraph/pull/13954).

## 3.20.0

### Added

- Site admins can now force a specific user to re-authenticate on their next request or visit. [#13647](https://github.com/sourcegraph/sourcegraph/pull/13647)
- Sourcegraph now watches its [configuration files](https://docs.sourcegraph.com/admin/config/advanced_config_file) (when using external files) and automatically applies the changes to Sourcegraph's configuration when they change. For example, this allows Sourcegraph to detect when a Kubernetes ConfigMap changes. [#13646](https://github.com/sourcegraph/sourcegraph/pull/13646)
- To define repository groups (`search.repositoryGroups` in global, org, or user settings), you can now specify regular expressions in addition to single repository names. [#13730](https://github.com/sourcegraph/sourcegraph/pull/13730)
- The new site configuration property `search.limits` configures the maximum search timeout and the maximum number of repositories to search for various types of searches. [#13448](https://github.com/sourcegraph/sourcegraph/pull/13448)
- Files and directories can now be excluded from search by adding the file `.sourcegraph/ignore` to the root directory of a repository. Each line in the _ignore_ file is interpreted as a globbing pattern. [#13690](https://github.com/sourcegraph/sourcegraph/pull/13690)
- Structural search syntax now allows regular expressions in patterns. Also, `...` can now be used in place of `:[_]`. See the [documentation](https://docs.sourcegraph.com/@main/code_search/reference/structural) for example syntax. [#13809](https://github.com/sourcegraph/sourcegraph/pull/13809)
- The total size of all Git repositories and the lines of code for indexed branches will be sent back in pings. [#13764](https://github.com/sourcegraph/sourcegraph/pull/13764)
- Experimental: A new homepage UI for Sourcegraph Server shows the user their recent searches, repositories, files, and saved searches. It can be enabled with `experimentalFeatures.showEnterpriseHomePanels`. [#13407](https://github.com/sourcegraph/sourcegraph/issues/13407)

### Changed

- Campaigns are enabled by default for all users. Site admins may view and create campaigns; everyone else may only view campaigns. The new site configuration property `campaigns.enabled` can be used to disable campaigns for all users. The properties `campaigns.readAccess`, `automation.readAccess.enabled`, and `"experimentalFeatures": { "automation": "enabled" }}` are deprecated and no longer have any effect.
- Diff and commit searches are limited to 10,000 repositories (if `before:` or `after:` filters are used), or 50 repositories (if no time filters are used). You can configure this limit in the site configuration property `search.limits`. [#13386](https://github.com/sourcegraph/sourcegraph/pull/13386)
- The site configuration `maxReposToSearch` has been deprecated in favor of the property `maxRepos` on `search.limits`. [#13439](https://github.com/sourcegraph/sourcegraph/pull/13439)
- Search queries are now processed by a new parser that will always be enabled going forward. There should be no material difference in behavior. In case of adverse effects, the previous parser can be reenabled by setting `"search.migrateParser": false` in settings. [#13435](https://github.com/sourcegraph/sourcegraph/pull/13435)
- It is now possible to search for file content that excludes a term using the `NOT` operator. [#12412](https://github.com/sourcegraph/sourcegraph/pull/12412)
- `NOT` is available as an alternative syntax of `-` on supported keywords `repo`, `file`, `content`, `lang`, and `repohasfile`. [#12412](https://github.com/sourcegraph/sourcegraph/pull/12412)
- Negated content search is now also supported for unindexed repositories. Previously it was only supported for indexed repositories [#13359](https://github.com/sourcegraph/sourcegraph/pull/13359).
- The experimental feature flag `andOrQuery` is deprecated. [#13435](https://github.com/sourcegraph/sourcegraph/pull/13435)
- After a user's password changes, they will be signed out on all devices and must sign in again. [#13647](https://github.com/sourcegraph/sourcegraph/pull/13647)
- `rev:` is available as alternative syntax of `@` for searching revisions instead of the default branch [#13133](https://github.com/sourcegraph/sourcegraph/pull/13133)
- Campaign URLs have changed to use the campaign name instead of an opaque ID. The old URLs no longer work. [#13368](https://github.com/sourcegraph/sourcegraph/pull/13368)
- A new `external_service_repos` join table was added. The migration required to make this change may take a few minutes.

### Fixed

- User satisfaction/NPS surveys will now correctly provide a range from 0–10, rather than 0–9. [#13163](https://github.com/sourcegraph/sourcegraph/pull/13163)
- Fixed a bug where we returned repositories with invalid revisions in the search results. Now, if a user specifies an invalid revision, we show an alert. [#13271](https://github.com/sourcegraph/sourcegraph/pull/13271)
- Previously it wasn't possible to search for certain patterns containing `:` because they would not be considered valid filters. We made these checks less strict. [#10920](https://github.com/sourcegraph/sourcegraph/pull/10920)
- When a user signs out of their account, all of their sessions will be invalidated, not just the session where they signed out. [#13647](https://github.com/sourcegraph/sourcegraph/pull/13647)
- URL information will no longer be leaked by the HTTP referer header. This prevents the user's password reset code from being leaked. [#13804](https://github.com/sourcegraph/sourcegraph/pull/13804)
- GitLab OAuth2 user authentication now respects `tls.external` site setting. [#13814](https://github.com/sourcegraph/sourcegraph/pull/13814)

### Removed

- The smartSearchField feature is now always enabled. The `experimentalFeatures.smartSearchField` settings option has been removed.

## 3.19.2

### Fixed

- search: always limit commit and diff to less than 10,000 repos [a97f81b0f7](https://github.com/sourcegraph/sourcegraph/commit/a97f81b0f79535253bd7eae6c30d5c91d48da5ca)
- search: configurable limits on commit/diff search [1c22d8ce1](https://github.com/sourcegraph/sourcegraph/commit/1c22d8ce13c149b3fa3a7a26f8cb96adc89fc556)
- search: add site configuration for maxTimeout [d8d61b43c0f](https://github.com/sourcegraph/sourcegraph/commit/d8d61b43c0f0d229d46236f2f128ca0f93455172)

## 3.19.1

### Fixed

- migrations: revert migration causing deadlocks in some deployments [#13194](https://github.com/sourcegraph/sourcegraph/pull/13194)

## 3.19.0

### Added

- Emails can be now be sent to SMTP servers with self-signed certificates, using `email.smtp.disableTLS`. [#12243](https://github.com/sourcegraph/sourcegraph/pull/12243)
- Saved search emails now include a link to the user's saved searches page. [#11651](https://github.com/sourcegraph/sourcegraph/pull/11651)
- Campaigns can now be synced using GitLab webhooks. [#12139](https://github.com/sourcegraph/sourcegraph/pull/12139)
- Configured `observability.alerts` can now be tested using a GraphQL endpoint, `triggerObservabilityTestAlert`. [#12532](https://github.com/sourcegraph/sourcegraph/pull/12532)
- The Sourcegraph CLI can now serve local repositories for Sourcegraph to clone. This was previously in a command called `src-expose`. See [serving local repositories](https://docs.sourcegraph.com/admin/external_service/src_serve_git) in our documentation to find out more. [#12363](https://github.com/sourcegraph/sourcegraph/issues/12363)
- The count of retained, churned, resurrected, new and deleted users will be sent back in pings. [#12136](https://github.com/sourcegraph/sourcegraph/pull/12136)
- Saved search usage will be sent back in pings. [#12956](https://github.com/sourcegraph/sourcegraph/pull/12956)
- Any request with `?trace=1` as a URL query parameter will enable Jaeger tracing (if Jaeger is enabled). [#12291](https://github.com/sourcegraph/sourcegraph/pull/12291)
- Password reset emails will now be automatically sent to users created by a site admin if email sending is configured and password reset is enabled. Previously, site admins needed to manually send the user this password reset link. [#12803](https://github.com/sourcegraph/sourcegraph/pull/12803)
- Syntax highlighting for `and` and `or` search operators. [#12694](https://github.com/sourcegraph/sourcegraph/pull/12694)
- It is now possible to search for file content that excludes a term using the `NOT` operator. Negating pattern syntax requires setting `"search.migrateParser": true` in settings and is currently only supported for literal and regexp queries on indexed repositories. [#12412](https://github.com/sourcegraph/sourcegraph/pull/12412)
- `NOT` is available as an alternative syntax of `-` on supported keywords `repo`, `file`, `content`, `lang`, and `repohasfile`. `NOT` requires setting `"search.migrateParser": true` option in settings. [#12520](https://github.com/sourcegraph/sourcegraph/pull/12520)

### Changed

- Repository permissions are now always checked and updated asynchronously ([background permissions syncing](https://docs.sourcegraph.com/admin/repo/permissions#background-permissions-syncing)) instead of blocking each operation. The site config option `permissions.backgroundSync` (which enabled this behavior in previous versions) is now a no-op and is deprecated.
- [Background permissions syncing](https://docs.sourcegraph.com/admin/repo/permissions#background-permissions-syncing) (`permissions.backgroundSync`) has become the only option for mirroring repository permissions from code hosts. All relevant site configurations are deprecated.

### Fixed

- Fixed site admins are getting errors when visiting user settings page in OSS version. [#12313](https://github.com/sourcegraph/sourcegraph/pull/12313)
- `github-proxy` now respects the environment variables `HTTP_PROXY`, `HTTPS_PROXY` and `NO_PROXY` (or the lowercase versions thereof). Other services already respect these variables, but this was missed. If you need a proxy to access github.com set the environment variable for the github-proxy container. [#12377](https://github.com/sourcegraph/sourcegraph/issues/12377)
- `sourcegraph-frontend` now respects the `tls.external` experimental setting as well as the proxy environment variables. In proxy environments this allows Sourcegraph to fetch extensions. [#12633](https://github.com/sourcegraph/sourcegraph/issues/12633)
- Fixed a bug that would sometimes cause trailing parentheses to be removed from search queries upon page load. [#12960](https://github.com/sourcegraph/sourcegraph/issues/12690)
- Indexed search will no longer stall if a specific index job stalls. Additionally at scale many corner cases causing indexing to stall have been fixed. [#12502](https://github.com/sourcegraph/sourcegraph/pull/12502)
- Indexed search will quickly recover from rebalancing / roll outs. When a indexed search shard goes down, its repositories are re-indexed by other shards. This takes a while and during a rollout leads to effectively re-indexing all repositories. We now avoid indexing the redistributed repositories once a shard comes back online. [#12474](https://github.com/sourcegraph/sourcegraph/pull/12474)
- Indexed search has many improvements to observability. More detailed Jaeger traces, detailed logging during startup and more prometheus metrics.
- The site admin repository needs-index page is significantly faster. Previously on large instances it would usually timeout. Now it should load within a second. [#12513](https://github.com/sourcegraph/sourcegraph/pull/12513)
- User password reset page now respects the value of site config `auth.minPasswordLength`. [#12971](https://github.com/sourcegraph/sourcegraph/pull/12971)
- Fixed an issue where duplicate search results would show for queries with `or`-expressions. [#12531](https://github.com/sourcegraph/sourcegraph/pull/12531)
- Faster indexed search queries over a large number of repositories. Searching 100k+ repositories is now ~400ms faster and uses much less memory. [#12546](https://github.com/sourcegraph/sourcegraph/pull/12546)

### Removed

- Deprecated site settings `lightstepAccessToken` and `lightstepProject` have been removed. We now only support sending traces to Jaeger. Configure Jaeger with `observability.tracing` site setting.
- Removed `CloneInProgress` option from GraphQL Repositories API. [#12560](https://github.com/sourcegraph/sourcegraph/pull/12560)

## 3.18.0

### Added

- To search across multiple revisions of the same repository, list multiple branch names (or other revspecs) separated by `:` in your query, as in `repo:myrepo@branch1:branch2:branch2`. To search all branches, use `repo:myrepo@*refs/heads/`. Previously this was only supported for diff and commit searches and only available via the experimental site setting `searchMultipleRevisionsPerRepository`.
- The "Add repositories" page (/site-admin/external-services/new) now displays a dismissible notification explaining how and why we access code host data. [#11789](https://github.com/sourcegraph/sourcegraph/pull/11789).
- New `observability.alerts` features:
  - Notifications now provide more details about relevant alerts.
  - Support for email and OpsGenie notifications has been added. Note that to receive email alerts, `email.address` and `email.smtp` must be configured.
  - Some notifiers now have new options:
    - PagerDuty notifiers: `severity` and `apiUrl`
    - Webhook notifiers: `bearerToken`
  - A new `disableSendResolved` option disables notifications for when alerts resolve themselves.
- Recently firing critical alerts can now be displayed to admins via site alerts, use the flag `{ "alerts.hideObservabilitySiteAlerts": false }` to enable these alerts in user configuration.
- Specific alerts can now be silenced using `observability.silenceAlerts`. [#12087](https://github.com/sourcegraph/sourcegraph/pull/12087)
- Revisions listed in `experimentalFeatures.versionContext` will be indexed for faster searching. This is the first support towards indexing non-default branches. [#6728](https://github.com/sourcegraph/sourcegraph/issues/6728)
- Revisions listed in `experimentalFeatures.versionContext` or `experimentalFeatures.search.index.branches` will be indexed for faster searching. This is the first support towards indexing non-default branches. [#6728](https://github.com/sourcegraph/sourcegraph/issues/6728)
- Campaigns are now supported on GitLab.
- Campaigns now support GitLab and allow users to create, update and track merge requests on GitLab instances.
- Added a new section on the search homepage on Sourcegraph.com. It is currently feature flagged behind `experimentalFeatures.showRepogroupHomepage` in settings.
- Added new repository group pages.

### Changed

- Some monitoring alerts now have more useful descriptions. [#11542](https://github.com/sourcegraph/sourcegraph/pull/11542)
- Searching `fork:true` or `archived:true` has the same behaviour as searching `fork:yes` or `archived:yes` respectively. Previously it incorrectly had the same behaviour as `fork:only` and `archived:only` respectively. [#11740](https://github.com/sourcegraph/sourcegraph/pull/11740)
- Configuration for `observability.alerts` has changed and notifications are now provided by Prometheus Alertmanager. [#11832](https://github.com/sourcegraph/sourcegraph/pull/11832)
  - Removed: `observability.alerts.id`.
  - Removed: Slack notifiers no longer accept `mentionUsers`, `mentionGroups`, `mentionChannel`, and `token` options.

### Fixed

- The single-container `sourcegraph/server` image now correctly reports its version.
- An issue where repositories would not clone and index in some edge cases where the clones were deleted or not successful on gitserver. [#11602](https://github.com/sourcegraph/sourcegraph/pull/11602)
- An issue where repositories previously deleted on gitserver would not immediately reclone on system startup. [#11684](https://github.com/sourcegraph/sourcegraph/issues/11684)
- An issue where the sourcegraph/server Jaeger config was invalid. [#11661](https://github.com/sourcegraph/sourcegraph/pull/11661)
- An issue where valid search queries were improperly hinted as being invalid in the search field. [#11688](https://github.com/sourcegraph/sourcegraph/pull/11688)
- Reduce frontend memory spikes by limiting the number of goroutines launched by our GraphQL resolvers. [#11736](https://github.com/sourcegraph/sourcegraph/pull/11736)
- Fixed a bug affecting Sourcegraph icon display in our Phabricator native integration [#11825](https://github.com/sourcegraph/sourcegraph/pull/11825).
- Improve performance of site-admin repositories status page. [#11932](https://github.com/sourcegraph/sourcegraph/pull/11932)
- An issue where search autocomplete for files didn't add the right path. [#12241](https://github.com/sourcegraph/sourcegraph/pull/12241)

### Removed

- Backwards compatibility for "critical configuration" (a type of configuration that was deprecated in December 2019) was removed. All critical configuration now belongs in site configuration.
- Experimental feature setting `{ "experimentalFeatures": { "searchMultipleRevisionsPerRepository": true } }` will be removed in 3.19. It is now always on. Please remove references to it.
- Removed "Cloning" tab in site-admin Repository Status page. [#12043](https://github.com/sourcegraph/sourcegraph/pull/12043)
- The `blacklist` configuration option for Gitolite that was deprecated in 3.17 has been removed in 3.19. Use `exclude.pattern` instead. [#12345](https://github.com/sourcegraph/sourcegraph/pull/12345)

## 3.17.3

### Fixed

- git: Command retrying made a copy that was never used [#11807](https://github.com/sourcegraph/sourcegraph/pull/11807)
- frontend: Allow opt out of EnsureRevision when making a comparison query [#11811](https://github.com/sourcegraph/sourcegraph/pull/11811)
- Fix Phabricator icon class [#11825](https://github.com/sourcegraph/sourcegraph/pull/11825)

## 3.17.2

### Fixed

- An issue where repositories previously deleted on gitserver would not immediately reclone on system startup. [#11684](https://github.com/sourcegraph/sourcegraph/issues/11684)

## 3.17.1

### Added

- Improved search indexing metrics

### Changed

- Some monitoring alerts now have more useful descriptions. [#11542](https://github.com/sourcegraph/sourcegraph/pull/11542)

### Fixed

- The single-container `sourcegraph/server` image now correctly reports its version.
- An issue where repositories would not clone and index in some edge cases where the clones were deleted or not successful on gitserver. [#11602](https://github.com/sourcegraph/sourcegraph/pull/11602)
- An issue where the sourcegraph/server Jaeger config was invalid. [#11661](https://github.com/sourcegraph/sourcegraph/pull/11661)

## 3.17.0

### Added

- The search results page now shows a small UI notification if either repository forks or archives are excluded, when `fork` or `archived` options are not explicitly set. [#10624](https://github.com/sourcegraph/sourcegraph/pull/10624)
- Prometheus metric `src_gitserver_repos_removed_disk_pressure` which is incremented everytime we remove a repository due to disk pressure. [#10900](https://github.com/sourcegraph/sourcegraph/pull/10900)
- `gitolite.exclude` setting in [Gitolite external service config](https://docs.sourcegraph.com/admin/external_service/gitolite#configuration) now supports a regular expression via the `pattern` field. This is consistent with how we exclude in other external services. Additionally this is a replacement for the deprecated `blacklist` configuration. [#11403](https://github.com/sourcegraph/sourcegraph/pull/11403)
- Notifications about Sourcegraph being out of date will now be shown to site admins and users (depending on how out-of-date it is).
- Alerts are now configured using `observability.alerts` in the site configuration, instead of via the Grafana web UI. This does not yet support all Grafana notification channel types, and is not yet supported on `sourcegraph/server` ([#11473](https://github.com/sourcegraph/sourcegraph/issues/11473)). For more details, please refer to the [Sourcegraph alerting guide](https://docs.sourcegraph.com/admin/observability/alerting).
- Experimental basic support for detecting if your Sourcegraph instance is over or under-provisioned has been added through a set of dashboards and warning-level alerts based on container utilization.
- Query [operators](https://docs.sourcegraph.com/code_search/reference/queries#boolean-operators) `and` and `or` are now enabled by default in all search modes for searching file content. [#11521](https://github.com/sourcegraph/sourcegraph/pull/11521)

### Changed

- Repository search within a version context will link to the revision in the version context. [#10860](https://github.com/sourcegraph/sourcegraph/pull/10860)
- Background permissions syncing becomes the default method to sync permissions from code hosts. Please [read our documentation for things to keep in mind before upgrading](https://docs.sourcegraph.com/admin/repo/permissions#background-permissions-syncing). [#10972](https://github.com/sourcegraph/sourcegraph/pull/10972)
- The styling of the hover overlay was overhauled to never have badges or the close button overlap content while also always indicating whether the overlay is currently pinned. The styling on code hosts was also improved. [#10956](https://github.com/sourcegraph/sourcegraph/pull/10956)
- Previously, it was required to quote most patterns in structural search. This is no longer a restriction and single and double quotes in structural search patterns are interpreted literally. Note: you may still use `content:"structural-pattern"` if the pattern without quotes conflicts with other syntax. [#11481](https://github.com/sourcegraph/sourcegraph/pull/11481)

### Fixed

- Dynamic repo search filters on branches which contain special characters are correctly escaped now. [#10810](https://github.com/sourcegraph/sourcegraph/pull/10810)
- Forks and archived repositories at a specific commit are searched without the need to specify "fork:yes" or "archived:yes" in the query. [#10864](https://github.com/sourcegraph/sourcegraph/pull/10864)
- The git history for binary files is now correctly shown. [#11034](https://github.com/sourcegraph/sourcegraph/pull/11034)
- Links to AWS Code Commit repositories have been fixed after the URL schema has been changed. [#11019](https://github.com/sourcegraph/sourcegraph/pull/11019)
- A link to view all repositories will now always appear on the Explore page. [#11113](https://github.com/sourcegraph/sourcegraph/pull/11113)
- The Site-admin > Pings page no longer incorrectly indicates that pings are disabled when they aren't. [#11229](https://github.com/sourcegraph/sourcegraph/pull/11229)
- Match counts are now accurately reported for indexed search. [#11242](https://github.com/sourcegraph/sourcegraph/pull/11242)
- When background permissions syncing is enabled, it is now possible to only enforce permissions for repositories from selected code hosts (instead of enforcing permissions for repositories from all code hosts). [#11336](https://github.com/sourcegraph/sourcegraph/pull/11336)
- When more than 200+ repository revisions in a search are unindexed (very rare), the remaining repositories are reported as missing instead of Sourcegraph issuing e.g. several thousand unindexed search requests which causes system slowness and ultimately times out - ensuring searches are still fast even if there are indexing issues on a deployment of Sourcegraph. This does not apply if `index:no` is present in the query.

### Removed

- Automatic syncing of Campaign webhooks for Bitbucket Server. [#10962](https://github.com/sourcegraph/sourcegraph/pull/10962)
- The `blacklist` configuration option for Gitolite is DEPRECATED and will be removed in 3.19. Use `exclude.pattern` instead.

## 3.16.2

### Fixed

- Search: fix indexed search match count [#7fc96](https://github.com/sourcegraph/sourcegraph/commit/7fc96d319f49f55da46a7649ccf261aa7e8327c3)
- Sort detected languages properly [#e7750](https://github.com/sourcegraph/sourcegraph/commit/e77507d060a40355e7b86fb093d21a7149ea03ac)

## 3.16.1

### Fixed

- Fix repo not found error for patches [#11021](https://github.com/sourcegraph/sourcegraph/pull/11021).
- Show expired license screen [#10951](https://github.com/sourcegraph/sourcegraph/pull/10951).
- Sourcegraph is now built with Go 1.14.3, fixing issues running Sourcegraph onUbuntu 19 and 20. [#10447](https://github.com/sourcegraph/sourcegraph/issues/10447)

## 3.16.0

### Added

- Autocompletion for `repogroup` filters in search queries. [#10141](https://github.com/sourcegraph/sourcegraph/pull/10286)
- If the experimental feature flag `codeInsights` is enabled, extensions can contribute content to directory pages through the experimental `ViewProvider` API. [#10236](https://github.com/sourcegraph/sourcegraph/pull/10236)
  - Directory pages are then represented as an experimental `DirectoryViewer` in the `visibleViewComponents` of the extension API. **Note: This may break extensions that were assuming `visibleViewComponents` were always `CodeEditor`s and did not check the `type` property.** Extensions checking the `type` property will continue to work. [#10236](https://github.com/sourcegraph/sourcegraph/pull/10236)
- [Major syntax highlighting improvements](https://github.com/sourcegraph/syntect_server/pull/29), including:
  - 228 commits / 1 year of improvements to the syntax highlighter library Sourcegraph uses ([syntect](https://github.com/trishume/syntect)).
  - 432 commits / 1 year of improvements to the base syntax definitions for ~36 languages Sourcegraph uses ([sublimehq/Packages](https://github.com/sublimehq/Packages)).
  - 30 new file extensions/names now detected.
  - Likely fixes other major instability and language support issues. #9557
  - Added [Smarty](#2885), [Ethereum / Solidity / Vyper)](#2440), [Cuda](#5907), [COBOL](#10154), [vb.NET](#4901), and [ASP.NET](#4262) syntax highlighting.
  - Fixed OCaml syntax highlighting #3545
  - Bazel/Starlark support improved (.star, BUILD, and many more extensions now properly highlighted). #8123
- New permissions page in both user and repository settings when background permissions syncing is enabled (`"permissions.backgroundSync": {"enabled": true}`). [#10473](https://github.com/sourcegraph/sourcegraph/pull/10473) [#10655](https://github.com/sourcegraph/sourcegraph/pull/10655)
- A new dropdown for choosing version contexts appears on the left of the query input when version contexts are specified in `experimentalFeatures.versionContext` in site configuration. Version contexts allow you to scope your search to specific sets of repos at revisions.
- Campaign changeset usage counts including changesets created, added and merged will be sent back in pings. [#10591](https://github.com/sourcegraph/sourcegraph/pull/10591)
- Diff views now feature syntax highlighting and can be properly copy-pasted. [#10437](https://github.com/sourcegraph/sourcegraph/pull/10437)
- Admins can now download an anonymized usage statistics ZIP archive in the **Site admin > Usage stats**. Opting to share this archive with the Sourcegraph team helps us make the product even better. [#10475](https://github.com/sourcegraph/sourcegraph/pull/10475)
- Extension API: There is now a field `versionContext` and subscribable `versionContextChanges` in `Workspace` to allow extensions to respect the instance's version context.
- The smart search field, providing syntax highlighting, hover tooltips, and validation on filters in search queries, is now activated by default. It can be disabled by setting `{ "experimentalFeatures": { "smartSearchField": false } }` in global settings.

### Changed

- The `userID` and `orgID` fields in the SavedSearch type in the GraphQL API have been replaced with a `namespace` field. To get the ID of the user or org that owns the saved search, use `namespace.id`. [#5327](https://github.com/sourcegraph/sourcegraph/pull/5327)
- Tree pages now redirect to blob pages if the path is not a tree and vice versa. [#10193](https://github.com/sourcegraph/sourcegraph/pull/10193)
- Files and directories that are not found now return a 404 status code. [#10193](https://github.com/sourcegraph/sourcegraph/pull/10193)
- The site admin flag `disableNonCriticalTelemetry` now allows Sourcegraph admins to disable most anonymous telemetry. Visit https://docs.sourcegraph.com/admin/pings to learn more. [#10402](https://github.com/sourcegraph/sourcegraph/pull/10402)

### Fixed

- In the OSS version of Sourcegraph, authorization providers are properly initialized and GraphQL APIs are no longer blocked. [#3487](https://github.com/sourcegraph/sourcegraph/issues/3487)
- Previously, GitLab repository paths containing certain characters could not be excluded (slashes and periods in parts of the paths). These characters are now allowed, so the repository paths can be excluded. [#10096](https://github.com/sourcegraph/sourcegraph/issues/10096)
- Symbols for indexed commits in languages Haskell, JSONNet, Kotlin, Scala, Swift, Thrift, and TypeScript will show up again. Previously our symbol indexer would not know how to extract symbols for those languages even though our unindexed symbol service did. [#10357](https://github.com/sourcegraph/sourcegraph/issues/10357)
- When periodically re-cloning a repository it will still be available. [#10663](https://github.com/sourcegraph/sourcegraph/pull/10663)

### Removed

- The deprecated feature discussions has been removed. [#9649](https://github.com/sourcegraph/sourcegraph/issues/9649)

## 3.15.2

### Fixed

- Fix repo not found error for patches [#11021](https://github.com/sourcegraph/sourcegraph/pull/11021).
- Show expired license screen [#10951](https://github.com/sourcegraph/sourcegraph/pull/10951).

## 3.15.1

### Fixed

- A potential security vulnerability with in the authentication workflow has been fixed. [#10167](https://github.com/sourcegraph/sourcegraph/pull/10167)
- An issue where `sourcegraph/postgres-11.4:3.15.0` was incorrectly an older version of the image incompatible with non-root Kubernetes deployments. `sourcegraph/postgres-11.4:3.15.1` now matches the same image version found in Sourcegraph 3.14.3 (`20-04-07_56b20163`).
- An issue that caused the search result type tabs to be overlapped in Safari. [#10191](https://github.com/sourcegraph/sourcegraph/pull/10191)

## 3.15.0

### Added

- Users and site administrators can now view a log of their actions/events in the user settings. [#9141](https://github.com/sourcegraph/sourcegraph/pull/9141)
- With the new `visibility:` filter search results can now be filtered based on a repository's visibility (possible filter values: `any`, `public` or `private`). [#8344](https://github.com/sourcegraph/sourcegraph/issues/8344)
- [`sourcegraph/git-extras`](https://sourcegraph.com/extensions/sourcegraph/git-extras) is now enabled by default on new instances [#3501](https://github.com/sourcegraph/sourcegraph/issues/3501)
- The Sourcegraph Docker image will now copy `/etc/sourcegraph/gitconfig` to `$HOME/.gitconfig`. This is a convenience similiar to what we provide for [repositories that need HTTP(S) or SSH authentication](https://docs.sourcegraph.com/admin/repo/auth). [#658](https://github.com/sourcegraph/sourcegraph/issues/658)
- Permissions background syncing is now supported for GitHub via site configuration `"permissions.backgroundSync": {"enabled": true}`. [#8890](https://github.com/sourcegraph/sourcegraph/issues/8890)
- Search: Adding `stable:true` to a query ensures a deterministic search result order. This is an experimental parameter. It applies only to file contents, and is limited to at max 5,000 results (consider using [the paginated search API](https://docs.sourcegraph.com/api/graphql/search#sourcegraph-3-9-experimental-paginated-search) if you need more than that.). [#9681](https://github.com/sourcegraph/sourcegraph/pull/9681).
- After completing the Sourcegraph user feedback survey, a button may appear for tweeting this feedback at [@sourcegraph](https://twitter.com/sourcegraph). [#9728](https://github.com/sourcegraph/sourcegraph/pull/9728)
- `git fetch` and `git clone` now inherit the parent process environment variables. This allows site admins to set `HTTPS_PROXY` or [git http configurations](https://git-scm.com/docs/git-config/2.26.0#Documentation/git-config.txt-httpproxy) via environment variables. For cluster environments site admins should set this on the gitserver container. [#250](https://github.com/sourcegraph/sourcegraph/issues/250)
- Experimental: Search for file contents using `and`- and `or`-expressions in queries. Enabled via the global settings value `{"experimentalFeatures": {"andOrQuery": "enabled"}}`. [#8567](https://github.com/sourcegraph/sourcegraph/issues/8567)
- Always include forks or archived repositories in searches via the global/org/user settings with `"search.includeForks": true` or `"search.includeArchived": true` respectively. [#9927](https://github.com/sourcegraph/sourcegraph/issues/9927)
- observability (debugging): It is now possible to log all Search and GraphQL requests slower than N milliseconds, using the new site configuration options `observability.logSlowGraphQLRequests` and `observability.logSlowSearches`.
- observability (monitoring): **More metrics monitored and alerted on, more legible dashboards**
  - Dashboard panels now show an orange/red background color when the defined warning/critical alert threshold has been met, making it even easier to see on a dashboard what is in a bad state.
  - Symbols: failing `symbols` -> `frontend-internal` requests are now monitored. [#9732](https://github.com/sourcegraph/sourcegraph/issues/9732)
  - Frontend dasbhoard: Search error types are now broken into distinct panels for improved visibility/legibility.
    - **IMPORTANT**: If you have previously configured alerting on any of these panels or on "hard search errors", you will need to reconfigure it after upgrading.
  - Frontend dasbhoard: Search error and latency are now broken down by type: Browser requests, search-based code intel requests, and API requests.
- observability (debugging): **Distributed tracing is a powerful tool for investigating performance issues.** The following changes have been made with the goal of making it easier to use distributed tracing with Sourcegraph:

  - The site configuration field `"observability.tracing": { "sampling": "..." }` allows a site admin to control which requests generate tracing data.
    - `"all"` will trace all requests.
    - `"selective"` (recommended) will trace all requests initiated from an end-user URL with `?trace=1`. Non-end-user-initiated requests can set a HTTP header `X-Sourcegraph-Should-Trace: true`. This is the recommended setting, as `"all"` can generate large amounts of tracing data that may cause network and memory resource contention in the Sourcegraph instance.
    - `"none"` (default) turns off tracing.
  - Jaeger is now the officially supported distributed tracer. The following is the recommended site configuration to connect Sourcegraph to a Jaeger agent (which must be deployed on the same host and listening on the default ports):

    ```
    "observability.tracing": {
      "sampling": "selective"
    }
    ```

  - Jaeger is now included in the Sourcegraph deployment configuration by default if you are using Kubernetes, Docker Compose, or the pure Docker cluster deployment model. (It is not yet included in the single Docker container distribution.) It will be included as part of upgrading to 3.15 in these deployment models, unless disabled.
  - The site configuration field, `useJaeger`, is deprecated in favor of `observability.tracing`.
  - Support for configuring Lightstep as a distributed tracer is deprecated and will be removed in a subsequent release. Instances that use Lightstep with Sourcegraph are encouraged to migrate to Jaeger (directions for running Jaeger alongside Sourcegraph are included in the installation instructions).

### Changed

- Multiple backwards-incompatible changes in the parts of the GraphQL API related to Campaigns [#9106](https://github.com/sourcegraph/sourcegraph/issues/9106):
  - `CampaignPlan.status` has been removed, since we don't need it anymore after moving execution of campaigns to src CLI in [#8008](https://github.com/sourcegraph/sourcegraph/pull/8008).
  - `CampaignPlan` has been renamed to `PatchSet`.
  - `ChangesetPlan`/`ChangesetPlanConnection` has been renamed to `Patch`/`PatchConnection`.
  - `CampaignPlanPatch` has been renamed to `PatchInput`.
  - `Campaign.plan` has been renamed to `Campaign.patchSet`.
  - `Campaign.changesetPlans` has been renamed to `campaign.changesetPlan`.
  - `createCampaignPlanFromPatches` mutation has been renamed to `createPatchSetFromPatches`.
- Removed the scoped search field on tree pages. When browsing code, the global search query will now get scoped to the current tree or file. [#9225](https://github.com/sourcegraph/sourcegraph/pull/9225)
- Instances without a license key that exceed the published user limit will now display a notice to all users.

### Fixed

- `.*` in the filter pattern were ignored and led to missing search results. [#9152](https://github.com/sourcegraph/sourcegraph/pull/9152)
- The Phabricator integration no longer makes duplicate requests to Phabricator's API on diff views. [#8849](https://github.com/sourcegraph/sourcegraph/issues/8849)
- Changesets on repositories that aren't available on the instance anymore are now hidden instead of failing. [#9656](https://github.com/sourcegraph/sourcegraph/pull/9656)
- observability (monitoring):
  - **Dashboard and alerting bug fixes**
    - Syntect Server dashboard: "Worker timeouts" can no longer appear to go negative. [#9523](https://github.com/sourcegraph/sourcegraph/issues/9523)
    - Symbols dashboard: "Store fetch queue size" can no longer appear to go negative. [#9731](https://github.com/sourcegraph/sourcegraph/issues/9731)
    - Syntect Server dashboard: "Worker timeouts" no longer incorrectly shows multiple values. [#9524](https://github.com/sourcegraph/sourcegraph/issues/9524)
    - Searcher dashboard: "Search errors on unindexed repositories" no longer includes cancelled search requests (which are expected).
    - Fixed an issue where NaN could leak into the `alert_count` metric. [#9832](https://github.com/sourcegraph/sourcegraph/issues/9832)
    - Gitserver: "resolve_revision_duration_slow" alert is no longer flaky / non-deterministic. [#9751](https://github.com/sourcegraph/sourcegraph/issues/9751)
    - Git Server dashboard: there is now a panel to show concurrent command executions to match the defined alerts. [#9354](https://github.com/sourcegraph/sourcegraph/issues/9354)
    - Git Server dashboard: adjusted the critical disk space alert to 15% so it can now fire. [#9351](https://github.com/sourcegraph/sourcegraph/issues/9351)
  - **Dashboard visiblity and legibility improvements**
    - all: "frontend internal errors" are now broken down just by route, which makes reading the graph easier. [#9668](https://github.com/sourcegraph/sourcegraph/issues/9668)
    - Frontend dashboard: panels no longer show misleading duplicate labels. [#9660](https://github.com/sourcegraph/sourcegraph/issues/9660)
    - Syntect Server dashboard: panels are no longer compacted, for improved visibility. [#9525](https://github.com/sourcegraph/sourcegraph/issues/9525)
    - Frontend dashboard: panels are no longer compacted, for improved visibility. [#9356](https://github.com/sourcegraph/sourcegraph/issues/9356)
    - Searcher dashboard: "Search errors on unindexed repositories" is now broken down by code instead of instance for improved readability. [#9670](https://github.com/sourcegraph/sourcegraph/issues/9670)
    - Symbols dashboard: metrics are now aggregated instead of per-instance, for improved visibility. [#9730](https://github.com/sourcegraph/sourcegraph/issues/9730)
    - Firing alerts are now correctly sorted at the top of dashboards by default. [#9766](https://github.com/sourcegraph/sourcegraph/issues/9766)
    - Panels at the bottom of the home dashboard no longer appear clipped / cut off. [#9768](https://github.com/sourcegraph/sourcegraph/issues/9768)
    - Git Server dashboard: disk usage now shown in percentages to match the alerts that can fire. [#9352](https://github.com/sourcegraph/sourcegraph/issues/9352)
    - Git Server dashboard: the 'echo command duration test' panel now properly displays units in seconds. [#7628](https://github.com/sourcegraph/sourcegraph/issues/7628)
    - Dashboard panels showing firing alerts no longer over-count firing alerts due to the number of service replicas. [#9353](https://github.com/sourcegraph/sourcegraph/issues/9353)

### Removed

- The experimental feature discussions is marked as deprecated. GraphQL and configuration fields related to it will be removed in 3.16. [#9649](https://github.com/sourcegraph/sourcegraph/issues/9649)

## 3.14.4

### Fixed

- A potential security vulnerability with in the authentication workflow has been fixed. [#10167](https://github.com/sourcegraph/sourcegraph/pull/10167)

## 3.14.3

### Fixed

- phabricator: Duplicate requests to phabricator API from sourcegraph extensions. [#8849](https://github.com/sourcegraph/sourcegraph/issues/8849)

## 3.14.2

### Fixed

- campaigns: Ignore changesets where repo does not exist anymore. [#9656](https://github.com/sourcegraph/sourcegraph/pull/9656)

## 3.14.1

### Added

- monitoring: new Permissions dashboard to show stats of repository permissions.

### Changed

- Site-Admin/Instrumentation in the Kubernetes cluster deployment now includes indexed-search.

## 3.14.0

### Added

- Site-Admin/Instrumentation is now available in the Kubernetes cluster deployment [8805](https://github.com/sourcegraph/sourcegraph/pull/8805).
- Extensions can now specify a `baseUri` in the `DocumentFilter` when registering providers.
- Admins can now exclude GitHub forks and/or archived repositories from the set of repositories being mirrored in Sourcegraph with the `"exclude": [{"forks": true}]` or `"exclude": [{"archived": true}]` GitHub external service configuration. [#8974](https://github.com/sourcegraph/sourcegraph/pull/8974)
- Campaign changesets can be filtered by State, Review State and Check State. [#8848](https://github.com/sourcegraph/sourcegraph/pull/8848)
- Counts of users of and searches conducted with interactive and plain text search modes will be sent back in pings, aggregated daily, weekly, and monthly.
- Aggregated counts of daily, weekly, and monthly active users of search will be sent back in pings.
- Counts of number of searches conducted using each filter will be sent back in pings, aggregated daily, weekly, and monthly.
- Counts of number of users conducting searches containing each filter will be sent back in pings, aggregated daily, weekly, and monthly.
- Added more entries (Bash, Erlang, Julia, OCaml, Scala) to the list of suggested languages for the `lang:` filter.
- Permissions background sync is now supported for GitLab and Bitbucket Server via site configuration `"permissions.backgroundSync": {"enabled": true}`.
- Indexed search exports more prometheus metrics and debug logs to aid debugging performance issues. [#9111](https://github.com/sourcegraph/sourcegraph/issues/9111)
- monitoring: the Frontend dashboard now shows in excellent detail how search is behaving overall and at a glance.
- monitoring: added alerts for when hard search errors (both timeouts and general errors) are high.
- monitoring: added alerts for when partial search timeouts are high.
- monitoring: added alerts for when search 90th and 99th percentile request duration is high.
- monitoring: added alerts for when users are being shown an abnormally large amount of search alert user suggestions and no results.
- monitoring: added alerts for when the internal indexed and unindexed search services are returning bad responses.
- monitoring: added alerts for when gitserver may be under heavy load due to many concurrent command executions or under-provisioning.

### Changed

- The "automation" feature was renamed to "campaigns".
  - `campaigns.readAccess.enabled` replaces the deprecated site configuration property `automation.readAccess.enabled`.
  - The experimental feature flag was not renamed (because it will go away soon) and remains `{"experimentalFeatures": {"automation": "enabled"}}`.
- The [Kubernetes deployment](https://github.com/sourcegraph/deploy-sourcegraph) for **existing** installations requires a
  [migration step](https://github.com/sourcegraph/deploy-sourcegraph/blob/master/docs/migrate.md) when upgrading
  past commit [821032e2ee45f21f701](https://github.com/sourcegraph/deploy-sourcegraph/commit/821032e2ee45f21f701caac624e4f090c59fd259) or when upgrading to 3.14.
  New installations starting with the mentioned commit or with 3.14 do not need this migration step.
- Aggregated search latencies (in ms) of search queries are now included in [pings](https://docs.sourcegraph.com/admin/pings).
- The [Kubernetes deployment](https://github.com/sourcegraph/deploy-sourcegraph) frontend role has added services as a resource to watch/listen/get.
  This change does not affect the newly-introduced, restricted Kubernetes config files.
- Archived repositories are excluded from search by default. Adding `archived:yes` includes archived repositories.
- Forked repositories are excluded from search by default. Adding `fork:yes` includes forked repositories.
- CSRF and session cookies now set `SameSite=None` when Sourcegraph is running behind HTTPS and `SameSite=Lax` when Sourcegraph is running behind HTTP in order to comply with a [recent IETF proposal](https://web.dev/samesite-cookies-explained/#samesitenone-must-be-secure). As a side effect, the Sourcegraph browser extension and GitLab/Bitbucket native integrations can only connect to private instances that have HTTPS configured. If your private instance is only running behind HTTP, please configure your instance to use HTTPS in order to continue using these.
- The Bitbucket Server rate limit that Sourcegraph self-imposes has been raised from 120 req/min to 480 req/min to account for Sourcegraph instances that make use of Sourcegraphs' Bitbucket Server repository permissions and campaigns at the same time (which require a larger number of API requests against Bitbucket Server). The new number is based on Sourcegraph consuming roughly 8% the average API request rate of a large customers' Bitbucket Server instance. [#9048](https://github.com/sourcegraph/sourcegraph/pull/9048/files)
- If a single, unambiguous commit SHA is used in a search query (e.g., `repo@c98f56`) and a search index exists at this commit (i.e., it is the `HEAD` commit), then the query is searched using the index. Prior to this change, unindexed search was performed for any query containing an `@commit` specifier.

### Fixed

- Zoekt's watchdog ensures the service is down upto 3 times before exiting. The watchdog would misfire on startup on resource constrained systems, with the retries this should make a false positive far less likely. [#7867](https://github.com/sourcegraph/sourcegraph/issues/7867)
- A regression in repo-updater was fixed that lead to every repository's git clone being updated every time the list of repositories was synced from the code host. [#8501](https://github.com/sourcegraph/sourcegraph/issues/8501)
- The default timeout of indexed search has been increased. Previously indexed search would always return within 3s. This lead to broken behaviour on new instances which had yet to tune resource allocations. [#8720](https://github.com/sourcegraph/sourcegraph/pull/8720)
- Bitbucket Server older than 5.13 failed to sync since Sourcegraph 3.12. This was due to us querying for the `archived` label, but Bitbucket Server 5.13 does not support labels. [#8883](https://github.com/sourcegraph/sourcegraph/issues/8883)
- monitoring: firing alerts are now ordered at the top of the list in dashboards by default for better visibility.
- monitoring: fixed an issue where some alerts would fail to report in for the "Total alerts defined" panel in the overview dashboard.

### Removed

- The v3.11 migration to merge critical and site configuration has been removed. If you are still making use of the deprecated `CRITICAL_CONFIG_FILE`, your instance may not start up. See the [migration notes for Sourcegraph 3.11](https://docs.sourcegraph.com/admin/migration/3_11) for more information.

## 3.13.2

### Fixed

- The default timeout of indexed search has been increased. Previously indexed search would always return within 3s. This lead to broken behaviour on new instances which had yet to tune resource allocations. [#8720](https://github.com/sourcegraph/sourcegraph/pull/8720)
- Bitbucket Server older than 5.13 failed to sync since Sourcegraph 3.12. This was due to us querying for the `archived` label, but Bitbucket Server 5.13 does not support labels. [#8883](https://github.com/sourcegraph/sourcegraph/issues/8883)
- A regression in repo-updater was fixed that lead to every repository's git clone being updated every time the list of repositories was synced from the code host. [#8501](https://github.com/sourcegraph/sourcegraph/issues/8501)

## 3.13.1

### Fixed

- To reduce the chance of users running into "502 Bad Gateway" errors an internal timeout has been increased from 60 seconds to 10 minutes so that long running requests are cut short by the proxy in front of `sourcegraph-frontend` and correctly reported as "504 Gateway Timeout". [#8606](https://github.com/sourcegraph/sourcegraph/pull/8606)
- Sourcegraph instances that are not connected to the internet will no longer display errors when users submit NPS survey responses (the responses will continue to be stored locally). Rather, an error will be printed to the frontend logs. [#8598](https://github.com/sourcegraph/sourcegraph/issues/8598)
- Showing `head>` in the search results if the first line of the file is shown [#8619](https://github.com/sourcegraph/sourcegraph/issues/8619)

## 3.13.0

### Added

- Experimental: Added new field `experimentalFeatures.customGitFetch` that allows defining custom git fetch commands for code hosts and repositories with special settings. [#8435](https://github.com/sourcegraph/sourcegraph/pull/8435)
- Experimental: the search query input now provides syntax highlighting, hover tooltips, and diagnostics on filters in search queries. Requires the global settings value `{ "experimentalFeatures": { "smartSearchField": true } }`.
- Added a setting `search.hideSuggestions`, which when set to `true`, will hide search suggestions in the search bar. [#8059](https://github.com/sourcegraph/sourcegraph/pull/8059)
- Experimental: A tool, [src-expose](https://docs.sourcegraph.com/admin/external_service/other#experimental-src-expose), can be used to import code from any code host.
- Experimental: Added new field `certificates` as in `{ "experimentalFeatures" { "tls.external": { "certificates": ["<CERT>"] } } }`. This allows you to add certificates to trust when communicating with a code host (via API or git+http). We expect this to be useful for adding internal certificate authorities/self-signed certificates. [#71](https://github.com/sourcegraph/sourcegraph/issues/71)
- Added a setting `auth.minPasswordLength`, which when set, causes a minimum password length to be enforced when users sign up or change passwords. [#7521](https://github.com/sourcegraph/sourcegraph/issues/7521)
- GitHub labels associated with code change campaigns are now displayed. [#8115](https://github.com/sourcegraph/sourcegraph/pull/8115)
- GitHub labels associated with campaigns are now displayed. [#8115](https://github.com/sourcegraph/sourcegraph/pull/8115)
- When creating a campaign, users can now specify the branch name that will be used on code host. This is also a breaking change for users of the GraphQL API since the `branch` attribute is now required in `CreateCampaignInput` when a `plan` is also specified. [#7646](https://github.com/sourcegraph/sourcegraph/issues/7646)
- Added an optional `content:` parameter for specifying a search pattern. This parameter overrides any other search patterns in a query. Useful for unambiguously specifying what to search for when search strings clash with other query syntax. [#6490](https://github.com/sourcegraph/sourcegraph/issues/6490)
- Interactive search mode, which helps users construct queries using UI elements, is now made available to users by default. A dropdown to the left of the search bar allows users to toggle between interactive and plain text modes. The option to use interactive search mode can be disabled by adding `{ "experimentalFeatures": { "splitSearchModes": false } }` in global settings. [#8461](https://github.com/sourcegraph/sourcegraph/pull/8461)
- Our [upgrade policy](https://docs.sourcegraph.com/#upgrading-sourcegraph) is now enforced by the `sourcegraph-frontend` on startup to prevent admins from mistakenly jumping too many versions. [#8157](https://github.com/sourcegraph/sourcegraph/pull/8157) [#7702](https://github.com/sourcegraph/sourcegraph/issues/7702)
- Repositories with bad object packs or bad objects are automatically repaired. We now detect suspect output of git commands to mark a repository for repair. [#6676](https://github.com/sourcegraph/sourcegraph/issues/6676)
- Hover tooltips for Scala and Perl files now have syntax highlighting. [#8456](https://github.com/sourcegraph/sourcegraph/pull/8456) [#8307](https://github.com/sourcegraph/sourcegraph/issues/8307)

### Changed

- `experimentalFeatures.splitSearchModes` was removed as a site configuration option. It should be set in global/org/user settings.
- Sourcegraph now waits for `90s` instead of `5s` for Redis to be available before quitting. This duration is configurable with the new `SRC_REDIS_WAIT_FOR` environment variable.
- Code intelligence usage statistics will be sent back via pings by default. Aggregated event counts can be disabled via the site admin flag `disableNonCriticalTelemetry`.
- The Sourcegraph Docker image optimized its use of Redis to make start-up significantly faster in certain scenarios (e.g when container restarts were frequent). ([#3300](https://github.com/sourcegraph/sourcegraph/issues/3300), [#2904](https://github.com/sourcegraph/sourcegraph/issues/2904))
- Upgrading Sourcegraph is officially supported for one minor version increment (e.g., 3.12 -> 3.13). Previously, upgrades from 2 minor versions previous were supported. Please reach out to support@sourcegraph.com if you would like assistance upgrading from a much older version of Sourcegraph.
- The GraphQL mutation `previewCampaignPlan` has been renamed to `createCampaignPlan`. This mutation is part of campaigns, which is still in beta and behind a feature flag and thus subject to possible breaking changes while we still work on it.
- The GraphQL mutation `previewCampaignPlan` has been renamed to `createCampaignPlan`. This mutation is part of the campaigns feature, which is still in beta and behind a feature flag and thus subject to possible breaking changes while we still work on it.
- The GraphQL field `CampaignPlan.changesets` has been deprecated and will be removed in 3.15. A new field called `CampaignPlan.changesetPlans` has been introduced to make the naming more consistent with the `Campaign.changesetPlans` field. Please use that instead. [#7966](https://github.com/sourcegraph/sourcegraph/pull/7966)
- Long lines (>2000 bytes) are no longer highlighted, in order to prevent performance issues in browser rendering. [#6489](https://github.com/sourcegraph/sourcegraph/issues/6489)
- No longer requires `read:org` permissions for GitHub OAuth if `allowOrgs` is not enabled in the site configuration. [#8163](https://github.com/sourcegraph/sourcegraph/issues/8163)
- [Documentation](https://github.com/sourcegraph/deploy-sourcegraph/blob/master/configure/jaeger/README.md) in github.com/sourcegraph/deploy-sourcegraph for deploying Jaeger in Kubernetes clusters running Sourcegraph has been updated to use the [Jaeger Operator](https://www.jaegertracing.io/docs/1.16/operator/), the recommended standard way of deploying Jaeger in a Kubernetes cluster. We recommend existing customers that use Jaeger adopt this new method of deployment. Please reach out to support@sourcegraph.com if you'd like assistance updating.

### Fixed

- The syntax highlighter (syntect-server) no longer fails when run in environments without IPv6 support. [#8463](https://github.com/sourcegraph/sourcegraph/pull/8463)
- After adding/removing a gitserver replica the admin interface will correctly report that repositories that need to move replicas as cloning. [#7970](https://github.com/sourcegraph/sourcegraph/issues/7970)
- Show download button for images. [#7924](https://github.com/sourcegraph/sourcegraph/issues/7924)
- gitserver backoffs trying to re-clone repositories if they fail to clone. In the case of large monorepos that failed this lead to gitserver constantly cloning them and using many resources. [#7804](https://github.com/sourcegraph/sourcegraph/issues/7804)
- It is now possible to escape spaces using `\` in the search queries when using regexp. [#7604](https://github.com/sourcegraph/sourcegraph/issues/7604)
- Clicking filter chips containing whitespace is now correctly quoted in the web UI. [#6498](https://github.com/sourcegraph/sourcegraph/issues/6498)
- **Monitoring:** Fixed an issue with the **Frontend** -> **Search responses by status** panel which caused search response types to not be aggregated as expected. [#7627](https://github.com/sourcegraph/sourcegraph/issues/7627)
- **Monitoring:** Fixed an issue with the **Replacer**, **Repo Updater**, and **Searcher** dashboards would incorrectly report on a metric from the unrelated query-runner service. [#7531](https://github.com/sourcegraph/sourcegraph/issues/7531)
- Deterministic ordering of results from indexed search. Previously when refreshing a page with many results some results may come and go.
- Spread out periodic git reclones. Previously we would reclone all git repositories every 45 days. We now add in a jitter of 12 days to spread out the load for larger installations. [#8259](https://github.com/sourcegraph/sourcegraph/issues/8259)
- Fixed an issue with missing commit information in graphql search results. [#8343](https://github.com/sourcegraph/sourcegraph/pull/8343)

### Removed

- All repository fields related to `enabled` and `disabled` have been removed from the GraphQL API. These fields have been deprecated since 3.4. [#3971](https://github.com/sourcegraph/sourcegraph/pull/3971)
- The deprecated extension API `Hover.__backcompatContents` was removed.

## 3.12.10

This release backports the fixes released in `3.13.2` for customers still on `3.12`.

### Fixed

- The default timeout of indexed search has been increased. Previously indexed search would always return within 3s. This lead to broken behaviour on new instances which had yet to tune resource allocations. [#8720](https://github.com/sourcegraph/sourcegraph/pull/8720)
- Bitbucket Server older than 5.13 failed to sync since Sourcegraph 3.12. This was due to us querying for the `archived` label, but Bitbucket Server 5.13 does not support labels. [#8883](https://github.com/sourcegraph/sourcegraph/issues/8883)
- A regression in repo-updater was fixed that lead to every repository's git clone being updated every time the list of repositories was synced from the code host. [#8501](https://github.com/sourcegraph/sourcegraph/issues/8501)

## 3.12.9

This is `3.12.8` release with internal infrastructure fixes to publish the docker images.

## 3.12.8

### Fixed

- Extension API showInputBox and other Window methods now work on search results pages [#8519](https://github.com/sourcegraph/sourcegraph/issues/8519)
- Extension error notification styling is clearer [#8521](https://github.com/sourcegraph/sourcegraph/issues/8521)

## 3.12.7

### Fixed

- Campaigns now gracefully handle GitHub review dismissals when rendering the burndown chart.

## 3.12.6

### Changed

- When GitLab permissions are turned on using GitLab OAuth authentication, GitLab project visibility is fetched in batches, which is generally more efficient than fetching them individually. The `minBatchingThreshold` and `maxBatchRequests` fields of the `authorization.identityProvider` object in the GitLab repositories configuration control when such batch fetching is used. [#8171](https://github.com/sourcegraph/sourcegraph/pull/8171)

## 3.12.5

### Fixed

- Fixed an internal race condition in our Docker build process. The previous patch version 3.12.4 contained an lsif-server version that was newer than expected. The affected artifacts have since been removed from the Docker registry.

## 3.12.4

### Added

- New optional `apiURL` configuration option for Bitbucket Cloud code host connection [#8082](https://github.com/sourcegraph/sourcegraph/pull/8082)

## 3.12.3

### Fixed

- Fixed an issue in `sourcegraph/*` Docker images where data folders were either not created or had incorrect permissions - preventing the use of Docker volumes. [#7991](https://github.com/sourcegraph/sourcegraph/pull/7991)

## 3.12.2

### Added

- Experimental: The site configuration field `campaigns.readAccess.enabled` allows site-admins to give read-only access for code change campaigns to non-site-admins. This is a setting for the experimental feature campaigns and will only have an effect when campaigns are enabled under `experimentalFeatures`. [#8013](https://github.com/sourcegraph/sourcegraph/issues/8013)

### Fixed

- A regression in 3.12.0 which caused [find-leaked-credentials campaigns](https://docs.sourcegraph.com/user/campaigns#finding-leaked-credentials) to not return any results for private repositories. [#7914](https://github.com/sourcegraph/sourcegraph/issues/7914)
- Experimental: The site configuration field `campaigns.readAccess.enabled` allows site-admins to give read-only access for campaigns to non-site-admins. This is a setting for the experimental campaigns feature and will only have an effect when campaigns is enabled under `experimentalFeatures`. [#8013](https://github.com/sourcegraph/sourcegraph/issues/8013)

### Fixed

- A regression in 3.12.0 which caused find-leaked-credentials campaigns to not return any results for private repositories. [#7914](https://github.com/sourcegraph/sourcegraph/issues/7914)
- A regression in 3.12.0 which removed the horizontal bar between search result matches.
- Manual campaigns were wrongly displayed as being in draft mode. [#8009](https://github.com/sourcegraph/sourcegraph/issues/8009)
- Manual campaigns could be published and create the wrong changesets on code hosts, even though the campaign was never in draft mode (see line above). [#8012](https://github.com/sourcegraph/sourcegraph/pull/8012)
- A regression in 3.12.0 which caused manual campaigns to not properly update the UI after adding a changeset. [#8023](https://github.com/sourcegraph/sourcegraph/pull/8023)
- Minor improvements to manual campaign form fields. [#8033](https://github.com/sourcegraph/sourcegraph/pull/8033)

## 3.12.1

### Fixed

- The ephemeral `/site-config.json` escape-hatch config file has moved to `$HOME/site-config.json`, to support non-root container environments. [#7873](https://github.com/sourcegraph/sourcegraph/issues/7873)
- Fixed an issue where repository permissions would sometimes not be cached, due to improper Redis nil value handling. [#7912](https://github.com/sourcegraph/sourcegraph/issues/7912)

## 3.12.0

### Added

- Bitbucket Server repositories with the label `archived` can be excluded from search with `archived:no` [syntax](https://docs.sourcegraph.com/code_search/reference/queries). [#5494](https://github.com/sourcegraph/sourcegraph/issues/5494)
- Add button to download file in code view. [#5478](https://github.com/sourcegraph/sourcegraph/issues/5478)
- The new `allowOrgs` site config setting in GitHub `auth.providers` enables admins to restrict GitHub logins to members of specific GitHub organizations. [#4195](https://github.com/sourcegraph/sourcegraph/issues/4195)
- Support case field in repository search. [#7671](https://github.com/sourcegraph/sourcegraph/issues/7671)
- Skip LFS content when cloning git repositories. [#7322](https://github.com/sourcegraph/sourcegraph/issues/7322)
- Hover tooltips and _Find Reference_ results now display a badge to indicate when a result is search-based. These indicators can be disabled by adding `{ "experimentalFeatures": { "showBadgeAttachments": false } }` in global settings.
- Campaigns can now be created as drafts, which can be shared and updated without creating changesets (pull requests) on code hosts. When ready, a draft can then be published, either completely or changeset by changeset, to create changesets on the code host. [#7659](https://github.com/sourcegraph/sourcegraph/pull/7659)
- Experimental: feature flag `BitbucketServerFastPerm` can be enabled to speed up fetching ACL data from Bitbucket Server instances. This requires [Bitbucket Server Sourcegraph plugin](https://github.com/sourcegraph/bitbucket-server-plugin) to be installed.
- Experimental: A site configuration field `{ "experimentalFeatures" { "tls.external": { "insecureSkipVerify": true } } }` which allows you to configure SSL/TLS settings for Sourcegraph contacting your code hosts. Currently just supports turning off TLS/SSL verification. [#71](https://github.com/sourcegraph/sourcegraph/issues/71)
- Experimental: To search across multiple revisions of the same repository, list multiple branch names (or other revspecs) separated by `:` in your query, as in `repo:myrepo@branch1:branch2:branch2`. To search all branches, use `repo:myrepo@*refs/heads/`. Requires the site configuration value `{ "experimentalFeatures": { "searchMultipleRevisionsPerRepository": true } }`. Previously this was only supported for diff and commit searches.
- Experimental: interactive search mode, which helps users construct queries using UI elements. Requires the site configuration value `{ "experimentalFeatures": { "splitSearchModes": true } }`. The existing plain text search format is still available via the dropdown menu on the left of the search bar.
- A case sensitivity toggle now appears in the search bar.
- Add explicit repository permissions support with site configuration field `{ "permissions.userMapping" { "enabled": true, "bindID": "email" } }`.

### Changed

- The "Files" tab in the search results page has been renamed to "Filenames" for clarity.
- The search query builder now lives on its own page at `/search/query-builder`. The home search page has a link to it.
- User passwords when using builtin auth are limited to 256 characters. Existing passwords longer than 256 characters will continue to work.
- GraphQL API: Campaign.changesetCreationStatus has been renamed to Campaign.status to be aligned with CampaignPlan. [#7654](https://github.com/sourcegraph/sourcegraph/pull/7654)
- When using GitHub as an authentication provider, `read:org` scope is now required. This is used to support the new `allowOrgs` site config setting in the GitHub `auth.providers` configuration, which enables site admins to restrict GitHub logins to members of a specific GitHub organization. This for example allows having a Sourcegraph instance with GitHub sign in configured be exposed to the public internet without allowing everyone with a GitHub account access to your Sourcegraph instance.

### Fixed

- The experimental search pagination API no longer times out when large repositories are encountered. [#6384](https://github.com/sourcegraph/sourcegraph/issues/6384)
- We resolve relative symbolic links from the directory of the symlink, rather than the root of the repository. [#6034](https://github.com/sourcegraph/sourcegraph/issues/6034)
- Show errors on repository settings page when repo-updater is down. [#3593](https://github.com/sourcegraph/sourcegraph/issues/3593)
- Remove benign warning that verifying config took more than 10s when updating or saving an external service. [#7176](https://github.com/sourcegraph/sourcegraph/issues/7176)
- repohasfile search filter works again (regressed in 3.10). [#7380](https://github.com/sourcegraph/sourcegraph/issues/7380)
- Structural search can now run on very large repositories containing any number of files. [#7133](https://github.com/sourcegraph/sourcegraph/issues/7133)

### Removed

- The deprecated GraphQL mutation `setAllRepositoriesEnabled` has been removed. [#7478](https://github.com/sourcegraph/sourcegraph/pull/7478)
- The deprecated GraphQL mutation `deleteRepository` has been removed. [#7483](https://github.com/sourcegraph/sourcegraph/pull/7483)

## 3.11.4

### Fixed

- The `/.auth/saml/metadata` endpoint has been fixed. Previously it panicked if no encryption key was set.
- The version updating logic has been fixed for `sourcegraph/server`. Users running `sourcegraph/server:3.11.1` will need to manually modify their `docker run` command to use `sourcegraph/server:3.11.4` or higher. [#7442](https://github.com/sourcegraph/sourcegraph/issues/7442)

## 3.11.1

### Fixed

- The syncing process for newly created campaign changesets has been fixed again after they have erroneously been marked as deleted in the database. [#7522](https://github.com/sourcegraph/sourcegraph/pull/7522)
- The syncing process for newly created changesets (in campaigns) has been fixed again after they have erroneously been marked as deleted in the database. [#7522](https://github.com/sourcegraph/sourcegraph/pull/7522)

## 3.11.0

**Important:** If you use `SITE_CONFIG_FILE` or `CRITICAL_CONFIG_FILE`, please be sure to follow the steps in: [migration notes for Sourcegraph v3.11+](https://docs.sourcegraph.com/admin/migration/3_11.md) after upgrading.

### Added

- Language statistics by commit are available via the API. [#6737](https://github.com/sourcegraph/sourcegraph/pull/6737)
- Added a new page that shows [language statistics for the results of a search query](https://docs.sourcegraph.com/user/search#statistics).
- Global settings can be configured from a local file using the environment variable `GLOBAL_SETTINGS_FILE`.
- High-level health metrics and dashboards have been added to Sourcegraph's monitoring (found under the **Site admin** -> **Monitoring** area). [#7216](https://github.com/sourcegraph/sourcegraph/pull/7216)
- Logging for GraphQL API requests not issued by Sourcegraph is now much more verbose, allowing for easier debugging of problematic queries and where they originate from. [#5706](https://github.com/sourcegraph/sourcegraph/issues/5706)
- A new campaign type finds and removes leaked npm credentials. [#6893](https://github.com/sourcegraph/sourcegraph/pull/6893)
- Campaigns can now be retried to create failed changesets due to ephemeral errors (e.g. network problems when creating a pull request on GitHub). [#6718](https://github.com/sourcegraph/sourcegraph/issues/6718)
- The initial release of [structural code search](https://docs.sourcegraph.com/code_search/reference/structural).

### Changed

- `repohascommitafter:` search filter uses a more efficient git command to determine inclusion. [#6739](https://github.com/sourcegraph/sourcegraph/pull/6739)
- `NODE_NAME` can be specified instead of `HOSTNAME` for zoekt-indexserver. `HOSTNAME` was a confusing configuration to use in [Pure-Docker Sourcegraph deployments](https://github.com/sourcegraph/deploy-sourcegraph-docker). [#6846](https://github.com/sourcegraph/sourcegraph/issues/6846)
- The feedback toast now requests feedback every 60 days of usage (was previously only once on the 3rd day of use). [#7165](https://github.com/sourcegraph/sourcegraph/pull/7165)
- The lsif-server container now only has a dependency on Postgres, whereas before it also relied on Redis. [#6880](https://github.com/sourcegraph/sourcegraph/pull/6880)
- Renamed the GraphQL API `LanguageStatistics` fields to `name`, `totalBytes`, and `totalLines` (previously the field names started with an uppercase letter, which was inconsistent).
- Detecting a file's language uses a more accurate but slower algorithm. To revert to the old (faster and less accurate) algorithm, set the `USE_ENHANCED_LANGUAGE_DETECTION` env var to the string `false` (on the `sourcegraph/server` container, or if using the cluster deployment, on the `sourcegraph-frontend` pod).
- Diff and commit searches that make use of `before:` and `after:` filters to narrow their search area are now no longer subject to the 50-repository limit. This allows for creating saved searches on more than 50 repositories as before. [#7215](https://github.com/sourcegraph/sourcegraph/issues/7215)

### Fixed

- Changes to external service configurations are reflected much faster. [#6058](https://github.com/sourcegraph/sourcegraph/issues/6058)
- Deleting an external service will not show warnings for the non-existent service. [#5617](https://github.com/sourcegraph/sourcegraph/issues/5617)
- Suggested search filter chips are quoted if necessary. [#6498](https://github.com/sourcegraph/sourcegraph/issues/6498)
- Remove potential panic in gitserver if heavily loaded. [#6710](https://github.com/sourcegraph/sourcegraph/issues/6710)
- Multiple fixes to make the preview and creation of campaigns more robust and a smoother user experience. [#6682](https://github.com/sourcegraph/sourcegraph/pull/6682) [#6625](https://github.com/sourcegraph/sourcegraph/issues/6625) [#6658](https://github.com/sourcegraph/sourcegraph/issues/6658) [#7088](https://github.com/sourcegraph/sourcegraph/issues/7088) [#6766](https://github.com/sourcegraph/sourcegraph/issues/6766) [#6717](https://github.com/sourcegraph/sourcegraph/issues/6717) [#6659](https://github.com/sourcegraph/sourcegraph/issues/6659)
- Repositories referenced in campaigns that are removed in an external service configuration change won't lead to problems with the syncing process anymore. [#7015](https://github.com/sourcegraph/sourcegraph/pull/7015)
- The Searcher dashboard (and the `src_graphql_search_response` Prometheus metric) now properly account for search alerts instead of them being incorrectly added to the `timeout` category. [#7214](https://github.com/sourcegraph/sourcegraph/issues/7214)
- In the experimental search pagination API, the `cloning`, `missing`, and other repository fields now return a well-defined set of results. [#6000](https://github.com/sourcegraph/sourcegraph/issues/6000)

### Removed

- The management console has been removed. All critical configuration previously stored in the management console will be automatically migrated to your site configuration. For more information about this change, or if you use `SITE_CONFIG_FILE` / `CRITICAL_CONFIG_FILE`, please see the [migration notes for Sourcegraph v3.11+](https://docs.sourcegraph.com/admin/migration/3_11.md).

## 3.10.4

### Fixed

- An issue where diff/commit searches that would run over more than 50 repositories would incorrectly display a timeout error instead of the correct error suggesting users scope their query to less repositories. [#7090](https://github.com/sourcegraph/sourcegraph/issues/7090)

## 3.10.3

### Fixed

- A critical regression in 3.10.2 which caused diff, commit, and repository searches to timeout. [#7090](https://github.com/sourcegraph/sourcegraph/issues/7090)
- A critical regression in 3.10.2 which caused "No results" to appear frequently on pages with search results. [#7095](https://github.com/sourcegraph/sourcegraph/pull/7095)
- An issue where the built-in Grafana Searcher dashboard would show duplicate success/error metrics. [#7078](https://github.com/sourcegraph/sourcegraph/pull/7078)

## 3.10.2

### Added

- Site admins can now use the built-in Grafana Searcher dashboard to observe how many search requests are successful, or resulting in errors or timeouts. [#6756](https://github.com/sourcegraph/sourcegraph/issues/6756)

### Fixed

- When searches timeout, a consistent UI with clear actions like a button to increase the timeout is now returned. [#6754](https://github.com/sourcegraph/sourcegraph/issues/6754)
- To reduce the chance of search timeouts in some cases, the default indexed search timeout has been raised from 1.5s to 3s. [#6754](https://github.com/sourcegraph/sourcegraph/issues/6754)
- We now correctly inform users of the limitations of diff/commit search. If a diff/commit search would run over more than 50 repositories, users will be shown an error suggesting they scope their search to less repositories using the `repo:` filter. Global diff/commit search support is being tracked in [#6826](https://github.com/sourcegraph/sourcegraph/issues/6826). [#5519](https://github.com/sourcegraph/sourcegraph/issues/5519)

## 3.10.1

### Added

- Syntax highlighting for Starlark (Bazel) files. [#6827](https://github.com/sourcegraph/sourcegraph/issues/6827)

### Fixed

- The experimental search pagination API no longer times out when large repositories are encountered. [#6384](https://github.com/sourcegraph/sourcegraph/issues/6384) [#6383](https://github.com/sourcegraph/sourcegraph/issues/6383)
- In single-container deployments, the builtin `postgres_exporter` now correctly respects externally configured databases. This previously caused PostgreSQL metrics to not show up in Grafana when an external DB was in use. [#6735](https://github.com/sourcegraph/sourcegraph/issues/6735)

## 3.10.0

### Added

- Indexed Search supports horizontally scaling. Instances with large number of repositories can update the `replica` field of the `indexed-search` StatefulSet. See [configure indexed-search replica count](https://github.com/sourcegraph/deploy-sourcegraph/blob/master/docs/configure.md#configure-indexed-search-replica-count). [#5725](https://github.com/sourcegraph/sourcegraph/issues/5725)
- Bitbucket Cloud external service supports `exclude` config option. [#6035](https://github.com/sourcegraph/sourcegraph/issues/6035)
- `sourcegraph/server` Docker deployments now support the environment variable `IGNORE_PROCESS_DEATH`. If set to true the container will keep running, even if a subprocess has died. This is useful when manually fixing problems in the container which the container refuses to start. For example a bad database migration.
- Search input now offers filter type suggestions [#6105](https://github.com/sourcegraph/sourcegraph/pull/6105).
- The keyboard shortcut <kbd>Ctrl</kbd>+<kbd>Space</kbd> in the search input shows a list of available filter types.
- Sourcegraph Kubernetes cluster site admins can configure PostgreSQL by specifying `postgresql.conf` via ConfigMap. [sourcegraph/deploy-sourcegraph#447](https://github.com/sourcegraph/deploy-sourcegraph/pull/447)

### Changed

- **Required Kubernetes Migration:** The [Kubernetes deployment](https://github.com/sourcegraph/deploy-sourcegraph) manifest for indexed-search services has changed from a Normal Service to a Headless Service. This is to enable Sourcegraph to individually resolve indexed-search pods. Services are immutable, so please follow the [migration guide](https://github.com/sourcegraph/deploy-sourcegraph/blob/master/docs/migrate.md#310).
- Fields of type `String` in our GraphQL API that contain [JSONC](https://komkom.github.io/) now have the custom scalar type `JSONCString`. [#6209](https://github.com/sourcegraph/sourcegraph/pull/6209)
- `ZOEKT_HOST` environment variable has been deprecated. Please use `INDEXED_SEARCH_SERVERS` instead. `ZOEKT_HOST` will be removed in 3.12.
- Directory names on the repository tree page are now shown in bold to improve readability.
- Added support for Bitbucket Server pull request activity to the [campaign](https://about.sourcegraph.com/product/code-change-management/) burndown chart. When used, this feature leads to more requests being sent to Bitbucket Server, since Sourcegraph needs to keep track of how a pull request's state changes over time. With [the instance scoped webhooks](https://docs.google.com/document/d/1I3Aq1WSUh42BP8KvKr6AlmuCfo8tXYtJu40WzdNT6go/edit) in our [Bitbucket Server plugin](https://github.com/sourcegraph/bitbucket-server-plugin/pull/10) as well as up-coming [heuristical syncing changes](#6389), this additional load will be significantly reduced in the future.
- Added support for Bitbucket Server pull request activity to the campaign burndown chart. When used, this feature leads to more requests being sent to Bitbucket Server, since Sourcegraph needs to keep track of how a pull request's state changes over time. With [the instance scoped webhooks](https://docs.google.com/document/d/1I3Aq1WSUh42BP8KvKr6AlmuCfo8tXYtJu40WzdNT6go/edit) in our [Bitbucket Server plugin](https://github.com/sourcegraph/bitbucket-server-plugin/pull/10) as well as up-coming [heuristical syncing changes](#6389), this additional load will be significantly reduced in the future.

### Fixed

- Support hyphens in Bitbucket Cloud team names. [#6154](https://github.com/sourcegraph/sourcegraph/issues/6154)
- Server will run `redis-check-aof --fix` on startup to fix corrupted AOF files. [#651](https://github.com/sourcegraph/sourcegraph/issues/651)
- Authorization provider configuration errors in external services will be shown as site alerts. [#6061](https://github.com/sourcegraph/sourcegraph/issues/6061)

### Removed

## 3.9.4

### Changed

- The experimental search pagination API's `PageInfo` object now returns a `String` instead of an `ID` for its `endCursor`, and likewise for the `after` search field. Experimental paginated search API users may need to update their usages to replace `ID` cursor types with `String` ones.

### Fixed

- The experimental search pagination API no longer omits a single repository worth of results at the end of the result set. [#6286](https://github.com/sourcegraph/sourcegraph/issues/6286)
- The experimental search pagination API no longer produces search cursors that can get "stuck". [#6287](https://github.com/sourcegraph/sourcegraph/issues/6287)
- In literal search mode, searching for quoted strings now works as expected. [#6255](https://github.com/sourcegraph/sourcegraph/issues/6255)
- In literal search mode, quoted field values now work as expected. [#6271](https://github.com/sourcegraph/sourcegraph/pull/6271)
- `type:path` search queries now correctly work in indexed search again. [#6220](https://github.com/sourcegraph/sourcegraph/issues/6220)

## 3.9.3

### Changed

- Sourcegraph is now built using Go 1.13.3 [#6200](https://github.com/sourcegraph/sourcegraph/pull/6200).

## 3.9.2

### Fixed

- URI-decode the username, password, and pathname when constructing Postgres connection paramers in lsif-server [#6174](https://github.com/sourcegraph/sourcegraph/pull/6174). Fixes a crashing lsif-server process for users with passwords containing special characters.

## 3.9.1

### Changed

- Reverted [#6094](https://github.com/sourcegraph/sourcegraph/pull/6094) because it introduced a minor security hole involving only Grafana.
  [#6075](https://github.com/sourcegraph/sourcegraph/issues/6075) will be fixed with a different approach.

## 3.9.0

### Added

- Our external service syncing model will stream in new repositories to Sourcegraph. Previously we could only add a repository to our database and clone it once we had synced all information from all external services (to detect deletions and renames). Now adding a repository to an external service configuration should be reflected much sooner, even on large instances. [#5145](https://github.com/sourcegraph/sourcegraph/issues/5145)
- There is now an easy way for site admins to view and export settings and configuration when reporting a bug. The page for doing so is at /site-admin/report-bug, linked to from the site admin side panel under "Report a bug".
- An experimental search pagination API to enable better programmatic consumption of search results is now available to try. For more details and known limitations see [the documentation](https://docs.sourcegraph.com/api/graphql/search).
- Search queries can now be interpreted literally.
  - There is now a dot-star icon in the search input bar to toggle the pattern type of a query between regexp and literal.
  - There is a new `search.defaultPatternType` setting to configure the default pattern type, regexp or literal, for searches.
  - There is a new `patternType:` search token which overrides the `search.defaultPatternType` setting, and the active state of the dot-star icon in determining the pattern type of the query.
  - Old URLs without a patternType URL parameter will be redirected to the same URL with
    patternType=regexp appended to preserve intended behavior.
- Added support for GitHub organization webhooks to enable faster updates of metadata used by [campaigns](https://about.sourcegraph.com/product/code-change-management/), such as pull requests or issue comments. See the [GitHub webhook documentation](https://docs.sourcegraph.com/admin/external_service/github#webhooks) for instructions on how to enable webhooks.
- Added support for GitHub organization webhooks to enable faster updates of changeset metadata used by campaigns. See the [GitHub webhook documentation](https://docs.sourcegraph.com/admin/external_service/github#webhooks) for instructions on how to enable webhooks.
- Added burndown chart to visualize progress of campaigns.
- Added ability to edit campaign titles and descriptions.

### Changed

- **Recommended Kubernetes Migration:** The [Kubernetes deployment](https://github.com/sourcegraph/deploy-sourcegraph) manifest for indexed-search pods has changed from a Deployment to a StatefulSet. This is to enable future work on horizontally scaling indexed search. To retain your existing indexes there is a [migration guide](https://github.com/sourcegraph/deploy-sourcegraph/blob/master/docs/migrate.md#39).
- Allow single trailing hyphen in usernames and org names [#5680](https://github.com/sourcegraph/sourcegraph/pull/5680)
- Indexed search won't spam the logs on startup if the frontend API is not yet available. [zoekt#30](https://github.com/sourcegraph/zoekt/pull/30), [#5866](https://github.com/sourcegraph/sourcegraph/pull/5866)
- Search query fields are now case insensitive. For example `repoHasFile:` will now be recognized, not just `repohasfile:`. [#5168](https://github.com/sourcegraph/sourcegraph/issues/5168)
- Search queries are now interpreted literally by default, rather than as regular expressions. [#5899](https://github.com/sourcegraph/sourcegraph/pull/5899)
- The `search` GraphQL API field now takes a two new optional parameters: `version` and `patternType`. `version` determines the search syntax version to use, and `patternType` determines the pattern type to use for the query. `version` defaults to "V1", which is regular expression searches by default, if not explicitly passed in. `patternType` overrides the pattern type determined by version.
- Saved searches have been updated to support the new patternType filter. All existing saved searches have been updated to append `patternType:regexp` to the end of queries to ensure deterministic results regardless of the patternType configurations on an instance. All new saved searches are required to have a `patternType:` field in the query.
- Allow text selection in search result headers (to allow for e.g. copying filenames)

### Fixed

- Web app: Fix paths with special characters (#6050)
- Fixed an issue that rendered the search filter `repohascommitafter` unusable in the presence of an empty repository. [#5149](https://github.com/sourcegraph/sourcegraph/issues/5149)
- An issue where `externalURL` not being configured in the management console could go unnoticed. [#3899](https://github.com/sourcegraph/sourcegraph/issues/3899)
- Listing branches and refs now falls back to a fast path if there are a large number of branches. Previously we would time out. [#4581](https://github.com/sourcegraph/sourcegraph/issues/4581)
- Sourcegraph will now ignore the ambiguous ref HEAD if a repository contains it. [#5291](https://github.com/sourcegraph/sourcegraph/issues/5291)

### Removed

## 3.8.2

### Fixed

- Sourcegraph cluster deployments now run a more stable syntax highlighting server which can self-recover from rarer failure cases such as getting stuck at high CPU usage when highlighting some specific files. [#5406](https://github.com/sourcegraph/sourcegraph/issues/5406) This will be ported to single-container deployments [at a later date](https://github.com/sourcegraph/sourcegraph/issues/5841).

## 3.8.1

### Added

- Add `nameTransformations` setting to GitLab external service to help transform repository name that shows up in the Sourcegraph UI.

## 3.8.0

### Added

- A toggle button for browser extension to quickly enable/disable the core functionality without actually enable/disable the entire extension in the browser extension manager.
- Tabs to easily toggle between the different search result types on the search results page.

### Changed

- A `hardTTL` setting was added to the [Bitbucket Server `authorization` config](https://docs.sourcegraph.com/admin/external_service/bitbucketserver#configuration). This setting specifies a duration after which a user's cached permissions must be updated before any user action is authorized. This contrasts with the already existing `ttl` setting which defines a duration after which a user's cached permissions will get updated in the background, but the previously cached (and now stale) permissions are used to authorize any user action occuring before the update concludes. If your previous `ttl` value is larger than the default of the new `hardTTL` setting (i.e. **3 days**), you must change the `ttl` to be smaller or, `hardTTL` to be larger.

### Fixed

### Removed

- The `statusIndicator` feature flag has been removed from the site configuration's `experimentalFeatures` section. The status indicator has been enabled by default since 3.6.0 and you can now safely remove the feature flag from your configuration.
- Public usage is now only available on Sourcegraph.com. Because many core features rely on persisted user settings, anonymous usage leads to a degraded experience for most users. As a result, for self-hosted private instances it is preferable for all users to have accounts. But on sourcegraph.com, users will continue to have to opt-in to accounts, despite the degraded UX.

## 3.7.2

### Added

- A [migration guide for Sourcegraph v3.7+](https://docs.sourcegraph.com/admin/migration/3_7.md).

### Fixed

- Fixed an issue where some repositories with very long symbol names would fail to index after v3.7.
- We now retain one prior search index version after an upgrade, meaning upgrading AND downgrading from v3.6.2 <-> v3.7.2 is now 100% seamless and involves no downtime or negated search performance while repositories reindex. Please refer to the [v3.7+ migration guide](https://docs.sourcegraph.com/admin/migration/3_7.md) for details.

## 3.7.1

### Fixed

- When re-indexing repositories, we now continue to serve from the old index in the meantime. Thus, you can upgrade to 3.7.1 without downtime.
- Indexed symbol search is now faster, as we've fixed a performance issue that occurred when many repositories without any symbols existed.
- Indexed symbol search now uses less disk space when upgrading directly to v3.7.1 as we properly remove old indexes.

## 3.7.0

### Added

- Indexed search now supports symbol queries. This feature will require re-indexing all repositories. This will increase the disk and memory usage of indexed search by roughly 10%. You can disable the feature with the configuration `search.index.symbols.enabled`. [#3534](https://github.com/sourcegraph/sourcegraph/issues/3534)
- Multi-line search now works for non-indexed search. [#4518](https://github.com/sourcegraph/sourcegraph/issues/4518)
- When using `SITE_CONFIG_FILE` and `EXTSVC_CONFIG_FILE`, you [may now also specify e.g. `SITE_CONFIG_ALLOW_EDITS=true`](https://docs.sourcegraph.com/admin/config/advanced_config_file) to allow edits to be made to the config in the application which will be overwritten on the next process restart. [#4912](https://github.com/sourcegraph/sourcegraph/issues/4912)

### Changed

- In the [GitHub external service config](https://docs.sourcegraph.com/admin/external_service/github#configuration) it's now possible to specify `orgs` without specifying `repositoryQuery` or `repos` too.
- Out-of-the-box TypeScript code intelligence is much better with an updated ctags version with a built-in TypeScript parser.
- Sourcegraph uses Git protocol version 2 for increased efficiency and performance when fetching data from compatible code hosts.
- Searches with `repohasfile:` are faster at finding repository matches. [#4833](https://github.com/sourcegraph/sourcegraph/issues/4833).
- Zoekt now runs with GOGC=50 by default, helping to reduce the memory consumption of Sourcegraph. [#3792](https://github.com/sourcegraph/sourcegraph/issues/3792)
- Upgraded the version of Go in use, which improves security for publicly accessible Sourcegraph instances.

### Fixed

- Disk cleanup in gitserver is now done in terms of percentages to fix [#5059](https://github.com/sourcegraph/sourcegraph/issues/5059).
- Search results now correctly show highlighting of matches with runes like 'İ' that lowercase to runes with a different number of bytes in UTF-8 [#4791](https://github.com/sourcegraph/sourcegraph/issues/4791).
- Fixed an issue where search would sometimes crash with a panic due to a nil pointer. [#5246](https://github.com/sourcegraph/sourcegraph/issues/5246)

### Removed

## 3.6.2

### Fixed

- Fixed Phabricator external services so they won't stop the syncing process for repositories when Phabricator doesn't return clone URLs. [#5101](https://github.com/sourcegraph/sourcegraph/pull/5101)

## 3.6.1

### Added

- New site config option `branding.brandName` configures the brand name to display in the Sourcegraph \<title\> element.
- `repositoryPathPattern` option added to the "Other" external service type for repository name customization.

## 3.6.0

### Added

- The `github.exclude` setting in [GitHub external service config](https://docs.sourcegraph.com/admin/external_service/github#configuration) additionally allows you to specify regular expressions with `{"pattern": "regex"}`.
- A new [`quicklinks` setting](https://docs.sourcegraph.com/user/personalization/quick_links) allows adding links to be displayed on the homepage and search page for all users (or users in an organization).
- Compatibility with the [Sourcegraph for Bitbucket Server](https://github.com/sourcegraph/bitbucket-server-plugin) plugin.
- Support for [Bitbucket Cloud](https://bitbucket.org) as an external service.

### Changed

- Updating or creating an external service will no longer block until the service is synced.
- The GraphQL fields `Repository.createdAt` and `Repository.updatedAt` are deprecated and will be removed in 3.8. Now `createdAt` is always the current time and updatedAt is always null.
- In the [GitHub external service config](https://docs.sourcegraph.com/admin/external_service/github#configuration) and [Bitbucket Server external service config](https://docs.sourcegraph.com/admin/external_service/bitbucket_server#permissions) `repositoryQuery` is now only required if `repos` is not set.
- Log messages from query-runner when saved searches fail now include the raw query as part of the message.
- The status indicator in the navigation bar is now enabled by default
- Usernames and org names can now contain the `.` character. [#4674](https://github.com/sourcegraph/sourcegraph/issues/4674)

### Fixed

- Commit searches now correctly highlight unicode characters, for example 加. [#4512](https://github.com/sourcegraph/sourcegraph/issues/4512)
- Symbol searches now show the number of symbol matches rather than the number of file matches found. [#4578](https://github.com/sourcegraph/sourcegraph/issues/4578)
- Symbol searches with truncated results now show a `+` on the results page to signal that some results have been omitted. [#4579](https://github.com/sourcegraph/sourcegraph/issues/4579)

## 3.5.4

### Fixed

- Fixed Phabricator external services so they won't stop the syncing process for repositories when Phabricator doesn't return clone URLs. [#5101](https://github.com/sourcegraph/sourcegraph/pull/5101)

## 3.5.2

### Changed

- Usernames and org names can now contain the `.` character. [#4674](https://github.com/sourcegraph/sourcegraph/issues/4674)

### Added

- Syntax highlighting requests that fail are now logged and traced. A new Prometheus metric `src_syntax_highlighting_requests` allows monitoring and alerting. [#4877](https://github.com/sourcegraph/sourcegraph/issues/4877).
- Sourcegraph's SAML authentication now supports RSA PKCS#1 v1.5. [#4869](https://github.com/sourcegraph/sourcegraph/pull/4869)

### Fixed

- Increased nginx proxy buffer size to fix issue where login failed when SAML AuthnRequest was too large. [#4849](https://github.com/sourcegraph/sourcegraph/pull/4849)
- A regression in 3.3.8 where `"corsOrigin": "*"` was improperly forbidden. [#4424](https://github.com/sourcegraph/sourcegraph/issues/4424)

## 3.5.1

### Added

- A new [`quicklinks` setting](https://docs.sourcegraph.com/user/personalization/quick_links) allows adding links to be displayed on the homepage and search page for all users (or users in an organization).
- Site admins can prevent the icon in the top-left corner of the screen from spinning on hovers by setting `"branding": { "disableSymbolSpin": true }` in their site configuration.

### Fixed

- Fix `repository.language` GraphQL field (previously returned empty for most repositories).

## 3.5.0

### Added

- Indexed search now supports matching consecutive literal newlines, with queries like e.g. `foo\nbar.*` to search over multiple lines. [#4138](https://github.com/sourcegraph/sourcegraph/issues/4138)
- The `orgs` setting in [GitHub external service config](https://docs.sourcegraph.com/admin/external_service/github) allows admins to select all repositories from the specified organizations to be synced.
- A new experimental search filter `repohascommitafter:"30 days ago"` allows users to exclude stale repositories that don't contain commits (to the branch being searched over) past a specified date from their search query.
- The `authorization` setting in the [Bitbucket Server external service config](https://docs.sourcegraph.com/admin/external_service/bitbucket_server#permissions) enables Sourcegraph to enforce the repository permissions defined in Bitbucket Server.
- A new, experimental status indicator in the navigation bar allows admins to quickly see whether the configured repositories are up to date or how many are currently being updated in the background. You can enable the status indicator with the following site configuration: `"experimentalFeatures": { "statusIndicator": "enabled" }`.
- A new search filter `repohasfile` allows users to filter results to just repositories containing a matching file. For example `ubuntu file:Dockerfile repohasfile:\.py$` would find Dockerfiles mentioning Ubuntu in repositories that contain Python files. [#4501](https://github.com/sourcegraph/sourcegraph/pull/4501)

### Changed

- The saved searches UI has changed. There is now a Saved searches page in the user and organizations settings area. A saved search appears in the settings area of the user or organization it is associated with.

### Removed

### Fixed

- Fixed repository search patterns which contain `.*`. Previously our optimizer would ignore `.*`, which in some cases would lead to our repository search excluding some repositories from the results.
- Fixed an issue where the Phabricator native integration would be broken on recent Phabricator versions. This fix depends on v1.2 of the [Phabricator extension](https://github.com/sourcegraph/phabricator-extension).
- Fixed an issue where the "Empty repository" banner would be shown on a repository page when starting to clone a repository.
- Prevent data inconsistency on cached archives due to restarts. [#4366](https://github.com/sourcegraph/sourcegraph/pull/4366)
- On the /extensions page, the UI is now less ambiguous when an extension has not been activated. [#4446](https://github.com/sourcegraph/sourcegraph/issues/4446)

## 3.4.5

### Fixed

- Fixed an issue where syntax highlighting taking too long would result in errors or wait long amounts of time without properly falling back to plaintext rendering after a few seconds. [#4267](https://github.com/sourcegraph/sourcegraph/issues/4267) [#4268](https://github.com/sourcegraph/sourcegraph/issues/4268) (this fix was intended to be in 3.4.3, but was in fact left out by accident)
- Fixed an issue with `sourcegraph/server` Docker deployments where syntax highlighting could produce `server closed idle connection` errors. [#4269](https://github.com/sourcegraph/sourcegraph/issues/4269) (this fix was intended to be in 3.4.3, but was in fact left out by accident)
- Fix `repository.language` GraphQL field (previously returned empty for most repositories).

## 3.4.4

### Fixed

- Fixed an out of bounds error in the GraphQL repository query. [#4426](https://github.com/sourcegraph/sourcegraph/issues/4426)

## 3.4.3

### Fixed

- Improved performance of the /site-admin/repositories page significantly (prevents timeouts). [#4063](https://github.com/sourcegraph/sourcegraph/issues/4063)
- Fixed an issue where Gitolite repositories would be inaccessible to non-admin users after upgrading to 3.3.0+ from an older version. [#4263](https://github.com/sourcegraph/sourcegraph/issues/4263)
- Repository names are now treated as case-sensitive, fixing an issue where users saw `pq: duplicate key value violates unique constraint \"repo_name_unique\"` [#4283](https://github.com/sourcegraph/sourcegraph/issues/4283)
- Repositories containing submodules not on Sourcegraph will now load without error [#2947](https://github.com/sourcegraph/sourcegraph/issues/2947)
- HTTP metrics in Prometheus/Grafana now distinguish between different types of GraphQL requests.

## 3.4.2

### Fixed

- Fixed incorrect wording in site-admin onboarding. [#4127](https://github.com/sourcegraph/sourcegraph/issues/4127)

## 3.4.1

### Added

- You may now specify `DISABLE_CONFIG_UPDATES=true` on the management console to prevent updates to the critical configuration. This is useful when loading critical config via a file using `CRITICAL_CONFIG_FILE` on the frontend.

### Changed

- When `EXTSVC_CONFIG_FILE` or `SITE_CONFIG_FILE` are specified, updates to external services and the site config are now prevented.
- Site admins will now see a warning if creating or updating an external service was successful but the process could not complete entirely due to an ephemeral error (such as GitHub API search queries running into timeouts and returning incomplete results).

### Removed

### Fixed

- Fixed an issue where `EXTSVC_CONFIG_FILE` being specified would incorrectly cause a panic.
- Fixed an issue where user/org/global settings from old Sourcegraph versions (2.x) could incorrectly be null, leading to various errors.
- Fixed an issue where an ephemeral infrastructure error (`tar/archive: invalid tar header`) would fail a search.

## 3.4.0

### Added

- When `repositoryPathPattern` is configured, paths from the full long name will redirect to the configured name. Extensions will function with the configured name. `repositoryPathPattern` allows administrators to configure "nice names". For example `sourcegraph.example.com/github.com/foo/bar` can configured to be `sourcegraph.example.com/gh/foo/bar` with `"repositoryPathPattern": "gh/{nameWithOwner}"`. (#462)
- Admins can now turn off site alerts for patch version release updates using the `alerts.showPatchUpdates` setting. Alerts will still be shown for major and minor version updates.
- The new `gitolite.exclude` setting in [Gitolite external service config](https://docs.sourcegraph.com/admin/external_service/gitolite#configuration) allows you to exclude specific repositories by their Gitolite name so that they won't be mirrored. Upon upgrading, previously "disabled" repositories will be automatically migrated to this exclusion list.
- The new `aws_codecommit.exclude` setting in [AWS CodeCommit external service config](https://docs.sourcegraph.com/admin/external_service/aws_codecommit#configuration) allows you to exclude specific repositories by their AWS name or ID so that they won't be synced. Upon upgrading, previously "disabled" repositories will be automatically migrated to this exclusion list.
- Added a new, _required_ `aws_codecommit.gitCredentials` setting to the [AWS CodeCommit external service config](https://docs.sourcegraph.com/admin/external_service/aws_codecommit#configuration). These Git credentials are required to create long-lived authenticated clone URLs for AWS CodeCommit repositories. For more information about Git credentials, see the AWS CodeCommit documentation: https://docs.aws.amazon.com/IAM/latest/UserGuide/id_credentials_ssh-keys.html#git-credentials-code-commit. For detailed instructions on how to create the credentials in IAM, see this page: https://docs.aws.amazon.com/codecommit/latest/userguide/setting-up-gc.html
- Added support for specifying a URL formatted `gitolite.host` setting in [Gitolite external service config](https://docs.sourcegraph.com/admin/external_service/gitolite#configuration) (e.g. `ssh://git@gitolite.example.org:2222/`), in addition to the already supported SCP like format (e.g `git@gitolite.example.org`)
- Added support for overriding critical, site, and external service configurations via files. Specify `CRITICAL_CONFIG_FILE=critical.json`, `SITE_CONFIG_FILE=site.json`, and/or `EXTSVC_CONFIG_FILE=extsvc.json` on the `frontend` container to do this.

### Changed

- Kinds of external services in use are now included in [server pings](https://docs.sourcegraph.com/admin/pings).
- Bitbucket Server: An actual Bitbucket icon is now used for the jump-to-bitbucket action on repository pages instead of the previously generic icon.
- Default config for GitHub, GitHub Enterprise, GitLab, Bitbucket Server, and AWS Code Commit external services has been revised to make it easier for first time admins.

### Removed

- Fields related to Repository enablement have been deprecated. Mutations are now NOOPs, and for repositories returned the value is always true for Enabled. The enabled field and mutations will be removed in 3.6. Mutations: `setRepositoryEnabled`, `setAllRepositoriesEnabled`, `updateAllMirrorRepositories`, `deleteRepository`. Query parameters: `repositories.enabled`, `repositories.disabled`. Field: `Repository.enabled`.
- Global saved searches are now deprecated. Any existing global saved searches have been assigned to the Sourcegraph instance's first site admin's user account.
- The `search.savedQueries` configuration option is now deprecated. Existing entries remain in user and org settings for backward compatibility, but are unused as saved searches are now stored in the database.

### Fixed

- Fixed a bug where submitting a saved query without selecting the location would fail for non-site admins (#3628).
- Fixed settings editors only having a few pixels height.
- Fixed a bug where browser extension and code review integration usage stats were not being captured on the site-admin Usage Stats page.
- Fixed an issue where in some rare cases PostgreSQL starting up slowly could incorrectly trigger a panic in the `frontend` service.
- Fixed an issue where the management console password would incorrectly reset to a new secure one after a user account was created.
- Fixed a bug where gitserver would leak file descriptors when performing common operations.
- Substantially improved the performance of updating Bitbucket Server external service configurations on instances with thousands of repositories, going from e.g. several minutes to about a minute for ~20k repositories (#4037).
- Fully resolved the search performance regression in v3.2.0, restoring performance of search back to the same levels it was before changes made in v3.2.0.
- Fix a bug where using a repo search filter with the prefix `github.com` only searched for repos whose name starts with `github.com`, even though no `^` was specified in the search filter. (#4103)
- Fixed an issue where files that fail syntax highlighting would incorrectly render an error instead of gracefully falling back to their plaintext form.

## 3.3.9

### Added

- Syntax highlighting requests that fail are now logged and traced. A new Prometheus metric `src_syntax_highlighting_requests` allows monitoring and alerting. [#4877](https://github.com/sourcegraph/sourcegraph/issues/4877).

## 3.3.8

### Fixed

- Fully resolved the search performance regression in v3.2.0, restoring performance of search back to the same levels it was before changes made in v3.2.0.
- Fixed an issue where files that fail syntax highlighting would incorrectly render an error instead of gracefully falling back to their plaintext form.
- Fixed an issue introduced in v3.3 where Sourcegraph would under specific circumstances incorrectly have to re-clone and re-index repositories from Bitbucket Server and AWS CodeCommit.

## 3.3.7

### Added

- The `bitbucketserver.exclude` setting in [Bitbucket Server external service config](https://docs.sourcegraph.com/admin/external_service/bitbucketserver#configuration) additionally allows you to exclude repositories matched by a regular expression (so that they won't be synced).

### Changed

### Removed

### Fixed

- Fixed a major indexed search performance regression that occurred in v3.2.0. (#3685)
- Fixed an issue where Sourcegraph would fail to update repositories on some instances (`pq: duplicate key value violates unique constraint "repo_external_service_unique_idx"`) (#3680)
- Fixed an issue where Sourcegraph would not exclude unavailable Bitbucket Server repositories. (#3772)

## 3.3.6

## Changed

- All 24 language extensions are enabled by default.

## 3.3.5

## Changed

- Indexed search is now enabled by default for new Docker deployments. (#3540)

### Removed

- Removed smart-casing behavior from search.

### Fixed

- Removes corrupted archives in the searcher cache and tries to populate the cache again instead of returning an error.
- Fixed a bug where search scopes would not get merged, and only the lowest-level list of search scopes would appear.
- Fixed an issue where repo-updater was slower in performing its work which could sometimes cause other performance issues. https://github.com/sourcegraph/sourcegraph/pull/3633

## 3.3.4

### Fixed

- Fixed bundling of the Phabricator integration assets in the Sourcegraph docker image.

## 3.3.3

### Fixed

- Fixed bug that prevented "Find references" action from being completed in the activation checklist.

## 3.3.2

### Fixed

- Fixed an issue where the default `bitbucketserver.repositoryQuery` would not be created on migration from older Sourcegraph versions. https://github.com/sourcegraph/sourcegraph/issues/3591
- Fixed an issue where Sourcegraph would add deleted repositories to the external service configuration. https://github.com/sourcegraph/sourcegraph/issues/3588
- Fixed an issue where a repo-updater migration would hit code host rate limits. https://github.com/sourcegraph/sourcegraph/issues/3582
- The required `bitbucketserver.username` field of a [Bitbucket Server external service configuration](https://docs.sourcegraph.com/admin/external_service/bitbucketserver#configuration), if unset or empty, is automatically migrated to match the user part of the `url` (if defined). https://github.com/sourcegraph/sourcegraph/issues/3592
- Fixed a panic that would occur in indexed search / the frontend when a search error ocurred. https://github.com/sourcegraph/sourcegraph/issues/3579
- Fixed an issue where the repo-updater service could become deadlocked while performing a migration. https://github.com/sourcegraph/sourcegraph/issues/3590

## 3.3.1

### Fixed

- Fixed a bug that prevented external service configurations specifying client certificates from working (#3523)

## 3.3.0

### Added

- In search queries, treat `foo(` as `foo\(` and `bar[` as `bar\[` rather than failing with an error message.
- Enterprise admins can now customize the appearance of the homepage and search icon.
- A new settings property `notices` allows showing custom informational messages on the homepage and at the top of each page. The `motd` property is deprecated and its value is automatically migrated to the new `notices` property.
- The new `gitlab.exclude` setting in [GitLab external service config](https://docs.sourcegraph.com/admin/external_service/gitlab#configuration) allows you to exclude specific repositories matched by `gitlab.projectQuery` and `gitlab.projects` (so that they won't be synced). Upon upgrading, previously "disabled" repositories will be automatically migrated to this exclusion list.
- The new `gitlab.projects` setting in [GitLab external service config](https://docs.sourcegraph.com/admin/external_service/gitlab#configuration) allows you to select specific repositories to be synced.
- The new `bitbucketserver.exclude` setting in [Bitbucket Server external service config](https://docs.sourcegraph.com/admin/external_service/bitbucketserver#configuration) allows you to exclude specific repositories matched by `bitbucketserver.repositoryQuery` and `bitbucketserver.repos` (so that they won't be synced). Upon upgrading, previously "disabled" repositories will be automatically migrated to this exclusion list.
- The new `bitbucketserver.repos` setting in [Bitbucket Server external service config](https://docs.sourcegraph.com/admin/external_service/bitbucketserver#configuration) allows you to select specific repositories to be synced.
- The new required `bitbucketserver.repositoryQuery` setting in [Bitbucket Server external service configuration](https://docs.sourcegraph.com/admin/external_service/bitbucketserver#configuration) allows you to use Bitbucket API repository search queries to select repos to be synced. Existing configurations will be migrate to have it set to `["?visibility=public", "?visibility=private"]` which is equivalent to the previous implicit behaviour that this setting supersedes.
- "Quick configure" buttons for common actions have been added to the config editor for all external services.
- "Quick configure" buttons for common actions have been added to the management console.
- Site-admins now receive an alert every day for the seven days before their license key expires.
- The user menu (in global nav) now lists the user's organizations.
- All users on an instance now see a non-dismissible alert when when there's no license key in use and the limit of free user accounts is exceeded.
- All users will see a dismissible warning about limited search performance and accuracy on when using the sourcegraph/server Docker image with more than 100 repositories enabled.

### Changed

- Indexed searches that time out more consistently report a timeout instead of erroneously saying "No results."
- The symbols sidebar now only shows symbols defined in the current file or directory.
- The dynamic filters on search results pages will now display `lang:` instead of `file:` filters for language/file-extension filter suggestions.
- The default `github.repositoryQuery` of a [GitHub external service configuration](https://docs.sourcegraph.com/admin/external_service/github#configuration) has been changed to `["none"]`. Existing configurations that had this field unset will be migrated to have the previous default explicitly set (`["affiliated", "public"]`).
- The default `gitlab.projectQuery` of a [GitLab external service configuration](https://docs.sourcegraph.com/admin/external_service/gitlab#configuration) has been changed to `["none"]`. Existing configurations that had this field unset will be migrated to have the previous default explicitly set (`["?membership=true"]`).
- The default value of `maxReposToSearch` is now unlimited (was 500).
- The default `github.repositoryQuery` of a [GitHub external service configuration](https://docs.sourcegraph.com/admin/external_service/github#configuration) has been changed to `["none"]` and is now a required field. Existing configurations that had this field unset will be migrated to have the previous default explicitly set (`["affiliated", "public"]`).
- The default `gitlab.projectQuery` of a [GitLab external service configuration](https://docs.sourcegraph.com/admin/external_service/gitlab#configuration) has been changed to `["none"]` and is now a required field. Existing configurations that had this field unset will be migrated to have the previous default explicitly set (`["?membership=true"]`).
- The `bitbucketserver.username` field of a [Bitbucket Server external service configuration](https://docs.sourcegraph.com/admin/external_service/bitbucketserver#configuration) is now **required**. This field is necessary to authenticate with the Bitbucket Server API with either `password` or `token`.
- The settings and account pages for users and organizations are now combined into a single tab.

### Removed

- Removed the option to show saved searches on the Sourcegraph homepage.

### Fixed

- Fixed an issue where the site-admin repositories page `Cloning`, `Not Cloned`, `Needs Index` tabs were very slow on instances with thousands of repositories.
- Fixed an issue where failing to syntax highlight a single file would take down the entire syntax highlighting service.

## 3.2.6

### Fixed

- Fully resolved the search performance regression in v3.2.0, restoring performance of search back to the same levels it was before changes made in v3.2.0.

## 3.2.5

### Fixed

- Fixed a major indexed search performance regression that occurred in v3.2.0. (#3685)

## 3.2.4

### Fixed

- Fixed bundling of the Phabricator integration assets in the Sourcegraph docker image.

## 3.2.3

### Fixed

- Fixed https://github.com/sourcegraph/sourcegraph/issues/3336.
- Clearer error message when a repository sync fails due to the inability to clone a repository.
- Rewrite '@' character in Gitolite repository names to '-', which permits them to be viewable in the UI.

## 3.2.2

### Changed

- When using an external Zoekt instance (specified via the `ZOEKT_HOST` environment variable), sourcegraph/server no longer spins up a redundant internal Zoekt instance.

## 3.2.1

### Fixed

- Jaeger tracing, once enabled, can now be configured via standard [environment variables](https://github.com/jaegertracing/jaeger-client-go/blob/v2.14.0/README.md#environment-variables).
- Fixed an issue where some search and zoekt errors would not be logged.

## 3.2.0

### Added

- Sourcegraph can now automatically use the system's theme.
  To enable, open the user menu in the top right and make sure the theme dropdown is set to "System".
  This is currently supported on macOS Mojave with Safari Technology Preview 68 and later.
- The `github.exclude` setting was added to the [GitHub external service config](https://docs.sourcegraph.com/admin/external_service/github#configuration) to allow excluding repositories yielded by `github.repos` or `github.repositoryQuery` from being synced.

### Changed

- Symbols search is much faster now. After the initial indexing, you can expect code intelligence to be nearly instant no matter the size of your repository.
- Massively reduced the number of code host API requests Sourcegraph performs, which caused rate limiting issues such as slow search result loading to appear.
- The [`corsOrigin`](https://docs.sourcegraph.com/admin/config/site_config) site config property is no longer needed for integration with GitHub, GitLab, etc., via the [Sourcegraph browser extension](https://docs.sourcegraph.com/integration/browser_extension). Only the [Phabricator extension](https://github.com/sourcegraph/phabricator-extension) requires it.

### Fixed

- Fixed a bug where adding a search scope that adds a `repogroup` filter would cause invalid queries if `repogroup:sample` was already part of the query.
- An issue where errors during displaying search results would not be displayed.

### Removed

- The `"updateScheduler2"` experiment is now the default and it's no longer possible to configure.

## 3.1.2

### Added

- The `search.contextLines` setting was added to allow configuration of the number of lines of context to be displayed around search results.

### Changed

- Massively reduced the number of code host API requests Sourcegraph performs, which caused rate limiting issues such as slow search result loading to appear.
- Improved logging in various situations where Sourcegraph would potentially hit code host API rate limits.

### Fixed

- Fixed an issue where search results loading slowly would display a `Cannot read property "lastChild" of undefined` error.

## 3.1.1

### Added

- Query builder toggle (open/closed) state is now retained.

### Fixed

- Fixed an issue where single-term values entered into the "Exact match" field in the query builder were not getting wrapped in quotes.

## 3.1.0

### Added

- Added Docker-specific help text when running the Sourcegraph docker image in an environment with an sufficient open file descriptor limit.
- Added syntax highlighting for Kotlin and Dart.
- Added a management console environment variable to disable HTTPS, see [the docs](https://docs.sourcegraph.com/admin/management_console.md#can-i-disable-https-on-the-management-console) for more information.
- Added `auth.disableUsernameChanges` to critical configuration to prevent users from changing their usernames.
- Site admins can query a user by email address or username from the GraphQL API.
- Added a search query builder to the main search page. Click "Use search query builder" to open the query builder, which is a form with separate inputs for commonly used search keywords.

### Changed

- File match search results now show full repository name if there are results from mirrors on different code hosts (e.g. github.com/sourcegraph/sourcegraph and gitlab.com/sourcegraph/sourcegraph)
- Search queries now use "smart case" by default. Searches are case insensitive unless you use uppercase letters. To explicitly set the case, you can still use the `case` field (e.g. `case:yes`, `case:no`). To explicitly set smart case, use `case:auto`.

### Fixed

- Fixed an issue where the management console would improperly regenerate the TLS cert/key unless `CUSTOM_TLS=true` was set. See the documentation for [how to use your own TLS certificate with the management console](https://docs.sourcegraph.com/admin/management_console.md#how-can-i-use-my-own-tls-certificates-with-the-management-console).

## 3.0.1

### Added

- Symbol search now supports Elixir, Haskell, Kotlin, Scala, and Swift

### Changed

- Significantly optimized how file search suggestions are provided when using indexed search (cluster deployments).
- Both the `sourcegraph/server` image and the [Kubernetes deployment](https://github.com/sourcegraph/deploy-sourcegraph) manifests ship with Postgres `11.1`. For maximum compatibility, however, the minimum supported version remains `9.6`. The upgrade procedure is mostly automated for existing deployments. Please refer to [this page](https://docs.sourcegraph.com/admin/postgres) for detailed instructions.

### Removed

- The deprecated `auth.disableAccessTokens` site config property was removed. Use `auth.accessTokens` instead.
- The `disableBrowserExtension` site config property was removed. [Configure nginx](https://docs.sourcegraph.com/admin/nginx) instead to block clients (if needed).

## 3.0.0

See the changelog entries for 3.0.0 beta releases and our [3.0](https://docs.sourcegraph.com/admin/migration/3_0.md) upgrade guide if you are upgrading from 2.x.

## 3.0.0-beta.4

### Added

- Basic code intelligence for the top 10 programming languages works out of the box without any configuration. [TypeScript/JavaScript](https://sourcegraph.com/extensions/sourcegraph/typescript), [Python](https://sourcegraph.com/extensions/sourcegraph/python), [Java](https://sourcegraph.com/extensions/sourcegraph/java), [Go](https://sourcegraph.com/extensions/sourcegraph/go), [C/C++](https://sourcegraph.com/extensions/sourcegraph/cpp), [Ruby](https://sourcegraph.com/extensions/sourcegraph/ruby), [PHP](https://sourcegraph.com/extensions/sourcegraph/php), [C#](https://sourcegraph.com/extensions/sourcegraph/csharp), [Shell](https://sourcegraph.com/extensions/sourcegraph/shell), and [Scala](https://sourcegraph.com/extensions/sourcegraph/scala) are enabled by default, and you can find more in the [extension registry](https://sourcegraph.com/extensions?query=category%3A"Programming+languages").

## 3.0.0-beta.3

- Fixed an issue where the site admin is redirected to the start page instead of being redirected to the repositories overview page after deleting a repo.

## 3.0.0-beta

### Added

- Repositories can now be queried by a git clone URL through the GraphQL API.
- A new Explore area is linked from the top navigation bar (when the `localStorage.explore=true;location.reload()` feature flag is enabled).
- Authentication via GitHub is now supported. To enable, add an item to the `auth.providers` list with `type: "github"`. By default, GitHub identities must be linked to an existing Sourcegraph user account. To enable new account creation via GitHub, use the `allowSignup` option in the `GitHubConnection` config.
- Authentication via GitLab is now supported. To enable, add an item to the `auth.providers` list with `type: "gitlab"`.
- GitHub repository permissions are supported if authentication via GitHub is enabled. See the
  documentation for the `authorization` field of the `GitHubConnection` configuration.
- The repository settings mirroring page now shows when a repo is next scheduled for an update (requires experiment `"updateScheduler2": "enabled"`).
- Configured repositories are periodically scheduled for updates using a new algorithm. You can disable the new algorithm with the following site configuration: `"experimentalFeatures": { "updateScheduler2": "disabled" }`. If you do so, please file a public issue to describe why you needed to disable it.
- When using HTTP header authentication, [`stripUsernameHeaderPrefix`](https://docs.sourcegraph.com/admin/auth/#username-header-prefixes) field lets an admin specify a prefix to strip from the HTTP auth header when converting the header value to a username.
- Sourcegraph extensions whose package.json contains `"wip": true` are considered [work-in-progress extensions](https://docs.sourcegraph.com/extensions/authoring/publishing#wip-extensions) and are indicated as such to avoid users accidentally using them.
- Information about user survey submissions and a chart showing weekly active users is now displayed on the site admin Overview page.
- A new GraphQL API field `UserEmail.isPrimary` was added that indicates whether an email is the user's primary email.
- The filters bar in the search results page can now display filters from extensions.
- Extensions' `activate` functions now receive a `sourcegraph.ExtensionContext` parameter (i.e., `export function activate(ctx: sourcegraph.ExtensionContext): void { ... }`) to support deactivation and running multiple extensions in the same process.
- Users can now request an Enterprise trial license from the site init page.
- When searching, a filter button `case:yes` will now appear when relevant. This helps discovery and makes it easier to use our case-sensitive search syntax.
- Extensions can now report progress in the UI through the `withProgress()` extension API.
- When calling `editor.setDecorations()`, extensions must now provide an instance of `TextDocumentDecorationType` as first argument. This helps gracefully displaying decorations from several extensions.

### Changed

- The Postgres database backing Sourcegraph has been upgraded from 9.4 to 11.1. Existing Sourcegraph users must conduct an [upgrade procedure](https://docs.sourcegraph.com/admin/postgres_upgrade)
- Code host configuration has moved out of the site config JSON into the "External services" area of the site admin web UI. Sourcegraph instances will automatically perform a one time migration of existing data in the site config JSON. After the migration these keys can be safely deleted from the site config JSON: `awsCodeCommit`, `bitbucketServer`, `github`, `gitlab`, `gitolite`, and `phabricator`.
- Site and user usage statistics are now visible to all users. Previously only site admins (and users, for their own usage statistics) could view this information. The information consists of aggregate counts of actions such as searches, page views, etc.
- The Git blame information shown at the end of a line is now provided by the [Git extras extension](https://sourcegraph.com/extensions/sourcegraph/git-extras). You must add that extension to continue using this feature.
- The `appURL` site configuration option was renamed to `externalURL`.
- The repository and directory pages now show all entries together instead of showing files and (sub)directories separately.
- Extensions no longer can specify titles (in the `title` property in the `package.json` extension manifest). Their extension ID (such as `alice/myextension`) is used.

### Fixed

- Fixed an issue where the site admin License page showed a count of current users, rather than the max number of users over the life of the license.
- Fixed number formatting issues on site admin Overview and Survey Response pages.
- Fixed resolving of git clone URLs with `git+` prefix through the GraphQL API
- Fixed an issue where the graphql Repositories endpoint would order by a field which was not indexed. Times on Sourcegraph.com went from 10s to 200ms.
- Fixed an issue where whitespace was not handled properly in environment variable lists (`SYMBOLS_URL`, `SEARCHER_URL`).
- Fixed an issue where clicking inside the repository popover or clicking "Show more" would dismiss the popover.

### Removed

- The `siteID` site configuration option was removed because it is no longer needed. If you previously specified this in site configuration, a new, random site ID will be generated upon server startup. You can safely remove the existing `siteID` value from your site configuration after upgrading.
- The **Info** panel was removed. The information it presented can be viewed in the hover.
- The top-level `repos.list` site configuration was removed in favour of each code-host's equivalent options,
  now configured via the new _External Services UI_ available at `/site-admin/external-services`. Equivalent options in code hosts configuration:
  - GitHub via [`github.repos`](https://docs.sourcegraph.com/admin/site_config/all#repos-array)
  - Gitlab via [`gitlab.projectQuery`](https://docs.sourcegraph.com/admin/site_config/all#projectquery-array)
  - Phabricator via [`phabricator.repos`](https://docs.sourcegraph.com/admin/site_config/all#phabricator-array)
  - [Other external services](https://docs.sourcegraph.com/admin/repo/add_from_other_external_services)
- Removed the `httpStrictTransportSecurity` site configuration option. Use [nginx configuration](https://docs.sourcegraph.com/admin/nginx) for this instead.
- Removed the `tls.letsencrypt` site configuration option. Use [nginx configuration](https://docs.sourcegraph.com/admin/nginx) for this instead.
- Removed the `tls.cert` and `tls.key` site configuration options. Use [nginx configuration](https://docs.sourcegraph.com/admin/nginx) for this instead.
- Removed the `httpToHttpsRedirect` and `experimentalFeatures.canonicalURLRedireect` site configuration options. Use [nginx configuration](https://docs.sourcegraph.com/admin/nginx) for these instead.
- Sourcegraph no longer requires access to `/var/run/docker.sock`.

## 2.13.6

### Added

- The `/-/editor` endpoint now accepts a `hostname_patterns` URL parameter, which specifies a JSON
  object mapping from hostname to repository name pattern. This serves as a hint to Sourcegraph when
  resolving git clone URLs to repository names. The name pattern is the same style as is used in
  code host configurations. The default value is `{hostname}/{path}`.

## 2.13.5

### Fixed

- Fixed another issue where Sourcegraph would try to fetch more than the allowed number of repositories from AWS CodeCommit.

## 2.13.4

### Changed

- The default for `experimentalFeatures.canonicalURLRedirect` in site config was changed back to `disabled` (to avoid [#807](https://github.com/sourcegraph/sourcegraph/issues/807)).

## 2.13.3

### Fixed

- Fixed an issue that would cause the frontend health check endpoint `/healthz` to not respond. This only impacts Kubernetes deployments.
- Fixed a CORS policy issue that caused requests to be rejected when they come from origins not in our [manifest.json](https://sourcegraph.com/github.com/sourcegraph/sourcegraph/-/blob/browser/src/extension/manifest.spec.json#L72) (i.e. requested via optional permissions by the user).
- Fixed an issue that prevented `repositoryQuery` from working correctly on GitHub enterprise instances.

## 2.13.2

### Fixed

- Fixed an issue where Sourcegraph would try to fetch more than the allowed number of repositories from AWS CodeCommit.

## 2.13.1

### Changed

- The timeout when running `git ls-remote` to determine if a remote url is cloneable has been increased from 5s to 30s.
- Git commands now use [version 2 of the Git wire protocol](https://opensource.googleblog.com/2018/05/introducing-git-protocol-version-2.html), which should speed up certain operations (e.g. `git ls-remote`, `git fetch`) when communicating with a v2 enabled server.

## 2.13.0

### Added

- A new site config option `search.index.enabled` allows toggling on indexed search.
- Search now uses [Sourcegraph extensions](https://docs.sourcegraph.com/extensions) that register `queryTransformer`s.
- GitLab repository permissions are now supported. To enable this, you will need to set the `authz`
  field in the `GitLabConnection` configuration object and ensure that the access token set in the
  `token` field has both `sudo` and `api` scope.

### Changed

- When the `DEPLOY_TYPE` environment variable is incorrectly specified, Sourcegraph now shuts down and logs an error message.
- The `experimentalFeatures.canonicalURLRedirect` site config property now defaults to `enabled`. Set it to `disabled` to disable redirection to the `appURL` from other hosts.
- Updating `maxReposToSearch` site config no longer requires a server restart to take effect.
- The update check page no longer shows an error if you are using an insiders build. Insiders builds will now notify site administrators that updates are available 40 days after the release date of the installed build.
- The `github.repositoryQuery` site config property now accepts arbitrary GitHub repository searches.

### Fixed

- The user account sidebar "Password" link (to the change-password form) is now shown correctly.
- Fixed an issue where GitHub rate limits were underutilized if the remaining
  rate limit dropped below 150.
- Fixed an issue where GraphQL field `elapsedMilliseconds` returned invalid value on empty searches
- Editor extensions now properly search the selection as a literal string, instead of incorrectly using regexp.
- Fixed a bug where editing and deleting global saved searches was not possible.
- In index search, if the search regex produces multiline matches, search results are still processed per line and highlighted correctly.
- Go-To-GitHub and Go-To-GitLab buttons now link to the right branch, line and commit range.
- Go-to-GitHub button links to default branch when no rev is given.
- The close button in the panel header stays located on the top.
- The Phabricator icon is now displayed correctly.
- The view mode button in the BlobPage now shows the correct view mode to switch to.

### Removed

- The experimental feature flag to disable the new repo update scheduler has been removed.
- The `experimentalFeatures.configVars` feature flag was removed.
- The `experimentalFeatures.multipleAuthProviders` feature flag was removed because the feature is now always enabled.
- The following deprecated auth provider configuration properties were removed: `auth.provider`, `auth.saml`, `auth.openIDConnect`, `auth.userIdentityHTTPHeader`, and `auth.allowSignup`. Use `auth.providers` for all auth provider configuration. (If you were still using the deprecated properties and had no `auth.providers` set, all access to your instance will be rejected until you manually set `auth.providers`.)
- The deprecated site configuration properties `search.scopes` and `settings` were removed. Define search scopes and settings in global settings in the site admin area instead of in site configuration.
- The `pendingContents` property has been removed from our GraphQL schema.
- The **Explore** page was replaced with a **Repositories** search link in the top navigation bar.

## 2.12.3

### Fixed

- Fixed an error that prevented users without emails from submitting satisfaction surveys.

## 2.12.2

### Fixed

- Fixed an issue where private GitHub Enterprise repositories were not fetched.

## 2.12.1

### Fixed

- We use GitHub's REST API to query affliated repositories. This API has wider support on older GitHub enterprise versions.
- Fixed an issue that prevented users without email addresses from signing in (https://github.com/sourcegraph/sourcegraph/issues/426).

## 2.12.0

### Changed

- Reduced the size of in-memory data structured used for storing search results. This should reduce the backend memory usage of large result sets.
- Code intelligence is now provided by [Sourcegraph extensions](https://docs.sourcegraph.com/extensions). The extension for each language in the site configuration `langservers` property is automatically enabled.
- Support for multiple authentication providers is now enabled by default. To disable it, set the `experimentalFeatures.multipleAuthProviders` site config option to `"disabled"`. This only applies to Sourcegraph Enterprise.
- When using the `http-header` auth provider, valid auth cookies (from other auth providers that are currently configured or were previously configured) are now respected and will be used for authentication. These auth cookies also take precedence over the `http-header` auth. Previously, the `http-header` auth took precedence.
- Bitbucket Server username configuration is now used to clone repositories if the Bitbucket Server API does not set a username.
- Code discussions: On Sourcegraph.com / when `discussions.abuseProtection` is enabled in the site config, rate limits to thread creation, comment creation, and @mentions are now applied.

### Added

- Search syntax for filtering archived repositories. `archived:no` will exclude archived repositories from search results, `archived:only` will search over archived repositories only. This applies for GitHub and GitLab repositories.
- A Bitbucket Server option to exclude personal repositories in the event that you decide to give an admin-level Bitbucket access token to Sourcegraph and do not want to create a bot account. See https://docs.sourcegraph.com/integration/bitbucket_server#excluding-personal-repositories for more information.
- Site admins can now see when users of their Sourcegraph instance last used it via a code host integration (e.g. Sourcegraph browser extensions). Visit the site admin Analytics page (e.g. https://sourcegraph.example.com/site-admin/analytics) to view this information.
- A new site config option `extensions.allowRemoteExtensions` lets you explicitly specify the remote extensions (from, e.g., Sourcegraph.com) that are allowed.
- Pings now include a total count of user accounts.

### Fixed

- Files with the gitattribute `export-ignore` are no longer excluded for language analysis and search.
- "Discard changes?" confirmation popup doesn't pop up every single time you try to navigate to a new page after editting something in the site settings page anymore.
- Fixed an issue where Git repository URLs would sometimes be logged, potentially containing e.g. basic auth tokens.
- Fixed date formatting on the site admin Analytics page.
- File names of binary and large files are included in search results.

### Removed

- The deprecated environment variables `SRC_SESSION_STORE_REDIS` and `REDIS_MASTER_ENDPOINT` are no longer used to configure alternative redis endpoints. For more information, see "[using external services with Sourcegraph](https://docs.sourcegraph.com/admin/external_services)".

## 2.11.1

### Added

- A new site config option `git.cloneURLToRepositoryName` specifies manual mapping from Git clone URLs to Sourcegraph repository names. This is useful, for example, for Git submodules that have local clone URLs.

### Fixed

- Slack notifications for saved searches have been fixed.

## 2.11.0

### Changed

### Added

- Support for ACME "tls-alpn-01" challenges to obtain LetsEncrypt certificates. Previously Sourcegraph only supported ACME "http-01" challenges which required port 80 to be accessible.
- gitserver periodically removes stale lock files that git can leave behind.
- Commits with empty trees no longer return 404.
- Clients (browser/editor extensions) can now query configuration details from the `ClientConfiguration` GraphQL API.
- The config field `auth.accessTokens.allow` allows or restricts use of access tokens. It can be set to one of three values: "all-users-create" (the default), "none" (all access tokens are disabled), and "site-admin-create" (access tokens are enabled, but only site admins can create new access tokens). The field `auth.disableAccessTokens` is now deprecated in favor of this new field.
- A webhook endpoint now exists to trigger repository updates. For example, `curl -XPOST -H 'Authorization: token $ACCESS_TOKEN' $SOURCEGRAPH_ORIGIN/.api/repos/$REPO_URI/-/refresh`.
- Git submodules entries in the file tree now link to the submodule repository.

### Fixed

- An issue / edge case where the Code Intelligence management admin page would incorrectly show language servers as `Running` when they had been removed from Docker.
- Log level is respected in lsp-proxy logs.
- Fixed an error where text searches could be routed to a faulty search worker.
- Gitolite integration should correctly detect names which Gitolite would consider to be patterns, and not treat them as repositories.
- repo-updater backs off fetches on a repo that's failing to fetch.
- Attempts to add a repo with an empty string for the name are checked for and ignored.
- Fixed an issue where non-site-admin authenticated users could modify global settings (not site configuration), other organizations' settings, and other users' settings.
- Search results are rendered more eagerly, resulting in fewer blank file previews
- An issue where automatic code intelligence would fail to connect to the underlying `lsp` network, leading to `dial tcp: lookup lang on 0.0.0.0:53: no such host` errors.
- More useful error messages from lsp-proxy when a language server can't get a requested revision of a repository.
- Creation of a new user with the same name as an existing organization (and vice versa) is prevented.

### Removed

## 2.10.5

### Fixed

- Slack notifications for saved searches have been fixed.

## 2.10.4

### Fixed

- Fixed an issue that caused the frontend to return a HTTP 500 and log an error message like:
  ```
  lvl=eror msg="ui HTTP handler error response" method=GET status_code=500 error="Post http://127.0.0.1:3182/repo-lookup: context canceled"
  ```

## 2.10.3

### Fixed

- The SAML AuthnRequest signature when using HTTP redirect binding is now computed using a URL query string with correct ordering of parameters. Previously, the ordering was incorrect and caused errors when the IdP was configured to check the signature in the AuthnRequest.

## 2.10.2

### Fixed

- SAML IdP-initiated login previously failed with the IdP set a RelayState value. This now works.

## 2.10.1

### Changed

- Most `experimentalFeatures` in the site configuration now respond to configuration changes live, without requiring a server restart. As usual, you will be prompted for a restart after saving your configuration changes if one is required.
- Gravatar image avatars are no longer displayed for committers.

## 2.10.0

### Changed

- In the file tree, if a directory that contains only a single directory is expanded, its child directory is now expanded automatically.

### Fixed

- Fixed an issue where `sourcegraph/server` would not start code intelligence containers properly when the `sourcegraph/server` container was shut down non-gracefully.
- Fixed an issue where the file tree would return an error when navigating between repositories.

## 2.9.4

### Changed

- Repo-updater has a new and improved scheduler for periodic repo fetches. If you have problems with it, you can revert to the old behavior by adding `"experimentalFeatures": { "updateScheduler": "disabled" }` to your `config.json`.
- A once-off migration will run changing the layout of cloned repos on disk. This should only affect installations created January 2018 or before. There should be no user visible changes.
- Experimental feature flag "updateScheduler" enables a smarter and less spammy algorithm for automatic repository updates.
- It is no longer possible to disable code intelligence by unsetting the LSP_PROXY environment variable. Instead, code intelligence can be disabled per language on the site admin page (e.g. https://sourcegraph.example.com/site-admin/code-intelligence).
- Bitbucket API requests made by Sourcegraph are now under a self-enforced API rate limit (since Bitbucket Server does not have a concept of rate limiting yet). This will reduce any chance of Sourcegraph slowing down or causing trouble for Bitbucket Server instances connected to it. The limits are: 7,200 total requests/hr, with a bucket size / maximum burst size of 500 requests.
- Global, org, and user settings are now validated against the schema, so invalid settings will be shown in the settings editor with a red squiggly line.
- The `http-header` auth provider now supports being used with other auth providers (still only when `experimentalFeatures.multipleAuthProviders` is `true`).
- Periodic fetches of Gitolite-hosted repositories are now handled internally by repo-updater.

### Added

- The `log.sentry.dsn` field in the site config makes Sourcegraph log application errors to a Sentry instance.
- Two new repository page hotkeys were added: <kbd>r</kbd> to open the repositories menu and <kbd>v</kbd> to open the revision selector.
- Repositories are periodically (~45 days) recloned from the codehost. The codehost can be relied on to give an efficient packing. This is an alternative to running a memory and CPU intensive git gc and git prune.
- The `auth.sessionExpiry` field sets the session expiration age in seconds (defaults to 90 days).

### Fixed

- Fixed a bug in the API console that caused it to display as a blank page in some cases.
- Fixed cases where GitHub rate limit wasn't being respected.
- Fixed a bug where scrolling in references, history, etc. file panels was not possible in Firefox.
- Fixed cases where gitserver directory structure migration could fail/crash.
- Fixed "Generate access token" link on user settings page. Previously, this link would 404.
- Fixed a bug where the search query was not updated in the search bar when searching from the homepage.
- Fixed a possible crash in github-proxy.
- Fixed a bug where file matching for diff search was case sensitive by default.

### Removed

- `SOURCEGRAPH_CONFIG` environment variable has been removed. Site configuration is always read from and written to disk. You can configure the location by providing `SOURCEGRAPH_CONFIG_FILE`. The default path is `/etc/sourcegraph/config.json`.

## 2.9.3

### Changed

- The search results page will merge duplicated lines of context.
- The following deprecated site configuration properties have been removed: `github[].preemptivelyClone`, `gitOriginMap`, `phabricatorURL`, `githubPersonalAccessToken`, `githubEnterpriseURL`, `githubEnterpriseCert`, and `githubEnterpriseAccessToken`.
- The `settings` field in the site config file is deprecated and will not be supported in a future release. Site admins should move those settings (if any) to global settings (in the site admin UI). Global settings are preferred to site config file settings because the former can be applied without needing to restart/redeploy the Sourcegraph server or cluster.

### Fixed

- Fixed a goroutine leak which occurs when search requests are canceled.
- Console output should have fewer spurious line breaks.
- Fixed an issue where it was not possible to override the `StrictHostKeyChecking` SSH option in the SSH configuration.
- Cross-repository code intelligence indexing for non-Go languages is now working again (originally broken in 2.9.2).

## 2.9.1

### Fixed

- Fixed an issue where saving an organization's configuration would hang indefinitely.

## 2.9.0

### Changed

- Hover tooltips were rewritten to fix a couple of issues and are now much more robust, received a new design and show more information.
- The `max:` search flag was renamed to `count:` in 2.8.8, but for backward compatibility `max:` has been added back as a deprecated alias for `count:`.
- Drastically improved the performance / load time of the Code Intelligence site admin page.

### Added

- The site admin code intelligence page now displays an error or reason whenever language servers are unable to be managed from the UI or Sourcegraph API.
- The ability to directly specify the root import path of a repository via `.sourcegraph/config.json` in the repo root, instead of relying on the heuristics of the Go language server to detect it.

### Fixed

- Configuring Bitbucket Server now correctly suppresses the the toast message "Configure repositories and code hosts to add to Sourcegraph."
- A bug where canonical import path comments would not be detected by the Go language server's heuristics under `cmd/` folders.
- Fixed an issue where a repository would only be refreshed on demand by certain user actions (such as a page reload) and would otherwise not be updated when expected.
- If a code host returned a repository-not-found or unauthorized error (to `repo-updater`) for a repository that previously was known to Sourcegraph, then in some cases a misleading "Empty repository" screen was shown. Now the repository is displayed as though it still existed, using cached data; site admins must explicitly delete repositories on Sourcegraph after they have been deleted on the code host.
- Improved handling of GitHub API rate limit exhaustion cases. Cached repository metadata and Git data will be used to provide full functionality during this time, and log messages are more informative. Previously, in some cases, repositories would become inaccessible.
- Fixed an issue where indexed search would sometimes not indicate that there were more results to show for a given file.
- Fixed an issue where the code intelligence admin page would never finish loading language servers.

## 2.9.0-pre0

### Changed

- Search scopes have been consolidated into the "Filters" bar on the search results page.
- Usernames and organization names of up to 255 characters are allowed. Previously the max length was 38.

### Fixed

- The target commit ID of a Git tag object (i.e., not lightweight Git tag refs) is now dereferenced correctly. Previously the tag object's OID was given.
- Fixed an issue where AWS Code Commit would hit the rate limit.
- Fixed an issue where dismissing the search suggestions dropdown did not unfocus previously highlighted suggestions.
- Fixed an issue where search suggestions would appear twice.
- Indexed searches now return partial results if they timeout.
- Git repositories with files whose paths contain `.git` path components are now usable (via indexed and non-indexed search and code intelligence). These corrupt repositories are rare and generally were created by converting some other VCS repository to Git (the Git CLI will forbid creation of such paths).
- Various diff search performance improvements and bug fixes.
- New Phabricator extension versions would used cached stylesheets instead of the upgraded version.
- Fixed an issue where hovers would show an error for Rust and C/C++ files.

### Added

- The `sourcegraph/server` container now emits the most recent log message when redis terminates to make it easier to debug why redis stopped.
- Organization invites (which allow users to invite other users to join organizations) are significantly improved. A new accept-invitation page was added.
- The new help popover allows users to easily file issues in the Sourcegraph public issue tracker and view documentation.
- An issue where Java files would be highlighted incorrectly if they contained JavaDoc blocks with an uneven number of opening/closing `*`s.

### Removed

- The `secretKey` site configuration value is no longer needed. It was only used for generating tokens for inviting a user to an organization. The invitation is now stored in the database associated with the recipient, so a secret token is no longer needed.
- The `experimentalFeatures.searchTimeoutParameter` site configuration value has been removed. It defaulted to `enabled` in 2.8 and it is no longer possible to disable.

### Added

- Syntax highlighting for:
  - TOML files (including Go `Gopkg.lock` and Rust `Cargo.lock` files).
  - Rust files.
  - GraphQL files.
  - Protobuf files.
  - `.editorconfig` files.

## 2.8.9

### Changed

- The "invite user" site admin page was moved to a sub-page of the users page (`/site-admin/users/new`).
- It is now possible for a site admin to create a new user without providing an email address.

### Fixed

- Checks for whether a repo is cloned will no longer exhaust open file pools over time.

### Added

- The Phabricator extension shows code intelligence status and supports enabling / disabling code intelligence for files.

## 2.8.8

### Changed

- Queries for repositories (in the explore, site admin repositories, and repository header dropdown) are matched on case-insensitive substrings, not using fuzzy matching logic.
- HTTP Authorization headers with an unrecognized scheme are ignored; they no longer cause the HTTP request to be rejected with HTTP 401 Unauthorized and an "Invalid Authorization header." error.
- Renamed the `max` search flag to `count`. Searches that specify `count:` will fetch at least that number of results, or the full result set.
- Bumped `lsp-proxy`'s `initialize` timeout to 3 minutes for every language.
- Search results are now sorted by repository and file name.
- More easily accessible "Show more" button at the top of the search results page.
- Results from user satisfaction surveys are now always hosted locally and visible to admins. The `"experimentalFeatures": { "hostSurveysLocally" }` config option has been deprecated.
- If the OpenID Connect authentication provider reports that a user's email address is not verified, the authentication attempt will fail.

### Fixed

- Fixed an issue where the search results page would not update its title.
- The session cookie name is now `sgs` (not `sg-session`) so that Sourcegraph 2.7 and Sourcegraph 2.8 can be run side-by-side temporarily during a rolling update without clearing each other's session cookies.
- Fixed the default hostnames of the C# and R language servers
- Fixed an issue where deleting an organization prevented the creation of organizations with the name of the deleted organization.
- Non-UTF8 encoded files (e.g. ISO-8859-1/Latin1, UTF16, etc) are now displayed as text properly rather than being detected as binary files.
- Improved error message when lsp-proxy's initalize timeout occurs
- Fixed compatibility issues and added [instructions for using Microsoft ADFS 2.1 and 3.0 for SAML authentication](https://docs.sourcegraph.com/admin/auth/saml_with_microsoft_adfs).
- Fixed an issue where external accounts associated with deleted user accounts would still be returned by the GraphQL API. This caused the site admin external accounts page to fail to render in some cases.
- Significantly reduced the number of code host requests for non github.com or gitlab.com repositories.

### Added

- The repository revisions popover now shows the target commit's last-committed/authored date for branches and tags.
- Setting the env var `INSECURE_SAML_LOG_TRACES=1` on the server (or the `sourcegraph-frontend` pod in Kubernetes) causes all SAML requests and responses to be logged, which helps with debugging SAML.
- Site admins can now view user satisfaction surveys grouped by user, in addition to chronological order, and aggregate summary values (including the average score and the net promoter score over the last 30 days) are now displayed.
- The site admin overview page displays the site ID, the primary admin email, and premium feature usage information.
- Added Haskell as an experimental language server on the code intelligence admin page.

## 2.8.0

### Changed

- `gitMaxConcurrentClones` now also limits the concurrency of updates to repos in addition to the initial clone.
- In the GraphQL API, `site.users` has been renamed to `users`, `site.orgs` has been renamed to `organizations`, and `site.repositories` has been renamed to `repositories`.
- An authentication provider must be set in site configuration (see [authentication provider documentation](https://docs.sourcegraph.com/admin/auth)). Previously the server defaulted to builtin auth if none was set.
- If a process dies inside the Sourcegraph container the whole container will shut down. We suggest operators configure a [Docker Restart Policy](https://docs.docker.com/config/containers/start-containers-automatically/#restart-policy-details) or a [Kubernetes Restart Policy](https://kubernetes.io/docs/concepts/workloads/pods/pod-lifecycle/#restart-policy). Previously the container would operate in a degraded mode if a process died.
- Changes to the `auth.public` site config are applied immediately in `sourcegraph/server` (no restart needed).
- The new search timeout behavior is now enabled by default. Set `"experimentalFeatures": {"searchTimeoutParameter": "disabled"}` in site config to disable it.
- Search includes files up to 1MB (previous limit was 512KB for unindexed search and 128KB for indexed search).
- Usernames and email addresses reported by OpenID Connect and SAML auth providers are now trusted, and users will sign into existing Sourcegraph accounts that match on the auth provider's reported username or email.
- The repository sidebar file tree is much, much faster on massive repositories (200,000+ files)
- The SAML authentication provider was significantly improved. Users who were signed in using SAML previously will need to reauthenticate via SAML next time they visit Sourcegraph.
- The SAML `serviceProviderCertificate` and `serviceProviderPrivateKey` site config properties are now optional.

### Fixed

- Fixed an issue where Index Search status page failed to render.
- User data on the site admin Analytics page is now paginated, filterable by a user's recent activity, and searchable.
- The link to the root of a repository in the repository header now preserves the revision you're currently viewing.
- When using the `http-header` auth provider, signin/signup/signout links are now hidden.
- Repository paths beginning with `go/` are no longer reservered by Sourcegraph.
- Interpret `X-Forwarded-Proto` HTTP header when `httpToHttpsRedirect` is set to `load-balanced`.
- Deleting a user account no longer prevents the creation of a new user account with the same username and/or association with authentication provider account (SAML/OpenID/etc.)
- It is now possible for a user to verify an email address that was previously associated with now-deleted user account.
- Diff searches over empty repositories no longer fail (this was not an issue for Sourcegraph cluster deployments).
- Stray `tmp_pack_*` files from interrupted fetches should now go away.
- When multiple `repo:` tokens match the same repo, process @revspec requirements from all of them, not just the first one in the search.

### Removed

- The `ssoUserHeader` site config property (deprecated since January 2018) has been removed. The functionality was moved to the `http-header` authentication provider.
- The experiment flag `showMissingReposEnabled`, which defaulted to enabled, has been removed so it is no longer possible to disable this feature.
- Event-level telemetry has been completely removed from self-hosted Sourcegraph instances. As a result, the `disableTelemetry` site configuration option has been deprecated. The new site-admin Pings page clarifies the only high-level telemetry being sent to Sourcegraph.com.
- The deprecated `adminUsernames` site config property (deprecated since January 2018) has been removed because it is no longer necessary. Site admins can designate other users as site admins in the site admin area, and the first user to sign into a new instance always becomes a site admin (even when using an external authentication provider).

### Added

- The new repository contributors page (linked from the repository homepage) displays the top Git commit authors in a repository, with filtering options.
- Custom language servers in the site config may now specify a `metadata` property containing things like homepage/docs/issues URLs for the language server project, as well as whether or not the language server should be considered experimental (not ready for prime-time). This `metadata` will be displayed in the UI to better communicate the status of a language server project.
- Access tokens now have scopes (which define the set of operations they permit). All access tokens still provide full control of all resources associated with the user account (the `user:all` scope, which is now explicitly displayed).
- The new access token scope `site-admin:sudo` allows the holder to perform any action as any other user. Only site admins may create this token.
- Links to Sourcegraph's changelog have been added to the site admin Updates page and update alert.
- If the site configuration is invalid or uses deprecated properties, a global alert will be shown to all site admins.
- There is now a code intelligence status indicator when viewing files. It contains information about the capabailities of the language server that is providing code intelligence for the file.
- Java code intelligence can now be enabled for repositories that aren't automatically supported using a
  `javaconfig.json` file. For Gradle plugins, this file can be generated using
  the [Javaconfig Gradle plugin](https://docs.sourcegraph.com/extensions/language_servers/java#gradle-execution).
- The new `auth.providers` site config is an array of authentication provider objects. Currently only 1 auth provider is supported. The singular `auth.provider` is deprecated.
- Users authenticated with OpenID Connect are now able to sign out of Sourcegraph (if the provider supports token revocation or the end-session endpoint).
- Users can now specify the number of days, weeks, and months of site activity to query through the GraphQL API.
- Added 14 new experimental language servers on the code intelligence admin page.
- Added `httpStrictTransportSecurity` site configuration option to customize the Strict-Transport-Security HTTP header. It defaults to `max-age=31536000` (one year).
- Added `nameIDFormat` in the `saml` auth provider to set the SAML NameID format. The default changed from transient to persistent.
- (This feature has been removed.) Experimental env var expansion in site config JSON: set `SOURCEGRAPH_EXPAND_CONFIG_VARS=1` to replace `${var}` or `$var` (based on environment variables) in any string value in site config JSON (except for JSON object property names).
- The new (optional) SAML `serviceProviderIssuer` site config property (in an `auth.providers` array entry with `{"type":"saml", ...}`) allows customizing the SAML Service Provider issuer name.
- The site admin area now has an "Auth" section that shows the enabled authentication provider(s) and users' external accounts.

## 2.7.6

### Fixed

- If a user's account is deleted, session cookies for that user are no longer considered valid.

## 2.7.5

### Changed

- When deploying Sourcegraph to Kubernetes, RBAC is now used by default. Most Kubernetes clusters require it. See the Kubernetes installation instructions for more information (including disabling if needed).
- Increased git ssh connection timeout to 30s from 7s.
- The Phabricator integration no longer requires staging areas, but using them is still recommended because it improves performance.

### Fixed

- Fixed an issue where language servers that were not enabled would display the "Restart" button in the Code Intelligence management panel.
- Fixed an issue where the "Update" button in the Code Intelligence management panel would be displayed inconsistently.
- Fixed an issue where toggling a dynamic search scope would not also remove `@rev` (if specified)
- Fixed an issue where where modes that can only be determined by the full filename (not just the file extension) of a path weren't supported (Dockerfiles are the first example of this).
- Fixed an issue where the GraphiQL console failed when variables are specified.
- Indexed search no longer maintains its own git clones. For Kubernetes cluster deployments, this significantly reduces disk size requirements for the indexed-search pod.
- Fixed an issue where language server Docker containers would not be automatically restarted if they crashed (`sourcegraph/server` only).
- Fixed an issue where if the first user on a site authenticated via SSO, the site would remain stuck in uninitialized mode.

### Added

- More detailed progress information is displayed on pages that are waiting for repositories to clone.
- Admins can now see charts with daily, weekly, and monthly unique user counts by visiting the site-admin Analytics page.
- Admins can now host and see results from Sourcegraph user satisfaction surveys locally by setting the `"experimentalFeatures": { "hostSurveysLocally": "enabled"}` site config option. This feature will be enabled for all instances once stable.
- Access tokens are now supported for all authentication providers (including OpenID Connect and SAML, which were previously not supported).
- The new `motd` setting (in global, organization, and user settings) displays specified messages at the top of all pages.
- Site admins may now view all access tokens site-wide (for all users) and revoke tokens from the new access tokens page in the site admin area.

## 2.7.0

### Changed

- Missing repositories no longer appear as search results. Instead, a count of repositories that were not found is displayed above the search results. Hovering over the count will reveal the names of the missing repositories.
- "Show more" on the search results page will now reveal results that have already been fetched (if such results exist) without needing to do a new query.
- The bottom panel (on a file) now shows more tabs, including docstrings, multiple definitions, references (as before), external references grouped by repository, implementations (if supported by the language server), and file history.
- The repository sidebar file tree is much faster on massive repositories (200,000+ files)

### Fixed

- Searches no longer block if the index is unavailable (e.g. after the index pod restarts). Instead, it respects the normal search timeout and reports the situation to the user if the index is not yet available.
- Repository results are no longer returned for filters that are not supported (e.g. if `file:` is part of the search query)
- Fixed an issue where file tree elements may be scrolled out of view on page load.
- Fixed an issue that caused "Could not ensure repository updated" log messages when trying to update a large number of repositories from gitolite.
- When using an HTTP authentication proxy (`"auth.provider": "http-header"`), usernames are now properly normalized (special characters including `.` replaced with `-`). This fixes an issue preventing users from signing in if their username contained these special characters.
- Fixed an issue where the site-admin Updates page would incorrectly report that update checking was turned off when `telemetryDisabled` was set, even as it continued to report new updates.
- `repo:` filters that match multiple repositories and contain a revision specifier now correctly return partial results even if some of the matching repositories don't have a matching revision.
- Removed hardcoded list of supported languages for code intelligence. Any language can work now and support is determined from the server response.
- Fixed an issue where modifying `config.json` on disk would not correctly mark the server as needing a restart.
- Fixed an issue where certain diff searches (with very sparse matches in a repository's history) would incorrectly report no results found.
- Fixed an issue where the `langservers` field in the site-configuration didn't require both the `language` and `address` field to be specified for each entry

### Added

- Users (and site admins) may now create and manage access tokens to authenticate API clients. The site config `auth.disableAccessTokens` (renamed to `auth.accessTokens` in 2.11) disables this new feature. Access tokens are currently only supported when using the `builtin` and `http-header` authentication providers (not OpenID Connect or SAML).
- User and site admin management capabilities for user email addresses are improved.
- The user and organization management UI has been greatly improved. Site admins may now administer all organizations (even those they aren't a member of) and may edit profile info and configuration for all users.
- If SSO is enabled (via OpenID Connect or SAML) and the SSO system provides user avatar images and/or display names, those are now used by Sourcegraph.
- Enable new search timeout behavior by setting `"experimentalFeatures": { "searchTimeoutParameter": "enabled"}` in your site config.
  - Adds a new `timeout:` parameter to customize the timeout for searches. It defaults to 10s and may not be set higher than 1m.
  - The value of the `timeout:` parameter is a string that can be parsed by [time.Duration](https://golang.org/pkg/time/#ParseDuration) (e.g. "100ms", "2s").
  - When `timeout:` is not provided, search optimizes for retuning results as soon as possible and will include slower kinds of results (e.g. symbols) only if they are found quickly.
  - When `timeout:` is provided, all result kinds are given the full timeout to complete.
- A new user settings tokens page was added that allows users to obtain a token that they can use to authenticate to the Sourcegraph API.
- Code intelligence indexes are now built for all repositories in the background, regardless of whether or not they are visited directly by a user.
- Language servers are now automatically enabled when visiting a repository. For example, visiting a Go repository will now automatically download and run the relevant Docker container for Go code intelligence.
  - This change only affects when Sourcegraph is deployed using the `sourcegraph/server` Docker image (not using Kubernetes).
  - You will need to use the new `docker run` command at https://docs.sourcegraph.com/#quick-install in order for this feature to be enabled. Otherwise, you will receive errors in the log about `/var/run/docker.sock` and things will work just as they did before. See https://docs.sourcegraph.com/extensions/language_servers for more information.
- The site admin Analytics page will now display the number of "Code Intelligence" actions each user has made, including hovers, jump to definitions, and find references, on the Sourcegraph webapp or in a code host integration or extension.
- An experimental cross repository jump to definition which consults the OSS index on Sourcegraph.com. This is disabled by default; use `"experimentalFeatures": { "jumpToDefOSSIndex": "enabled" }` in your site configuration to enable it.
- Users can now view Git branches, tags, and commits, and compare Git branches and revisions on Sourcegraph. (The code host icon in the header takes you to the commit on the code host.)
- A new admin panel allows you to view and manage language servers. For Docker deployments, it allows you to enable/disable/update/restart language servers at the click of a button. For cluster deployments, it shows the current status of language servers.
- Users can now tweet their feedback about Sourcegraph when clicking on the feedback smiley located in the navbar and filling out a Twitter feedback form.
- A new button in the repository header toggles on/off the Git history panel for the current file.

## 2.6.8

### Bug fixes

- Searches of `type:repo` now work correctly with "Show more" and the `max` parameter.
- Fixes an issue where the server would crash if the DB was not available upon startup.

## 2.6.7

### Added

- The duration that the frontend waits for the PostgreSQL database to become available is now configurable with the `DB_STARTUP_TIMEOUT` env var (the value is any valid Go duration string).
- Dynamic search filters now suggest exclusions of Go test files, vendored files and node_modules files.

## 2.6.6

### Added

- Authentication to Bitbucket Server using username-password credentials is now supported (in the `bitbucketServer` site config `username`/`password` options), for servers running Bitbucket Server version 2.4 and older (which don't support personal access tokens).

## 2.6.5

### Added

- The externally accessible URL path `/healthz` performs a basic application health check, returning HTTP 200 on success and HTTP 500 on failure.

### Behavior changes

- Read-only forks on GitHub are no longer synced by default. If you want to add a readonly fork, navigate directly to the repository page on Sourcegraph to add it (e.g. https://sourcegraph.mycompany.internal/github.com/owner/repo). This prevents your repositories list from being cluttered with a large number of private forks of a private repository that you have access to. One notable example is https://github.com/EpicGames/UnrealEngine.
- SAML cookies now expire after 90 days. The previous behavior was every 1 hour, which was unintentionally low.

## 2.6.4

### Added

- Improve search timeout error messages
- Performance improvements for searching regular expressions that do not start with a literal.

## 2.6.3

### Bug fixes

- Symbol results are now only returned for searches that contain `type:symbol`

## 2.6.2

### Added

- More detailed logging to help diagnose errors with third-party authentication providers.
- Anchors (such as `#my-section`) in rendered Markdown files are now supported.
- Instrumentation section for admins. For each service we expose pprof, prometheus metrics and traces.

### Bug fixes

- Applies a 1s timeout to symbol search if invoked without specifying `type:` to not block plain text results. No change of behaviour if `type:symbol` is given explicitly.
- Only show line wrap toggle for code-view-rendered files.

## 2.6.1

### Bug fixes

- Fixes a bug where typing in the search query field would modify the expanded state of file search results.
- Fixes a bug where new logins via OpenID Connect would fail with the error `SSO error: ID Token verification failed`.

## 2.6.0

### Added

- Support for [Bitbucket Server](https://www.atlassian.com/software/bitbucket/server) as a codehost. Configure via the `bitbucketServer` site config field.
- Prometheus gauges for git clone queue depth (`src_gitserver_clone_queue`) and git ls-remote queue depth (`src_gitserver_lsremote_queue`).
- Slack notifications for saved searches may now be added for individual users (not just organizations).
- The new search filter `lang:` filters results by programming language (example: `foo lang:go` or `foo -lang:clojure`).
- Dynamic filters: filters generated from your search results to help refine your results.
- Search queries that consist only of `file:` now show files whose path matches the filters (instead of no results).
- Sourcegraph now automatically detects basic `$GOPATH` configurations found in `.envrc` files in the root of repositories.
- You can now configure the effective `$GOPATH`s of a repository by adding a `.sourcegraph/config.json` file to your repository with the contents `{"go": {"GOPATH": ["mygopath"]}}`.
- A new `"blacklistGoGet": ["mydomain.org,myseconddomain.com"]` offers users a quick escape hatch in the event that Sourcegraph is making unwanted `go get` or `git clone` requests to their website due to incorrectly-configured monorepos. Most users will never use this option.
- Search suggestions and results now include symbol results. The new filter `type:symbol` causes only symbol results to be shown.
  Additionally, symbols for a repository can be browsed in the new symbols sidebar.
- You can now expand and collapse all items on a search results page or selectively expand and collapse individual items.

### Configuration changes

- Reduced the `gitMaxConcurrentClones` site config option's default value from 100 to 5, to help prevent too many concurrent clones from causing issues on code hosts.
- Changes to some site configuration options are now automatically detected and no longer require a server restart. After hitting Save in the UI, you will be informed if a server restart is required, per usual.
- Saved search notifications are now only sent to the owner of a saved search (all of an organization's members for an organization-level saved search, or a single user for a user-level saved search). The `notifyUsers` and `notifyOrganizations` properties underneath `search.savedQueries` have been removed.
- Slack webhook URLs are now defined in user/organization JSON settings, not on the organization profile page. Previously defined organization Slack webhook URLs are automatically migrated to the organization's JSON settings.
- The "unlimited" value for `maxReposToSearch` is now `-1` instead of `0`, and `0` now means to use the default.
- `auth.provider` must be set (`builtin`, `openidconnect`, `saml`, `http-header`, etc.) to configure an authentication provider. Previously you could just set the detailed configuration property (`"auth.openIDConnect": {...}`, etc.) and it would implicitly enable that authentication provider.
- The `autoRepoAdd` site configuration property was removed. Site admins can add repositories via site configuration.

### Bug fixes

- Only cross reference index enabled repositories.
- Fixed an issue where search would return results with empty file contents for matches in submodules with indexing enabled. Searching over submodules is not supported yet, so these (empty) results have been removed.
- Fixed an issue where match highlighting would be incorrect on lines that contained multibyte characters.
- Fixed an issue where search suggestions would always link to master (and 404) even if the file only existed on a branch. Now suggestions always link to the revision that is being searched over.
- Fixed an issue where all file and repository links on the search results page (for all search results types) would always link to master branch, even if the results only existed in another branch. Now search results links always link to the revision that is being searched over.
- The first user to sign up for a (not-yet-initialized) server is made the site admin, even if they signed up using SSO. Previously if the first user signed up using SSO, they would not be a site admin and no site admin could be created.
- Fixed an issue where our code intelligence archive cache (in `lsp-proxy`) would not evict items from the disk. This would lead to disks running out of free space.

## 2.5.16, 2.5.17

- Version bump to keep deployment variants in sync.

## 2.5.15

### Bug fixes

- Fixed issue where a Sourcegraph cluster would incorrectly show "An update is available".
- Fixed Phabricator links to repositories
- Searches over a single repository are now less likely to immediately time out the first time they are searched.
- Fixed a bug where `auth.provider == "http-header"` would incorrectly require builtin authentication / block site access when `auth.public == "false"`.

### Phabricator Integration Changes

We now display a "View on Phabricator" link rather than a "View on other code host" link if you are using Phabricator and hosting on GitHub or another code host with a UI. Commit links also will point to Phabricator.

### Improvements to SAML authentication

You may now optionally provide the SAML Identity Provider metadata XML file contents directly, with the `auth.saml` `identityProviderMetadata` site configuration property. (Previously, you needed to specify the URL where that XML file was available; that is still possible and is more common.) The new option is useful for organizations whose SAML metadata is not web-accessible or while testing SAML metadata configuration changes.

## 2.5.13

### Improvements to builtin authentication

When using `auth.provider == "builtin"`, two new important changes mean that a Sourcegraph server will be locked down and only accessible to users who are invited by an admin user (previously, we advised users to place their own auth proxy in front of Sourcegraph servers).

1.  When `auth.provider == "builtin"` Sourcegraph will now by default require an admin to invite users instead of allowing anyone who can visit the site to sign up. Set `auth.allowSignup == true` to retain the old behavior of allowing anyone who can access the site to signup.
2.  When `auth.provider == "builtin"`, Sourcegraph will now respects a new `auth.public` site configuration option (default value: `false`). When `auth.public == false`, Sourcegraph will not allow anyone to access the site unless they have an account and are signed in.

## 2.4.3

### Added

- Code Intelligence support
- Custom links to code hosts with the `links:` config options in `repos.list`

### Changed

- Search by file path enabled by default

## 2.4.2

### Added

- Repository settings mirror/cloning diagnostics page

### Changed

- Repositories added from GitHub are no longer enabled by default. The site admin UI for enabling/disabling repositories is improved.

## 2.4.0

### Added

- Search files by name by including `type:path` in a search query
- Global alerts for configuration-needed and cloning-in-progress
- Better list interfaces for repositories, users, organizations, and threads
- Users can change their own password in settings
- Repository groups can now be specified in settings by site admins, organizations, and users. Then `repogroup:foo` in a search query will search over only those repositories specified for the `foo` repository group.

### Changed

- Log messages are much quieter by default

## 2.3.11

### Added

- Added site admin updates page and update checking
- Added site admin telemetry page

### Changed

- Enhanced site admin panel
- Changed repo- and SSO-related site config property names to be consistent, updated documentation

## 2.3.10

### Added

- Online site configuration editing and reloading

### Changed

- Site admins are now configured in the site admin area instead of in the `adminUsernames` config key or `ADMIN_USERNAMES` env var. Users specified in those deprecated configs will be designated as site admins in the database upon server startup until those configs are removed in a future release.

## 2.3.9

### Fixed

- An issue that prevented creation and deletion of saved queries

## 2.3.8

### Added

- Built-in authentication: you can now sign up without an SSO provider.
- Faster default branch code search via indexing.

### Fixed

- Many performance improvements to search.
- Much log spam has been eliminated.

### Changed

- We optionally read `SOURCEGRAPH_CONFIG` from `$DATA_DIR/config.json`.
- SSH key required to clone repositories from GitHub Enterprise when using a self-signed certificate.

## 0.3 - 13 December 2017

The last version without a CHANGELOG.<|MERGE_RESOLUTION|>--- conflicted
+++ resolved
@@ -20,14 +20,11 @@
 - Creating access tokens is now tracked in the security events. [#43226](https://github.com/sourcegraph/sourcegraph/pull/43226)
 - Added `codeIntelAutoIndexing.indexerMap` to site-config that allows users to update the indexers used when inferring precise code intelligence auto-indexing jobs (without having to overwrite the entire inference scripts). For example, `"codeIntelAutoIndexing.indexerMap": {"go": "my.registry/sourcegraph/lsif-go"}` will casue Go projects to use the specified container (in a alternative Docker registry). [#43199](https://github.com/sourcegraph/sourcegraph/pull/43199)
 - Code Insights data points that do not contain any results will display zero instead of being omitted from the visualization. Only applies to insight data created after 4.2. [#43166](https://github.com/sourcegraph/sourcegraph/pull/43166)
-<<<<<<< HEAD
 - GitHub/GitLab OAuth success/fail attempts are now a part of the audit log. [#43886](https://github.com/sourcegraph/sourcegraph/pull/43886)
-=======
 - Sourcegraph ships with node-exporter, a Prometheus tool that provides hardware / OS metrics that helps Sourcegraph scale your deployment. See your deployment update for more information:
   - [Kubernetes](https://docs.sourcegraph.com/admin/updates/kubernetes)
   - [Docker Compose](https://docs.sourcegraph.com/admin/updates/docker_compose)
 - A structural search diagnostic to warn users when a language filter is not set. [#43835](https://github.com/sourcegraph/sourcegraph/pull/43835)
->>>>>>> 79ed2831
 
 ### Changed
 
