<!--
###################################### READ ME ###########################################
### This changelog should always be read on `main` branch. Its contents on version     ###
### branches do not necessarily reflect the changes that have gone into that branch.   ###
### To update the changelog add your changes to the appropriate section under the      ###
### "Unreleased" heading. ###
##########################################################################################
-->

# Changelog

All notable changes to Sourcegraph are documented in this file.

<!-- START CHANGELOG -->

## Unreleased

### Added

-

### Changed

-

### Fixed

- Code Insights: Fixed line chart data series hover effect. Now the active line will be rendered on top of the others.
- Unverified primary emails no longer breaks the Emails-page for users and Users-page for Site Admin. [#34312](https://github.com/sourcegraph/sourcegraph/pull/34312)
<<<<<<< HEAD
- Button to download raw file in blob page is now working correctly. [#34558](https://github.com/sourcegraph/sourcegraph/pull/34558)
=======
- Searches containing `or` expressions are now optimized to evaluate natively on the backends that support it ([#34382](https://github.com/sourcegraph/sourcegraph/pull/34382)), and both commit and diff search have been updated to run optimized `and`, `or`, and `not` queries. [#34595](https://github.com/sourcegraph/sourcegraph/pull/34595)
>>>>>>> aa86202f

### Removed

-

## 3.39.1

### Fixed

- Code Insights: Fixed bug that caused line rendering issues when series data is returned out of order by date.
- Code Insights: Fixed bug that caused before and after parameters to be switched when clicking in to the diff view from an insight.
- Fixed an issue with notebooks that caused the cursor to behave erratically in markdown blocks. [#34227](https://github.com/sourcegraph/sourcegraph/pull/34227)

## 3.39.0

### Added

- Added support for LSIF upload authentication against GitLab.com on Sourcegraph Cloud. [#33254](https://github.com/sourcegraph/sourcegraph/pull/33254)
- Add "getting started/quick start checklist for authenticated users" [#32882](https://github.com/sourcegraph/sourcegraph/pull/32882)
- A redesigned repository page is now available under the `new-repo-page` feature flag. [#33319](https://github.com/sourcegraph/sourcegraph/pull/33319)
- Notebooks are now enabled by default. [#33706](https://github.com/sourcegraph/sourcegraph/pull/33706)
- The Code Insights GraphQL API now accepts Search Contexts as a filter and will extract the expressions embedded the `repo` and `-repo` search query fields from the contexts to apply them as filters on the insight. [#33866](https://github.com/sourcegraph/sourcegraph/pull/33866)
- The Code Insights commit indexer can now index commits in smaller batches. Set the number of days per batch in the site setting `insights.commit.indexer.windowDuration`. A value of 0 (default) will disable batching. [#33666](https://github.com/sourcegraph/sourcegraph/pull/33666)
- Support account lockout after consecutive failed sign-in attempts for builtin authentication provider (i.e. username and password), new config options are added to the site configuration under `"auth.lockout"` to customize the threshold, length of lockout and consecutive periods. [#33999](https://github.com/sourcegraph/sourcegraph/pull/33999)
- pgsql-exporter for Code Insights has been added to docker-compose and Kubernetes deployments to gather database-level metrics. [#780](https://github.com/sourcegraph/deploy-sourcegraph-docker/pull/780), [#4111](https://github.com/sourcegraph/deploy-sourcegraph/pull/4111)
- `repo:dependencies(...)` predicate can now search through the [Go dependencies of your repositories](https://docs.sourcegraph.com/code_search/how-to/dependencies_search). [#32658](https://github.com/sourcegraph/sourcegraph/issues/32658)
- Added a site config value `defaultRateLimit` to optionally configure a global default rate limit for external services.

### Changed

- Code Insights: Replaced native window confirmation dialog with branded modal. [#33637](https://github.com/sourcegraph/sourcegraph/pull/33637)
- Code Insights: Series data is now sorted by semantic version then alphabetically.
- Code Insights: Added locked insights overlays for frozen insights while in limited access mode. Restricted insight editing save change button for frozen insights. [#33062](https://github.com/sourcegraph/sourcegraph/pull/33062)
- Code Insights: A global dashboard will now be automatically created while in limited access mode to provide consistent visibility for unlocked insights. This dashboard cannot be deleted or modified while in limited access mode. [#32992](https://github.com/sourcegraph/sourcegraph/pull/32992)
- Update "getting started checklist for visitors" to a new design [TODO:]
- Update "getting started/quick start checklist for visitors" to a new design [#32882](https://github.com/sourcegraph/sourcegraph/pull/32882)
- Code Insights: Capture group values are now restricted to 100 characters. [#32828](https://github.com/sourcegraph/sourcegraph/pull/32828)
- Repositories for which gitserver's janitor job "sg maintenance" fails will eventually be re-cloned if "DisableAutoGitUpdates" is set to false (default) in site configuration. [#33432](https://github.com/sourcegraph/sourcegraph/pull/33432)
- The Code Insights database is now based on Postgres 12, removing the dependency on TimescaleDB. [#32697](https://github.com/sourcegraph/sourcegraph/pull/32697)

### Fixed

- Fixed create insight button being erroneously disabled.
- Fixed an issue where a `Warning: Sourcegraph cannot send emails!` banner would appear for all users instead of just site admins (introduced in v3.38).
- Fixed reading search pattern type from settings [#32989](https://github.com/sourcegraph/sourcegraph/issues/32989)
- Display a tooltip and truncate the title of a search result when content overflows [#32904](https://github.com/sourcegraph/sourcegraph/pull/32904)
- Search patterns containing `and` and `not` expressions are now optimized to evaluate natively on the Zoekt backend for indexed code content and symbol search wherever possible. These kinds of queries are now typically an order of magnitude faster. Previous cases where no results were returned for expensive search expressions should now work and return results quickly. [#33308](https://github.com/sourcegraph/sourcegraph/pull/33308)
- Fail to log extension activation event will no longer block extension from activating [#33300][https://github.com/sourcegraph/sourcegraph/pull/33300]
- Fixed out-ouf-memory events for gitserver's janitor job "sg maintenance". [#33353](https://github.com/sourcegraph/sourcegraph/issues/33353)
- Setting the publication state for changesets when previewing a batch spec now works correctly if all changesets are selected and there is more than one page of changesets. [#33619](https://github.com/sourcegraph/sourcegraph/issues/33619)

### Removed

-

## 3.38.1

### Fixed

- An issue introduced in 3.38 that caused alerts to not be delivered [#33398](https://github.com/sourcegraph/sourcegraph/pull/33398)

## 3.38.0

### Added

- Added new "Getting started onboarding tour" for not authenticated users on Sourcegraph.com instead of "Search onboarding tour" [#32263](https://github.com/sourcegraph/sourcegraph/pull/32263)
- Pings now include code host integration usage metrics [#31379](https://github.com/sourcegraph/sourcegraph/pull/31379)
- Added `PRECISE_CODE_INTEL_UPLOAD_AWS_USE_EC2_ROLE_CREDENTIALS` environment variable to enable EC2 metadata API authentication to an external S3 bucket storing precise code intelligence uploads. [#31820](https://github.com/sourcegraph/sourcegraph/pull/31820)
- LSIF upload pages now include a section listing the reasons and retention policies resulting in an upload being retained and not expired. [#30864](https://github.com/sourcegraph/sourcegraph/pull/30864)
- Timestamps in the history panel can now be formatted as absolute timestamps by using user setting `history.preferAbsoluteTimestamps`
- Timestamps in the history panel can now be formatted as absolute timestamps by using user setting `history.preferAbsoluteTimestamps` [#31837](https://github.com/sourcegraph/sourcegraph/pull/31837)
- Notebooks from private enterprise instances can now be embedded in external sites by enabling the `enable-embed-route` feature flag. [#31628](https://github.com/sourcegraph/sourcegraph/issues/31628)
- Pings now include IDE extensions usage metrics [#32000](https://github.com/sourcegraph/sourcegraph/pull/32000)
- New EventSource type: `IDEEXTENSION` for IDE extensions-related events [#32000](https://github.com/sourcegraph/sourcegraph/pull/32000)
- Code Monitoring now has a Logs tab enabled as a [beta feature](https://docs.sourcegraph.com/admin/beta_and_experimental_features). This lets you see recent runs of your code monitors and determine if any notifications were sent or if there were any errors during the run. [#32292](https://github.com/sourcegraph/sourcegraph/pull/32292)
- Code Monitoring creation and editing now supports syntax highlighting and autocomplete on the search box. [#32536](https://github.com/sourcegraph/sourcegraph/pull/32536)
- New `repo:dependencies(...)` predicate allows you to [search through the dependencies of your repositories](https://docs.sourcegraph.com/code_search/how-to/dependencies_search). This feature is currently in beta and only npm package repositories are supported with dependencies from `package-lock.json` and `yarn.lock` files. [#32405](https://github.com/sourcegraph/sourcegraph/issues/32405)
- Site config has a new _experimental_ feature called `gitServerPinnedRepos` that allows admins to pin specific repositories to particular gitserver instances. [#32831](https://github.com/sourcegraph/sourcegraph/pull/32831).
- Added [Rockskip](https://docs.sourcegraph.com/code_intelligence/explanations/rockskip), a scalable symbol service backend for a fast symbol sidebar and search-based code intelligence on monorepos.
- Code monitor email notifications can now optionally include the content of new search results. This is disabled by default but can be enabled by editing the code monitor's email action and toggling on "Include search results in sent message". [#32097](https://github.com/sourcegraph/sourcegraph/pull/32097)

### Changed

- Searching for the pattern `//` with regular expression search is now interpreted literally and will search for `//`. Previously, the `//` pattern was interpreted as our regular expression syntax `/<regexp>/` which would in turn be intrpreted as the empty string. Since searching for an empty string offers little practically utility, we now instead interpret `//` to search for its literal meaning in regular expression search. [#31520](https://github.com/sourcegraph/sourcegraph/pull/31520)
- Timestamps in the webapp will now display local time on hover instead of UTC time [#31672](https://github.com/sourcegraph/sourcegraph/pull/31672)
- Updated Postgres version from 12.6 to 12.7 [#31933](https://github.com/sourcegraph/sourcegraph/pull/31933)
- Code Insights will now periodically clean up data series that are not in use. There is a 1 hour grace period where the series can be reattached to a view, after which all of the time series data and metadata will be deleted. [#32094](https://github.com/sourcegraph/sourcegraph/pull/32094)
- Code Insights critical telemetry total count now only includes insights that are not frozen (limited by trial mode restrictions). [#32529](https://github.com/sourcegraph/sourcegraph/pull/32529)
- The Phabricator integration with Gitolite code hosts has been deprecated, the fields have been kept to not break existing systems, but the integration does not work anymore
- The SSH library used to push Batch Change branches to code hosts has been updated to prevent issues pushing to github.com or GitHub Enterprise releases after March 15, 2022. [#32641](https://github.com/sourcegraph/sourcegraph/issues/32641)
- Bumped the minimum supported version of Docker Compose from `1.22.0` to `1.29.0`. [#32631](https://github.com/sourcegraph/sourcegraph/pull/32631)
- [Code host API rate limit configuration](https://docs.sourcegraph.com/admin/repo/update_frequency#code-host-api-rate-limiting) no longer based on code host URLs but only takes effect on each individual external services. To enforce API rate limit, please add configuration to all external services that are intended to be rate limited. [#32768](https://github.com/sourcegraph/sourcegraph/pull/32768)

### Fixed

- Viewing or previewing a batch change is now more resilient when transient network or server errors occur. [#29859](https://github.com/sourcegraph/sourcegraph/issues/29859)
- Search: `select:file` and `select:file.directory` now properly deduplicates results. [#32469](https://github.com/sourcegraph/sourcegraph/pull/32469)
- Security: Patch container images against CVE 2022-0778 [#32679](https://github.com/sourcegraph/sourcegraph/issues/32679)
- When closing a batch change, draft changesets that will be closed are now also shown. [#32481](https://github.com/sourcegraph/sourcegraph/pull/32481)

### Removed

- The deprecated GraphQL field `SearchResults.resultCount` has been removed in favor of its replacement, `matchCount`. [#31573](https://github.com/sourcegraph/sourcegraph/pull/31573)
- The deprecated site-config field `UseJaeger` has been removed. Use `"observability.tracing": { "sampling": "all" }` instead [#31294](https://github.com/sourcegraph/sourcegraph/pull/31294/commits/6793220d6cf1200535a2610d79d2dd9e18c67dca)

## 3.37.0

### Added

- Code in search results is now selectable (e.g. for copying). Just clicking on the code continues to open the corresponding file as it did before. [#30033](https://github.com/sourcegraph/sourcegraph/pull/30033)
- Search Notebooks now support importing and exporting Markdown-formatted files. [#28586](https://github.com/sourcegraph/sourcegraph/issues/28586)
- Added standalone migrator service that can be used to run database migrations independently of an upgrade. For more detail see the [standalone migrator docs](https://docs.sourcegraph.com/admin/how-to/manual_database_migrations) and the [docker-compose](https://docs.sourcegraph.com/admin/install/docker-compose/operations#database-migrations) or [kubernetes](https://docs.sourcegraph.com/admin/install/kubernetes/update#database-migrations) upgrade docs.

### Changed

- Syntax highlighting for JSON now uses a distinct color for strings in object key positions. [#30105](https://github.com/sourcegraph/sourcegraph/pull/30105)
- GraphQL API: The order of events returned by `MonitorTriggerEventConnection` has been reversed so newer events are returned first. The `after` parameter has been modified accordingly to return events older the one specified, to allow for pagination. [31219](https://github.com/sourcegraph/sourcegraph/pull/31219)
- [Query based search contexts](https://docs.sourcegraph.com/code_search/how-to/search_contexts#beta-query-based-search-contexts) are now enabled by default as a [beta feature](https://docs.sourcegraph.com/admin/beta_and_experimental_features). [#30888](https://github.com/sourcegraph/sourcegraph/pull/30888)
- The symbols sidebar loads much faster on old commits (after processing it) when scoped to a subdirectory in a big repository. [#31300](https://github.com/sourcegraph/sourcegraph/pull/31300)

### Fixed

- Links generated by editor endpoint will render image preview correctly. [#30767](https://github.com/sourcegraph/sourcegraph/pull/30767)
- Fixed a race condition in the precise code intel upload expirer process that prematurely expired new uploads. [#30546](https://github.com/sourcegraph/sourcegraph/pull/30546)
- Pushing changesets from Batch Changes to code hosts with self-signed TLS certificates has been fixed. [#31010](https://github.com/sourcegraph/sourcegraph/issues/31010)
- Fixed LSIF uploads not being expired according to retention policies when the repository contained tags and branches with the same name but pointing to different commits. [#31108](https://github.com/sourcegraph/sourcegraph/pull/31108)
- Service discovery for the symbols service can transition from no endpoints to endpoints. Previously we always returned an error after the first empty state. [#31225](https://github.com/sourcegraph/sourcegraph/pull/31225)
- Fixed performance issue in LSIF upload processing, reducing the latency between uploading an LSIF index and accessing precise code intel in the UI. ([#30978](https://github.com/sourcegraph/sourcegraph/pull/30978), [#31143](https://github.com/sourcegraph/sourcegraph/pull/31143))
- Fixed symbols not appearing when no files changed between commits. [#31295](https://github.com/sourcegraph/sourcegraph/pull/31295)
- Fixed symbols not appearing when too many files changed between commits. [#31110](https://github.com/sourcegraph/sourcegraph/pull/31110)
- Fixed runaway disk usage in the `symbols` service. [#30647](https://github.com/sourcegraph/sourcegraph/pull/30647)

### Removed

- Removed `experimentalFeature.showCodeMonitoringTestEmailButton`. Test emails can still be sent by editing the code monitor and expanding the "Send email notification" section. [#29953](https://github.com/sourcegraph/sourcegraph/pull/29953)

## 3.36.3

### Fixed

- Fix Code Monitor permissions. For more detail see our [security advisory](https://github.com/sourcegraph/sourcegraph/security/advisories/GHSA-xqv2-x6f2-w3pf) [#30547](https://github.com/sourcegraph/sourcegraph/pull/30547)

## 3.36.2

### Removed

- The TOS consent screen which would appear for all users upon signing into Sourcegraph. We had some internal miscommunication on this onboarding flow and it didn’t turn out the way we intended, this effectively reverts that change. ![#30192](https://github.com/sourcegraph/sourcegraph/issues/30192)

## 3.36.1

### Fixed

- Fix broken 'src lsif upload' inside executor due to basic auth removal. [#30023](https://github.com/sourcegraph/sourcegraph/pull/30023)

## 3.36.0

### Added

- Search contexts can now be defined with a restricted search query as an alternative to a specific list of repositories and revisions. This feature is _beta_ and may change in the following releases. Allowed filters: `repo`, `rev`, `file`, `lang`, `case`, `fork`, `visibility`. `OR`, `AND` expressions are also allowed. To enable this feature to all users, set `experimentalFeatures.searchContextsQuery` to true in global settings. You'll then see a "Create context" button from the search results page and a "Query" input field in the search contexts form. If you want revisions specified in these query based search contexts to be indexed, set `experimentalFeatures.search.index.query.contexts` to true in site configuration. [#29327](https://github.com/sourcegraph/sourcegraph/pull/29327)
- More explicit Terms of Service and Privacy Policy consent has been added to Sourcegraph Server. [#28716](https://github.com/sourcegraph/sourcegraph/issues/28716)
- Batch changes will be created on forks of the upstream repository if the new `batchChanges.enforceForks` site setting is enabled. [#17879](https://github.com/sourcegraph/sourcegraph/issues/17879)
- Symbolic links are now searchable. Previously it was possible to navigate to symbolic links in the repository tree view, however the symbolic links were ignored during searches. [#29567](https://github.com/sourcegraph/sourcegraph/pull/29567), [#237](https://github.com/sourcegraph/zoekt/pull/237)
- Maximum number of references/definitions shown in panel can be adjusted in settings with `codeIntelligence.maxPanelResults`. If not set, a hardcoded limit of 500 was used. [#29629](https://github.com/sourcegraph/sourcegraph/29629)
- Search notebooks are now fully persistable. You can create notebooks through the WYSIWYG editor and share them via a unique URL. We support two visibility modes: private (only the creator can view the notebook) and public (everyone can view the notebook). This feature is _beta_ and may change in the following releases. [#27384](https://github.com/sourcegraph/sourcegraph/issues/27384)
- Code Insights that are run over all repositories now have data points with links that lead to the search page. [#29587](https://github.com/sourcegraph/sourcegraph/pull/29587)
- Code Insights creation UI query field now supports different syntax highlight modes based on `patterntype` filter. [#29733](https://github.com/sourcegraph/sourcegraph/pull/29733)
- Code Insights creation UI query field now has live-preview button that leads to the search page with predefined query value. [#29698](https://github.com/sourcegraph/sourcegraph/pull/29698)
- Code Insights creation UI detect and track patterns can now search across all repositories. [#29906](https://github.com/sourcegraph/sourcegraph/pull/29906)
- Pings now contain aggregated CTA metrics. [#29966](https://github.com/sourcegraph/sourcegraph/pull/29966)
- Pings now contain aggregated CTA metrics. [#29966](https://github.com/sourcegraph/sourcegraph/pull/29966) and [#31389](https://github.com/sourcegraph/sourcegraph/pull/31389)

### Changed

- Sourcegraph's API (streaming search, GraphQL, etc.) may now be used from any domain when using an access token for authentication, or with no authentication in the case of Sourcegraph.com. [#28775](https://github.com/sourcegraph/sourcegraph/pull/28775)
- The endpoint `/search/stream` will be retired in favor of `/.api/search/stream`. This requires no action unless you have developed custom code against `/search/stream`. We will support both endpoints for a short period of time before removing `/search/stream`. Please refer to the [documentation](https://docs.sourcegraph.com/api/stream_api) for more information.
- When displaying the content of symbolic links in the repository tree view, we will show the relative path to the link's target instead of the target's content. This behavior is consistent with how we display symbolic links in search results. [#29687](https://github.com/sourcegraph/sourcegraph/pull/29687)
- A new janitor job, "sg maintenance" was added to gitserver. The new job replaces "garbage collect" with the goal to optimize the performance of git operations for large repositories. You can choose to enable "garbage collect" again by setting the environment variables "SRC_ENABLE_GC_AUTO" to "true" and "SRC_ENABLE_SG_MAINTENANCE" to "false" for gitserver. Note that you must not enable both options at the same time. [#28224](https://github.com/sourcegraph/sourcegraph/pull/28224).
- Search results across repositories are now ordered by repository rank by default. By default the rank is the number of stars a repository has. An administrator can inflate the rank of a repository via `experimentalFeatures.ranking.repoScores`. If you notice increased latency in results, you can disable this feature by setting `experimentalFeatures.ranking.maxReorderQueueSize` to 0. [#29856](https://github.com/sourcegraph/sourcegraph/pull/29856)
- Search results within the same file are now ordered by relevance instead of line number. To order by line number, update the setting `experimentalFeatures.clientSearchResultRanking: "by-line-number"`. [#29046](https://github.com/sourcegraph/sourcegraph/pull/29046)
- Bumped the symbols processing timeout from 20 minutes to 2 hours and made it configurable. [#29891](https://github.com/sourcegraph/sourcegraph/pull/29891)

### Fixed

- Issue preventing searches from completing when certain patterns contain `@`. [#29489](https://github.com/sourcegraph/sourcegraph/pull/29489)
- The grafana dashboard for "successful search request duration" reports the time for streaming search which is used by the browser. Previously it reported the GraphQL time which the browser no longer uses. [#29625](https://github.com/sourcegraph/sourcegraph/pull/29625)
- A regression introduced in 3.35 causing Code Insights that are run over all repositories to not query against repositories that have permissions enabled. (Restricted repositories are and remain filtered based on user permissions when a user views a chart, not at query time.) This may cause global Insights to undercount for data points generated after upgrading to 3.35 and before upgrading to 3.36. [](https://github.com/sourcegraph/sourcegraph/pull/29725)
- Renaming repositories now removes the old indexes on Zoekt's disks. This did not affect search results, only wasted disk space. This was a regression introduced in Sourcegraph 3.33. [#29685](https://github.com/sourcegraph/sourcegraph/issues/29685)

### Removed

- Removed unused backend service from Kubernetes deployments. [#4050](https://github.com/sourcegraph/deploy-sourcegraph/pull/4050)

## 3.35.2

### Fixed

- Fix Code Monitor permissions. For more detail see our [security advisory](https://github.com/sourcegraph/sourcegraph/security/advisories/GHSA-xqv2-x6f2-w3pf) [#30547](https://github.com/sourcegraph/sourcegraph/pull/30547)

## 3.35.1

**⚠️ Due to issues related to Code Insights in the 3.35.0 release, users are advised to upgrade directly to 3.35.1.**

### Fixed

- Skipped migrations caused existing Code Insights to not appear. [#29395](https://github.com/sourcegraph/sourcegraph/pull/29395)
- Enterprise-only out-of-band migrations failed to execute due to missing enterprise configuration flag. [#29426](https://github.com/sourcegraph/sourcegraph/pull/29426)

## 3.35.0

**⚠️ Due to issues related to Code Insights on this release, users are advised to upgrade directly to 3.35.1.**

### Added

- Individual batch changes can publish multiple changesets to the same repository by specifying multiple target branches using the [`on.branches`](https://docs.sourcegraph.com/batch_changes/references/batch_spec_yaml_reference#on-repository) attribute. [#25228](https://github.com/sourcegraph/sourcegraph/issues/25228)
- Low resource overlay added. NOTE: this is designed for internal-use only. Customers can use the `minikube` overlay to achieve similar results.[#4012](https://github.com/sourcegraph/deploy-sourcegraph/pull/4012)
- Code Insights has a new insight `Detect and Track` which will generate unique time series from the matches of a pattern specified as a regular expression capture group. This is currently limited to insights scoped to specific repositories. [docs](https://docs.sourcegraph.com/code_insights/explanations/automatically_generated_data_series)
- Code Insights is persisted entirely in the `codeinsights-db` database. A migration will automatically be performed to move any defined insights and dashboards from your user, org, or global settings files.
- The GraphQL API for Code Insights has entered beta. [docs](https://docs.sourcegraph.com/code_insights/references/code_insights_graphql_api)
- The `SRC_GIT_SERVICE_MAX_EGRESS_BYTES_PER_SECOND` environment variable to control the egress throughput of gitserver's git service (e.g. used by zoekt-index-server to clone repos to index). Set to -1 for no limit. [#29197](https://github.com/sourcegraph/sourcegraph/pull/29197)
- Search suggestions via the GraphQL API were deprecated last release and are now no longer available. Suggestions now work only with the search streaming API. [#29283](https://github.com/sourcegraph/sourcegraph/pull/29283)
- Clicking on a token will now jump to its definition. [#28520](https://github.com/sourcegraph/sourcegraph/pull/28520)

### Changed

- The `ALLOW_DECRYPT_MIGRATION` environment variable is now read by the `worker` service, not the `frontend` service as in previous versions.
- External services will stop syncing if they exceed the user / site level limit for total number of repositories added. It will only continue syncing if the extra repositories are removed or the corresponding limit is increased, otherwise it will stop syncing for the very first repository each time the syncer attempts to sync the external service again. [#28674](https://github.com/sourcegraph/sourcegraph/pull/28674)
- Sourcegraph services now listen to SIGTERM signals. This allows smoother rollouts in kubernetes deployments. [#27958](https://github.com/sourcegraph/sourcegraph/pull/27958)
- The sourcegraph-frontend ingress now uses the networking.k8s.io/v1 api. This adds support for k8s v1.22 and later, and deprecates support for versions older than v1.18.x [#4029](https://github.com/sourcegraph/deploy-sourcegraph/pull/4029)
- Non-bare repositories found on gitserver will be removed by a janitor job. [#28895](https://github.com/sourcegraph/sourcegraph/pull/28895)
- The search bar is no longer auto-focused when navigating between files. This change means that the keyboard shortcut Cmd+LeftArrow (or Ctrl-LeftArrow) now goes back to the browser's previous page instead of moving the cursor position to the first position of the search bar. [#28943](https://github.com/sourcegraph/sourcegraph/pull/28943)
- Code Insights series over all repositories can now be edited
- Code Insights series over all repositories now support a custom time interval and will calculate with 12 points starting at the moment the series is created and working backwards.
- Minio service upgraded to RELEASE.2021-12-10T23-03-39Z. [#29188](https://github.com/sourcegraph/sourcegraph/pull/29188)
- Code insights creation UI form query field now supports suggestions and syntax highlighting. [#28130](https://github.com/sourcegraph/sourcegraph/pull/28130)
- Using `select:repo` in search queries will now stream results incrementally, greatly improving speed and reducing time-to-first-result. [#28920](https://github.com/sourcegraph/sourcegraph/pull/28920)
- The fuzzy file finder is now enabled by default and can be activated with the shortcut `Cmd+K` on macOS and `Ctrl+K` on Linux/Windows. Change the user setting `experimentalFeatures.fuzzyFinder` to `false` to disable this feature. [#29010](https://github.com/sourcegraph/sourcegraph/pull/29010)
- Search-based code intelligence and the symbol sidebar are much faster now that the symbols service incrementally processes files that changed. [#27932](https://github.com/sourcegraph/sourcegraph/pull/27932)

### Fixed

- Moving a changeset from draft state into published state was broken on GitLab code hosts. [#28239](https://github.com/sourcegraph/sourcegraph/pull/28239)
- The shortcuts for toggling the History Panel and Line Wrap were not working on Mac. [#28574](https://github.com/sourcegraph/sourcegraph/pull/28574)
- Suppresses docker-on-mac warning for Kubernetes, Docker Compose, and Pure Docker deployments. [#28405](https://github.com/sourcegraph/sourcegraph/pull/28821)
- Fixed an issue where certain regexp syntax for repository searches caused the entire search, including non-repository searches, to fail with a parse error (issue affects only version 3.34). [#28826](https://github.com/sourcegraph/sourcegraph/pull/28826)
- Modifying changesets on Bitbucket Server could previously fail if the local copy in Batch Changes was out of date. That has been fixed by retrying the operations in case of a 409 response. [#29100](https://github.com/sourcegraph/sourcegraph/pull/29100)

### Removed

- Settings files (user, org, global) as a persistence mechanism for Code Insights are now deprecated.
- Query-runner deployment has been removed. You can safely remove the `query-runner` service from your installation.

## 3.34.2

### Fixed

- A bug introduced in 3.34 and 3.34.1 that resulted in certain repositories being missed in search results. [#28624](https://github.com/sourcegraph/sourcegraph/pull/28624)

## 3.34.1

### Fixed

- Fixed Redis alerting for docker-compose deployments [#28099](https://github.com/sourcegraph/sourcegraph/issues/28099)

## 3.34.0

### Added

- Added documentation for merging site-config files. Available since 3.32 [#21220](https://github.com/sourcegraph/sourcegraph/issues/21220)
- Added site config variable `cloneProgressLog` to optionally enable logging of clone progress to temporary files for debugging. Disabled by default. [#26568](https://github.com/sourcegraph/sourcegraph/pull/26568)
- GNU's `wget` has been added to all `sourcegraph/*` Docker images that use `sourcegraph/alpine` as its base [#26823](https://github.com/sourcegraph/sourcegraph/pull/26823)
- Added the "no results page", a help page shown if a search doesn't return any results [#26154](https://github.com/sourcegraph/sourcegraph/pull/26154)
- Added monitoring page for Redis databases [#26967](https://github.com/sourcegraph/sourcegraph/issues/26967)
- The search indexer only polls repositories that have been marked as changed. This reduces a large source of load in installations with a large number of repositories. If you notice index staleness, you can try disabling by setting the environment variable `SRC_SEARCH_INDEXER_EFFICIENT_POLLING_DISABLED` on `sourcegraph-frontend`. [#27058](https://github.com/sourcegraph/sourcegraph/issues/27058)
- Pings include instance wide total counts of Code Insights grouped by presentation type, series type, and presentation-series type. [#27602](https://github.com/sourcegraph/sourcegraph/pull/27602)
- Added logging of incoming Batch Changes webhooks, which can be viewed by site admins. By default, sites without encryption will log webhooks for three days, while sites with encryption will not log webhooks without explicit configuration. [See the documentation for more details](https://docs.sourcegraph.com/admin/config/batch_changes#incoming-webhooks). [#26669](https://github.com/sourcegraph/sourcegraph/issues/26669)
- Added support for finding implementations of interfaces and methods. [#24854](https://github.com/sourcegraph/sourcegraph/pull/24854)

### Changed

- Removed liveness probes from Kubernetes Prometheus deployment [#2970](https://github.com/sourcegraph/deploy-sourcegraph/pull/2970)
- Batch Changes now requests the `workflow` scope on GitHub personal access tokens to allow batch changes to write to the `.github` directory in repositories. If you have already configured a GitHub PAT for use with Batch Changes, we suggest adding the scope to the others already granted. [#26606](https://github.com/sourcegraph/sourcegraph/issues/26606)
- Sourcegraph's Prometheus and Alertmanager dependency has been upgraded to v2.31.1 and v0.23.0 respectively. [#27336](https://github.com/sourcegraph/sourcegraph/pull/27336)
- The search UI's repositories count as well as the GraphQL API's `search().repositories` and `search().repositoriesCount` have changed semantics from the set of searchable repositories to the set of repositories with matches. In a future release, we'll introduce separate fields for the set of searchable repositories backed by a [scalable implementation](https://github.com/sourcegraph/sourcegraph/issues/27274). [#26995](https://github.com/sourcegraph/sourcegraph/issues/26995)

### Fixed

- An issue that causes the server to panic when performing a structural search via the GQL API for a query that also
  matches missing repos (affected versions 3.33.0 and 3.32.0)
  . [#26630](https://github.com/sourcegraph/sourcegraph/pull/26630)
- Improve detection for Docker running in non-linux
  environments. [#23477](https://github.com/sourcegraph/sourcegraph/issues/23477)
- Fixed the cache size calculation used for Kubernetes deployments. Previously, the calculated value was too high and would exceed the ephemeral storage request limit. #[26283](https://github.com/sourcegraph/sourcegraph/issues/26283)
- Fixed a regression that was introduced in 3.27 and broke SSH-based authentication for managing Batch Changes changesets on code hosts. SSH keys generated by Sourcegraph were not used for authentication and authenticating with the code host would fail if no SSH key with write-access had been added to `gitserver`. [#27491](https://github.com/sourcegraph/sourcegraph/pull/27491)
- Private repositories matching `-repo:` expressions are now excluded. This was a regression introduced in 3.33.0. [#27044](https://github.com/sourcegraph/sourcegraph/issues/27044)

### Removed

- All version contexts functionality (deprecated in 3.33) is now removed. [#26267](https://github.com/sourcegraph/sourcegraph/issues/26267)
- Query filter `repogroup` (deprecated in 3.33) is now removed. [#24277](https://github.com/sourcegraph/sourcegraph/issues/24277)
- Sourcegraph no longer uses CSRF security tokens/cookies to prevent CSRF attacks. Instead, Sourcegraph now relies solely on browser's CORS policies (which were already in place.) In practice, this is just as safe and leads to a simpler CSRF threat model which reduces security risks associated with our threat model complexity. [#7658](https://github.com/sourcegraph/sourcegraph/pull/7658)
- Notifications for saved searches (deprecated in v3.31.0) have been removed [#27912](https://github.com/sourcegraph/sourcegraph/pull/27912/files)

## 3.33.2

### Fixed

- Fixed: backported saved search and code monitor notification fixes from 3.34.0 [#28019](https://github.com/sourcegraph/sourcegraph/pull/28019)

## 3.33.1

### Fixed

- Private repositories matching `-repo:` expressions are now excluded. This was a regression introduced in 3.33.0. [#27044](https://github.com/sourcegraph/sourcegraph/issues/27044)
- Fixed a regression that was introduced in 3.27 and broke SSH-based authentication for managing Batch Changes changesets on code hosts. SSH keys generated by Sourcegraph were not used for authentication and authenticating with the code host would fail if no SSH key with write-access had been added to `gitserver`. [#27491](https://github.com/sourcegraph/sourcegraph/pull/27491)

## 3.33.0

### Added

- More rules have been added to the search query validation so that user get faster feedback on issues with their query. [#24747](https://github.com/sourcegraph/sourcegraph/pull/24747)
- Bloom filters have been added to the zoekt indexing backend to accelerate queries with code fragments matching `\w{4,}`. [zoekt#126](https://github.com/sourcegraph/zoekt/pull/126)
- For short search queries containing no filters but the name of a supported programming language we are now suggesting to run the query with a language filter. [#25792](https://github.com/sourcegraph/sourcegraph/pull/25792)
- The API scope used by GitLab OAuth can now optionally be configured in the provider. [#26152](https://github.com/sourcegraph/sourcegraph/pull/26152)
- Added Apex language support for syntax highlighting and search-based code intelligence. [#25268](https://github.com/sourcegraph/sourcegraph/pull/25268)

### Changed

- Search context management pages are now only available in the Sourcegraph enterprise version. Search context dropdown is disabled in the OSS version. [#25147](https://github.com/sourcegraph/sourcegraph/pull/25147)
- Search contexts GQL API is now only available in the Sourcegraph enterprise version. [#25281](https://github.com/sourcegraph/sourcegraph/pull/25281)
- When running a commit or diff query, the accepted values of `before` and `after` have changed from "whatever git accepts" to a [slightly more strict subset](https://docs.sourcegraph.com/code_search/reference/language#before) of that. [#25414](https://github.com/sourcegraph/sourcegraph/pull/25414)
- Repogroups and version contexts are deprecated in favor of search contexts. Read more about the deprecation and how to migrate to search contexts in the [blog post](https://about.sourcegraph.com/blog/introducing-search-contexts). [#25676](https://github.com/sourcegraph/sourcegraph/pull/25676)
- Search contexts are now enabled by default in the Sourcegraph enterprise version. [#25674](https://github.com/sourcegraph/sourcegraph/pull/25674)
- Code Insights background queries will now retry a maximum of 10 times (down from 100). [#26057](https://github.com/sourcegraph/sourcegraph/pull/26057)
- Our `sourcegraph/cadvisor` Docker image has been upgraded to cadvisor version `v0.42.0`. [#26126](https://github.com/sourcegraph/sourcegraph/pull/26126)
- Our `jaeger` version in the `sourcegraph/sourcegraph` Docker image has been upgraded to `1.24.0`. [#26215](https://github.com/sourcegraph/sourcegraph/pull/26215)

### Fixed

- A search regression in 3.32.0 which caused instances with search indexing _disabled_ (very rare) via `"search.index.enabled": false,` in their site config to crash with a panic. [#25321](https://github.com/sourcegraph/sourcegraph/pull/25321)
- An issue where the default `search.index.enabled` value on single-container Docker instances would incorrectly be computed as `false` in some situations. [#25321](https://github.com/sourcegraph/sourcegraph/pull/25321)
- StatefulSet service discovery in Kubernetes correctly constructs pod hostnames in the case where the ServiceName is different from the StatefulSet name. [#25146](https://github.com/sourcegraph/sourcegraph/pull/25146)
- An issue where clicking on a link in the 'Revisions' search sidebar section would result in an invalid query if the query didn't already contain a 'repo:' filter. [#25076](https://github.com/sourcegraph/sourcegraph/pull/25076)
- An issue where links to jump to Bitbucket Cloud wouldn't render in the UI. [#25533](https://github.com/sourcegraph/sourcegraph/pull/25533)
- Fixed some code insights pings being aggregated on `anonymous_user_id` instead of `user_id`. [#25926](https://github.com/sourcegraph/sourcegraph/pull/25926)
- Code insights running over all repositories using a commit search (`type:commit` or `type:diff`) would fail to deserialize and produce no results. [#25928](https://github.com/sourcegraph/sourcegraph/pull/25928)
- Fixed an issue where code insights queries could produce a panic on queued records that did not include a `record_time` [#25929](https://github.com/sourcegraph/sourcegraph/pull/25929)
- Fixed an issue where Batch Change changeset diffs would sometimes render incorrectly when previewed from the UI if they contained deleted empty lines. [#25866](https://github.com/sourcegraph/sourcegraph/pull/25866)
- An issue where `repo:contains.commit.after()` would fail on some malformed git repositories. [#25974](https://github.com/sourcegraph/sourcegraph/issues/25974)
- Fixed primary email bug where users with no primary email set would break the email setting page when trying to add a new email. [#25008](https://github.com/sourcegraph/sourcegraph/pull/25008)
- An issue where keywords like `and`, `or`, `not` would not be highlighted properly in the search bar due to the presence of quotes. [#26135](https://github.com/sourcegraph/sourcegraph/pull/26135)
- An issue where frequent search indexing operations led to incoming search queries timing out. When these timeouts happened in quick succession, `zoekt-webserver` processes would shut themselves down via their `watchdog` routine. This should now only happen when a given `zoekt-webserver` is under-provisioned on CPUs. [#25872](https://github.com/sourcegraph/sourcegraph/issues/25872)
- Since 3.28.0, Batch Changes webhooks would not update changesets opened in private repositories. This has been fixed. [#26380](https://github.com/sourcegraph/sourcegraph/issues/26380)
- Reconciling batch changes could stall when updating the state of a changeset that already existed. This has been fixed. [#26386](https://github.com/sourcegraph/sourcegraph/issues/26386)

### Removed

- Batch Changes changeset specs stored the raw JSON used when creating them, which is no longer used and is not exposed in the API. This column has been removed, thereby saving space in the Sourcegraph database. [#25453](https://github.com/sourcegraph/sourcegraph/issues/25453)
- The query builder page experimental feature, which was disabled in 3.21, is now removed. The setting `{ "experimentalFeatures": { "showQueryBuilder": true } }` now has no effect. [#26125](https://github.com/sourcegraph/sourcegraph/pull/26125)

## 3.32.1

### Fixed

- Fixed a regression that was introduced in 3.27 and broke SSH-based authentication for managing Batch Changes changesets on code hosts. SSH keys generated by Sourcegraph were not used for authentication and authenticating with the code host would fail if no SSH key with write-access had been added to `gitserver`. [#27491](https://github.com/sourcegraph/sourcegraph/pull/27491)

## 3.32.0

### Added

- The search sidebar shows a revisions section if all search results are from a single repository. This makes it easier to search in and switch between different revisions. [#23835](https://github.com/sourcegraph/sourcegraph/pull/23835)
- The various alerts overview panels in Grafana can now be clicked to go directly to the relevant panels and dashboards. [#24920](https://github.com/sourcegraph/sourcegraph/pull/24920)
- Added a `Documentation` tab to the Site Admin Maintenance panel that links to the official Sourcegraph documentation. [#24917](https://github.com/sourcegraph/sourcegraph/pull/24917)
- Code Insights that run over all repositories now generate a moving daily snapshot between time points. [#24804](https://github.com/sourcegraph/sourcegraph/pull/24804)
- The Code Insights GraphQL API now restricts the results to user, org, and globally scoped insights. Insights will be synced to the database with access associated to the user or org setting containing the insight definition. [#25017](https://github.com/sourcegraph/sourcegraph/pull/25017)
- The timeout for long-running Git commands can be customized via `gitLongCommandTimeout` in the site config. [#25080](https://github.com/sourcegraph/sourcegraph/pull/25080)

### Changed

- `allowGroupsPermissionsSync` in the GitHub authorization provider is now required to enable the experimental GitHub teams and organization permissions caching. [#24561](https://github.com/sourcegraph/sourcegraph/pull/24561)
- GitHub external code hosts now validate if a corresponding authorization provider is set, and emits a warning if not. [#24526](https://github.com/sourcegraph/sourcegraph/pull/24526)
- Sourcegraph is now built with Go 1.17. [#24566](https://github.com/sourcegraph/sourcegraph/pull/24566)
- Code Insights is now available only in the Sourcegraph enterprise. [#24741](https://github.com/sourcegraph/sourcegraph/pull/24741)
- Prometheus in Sourcegraph with Docker Compose now scrapes Postgres and Redis instances for metrics. [deploy-sourcegraph-docker#580](https://github.com/sourcegraph/deploy-sourcegraph-docker/pull/580)
- Symbol suggestions now leverage optimizations for global searches. [#24943](https://github.com/sourcegraph/sourcegraph/pull/24943)

### Fixed

- Fixed a number of issues where repository permissions sync may fail for instances with very large numbers of repositories. [#24852](https://github.com/sourcegraph/sourcegraph/pull/24852), [#24972](https://github.com/sourcegraph/sourcegraph/pull/24972)
- Fixed excessive re-rendering of the whole web application on every keypress in the search query input. [#24844](https://github.com/sourcegraph/sourcegraph/pull/24844)
- Code Insights line chart now supports different timelines for each data series (lines). [#25005](https://github.com/sourcegraph/sourcegraph/pull/25005)
- Postgres exporter now exposes pg_stat_activity account to show the number of active DB connections. [#25086](https://github.com/sourcegraph/sourcegraph/pull/25086)

### Removed

- The `PRECISE_CODE_INTEL_DATA_TTL` environment variable is no longer read by the worker service. Instead, global and repository-specific data retention policies configurable in the UI by site-admins will control the length of time LSIF uploads are considered _fresh_. [#24793](https://github.com/sourcegraph/sourcegraph/pull/24793)
- The `repo.cloned` column was removed as it was deprecated in 3.26. [#25066](https://github.com/sourcegraph/sourcegraph/pull/25066)

## 3.31.2

### Fixed

- Fixed multiple CVEs for [libssl](https://cve.mitre.org/cgi-bin/cvename.cgi?name=CVE-2021-3711) and [Python3](https://cve.mitre.org/cgi-bin/cvename.cgi?name=CVE-2021-29921). [#24700](https://github.com/sourcegraph/sourcegraph/pull/24700) [#24620](https://github.com/sourcegraph/sourcegraph/pull/24620) [#24695](https://github.com/sourcegraph/sourcegraph/pull/24695)

## 3.31.1

### Added

- The required authentication scopes required to enable caching behaviour for GitHub repository permissions can now be requested via `allowGroupsPermissionsSync` in GitHub `auth.providers`. [#24328](https://github.com/sourcegraph/sourcegraph/pull/24328)

### Changed

- Caching behaviour for GitHub repository permissions enabled via the `authorization.groupsCacheTTL` field in the code host config can now leverage additional caching of team and organization permissions for repository permissions syncing (on top of the caching for user permissions syncing introduced in 3.31). [#24328](https://github.com/sourcegraph/sourcegraph/pull/24328)

## 3.31.0

### Added

- Backend Code Insights GraphQL queries now support arguments `includeRepoRegex` and `excludeRepoRegex` to filter on repository names. [#23256](https://github.com/sourcegraph/sourcegraph/pull/23256)
- Code Insights background queries now process in a priority order backwards through time. This will allow insights to populate concurrently. [#23101](https://github.com/sourcegraph/sourcegraph/pull/23101)
- Operator documentation has been added to the Search Reference sidebar section. [#23116](https://github.com/sourcegraph/sourcegraph/pull/23116)
- Syntax highlighting support for the [Cue](https://cuelang.org) language.
- Reintroduced a revised version of the Search Types sidebar section. [#23170](https://github.com/sourcegraph/sourcegraph/pull/23170)
- Improved usability where filters followed by a space in the search query will warn users that the filter value is empty. [#23646](https://github.com/sourcegraph/sourcegraph/pull/23646)
- Perforce: [`git p4`'s `--use-client-spec` option](https://git-scm.com/docs/git-p4#Documentation/git-p4.txt---use-client-spec) can now be enabled by configuring the `p4.client` field. [#23833](https://github.com/sourcegraph/sourcegraph/pull/23833), [#23845](https://github.com/sourcegraph/sourcegraph/pull/23845)
- Code Insights will do a one-time reset of ephemeral insights specific database tables to clean up stale and invalid data. Insight data will regenerate automatically. [23791](https://github.com/sourcegraph/sourcegraph/pull/23791)
- Perforce: added basic support for Perforce permission table path wildcards. [#23755](https://github.com/sourcegraph/sourcegraph/pull/23755)
- Added autocompletion and search filtering of branch/tag/commit revisions to the repository compare page. [#23977](https://github.com/sourcegraph/sourcegraph/pull/23977)
- Batch Changes changesets can now be [set to published when previewing new or updated batch changes](https://docs.sourcegraph.com/batch_changes/how-tos/publishing_changesets#within-the-ui). [#22912](https://github.com/sourcegraph/sourcegraph/issues/22912)
- Added Python3 to server and gitserver images to enable git-p4 support. [#24204](https://github.com/sourcegraph/sourcegraph/pull/24204)
- Code Insights drill-down filters now allow filtering insights data on the dashboard page using repo: filters. [#23186](https://github.com/sourcegraph/sourcegraph/issues/23186)
- GitHub repository permissions can now leverage caching of team and organization permissions for user permissions syncing. Caching behaviour can be enabled via the `authorization.groupsCacheTTL` field in the code host config. This can significantly reduce the amount of time it takes to perform a full permissions sync due to reduced instances of being rate limited by the code host. [#23978](https://github.com/sourcegraph/sourcegraph/pull/23978)

### Changed

- Code Insights will now always backfill from the time the data series was created. [#23430](https://github.com/sourcegraph/sourcegraph/pull/23430)
- Code Insights queries will now extract repository name out of the GraphQL response instead of going to the database. [#23388](https://github.com/sourcegraph/sourcegraph/pull/23388)
- Code Insights backend has moved from the `repo-updater` service to the `worker` service. [#23050](https://github.com/sourcegraph/sourcegraph/pull/23050)
- Code Insights feature flag `DISABLE_CODE_INSIGHTS` environment variable has moved from the `repo-updater` service to the `worker` service. Any users of this flag will need to update their `worker` service configuration to continue using it. [#23050](https://github.com/sourcegraph/sourcegraph/pull/23050)
- Updated Docker-Compose Caddy Image to v2.0.0-alpine. [#468](https://github.com/sourcegraph/deploy-sourcegraph-docker/pull/468)
- Code Insights historical samples will record using the timestamp of the commit that was searched. [#23520](https://github.com/sourcegraph/sourcegraph/pull/23520)
- Authorization checks are now handled using role based permissions instead of manually altering SQL statements. [23398](https://github.com/sourcegraph/sourcegraph/pull/23398)
- Docker Compose: the Jaeger container's `SAMPLING_STRATEGIES_FILE` now has a default value. If you are currently using a custom sampling strategies configuration, you may need to make sure your configuration is not overridden by the change when upgrading. [sourcegraph/deploy-sourcegraph#489](https://github.com/sourcegraph/deploy-sourcegraph-docker/pull/489)
- Code Insights historical samples will record using the most recent commit to the start of the frame instead of the middle of the frame. [#23573](https://github.com/sourcegraph/sourcegraph/pull/23573)
- The copy icon displayed next to files and repositories will now copy the file or repository path. Previously, this action copied the URL to clipboard. [#23390](https://github.com/sourcegraph/sourcegraph/pull/23390)
- Sourcegraph's Prometheus dependency has been upgraded to v2.28.1. [23663](https://github.com/sourcegraph/sourcegraph/pull/23663)
- Sourcegraph's Alertmanager dependency has been upgraded to v0.22.2. [23663](https://github.com/sourcegraph/sourcegraph/pull/23714)
- Code Insights will now schedule sample recordings for the first of the next month after creation or a previous recording. [#23799](https://github.com/sourcegraph/sourcegraph/pull/23799)
- Code Insights now stores data in a new format. Data points will store complete vectors for all repositories even if the underlying Sourcegraph queries were compressed. [#23768](https://github.com/sourcegraph/sourcegraph/pull/23768)
- Code Insights rate limit values have been tuned for a more reasonable performance. [#23860](https://github.com/sourcegraph/sourcegraph/pull/23860)
- Code Insights will now generate historical data once per month on the first of the month, up to the configured `insights.historical.frames` number of frames. [#23768](https://github.com/sourcegraph/sourcegraph/pull/23768)
- Code Insights will now schedule recordings for the first of the next calendar month after an insight is created or recorded. [#23799](https://github.com/sourcegraph/sourcegraph/pull/23799)
- Code Insights will attempt to sync insight definitions from settings to the database once every 10 minutes. [23805](https://github.com/sourcegraph/sourcegraph/pull/23805)
- Code Insights exposes information about queries that are flagged `dirty` through the `insights` GraphQL query. [#23857](https://github.com/sourcegraph/sourcegraph/pull/23857/)
- Code Insights GraphQL query `insights` will now fetch 12 months of data instead of 6 if a specific time range is not provided. [#23786](https://github.com/sourcegraph/sourcegraph/pull/23786)
- Code Insights will now generate 12 months of historical data during a backfill instead of 6. [#23860](https://github.com/sourcegraph/sourcegraph/pull/23860)
- The `sourcegraph-frontend.Role` in Kubernetes deployments was updated to permit statefulsets access in the Kubernetes API. This is needed to better support stable service discovery for stateful sets during deployments, which isn't currently possible by using service endpoints. [#3670](https://github.com/sourcegraph/deploy-sourcegraph/pull/3670) [#23889](https://github.com/sourcegraph/sourcegraph/pull/23889)
- For Docker-Compose and Kubernetes users, the built-in main Postgres and codeintel databases have switched to an alpine Docker image. This requires re-indexing the entire database. This process can take up to a few hours on systems with large datasets. [#23697](https://github.com/sourcegraph/sourcegraph/pull/23697)
- Results are now streamed from searcher by default, improving memory usage and latency for large, unindexed searches. [#23754](https://github.com/sourcegraph/sourcegraph/pull/23754)
- [`deploy-sourcegraph` overlays](https://docs.sourcegraph.com/admin/install/kubernetes/configure#overlays) now use `resources:` instead of the [deprecated `bases:` field](https://kubectl.docs.kubernetes.io/references/kustomize/kustomization/bases/) for referencing Kustomize bases. [deploy-sourcegraph#3606](https://github.com/sourcegraph/deploy-sourcegraph/pull/3606)
- The `deploy-sourcegraph-docker` Pure Docker deployment scripts and configuration has been moved to the `./pure-docker` subdirectory. [deploy-sourcegraph-docker#454](https://github.com/sourcegraph/deploy-sourcegraph-docker/pull/454)
- In Kubernetes deployments, setting the `SRC_GIT_SERVERS` environment variable explicitly is no longer needed. Addresses of the gitserver pods will be discovered automatically and in the same numerical order as with the static list. Unset the env var in your `frontend.Deployment.yaml` to make use of this feature. [#24094](https://github.com/sourcegraph/sourcegraph/pull/24094)
- The consistent hashing scheme used to distribute repositories across indexed-search replicas has changed to improve distribution and reduce load discrepancies. In the next upgrade, indexed-search pods will re-index the majority of repositories since the repo to replica assignments will change. This can take a few hours in large instances, but searches should succeed during that time since a replica will only delete a repo once it has been indexed in the new replica that owns it. You can monitor this process in the Zoekt Index Server Grafana dashboard - the "assigned" repos in "Total number of repos" will spike and then reduce until it becomes the same as "indexed". As a fail-safe, the old consistent hashing scheme can be enabled by setting the `SRC_ENDPOINTS_CONSISTENT_HASH` env var to `consistent(crc32ieee)` in the `sourcegraph-frontend` deployment. [#23921](https://github.com/sourcegraph/sourcegraph/pull/23921)
- In Kubernetes deployments an emptyDir (`/dev/shm`) is now mounted in the `pgsql` deployment to allow Postgres to access more than 64KB shared memory. This value should be configured to match the `shared_buffers` value in your Postgres configuration. [deploy-sourcegraph#3784](https://github.com/sourcegraph/deploy-sourcegraph/pull/3784/)

### Fixed

- The search reference will now show matching entries when using the filter input. [#23224](https://github.com/sourcegraph/sourcegraph/pull/23224)
- Graceful termination periods have been added to database deployments. [#3358](https://github.com/sourcegraph/deploy-sourcegraph/pull/3358) & [#477](https://github.com/sourcegraph/deploy-sourcegraph-docker/pull/477)
- All commit search results for `and`-expressions are now highlighted. [#23336](https://github.com/sourcegraph/sourcegraph/pull/23336)
- Email notifiers in `observability.alerts` now correctly respect the `email.smtp.noVerifyTLS` site configuration field. [#23636](https://github.com/sourcegraph/sourcegraph/issues/23636)
- Alertmanager (Prometheus) now respects `SMTPServerConfig.noVerifyTLS` field. [#23636](https://github.com/sourcegraph/sourcegraph/issues/23636)
- Clicking on symbols in the left search pane now renders hover tooltips for indexed repositories. [#23664](https://github.com/sourcegraph/sourcegraph/pull/23664)
- Fixed a result streaming throttling issue that was causing significantly increased latency for some searches. [#23736](https://github.com/sourcegraph/sourcegraph/pull/23736)
- GitCredentials passwords stored in AWS CodeCommit configuration is now redacted. [#23832](https://github.com/sourcegraph/sourcegraph/pull/23832)
- Patched a vulnerability in `apk-tools`. [#23917](https://github.com/sourcegraph/sourcegraph/pull/23917)
- Line content was being duplicated in unindexed search payloads, causing memory instability for some dense search queries. [#23918](https://github.com/sourcegraph/sourcegraph/pull/23918)
- Updating draft merge requests on GitLab from batch changes no longer removes the draft status. [#23944](https://github.com/sourcegraph/sourcegraph/issues/23944)
- Report highlight matches instead of line matches in search results. [#21443](https://github.com/sourcegraph/sourcegraph/issues/21443)
- Force the `codeinsights-db` database to read from the `configMap` configuration file by explicitly setting the `POSTGRESQL_CONF_DIR` environment variable to the `configMap` mount path. [deploy-sourcegraph#3788](https://github.com/sourcegraph/deploy-sourcegraph/pull/3788)

### Removed

- The old batch repository syncer was removed and can no longer be activated by setting `ENABLE_STREAMING_REPOS_SYNCER=false`. [#22949](https://github.com/sourcegraph/sourcegraph/pull/22949)
- Email notifications for saved searches are now deprecated in favor of Code Monitoring. Email notifications can no longer be enabled for saved searches. Saved searches that already have notifications enabled will continue to work, but there is now a button users can click to migrate to code monitors. Notifications for saved searches will be removed entirely in the future. [#23275](https://github.com/sourcegraph/sourcegraph/pull/23275)
- The `sg_service` Postgres role and `sg_repo_access_policy` policy on the `repo` table have been removed due to performance concerns. [#23622](https://github.com/sourcegraph/sourcegraph/pull/23622)
- Deprecated site configuration field `email.smtp.disableTLS` has been removed. [#23639](https://github.com/sourcegraph/sourcegraph/pull/23639)
- Deprecated language servers have been removed from `deploy-sourcegraph`. [deploy-sourcegraph#3605](https://github.com/sourcegraph/deploy-sourcegraph/pull/3605)
- The experimental `codeInsightsAllRepos` feature flag has been removed. [#23850](https://github.com/sourcegraph/sourcegraph/pull/23850)

## 3.30.4

### Added

- Add a new environment variable `SRC_HTTP_CLI_EXTERNAL_TIMEOUT` to control the timeout for all external HTTP requests. [#23620](https://github.com/sourcegraph/sourcegraph/pull/23620)

### Changed

- Postgres has been upgraded to `12.8` in the single-server Sourcegraph image [#23999](https://github.com/sourcegraph/sourcegraph/pull/23999)

## 3.30.3

**⚠️ Users on 3.29.x are advised to upgrade directly to 3.30.3**. If you have already upgraded to 3.30.0, 3.30.1, or 3.30.2 please follow [this migration guide](https://docs.sourcegraph.com/admin/migration/3_30).

### Fixed

- Codeintel-db database images have been reverted back to debian due to corruption caused by glibc and alpine. [23324](https://github.com/sourcegraph/sourcegraph/pull/23324)

## 3.30.2

**⚠️ Users on 3.29.x are advised to upgrade directly to 3.30.3**. If you have already upgraded to 3.30.0, 3.30.1, or 3.30.2 please follow [this migration guide](https://docs.sourcegraph.com/admin/migration/3_30).

### Fixed

- Postgres database images have been reverted back to debian due to corruption caused by glibc and alpine. [23302](https://github.com/sourcegraph/sourcegraph/pull/23302)

## 3.30.1

**⚠️ Users on 3.29.x are advised to upgrade directly to 3.30.3**. If you have already upgraded to 3.30.0, 3.30.1, or 3.30.2 please follow [this migration guide](https://docs.sourcegraph.com/admin/migration/3_30).

### Fixed

- An issue where the UI would occasionally display `lsifStore.Ranges: ERROR: relation \"lsif_documentation_mappings\" does not exist (SQLSTATE 42P01)` [#23115](https://github.com/sourcegraph/sourcegraph/pull/23115)
- Fixed a vulnerability in our Postgres Alpine image related to libgcrypt [#23174](https://github.com/sourcegraph/sourcegraph/pull/23174)
- When syncing in streaming mode, repo-updater will now ensure a repo's transaction is committed before notifying gitserver to update that repo. [#23169](https://github.com/sourcegraph/sourcegraph/pull/23169)
- When encountering spurious errors during streaming syncing (like temporary 500s from codehosts), repo-updater will no longer delete all associated repos that weren't seen. Deletion will happen only if there were no errors or if the error was one of "Unauthorized", "Forbidden" or "Account Suspended". [#23171](https://github.com/sourcegraph/sourcegraph/pull/23171)
- External HTTP requests are now automatically retried when appropriate. [#23131](https://github.com/sourcegraph/sourcegraph/pull/23131)

## 3.30.0

**⚠️ Users on 3.29.x are advised to upgrade directly to 3.30.3**. If you have already upgraded to 3.30.0, 3.30.1, or 3.30.2 please follow [this migration guide](https://docs.sourcegraph.com/admin/migration/3_30).

### Added

- Added support for `select:file.directory` in search queries, which returns unique directory paths for results that satisfy the query. [#22449](https://github.com/sourcegraph/sourcegraph/pull/22449)
- An `sg_service` Postgres role has been introduced, as well as an `sg_repo_access_policy` policy on the `repo` table that restricts access to that role. The role that owns the `repo` table will continue to get unrestricted access. [#22303](https://github.com/sourcegraph/sourcegraph/pull/22303)
- Every service that connects to the database (i.e. Postgres) now has a "Database connections" monitoring section in its Grafana dashboard. [#22570](https://github.com/sourcegraph/sourcegraph/pull/22570)
- A new bulk operation to close many changesets at once has been added to Batch Changes. [#22547](https://github.com/sourcegraph/sourcegraph/pull/22547)
- Backend Code Insights will aggregate viewable repositories based on the authenticated user. [#22471](https://github.com/sourcegraph/sourcegraph/pull/22471)
- Added support for highlighting .frugal files as Thrift syntax.
- Added `file:contains.content(regexp)` predicate, which filters only to files that contain matches of the given pattern. [#22666](https://github.com/sourcegraph/sourcegraph/pull/22666)
- Repository syncing is now done in streaming mode by default. Customers with many repositories should notice code host updates much faster, with repo-updater consuming less memory. Using the previous batch mode can be done by setting the `ENABLE_STREAMING_REPOS_SYNCER` environment variable to `false` in `repo-updater`. That environment variable will be deleted in the next release. [#22756](https://github.com/sourcegraph/sourcegraph/pull/22756)
- Enabled the ability to query Batch Changes changesets, changesets stats, and file diff stats for an individual repository via the Sourcegraph GraphQL API. [#22744](https://github.com/sourcegraph/sourcegraph/pull/22744/)
- Added "Groovy" to the initial `lang:` filter suggestions in the search bar. [#22755](https://github.com/sourcegraph/sourcegraph/pull/22755)
- The `lang:` filter suggestions now show all supported, matching languages as the user types a language name. [#22765](https://github.com/sourcegraph/sourcegraph/pull/22765)
- Code Insights can now be grouped into dashboards. [#22215](https://github.com/sourcegraph/sourcegraph/issues/22215)
- Batch Changes changesets can now be [published from the Sourcegraph UI](https://docs.sourcegraph.com/batch_changes/how-tos/publishing_changesets#within-the-ui). [#18277](https://github.com/sourcegraph/sourcegraph/issues/18277)
- The repository page now has a new button to view batch change changesets created in that specific repository, with a badge indicating how many changesets are currently open. [#22804](https://github.com/sourcegraph/sourcegraph/pull/22804)
- Experimental: Search-based code insights can run over all repositories on the instance. To enable, use the feature flag `"experimentalFeatures": { "codeInsightsAllRepos": true }` and tick the checkbox in the insight creation/edit UI. [#22759](https://github.com/sourcegraph/sourcegraph/issues/22759)
- Search References is a new search sidebar section to simplify learning about the available search filters directly where they are used. [#21539](https://github.com/sourcegraph/sourcegraph/issues/21539)

### Changed

- Backend Code Insights only fills historical data frames that have changed to reduce the number of searches required. [#22298](https://github.com/sourcegraph/sourcegraph/pull/22298)
- Backend Code Insights displays data points for a fixed 6 months period in 2 week intervals, and will carry observations forward that are missing. [#22298](https://github.com/sourcegraph/sourcegraph/pull/22298)
- Backend Code Insights now aggregate over 26 weeks instead of 6 months. [#22527](https://github.com/sourcegraph/sourcegraph/pull/22527)
- Search queries now disallow specifying `rev:` without `repo:`. Note that to search across potentially multiple revisions, a query like `repo:.* rev:<revision>` remains valid. [#22705](https://github.com/sourcegraph/sourcegraph/pull/22705)
- The extensions status bar on diff pages has been redesigned and now shows information for both the base and head commits. [#22123](https://github.com/sourcegraph/sourcegraph/pull/22123/files)
- The `applyBatchChange` and `createBatchChange` mutations now accept an optional `publicationStates` argument to set the publication state of specific changesets within the batch change. [#22485](https://github.com/sourcegraph/sourcegraph/pull/22485) and [#22854](https://github.com/sourcegraph/sourcegraph/pull/22854)
- Search queries now return up to 80 suggested filters. Previously we returned up to 24. [#22863](https://github.com/sourcegraph/sourcegraph/pull/22863)
- GitHub code host connections can now include `repositoryQuery` entries that match more than 1000 repositories from the GitHub search API without requiring the previously documented work-around of splitting the query up with `created:` qualifiers, which is now done automatically. [#2562](https://github.com/sourcegraph/sourcegraph/issues/2562)

### Fixed

- The Batch Changes user and site credential encryption migrators added in Sourcegraph 3.28 could report zero progress when encryption was disabled, even though they had nothing to do. This has been fixed, and progress will now be correctly reported. [#22277](https://github.com/sourcegraph/sourcegraph/issues/22277)
- Listing Github Entreprise org repos now returns internal repos as well. [#22339](https://github.com/sourcegraph/sourcegraph/pull/22339)
- Jaeger works in Docker-compose deployments again. [#22691](https://github.com/sourcegraph/sourcegraph/pull/22691)
- A bug where the pattern `)` makes the browser unresponsive. [#22738](https://github.com/sourcegraph/sourcegraph/pull/22738)
- An issue where using `select:repo` in conjunction with `and` patterns did not yield expected repo results. [#22743](https://github.com/sourcegraph/sourcegraph/pull/22743)
- The `isLocked` and `isDisabled` fields of GitHub repositories are now fetched correctly from the GraphQL API of GitHub Enterprise instances. Users that rely on the `repos` config in GitHub code host connections should update so that locked and disabled repositories defined in that list are actually skipped. [#22788](https://github.com/sourcegraph/sourcegraph/pull/22788)
- Homepage no longer fails to load if there are invalid entries in user's search history. [#22857](https://github.com/sourcegraph/sourcegraph/pull/22857)
- An issue where regexp query highlighting in the search bar would render incorrectly on Firefox. [#23043](https://github.com/sourcegraph/sourcegraph/pull/23043)
- Code intelligence uploads and indexes are restricted to only site-admins. It was read-only for any user. [#22890](https://github.com/sourcegraph/sourcegraph/pull/22890)
- Daily usage statistics are restricted to only site-admins. It was read-only for any user. [#23026](https://github.com/sourcegraph/sourcegraph/pull/23026)
- Ephemeral storage requests now match their cache size requests for Kubernetes deployments. [#2953](https://github.com/sourcegraph/deploy-sourcegraph/pull/2953)

### Removed

- The experimental paginated search feature (the `stable:` keyword) has been removed, to be replaced with streaming search. [#22428](https://github.com/sourcegraph/sourcegraph/pull/22428)
- The experimental extensions view page has been removed. [#22565](https://github.com/sourcegraph/sourcegraph/pull/22565)
- A search query diagnostic that previously warned the user when quotes are interpreted literally has been removed. The literal meaning has been Sourcegraph's default search behavior for some time now. [#22892](https://github.com/sourcegraph/sourcegraph/pull/22892)
- Non-root overlays were removed for `deploy-sourcegraph` in favor of using `non-privileged`. [#3404](https://github.com/sourcegraph/deploy-sourcegraph/pull/3404)

### API docs (experimental)

API docs is a new experimental feature of Sourcegraph ([learn more](https://docs.sourcegraph.com/code_intelligence/apidocs)). It is enabled by default in Sourcegraph 3.30.0.

- API docs is enabled by default in Sourcegraph 3.30.0. It can be disabled by adding `"apiDocs": false` to the `experimentalFeatures` section of user settings.
- The API docs landing page now indicates what API docs are and provide more info.
- The API docs landing page now represents the code in the repository root, instead of an empty page.
- Pages now correctly indicate it is an experimental feature, and include a feedback widget.
- Subpages linked via the sidebar are now rendered much better, and have an expandable section.
- Symbols in documentation now have distinct icons for e.g. functions/vars/consts/etc.
- Symbols are now sorted in exported-first, alphabetical order.
- Repositories without LSIF documentation data now show a friendly error page indicating what languages are supported, how to set it up, etc.
- API docs can now distinguish between different types of symbols, tests, examples, benchmarks, etc. and whether symbols are public/private - to support filtering in the future.
- Only public/exported symbols are included by default for now.
- URL paths for Go packages are now friendlier, e.g. `/-/docs/cmd/frontend/auth` instead of `/-/docs/cmd-frontend-auth`.
- URLs are now formatted by the language indexer, in a way that makes sense for the language, e.g. `#Mocks.CreateUserAndSave` instead of `#ypeMocksCreateUserAndSave` for a Go method `CreateUserAndSave` on type `Mocks`.
- Go blank identifier assignments `var _ = ...` are no longer incorrectly included.
- Go symbols defined within functions, e.g. a `var` inside a `func` scope are no longer incorrectly included.
- `Functions`, `Variables`, and other top-level sections are no longer rendered empty if there are none in that section.
- A new test suite for LSIF indexers implementing the Sourcegraph documentation extension to LSIF [is available](https://github.com/sourcegraph/lsif-static-doc).
- We now emit the LSIF data needed to in the future support "Jump to API docs" from code views, "View code" from API docs, usage examples in API docs, and search indexing.
- Various UI style issues, color contrast issues, etc. have been fixed.
- Major improvements to the GraphQL APIs for API documentation.

## 3.29.0

### Added

- Code Insights queries can now run concurrently up to a limit set by the `insights.query.worker.concurrency` site config. [#21219](https://github.com/sourcegraph/sourcegraph/pull/21219)
- Code Insights workers now support a rate limit for query execution and historical data frame analysis using the `insights.query.worker.rateLimit` and `insights.historical.worker.rateLimit` site configurations. [#21533](https://github.com/sourcegraph/sourcegraph/pull/21533)
- The GraphQL `Site` `SettingsSubject` type now has an `allowSiteSettingsEdits` field to allow clients to determine whether the instance uses the `GLOBAL_SETTINGS_FILE` environment variable. [#21827](https://github.com/sourcegraph/sourcegraph/pull/21827)
- The Code Insights creation UI now remembers previously filled-in field values when returning to the form after having navigated away. [#21744](https://github.com/sourcegraph/sourcegraph/pull/21744)
- The Code Insights creation UI now shows autosuggestions for the repository field. [#21699](https://github.com/sourcegraph/sourcegraph/pull/21699)
- A new bulk operation to retry many changesets at once has been added to Batch Changes. [#21173](https://github.com/sourcegraph/sourcegraph/pull/21173)
- A `security_event_logs` database table has been added in support of upcoming security-related efforts. [#21949](https://github.com/sourcegraph/sourcegraph/pull/21949)
- Added featured Sourcegraph extensions query to the GraphQL API, as well as a section in the extension registry to display featured extensions. [#21665](https://github.com/sourcegraph/sourcegraph/pull/21665)
- The search page now has a `create insight` button to create search-based insight based on your search query [#21943](https://github.com/sourcegraph/sourcegraph/pull/21943)
- Added support for Terraform syntax highlighting. [#22040](https://github.com/sourcegraph/sourcegraph/pull/22040)
- A new bulk operation to merge many changesets at once has been added to Batch Changes. [#21959](https://github.com/sourcegraph/sourcegraph/pull/21959)
- Pings include aggregated usage for the Code Insights creation UI, organization visible insight count per insight type, and insight step size in days. [#21671](https://github.com/sourcegraph/sourcegraph/pull/21671)
- Search-based insight creation UI now supports `count:` filter in data series query input. [#22049](https://github.com/sourcegraph/sourcegraph/pull/22049)
- Code Insights background workers will now index commits in a new table `commit_index` for future optimization efforts. [#21994](https://github.com/sourcegraph/sourcegraph/pull/21994)
- The creation UI for search-based insights now supports the `count:` filter in the data series query input. [#22049](https://github.com/sourcegraph/sourcegraph/pull/22049)
- A new service, `worker`, has been introduced to run background jobs that were previously run in the frontend. See the [deployment documentation](https://docs.sourcegraph.com/admin/workers) for additional details. [#21768](https://github.com/sourcegraph/sourcegraph/pull/21768)

### Changed

- SSH public keys generated to access code hosts with batch changes now include a comment indicating they originated from Sourcegraph. [#20523](https://github.com/sourcegraph/sourcegraph/issues/20523)
- The copy query button is now permanently enabled and `experimentalFeatures.copyQueryButton` setting has been deprecated. [#21364](https://github.com/sourcegraph/sourcegraph/pull/21364)
- Search streaming is now permanently enabled and `experimentalFeatures.searchStreaming` setting has been deprecated. [#21522](https://github.com/sourcegraph/sourcegraph/pull/21522)
- Pings removes the collection of aggregate search filter usage counts and adds a smaller set of aggregate usage counts for query operators, predicates, and pattern counts. [#21320](https://github.com/sourcegraph/sourcegraph/pull/21320)
- Sourcegraph will now refuse to start if there are unfinished [out-of-band-migrations](https://docs.sourcegraph.com/admin/migrations) that are deprecated in the current version. See the [upgrade documentation](https://docs.sourcegraph.com/admin/updates) for changes to the upgrade process. [#20967](https://github.com/sourcegraph/sourcegraph/pull/20967)
- Code Insight pages now have new URLs [#21856](https://github.com/sourcegraph/sourcegraph/pull/21856)
- We are proud to bring you [an entirely new visual design for the Sourcegraph UI](https://about.sourcegraph.com/blog/introducing-sourcegraphs-new-ui/). We think you’ll find this new design improves your experience and sets the stage for some incredible features to come. Some of the highlights include:

  - **Refined search results:** The redesigned search bar provides more space for expressive queries, and the new results sidebar helps to discover search syntax without referencing documentation.
  - **Improved focus on code:** We’ve reduced non-essential UI elements to provide greater focus on the code itself, and positioned the most important items so they’re unobtrusive and located exactly where they are needed.
  - **Improved layouts:** We’ve improved pages like diff views to make them easier to use and to help find information quickly.
  - **New navigation:** A new global navigation provides immediate discoverability and access to current and future functionality.
  - **Promoting extensibility:** We've brought the extension registry back to the main navigation and improved its design and navigation.

  With bulk of the redesign complete, future releases will include more improvements and refinements.

### Fixed

- Stricter validation of structural search queries. The `type:` parameter is not supported for structural searches and returns an appropriate alert. [#21487](https://github.com/sourcegraph/sourcegraph/pull/21487)
- Batch changeset specs that are not attached to changesets will no longer prematurely expire before the batch specs that they are associated with. [#21678](https://github.com/sourcegraph/sourcegraph/pull/21678)
- The Y-axis of Code Insights line charts no longer start at a negative value. [#22018](https://github.com/sourcegraph/sourcegraph/pull/22018)
- Correctly handle field aliases in the query (like `r:` versus `repo:`) when used with `contains` predicates. [#22105](https://github.com/sourcegraph/sourcegraph/pull/22105)
- Running a code insight over a timeframe when the repository didn't yet exist doesn't break the entire insight anymore. [#21288](https://github.com/sourcegraph/sourcegraph/pull/21288)

### Removed

- The deprecated GraphQL `icon` field on CommitSearchResult and Repository was removed. [#21310](https://github.com/sourcegraph/sourcegraph/pull/21310)
- The undocumented `index` filter was removed from search type-ahead suggestions. [#18806](https://github.com/sourcegraph/sourcegraph/issues/18806)
- Code host connection tokens aren't used for creating changesets anymore when the user is site admin and no credential has been specified. [#16814](https://github.com/sourcegraph/sourcegraph/issues/16814)

## 3.28.0

### Added

- Added `select:commit.diff.added` and `select:commit.diff.removed` for `type:diff` search queries. These selectors return commit diffs only if a pattern matches in `added` (respespectively, `removed`) lines. [#20328](https://github.com/sourcegraph/sourcegraph/pull/20328)
- Additional language autocompletions for the `lang:` filter in the search bar. [#20535](https://github.com/sourcegraph/sourcegraph/pull/20535)
- Steps in batch specs can now have an `if:` attribute to enable conditional execution of different steps. [#20701](https://github.com/sourcegraph/sourcegraph/pull/20701)
- Extensions can now log messages through `sourcegraph.app.log` to aid debugging user issues. [#20474](https://github.com/sourcegraph/sourcegraph/pull/20474)
- Bulk comments on many changesets are now available in Batch Changes. [#20361](https://github.com/sourcegraph/sourcegraph/pull/20361)
- Batch specs are now viewable when previewing changesets. [#19534](https://github.com/sourcegraph/sourcegraph/issues/19534)
- Added a new UI for creating code insights. [#20212](https://github.com/sourcegraph/sourcegraph/issues/20212)

### Changed

- User and site credentials used in Batch Changes are now encrypted in the database if encryption is enabled with the `encryption.keys` config. [#19570](https://github.com/sourcegraph/sourcegraph/issues/19570)
- All Sourcegraph images within [deploy-sourcegraph](https://github.com/sourcegraph/deploy-sourcegraph) now specify the registry. Thanks! @k24dizzle [#2901](https://github.com/sourcegraph/deploy-sourcegraph/pull/2901).
- Default reviewers are now added to Bitbucket Server PRs opened by Batch Changes. [#20551](https://github.com/sourcegraph/sourcegraph/pull/20551)
- The default memory requirements for the `redis-*` containers have been raised by 1GB (to a new total of 7GB). This change allows Redis to properly run its key-eviction routines (when under memory pressure) without getting killed by the host machine. This affects both the docker-compose and Kubernetes deployments. [sourcegraph/deploy-sourcegraph-docker#373](https://github.com/sourcegraph/deploy-sourcegraph-docker/pull/373) and [sourcegraph/deploy-sourcegraph#2898](https://github.com/sourcegraph/deploy-sourcegraph/pull/2898)
- Only site admins can now list users on an instance. [#20619](https://github.com/sourcegraph/sourcegraph/pull/20619)
- Repository permissions can now be enabled for site admins via the `authz.enforceForSiteAdmins` setting. [#20674](https://github.com/sourcegraph/sourcegraph/pull/20674)
- Site admins can no longer view user added code host configuration. [#20851](https://github.com/sourcegraph/sourcegraph/pull/20851)
- Site admins cannot add access tokens for any user by default. [#20988](https://github.com/sourcegraph/sourcegraph/pull/20988)
- Our namespaced overlays now only scrape container metrics within that namespace. [#2969](https://github.com/sourcegraph/deploy-sourcegraph/pull/2969)
- The extension registry main page has a new visual design that better conveys the most useful information about extensions, and individual extension pages have better information architecture. [#20822](https://github.com/sourcegraph/sourcegraph/pull/20822)

### Fixed

- Search returned inconsistent result counts when a `count:` limit was not specified.
- Indexed search failed when the `master` branch needed indexing but was not the default. [#20260](https://github.com/sourcegraph/sourcegraph/pull/20260)
- `repo:contains(...)` built-in did not respect parameters that affect repo filtering (e.g., `repogroup`, `fork`). It now respects these. [#20339](https://github.com/sourcegraph/sourcegraph/pull/20339)
- An issue where duplicate results would render for certain `or`-expressions. [#20480](https://github.com/sourcegraph/sourcegraph/pull/20480)
- Issue where the search query bar suggests that some `lang` values are not valid. [#20534](https://github.com/sourcegraph/sourcegraph/pull/20534)
- Pull request event webhooks received from GitHub with unexpected actions no longer cause panics. [#20571](https://github.com/sourcegraph/sourcegraph/pull/20571)
- Repository search patterns like `^repo/(prefix-suffix|prefix)$` now correctly match both `repo/prefix-suffix` and `repo/prefix`. [#20389](https://github.com/sourcegraph/sourcegraph/issues/20389)
- Ephemeral storage requests and limits now match the default cache size to avoid Symbols pods being evicted. The symbols pod now requires 10GB of ephemeral space as a minimum to scheduled. [#2369](https://github.com/sourcegraph/deploy-sourcegraph/pull/2369)
- Minor query syntax highlighting bug for `repo:contains` predicate. [#21038](https://github.com/sourcegraph/sourcegraph/pull/21038)
- An issue causing diff and commit results with file filters to return invalid results. [#21039](https://github.com/sourcegraph/sourcegraph/pull/21039)
- All databases now have the Kubernetes Quality of Service class of 'Guaranteed' which should reduce the chance of them
  being evicted during NodePressure events. [#2900](https://github.com/sourcegraph/deploy-sourcegraph/pull/2900)
- An issue causing diff views to display without syntax highlighting [#21160](https://github.com/sourcegraph/sourcegraph/pull/21160)

### Removed

- The deprecated `SetRepositoryEnabled` mutation was removed. [#21044](https://github.com/sourcegraph/sourcegraph/pull/21044)

## 3.27.5

### Fixed

- Fix scp style VCS url parsing. [#20799](https://github.com/sourcegraph/sourcegraph/pull/20799)

## 3.27.4

### Fixed

- Fixed an issue related to Gitolite repos with `@` being prepended with a `?`. [#20297](https://github.com/sourcegraph/sourcegraph/pull/20297)
- Add missing return from handler when DisableAutoGitUpdates is true. [#20451](https://github.com/sourcegraph/sourcegraph/pull/20451)

## 3.27.3

### Fixed

- Pushing batch changes to Bitbucket Server code hosts over SSH was broken in 3.27.0, and has been fixed. [#20324](https://github.com/sourcegraph/sourcegraph/issues/20324)

## 3.27.2

### Fixed

- Fixed an issue with our release tooling that was preventing all images from being tagged with the correct version.
  All sourcegraph images have the proper release version now.

## 3.27.1

### Fixed

- Indexed search failed when the `master` branch needed indexing but was not the default. [#20260](https://github.com/sourcegraph/sourcegraph/pull/20260)
- Fixed a regression that caused "other" code hosts urls to not be built correctly which prevents code to be cloned / updated in 3.27.0. This change will provoke some cloning errors on repositories that are already sync'ed, until the next code host sync. [#20258](https://github.com/sourcegraph/sourcegraph/pull/20258)

## 3.27.0

### Added

- `count:` now supports "all" as value. Queries with `count:all` will return up to 999999 results. [#19756](https://github.com/sourcegraph/sourcegraph/pull/19756)
- Credentials for Batch Changes are now validated when adding them. [#19602](https://github.com/sourcegraph/sourcegraph/pull/19602)
- Batch Changes now ignore repositories that contain a `.batchignore` file. [#19877](https://github.com/sourcegraph/sourcegraph/pull/19877) and [src-cli#509](https://github.com/sourcegraph/src-cli/pull/509)
- Side-by-side diff for commit visualization. [#19553](https://github.com/sourcegraph/sourcegraph/pull/19553)
- The site configuration now supports defining batch change rollout windows, which can be used to slow or disable pushing changesets at particular times of day or days of the week. [#19796](https://github.com/sourcegraph/sourcegraph/pull/19796), [#19797](https://github.com/sourcegraph/sourcegraph/pull/19797), and [#19951](https://github.com/sourcegraph/sourcegraph/pull/19951).
- Search functionality via built-in `contains` predicate: `repo:contains(...)`, `repo:contains.file(...)`, `repo:contains.content(...)`, repo:contains.commit.after(...)`. [#18584](https://github.com/sourcegraph/sourcegraph/issues/18584)
- Database encryption, external service config & user auth data can now be encrypted in the database using the `encryption.keys` config. See [the docs](https://docs.sourcegraph.com/admin/encryption) for more info.
- Repositories that gitserver fails to clone or fetch are now gradually moved to the back of the background update queue instead of remaining at the front. [#20204](https://github.com/sourcegraph/sourcegraph/pull/20204)
- The new `disableAutoCodeHostSyncs` setting allows site admins to disable any periodic background syncing of configured code host connections. That includes syncing of repository metadata (i.e. not git updates, use `disableAutoGitUpdates` for that), permissions and batch changes changesets, but may include other data we'd sync from the code host API in the future.

### Changed

- Bumped the minimum supported version of Postgres from `9.6` to `12`. The upgrade procedure is mostly automated for existing deployments, but may require action if using the single-container deployment or an external database. See the [upgrade documentation](https://docs.sourcegraph.com/admin/updates) for your deployment type for detailed instructions.
- Changesets in batch changes will now be marked as archived instead of being detached when a new batch spec that doesn't include the changesets is applied. Once they're archived users can manually detach them in the UI. [#19527](https://github.com/sourcegraph/sourcegraph/pull/19527)
- The default replica count on `sourcegraph-frontend` and `precise-code-intel-worker` for Kubernetes has changed from `1` -> `2`.
- Changes to code monitor trigger search queries [#19680](https://github.com/sourcegraph/sourcegraph/pull/19680)
  - A `repo:` filter is now required. This is due to an existing limitations where only 50 repositories can be searched at a time, so using a `repo:` filter makes sure the right code is being searched. Any existing code monitor without `repo:` in the trigger query will continue to work (with the limitation that not all repositories will be searched) but will require a `repo:` filter to be added when making any changes to it.
  - A `patternType` filter is no longer required. `patternType:literal` will be added to a code monitor query if not specified.
  - Added a new checklist UI to make it more intuitive to create code monitor trigger queries.
- Deprecated the GraphQL `icon` field on `GenericSearchResultInterface`. It will be removed in a future release. [#20028](https://github.com/sourcegraph/sourcegraph/pull/20028/files)
- Creating changesets through Batch Changes as a site-admin without configured Batch Changes credentials has been deprecated. Please configure user or global credentials before Sourcegraph 3.29 to not experience any interruptions in changeset creation. [#20143](https://github.com/sourcegraph/sourcegraph/pull/20143)
- Deprecated the GraphQL `limitHit` field on `LineMatch`. It will be removed in a future release. [#20164](https://github.com/sourcegraph/sourcegraph/pull/20164)

### Fixed

- A regression caused by search onboarding tour logic to never focus input in the search bar on the homepage. Input now focuses on the homepage if the search tour isn't in effect. [#19678](https://github.com/sourcegraph/sourcegraph/pull/19678)
- New changes of a Perforce depot will now be reflected in `master` branch after the initial clone. [#19718](https://github.com/sourcegraph/sourcegraph/pull/19718)
- Gitolite and Other type code host connection configuration can be correctly displayed. [#19976](https://github.com/sourcegraph/sourcegraph/pull/19976)
- Fixed a regression that caused user and code host limits to be ignored. [#20089](https://github.com/sourcegraph/sourcegraph/pull/20089)
- A regression where incorrect query highlighting happens for certain quoted values. [#20110](https://github.com/sourcegraph/sourcegraph/pull/20110)
- We now respect the `disableAutoGitUpdates` setting when cloning or fetching repos on demand and during cleanup tasks that may re-clone old repos. [#20194](https://github.com/sourcegraph/sourcegraph/pull/20194)

## 3.26.3

### Fixed

- Setting `gitMaxCodehostRequestsPerSecond` to `0` now actually blocks all Git operations happening on the gitserver. [#19716](https://github.com/sourcegraph/sourcegraph/pull/19716)

## 3.26.2

### Fixed

- Our indexed search logic now correctly handles de-duplication of search results across multiple replicas. [#19743](https://github.com/sourcegraph/sourcegraph/pull/19743)

## 3.26.1

### Added

- Experimental: Sync permissions of Perforce depots through the Sourcegraph UI. To enable, use the feature flag `"experimentalFeatures": { "perforce": "enabled" }`. For more information, see [how to enable permissions for your Perforce depots](https://docs.sourcegraph.com/admin/repo/perforce). [#16705](https://github.com/sourcegraph/sourcegraph/issues/16705)
- Added support for user email headers in the HTTP auth proxy. See [HTTP Auth Proxy docs](https://docs.sourcegraph.com/admin/auth#http-authentication-proxies) for more information.
- Ignore locked and disabled GitHub Enterprise repositories. [#19500](https://github.com/sourcegraph/sourcegraph/pull/19500)
- Remote code host git operations (such as `clone` or `ls-remote`) can now be rate limited beyond concurrency (which was already possible with `gitMaxConcurrentClones`). Set `gitMaxCodehostRequestsPerSecond` in site config to control the maximum rate of these operations per git-server instance. [#19504](https://github.com/sourcegraph/sourcegraph/pull/19504)

### Changed

-

### Fixed

- Commit search returning duplicate commits. [#19460](https://github.com/sourcegraph/sourcegraph/pull/19460)
- Clicking the Code Monitoring tab tries to take users to a non-existent repo. [#19525](https://github.com/sourcegraph/sourcegraph/pull/19525)
- Diff and commit search not highlighting search terms correctly for some files. [#19543](https://github.com/sourcegraph/sourcegraph/pull/19543), [#19639](https://github.com/sourcegraph/sourcegraph/pull/19639)
- File actions weren't appearing on large window sizes in Firefox and Safari. [#19380](https://github.com/sourcegraph/sourcegraph/pull/19380)

### Removed

-

## 3.26.0

### Added

- Searches are streamed into Sourcegraph by default. [#19300](https://github.com/sourcegraph/sourcegraph/pull/19300)
  - This gives a faster time to first result.
  - Several heuristics around result limits have been improved. You should see more consistent result counts now.
  - Can be disabled with the setting `experimentalFeatures.streamingSearch`.
- Opsgenie API keys can now be added via an environment variable. [#18662](https://github.com/sourcegraph/sourcegraph/pull/18662)
- It's now possible to control where code insights are displayed through the boolean settings `insights.displayLocation.homepage`, `insights.displayLocation.insightsPage` and `insights.displayLocation.directory`. [#18979](https://github.com/sourcegraph/sourcegraph/pull/18979)
- Users can now create changesets in batch changes on repositories that are cloned using SSH. [#16888](https://github.com/sourcegraph/sourcegraph/issues/16888)
- Syntax highlighting for Elixir, Elm, REG, Julia, Move, Nix, Puppet, VimL, Coq. [#19282](https://github.com/sourcegraph/sourcegraph/pull/19282)
- `BUILD.in` files are now highlighted as Bazel/Starlark build files. Thanks to @jjwon0 [#19282](https://github.com/sourcegraph/sourcegraph/pull/19282)
- `*.pyst` and `*.pyst-include` are now highlighted as Python files. Thanks to @jjwon0 [#19282](https://github.com/sourcegraph/sourcegraph/pull/19282)
- The code monitoring feature flag is now enabled by default. [#19295](https://github.com/sourcegraph/sourcegraph/pull/19295)
- New query field `select` enables returning only results of the desired type. See [documentation](https://docs.sourcegraph.com/code_search/reference/language#select) for details. [#19236](https://github.com/sourcegraph/sourcegraph/pull/19236)
- Syntax highlighting for Elixer, Elm, REG, Julia, Move, Nix, Puppet, VimL thanks to @rvantonder
- `BUILD.in` files are now highlighted as Bazel/Starlark build files. Thanks to @jjwon0
- `*.pyst` and `*.pyst-include` are now highlighted as Python files. Thanks to @jjwon0
- Added a `search.defaultCaseSensitive` setting to configure whether query patterns should be treated case sensitivitely by default.

### Changed

- Campaigns have been renamed to Batch Changes! See [#18771](https://github.com/sourcegraph/sourcegraph/issues/18771) for a detailed log on what has been renamed.
  - A new [Sourcegraph CLI](https://docs.sourcegraph.com/cli) version will use `src batch [preview|apply]` commands, while keeping the old ones working to be used with older Sourcegraph versions.
  - Old URLs in the application and in the documentation will redirect.
  - GraphQL API entities with "campaign" in their name have been deprecated and have new Batch Changes counterparts:
    - Deprecated GraphQL entities: `CampaignState`, `Campaign`, `CampaignSpec`, `CampaignConnection`, `CampaignsCodeHostConnection`, `CampaignsCodeHost`, `CampaignsCredential`, `CampaignDescription`
    - Deprecated GraphQL mutations: `createCampaign`, `applyCampaign`, `moveCampaign`, `closeCampaign`, `deleteCampaign`, `createCampaignSpec`, `createCampaignsCredential`, `deleteCampaignsCredential`
    - Deprecated GraphQL queries: `Org.campaigns`, `User.campaigns`, `User.campaignsCodeHosts`, `camapigns`, `campaign`
  - Site settings with `campaigns` in their name have been replaced with equivalent `batchChanges` settings.
- A repository's `remote.origin.url` is not stored on gitserver disk anymore. Note: if you use the experimental feature `customGitFetch` your setting may need to be updated to specify the remote URL. [#18535](https://github.com/sourcegraph/sourcegraph/pull/18535)
- Repositories and files containing spaces will now render with escaped spaces in the query bar rather than being
  quoted. [#18642](https://github.com/sourcegraph/sourcegraph/pull/18642)
- Sourcegraph is now built with Go 1.16. [#18447](https://github.com/sourcegraph/sourcegraph/pull/18447)
- Cursor hover information in the search query bar will now display after 150ms (previously 0ms). [#18916](https://github.com/sourcegraph/sourcegraph/pull/18916)
- The `repo.cloned` column is deprecated in favour of `gitserver_repos.clone_status`. It will be removed in a subsequent release.
- Precision class indicators have been improved for code intelligence results in both the hover overlay as well as the definition and references locations panel. [#18843](https://github.com/sourcegraph/sourcegraph/pull/18843)
- Pings now contain added, aggregated campaigns usage data: aggregate counts of unique monthly users and Weekly campaign and changesets counts for campaign cohorts created in the last 12 months. [#18604](https://github.com/sourcegraph/sourcegraph/pull/18604)

### Fixed

- Auto complete suggestions for repositories and files containing spaces will now be automatically escaped when accepting the suggestion. [#18635](https://github.com/sourcegraph/sourcegraph/issues/18635)
- An issue causing repository results containing spaces to not be clickable in some cases. [#18668](https://github.com/sourcegraph/sourcegraph/pull/18668)
- Closing a batch change now correctly closes the entailed changesets, when requested by the user. [#18957](https://github.com/sourcegraph/sourcegraph/pull/18957)
- TypesScript highlighting bug. [#15930](https://github.com/sourcegraph/sourcegraph/issues/15930)
- The number of shards is now reported accurately in Site Admin > Repository Status > Settings > Indexing. [#19265](https://github.com/sourcegraph/sourcegraph/pull/19265)

### Removed

- Removed the deprecated GraphQL fields `SearchResults.repositoriesSearched` and `SearchResults.indexedRepositoriesSearched`.
- Removed the deprecated search field `max`
- Removed the `experimentalFeatures.showBadgeAttachments` setting

## 3.25.2

### Fixed

- A security vulnerability with in the authentication workflow has been fixed. [#18686](https://github.com/sourcegraph/sourcegraph/pull/18686)

## 3.25.1

### Added

- Experimental: Sync Perforce depots directly through the Sourcegraph UI. To enable, use the feature flag `"experimentalFeatures": { "perforce": "enabled" }`. For more information, see [how to add your Perforce depots](https://docs.sourcegraph.com/admin/repo/perforce). [#16703](https://github.com/sourcegraph/sourcegraph/issues/16703)

## 3.25.0

**IMPORTANT** Sourcegraph now uses Go 1.15. This may break AWS RDS database connections with older x509 certificates. Please follow the Amazon [docs](https://docs.aws.amazon.com/AmazonRDS/latest/UserGuide/UsingWithRDS.SSL-certificate-rotation.html) to rotate your certificate.

### Added

- New site config option `"log": { "sentry": { "backendDSN": "<REDACTED>" } }` to use a separate Sentry project for backend errors. [#17363](https://github.com/sourcegraph/sourcegraph/pull/17363)
- Structural search now supports searching indexed branches other than default. [#17726](https://github.com/sourcegraph/sourcegraph/pull/17726)
- Structural search now supports searching unindexed revisions. [#17967](https://github.com/sourcegraph/sourcegraph/pull/17967)
- New site config option `"allowSignup"` for SAML authentication to determine if automatically create new users is allowed. [#17989](https://github.com/sourcegraph/sourcegraph/pull/17989)
- Experimental: The webapp can now stream search results to the client, improving search performance. To enable it, add `{ "experimentalFeatures": { "searchStreaming": true } }` in user settings. [#16097](https://github.com/sourcegraph/sourcegraph/pull/16097)
- New product research sign-up page. This can be accessed by all users in their user settings. [#17945](https://github.com/sourcegraph/sourcegraph/pull/17945)
- New site config option `productResearchPage.enabled` to disable access to the product research sign-up page. [#17945](https://github.com/sourcegraph/sourcegraph/pull/17945)
- Pings now contain Sourcegraph extension activation statistics. [#16421](https://github.com/sourcegraph/sourcegraph/pull/16421)
- Pings now contain aggregate Sourcegraph extension activation statistics: the number of users and number of activations per (public) extension per week, and the number of total extension users per week and average extensions activated per user. [#16421](https://github.com/sourcegraph/sourcegraph/pull/16421)
- Pings now contain aggregate code insights usage data: total insight views, interactions, edits, creations, removals, and counts of unique users that view and create insights. [#16421](https://github.com/sourcegraph/sourcegraph/pull/17805)
- When previewing a campaign spec, changesets can be filtered by current state or the action(s) to be performed. [#16960](https://github.com/sourcegraph/sourcegraph/issues/16960)

### Changed

- Alert solutions links included in [monitoring alerts](https://docs.sourcegraph.com/admin/observability/alerting) now link to the relevant documentation version. [#17828](https://github.com/sourcegraph/sourcegraph/pull/17828)
- Secrets (such as access tokens and passwords) will now appear as REDACTED when editing external service config, and in graphql API responses. [#17261](https://github.com/sourcegraph/sourcegraph/issues/17261)
- Sourcegraph is now built with Go 1.15
  - Go `1.15` introduced changes to SSL/TLS connection validation which requires certificates to include a `SAN`. This field was not included in older certificates and clients relied on the `CN` field. You might see an error like `x509: certificate relies on legacy Common Name field`. We recommend that customers using Sourcegraph with an external database and connecting to it using SSL/TLS check whether the certificate is up to date.
  - RDS Customers please reference [AWS' documentation on updating the SSL/TLS certificate](https://docs.aws.amazon.com/AmazonRDS/latest/UserGuide/UsingWithRDS.SSL-certificate-rotation.html).
- Search results on `.rs` files now recommend `lang:rust` instead of `lang:renderscript` as a filter. [#18316](https://github.com/sourcegraph/sourcegraph/pull/18316)
- Campaigns users creating Personal Access Tokens on GitHub are now asked to request the `user:email` scope in addition to the [previous scopes](https://docs.sourcegraph.com/@3.24/admin/external_service/github#github-api-token-and-access). This will be used in a future Sourcegraph release to display more fine-grained information on the progress of pull requests. [#17555](https://github.com/sourcegraph/sourcegraph/issues/17555)

### Fixed

- Fixes an issue that prevented the hard deletion of a user if they had saved searches. [#17461](https://github.com/sourcegraph/sourcegraph/pull/17461)
- Fixes an issue that caused some missing results for `type:commit` when a pattern was used instead of the `message` field. [#17490](https://github.com/sourcegraph/sourcegraph/pull/17490#issuecomment-764004758)
- Fixes an issue where cAdvisor-based alerts would not fire correctly for services with multiple replicas. [#17600](https://github.com/sourcegraph/sourcegraph/pull/17600)
- Significantly improved performance of structural search on monorepo deployments [#17846](https://github.com/sourcegraph/sourcegraph/pull/17846)
- Fixes an issue where upgrades on Kubernetes may fail due to null environment variable lists in deployment manifests [#1781](https://github.com/sourcegraph/deploy-sourcegraph/pull/1781)
- Fixes an issue where counts on search filters were inaccurate. [#18158](https://github.com/sourcegraph/sourcegraph/pull/18158)
- Fixes services with emptyDir volumes being evicted from nodes. [#1852](https://github.com/sourcegraph/deploy-sourcegraph/pull/1852)

### Removed

- Removed the `search.migrateParser` setting. As of 3.20 and onward, a new parser processes search queries by default. Previously, `search.migrateParser` was available to enable the legacy parser. Enabling/disabling this setting now no longer has any effect. [#17344](https://github.com/sourcegraph/sourcegraph/pull/17344)

## 3.24.1

### Fixed

- Fixes an issue that SAML is not able to proceed with the error `Expected Enveloped and C14N transforms`. [#13032](https://github.com/sourcegraph/sourcegraph/issues/13032)

## 3.24.0

### Added

- Panels in the [Sourcegraph monitoring dashboards](https://docs.sourcegraph.com/admin/observability/metrics#grafana) now:
  - include links to relevant alerts documentation and the new [monitoring dashboards reference](https://docs.sourcegraph.com/admin/observability/dashboards). [#16939](https://github.com/sourcegraph/sourcegraph/pull/16939)
  - include alert events and version changes annotations that can be enabled from the top of each service dashboard. [#17198](https://github.com/sourcegraph/sourcegraph/pull/17198)
- Suggested filters in the search results page can now be scrolled. [#17097](https://github.com/sourcegraph/sourcegraph/pull/17097)
- Structural search queries can now be used in saved searches by adding `patternType:structural`. [#17265](https://github.com/sourcegraph/sourcegraph/pull/17265)

### Changed

- Dashboard links included in [monitoring alerts](https://docs.sourcegraph.com/admin/observability/alerting) now:
  - link directly to the relevant Grafana panel, instead of just the service dashboard. [#17014](https://github.com/sourcegraph/sourcegraph/pull/17014)
  - link to a time frame relevant to the alert, instead of just the past few hours. [#17034](https://github.com/sourcegraph/sourcegraph/pull/17034)
- Added `serviceKind` field of the `ExternalServiceKind` type to `Repository.externalURLs` GraphQL API, `serviceType` field is deprecated and will be removed in the future releases. [#14979](https://github.com/sourcegraph/sourcegraph/issues/14979)
- Deprecated the GraphQL fields `SearchResults.repositoriesSearched` and `SearchResults.indexedRepositoriesSearched`.
- The minimum Kubernetes version required to use the [Kubernetes deployment option](https://docs.sourcegraph.com/admin/install/kubernetes) is now [v1.15 (released June 2019)](https://kubernetes.io/blog/2019/06/19/kubernetes-1-15-release-announcement/).

### Fixed

- Imported changesets acquired an extra button to download the "generated diff", which did nothing, since imported changesets don't have a generated diff. This button has been removed. [#16778](https://github.com/sourcegraph/sourcegraph/issues/16778)
- Quoted global filter values (case, patterntype) are now properly extracted and set in URL parameters. [#16186](https://github.com/sourcegraph/sourcegraph/issues/16186)
- The endpoint for "Open in Sourcegraph" functionality in editor extensions now uses code host connection information to resolve the repository, which makes it more correct and respect the `repositoryPathPattern` setting. [#16846](https://github.com/sourcegraph/sourcegraph/pull/16846)
- Fixed an issue that prevented search expressions of the form `repo:foo (rev:a or rev:b)` from evaluating all revisions [#16873](https://github.com/sourcegraph/sourcegraph/pull/16873)
- Updated language detection library. Includes language detection for `lang:starlark`. [#16900](https://github.com/sourcegraph/sourcegraph/pull/16900)
- Fixed retrieving status for indexed tags and deduplicated main branches in the indexing settings page. [#13787](https://github.com/sourcegraph/sourcegraph/issues/13787)
- Specifying a ref that doesn't exist would show an alert, but still return results [#15576](https://github.com/sourcegraph/sourcegraph/issues/15576)
- Fixed search highlighting the wrong line. [#10468](https://github.com/sourcegraph/sourcegraph/issues/10468)
- Fixed an issue where searches of the form `foo type:file` returned results of type `path` too. [#17076](https://github.com/sourcegraph/sourcegraph/issues/17076)
- Fixed queries like `(type:commit or type:diff)` so that if the query matches both the commit message and the diff, both are returned as results. [#16899](https://github.com/sourcegraph/sourcegraph/issues/16899)
- Fixed container monitoring and provisioning dashboard panels not displaying metrics in certain deployment types and environments. If you continue to have issues with these panels not displaying any metrics after upgrading, please [open an issue](https://github.com/sourcegraph/sourcegraph/issues/new).
- Fixed a nonexistent field in site configuration being marked as "required" when configuring PagerDuty alert notifications. [#17277](https://github.com/sourcegraph/sourcegraph/pull/17277)
- Fixed cases of incorrect highlighting for symbol definitions in the definitions panel. [#17258](https://github.com/sourcegraph/sourcegraph/pull/17258)
- Fixed a Cross-Site Scripting vulnerability where quick links created on the homepage were not sanitized and allowed arbitrary JavaScript execution. [#17099](https://github.com/sourcegraph/sourcegraph/pull/17099)

### Removed

- Interactive mode has now been removed. [#16868](https://github.com/sourcegraph/sourcegraph/pull/16868).

## 3.23.0

### Added

- Password reset link expiration can be customized via `auth.passwordResetLinkExpiry` in the site config. [#13999](https://github.com/sourcegraph/sourcegraph/issues/13999)
- Campaign steps may now include environment variables from outside of the campaign spec using [array syntax](http://docs.sourcegraph.com/campaigns/references/campaign_spec_yaml_reference#environment-array). [#15822](https://github.com/sourcegraph/sourcegraph/issues/15822)
- The total size of all Git repositories and the lines of code for indexed branches are displayed in the site admin overview. [#15125](https://github.com/sourcegraph/sourcegraph/issues/15125)
- Extensions can now add decorations to files on the sidebar tree view and tree page through the experimental `FileDecoration` API. [#15833](https://github.com/sourcegraph/sourcegraph/pull/15833)
- Extensions can now easily query the Sourcegraph GraphQL API through a dedicated API method. [#15566](https://github.com/sourcegraph/sourcegraph/pull/15566)
- Individual changesets can now be downloaded as a diff. [#16098](https://github.com/sourcegraph/sourcegraph/issues/16098)
- The campaigns preview page is much more detailed now, especially when updating existing campaigns. [#16240](https://github.com/sourcegraph/sourcegraph/pull/16240)
- When a newer version of a campaign spec is uploaded, a message is now displayed when viewing the campaign or an outdated campaign spec. [#14532](https://github.com/sourcegraph/sourcegraph/issues/14532)
- Changesets in a campaign can now be searched by title and repository name. [#15781](https://github.com/sourcegraph/sourcegraph/issues/15781)
- Experimental: [`transformChanges` in campaign specs](https://docs.sourcegraph.com/campaigns/references/campaign_spec_yaml_reference#transformchanges) is now available as a feature preview to allow users to create multiple changesets in a single repository. [#16235](https://github.com/sourcegraph/sourcegraph/pull/16235)
- The `gitUpdateInterval` site setting was added to allow custom git update intervals based on repository names. [#16765](https://github.com/sourcegraph/sourcegraph/pull/16765)
- Various additions to syntax highlighting and hover tooltips in the search query bar (e.g., regular expressions). Can be disabled with `{ "experimentalFeatures": { "enableSmartQuery": false } }` in case of unlikely adverse effects. [#16742](https://github.com/sourcegraph/sourcegraph/pull/16742)
- Search queries may now scope subexpressions across repositories and files, and also allow greater freedom for combining search filters. See the updated documentation on [search subexpressions](https://docs.sourcegraph.com/code_search/tutorials/search_subexpressions) to learn more. [#16866](https://github.com/sourcegraph/sourcegraph/pull/16866)

### Changed

- Search indexer tuned to wait longer before assuming a deadlock has occurred. Previously if the indexserver had many cores (40+) and indexed a monorepo it could give up. [#16110](https://github.com/sourcegraph/sourcegraph/pull/16110)
- The total size of all Git repositories and the lines of code for indexed branches will be sent back in pings as part of critical telemetry. [#16188](https://github.com/sourcegraph/sourcegraph/pull/16188)
- The `gitserver` container now has a dependency on Postgres. This does not require any additional configuration unless access to Postgres requires a sidecar proxy / firewall rules. [#16121](https://github.com/sourcegraph/sourcegraph/pull/16121)
- Licensing is now enforced for campaigns: creating a campaign with more than five changesets requires a valid license. Please [contact Sourcegraph with any licensing questions](https://about.sourcegraph.com/contact/sales/). [#15715](https://github.com/sourcegraph/sourcegraph/issues/15715)

### Fixed

- Syntax highlighting on files with mixed extension case (e.g. `.CPP` vs `.cpp`) now works as expected. [#11327](https://github.com/sourcegraph/sourcegraph/issues/11327)
- After applying a campaign, some GitLab MRs might have had outdated state shown in the UI until the next sync with the code host. [#16100](https://github.com/sourcegraph/sourcegraph/pull/16100)
- The web app no longer sends stale text document content to extensions. [#14965](https://github.com/sourcegraph/sourcegraph/issues/14965)
- The blob viewer now supports multiple decorations per line as intended. [#15063](https://github.com/sourcegraph/sourcegraph/issues/15063)
- Repositories with plus signs in their name can now be navigated to as expected. [#15079](https://github.com/sourcegraph/sourcegraph/issues/15079)

### Removed

-

## 3.22.1

### Changed

- Reduced memory and CPU required for updating the code intelligence commit graph [#16517](https://github.com/sourcegraph/sourcegraph/pull/16517)

## 3.22.0

### Added

- GraphQL and TOML syntax highlighting is now back (special thanks to @rvantonder) [#13935](https://github.com/sourcegraph/sourcegraph/issues/13935)
- Zig and DreamMaker syntax highlighting.
- Campaigns now support publishing GitHub draft PRs and GitLab WIP MRs. [#7998](https://github.com/sourcegraph/sourcegraph/issues/7998)
- `indexed-searcher`'s watchdog can be configured and has additional instrumentation. This is useful when diagnosing [zoekt-webserver is restarting due to watchdog](https://docs.sourcegraph.com/admin/observability/troubleshooting#scenario-zoekt-webserver-is-restarting-due-to-watchdog). [#15148](https://github.com/sourcegraph/sourcegraph/pull/15148)
- Pings now contain Redis & Postgres server versions. [14405](https://github.com/sourcegraph/sourcegraph/14405)
- Aggregated usage data of the search onboarding tour is now included in pings. The data tracked are: total number of views of the onboarding tour, total number of views of each step in the onboarding tour, total number of tours closed. [#15113](https://github.com/sourcegraph/sourcegraph/pull/15113)
- Users can now specify credentials for code hosts to enable campaigns for non site-admin users. [#15506](https://github.com/sourcegraph/sourcegraph/pull/15506)
- A `campaigns.restrictToAdmins` site configuration option has been added to prevent non site-admin users from using campaigns. [#15785](https://github.com/sourcegraph/sourcegraph/pull/15785)
- Number of page views on campaign apply page, page views on campaign details page after create/update, closed campaigns, created campaign specs and changesets specs and the sum of changeset diff stats will be sent back in pings. [#15279](https://github.com/sourcegraph/sourcegraph/pull/15279)
- Users can now explicitly set their primary email address. [#15683](https://github.com/sourcegraph/sourcegraph/pull/15683)
- "[Why code search is still needed for monorepos](https://docs.sourcegraph.com/adopt/code_search_in_monorepos)" doc page

### Changed

- Improved contrast / visibility in comment syntax highlighting. [#14546](https://github.com/sourcegraph/sourcegraph/issues/14546)
- Campaigns are no longer in beta. [#14900](https://github.com/sourcegraph/sourcegraph/pull/14900)
- Campaigns now have a fancy new icon. [#14740](https://github.com/sourcegraph/sourcegraph/pull/14740)
- Search queries with an unbalanced closing paren `)` are now invalid, since this likely indicates an error. Previously, patterns with dangling `)` were valid in some cases. Note that patterns with dangling `)` can still be searched, but should be quoted via `content:"foo)"`. [#15042](https://github.com/sourcegraph/sourcegraph/pull/15042)
- Extension providers can now return AsyncIterables, enabling dynamic provider results without dependencies. [#15042](https://github.com/sourcegraph/sourcegraph/issues/15061)
- Deprecated the `"email.smtp": { "disableTLS" }` site config option, this field has been replaced by `"email.smtp": { "noVerifyTLS" }`. [#15682](https://github.com/sourcegraph/sourcegraph/pull/15682)

### Fixed

- The `file:` added to the search field when navigating to a tree or file view will now behave correctly when the file path contains spaces. [#12296](https://github.com/sourcegraph/sourcegraph/issues/12296)
- OAuth login now respects site configuration `experimentalFeatures: { "tls.external": {...} }` for custom certificates and skipping TLS verify. [#14144](https://github.com/sourcegraph/sourcegraph/issues/14144)
- If the `HEAD` file in a cloned repo is absent or truncated, background cleanup activities will use a best-effort default to remedy the situation. [#14962](https://github.com/sourcegraph/sourcegraph/pull/14962)
- Search input will always show suggestions. Previously we only showed suggestions for letters and some special characters. [#14982](https://github.com/sourcegraph/sourcegraph/pull/14982)
- Fixed an issue where `not` keywords were not recognized inside expression groups, and treated incorrectly as patterns. [#15139](https://github.com/sourcegraph/sourcegraph/pull/15139)
- Fixed an issue where hover pop-ups would not show on the first character of a valid hover range in search queries. [#15410](https://github.com/sourcegraph/sourcegraph/pull/15410)
- Fixed an issue where submodules configured with a relative URL resulted in non-functional hyperlinks in the file tree UI. [#15286](https://github.com/sourcegraph/sourcegraph/issues/15286)
- Pushing commits to public GitLab repositories with campaigns now works, since we use the configured token even if the repository is public. [#15536](https://github.com/sourcegraph/sourcegraph/pull/15536)
- `.kts` is now highlighted properly as Kotlin code, fixed various other issues in Kotlin syntax highlighting.
- Fixed an issue where the value of `content:` was treated literally when the regular expression toggle is active. [#15639](https://github.com/sourcegraph/sourcegraph/pull/15639)
- Fixed an issue where non-site admins were prohibited from updating some of their other personal metadata when `auth.enableUsernameChanges` was `false`. [#15663](https://github.com/sourcegraph/sourcegraph/issues/15663)
- Fixed the `url` fields of repositories and trees in GraphQL returning URLs that were not %-encoded (e.g. when the repository name contained spaces). [#15667](https://github.com/sourcegraph/sourcegraph/issues/15667)
- Fixed "Find references" showing errors in the references panel in place of the syntax-highlighted code for repositories with spaces in their name. [#15618](https://github.com/sourcegraph/sourcegraph/issues/15618)
- Fixed an issue where specifying the `repohasfile` filter did not return results as expected unless `repo` was specified. [#15894](https://github.com/sourcegraph/sourcegraph/pull/15894)
- Fixed an issue causing user input in the search query field to be erased in some cases. [#15921](https://github.com/sourcegraph/sourcegraph/issues/15921).

### Removed

-

## 3.21.2

:warning: WARNING :warning: For users of single-image Sourcegraph instance, please delete the secret key file `/var/lib/sourcegraph/token` inside the container before attempting to upgrade to 3.21.x.

### Fixed

- Fix externalURLs alert logic [#14980](https://github.com/sourcegraph/sourcegraph/pull/14980)

## 3.21.1

:warning: WARNING :warning: For users of single-image Sourcegraph instance, please delete the secret key file `/var/lib/sourcegraph/token` inside the container before attempting to upgrade to 3.21.x.

### Fixed

- Fix alerting for native integration condition [#14775](https://github.com/sourcegraph/sourcegraph/pull/14775)
- Fix query with large repo count hanging [#14944](https://github.com/sourcegraph/sourcegraph/pull/14944)
- Fix server upgrade where codeintel database does not exist [#14953](https://github.com/sourcegraph/sourcegraph/pull/14953)
- CVE-2019-18218 in postgres docker image [#14954](https://github.com/sourcegraph/sourcegraph/pull/14954)
- Fix an issue where .git/HEAD in invalid [#14962](https://github.com/sourcegraph/sourcegraph/pull/14962)
- Repository syncing will not happen more frequently than the repoListUpdateInterval config value [#14901](https://github.com/sourcegraph/sourcegraph/pull/14901) [#14983](https://github.com/sourcegraph/sourcegraph/pull/14983)

## 3.21.0

:warning: WARNING :warning: For users of single-image Sourcegraph instance, please delete the secret key file `/var/lib/sourcegraph/token` inside the container before attempting to upgrade to 3.21.x.

### Added

- The new GraphQL API query field `namespaceByName(name: String!)` makes it easier to look up the user or organization with the given name. Previously callers needed to try looking up the user and organization separately.
- Changesets created by campaigns will now include a link back to the campaign in their body text. [#14033](https://github.com/sourcegraph/sourcegraph/issues/14033)
- Users can now preview commits that are going to be created in their repositories in the campaign preview UI. [#14181](https://github.com/sourcegraph/sourcegraph/pull/14181)
- If emails are configured, the user will be sent an email when important account information is changed. This currently encompasses changing/resetting the password, adding/removing emails, and adding/removing access tokens. [#14320](https://github.com/sourcegraph/sourcegraph/pull/14320)
- A subset of changesets can now be published by setting the `published` flag in campaign specs [to an array](https://docs.sourcegraph.com/@main/campaigns/campaign_spec_yaml_reference#publishing-only-specific-changesets), which allows only specific changesets within a campaign to be published based on the repository name. [#13476](https://github.com/sourcegraph/sourcegraph/pull/13476)
- Homepage panels are now enabled by default. [#14287](https://github.com/sourcegraph/sourcegraph/issues/14287)
- The most recent ping data is now available to site admins via the Site-admin > Pings page. [#13956](https://github.com/sourcegraph/sourcegraph/issues/13956)
- Homepage panel engagement metrics will be sent back in pings. [#14589](https://github.com/sourcegraph/sourcegraph/pull/14589)
- Homepage now has a footer with links to different extensibility features. [#14638](https://github.com/sourcegraph/sourcegraph/issues/14638)
- Added an onboarding tour of Sourcegraph for new users. It can be enabled in user settings with `experimentalFeatures.showOnboardingTour` [#14636](https://github.com/sourcegraph/sourcegraph/pull/14636)
- Added an onboarding tour of Sourcegraph for new users. [#14636](https://github.com/sourcegraph/sourcegraph/pull/14636)
- Repository GraphQL queries now support an `after` parameter that permits cursor-based pagination. [#13715](https://github.com/sourcegraph/sourcegraph/issues/13715)
- Searches in the Recent Searches panel and other places are now syntax highlighted. [#14443](https://github.com/sourcegraph/sourcegraph/issues/14443)

### Changed

- Interactive search mode is now disabled by default because the new plain text search input is smarter. To reenable it, add `{ "experimentalFeatures": { "splitSearchModes": true } }` in user settings.
- The extension registry has been redesigned to make it easier to find non-default Sourcegraph extensions.
- Tokens and similar sensitive information included in the userinfo portion of remote repository URLs will no longer be visible on the Mirroring settings page. [#14153](https://github.com/sourcegraph/sourcegraph/pull/14153)
- The sign in and sign up forms have been redesigned with better input validation.
- Kubernetes admins mounting [configuration files](https://docs.sourcegraph.com/admin/config/advanced_config_file#kubernetes-configmap) are encouraged to change how the ConfigMap is mounted. See the new documentation. Previously our documentation suggested using subPath. However, this lead to Kubernetes not automatically updating the files on configuration change. [#14297](https://github.com/sourcegraph/sourcegraph/pull/14297)
- The precise code intel bundle manager will now expire any converted LSIF data that is older than `PRECISE_CODE_INTEL_MAX_DATA_AGE` (30 days by default) that is also not visible from the tip of the default branch.
- `SRC_LOG_LEVEL=warn` is now the default in Docker Compose and Kubernetes deployments, reducing the amount of uninformative log spam. [#14458](https://github.com/sourcegraph/sourcegraph/pull/14458)
- Permissions data that were stored in deprecated binary format are abandoned. Downgrade from 3.21 to 3.20 is OK, but to 3.19 or prior versions might experience missing/incomplete state of permissions for a short period of time. [#13740](https://github.com/sourcegraph/sourcegraph/issues/13740)
- The query builder page is now disabled by default. To reenable it, add `{ "experimentalFeatures": { "showQueryBuilder": true } }` in user settings.
- The GraphQL `updateUser` mutation now returns the updated user (instead of an empty response).

### Fixed

- Git clone URLs now validate their format correctly. [#14313](https://github.com/sourcegraph/sourcegraph/pull/14313)
- Usernames set in Slack `observability.alerts` now apply correctly. [#14079](https://github.com/sourcegraph/sourcegraph/pull/14079)
- Path segments in breadcrumbs get truncated correctly again on small screen sizes instead of inflating the header bar. [#14097](https://github.com/sourcegraph/sourcegraph/pull/14097)
- GitLab pipelines are now parsed correctly and show their current status in campaign changesets. [#14129](https://github.com/sourcegraph/sourcegraph/pull/14129)
- Fixed an issue where specifying any repogroups would effectively search all repositories for all repogroups. [#14190](https://github.com/sourcegraph/sourcegraph/pull/14190)
- Changesets that were previously closed after being detached from a campaign are now reopened when being reattached. [#14099](https://github.com/sourcegraph/sourcegraph/pull/14099)
- Previously large files that match the site configuration [search.largeFiles](https://docs.sourcegraph.com/admin/config/site_config#search-largeFiles) would not be indexed if they contained a large number of unique trigrams. We now index those files as well. Note: files matching the glob still need to be valid utf-8. [#12443](https://github.com/sourcegraph/sourcegraph/issues/12443)
- Git tags without a `creatordate` value will no longer break tag search within a repository. [#5453](https://github.com/sourcegraph/sourcegraph/issues/5453)
- Campaigns pages now work properly on small viewports. [#14292](https://github.com/sourcegraph/sourcegraph/pull/14292)
- Fix an issue with viewing repositories that have spaces in the repository name [#2867](https://github.com/sourcegraph/sourcegraph/issues/2867)

### Removed

- Syntax highlighting for GraphQL, INI, TOML, and Perforce files has been removed [due to incompatible/absent licenses](https://github.com/sourcegraph/sourcegraph/issues/13933). We plan to [add it back in the future](https://github.com/sourcegraph/sourcegraph/issues?q=is%3Aissue+is%3Aopen+add+syntax+highlighting+for+develop+a+).
- Search scope pages (`/search/scope/:id`) were removed.
- User-defined search scopes are no longer shown below the search bar on the homepage. Use the [`quicklinks`](https://docs.sourcegraph.com/user/personalization/quick_links) setting instead to display links there.
- The explore page (`/explore`) was removed.
- The sign out page was removed.
- The unused GraphQL types `DiffSearchResult` and `DeploymentConfiguration` were removed.
- The deprecated GraphQL mutation `updateAllMirrorRepositories`.
- The deprecated GraphQL field `Site.noRepositoriesEnabled`.
- Total counts of users by product area have been removed from pings.
- Aggregate daily, weekly, and monthly latencies (in ms) of code intelligence events (e.g., hover tooltips) have been removed from pings.

## 3.20.1

### Fixed

- gomod: rollback go-diff to v0.5.3 (v0.6.0 causes panic in certain cases) [#13973](https://github.com/sourcegraph/sourcegraph/pull/13973).
- Fixed an issue causing the scoped query in the search field to be erased when viewing files. [#13954](https://github.com/sourcegraph/sourcegraph/pull/13954).

## 3.20.0

### Added

- Site admins can now force a specific user to re-authenticate on their next request or visit. [#13647](https://github.com/sourcegraph/sourcegraph/pull/13647)
- Sourcegraph now watches its [configuration files](https://docs.sourcegraph.com/admin/config/advanced_config_file) (when using external files) and automatically applies the changes to Sourcegraph's configuration when they change. For example, this allows Sourcegraph to detect when a Kubernetes ConfigMap changes. [#13646](https://github.com/sourcegraph/sourcegraph/pull/13646)
- To define repository groups (`search.repositoryGroups` in global, org, or user settings), you can now specify regular expressions in addition to single repository names. [#13730](https://github.com/sourcegraph/sourcegraph/pull/13730)
- The new site configuration property `search.limits` configures the maximum search timeout and the maximum number of repositories to search for various types of searches. [#13448](https://github.com/sourcegraph/sourcegraph/pull/13448)
- Files and directories can now be excluded from search by adding the file `.sourcegraph/ignore` to the root directory of a repository. Each line in the _ignore_ file is interpreted as a globbing pattern. [#13690](https://github.com/sourcegraph/sourcegraph/pull/13690)
- Structural search syntax now allows regular expressions in patterns. Also, `...` can now be used in place of `:[_]`. See the [documentation](https://docs.sourcegraph.com/@main/code_search/reference/structural) for example syntax. [#13809](https://github.com/sourcegraph/sourcegraph/pull/13809)
- The total size of all Git repositories and the lines of code for indexed branches will be sent back in pings. [#13764](https://github.com/sourcegraph/sourcegraph/pull/13764)
- Experimental: A new homepage UI for Sourcegraph Server shows the user their recent searches, repositories, files, and saved searches. It can be enabled with `experimentalFeatures.showEnterpriseHomePanels`. [#13407](https://github.com/sourcegraph/sourcegraph/issues/13407)

### Changed

- Campaigns are enabled by default for all users. Site admins may view and create campaigns; everyone else may only view campaigns. The new site configuration property `campaigns.enabled` can be used to disable campaigns for all users. The properties `campaigns.readAccess`, `automation.readAccess.enabled`, and `"experimentalFeatures": { "automation": "enabled" }}` are deprecated and no longer have any effect.
- Diff and commit searches are limited to 10,000 repositories (if `before:` or `after:` filters are used), or 50 repositories (if no time filters are used). You can configure this limit in the site configuration property `search.limits`. [#13386](https://github.com/sourcegraph/sourcegraph/pull/13386)
- The site configuration `maxReposToSearch` has been deprecated in favor of the property `maxRepos` on `search.limits`. [#13439](https://github.com/sourcegraph/sourcegraph/pull/13439)
- Search queries are now processed by a new parser that will always be enabled going forward. There should be no material difference in behavior. In case of adverse effects, the previous parser can be reenabled by setting `"search.migrateParser": false` in settings. [#13435](https://github.com/sourcegraph/sourcegraph/pull/13435)
- It is now possible to search for file content that excludes a term using the `NOT` operator. [#12412](https://github.com/sourcegraph/sourcegraph/pull/12412)
- `NOT` is available as an alternative syntax of `-` on supported keywords `repo`, `file`, `content`, `lang`, and `repohasfile`. [#12412](https://github.com/sourcegraph/sourcegraph/pull/12412)
- Negated content search is now also supported for unindexed repositories. Previously it was only supported for indexed repositories [#13359](https://github.com/sourcegraph/sourcegraph/pull/13359).
- The experimental feature flag `andOrQuery` is deprecated. [#13435](https://github.com/sourcegraph/sourcegraph/pull/13435)
- After a user's password changes, they will be signed out on all devices and must sign in again. [#13647](https://github.com/sourcegraph/sourcegraph/pull/13647)
- `rev:` is available as alternative syntax of `@` for searching revisions instead of the default branch [#13133](https://github.com/sourcegraph/sourcegraph/pull/13133)
- Campaign URLs have changed to use the campaign name instead of an opaque ID. The old URLs no longer work. [#13368](https://github.com/sourcegraph/sourcegraph/pull/13368)
- A new `external_service_repos` join table was added. The migration required to make this change may take a few minutes.

### Fixed

- User satisfaction/NPS surveys will now correctly provide a range from 0–10, rather than 0–9. [#13163](https://github.com/sourcegraph/sourcegraph/pull/13163)
- Fixed a bug where we returned repositories with invalid revisions in the search results. Now, if a user specifies an invalid revision, we show an alert. [#13271](https://github.com/sourcegraph/sourcegraph/pull/13271)
- Previously it wasn't possible to search for certain patterns containing `:` because they would not be considered valid filters. We made these checks less strict. [#10920](https://github.com/sourcegraph/sourcegraph/pull/10920)
- When a user signs out of their account, all of their sessions will be invalidated, not just the session where they signed out. [#13647](https://github.com/sourcegraph/sourcegraph/pull/13647)
- URL information will no longer be leaked by the HTTP referer header. This prevents the user's password reset code from being leaked. [#13804](https://github.com/sourcegraph/sourcegraph/pull/13804)
- GitLab OAuth2 user authentication now respects `tls.external` site setting. [#13814](https://github.com/sourcegraph/sourcegraph/pull/13814)

### Removed

- The smartSearchField feature is now always enabled. The `experimentalFeatures.smartSearchField` settings option has been removed.

## 3.19.2

### Fixed

- search: always limit commit and diff to less than 10,000 repos [a97f81b0f7](https://github.com/sourcegraph/sourcegraph/commit/a97f81b0f79535253bd7eae6c30d5c91d48da5ca)
- search: configurable limits on commit/diff search [1c22d8ce1](https://github.com/sourcegraph/sourcegraph/commit/1c22d8ce13c149b3fa3a7a26f8cb96adc89fc556)
- search: add site configuration for maxTimeout [d8d61b43c0f](https://github.com/sourcegraph/sourcegraph/commit/d8d61b43c0f0d229d46236f2f128ca0f93455172)

## 3.19.1

### Fixed

- migrations: revert migration causing deadlocks in some deployments [#13194](https://github.com/sourcegraph/sourcegraph/pull/13194)

## 3.19.0

### Added

- Emails can be now be sent to SMTP servers with self-signed certificates, using `email.smtp.disableTLS`. [#12243](https://github.com/sourcegraph/sourcegraph/pull/12243)
- Saved search emails now include a link to the user's saved searches page. [#11651](https://github.com/sourcegraph/sourcegraph/pull/11651)
- Campaigns can now be synced using GitLab webhooks. [#12139](https://github.com/sourcegraph/sourcegraph/pull/12139)
- Configured `observability.alerts` can now be tested using a GraphQL endpoint, `triggerObservabilityTestAlert`. [#12532](https://github.com/sourcegraph/sourcegraph/pull/12532)
- The Sourcegraph CLI can now serve local repositories for Sourcegraph to clone. This was previously in a command called `src-expose`. See [serving local repositories](https://docs.sourcegraph.com/admin/external_service/src_serve_git) in our documentation to find out more. [#12363](https://github.com/sourcegraph/sourcegraph/issues/12363)
- The count of retained, churned, resurrected, new and deleted users will be sent back in pings. [#12136](https://github.com/sourcegraph/sourcegraph/pull/12136)
- Saved search usage will be sent back in pings. [#12956](https://github.com/sourcegraph/sourcegraph/pull/12956)
- Any request with `?trace=1` as a URL query parameter will enable Jaeger tracing (if Jaeger is enabled). [#12291](https://github.com/sourcegraph/sourcegraph/pull/12291)
- Password reset emails will now be automatically sent to users created by a site admin if email sending is configured and password reset is enabled. Previously, site admins needed to manually send the user this password reset link. [#12803](https://github.com/sourcegraph/sourcegraph/pull/12803)
- Syntax highlighting for `and` and `or` search operators. [#12694](https://github.com/sourcegraph/sourcegraph/pull/12694)
- It is now possible to search for file content that excludes a term using the `NOT` operator. Negating pattern syntax requires setting `"search.migrateParser": true` in settings and is currently only supported for literal and regexp queries on indexed repositories. [#12412](https://github.com/sourcegraph/sourcegraph/pull/12412)
- `NOT` is available as an alternative syntax of `-` on supported keywords `repo`, `file`, `content`, `lang`, and `repohasfile`. `NOT` requires setting `"search.migrateParser": true` option in settings. [#12520](https://github.com/sourcegraph/sourcegraph/pull/12520)

### Changed

- Repository permissions are now always checked and updated asynchronously ([background permissions syncing](https://docs.sourcegraph.com/admin/repo/permissions#background-permissions-syncing)) instead of blocking each operation. The site config option `permissions.backgroundSync` (which enabled this behavior in previous versions) is now a no-op and is deprecated.
- [Background permissions syncing](https://docs.sourcegraph.com/admin/repo/permissions#background-permissions-syncing) (`permissions.backgroundSync`) has become the only option for mirroring repository permissions from code hosts. All relevant site configurations are deprecated.

### Fixed

- Fixed site admins are getting errors when visiting user settings page in OSS version. [#12313](https://github.com/sourcegraph/sourcegraph/pull/12313)
- `github-proxy` now respects the environment variables `HTTP_PROXY`, `HTTPS_PROXY` and `NO_PROXY` (or the lowercase versions thereof). Other services already respect these variables, but this was missed. If you need a proxy to access github.com set the environment variable for the github-proxy container. [#12377](https://github.com/sourcegraph/sourcegraph/issues/12377)
- `sourcegraph-frontend` now respects the `tls.external` experimental setting as well as the proxy environment variables. In proxy environments this allows Sourcegraph to fetch extensions. [#12633](https://github.com/sourcegraph/sourcegraph/issues/12633)
- Fixed a bug that would sometimes cause trailing parentheses to be removed from search queries upon page load. [#12960](https://github.com/sourcegraph/sourcegraph/issues/12690)
- Indexed search will no longer stall if a specific index job stalls. Additionally at scale many corner cases causing indexing to stall have been fixed. [#12502](https://github.com/sourcegraph/sourcegraph/pull/12502)
- Indexed search will quickly recover from rebalancing / roll outs. When a indexed search shard goes down, its repositories are re-indexed by other shards. This takes a while and during a rollout leads to effectively re-indexing all repositories. We now avoid indexing the redistributed repositories once a shard comes back online. [#12474](https://github.com/sourcegraph/sourcegraph/pull/12474)
- Indexed search has many improvements to observability. More detailed Jaeger traces, detailed logging during startup and more prometheus metrics.
- The site admin repository needs-index page is significantly faster. Previously on large instances it would usually timeout. Now it should load within a second. [#12513](https://github.com/sourcegraph/sourcegraph/pull/12513)
- User password reset page now respects the value of site config `auth.minPasswordLength`. [#12971](https://github.com/sourcegraph/sourcegraph/pull/12971)
- Fixed an issue where duplicate search results would show for queries with `or`-expressions. [#12531](https://github.com/sourcegraph/sourcegraph/pull/12531)
- Faster indexed search queries over a large number of repositories. Searching 100k+ repositories is now ~400ms faster and uses much less memory. [#12546](https://github.com/sourcegraph/sourcegraph/pull/12546)

### Removed

- Deprecated site settings `lightstepAccessToken` and `lightstepProject` have been removed. We now only support sending traces to Jaeger. Configure Jaeger with `observability.tracing` site setting.
- Removed `CloneInProgress` option from GraphQL Repositories API. [#12560](https://github.com/sourcegraph/sourcegraph/pull/12560)

## 3.18.0

### Added

- To search across multiple revisions of the same repository, list multiple branch names (or other revspecs) separated by `:` in your query, as in `repo:myrepo@branch1:branch2:branch2`. To search all branches, use `repo:myrepo@*refs/heads/`. Previously this was only supported for diff and commit searches and only available via the experimental site setting `searchMultipleRevisionsPerRepository`.
- The "Add repositories" page (/site-admin/external-services/new) now displays a dismissable notification explaining how and why we access code host data. [#11789](https://github.com/sourcegraph/sourcegraph/pull/11789).
- New `observability.alerts` features:
  - Notifications now provide more details about relevant alerts.
  - Support for email and OpsGenie notifications has been added. Note that to receive email alerts, `email.address` and `email.smtp` must be configured.
  - Some notifiers now have new options:
    - PagerDuty notifiers: `severity` and `apiUrl`
    - Webhook notifiers: `bearerToken`
  - A new `disableSendResolved` option disables notifications for when alerts resolve themselves.
- Recently firing critical alerts can now be displayed to admins via site alerts, use the flag `{ "alerts.hideObservabilitySiteAlerts": false }` to enable these alerts in user configuration.
- Specific alerts can now be silenced using `observability.silenceAlerts`. [#12087](https://github.com/sourcegraph/sourcegraph/pull/12087)
- Revisions listed in `experimentalFeatures.versionContext` will be indexed for faster searching. This is the first support towards indexing non-default branches. [#6728](https://github.com/sourcegraph/sourcegraph/issues/6728)
- Revisions listed in `experimentalFeatures.versionContext` or `experimentalFeatures.search.index.branches` will be indexed for faster searching. This is the first support towards indexing non-default branches. [#6728](https://github.com/sourcegraph/sourcegraph/issues/6728)
- Campaigns are now supported on GitLab.
- Campaigns now support GitLab and allow users to create, update and track merge requests on GitLab instances.
- Added a new section on the search homepage on Sourcegraph.com. It is currently feature flagged behind `experimentalFeatures.showRepogroupHomepage` in settings.
- Added new repository group pages.

### Changed

- Some monitoring alerts now have more useful descriptions. [#11542](https://github.com/sourcegraph/sourcegraph/pull/11542)
- Searching `fork:true` or `archived:true` has the same behaviour as searching `fork:yes` or `archived:yes` respectively. Previously it incorrectly had the same behaviour as `fork:only` and `archived:only` respectively. [#11740](https://github.com/sourcegraph/sourcegraph/pull/11740)
- Configuration for `observability.alerts` has changed and notifications are now provided by Prometheus Alertmanager. [#11832](https://github.com/sourcegraph/sourcegraph/pull/11832)
  - Removed: `observability.alerts.id`.
  - Removed: Slack notifiers no longer accept `mentionUsers`, `mentionGroups`, `mentionChannel`, and `token` options.

### Fixed

- The single-container `sourcegraph/server` image now correctly reports its version.
- An issue where repositories would not clone and index in some edge cases where the clones were deleted or not successful on gitserver. [#11602](https://github.com/sourcegraph/sourcegraph/pull/11602)
- An issue where repositories previously deleted on gitserver would not immediately reclone on system startup. [#11684](https://github.com/sourcegraph/sourcegraph/issues/11684)
- An issue where the sourcegraph/server Jaeger config was invalid. [#11661](https://github.com/sourcegraph/sourcegraph/pull/11661)
- An issue where valid search queries were improperly hinted as being invalid in the search field. [#11688](https://github.com/sourcegraph/sourcegraph/pull/11688)
- Reduce frontend memory spikes by limiting the number of goroutines launched by our GraphQL resolvers. [#11736](https://github.com/sourcegraph/sourcegraph/pull/11736)
- Fixed a bug affecting Sourcegraph icon display in our Phabricator native integration [#11825](https://github.com/sourcegraph/sourcegraph/pull/11825).
- Improve performance of site-admin repositories status page. [#11932](https://github.com/sourcegraph/sourcegraph/pull/11932)
- An issue where search autocomplete for files didn't add the right path. [#12241](https://github.com/sourcegraph/sourcegraph/pull/12241)

### Removed

- Backwards compatibility for "critical configuration" (a type of configuration that was deprecated in December 2019) was removed. All critical configuration now belongs in site configuration.
- Experimental feature setting `{ "experimentalFeatures": { "searchMultipleRevisionsPerRepository": true } }` will be removed in 3.19. It is now always on. Please remove references to it.
- Removed "Cloning" tab in site-admin Repository Status page. [#12043](https://github.com/sourcegraph/sourcegraph/pull/12043)
- The `blacklist` configuration option for Gitolite that was deprecated in 3.17 has been removed in 3.19. Use `exclude.pattern` instead. [#12345](https://github.com/sourcegraph/sourcegraph/pull/12345)

## 3.17.3

### Fixed

- git: Command retrying made a copy that was never used [#11807](https://github.com/sourcegraph/sourcegraph/pull/11807)
- frontend: Allow opt out of EnsureRevision when making a comparison query [#11811](https://github.com/sourcegraph/sourcegraph/pull/11811)
- Fix Phabricator icon class [#11825](https://github.com/sourcegraph/sourcegraph/pull/11825)

## 3.17.2

### Fixed

- An issue where repositories previously deleted on gitserver would not immediately reclone on system startup. [#11684](https://github.com/sourcegraph/sourcegraph/issues/11684)

## 3.17.1

### Added

- Improved search indexing metrics

### Changed

- Some monitoring alerts now have more useful descriptions. [#11542](https://github.com/sourcegraph/sourcegraph/pull/11542)

### Fixed

- The single-container `sourcegraph/server` image now correctly reports its version.
- An issue where repositories would not clone and index in some edge cases where the clones were deleted or not successful on gitserver. [#11602](https://github.com/sourcegraph/sourcegraph/pull/11602)
- An issue where the sourcegraph/server Jaeger config was invalid. [#11661](https://github.com/sourcegraph/sourcegraph/pull/11661)

## 3.17.0

### Added

- The search results page now shows a small UI notification if either repository forks or archives are excluded, when `fork` or `archived` options are not explicitly set. [#10624](https://github.com/sourcegraph/sourcegraph/pull/10624)
- Prometheus metric `src_gitserver_repos_removed_disk_pressure` which is incremented everytime we remove a repository due to disk pressure. [#10900](https://github.com/sourcegraph/sourcegraph/pull/10900)
- `gitolite.exclude` setting in [Gitolite external service config](https://docs.sourcegraph.com/admin/external_service/gitolite#configuration) now supports a regular expression via the `pattern` field. This is consistent with how we exclude in other external services. Additionally this is a replacement for the deprecated `blacklist` configuration. [#11403](https://github.com/sourcegraph/sourcegraph/pull/11403)
- Notifications about Sourcegraph being out of date will now be shown to site admins and users (depending on how out-of-date it is).
- Alerts are now configured using `observability.alerts` in the site configuration, instead of via the Grafana web UI. This does not yet support all Grafana notification channel types, and is not yet supported on `sourcegraph/server` ([#11473](https://github.com/sourcegraph/sourcegraph/issues/11473)). For more details, please refer to the [Sourcegraph alerting guide](https://docs.sourcegraph.com/admin/observability/alerting).
- Experimental basic support for detecting if your Sourcegraph instance is over or under-provisioned has been added through a set of dashboards and warning-level alerts based on container utilization.
- Query [operators](https://docs.sourcegraph.com/code_search/reference/queries#boolean-operators) `and` and `or` are now enabled by default in all search modes for searching file content. [#11521](https://github.com/sourcegraph/sourcegraph/pull/11521)

### Changed

- Repository search within a version context will link to the revision in the version context. [#10860](https://github.com/sourcegraph/sourcegraph/pull/10860)
- Background permissions syncing becomes the default method to sync permissions from code hosts. Please [read our documentation for things to keep in mind before upgrading](https://docs.sourcegraph.com/admin/repo/permissions#background-permissions-syncing). [#10972](https://github.com/sourcegraph/sourcegraph/pull/10972)
- The styling of the hover overlay was overhauled to never have badges or the close button overlap content while also always indicating whether the overlay is currently pinned. The styling on code hosts was also improved. [#10956](https://github.com/sourcegraph/sourcegraph/pull/10956)
- Previously, it was required to quote most patterns in structural search. This is no longer a restriction and single and double quotes in structural search patterns are interpreted literally. Note: you may still use `content:"structural-pattern"` if the pattern without quotes conflicts with other syntax. [#11481](https://github.com/sourcegraph/sourcegraph/pull/11481)

### Fixed

- Dynamic repo search filters on branches which contain special characters are correctly escaped now. [#10810](https://github.com/sourcegraph/sourcegraph/pull/10810)
- Forks and archived repositories at a specific commit are searched without the need to specify "fork:yes" or "archived:yes" in the query. [#10864](https://github.com/sourcegraph/sourcegraph/pull/10864)
- The git history for binary files is now correctly shown. [#11034](https://github.com/sourcegraph/sourcegraph/pull/11034)
- Links to AWS Code Commit repositories have been fixed after the URL schema has been changed. [#11019](https://github.com/sourcegraph/sourcegraph/pull/11019)
- A link to view all repositories will now always appear on the Explore page. [#11113](https://github.com/sourcegraph/sourcegraph/pull/11113)
- The Site-admin > Pings page no longer incorrectly indicates that pings are disabled when they aren't. [#11229](https://github.com/sourcegraph/sourcegraph/pull/11229)
- Match counts are now accurately reported for indexed search. [#11242](https://github.com/sourcegraph/sourcegraph/pull/11242)
- When background permissions syncing is enabled, it is now possible to only enforce permissions for repositories from selected code hosts (instead of enforcing permissions for repositories from all code hosts). [#11336](https://github.com/sourcegraph/sourcegraph/pull/11336)
- When more than 200+ repository revisions in a search are unindexed (very rare), the remaining repositories are reported as missing instead of Sourcegraph issuing e.g. several thousand unindexed search requests which causes system slowness and ultimately times out - ensuring searches are still fast even if there are indexing issues on a deployment of Sourcegraph. This does not apply if `index:no` is present in the query.

### Removed

- Automatic syncing of Campaign webhooks for Bitbucket Server. [#10962](https://github.com/sourcegraph/sourcegraph/pull/10962)
- The `blacklist` configuration option for Gitolite is DEPRECATED and will be removed in 3.19. Use `exclude.pattern` instead.

## 3.16.2

### Fixed

- Search: fix indexed search match count [#7fc96](https://github.com/sourcegraph/sourcegraph/commit/7fc96d319f49f55da46a7649ccf261aa7e8327c3)
- Sort detected languages properly [#e7750](https://github.com/sourcegraph/sourcegraph/commit/e77507d060a40355e7b86fb093d21a7149ea03ac)

## 3.16.1

### Fixed

- Fix repo not found error for patches [#11021](https://github.com/sourcegraph/sourcegraph/pull/11021).
- Show expired license screen [#10951](https://github.com/sourcegraph/sourcegraph/pull/10951).
- Sourcegraph is now built with Go 1.14.3, fixing issues running Sourcegraph onUbuntu 19 and 20. [#10447](https://github.com/sourcegraph/sourcegraph/issues/10447)

## 3.16.0

### Added

- Autocompletion for `repogroup` filters in search queries. [#10141](https://github.com/sourcegraph/sourcegraph/pull/10286)
- If the experimental feature flag `codeInsights` is enabled, extensions can contribute content to directory pages through the experimental `ViewProvider` API. [#10236](https://github.com/sourcegraph/sourcegraph/pull/10236)
  - Directory pages are then represented as an experimental `DirectoryViewer` in the `visibleViewComponents` of the extension API. **Note: This may break extensions that were assuming `visibleViewComponents` were always `CodeEditor`s and did not check the `type` property.** Extensions checking the `type` property will continue to work. [#10236](https://github.com/sourcegraph/sourcegraph/pull/10236)
- [Major syntax highlighting improvements](https://github.com/sourcegraph/syntect_server/pull/29), including:
  - 228 commits / 1 year of improvements to the syntax highlighter library Sourcegraph uses ([syntect](https://github.com/trishume/syntect)).
  - 432 commits / 1 year of improvements to the base syntax definitions for ~36 languages Sourcegraph uses ([sublimehq/Packages](https://github.com/sublimehq/Packages)).
  - 30 new file extensions/names now detected.
  - Likely fixes other major instability and language support issues. #9557
  - Added [Smarty](#2885), [Ethereum / Solidity / Vyper)](#2440), [Cuda](#5907), [COBOL](#10154), [vb.NET](#4901), and [ASP.NET](#4262) syntax highlighting.
  - Fixed OCaml syntax highlighting #3545
  - Bazel/Starlark support improved (.star, BUILD, and many more extensions now properly highlighted). #8123
- New permissions page in both user and repository settings when background permissions syncing is enabled (`"permissions.backgroundSync": {"enabled": true}`). [#10473](https://github.com/sourcegraph/sourcegraph/pull/10473) [#10655](https://github.com/sourcegraph/sourcegraph/pull/10655)
- A new dropdown for choosing version contexts appears on the left of the query input when version contexts are specified in `experimentalFeatures.versionContext` in site configuration. Version contexts allow you to scope your search to specific sets of repos at revisions.
- Campaign changeset usage counts including changesets created, added and merged will be sent back in pings. [#10591](https://github.com/sourcegraph/sourcegraph/pull/10591)
- Diff views now feature syntax highlighting and can be properly copy-pasted. [#10437](https://github.com/sourcegraph/sourcegraph/pull/10437)
- Admins can now download an anonymized usage statistics ZIP archive in the **Site admin > Usage stats**. Opting to share this archive with the Sourcegraph team helps us make the product even better. [#10475](https://github.com/sourcegraph/sourcegraph/pull/10475)
- Extension API: There is now a field `versionContext` and subscribable `versionContextChanges` in `Workspace` to allow extensions to respect the instance's version context.
- The smart search field, providing syntax highlighting, hover tooltips, and validation on filters in search queries, is now activated by default. It can be disabled by setting `{ "experimentalFeatures": { "smartSearchField": false } }` in global settings.

### Changed

- The `userID` and `orgID` fields in the SavedSearch type in the GraphQL API have been replaced with a `namespace` field. To get the ID of the user or org that owns the saved search, use `namespace.id`. [#5327](https://github.com/sourcegraph/sourcegraph/pull/5327)
- Tree pages now redirect to blob pages if the path is not a tree and vice versa. [#10193](https://github.com/sourcegraph/sourcegraph/pull/10193)
- Files and directories that are not found now return a 404 status code. [#10193](https://github.com/sourcegraph/sourcegraph/pull/10193)
- The site admin flag `disableNonCriticalTelemetry` now allows Sourcegraph admins to disable most anonymous telemetry. Visit https://docs.sourcegraph.com/admin/pings to learn more. [#10402](https://github.com/sourcegraph/sourcegraph/pull/10402)

### Fixed

- In the OSS version of Sourcegraph, authorization providers are properly initialized and GraphQL APIs are no longer blocked. [#3487](https://github.com/sourcegraph/sourcegraph/issues/3487)
- Previously, GitLab repository paths containing certain characters could not be excluded (slashes and periods in parts of the paths). These characters are now allowed, so the repository paths can be excluded. [#10096](https://github.com/sourcegraph/sourcegraph/issues/10096)
- Symbols for indexed commits in languages Haskell, JSONNet, Kotlin, Scala, Swift, Thrift, and TypeScript will show up again. Previously our symbol indexer would not know how to extract symbols for those languages even though our unindexed symbol service did. [#10357](https://github.com/sourcegraph/sourcegraph/issues/10357)
- When periodically re-cloning a repository it will still be available. [#10663](https://github.com/sourcegraph/sourcegraph/pull/10663)

### Removed

- The deprecated feature discussions has been removed. [#9649](https://github.com/sourcegraph/sourcegraph/issues/9649)

## 3.15.2

### Fixed

- Fix repo not found error for patches [#11021](https://github.com/sourcegraph/sourcegraph/pull/11021).
- Show expired license screen [#10951](https://github.com/sourcegraph/sourcegraph/pull/10951).

## 3.15.1

### Fixed

- A potential security vulnerability with in the authentication workflow has been fixed. [#10167](https://github.com/sourcegraph/sourcegraph/pull/10167)
- An issue where `sourcegraph/postgres-11.4:3.15.0` was incorrectly an older version of the image incompatible with non-root Kubernetes deployments. `sourcegraph/postgres-11.4:3.15.1` now matches the same image version found in Sourcegraph 3.14.3 (`20-04-07_56b20163`).
- An issue that caused the search result type tabs to be overlapped in Safari. [#10191](https://github.com/sourcegraph/sourcegraph/pull/10191)

## 3.15.0

### Added

- Users and site administrators can now view a log of their actions/events in the user settings. [#9141](https://github.com/sourcegraph/sourcegraph/pull/9141)
- With the new `visibility:` filter search results can now be filtered based on a repository's visibility (possible filter values: `any`, `public` or `private`). [#8344](https://github.com/sourcegraph/sourcegraph/issues/8344)
- [`sourcegraph/git-extras`](https://sourcegraph.com/extensions/sourcegraph/git-extras) is now enabled by default on new instances [#3501](https://github.com/sourcegraph/sourcegraph/issues/3501)
- The Sourcegraph Docker image will now copy `/etc/sourcegraph/gitconfig` to `$HOME/.gitconfig`. This is a convenience similiar to what we provide for [repositories that need HTTP(S) or SSH authentication](https://docs.sourcegraph.com/admin/repo/auth). [#658](https://github.com/sourcegraph/sourcegraph/issues/658)
- Permissions background syncing is now supported for GitHub via site configuration `"permissions.backgroundSync": {"enabled": true}`. [#8890](https://github.com/sourcegraph/sourcegraph/issues/8890)
- Search: Adding `stable:true` to a query ensures a deterministic search result order. This is an experimental parameter. It applies only to file contents, and is limited to at max 5,000 results (consider using [the paginated search API](https://docs.sourcegraph.com/api/graphql/search#sourcegraph-3-9-experimental-paginated-search) if you need more than that.). [#9681](https://github.com/sourcegraph/sourcegraph/pull/9681).
- After completing the Sourcegraph user feedback survey, a button may appear for tweeting this feedback at [@sourcegraph](https://twitter.com/sourcegraph). [#9728](https://github.com/sourcegraph/sourcegraph/pull/9728)
- `git fetch` and `git clone` now inherit the parent process environment variables. This allows site admins to set `HTTPS_PROXY` or [git http configurations](https://git-scm.com/docs/git-config/2.26.0#Documentation/git-config.txt-httpproxy) via environment variables. For cluster environments site admins should set this on the gitserver container. [#250](https://github.com/sourcegraph/sourcegraph/issues/250)
- Experimental: Search for file contents using `and`- and `or`-expressions in queries. Enabled via the global settings value `{"experimentalFeatures": {"andOrQuery": "enabled"}}`. [#8567](https://github.com/sourcegraph/sourcegraph/issues/8567)
- Always include forks or archived repositories in searches via the global/org/user settings with `"search.includeForks": true` or `"search.includeArchived": true` respectively. [#9927](https://github.com/sourcegraph/sourcegraph/issues/9927)
- observability (debugging): It is now possible to log all Search and GraphQL requests slower than N milliseconds, using the new site configuration options `observability.logSlowGraphQLRequests` and `observability.logSlowSearches`.
- observability (monitoring): **More metrics monitored and alerted on, more legible dashboards**
  - Dashboard panels now show an orange/red background color when the defined warning/critical alert threshold has been met, making it even easier to see on a dashboard what is in a bad state.
  - Symbols: failing `symbols` -> `frontend-internal` requests are now monitored. [#9732](https://github.com/sourcegraph/sourcegraph/issues/9732)
  - Frontend dasbhoard: Search error types are now broken into distinct panels for improved visibility/legibility.
    - **IMPORTANT**: If you have previously configured alerting on any of these panels or on "hard search errors", you will need to reconfigure it after upgrading.
  - Frontend dasbhoard: Search error and latency are now broken down by type: Browser requests, search-based code intel requests, and API requests.
- observability (debugging): **Distributed tracing is a powerful tool for investigating performance issues.** The following changes have been made with the goal of making it easier to use distributed tracing with Sourcegraph:

  - The site configuration field `"observability.tracing": { "sampling": "..." }` allows a site admin to control which requests generate tracing data.
    - `"all"` will trace all requests.
    - `"selective"` (recommended) will trace all requests initiated from an end-user URL with `?trace=1`. Non-end-user-initiated requests can set a HTTP header `X-Sourcegraph-Should-Trace: true`. This is the recommended setting, as `"all"` can generate large amounts of tracing data that may cause network and memory resource contention in the Sourcegraph instance.
    - `"none"` (default) turns off tracing.
  - Jaeger is now the officially supported distributed tracer. The following is the recommended site configuration to connect Sourcegraph to a Jaeger agent (which must be deployed on the same host and listening on the default ports):

    ```
    "observability.tracing": {
      "sampling": "selective"
    }
    ```

  - Jaeger is now included in the Sourcegraph deployment configuration by default if you are using Kubernetes, Docker Compose, or the pure Docker cluster deployment model. (It is not yet included in the single Docker container distribution.) It will be included as part of upgrading to 3.15 in these deployment models, unless disabled.
  - The site configuration field, `useJaeger`, is deprecated in favor of `observability.tracing`.
  - Support for configuring Lightstep as a distributed tracer is deprecated and will be removed in a subsequent release. Instances that use Lightstep with Sourcegraph are encouraged to migrate to Jaeger (directions for running Jaeger alongside Sourcegraph are included in the installation instructions).

### Changed

- Multiple backwards-incompatible changes in the parts of the GraphQL API related to Campaigns [#9106](https://github.com/sourcegraph/sourcegraph/issues/9106):
  - `CampaignPlan.status` has been removed, since we don't need it anymore after moving execution of campaigns to src CLI in [#8008](https://github.com/sourcegraph/sourcegraph/pull/8008).
  - `CampaignPlan` has been renamed to `PatchSet`.
  - `ChangesetPlan`/`ChangesetPlanConnection` has been renamed to `Patch`/`PatchConnection`.
  - `CampaignPlanPatch` has been renamed to `PatchInput`.
  - `Campaign.plan` has been renamed to `Campaign.patchSet`.
  - `Campaign.changesetPlans` has been renamed to `campaign.changesetPlan`.
  - `createCampaignPlanFromPatches` mutation has been renamed to `createPatchSetFromPatches`.
- Removed the scoped search field on tree pages. When browsing code, the global search query will now get scoped to the current tree or file. [#9225](https://github.com/sourcegraph/sourcegraph/pull/9225)
- Instances without a license key that exceed the published user limit will now display a notice to all users.

### Fixed

- `.*` in the filter pattern were ignored and led to missing search results. [#9152](https://github.com/sourcegraph/sourcegraph/pull/9152)
- The Phabricator integration no longer makes duplicate requests to Phabricator's API on diff views. [#8849](https://github.com/sourcegraph/sourcegraph/issues/8849)
- Changesets on repositories that aren't available on the instance anymore are now hidden instead of failing. [#9656](https://github.com/sourcegraph/sourcegraph/pull/9656)
- observability (monitoring):
  - **Dashboard and alerting bug fixes**
    - Syntect Server dashboard: "Worker timeouts" can no longer appear to go negative. [#9523](https://github.com/sourcegraph/sourcegraph/issues/9523)
    - Symbols dashboard: "Store fetch queue size" can no longer appear to go negative. [#9731](https://github.com/sourcegraph/sourcegraph/issues/9731)
    - Syntect Server dashboard: "Worker timeouts" no longer incorrectly shows multiple values. [#9524](https://github.com/sourcegraph/sourcegraph/issues/9524)
    - Searcher dashboard: "Search errors on unindexed repositories" no longer includes cancelled search requests (which are expected).
    - Fixed an issue where NaN could leak into the `alert_count` metric. [#9832](https://github.com/sourcegraph/sourcegraph/issues/9832)
    - Gitserver: "resolve_revision_duration_slow" alert is no longer flaky / non-deterministic. [#9751](https://github.com/sourcegraph/sourcegraph/issues/9751)
    - Git Server dashboard: there is now a panel to show concurrent command executions to match the defined alerts. [#9354](https://github.com/sourcegraph/sourcegraph/issues/9354)
    - Git Server dashboard: adjusted the critical disk space alert to 15% so it can now fire. [#9351](https://github.com/sourcegraph/sourcegraph/issues/9351)
  - **Dashboard visiblity and legibility improvements**
    - all: "frontend internal errors" are now broken down just by route, which makes reading the graph easier. [#9668](https://github.com/sourcegraph/sourcegraph/issues/9668)
    - Frontend dashboard: panels no longer show misleading duplicate labels. [#9660](https://github.com/sourcegraph/sourcegraph/issues/9660)
    - Syntect Server dashboard: panels are no longer compacted, for improved visibility. [#9525](https://github.com/sourcegraph/sourcegraph/issues/9525)
    - Frontend dashboard: panels are no longer compacted, for improved visibility. [#9356](https://github.com/sourcegraph/sourcegraph/issues/9356)
    - Searcher dashboard: "Search errors on unindexed repositories" is now broken down by code instead of instance for improved readability. [#9670](https://github.com/sourcegraph/sourcegraph/issues/9670)
    - Symbols dashboard: metrics are now aggregated instead of per-instance, for improved visibility. [#9730](https://github.com/sourcegraph/sourcegraph/issues/9730)
    - Firing alerts are now correctly sorted at the top of dashboards by default. [#9766](https://github.com/sourcegraph/sourcegraph/issues/9766)
    - Panels at the bottom of the home dashboard no longer appear clipped / cut off. [#9768](https://github.com/sourcegraph/sourcegraph/issues/9768)
    - Git Server dashboard: disk usage now shown in percentages to match the alerts that can fire. [#9352](https://github.com/sourcegraph/sourcegraph/issues/9352)
    - Git Server dashboard: the 'echo command duration test' panel now properly displays units in seconds. [#7628](https://github.com/sourcegraph/sourcegraph/issues/7628)
    - Dashboard panels showing firing alerts no longer over-count firing alerts due to the number of service replicas. [#9353](https://github.com/sourcegraph/sourcegraph/issues/9353)

### Removed

- The experimental feature discussions is marked as deprecated. GraphQL and configuration fields related to it will be removed in 3.16. [#9649](https://github.com/sourcegraph/sourcegraph/issues/9649)

## 3.14.4

### Fixed

- A potential security vulnerability with in the authentication workflow has been fixed. [#10167](https://github.com/sourcegraph/sourcegraph/pull/10167)

## 3.14.3

### Fixed

- phabricator: Duplicate requests to phabricator API from sourcegraph extensions. [#8849](https://github.com/sourcegraph/sourcegraph/issues/8849)

## 3.14.2

### Fixed

- campaigns: Ignore changesets where repo does not exist anymore. [#9656](https://github.com/sourcegraph/sourcegraph/pull/9656)

## 3.14.1

### Added

- monitoring: new Permissions dashboard to show stats of repository permissions.

### Changed

- Site-Admin/Instrumentation in the Kubernetes cluster deployment now includes indexed-search.

## 3.14.0

### Added

- Site-Admin/Instrumentation is now available in the Kubernetes cluster deployment [8805](https://github.com/sourcegraph/sourcegraph/pull/8805).
- Extensions can now specify a `baseUri` in the `DocumentFilter` when registering providers.
- Admins can now exclude GitHub forks and/or archived repositories from the set of repositories being mirrored in Sourcegraph with the `"exclude": [{"forks": true}]` or `"exclude": [{"archived": true}]` GitHub external service configuration. [#8974](https://github.com/sourcegraph/sourcegraph/pull/8974)
- Campaign changesets can be filtered by State, Review State and Check State. [#8848](https://github.com/sourcegraph/sourcegraph/pull/8848)
- Counts of users of and searches conducted with interactive and plain text search modes will be sent back in pings, aggregated daily, weekly, and monthly.
- Aggregated counts of daily, weekly, and monthly active users of search will be sent back in pings.
- Counts of number of searches conducted using each filter will be sent back in pings, aggregated daily, weekly, and monthly.
- Counts of number of users conducting searches containing each filter will be sent back in pings, aggregated daily, weekly, and monthly.
- Added more entries (Bash, Erlang, Julia, OCaml, Scala) to the list of suggested languages for the `lang:` filter.
- Permissions background sync is now supported for GitLab and Bitbucket Server via site configuration `"permissions.backgroundSync": {"enabled": true}`.
- Indexed search exports more prometheus metrics and debug logs to aid debugging performance issues. [#9111](https://github.com/sourcegraph/sourcegraph/issues/9111)
- monitoring: the Frontend dashboard now shows in excellent detail how search is behaving overall and at a glance.
- monitoring: added alerts for when hard search errors (both timeouts and general errors) are high.
- monitoring: added alerts for when partial search timeouts are high.
- monitoring: added alerts for when search 90th and 99th percentile request duration is high.
- monitoring: added alerts for when users are being shown an abnormally large amount of search alert user suggestions and no results.
- monitoring: added alerts for when the internal indexed and unindexed search services are returning bad responses.
- monitoring: added alerts for when gitserver may be under heavy load due to many concurrent command executions or under-provisioning.

### Changed

- The "automation" feature was renamed to "campaigns".
  - `campaigns.readAccess.enabled` replaces the deprecated site configuration property `automation.readAccess.enabled`.
  - The experimental feature flag was not renamed (because it will go away soon) and remains `{"experimentalFeatures": {"automation": "enabled"}}`.
- The [Kubernetes deployment](https://github.com/sourcegraph/deploy-sourcegraph) for **existing** installations requires a
  [migration step](https://github.com/sourcegraph/deploy-sourcegraph/blob/master/docs/migrate.md) when upgrading
  past commit [821032e2ee45f21f701](https://github.com/sourcegraph/deploy-sourcegraph/commit/821032e2ee45f21f701caac624e4f090c59fd259) or when upgrading to 3.14.
  New installations starting with the mentioned commit or with 3.14 do not need this migration step.
- Aggregated search latencies (in ms) of search queries are now included in [pings](https://docs.sourcegraph.com/admin/pings).
- The [Kubernetes deployment](https://github.com/sourcegraph/deploy-sourcegraph) frontend role has added services as a resource to watch/listen/get.
  This change does not affect the newly-introduced, restricted Kubernetes config files.
- Archived repositories are excluded from search by default. Adding `archived:yes` includes archived repositories.
- Forked repositories are excluded from search by default. Adding `fork:yes` includes forked repositories.
- CSRF and session cookies now set `SameSite=None` when Sourcegraph is running behind HTTPS and `SameSite=Lax` when Sourcegraph is running behind HTTP in order to comply with a [recent IETF proposal](https://web.dev/samesite-cookies-explained/#samesitenone-must-be-secure). As a side effect, the Sourcegraph browser extension and GitLab/Bitbucket native integrations can only connect to private instances that have HTTPS configured. If your private instance is only running behind HTTP, please configure your instance to use HTTPS in order to continue using these.
- The Bitbucket Server rate limit that Sourcegraph self-imposes has been raised from 120 req/min to 480 req/min to account for Sourcegraph instances that make use of Sourcegraphs' Bitbucket Server repository permissions and campaigns at the same time (which require a larger number of API requests against Bitbucket Server). The new number is based on Sourcegraph consuming roughly 8% the average API request rate of a large customers' Bitbucket Server instance. [#9048](https://github.com/sourcegraph/sourcegraph/pull/9048/files)
- If a single, unambiguous commit SHA is used in a search query (e.g., `repo@c98f56`) and a search index exists at this commit (i.e., it is the `HEAD` commit), then the query is searched using the index. Prior to this change, unindexed search was performed for any query containing an `@commit` specifier.

### Fixed

- Zoekt's watchdog ensures the service is down upto 3 times before exiting. The watchdog would misfire on startup on resource constrained systems, with the retries this should make a false positive far less likely. [#7867](https://github.com/sourcegraph/sourcegraph/issues/7867)
- A regression in repo-updater was fixed that lead to every repository's git clone being updated every time the list of repositories was synced from the code host. [#8501](https://github.com/sourcegraph/sourcegraph/issues/8501)
- The default timeout of indexed search has been increased. Previously indexed search would always return within 3s. This lead to broken behaviour on new instances which had yet to tune resource allocations. [#8720](https://github.com/sourcegraph/sourcegraph/pull/8720)
- Bitbucket Server older than 5.13 failed to sync since Sourcegraph 3.12. This was due to us querying for the `archived` label, but Bitbucket Server 5.13 does not support labels. [#8883](https://github.com/sourcegraph/sourcegraph/issues/8883)
- monitoring: firing alerts are now ordered at the top of the list in dashboards by default for better visibility.
- monitoring: fixed an issue where some alerts would fail to report in for the "Total alerts defined" panel in the overview dashboard.

### Removed

- The v3.11 migration to merge critical and site configuration has been removed. If you are still making use of the deprecated `CRITICAL_CONFIG_FILE`, your instance may not start up. See the [migration notes for Sourcegraph 3.11](https://docs.sourcegraph.com/admin/migration/3_11) for more information.

## 3.13.2

### Fixed

- The default timeout of indexed search has been increased. Previously indexed search would always return within 3s. This lead to broken behaviour on new instances which had yet to tune resource allocations. [#8720](https://github.com/sourcegraph/sourcegraph/pull/8720)
- Bitbucket Server older than 5.13 failed to sync since Sourcegraph 3.12. This was due to us querying for the `archived` label, but Bitbucket Server 5.13 does not support labels. [#8883](https://github.com/sourcegraph/sourcegraph/issues/8883)
- A regression in repo-updater was fixed that lead to every repository's git clone being updated every time the list of repositories was synced from the code host. [#8501](https://github.com/sourcegraph/sourcegraph/issues/8501)

## 3.13.1

### Fixed

- To reduce the chance of users running into "502 Bad Gateway" errors an internal timeout has been increased from 60 seconds to 10 minutes so that long running requests are cut short by the proxy in front of `sourcegraph-frontend` and correctly reported as "504 Gateway Timeout". [#8606](https://github.com/sourcegraph/sourcegraph/pull/8606)
- Sourcegraph instances that are not connected to the internet will no longer display errors when users submit NPS survey responses (the responses will continue to be stored locally). Rather, an error will be printed to the frontend logs. [#8598](https://github.com/sourcegraph/sourcegraph/issues/8598)
- Showing `head>` in the search results if the first line of the file is shown [#8619](https://github.com/sourcegraph/sourcegraph/issues/8619)

## 3.13.0

### Added

- Experimental: Added new field `experimentalFeatures.customGitFetch` that allows defining custom git fetch commands for code hosts and repositories with special settings. [#8435](https://github.com/sourcegraph/sourcegraph/pull/8435)
- Experimental: the search query input now provides syntax highlighting, hover tooltips, and diagnostics on filters in search queries. Requires the global settings value `{ "experimentalFeatures": { "smartSearchField": true } }`.
- Added a setting `search.hideSuggestions`, which when set to `true`, will hide search suggestions in the search bar. [#8059](https://github.com/sourcegraph/sourcegraph/pull/8059)
- Experimental: A tool, [src-expose](https://docs.sourcegraph.com/admin/external_service/other#experimental-src-expose), can be used to import code from any code host.
- Experimental: Added new field `certificates` as in `{ "experimentalFeatures" { "tls.external": { "certificates": ["<CERT>"] } } }`. This allows you to add certificates to trust when communicating with a code host (via API or git+http). We expect this to be useful for adding internal certificate authorities/self-signed certificates. [#71](https://github.com/sourcegraph/sourcegraph/issues/71)
- Added a setting `auth.minPasswordLength`, which when set, causes a minimum password length to be enforced when users sign up or change passwords. [#7521](https://github.com/sourcegraph/sourcegraph/issues/7521)
- GitHub labels associated with code change campaigns are now displayed. [#8115](https://github.com/sourcegraph/sourcegraph/pull/8115)
- GitHub labels associated with campaigns are now displayed. [#8115](https://github.com/sourcegraph/sourcegraph/pull/8115)
- When creating a campaign, users can now specify the branch name that will be used on code host. This is also a breaking change for users of the GraphQL API since the `branch` attribute is now required in `CreateCampaignInput` when a `plan` is also specified. [#7646](https://github.com/sourcegraph/sourcegraph/issues/7646)
- Added an optional `content:` parameter for specifying a search pattern. This parameter overrides any other search patterns in a query. Useful for unambiguously specifying what to search for when search strings clash with other query syntax. [#6490](https://github.com/sourcegraph/sourcegraph/issues/6490)
- Interactive search mode, which helps users construct queries using UI elements, is now made available to users by default. A dropdown to the left of the search bar allows users to toggle between interactive and plain text modes. The option to use interactive search mode can be disabled by adding `{ "experimentalFeatures": { "splitSearchModes": false } }` in global settings. [#8461](https://github.com/sourcegraph/sourcegraph/pull/8461)
- Our [upgrade policy](https://docs.sourcegraph.com/#upgrading-sourcegraph) is now enforced by the `sourcegraph-frontend` on startup to prevent admins from mistakenly jumping too many versions. [#8157](https://github.com/sourcegraph/sourcegraph/pull/8157) [#7702](https://github.com/sourcegraph/sourcegraph/issues/7702)
- Repositories with bad object packs or bad objects are automatically repaired. We now detect suspect output of git commands to mark a repository for repair. [#6676](https://github.com/sourcegraph/sourcegraph/issues/6676)
- Hover tooltips for Scala and Perl files now have syntax highlighting. [#8456](https://github.com/sourcegraph/sourcegraph/pull/8456) [#8307](https://github.com/sourcegraph/sourcegraph/issues/8307)

### Changed

- `experimentalFeatures.splitSearchModes` was removed as a site configuration option. It should be set in global/org/user settings.
- Sourcegraph now waits for `90s` instead of `5s` for Redis to be available before quitting. This duration is configurable with the new `SRC_REDIS_WAIT_FOR` environment variable.
- Code intelligence usage statistics will be sent back via pings by default. Aggregated event counts can be disabled via the site admin flag `disableNonCriticalTelemetry`.
- The Sourcegraph Docker image optimized its use of Redis to make start-up significantly faster in certain scenarios (e.g when container restarts were frequent). ([#3300](https://github.com/sourcegraph/sourcegraph/issues/3300), [#2904](https://github.com/sourcegraph/sourcegraph/issues/2904))
- Upgrading Sourcegraph is officially supported for one minor version increment (e.g., 3.12 -> 3.13). Previously, upgrades from 2 minor versions previous were supported. Please reach out to support@sourcegraph.com if you would like assistance upgrading from a much older version of Sourcegraph.
- The GraphQL mutation `previewCampaignPlan` has been renamed to `createCampaignPlan`. This mutation is part of campaigns, which is still in beta and behind a feature flag and thus subject to possible breaking changes while we still work on it.
- The GraphQL mutation `previewCampaignPlan` has been renamed to `createCampaignPlan`. This mutation is part of the campaigns feature, which is still in beta and behind a feature flag and thus subject to possible breaking changes while we still work on it.
- The GraphQL field `CampaignPlan.changesets` has been deprecated and will be removed in 3.15. A new field called `CampaignPlan.changesetPlans` has been introduced to make the naming more consistent with the `Campaign.changesetPlans` field. Please use that instead. [#7966](https://github.com/sourcegraph/sourcegraph/pull/7966)
- Long lines (>2000 bytes) are no longer highlighted, in order to prevent performance issues in browser rendering. [#6489](https://github.com/sourcegraph/sourcegraph/issues/6489)
- No longer requires `read:org` permissions for GitHub OAuth if `allowOrgs` is not enabled in the site configuration. [#8163](https://github.com/sourcegraph/sourcegraph/issues/8163)
- [Documentation](https://github.com/sourcegraph/deploy-sourcegraph/blob/master/configure/jaeger/README.md) in github.com/sourcegraph/deploy-sourcegraph for deploying Jaeger in Kubernetes clusters running Sourcegraph has been updated to use the [Jaeger Operator](https://www.jaegertracing.io/docs/1.16/operator/), the recommended standard way of deploying Jaeger in a Kubernetes cluster. We recommend existing customers that use Jaeger adopt this new method of deployment. Please reach out to support@sourcegraph.com if you'd like assistance updating.

### Fixed

- The syntax highlighter (syntect-server) no longer fails when run in environments without IPv6 support. [#8463](https://github.com/sourcegraph/sourcegraph/pull/8463)
- After adding/removing a gitserver replica the admin interface will correctly report that repositories that need to move replicas as cloning. [#7970](https://github.com/sourcegraph/sourcegraph/issues/7970)
- Show download button for images. [#7924](https://github.com/sourcegraph/sourcegraph/issues/7924)
- gitserver backoffs trying to re-clone repositories if they fail to clone. In the case of large monorepos that failed this lead to gitserver constantly cloning them and using many resources. [#7804](https://github.com/sourcegraph/sourcegraph/issues/7804)
- It is now possible to escape spaces using `\` in the search queries when using regexp. [#7604](https://github.com/sourcegraph/sourcegraph/issues/7604)
- Clicking filter chips containing whitespace is now correctly quoted in the web UI. [#6498](https://github.com/sourcegraph/sourcegraph/issues/6498)
- **Monitoring:** Fixed an issue with the **Frontend** -> **Search responses by status** panel which caused search response types to not be aggregated as expected. [#7627](https://github.com/sourcegraph/sourcegraph/issues/7627)
- **Monitoring:** Fixed an issue with the **Replacer**, **Repo Updater**, and **Searcher** dashboards would incorrectly report on a metric from the unrelated query-runner service. [#7531](https://github.com/sourcegraph/sourcegraph/issues/7531)
- Deterministic ordering of results from indexed search. Previously when refreshing a page with many results some results may come and go.
- Spread out periodic git reclones. Previously we would reclone all git repositories every 45 days. We now add in a jitter of 12 days to spread out the load for larger installations. [#8259](https://github.com/sourcegraph/sourcegraph/issues/8259)
- Fixed an issue with missing commit information in graphql search results. [#8343](https://github.com/sourcegraph/sourcegraph/pull/8343)

### Removed

- All repository fields related to `enabled` and `disabled` have been removed from the GraphQL API. These fields have been deprecated since 3.4. [#3971](https://github.com/sourcegraph/sourcegraph/pull/3971)
- The deprecated extension API `Hover.__backcompatContents` was removed.

## 3.12.10

This release backports the fixes released in `3.13.2` for customers still on `3.12`.

### Fixed

- The default timeout of indexed search has been increased. Previously indexed search would always return within 3s. This lead to broken behaviour on new instances which had yet to tune resource allocations. [#8720](https://github.com/sourcegraph/sourcegraph/pull/8720)
- Bitbucket Server older than 5.13 failed to sync since Sourcegraph 3.12. This was due to us querying for the `archived` label, but Bitbucket Server 5.13 does not support labels. [#8883](https://github.com/sourcegraph/sourcegraph/issues/8883)
- A regression in repo-updater was fixed that lead to every repository's git clone being updated every time the list of repositories was synced from the code host. [#8501](https://github.com/sourcegraph/sourcegraph/issues/8501)

## 3.12.9

This is `3.12.8` release with internal infrastructure fixes to publish the docker images.

## 3.12.8

### Fixed

- Extension API showInputBox and other Window methods now work on search results pages [#8519](https://github.com/sourcegraph/sourcegraph/issues/8519)
- Extension error notification styling is clearer [#8521](https://github.com/sourcegraph/sourcegraph/issues/8521)

## 3.12.7

### Fixed

- Campaigns now gracefully handle GitHub review dismissals when rendering the burndown chart.

## 3.12.6

### Changed

- When GitLab permissions are turned on using GitLab OAuth authentication, GitLab project visibility is fetched in batches, which is generally more efficient than fetching them individually. The `minBatchingThreshold` and `maxBatchRequests` fields of the `authorization.identityProvider` object in the GitLab repositories configuration control when such batch fetching is used. [#8171](https://github.com/sourcegraph/sourcegraph/pull/8171)

## 3.12.5

### Fixed

- Fixed an internal race condition in our Docker build process. The previous patch version 3.12.4 contained an lsif-server version that was newer than expected. The affected artifacts have since been removed from the Docker registry.

## 3.12.4

### Added

- New optional `apiURL` configuration option for Bitbucket Cloud code host connection [#8082](https://github.com/sourcegraph/sourcegraph/pull/8082)

## 3.12.3

### Fixed

- Fixed an issue in `sourcegraph/*` Docker images where data folders were either not created or had incorrect permissions - preventing the use of Docker volumes. [#7991](https://github.com/sourcegraph/sourcegraph/pull/7991)

## 3.12.2

### Added

- Experimental: The site configuration field `campaigns.readAccess.enabled` allows site-admins to give read-only access for code change campaigns to non-site-admins. This is a setting for the experimental feature campaigns and will only have an effect when campaigns are enabled under `experimentalFeatures`. [#8013](https://github.com/sourcegraph/sourcegraph/issues/8013)

### Fixed

- A regression in 3.12.0 which caused [find-leaked-credentials campaigns](https://docs.sourcegraph.com/user/campaigns#finding-leaked-credentials) to not return any results for private repositories. [#7914](https://github.com/sourcegraph/sourcegraph/issues/7914)
- Experimental: The site configuration field `campaigns.readAccess.enabled` allows site-admins to give read-only access for campaigns to non-site-admins. This is a setting for the experimental campaigns feature and will only have an effect when campaigns is enabled under `experimentalFeatures`. [#8013](https://github.com/sourcegraph/sourcegraph/issues/8013)

### Fixed

- A regression in 3.12.0 which caused find-leaked-credentials campaigns to not return any results for private repositories. [#7914](https://github.com/sourcegraph/sourcegraph/issues/7914)
- A regression in 3.12.0 which removed the horizontal bar between search result matches.
- Manual campaigns were wrongly displayed as being in draft mode. [#8009](https://github.com/sourcegraph/sourcegraph/issues/8009)
- Manual campaigns could be published and create the wrong changesets on code hosts, even though the campaign was never in draft mode (see line above). [#8012](https://github.com/sourcegraph/sourcegraph/pull/8012)
- A regression in 3.12.0 which caused manual campaigns to not properly update the UI after adding a changeset. [#8023](https://github.com/sourcegraph/sourcegraph/pull/8023)
- Minor improvements to manual campaign form fields. [#8033](https://github.com/sourcegraph/sourcegraph/pull/8033)

## 3.12.1

### Fixed

- The ephemeral `/site-config.json` escape-hatch config file has moved to `$HOME/site-config.json`, to support non-root container environments. [#7873](https://github.com/sourcegraph/sourcegraph/issues/7873)
- Fixed an issue where repository permissions would sometimes not be cached, due to improper Redis nil value handling. [#7912](https://github.com/sourcegraph/sourcegraph/issues/7912)

## 3.12.0

### Added

- Bitbucket Server repositories with the label `archived` can be excluded from search with `archived:no` [syntax](https://docs.sourcegraph.com/code_search/reference/queries). [#5494](https://github.com/sourcegraph/sourcegraph/issues/5494)
- Add button to download file in code view. [#5478](https://github.com/sourcegraph/sourcegraph/issues/5478)
- The new `allowOrgs` site config setting in GitHub `auth.providers` enables admins to restrict GitHub logins to members of specific GitHub organizations. [#4195](https://github.com/sourcegraph/sourcegraph/issues/4195)
- Support case field in repository search. [#7671](https://github.com/sourcegraph/sourcegraph/issues/7671)
- Skip LFS content when cloning git repositories. [#7322](https://github.com/sourcegraph/sourcegraph/issues/7322)
- Hover tooltips and _Find Reference_ results now display a badge to indicate when a result is search-based. These indicators can be disabled by adding `{ "experimentalFeatures": { "showBadgeAttachments": false } }` in global settings.
- Campaigns can now be created as drafts, which can be shared and updated without creating changesets (pull requests) on code hosts. When ready, a draft can then be published, either completely or changeset by changeset, to create changesets on the code host. [#7659](https://github.com/sourcegraph/sourcegraph/pull/7659)
- Experimental: feature flag `BitbucketServerFastPerm` can be enabled to speed up fetching ACL data from Bitbucket Server instances. This requires [Bitbucket Server Sourcegraph plugin](https://github.com/sourcegraph/bitbucket-server-plugin) to be installed.
- Experimental: A site configuration field `{ "experimentalFeatures" { "tls.external": { "insecureSkipVerify": true } } }` which allows you to configure SSL/TLS settings for Sourcegraph contacting your code hosts. Currently just supports turning off TLS/SSL verification. [#71](https://github.com/sourcegraph/sourcegraph/issues/71)
- Experimental: To search across multiple revisions of the same repository, list multiple branch names (or other revspecs) separated by `:` in your query, as in `repo:myrepo@branch1:branch2:branch2`. To search all branches, use `repo:myrepo@*refs/heads/`. Requires the site configuration value `{ "experimentalFeatures": { "searchMultipleRevisionsPerRepository": true } }`. Previously this was only supported for diff and commit searches.
- Experimental: interactive search mode, which helps users construct queries using UI elements. Requires the site configuration value `{ "experimentalFeatures": { "splitSearchModes": true } }`. The existing plain text search format is still available via the dropdown menu on the left of the search bar.
- A case sensitivity toggle now appears in the search bar.
- Add explicit repository permissions support with site configuration field `{ "permissions.userMapping" { "enabled": true, "bindID": "email" } }`.

### Changed

- The "Files" tab in the search results page has been renamed to "Filenames" for clarity.
- The search query builder now lives on its own page at `/search/query-builder`. The home search page has a link to it.
- User passwords when using builtin auth are limited to 256 characters. Existing passwords longer than 256 characters will continue to work.
- GraphQL API: Campaign.changesetCreationStatus has been renamed to Campaign.status to be aligned with CampaignPlan. [#7654](https://github.com/sourcegraph/sourcegraph/pull/7654)
- When using GitHub as an authentication provider, `read:org` scope is now required. This is used to support the new `allowOrgs` site config setting in the GitHub `auth.providers` configuration, which enables site admins to restrict GitHub logins to members of a specific GitHub organization. This for example allows having a Sourcegraph instance with GitHub sign in configured be exposed to the public internet without allowing everyone with a GitHub account access to your Sourcegraph instance.

### Fixed

- The experimental search pagination API no longer times out when large repositories are encountered. [#6384](https://github.com/sourcegraph/sourcegraph/issues/6384)
- We resolve relative symbolic links from the directory of the symlink, rather than the root of the repository. [#6034](https://github.com/sourcegraph/sourcegraph/issues/6034)
- Show errors on repository settings page when repo-updater is down. [#3593](https://github.com/sourcegraph/sourcegraph/issues/3593)
- Remove benign warning that verifying config took more than 10s when updating or saving an external service. [#7176](https://github.com/sourcegraph/sourcegraph/issues/7176)
- repohasfile search filter works again (regressed in 3.10). [#7380](https://github.com/sourcegraph/sourcegraph/issues/7380)
- Structural search can now run on very large repositories containing any number of files. [#7133](https://github.com/sourcegraph/sourcegraph/issues/7133)

### Removed

- The deprecated GraphQL mutation `setAllRepositoriesEnabled` has been removed. [#7478](https://github.com/sourcegraph/sourcegraph/pull/7478)
- The deprecated GraphQL mutation `deleteRepository` has been removed. [#7483](https://github.com/sourcegraph/sourcegraph/pull/7483)

## 3.11.4

### Fixed

- The `/.auth/saml/metadata` endpoint has been fixed. Previously it panicked if no encryption key was set.
- The version updating logic has been fixed for `sourcegraph/server`. Users running `sourcegraph/server:3.11.1` will need to manually modify their `docker run` command to use `sourcegraph/server:3.11.4` or higher. [#7442](https://github.com/sourcegraph/sourcegraph/issues/7442)

## 3.11.1

### Fixed

- The syncing process for newly created campaign changesets has been fixed again after they have erroneously been marked as deleted in the database. [#7522](https://github.com/sourcegraph/sourcegraph/pull/7522)
- The syncing process for newly created changesets (in campaigns) has been fixed again after they have erroneously been marked as deleted in the database. [#7522](https://github.com/sourcegraph/sourcegraph/pull/7522)

## 3.11.0

**Important:** If you use `SITE_CONFIG_FILE` or `CRITICAL_CONFIG_FILE`, please be sure to follow the steps in: [migration notes for Sourcegraph v3.11+](https://docs.sourcegraph.com/admin/migration/3_11.md) after upgrading.

### Added

- Language statistics by commit are available via the API. [#6737](https://github.com/sourcegraph/sourcegraph/pull/6737)
- Added a new page that shows [language statistics for the results of a search query](https://docs.sourcegraph.com/user/search#statistics).
- Global settings can be configured from a local file using the environment variable `GLOBAL_SETTINGS_FILE`.
- High-level health metrics and dashboards have been added to Sourcegraph's monitoring (found under the **Site admin** -> **Monitoring** area). [#7216](https://github.com/sourcegraph/sourcegraph/pull/7216)
- Logging for GraphQL API requests not issued by Sourcegraph is now much more verbose, allowing for easier debugging of problematic queries and where they originate from. [#5706](https://github.com/sourcegraph/sourcegraph/issues/5706)
- A new campaign type finds and removes leaked npm credentials. [#6893](https://github.com/sourcegraph/sourcegraph/pull/6893)
- Campaigns can now be retried to create failed changesets due to ephemeral errors (e.g. network problems when creating a pull request on GitHub). [#6718](https://github.com/sourcegraph/sourcegraph/issues/6718)
- The initial release of [structural code search](https://docs.sourcegraph.com/code_search/reference/structural).

### Changed

- `repohascommitafter:` search filter uses a more efficient git command to determine inclusion. [#6739](https://github.com/sourcegraph/sourcegraph/pull/6739)
- `NODE_NAME` can be specified instead of `HOSTNAME` for zoekt-indexserver. `HOSTNAME` was a confusing configuration to use in [Pure-Docker Sourcegraph deployments](https://github.com/sourcegraph/deploy-sourcegraph-docker). [#6846](https://github.com/sourcegraph/sourcegraph/issues/6846)
- The feedback toast now requests feedback every 60 days of usage (was previously only once on the 3rd day of use). [#7165](https://github.com/sourcegraph/sourcegraph/pull/7165)
- The lsif-server container now only has a dependency on Postgres, whereas before it also relied on Redis. [#6880](https://github.com/sourcegraph/sourcegraph/pull/6880)
- Renamed the GraphQL API `LanguageStatistics` fields to `name`, `totalBytes`, and `totalLines` (previously the field names started with an uppercase letter, which was inconsistent).
- Detecting a file's language uses a more accurate but slower algorithm. To revert to the old (faster and less accurate) algorithm, set the `USE_ENHANCED_LANGUAGE_DETECTION` env var to the string `false` (on the `sourcegraph/server` container, or if using the cluster deployment, on the `sourcegraph-frontend` pod).
- Diff and commit searches that make use of `before:` and `after:` filters to narrow their search area are now no longer subject to the 50-repository limit. This allows for creating saved searches on more than 50 repositories as before. [#7215](https://github.com/sourcegraph/sourcegraph/issues/7215)

### Fixed

- Changes to external service configurations are reflected much faster. [#6058](https://github.com/sourcegraph/sourcegraph/issues/6058)
- Deleting an external service will not show warnings for the non-existent service. [#5617](https://github.com/sourcegraph/sourcegraph/issues/5617)
- Suggested search filter chips are quoted if necessary. [#6498](https://github.com/sourcegraph/sourcegraph/issues/6498)
- Remove potential panic in gitserver if heavily loaded. [#6710](https://github.com/sourcegraph/sourcegraph/issues/6710)
- Multiple fixes to make the preview and creation of campaigns more robust and a smoother user experience. [#6682](https://github.com/sourcegraph/sourcegraph/pull/6682) [#6625](https://github.com/sourcegraph/sourcegraph/issues/6625) [#6658](https://github.com/sourcegraph/sourcegraph/issues/6658) [#7088](https://github.com/sourcegraph/sourcegraph/issues/7088) [#6766](https://github.com/sourcegraph/sourcegraph/issues/6766) [#6717](https://github.com/sourcegraph/sourcegraph/issues/6717) [#6659](https://github.com/sourcegraph/sourcegraph/issues/6659)
- Repositories referenced in campaigns that are removed in an external service configuration change won't lead to problems with the syncing process anymore. [#7015](https://github.com/sourcegraph/sourcegraph/pull/7015)
- The Searcher dashboard (and the `src_graphql_search_response` Prometheus metric) now properly account for search alerts instead of them being incorrectly added to the `timeout` category. [#7214](https://github.com/sourcegraph/sourcegraph/issues/7214)
- In the experimental search pagination API, the `cloning`, `missing`, and other repository fields now return a well-defined set of results. [#6000](https://github.com/sourcegraph/sourcegraph/issues/6000)

### Removed

- The management console has been removed. All critical configuration previously stored in the management console will be automatically migrated to your site configuration. For more information about this change, or if you use `SITE_CONFIG_FILE` / `CRITICAL_CONFIG_FILE`, please see the [migration notes for Sourcegraph v3.11+](https://docs.sourcegraph.com/admin/migration/3_11.md).

## 3.10.4

### Fixed

- An issue where diff/commit searches that would run over more than 50 repositories would incorrectly display a timeout error instead of the correct error suggesting users scope their query to less repositories. [#7090](https://github.com/sourcegraph/sourcegraph/issues/7090)

## 3.10.3

### Fixed

- A critical regression in 3.10.2 which caused diff, commit, and repository searches to timeout. [#7090](https://github.com/sourcegraph/sourcegraph/issues/7090)
- A critical regression in 3.10.2 which caused "No results" to appear frequently on pages with search results. [#7095](https://github.com/sourcegraph/sourcegraph/pull/7095)
- An issue where the built-in Grafana Searcher dashboard would show duplicate success/error metrics. [#7078](https://github.com/sourcegraph/sourcegraph/pull/7078)

## 3.10.2

### Added

- Site admins can now use the built-in Grafana Searcher dashboard to observe how many search requests are successful, or resulting in errors or timeouts. [#6756](https://github.com/sourcegraph/sourcegraph/issues/6756)

### Fixed

- When searches timeout, a consistent UI with clear actions like a button to increase the timeout is now returned. [#6754](https://github.com/sourcegraph/sourcegraph/issues/6754)
- To reduce the chance of search timeouts in some cases, the default indexed search timeout has been raised from 1.5s to 3s. [#6754](https://github.com/sourcegraph/sourcegraph/issues/6754)
- We now correctly inform users of the limitations of diff/commit search. If a diff/commit search would run over more than 50 repositories, users will be shown an error suggesting they scope their search to less repositories using the `repo:` filter. Global diff/commit search support is being tracked in [#6826](https://github.com/sourcegraph/sourcegraph/issues/6826). [#5519](https://github.com/sourcegraph/sourcegraph/issues/5519)

## 3.10.1

### Added

- Syntax highlighting for Starlark (Bazel) files. [#6827](https://github.com/sourcegraph/sourcegraph/issues/6827)

### Fixed

- The experimental search pagination API no longer times out when large repositories are encountered. [#6384](https://github.com/sourcegraph/sourcegraph/issues/6384) [#6383](https://github.com/sourcegraph/sourcegraph/issues/6383)
- In single-container deployments, the builtin `postgres_exporter` now correctly respects externally configured databases. This previously caused PostgreSQL metrics to not show up in Grafana when an external DB was in use. [#6735](https://github.com/sourcegraph/sourcegraph/issues/6735)

## 3.10.0

### Added

- Indexed Search supports horizontally scaling. Instances with large number of repositories can update the `replica` field of the `indexed-search` StatefulSet. See [configure indexed-search replica count](https://github.com/sourcegraph/deploy-sourcegraph/blob/master/docs/configure.md#configure-indexed-search-replica-count). [#5725](https://github.com/sourcegraph/sourcegraph/issues/5725)
- Bitbucket Cloud external service supports `exclude` config option. [#6035](https://github.com/sourcegraph/sourcegraph/issues/6035)
- `sourcegraph/server` Docker deployments now support the environment variable `IGNORE_PROCESS_DEATH`. If set to true the container will keep running, even if a subprocess has died. This is useful when manually fixing problems in the container which the container refuses to start. For example a bad database migration.
- Search input now offers filter type suggestions [#6105](https://github.com/sourcegraph/sourcegraph/pull/6105).
- The keyboard shortcut <kbd>Ctrl</kbd>+<kbd>Space</kbd> in the search input shows a list of available filter types.
- Sourcegraph Kubernetes cluster site admins can configure PostgreSQL by specifying `postgresql.conf` via ConfigMap. [sourcegraph/deploy-sourcegraph#447](https://github.com/sourcegraph/deploy-sourcegraph/pull/447)

### Changed

- **Required Kubernetes Migration:** The [Kubernetes deployment](https://github.com/sourcegraph/deploy-sourcegraph) manifest for indexed-search services has changed from a Normal Service to a Headless Service. This is to enable Sourcegraph to individually resolve indexed-search pods. Services are immutable, so please follow the [migration guide](https://github.com/sourcegraph/deploy-sourcegraph/blob/master/docs/migrate.md#310).
- Fields of type `String` in our GraphQL API that contain [JSONC](https://komkom.github.io/) now have the custom scalar type `JSONCString`. [#6209](https://github.com/sourcegraph/sourcegraph/pull/6209)
- `ZOEKT_HOST` environment variable has been deprecated. Please use `INDEXED_SEARCH_SERVERS` instead. `ZOEKT_HOST` will be removed in 3.12.
- Directory names on the repository tree page are now shown in bold to improve readability.
- Added support for Bitbucket Server pull request activity to the [campaign](https://about.sourcegraph.com/product/code-change-management/) burndown chart. When used, this feature leads to more requests being sent to Bitbucket Server, since Sourcegraph needs to keep track of how a pull request's state changes over time. With [the instance scoped webhooks](https://docs.google.com/document/d/1I3Aq1WSUh42BP8KvKr6AlmuCfo8tXYtJu40WzdNT6go/edit) in our [Bitbucket Server plugin](https://github.com/sourcegraph/bitbucket-server-plugin/pull/10) as well as up-coming [heuristical syncing changes](#6389), this additional load will be significantly reduced in the future.
- Added support for Bitbucket Server pull request activity to the campaign burndown chart. When used, this feature leads to more requests being sent to Bitbucket Server, since Sourcegraph needs to keep track of how a pull request's state changes over time. With [the instance scoped webhooks](https://docs.google.com/document/d/1I3Aq1WSUh42BP8KvKr6AlmuCfo8tXYtJu40WzdNT6go/edit) in our [Bitbucket Server plugin](https://github.com/sourcegraph/bitbucket-server-plugin/pull/10) as well as up-coming [heuristical syncing changes](#6389), this additional load will be significantly reduced in the future.

### Fixed

- Support hyphens in Bitbucket Cloud team names. [#6154](https://github.com/sourcegraph/sourcegraph/issues/6154)
- Server will run `redis-check-aof --fix` on startup to fix corrupted AOF files. [#651](https://github.com/sourcegraph/sourcegraph/issues/651)
- Authorization provider configuration errors in external services will be shown as site alerts. [#6061](https://github.com/sourcegraph/sourcegraph/issues/6061)

### Removed

## 3.9.4

### Changed

- The experimental search pagination API's `PageInfo` object now returns a `String` instead of an `ID` for its `endCursor`, and likewise for the `after` search field. Experimental paginated search API users may need to update their usages to replace `ID` cursor types with `String` ones.

### Fixed

- The experimental search pagination API no longer omits a single repository worth of results at the end of the result set. [#6286](https://github.com/sourcegraph/sourcegraph/issues/6286)
- The experimental search pagination API no longer produces search cursors that can get "stuck". [#6287](https://github.com/sourcegraph/sourcegraph/issues/6287)
- In literal search mode, searching for quoted strings now works as expected. [#6255](https://github.com/sourcegraph/sourcegraph/issues/6255)
- In literal search mode, quoted field values now work as expected. [#6271](https://github.com/sourcegraph/sourcegraph/pull/6271)
- `type:path` search queries now correctly work in indexed search again. [#6220](https://github.com/sourcegraph/sourcegraph/issues/6220)

## 3.9.3

### Changed

- Sourcegraph is now built using Go 1.13.3 [#6200](https://github.com/sourcegraph/sourcegraph/pull/6200).

## 3.9.2

### Fixed

- URI-decode the username, password, and pathname when constructing Postgres connection paramers in lsif-server [#6174](https://github.com/sourcegraph/sourcegraph/pull/6174). Fixes a crashing lsif-server process for users with passwords containing special characters.

## 3.9.1

### Changed

- Reverted [#6094](https://github.com/sourcegraph/sourcegraph/pull/6094) because it introduced a minor security hole involving only Grafana.
  [#6075](https://github.com/sourcegraph/sourcegraph/issues/6075) will be fixed with a different approach.

## 3.9.0

### Added

- Our external service syncing model will stream in new repositories to Sourcegraph. Previously we could only add a repository to our database and clone it once we had synced all information from all external services (to detect deletions and renames). Now adding a repository to an external service configuration should be reflected much sooner, even on large instances. [#5145](https://github.com/sourcegraph/sourcegraph/issues/5145)
- There is now an easy way for site admins to view and export settings and configuration when reporting a bug. The page for doing so is at /site-admin/report-bug, linked to from the site admin side panel under "Report a bug".
- An experimental search pagination API to enable better programmatic consumption of search results is now available to try. For more details and known limitations see [the documentation](https://docs.sourcegraph.com/api/graphql/search).
- Search queries can now be interpreted literally.
  - There is now a dot-star icon in the search input bar to toggle the pattern type of a query between regexp and literal.
  - There is a new `search.defaultPatternType` setting to configure the default pattern type, regexp or literal, for searches.
  - There is a new `patternType:` search token which overrides the `search.defaultPatternType` setting, and the active state of the dot-star icon in determining the pattern type of the query.
  - Old URLs without a patternType URL parameter will be redirected to the same URL with
    patternType=regexp appended to preserve intended behavior.
- Added support for GitHub organization webhooks to enable faster updates of metadata used by [campaigns](https://about.sourcegraph.com/product/code-change-management/), such as pull requests or issue comments. See the [GitHub webhook documentation](https://docs.sourcegraph.com/admin/external_service/github#webhooks) for instructions on how to enable webhooks.
- Added support for GitHub organization webhooks to enable faster updates of changeset metadata used by campaigns. See the [GitHub webhook documentation](https://docs.sourcegraph.com/admin/external_service/github#webhooks) for instructions on how to enable webhooks.
- Added burndown chart to visualize progress of campaigns.
- Added ability to edit campaign titles and descriptions.

### Changed

- **Recommended Kubernetes Migration:** The [Kubernetes deployment](https://github.com/sourcegraph/deploy-sourcegraph) manifest for indexed-search pods has changed from a Deployment to a StatefulSet. This is to enable future work on horizontally scaling indexed search. To retain your existing indexes there is a [migration guide](https://github.com/sourcegraph/deploy-sourcegraph/blob/master/docs/migrate.md#39).
- Allow single trailing hyphen in usernames and org names [#5680](https://github.com/sourcegraph/sourcegraph/pull/5680)
- Indexed search won't spam the logs on startup if the frontend API is not yet available. [zoekt#30](https://github.com/sourcegraph/zoekt/pull/30), [#5866](https://github.com/sourcegraph/sourcegraph/pull/5866)
- Search query fields are now case insensitive. For example `repoHasFile:` will now be recognized, not just `repohasfile:`. [#5168](https://github.com/sourcegraph/sourcegraph/issues/5168)
- Search queries are now interpreted literally by default, rather than as regular expressions. [#5899](https://github.com/sourcegraph/sourcegraph/pull/5899)
- The `search` GraphQL API field now takes a two new optional parameters: `version` and `patternType`. `version` determines the search syntax version to use, and `patternType` determines the pattern type to use for the query. `version` defaults to "V1", which is regular expression searches by default, if not explicitly passed in. `patternType` overrides the pattern type determined by version.
- Saved searches have been updated to support the new patternType filter. All existing saved searches have been updated to append `patternType:regexp` to the end of queries to ensure deterministic results regardless of the patternType configurations on an instance. All new saved searches are required to have a `patternType:` field in the query.
- Allow text selection in search result headers (to allow for e.g. copying filenames)

### Fixed

- Web app: Fix paths with special characters (#6050)
- Fixed an issue that rendered the search filter `repohascommitafter` unusable in the presence of an empty repository. [#5149](https://github.com/sourcegraph/sourcegraph/issues/5149)
- An issue where `externalURL` not being configured in the management console could go unnoticed. [#3899](https://github.com/sourcegraph/sourcegraph/issues/3899)
- Listing branches and refs now falls back to a fast path if there are a large number of branches. Previously we would time out. [#4581](https://github.com/sourcegraph/sourcegraph/issues/4581)
- Sourcegraph will now ignore the ambiguous ref HEAD if a repository contains it. [#5291](https://github.com/sourcegraph/sourcegraph/issues/5291)

### Removed

## 3.8.2

### Fixed

- Sourcegraph cluster deployments now run a more stable syntax highlighting server which can self-recover from rarer failure cases such as getting stuck at high CPU usage when highlighting some specific files. [#5406](https://github.com/sourcegraph/sourcegraph/issues/5406) This will be ported to single-container deployments [at a later date](https://github.com/sourcegraph/sourcegraph/issues/5841).

## 3.8.1

### Added

- Add `nameTransformations` setting to GitLab external service to help transform repository name that shows up in the Sourcegraph UI.

## 3.8.0

### Added

- A toggle button for browser extension to quickly enable/disable the core functionality without actually enable/disable the entire extension in the browser extension manager.
- Tabs to easily toggle between the different search result types on the search results page.

### Changed

- A `hardTTL` setting was added to the [Bitbucket Server `authorization` config](https://docs.sourcegraph.com/admin/external_service/bitbucketserver#configuration). This setting specifies a duration after which a user's cached permissions must be updated before any user action is authorized. This contrasts with the already existing `ttl` setting which defines a duration after which a user's cached permissions will get updated in the background, but the previously cached (and now stale) permissions are used to authorize any user action occuring before the update concludes. If your previous `ttl` value is larger than the default of the new `hardTTL` setting (i.e. **3 days**), you must change the `ttl` to be smaller or, `hardTTL` to be larger.

### Fixed

### Removed

- The `statusIndicator` feature flag has been removed from the site configuration's `experimentalFeatures` section. The status indicator has been enabled by default since 3.6.0 and you can now safely remove the feature flag from your configuration.
- Public usage is now only available on Sourcegraph.com. Because many core features rely on persisted user settings, anonymous usage leads to a degraded experience for most users. As a result, for self-hosted private instances it is preferable for all users to have accounts. But on sourcegraph.com, users will continue to have to opt-in to accounts, despite the degraded UX.

## 3.7.2

### Added

- A [migration guide for Sourcegraph v3.7+](https://docs.sourcegraph.com/admin/migration/3_7.md).

### Fixed

- Fixed an issue where some repositories with very long symbol names would fail to index after v3.7.
- We now retain one prior search index version after an upgrade, meaning upgrading AND downgrading from v3.6.2 <-> v3.7.2 is now 100% seamless and involves no downtime or negated search performance while repositories reindex. Please refer to the [v3.7+ migration guide](https://docs.sourcegraph.com/admin/migration/3_7.md) for details.

## 3.7.1

### Fixed

- When re-indexing repositories, we now continue to serve from the old index in the meantime. Thus, you can upgrade to 3.7.1 without downtime.
- Indexed symbol search is now faster, as we've fixed a performance issue that occurred when many repositories without any symbols existed.
- Indexed symbol search now uses less disk space when upgrading directly to v3.7.1 as we properly remove old indexes.

## 3.7.0

### Added

- Indexed search now supports symbol queries. This feature will require re-indexing all repositories. This will increase the disk and memory usage of indexed search by roughly 10%. You can disable the feature with the configuration `search.index.symbols.enabled`. [#3534](https://github.com/sourcegraph/sourcegraph/issues/3534)
- Multi-line search now works for non-indexed search. [#4518](https://github.com/sourcegraph/sourcegraph/issues/4518)
- When using `SITE_CONFIG_FILE` and `EXTSVC_CONFIG_FILE`, you [may now also specify e.g. `SITE_CONFIG_ALLOW_EDITS=true`](https://docs.sourcegraph.com/admin/config/advanced_config_file) to allow edits to be made to the config in the application which will be overwritten on the next process restart. [#4912](https://github.com/sourcegraph/sourcegraph/issues/4912)

### Changed

- In the [GitHub external service config](https://docs.sourcegraph.com/admin/external_service/github#configuration) it's now possible to specify `orgs` without specifying `repositoryQuery` or `repos` too.
- Out-of-the-box TypeScript code intelligence is much better with an updated ctags version with a built-in TypeScript parser.
- Sourcegraph uses Git protocol version 2 for increased efficiency and performance when fetching data from compatible code hosts.
- Searches with `repohasfile:` are faster at finding repository matches. [#4833](https://github.com/sourcegraph/sourcegraph/issues/4833).
- Zoekt now runs with GOGC=50 by default, helping to reduce the memory consumption of Sourcegraph. [#3792](https://github.com/sourcegraph/sourcegraph/issues/3792)
- Upgraded the version of Go in use, which improves security for publicly accessible Sourcegraph instances.

### Fixed

- Disk cleanup in gitserver is now done in terms of percentages to fix [#5059](https://github.com/sourcegraph/sourcegraph/issues/5059).
- Search results now correctly show highlighting of matches with runes like 'İ' that lowercase to runes with a different number of bytes in UTF-8 [#4791](https://github.com/sourcegraph/sourcegraph/issues/4791).
- Fixed an issue where search would sometimes crash with a panic due to a nil pointer. [#5246](https://github.com/sourcegraph/sourcegraph/issues/5246)

### Removed

## 3.6.2

### Fixed

- Fixed Phabricator external services so they won't stop the syncing process for repositories when Phabricator doesn't return clone URLs. [#5101](https://github.com/sourcegraph/sourcegraph/pull/5101)

## 3.6.1

### Added

- New site config option `branding.brandName` configures the brand name to display in the Sourcegraph \<title\> element.
- `repositoryPathPattern` option added to the "Other" external service type for repository name customization.

## 3.6.0

### Added

- The `github.exclude` setting in [GitHub external service config](https://docs.sourcegraph.com/admin/external_service/github#configuration) additionally allows you to specify regular expressions with `{"pattern": "regex"}`.
- A new [`quicklinks` setting](https://docs.sourcegraph.com/user/personalization/quick_links) allows adding links to be displayed on the homepage and search page for all users (or users in an organization).
- Compatibility with the [Sourcegraph for Bitbucket Server](https://github.com/sourcegraph/bitbucket-server-plugin) plugin.
- Support for [Bitbucket Cloud](https://bitbucket.org) as an external service.

### Changed

- Updating or creating an external service will no longer block until the service is synced.
- The GraphQL fields `Repository.createdAt` and `Repository.updatedAt` are deprecated and will be removed in 3.8. Now `createdAt` is always the current time and updatedAt is always null.
- In the [GitHub external service config](https://docs.sourcegraph.com/admin/external_service/github#configuration) and [Bitbucket Server external service config](https://docs.sourcegraph.com/admin/external_service/bitbucket_server#permissions) `repositoryQuery` is now only required if `repos` is not set.
- Log messages from query-runner when saved searches fail now include the raw query as part of the message.
- The status indicator in the navigation bar is now enabled by default
- Usernames and org names can now contain the `.` character. [#4674](https://github.com/sourcegraph/sourcegraph/issues/4674)

### Fixed

- Commit searches now correctly highlight unicode characters, for example 加. [#4512](https://github.com/sourcegraph/sourcegraph/issues/4512)
- Symbol searches now show the number of symbol matches rather than the number of file matches found. [#4578](https://github.com/sourcegraph/sourcegraph/issues/4578)
- Symbol searches with truncated results now show a `+` on the results page to signal that some results have been omitted. [#4579](https://github.com/sourcegraph/sourcegraph/issues/4579)

## 3.5.4

### Fixed

- Fixed Phabricator external services so they won't stop the syncing process for repositories when Phabricator doesn't return clone URLs. [#5101](https://github.com/sourcegraph/sourcegraph/pull/5101)

## 3.5.2

### Changed

- Usernames and org names can now contain the `.` character. [#4674](https://github.com/sourcegraph/sourcegraph/issues/4674)

### Added

- Syntax highlighting requests that fail are now logged and traced. A new Prometheus metric `src_syntax_highlighting_requests` allows monitoring and alerting. [#4877](https://github.com/sourcegraph/sourcegraph/issues/4877).
- Sourcegraph's SAML authentication now supports RSA PKCS#1 v1.5. [#4869](https://github.com/sourcegraph/sourcegraph/pull/4869)

### Fixed

- Increased nginx proxy buffer size to fix issue where login failed when SAML AuthnRequest was too large. [#4849](https://github.com/sourcegraph/sourcegraph/pull/4849)
- A regression in 3.3.8 where `"corsOrigin": "*"` was improperly forbidden. [#4424](https://github.com/sourcegraph/sourcegraph/issues/4424)

## 3.5.1

### Added

- A new [`quicklinks` setting](https://docs.sourcegraph.com/user/personalization/quick_links) allows adding links to be displayed on the homepage and search page for all users (or users in an organization).
- Site admins can prevent the icon in the top-left corner of the screen from spinning on hovers by setting `"branding": { "disableSymbolSpin": true }` in their site configuration.

### Fixed

- Fix `repository.language` GraphQL field (previously returned empty for most repositories).

## 3.5.0

### Added

- Indexed search now supports matching consecutive literal newlines, with queries like e.g. `foo\nbar.*` to search over multiple lines. [#4138](https://github.com/sourcegraph/sourcegraph/issues/4138)
- The `orgs` setting in [GitHub external service config](https://docs.sourcegraph.com/admin/external_service/github) allows admins to select all repositories from the specified organizations to be synced.
- A new experimental search filter `repohascommitafter:"30 days ago"` allows users to exclude stale repositories that don't contain commits (to the branch being searched over) past a specified date from their search query.
- The `authorization` setting in the [Bitbucket Server external service config](https://docs.sourcegraph.com/admin/external_service/bitbucket_server#permissions) enables Sourcegraph to enforce the repository permissions defined in Bitbucket Server.
- A new, experimental status indicator in the navigation bar allows admins to quickly see whether the configured repositories are up to date or how many are currently being updated in the background. You can enable the status indicator with the following site configuration: `"experimentalFeatures": { "statusIndicator": "enabled" }`.
- A new search filter `repohasfile` allows users to filter results to just repositories containing a matching file. For example `ubuntu file:Dockerfile repohasfile:\.py$` would find Dockerfiles mentioning Ubuntu in repositories that contain Python files. [#4501](https://github.com/sourcegraph/sourcegraph/pull/4501)

### Changed

- The saved searches UI has changed. There is now a Saved searches page in the user and organizations settings area. A saved search appears in the settings area of the user or organization it is associated with.

### Removed

### Fixed

- Fixed repository search patterns which contain `.*`. Previously our optimizer would ignore `.*`, which in some cases would lead to our repository search excluding some repositories from the results.
- Fixed an issue where the Phabricator native integration would be broken on recent Phabricator versions. This fix depends on v1.2 of the [Phabricator extension](https://github.com/sourcegraph/phabricator-extension).
- Fixed an issue where the "Empty repository" banner would be shown on a repository page when starting to clone a repository.
- Prevent data inconsistency on cached archives due to restarts. [#4366](https://github.com/sourcegraph/sourcegraph/pull/4366)
- On the /extensions page, the UI is now less ambiguous when an extension has not been activated. [#4446](https://github.com/sourcegraph/sourcegraph/issues/4446)

## 3.4.5

### Fixed

- Fixed an issue where syntax highlighting taking too long would result in errors or wait long amounts of time without properly falling back to plaintext rendering after a few seconds. [#4267](https://github.com/sourcegraph/sourcegraph/issues/4267) [#4268](https://github.com/sourcegraph/sourcegraph/issues/4268) (this fix was intended to be in 3.4.3, but was in fact left out by accident)
- Fixed an issue with `sourcegraph/server` Docker deployments where syntax highlighting could produce `server closed idle connection` errors. [#4269](https://github.com/sourcegraph/sourcegraph/issues/4269) (this fix was intended to be in 3.4.3, but was in fact left out by accident)
- Fix `repository.language` GraphQL field (previously returned empty for most repositories).

## 3.4.4

### Fixed

- Fixed an out of bounds error in the GraphQL repository query. [#4426](https://github.com/sourcegraph/sourcegraph/issues/4426)

## 3.4.3

### Fixed

- Improved performance of the /site-admin/repositories page significantly (prevents timeouts). [#4063](https://github.com/sourcegraph/sourcegraph/issues/4063)
- Fixed an issue where Gitolite repositories would be inaccessible to non-admin users after upgrading to 3.3.0+ from an older version. [#4263](https://github.com/sourcegraph/sourcegraph/issues/4263)
- Repository names are now treated as case-sensitive, fixing an issue where users saw `pq: duplicate key value violates unique constraint \"repo_name_unique\"` [#4283](https://github.com/sourcegraph/sourcegraph/issues/4283)
- Repositories containing submodules not on Sourcegraph will now load without error [#2947](https://github.com/sourcegraph/sourcegraph/issues/2947)
- HTTP metrics in Prometheus/Grafana now distinguish between different types of GraphQL requests.

## 3.4.2

### Fixed

- Fixed incorrect wording in site-admin onboarding. [#4127](https://github.com/sourcegraph/sourcegraph/issues/4127)

## 3.4.1

### Added

- You may now specify `DISABLE_CONFIG_UPDATES=true` on the management console to prevent updates to the critical configuration. This is useful when loading critical config via a file using `CRITICAL_CONFIG_FILE` on the frontend.

### Changed

- When `EXTSVC_CONFIG_FILE` or `SITE_CONFIG_FILE` are specified, updates to external services and the site config are now prevented.
- Site admins will now see a warning if creating or updating an external service was successful but the process could not complete entirely due to an ephemeral error (such as GitHub API search queries running into timeouts and returning incomplete results).

### Removed

### Fixed

- Fixed an issue where `EXTSVC_CONFIG_FILE` being specified would incorrectly cause a panic.
- Fixed an issue where user/org/global settings from old Sourcegraph versions (2.x) could incorrectly be null, leading to various errors.
- Fixed an issue where an ephemeral infrastructure error (`tar/archive: invalid tar header`) would fail a search.

## 3.4.0

### Added

- When `repositoryPathPattern` is configured, paths from the full long name will redirect to the configured name. Extensions will function with the configured name. `repositoryPathPattern` allows administrators to configure "nice names". For example `sourcegraph.example.com/github.com/foo/bar` can configured to be `sourcegraph.example.com/gh/foo/bar` with `"repositoryPathPattern": "gh/{nameWithOwner}"`. (#462)
- Admins can now turn off site alerts for patch version release updates using the `alerts.showPatchUpdates` setting. Alerts will still be shown for major and minor version updates.
- The new `gitolite.exclude` setting in [Gitolite external service config](https://docs.sourcegraph.com/admin/external_service/gitolite#configuration) allows you to exclude specific repositories by their Gitolite name so that they won't be mirrored. Upon upgrading, previously "disabled" repositories will be automatically migrated to this exclusion list.
- The new `aws_codecommit.exclude` setting in [AWS CodeCommit external service config](https://docs.sourcegraph.com/admin/external_service/aws_codecommit#configuration) allows you to exclude specific repositories by their AWS name or ID so that they won't be synced. Upon upgrading, previously "disabled" repositories will be automatically migrated to this exclusion list.
- Added a new, _required_ `aws_codecommit.gitCredentials` setting to the [AWS CodeCommit external service config](https://docs.sourcegraph.com/admin/external_service/aws_codecommit#configuration). These Git credentials are required to create long-lived authenticated clone URLs for AWS CodeCommit repositories. For more information about Git credentials, see the AWS CodeCommit documentation: https://docs.aws.amazon.com/IAM/latest/UserGuide/id_credentials_ssh-keys.html#git-credentials-code-commit. For detailed instructions on how to create the credentials in IAM, see this page: https://docs.aws.amazon.com/codecommit/latest/userguide/setting-up-gc.html
- Added support for specifying a URL formatted `gitolite.host` setting in [Gitolite external service config](https://docs.sourcegraph.com/admin/external_service/gitolite#configuration) (e.g. `ssh://git@gitolite.example.org:2222/`), in addition to the already supported SCP like format (e.g `git@gitolite.example.org`)
- Added support for overriding critical, site, and external service configurations via files. Specify `CRITICAL_CONFIG_FILE=critical.json`, `SITE_CONFIG_FILE=site.json`, and/or `EXTSVC_CONFIG_FILE=extsvc.json` on the `frontend` container to do this.

### Changed

- Kinds of external services in use are now included in [server pings](https://docs.sourcegraph.com/admin/pings).
- Bitbucket Server: An actual Bitbucket icon is now used for the jump-to-bitbucket action on repository pages instead of the previously generic icon.
- Default config for GitHub, GitHub Enterprise, GitLab, Bitbucket Server, and AWS Code Commit external services has been revised to make it easier for first time admins.

### Removed

- Fields related to Repository enablement have been deprecated. Mutations are now NOOPs, and for repositories returned the value is always true for Enabled. The enabled field and mutations will be removed in 3.6. Mutations: `setRepositoryEnabled`, `setAllRepositoriesEnabled`, `updateAllMirrorRepositories`, `deleteRepository`. Query parameters: `repositories.enabled`, `repositories.disabled`. Field: `Repository.enabled`.
- Global saved searches are now deprecated. Any existing global saved searches have been assigned to the Sourcegraph instance's first site admin's user account.
- The `search.savedQueries` configuration option is now deprecated. Existing entries remain in user and org settings for backward compatibility, but are unused as saved searches are now stored in the database.

### Fixed

- Fixed a bug where submitting a saved query without selecting the location would fail for non-site admins (#3628).
- Fixed settings editors only having a few pixels height.
- Fixed a bug where browser extension and code review integration usage stats were not being captured on the site-admin Usage Stats page.
- Fixed an issue where in some rare cases PostgreSQL starting up slowly could incorrectly trigger a panic in the `frontend` service.
- Fixed an issue where the management console password would incorrectly reset to a new secure one after a user account was created.
- Fixed a bug where gitserver would leak file descriptors when performing common operations.
- Substantially improved the performance of updating Bitbucket Server external service configurations on instances with thousands of repositories, going from e.g. several minutes to about a minute for ~20k repositories (#4037).
- Fully resolved the search performance regression in v3.2.0, restoring performance of search back to the same levels it was before changes made in v3.2.0.
- Fix a bug where using a repo search filter with the prefix `github.com` only searched for repos whose name starts with `github.com`, even though no `^` was specified in the search filter. (#4103)
- Fixed an issue where files that fail syntax highlighting would incorrectly render an error instead of gracefully falling back to their plaintext form.

## 3.3.9

### Added

- Syntax highlighting requests that fail are now logged and traced. A new Prometheus metric `src_syntax_highlighting_requests` allows monitoring and alerting. [#4877](https://github.com/sourcegraph/sourcegraph/issues/4877).

## 3.3.8

### Fixed

- Fully resolved the search performance regression in v3.2.0, restoring performance of search back to the same levels it was before changes made in v3.2.0.
- Fixed an issue where files that fail syntax highlighting would incorrectly render an error instead of gracefully falling back to their plaintext form.
- Fixed an issue introduced in v3.3 where Sourcegraph would under specific circumstances incorrectly have to re-clone and re-index repositories from Bitbucket Server and AWS CodeCommit.

## 3.3.7

### Added

- The `bitbucketserver.exclude` setting in [Bitbucket Server external service config](https://docs.sourcegraph.com/admin/external_service/bitbucketserver#configuration) additionally allows you to exclude repositories matched by a regular expression (so that they won't be synced).

### Changed

### Removed

### Fixed

- Fixed a major indexed search performance regression that occurred in v3.2.0. (#3685)
- Fixed an issue where Sourcegraph would fail to update repositories on some instances (`pq: duplicate key value violates unique constraint "repo_external_service_unique_idx"`) (#3680)
- Fixed an issue where Sourcegraph would not exclude unavailable Bitbucket Server repositories. (#3772)

## 3.3.6

## Changed

- All 24 language extensions are enabled by default.

## 3.3.5

## Changed

- Indexed search is now enabled by default for new Docker deployments. (#3540)

### Removed

- Removed smart-casing behavior from search.

### Fixed

- Removes corrupted archives in the searcher cache and tries to populate the cache again instead of returning an error.
- Fixed a bug where search scopes would not get merged, and only the lowest-level list of search scopes would appear.
- Fixed an issue where repo-updater was slower in performing its work which could sometimes cause other performance issues. https://github.com/sourcegraph/sourcegraph/pull/3633

## 3.3.4

### Fixed

- Fixed bundling of the Phabricator integration assets in the Sourcegraph docker image.

## 3.3.3

### Fixed

- Fixed bug that prevented "Find references" action from being completed in the activation checklist.

## 3.3.2

### Fixed

- Fixed an issue where the default `bitbucketserver.repositoryQuery` would not be created on migration from older Sourcegraph versions. https://github.com/sourcegraph/sourcegraph/issues/3591
- Fixed an issue where Sourcegraph would add deleted repositories to the external service configuration. https://github.com/sourcegraph/sourcegraph/issues/3588
- Fixed an issue where a repo-updater migration would hit code host rate limits. https://github.com/sourcegraph/sourcegraph/issues/3582
- The required `bitbucketserver.username` field of a [Bitbucket Server external service configuration](https://docs.sourcegraph.com/admin/external_service/bitbucketserver#configuration), if unset or empty, is automatically migrated to match the user part of the `url` (if defined). https://github.com/sourcegraph/sourcegraph/issues/3592
- Fixed a panic that would occur in indexed search / the frontend when a search error ocurred. https://github.com/sourcegraph/sourcegraph/issues/3579
- Fixed an issue where the repo-updater service could become deadlocked while performing a migration. https://github.com/sourcegraph/sourcegraph/issues/3590

## 3.3.1

### Fixed

- Fixed a bug that prevented external service configurations specifying client certificates from working (#3523)

## 3.3.0

### Added

- In search queries, treat `foo(` as `foo\(` and `bar[` as `bar\[` rather than failing with an error message.
- Enterprise admins can now customize the appearance of the homepage and search icon.
- A new settings property `notices` allows showing custom informational messages on the homepage and at the top of each page. The `motd` property is deprecated and its value is automatically migrated to the new `notices` property.
- The new `gitlab.exclude` setting in [GitLab external service config](https://docs.sourcegraph.com/admin/external_service/gitlab#configuration) allows you to exclude specific repositories matched by `gitlab.projectQuery` and `gitlab.projects` (so that they won't be synced). Upon upgrading, previously "disabled" repositories will be automatically migrated to this exclusion list.
- The new `gitlab.projects` setting in [GitLab external service config](https://docs.sourcegraph.com/admin/external_service/gitlab#configuration) allows you to select specific repositories to be synced.
- The new `bitbucketserver.exclude` setting in [Bitbucket Server external service config](https://docs.sourcegraph.com/admin/external_service/bitbucketserver#configuration) allows you to exclude specific repositories matched by `bitbucketserver.repositoryQuery` and `bitbucketserver.repos` (so that they won't be synced). Upon upgrading, previously "disabled" repositories will be automatically migrated to this exclusion list.
- The new `bitbucketserver.repos` setting in [Bitbucket Server external service config](https://docs.sourcegraph.com/admin/external_service/bitbucketserver#configuration) allows you to select specific repositories to be synced.
- The new required `bitbucketserver.repositoryQuery` setting in [Bitbucket Server external service configuration](https://docs.sourcegraph.com/admin/external_service/bitbucketserver#configuration) allows you to use Bitbucket API repository search queries to select repos to be synced. Existing configurations will be migrate to have it set to `["?visibility=public", "?visibility=private"]` which is equivalent to the previous implicit behaviour that this setting supersedes.
- "Quick configure" buttons for common actions have been added to the config editor for all external services.
- "Quick configure" buttons for common actions have been added to the management console.
- Site-admins now receive an alert every day for the seven days before their license key expires.
- The user menu (in global nav) now lists the user's organizations.
- All users on an instance now see a non-dismissable alert when when there's no license key in use and the limit of free user accounts is exceeded.
- All users will see a dismissible warning about limited search performance and accuracy on when using the sourcegraph/server Docker image with more than 100 repositories enabled.

### Changed

- Indexed searches that time out more consistently report a timeout instead of erroneously saying "No results."
- The symbols sidebar now only shows symbols defined in the current file or directory.
- The dynamic filters on search results pages will now display `lang:` instead of `file:` filters for language/file-extension filter suggestions.
- The default `github.repositoryQuery` of a [GitHub external service configuration](https://docs.sourcegraph.com/admin/external_service/github#configuration) has been changed to `["none"]`. Existing configurations that had this field unset will be migrated to have the previous default explicitly set (`["affiliated", "public"]`).
- The default `gitlab.projectQuery` of a [GitLab external service configuration](https://docs.sourcegraph.com/admin/external_service/gitlab#configuration) has been changed to `["none"]`. Existing configurations that had this field unset will be migrated to have the previous default explicitly set (`["?membership=true"]`).
- The default value of `maxReposToSearch` is now unlimited (was 500).
- The default `github.repositoryQuery` of a [GitHub external service configuration](https://docs.sourcegraph.com/admin/external_service/github#configuration) has been changed to `["none"]` and is now a required field. Existing configurations that had this field unset will be migrated to have the previous default explicitly set (`["affiliated", "public"]`).
- The default `gitlab.projectQuery` of a [GitLab external service configuration](https://docs.sourcegraph.com/admin/external_service/gitlab#configuration) has been changed to `["none"]` and is now a required field. Existing configurations that had this field unset will be migrated to have the previous default explicitly set (`["?membership=true"]`).
- The `bitbucketserver.username` field of a [Bitbucket Server external service configuration](https://docs.sourcegraph.com/admin/external_service/bitbucketserver#configuration) is now **required**. This field is necessary to authenticate with the Bitbucket Server API with either `password` or `token`.
- The settings and account pages for users and organizations are now combined into a single tab.

### Removed

- Removed the option to show saved searches on the Sourcegraph homepage.

### Fixed

- Fixed an issue where the site-admin repositories page `Cloning`, `Not Cloned`, `Needs Index` tabs were very slow on instances with thousands of repositories.
- Fixed an issue where failing to syntax highlight a single file would take down the entire syntax highlighting service.

## 3.2.6

### Fixed

- Fully resolved the search performance regression in v3.2.0, restoring performance of search back to the same levels it was before changes made in v3.2.0.

## 3.2.5

### Fixed

- Fixed a major indexed search performance regression that occurred in v3.2.0. (#3685)

## 3.2.4

### Fixed

- Fixed bundling of the Phabricator integration assets in the Sourcegraph docker image.

## 3.2.3

### Fixed

- Fixed https://github.com/sourcegraph/sourcegraph/issues/3336.
- Clearer error message when a repository sync fails due to the inability to clone a repository.
- Rewrite '@' character in Gitolite repository names to '-', which permits them to be viewable in the UI.

## 3.2.2

### Changed

- When using an external Zoekt instance (specified via the `ZOEKT_HOST` environment variable), sourcegraph/server no longer spins up a redundant internal Zoekt instance.

## 3.2.1

### Fixed

- Jaeger tracing, once enabled, can now be configured via standard [environment variables](https://github.com/jaegertracing/jaeger-client-go/blob/v2.14.0/README.md#environment-variables).
- Fixed an issue where some search and zoekt errors would not be logged.

## 3.2.0

### Added

- Sourcegraph can now automatically use the system's theme.
  To enable, open the user menu in the top right and make sure the theme dropdown is set to "System".
  This is currently supported on macOS Mojave with Safari Technology Preview 68 and later.
- The `github.exclude` setting was added to the [GitHub external service config](https://docs.sourcegraph.com/admin/external_service/github#configuration) to allow excluding repositories yielded by `github.repos` or `github.repositoryQuery` from being synced.

### Changed

- Symbols search is much faster now. After the initial indexing, you can expect code intelligence to be nearly instant no matter the size of your repository.
- Massively reduced the number of code host API requests Sourcegraph performs, which caused rate limiting issues such as slow search result loading to appear.
- The [`corsOrigin`](https://docs.sourcegraph.com/admin/config/site_config) site config property is no longer needed for integration with GitHub, GitLab, etc., via the [Sourcegraph browser extension](https://docs.sourcegraph.com/integration/browser_extension). Only the [Phabricator extension](https://github.com/sourcegraph/phabricator-extension) requires it.

### Fixed

- Fixed a bug where adding a search scope that adds a `repogroup` filter would cause invalid queries if `repogroup:sample` was already part of the query.
- An issue where errors during displaying search results would not be displayed.

### Removed

- The `"updateScheduler2"` experiment is now the default and it's no longer possible to configure.

## 3.1.2

### Added

- The `search.contextLines` setting was added to allow configuration of the number of lines of context to be displayed around search results.

### Changed

- Massively reduced the number of code host API requests Sourcegraph performs, which caused rate limiting issues such as slow search result loading to appear.
- Improved logging in various situations where Sourcegraph would potentially hit code host API rate limits.

### Fixed

- Fixed an issue where search results loading slowly would display a `Cannot read property "lastChild" of undefined` error.

## 3.1.1

### Added

- Query builder toggle (open/closed) state is now retained.

### Fixed

- Fixed an issue where single-term values entered into the "Exact match" field in the query builder were not getting wrapped in quotes.

## 3.1.0

### Added

- Added Docker-specific help text when running the Sourcegraph docker image in an environment with an sufficient open file descriptor limit.
- Added syntax highlighting for Kotlin and Dart.
- Added a management console environment variable to disable HTTPS, see [the docs](https://docs.sourcegraph.com/admin/management_console.md#can-i-disable-https-on-the-management-console) for more information.
- Added `auth.disableUsernameChanges` to critical configuration to prevent users from changing their usernames.
- Site admins can query a user by email address or username from the GraphQL API.
- Added a search query builder to the main search page. Click "Use search query builder" to open the query builder, which is a form with separate inputs for commonly used search keywords.

### Changed

- File match search results now show full repository name if there are results from mirrors on different code hosts (e.g. github.com/sourcegraph/sourcegraph and gitlab.com/sourcegraph/sourcegraph)
- Search queries now use "smart case" by default. Searches are case insensitive unless you use uppercase letters. To explicitly set the case, you can still use the `case` field (e.g. `case:yes`, `case:no`). To explicitly set smart case, use `case:auto`.

### Fixed

- Fixed an issue where the management console would improperly regenerate the TLS cert/key unless `CUSTOM_TLS=true` was set. See the documentation for [how to use your own TLS certificate with the management console](https://docs.sourcegraph.com/admin/management_console.md#how-can-i-use-my-own-tls-certificates-with-the-management-console).

## 3.0.1

### Added

- Symbol search now supports Elixir, Haskell, Kotlin, Scala, and Swift

### Changed

- Significantly optimized how file search suggestions are provided when using indexed search (cluster deployments).
- Both the `sourcegraph/server` image and the [Kubernetes deployment](https://github.com/sourcegraph/deploy-sourcegraph) manifests ship with Postgres `11.1`. For maximum compatibility, however, the minimum supported version remains `9.6`. The upgrade procedure is mostly automated for existing deployments. Please refer to [this page](https://docs.sourcegraph.com/admin/postgres) for detailed instructions.

### Removed

- The deprecated `auth.disableAccessTokens` site config property was removed. Use `auth.accessTokens` instead.
- The `disableBrowserExtension` site config property was removed. [Configure nginx](https://docs.sourcegraph.com/admin/nginx) instead to block clients (if needed).

## 3.0.0

See the changelog entries for 3.0.0 beta releases and our [3.0](https://docs.sourcegraph.com/admin/migration/3_0.md) upgrade guide if you are upgrading from 2.x.

## 3.0.0-beta.4

### Added

- Basic code intelligence for the top 10 programming languages works out of the box without any configuration. [TypeScript/JavaScript](https://sourcegraph.com/extensions/sourcegraph/typescript), [Python](https://sourcegraph.com/extensions/sourcegraph/python), [Java](https://sourcegraph.com/extensions/sourcegraph/java), [Go](https://sourcegraph.com/extensions/sourcegraph/go), [C/C++](https://sourcegraph.com/extensions/sourcegraph/cpp), [Ruby](https://sourcegraph.com/extensions/sourcegraph/ruby), [PHP](https://sourcegraph.com/extensions/sourcegraph/php), [C#](https://sourcegraph.com/extensions/sourcegraph/csharp), [Shell](https://sourcegraph.com/extensions/sourcegraph/shell), and [Scala](https://sourcegraph.com/extensions/sourcegraph/scala) are enabled by default, and you can find more in the [extension registry](https://sourcegraph.com/extensions?query=category%3A"Programming+languages").

## 3.0.0-beta.3

- Fixed an issue where the site admin is redirected to the start page instead of being redirected to the repositories overview page after deleting a repo.

## 3.0.0-beta

### Added

- Repositories can now be queried by a git clone URL through the GraphQL API.
- A new Explore area is linked from the top navigation bar (when the `localStorage.explore=true;location.reload()` feature flag is enabled).
- Authentication via GitHub is now supported. To enable, add an item to the `auth.providers` list with `type: "github"`. By default, GitHub identities must be linked to an existing Sourcegraph user account. To enable new account creation via GitHub, use the `allowSignup` option in the `GitHubConnection` config.
- Authentication via GitLab is now supported. To enable, add an item to the `auth.providers` list with `type: "gitlab"`.
- GitHub repository permissions are supported if authentication via GitHub is enabled. See the
  documentation for the `authorization` field of the `GitHubConnection` configuration.
- The repository settings mirroring page now shows when a repo is next scheduled for an update (requires experiment `"updateScheduler2": "enabled"`).
- Configured repositories are periodically scheduled for updates using a new algorithm. You can disable the new algorithm with the following site configuration: `"experimentalFeatures": { "updateScheduler2": "disabled" }`. If you do so, please file a public issue to describe why you needed to disable it.
- When using HTTP header authentication, [`stripUsernameHeaderPrefix`](https://docs.sourcegraph.com/admin/auth/#username-header-prefixes) field lets an admin specify a prefix to strip from the HTTP auth header when converting the header value to a username.
- Sourcegraph extensions whose package.json contains `"wip": true` are considered [work-in-progress extensions](https://docs.sourcegraph.com/extensions/authoring/publishing#wip-extensions) and are indicated as such to avoid users accidentally using them.
- Information about user survey submissions and a chart showing weekly active users is now displayed on the site admin Overview page.
- A new GraphQL API field `UserEmail.isPrimary` was added that indicates whether an email is the user's primary email.
- The filters bar in the search results page can now display filters from extensions.
- Extensions' `activate` functions now receive a `sourcegraph.ExtensionContext` parameter (i.e., `export function activate(ctx: sourcegraph.ExtensionContext): void { ... }`) to support deactivation and running multiple extensions in the same process.
- Users can now request an Enterprise trial license from the site init page.
- When searching, a filter button `case:yes` will now appear when relevant. This helps discovery and makes it easier to use our case-sensitive search syntax.
- Extensions can now report progress in the UI through the `withProgress()` extension API.
- When calling `editor.setDecorations()`, extensions must now provide an instance of `TextDocumentDecorationType` as first argument. This helps gracefully displaying decorations from several extensions.

### Changed

- The Postgres database backing Sourcegraph has been upgraded from 9.4 to 11.1. Existing Sourcegraph users must conduct an [upgrade procedure](https://docs.sourcegraph.com/admin/postgres_upgrade)
- Code host configuration has moved out of the site config JSON into the "External services" area of the site admin web UI. Sourcegraph instances will automatically perform a one time migration of existing data in the site config JSON. After the migration these keys can be safely deleted from the site config JSON: `awsCodeCommit`, `bitbucketServer`, `github`, `gitlab`, `gitolite`, and `phabricator`.
- Site and user usage statistics are now visible to all users. Previously only site admins (and users, for their own usage statistics) could view this information. The information consists of aggregate counts of actions such as searches, page views, etc.
- The Git blame information shown at the end of a line is now provided by the [Git extras extension](https://sourcegraph.com/extensions/sourcegraph/git-extras). You must add that extension to continue using this feature.
- The `appURL` site configuration option was renamed to `externalURL`.
- The repository and directory pages now show all entries together instead of showing files and (sub)directories separately.
- Extensions no longer can specify titles (in the `title` property in the `package.json` extension manifest). Their extension ID (such as `alice/myextension`) is used.

### Fixed

- Fixed an issue where the site admin License page showed a count of current users, rather than the max number of users over the life of the license.
- Fixed number formatting issues on site admin Overview and Survey Response pages.
- Fixed resolving of git clone URLs with `git+` prefix through the GraphQL API
- Fixed an issue where the graphql Repositories endpoint would order by a field which was not indexed. Times on Sourcegraph.com went from 10s to 200ms.
- Fixed an issue where whitespace was not handled properly in environment variable lists (`SYMBOLS_URL`, `SEARCHER_URL`).
- Fixed an issue where clicking inside the repository popover or clicking "Show more" would dismiss the popover.

### Removed

- The `siteID` site configuration option was removed because it is no longer needed. If you previously specified this in site configuration, a new, random site ID will be generated upon server startup. You can safely remove the existing `siteID` value from your site configuration after upgrading.
- The **Info** panel was removed. The information it presented can be viewed in the hover.
- The top-level `repos.list` site configuration was removed in favour of each code-host's equivalent options,
  now configured via the new _External Services UI_ available at `/site-admin/external-services`. Equivalent options in code hosts configuration:
  - GitHub via [`github.repos`](https://docs.sourcegraph.com/admin/site_config/all#repos-array)
  - Gitlab via [`gitlab.projectQuery`](https://docs.sourcegraph.com/admin/site_config/all#projectquery-array)
  - Phabricator via [`phabricator.repos`](https://docs.sourcegraph.com/admin/site_config/all#phabricator-array)
  - [Other external services](https://docs.sourcegraph.com/admin/repo/add_from_other_external_services)
- Removed the `httpStrictTransportSecurity` site configuration option. Use [nginx configuration](https://docs.sourcegraph.com/admin/nginx) for this instead.
- Removed the `tls.letsencrypt` site configuration option. Use [nginx configuration](https://docs.sourcegraph.com/admin/nginx) for this instead.
- Removed the `tls.cert` and `tls.key` site configuration options. Use [nginx configuration](https://docs.sourcegraph.com/admin/nginx) for this instead.
- Removed the `httpToHttpsRedirect` and `experimentalFeatures.canonicalURLRedireect` site configuration options. Use [nginx configuration](https://docs.sourcegraph.com/admin/nginx) for these instead.
- Sourcegraph no longer requires access to `/var/run/docker.sock`.

## 2.13.6

### Added

- The `/-/editor` endpoint now accepts a `hostname_patterns` URL parameter, which specifies a JSON
  object mapping from hostname to repository name pattern. This serves as a hint to Sourcegraph when
  resolving git clone URLs to repository names. The name pattern is the same style as is used in
  code host configurations. The default value is `{hostname}/{path}`.

## 2.13.5

### Fixed

- Fixed another issue where Sourcegraph would try to fetch more than the allowed number of repositories from AWS CodeCommit.

## 2.13.4

### Changed

- The default for `experimentalFeatures.canonicalURLRedirect` in site config was changed back to `disabled` (to avoid [#807](https://github.com/sourcegraph/sourcegraph/issues/807)).

## 2.13.3

### Fixed

- Fixed an issue that would cause the frontend health check endpoint `/healthz` to not respond. This only impacts Kubernetes deployments.
- Fixed a CORS policy issue that caused requests to be rejected when they come from origins not in our [manifest.json](https://sourcegraph.com/github.com/sourcegraph/sourcegraph/-/blob/browser/src/extension/manifest.spec.json#L72) (i.e. requested via optional permissions by the user).
- Fixed an issue that prevented `repositoryQuery` from working correctly on GitHub enterprise instances.

## 2.13.2

### Fixed

- Fixed an issue where Sourcegraph would try to fetch more than the allowed number of repositories from AWS CodeCommit.

## 2.13.1

### Changed

- The timeout when running `git ls-remote` to determine if a remote url is cloneable has been increased from 5s to 30s.
- Git commands now use [version 2 of the Git wire protocol](https://opensource.googleblog.com/2018/05/introducing-git-protocol-version-2.html), which should speed up certain operations (e.g. `git ls-remote`, `git fetch`) when communicating with a v2 enabled server.

## 2.13.0

### Added

- A new site config option `search.index.enabled` allows toggling on indexed search.
- Search now uses [Sourcegraph extensions](https://docs.sourcegraph.com/extensions) that register `queryTransformer`s.
- GitLab repository permissions are now supported. To enable this, you will need to set the `authz`
  field in the `GitLabConnection` configuration object and ensure that the access token set in the
  `token` field has both `sudo` and `api` scope.

### Changed

- When the `DEPLOY_TYPE` environment variable is incorrectly specified, Sourcegraph now shuts down and logs an error message.
- The `experimentalFeatures.canonicalURLRedirect` site config property now defaults to `enabled`. Set it to `disabled` to disable redirection to the `appURL` from other hosts.
- Updating `maxReposToSearch` site config no longer requires a server restart to take effect.
- The update check page no longer shows an error if you are using an insiders build. Insiders builds will now notify site administrators that updates are available 40 days after the release date of the installed build.
- The `github.repositoryQuery` site config property now accepts arbitrary GitHub repository searches.

### Fixed

- The user account sidebar "Password" link (to the change-password form) is now shown correctly.
- Fixed an issue where GitHub rate limits were underutilized if the remaining
  rate limit dropped below 150.
- Fixed an issue where GraphQL field `elapsedMilliseconds` returned invalid value on empty searches
- Editor extensions now properly search the selection as a literal string, instead of incorrectly using regexp.
- Fixed a bug where editing and deleting global saved searches was not possible.
- In index search, if the search regex produces multiline matches, search results are still processed per line and highlighted correctly.
- Go-To-GitHub and Go-To-GitLab buttons now link to the right branch, line and commit range.
- Go-to-GitHub button links to default branch when no rev is given.
- The close button in the panel header stays located on the top.
- The Phabricator icon is now displayed correctly.
- The view mode button in the BlobPage now shows the correct view mode to switch to.

### Removed

- The experimental feature flag to disable the new repo update scheduler has been removed.
- The `experimentalFeatures.configVars` feature flag was removed.
- The `experimentalFeatures.multipleAuthProviders` feature flag was removed because the feature is now always enabled.
- The following deprecated auth provider configuration properties were removed: `auth.provider`, `auth.saml`, `auth.openIDConnect`, `auth.userIdentityHTTPHeader`, and `auth.allowSignup`. Use `auth.providers` for all auth provider configuration. (If you were still using the deprecated properties and had no `auth.providers` set, all access to your instance will be rejected until you manually set `auth.providers`.)
- The deprecated site configuration properties `search.scopes` and `settings` were removed. Define search scopes and settings in global settings in the site admin area instead of in site configuration.
- The `pendingContents` property has been removed from our GraphQL schema.
- The **Explore** page was replaced with a **Repositories** search link in the top navigation bar.

## 2.12.3

### Fixed

- Fixed an error that prevented users without emails from submitting satisfaction surveys.

## 2.12.2

### Fixed

- Fixed an issue where private GitHub Enterprise repositories were not fetched.

## 2.12.1

### Fixed

- We use GitHub's REST API to query affliated repositories. This API has wider support on older GitHub enterprise versions.
- Fixed an issue that prevented users without email addresses from signing in (https://github.com/sourcegraph/sourcegraph/issues/426).

## 2.12.0

### Changed

- Reduced the size of in-memory data structured used for storing search results. This should reduce the backend memory usage of large result sets.
- Code intelligence is now provided by [Sourcegraph extensions](https://docs.sourcegraph.com/extensions). The extension for each language in the site configuration `langservers` property is automatically enabled.
- Support for multiple authentication providers is now enabled by default. To disable it, set the `experimentalFeatures.multipleAuthProviders` site config option to `"disabled"`. This only applies to Sourcegraph Enterprise.
- When using the `http-header` auth provider, valid auth cookies (from other auth providers that are currently configured or were previously configured) are now respected and will be used for authentication. These auth cookies also take precedence over the `http-header` auth. Previously, the `http-header` auth took precedence.
- Bitbucket Server username configuration is now used to clone repositories if the Bitbucket Server API does not set a username.
- Code discussions: On Sourcegraph.com / when `discussions.abuseProtection` is enabled in the site config, rate limits to thread creation, comment creation, and @mentions are now applied.

### Added

- Search syntax for filtering archived repositories. `archived:no` will exclude archived repositories from search results, `archived:only` will search over archived repositories only. This applies for GitHub and GitLab repositories.
- A Bitbucket Server option to exclude personal repositories in the event that you decide to give an admin-level Bitbucket access token to Sourcegraph and do not want to create a bot account. See https://docs.sourcegraph.com/integration/bitbucket_server#excluding-personal-repositories for more information.
- Site admins can now see when users of their Sourcegraph instance last used it via a code host integration (e.g. Sourcegraph browser extensions). Visit the site admin Analytics page (e.g. https://sourcegraph.example.com/site-admin/analytics) to view this information.
- A new site config option `extensions.allowRemoteExtensions` lets you explicitly specify the remote extensions (from, e.g., Sourcegraph.com) that are allowed.
- Pings now include a total count of user accounts.

### Fixed

- Files with the gitattribute `export-ignore` are no longer excluded for language analysis and search.
- "Discard changes?" confirmation popup doesn't pop up every single time you try to navigate to a new page after editting something in the site settings page anymore.
- Fixed an issue where Git repository URLs would sometimes be logged, potentially containing e.g. basic auth tokens.
- Fixed date formatting on the site admin Analytics page.
- File names of binary and large files are included in search results.

### Removed

- The deprecated environment variables `SRC_SESSION_STORE_REDIS` and `REDIS_MASTER_ENDPOINT` are no longer used to configure alternative redis endpoints. For more information, see "[using external services with Sourcegraph](https://docs.sourcegraph.com/admin/external_services)".

## 2.11.1

### Added

- A new site config option `git.cloneURLToRepositoryName` specifies manual mapping from Git clone URLs to Sourcegraph repository names. This is useful, for example, for Git submodules that have local clone URLs.

### Fixed

- Slack notifications for saved searches have been fixed.

## 2.11.0

### Changed

### Added

- Support for ACME "tls-alpn-01" challenges to obtain LetsEncrypt certificates. Previously Sourcegraph only supported ACME "http-01" challenges which required port 80 to be accessible.
- gitserver periodically removes stale lock files that git can leave behind.
- Commits with empty trees no longer return 404.
- Clients (browser/editor extensions) can now query configuration details from the `ClientConfiguration` GraphQL API.
- The config field `auth.accessTokens.allow` allows or restricts use of access tokens. It can be set to one of three values: "all-users-create" (the default), "none" (all access tokens are disabled), and "site-admin-create" (access tokens are enabled, but only site admins can create new access tokens). The field `auth.disableAccessTokens` is now deprecated in favor of this new field.
- A webhook endpoint now exists to trigger repository updates. For example, `curl -XPOST -H 'Authorization: token $ACCESS_TOKEN' $SOURCEGRAPH_ORIGIN/.api/repos/$REPO_URI/-/refresh`.
- Git submodules entries in the file tree now link to the submodule repository.

### Fixed

- An issue / edge case where the Code Intelligence management admin page would incorrectly show language servers as `Running` when they had been removed from Docker.
- Log level is respected in lsp-proxy logs.
- Fixed an error where text searches could be routed to a faulty search worker.
- Gitolite integration should correctly detect names which Gitolite would consider to be patterns, and not treat them as repositories.
- repo-updater backs off fetches on a repo that's failing to fetch.
- Attempts to add a repo with an empty string for the name are checked for and ignored.
- Fixed an issue where non-site-admin authenticated users could modify global settings (not site configuration), other organizations' settings, and other users' settings.
- Search results are rendered more eagerly, resulting in fewer blank file previews
- An issue where automatic code intelligence would fail to connect to the underlying `lsp` network, leading to `dial tcp: lookup lang on 0.0.0.0:53: no such host` errors.
- More useful error messages from lsp-proxy when a language server can't get a requested revision of a repository.
- Creation of a new user with the same name as an existing organization (and vice versa) is prevented.

### Removed

## 2.10.5

### Fixed

- Slack notifications for saved searches have been fixed.

## 2.10.4

### Fixed

- Fixed an issue that caused the frontend to return a HTTP 500 and log an error message like:
  ```
  lvl=eror msg="ui HTTP handler error response" method=GET status_code=500 error="Post http://127.0.0.1:3182/repo-lookup: context canceled"
  ```

## 2.10.3

### Fixed

- The SAML AuthnRequest signature when using HTTP redirect binding is now computed using a URL query string with correct ordering of parameters. Previously, the ordering was incorrect and caused errors when the IdP was configured to check the signature in the AuthnRequest.

## 2.10.2

### Fixed

- SAML IdP-initiated login previously failed with the IdP set a RelayState value. This now works.

## 2.10.1

### Changed

- Most `experimentalFeatures` in the site configuration now respond to configuration changes live, without requiring a server restart. As usual, you will be prompted for a restart after saving your configuration changes if one is required.
- Gravatar image avatars are no longer displayed for committers.

## 2.10.0

### Changed

- In the file tree, if a directory that contains only a single directory is expanded, its child directory is now expanded automatically.

### Fixed

- Fixed an issue where `sourcegraph/server` would not start code intelligence containers properly when the `sourcegraph/server` container was shut down non-gracefully.
- Fixed an issue where the file tree would return an error when navigating between repositories.

## 2.9.4

### Changed

- Repo-updater has a new and improved scheduler for periodic repo fetches. If you have problems with it, you can revert to the old behavior by adding `"experimentalFeatures": { "updateScheduler": "disabled" }` to your `config.json`.
- A once-off migration will run changing the layout of cloned repos on disk. This should only affect installations created January 2018 or before. There should be no user visible changes.
- Experimental feature flag "updateScheduler" enables a smarter and less spammy algorithm for automatic repository updates.
- It is no longer possible to disable code intelligence by unsetting the LSP_PROXY environment variable. Instead, code intelligence can be disabled per language on the site admin page (e.g. https://sourcegraph.example.com/site-admin/code-intelligence).
- Bitbucket API requests made by Sourcegraph are now under a self-enforced API rate limit (since Bitbucket Server does not have a concept of rate limiting yet). This will reduce any chance of Sourcegraph slowing down or causing trouble for Bitbucket Server instances connected to it. The limits are: 7,200 total requests/hr, with a bucket size / maximum burst size of 500 requests.
- Global, org, and user settings are now validated against the schema, so invalid settings will be shown in the settings editor with a red squiggly line.
- The `http-header` auth provider now supports being used with other auth providers (still only when `experimentalFeatures.multipleAuthProviders` is `true`).
- Periodic fetches of Gitolite-hosted repositories are now handled internally by repo-updater.

### Added

- The `log.sentry.dsn` field in the site config makes Sourcegraph log application errors to a Sentry instance.
- Two new repository page hotkeys were added: <kbd>r</kbd> to open the repositories menu and <kbd>v</kbd> to open the revision selector.
- Repositories are periodically (~45 days) recloned from the codehost. The codehost can be relied on to give an efficient packing. This is an alternative to running a memory and CPU intensive git gc and git prune.
- The `auth.sessionExpiry` field sets the session expiration age in seconds (defaults to 90 days).

### Fixed

- Fixed a bug in the API console that caused it to display as a blank page in some cases.
- Fixed cases where GitHub rate limit wasn't being respected.
- Fixed a bug where scrolling in references, history, etc. file panels was not possible in Firefox.
- Fixed cases where gitserver directory structure migration could fail/crash.
- Fixed "Generate access token" link on user settings page. Previously, this link would 404.
- Fixed a bug where the search query was not updated in the search bar when searching from the homepage.
- Fixed a possible crash in github-proxy.
- Fixed a bug where file matching for diff search was case sensitive by default.

### Removed

- `SOURCEGRAPH_CONFIG` environment variable has been removed. Site configuration is always read from and written to disk. You can configure the location by providing `SOURCEGRAPH_CONFIG_FILE`. The default path is `/etc/sourcegraph/config.json`.

## 2.9.3

### Changed

- The search results page will merge duplicated lines of context.
- The following deprecated site configuration properties have been removed: `github[].preemptivelyClone`, `gitOriginMap`, `phabricatorURL`, `githubPersonalAccessToken`, `githubEnterpriseURL`, `githubEnterpriseCert`, and `githubEnterpriseAccessToken`.
- The `settings` field in the site config file is deprecated and will not be supported in a future release. Site admins should move those settings (if any) to global settings (in the site admin UI). Global settings are preferred to site config file settings because the former can be applied without needing to restart/redeploy the Sourcegraph server or cluster.

### Fixed

- Fixed a goroutine leak which occurs when search requests are canceled.
- Console output should have fewer spurious line breaks.
- Fixed an issue where it was not possible to override the `StrictHostKeyChecking` SSH option in the SSH configuration.
- Cross-repository code intelligence indexing for non-Go languages is now working again (originally broken in 2.9.2).

## 2.9.1

### Fixed

- Fixed an issue where saving an organization's configuration would hang indefinitely.

## 2.9.0

### Changed

- Hover tooltips were rewritten to fix a couple of issues and are now much more robust, received a new design and show more information.
- The `max:` search flag was renamed to `count:` in 2.8.8, but for backward compatibility `max:` has been added back as a deprecated alias for `count:`.
- Drastically improved the performance / load time of the Code Intelligence site admin page.

### Added

- The site admin code intelligence page now displays an error or reason whenever language servers are unable to be managed from the UI or Sourcegraph API.
- The ability to directly specify the root import path of a repository via `.sourcegraph/config.json` in the repo root, instead of relying on the heuristics of the Go language server to detect it.

### Fixed

- Configuring Bitbucket Server now correctly suppresses the the toast message "Configure repositories and code hosts to add to Sourcegraph."
- A bug where canonical import path comments would not be detected by the Go language server's heuristics under `cmd/` folders.
- Fixed an issue where a repository would only be refreshed on demand by certain user actions (such as a page reload) and would otherwise not be updated when expected.
- If a code host returned a repository-not-found or unauthorized error (to `repo-updater`) for a repository that previously was known to Sourcegraph, then in some cases a misleading "Empty repository" screen was shown. Now the repository is displayed as though it still existed, using cached data; site admins must explicitly delete repositories on Sourcegraph after they have been deleted on the code host.
- Improved handling of GitHub API rate limit exhaustion cases. Cached repository metadata and Git data will be used to provide full functionality during this time, and log messages are more informative. Previously, in some cases, repositories would become inaccessible.
- Fixed an issue where indexed search would sometimes not indicate that there were more results to show for a given file.
- Fixed an issue where the code intelligence admin page would never finish loading language servers.

## 2.9.0-pre0

### Changed

- Search scopes have been consolidated into the "Filters" bar on the search results page.
- Usernames and organization names of up to 255 characters are allowed. Previously the max length was 38.

### Fixed

- The target commit ID of a Git tag object (i.e., not lightweight Git tag refs) is now dereferenced correctly. Previously the tag object's OID was given.
- Fixed an issue where AWS Code Commit would hit the rate limit.
- Fixed an issue where dismissing the search suggestions dropdown did not unfocus previously highlighted suggestions.
- Fixed an issue where search suggestions would appear twice.
- Indexed searches now return partial results if they timeout.
- Git repositories with files whose paths contain `.git` path components are now usable (via indexed and non-indexed search and code intelligence). These corrupt repositories are rare and generally were created by converting some other VCS repository to Git (the Git CLI will forbid creation of such paths).
- Various diff search performance improvements and bug fixes.
- New Phabricator extension versions would used cached stylesheets instead of the upgraded version.
- Fixed an issue where hovers would show an error for Rust and C/C++ files.

### Added

- The `sourcegraph/server` container now emits the most recent log message when redis terminates to make it easier to debug why redis stopped.
- Organization invites (which allow users to invite other users to join organizations) are significantly improved. A new accept-invitation page was added.
- The new help popover allows users to easily file issues in the Sourcegraph public issue tracker and view documentation.
- An issue where Java files would be highlighted incorrectly if they contained JavaDoc blocks with an uneven number of opening/closing `*`s.

### Removed

- The `secretKey` site configuration value is no longer needed. It was only used for generating tokens for inviting a user to an organization. The invitation is now stored in the database associated with the recipient, so a secret token is no longer needed.
- The `experimentalFeatures.searchTimeoutParameter` site configuration value has been removed. It defaulted to `enabled` in 2.8 and it is no longer possible to disable.

### Added

- Syntax highlighting for:
  - TOML files (including Go `Gopkg.lock` and Rust `Cargo.lock` files).
  - Rust files.
  - GraphQL files.
  - Protobuf files.
  - `.editorconfig` files.

## 2.8.9

### Changed

- The "invite user" site admin page was moved to a sub-page of the users page (`/site-admin/users/new`).
- It is now possible for a site admin to create a new user without providing an email address.

### Fixed

- Checks for whether a repo is cloned will no longer exhaust open file pools over time.

### Added

- The Phabricator extension shows code intelligence status and supports enabling / disabling code intelligence for files.

## 2.8.8

### Changed

- Queries for repositories (in the explore, site admin repositories, and repository header dropdown) are matched on case-insensitive substrings, not using fuzzy matching logic.
- HTTP Authorization headers with an unrecognized scheme are ignored; they no longer cause the HTTP request to be rejected with HTTP 401 Unauthorized and an "Invalid Authorization header." error.
- Renamed the `max` search flag to `count`. Searches that specify `count:` will fetch at least that number of results, or the full result set.
- Bumped `lsp-proxy`'s `initialize` timeout to 3 minutes for every language.
- Search results are now sorted by repository and file name.
- More easily accessible "Show more" button at the top of the search results page.
- Results from user satisfaction surveys are now always hosted locally and visible to admins. The `"experimentalFeatures": { "hostSurveysLocally" }` config option has been deprecated.
- If the OpenID Connect authentication provider reports that a user's email address is not verified, the authentication attempt will fail.

### Fixed

- Fixed an issue where the search results page would not update its title.
- The session cookie name is now `sgs` (not `sg-session`) so that Sourcegraph 2.7 and Sourcegraph 2.8 can be run side-by-side temporarily during a rolling update without clearing each other's session cookies.
- Fixed the default hostnames of the C# and R language servers
- Fixed an issue where deleting an organization prevented the creation of organizations with the name of the deleted organization.
- Non-UTF8 encoded files (e.g. ISO-8859-1/Latin1, UTF16, etc) are now displayed as text properly rather than being detected as binary files.
- Improved error message when lsp-proxy's initalize timeout occurs
- Fixed compatibility issues and added [instructions for using Microsoft ADFS 2.1 and 3.0 for SAML authentication](https://docs.sourcegraph.com/admin/auth/saml_with_microsoft_adfs).
- Fixed an issue where external accounts associated with deleted user accounts would still be returned by the GraphQL API. This caused the site admin external accounts page to fail to render in some cases.
- Significantly reduced the number of code host requests for non github.com or gitlab.com repositories.

### Added

- The repository revisions popover now shows the target commit's last-committed/authored date for branches and tags.
- Setting the env var `INSECURE_SAML_LOG_TRACES=1` on the server (or the `sourcegraph-frontend` pod in Kubernetes) causes all SAML requests and responses to be logged, which helps with debugging SAML.
- Site admins can now view user satisfaction surveys grouped by user, in addition to chronological order, and aggregate summary values (including the average score and the net promoter score over the last 30 days) are now displayed.
- The site admin overview page displays the site ID, the primary admin email, and premium feature usage information.
- Added Haskell as an experimental language server on the code intelligence admin page.

## 2.8.0

### Changed

- `gitMaxConcurrentClones` now also limits the concurrency of updates to repos in addition to the initial clone.
- In the GraphQL API, `site.users` has been renamed to `users`, `site.orgs` has been renamed to `organizations`, and `site.repositories` has been renamed to `repositories`.
- An authentication provider must be set in site configuration (see [authentication provider documentation](https://docs.sourcegraph.com/admin/auth)). Previously the server defaulted to builtin auth if none was set.
- If a process dies inside the Sourcegraph container the whole container will shut down. We suggest operators configure a [Docker Restart Policy](https://docs.docker.com/config/containers/start-containers-automatically/#restart-policy-details) or a [Kubernetes Restart Policy](https://kubernetes.io/docs/concepts/workloads/pods/pod-lifecycle/#restart-policy). Previously the container would operate in a degraded mode if a process died.
- Changes to the `auth.public` site config are applied immediately in `sourcegraph/server` (no restart needed).
- The new search timeout behavior is now enabled by default. Set `"experimentalFeatures": {"searchTimeoutParameter": "disabled"}` in site config to disable it.
- Search includes files up to 1MB (previous limit was 512KB for unindexed search and 128KB for indexed search).
- Usernames and email addresses reported by OpenID Connect and SAML auth providers are now trusted, and users will sign into existing Sourcegraph accounts that match on the auth provider's reported username or email.
- The repository sidebar file tree is much, much faster on massive repositories (200,000+ files)
- The SAML authentication provider was significantly improved. Users who were signed in using SAML previously will need to reauthenticate via SAML next time they visit Sourcegraph.
- The SAML `serviceProviderCertificate` and `serviceProviderPrivateKey` site config properties are now optional.

### Fixed

- Fixed an issue where Index Search status page failed to render.
- User data on the site admin Analytics page is now paginated, filterable by a user's recent activity, and searchable.
- The link to the root of a repository in the repository header now preserves the revision you're currently viewing.
- When using the `http-header` auth provider, signin/signup/signout links are now hidden.
- Repository paths beginning with `go/` are no longer reservered by Sourcegraph.
- Interpret `X-Forwarded-Proto` HTTP header when `httpToHttpsRedirect` is set to `load-balanced`.
- Deleting a user account no longer prevents the creation of a new user account with the same username and/or association with authentication provider account (SAML/OpenID/etc.)
- It is now possible for a user to verify an email address that was previously associated with now-deleted user account.
- Diff searches over empty repositories no longer fail (this was not an issue for Sourcegraph cluster deployments).
- Stray `tmp_pack_*` files from interrupted fetches should now go away.
- When multiple `repo:` tokens match the same repo, process @revspec requirements from all of them, not just the first one in the search.

### Removed

- The `ssoUserHeader` site config property (deprecated since January 2018) has been removed. The functionality was moved to the `http-header` authentication provider.
- The experiment flag `showMissingReposEnabled`, which defaulted to enabled, has been removed so it is no longer possible to disable this feature.
- Event-level telemetry has been completely removed from self-hosted Sourcegraph instances. As a result, the `disableTelemetry` site configuration option has been deprecated. The new site-admin Pings page clarifies the only high-level telemetry being sent to Sourcegraph.com.
- The deprecated `adminUsernames` site config property (deprecated since January 2018) has been removed because it is no longer necessary. Site admins can designate other users as site admins in the site admin area, and the first user to sign into a new instance always becomes a site admin (even when using an external authentication provider).

### Added

- The new repository contributors page (linked from the repository homepage) displays the top Git commit authors in a repository, with filtering options.
- Custom language servers in the site config may now specify a `metadata` property containing things like homepage/docs/issues URLs for the language server project, as well as whether or not the language server should be considered experimental (not ready for prime-time). This `metadata` will be displayed in the UI to better communicate the status of a language server project.
- Access tokens now have scopes (which define the set of operations they permit). All access tokens still provide full control of all resources associated with the user account (the `user:all` scope, which is now explicitly displayed).
- The new access token scope `site-admin:sudo` allows the holder to perform any action as any other user. Only site admins may create this token.
- Links to Sourcegraph's changelog have been added to the site admin Updates page and update alert.
- If the site configuration is invalid or uses deprecated properties, a global alert will be shown to all site admins.
- There is now a code intelligence status indicator when viewing files. It contains information about the capabailities of the language server that is providing code intelligence for the file.
- Java code intelligence can now be enabled for repositories that aren't automatically supported using a
  `javaconfig.json` file. For Gradle plugins, this file can be generated using
  the [Javaconfig Gradle plugin](https://docs.sourcegraph.com/extensions/language_servers/java#gradle-execution).
- The new `auth.providers` site config is an array of authentication provider objects. Currently only 1 auth provider is supported. The singular `auth.provider` is deprecated.
- Users authenticated with OpenID Connect are now able to sign out of Sourcegraph (if the provider supports token revocation or the end-session endpoint).
- Users can now specify the number of days, weeks, and months of site activity to query through the GraphQL API.
- Added 14 new experimental language servers on the code intelligence admin page.
- Added `httpStrictTransportSecurity` site configuration option to customize the Strict-Transport-Security HTTP header. It defaults to `max-age=31536000` (one year).
- Added `nameIDFormat` in the `saml` auth provider to set the SAML NameID format. The default changed from transient to persistent.
- (This feature has been removed.) Experimental env var expansion in site config JSON: set `SOURCEGRAPH_EXPAND_CONFIG_VARS=1` to replace `${var}` or `$var` (based on environment variables) in any string value in site config JSON (except for JSON object property names).
- The new (optional) SAML `serviceProviderIssuer` site config property (in an `auth.providers` array entry with `{"type":"saml", ...}`) allows customizing the SAML Service Provider issuer name.
- The site admin area now has an "Auth" section that shows the enabled authentication provider(s) and users' external accounts.

## 2.7.6

### Fixed

- If a user's account is deleted, session cookies for that user are no longer considered valid.

## 2.7.5

### Changed

- When deploying Sourcegraph to Kubernetes, RBAC is now used by default. Most Kubernetes clusters require it. See the Kubernetes installation instructions for more information (including disabling if needed).
- Increased git ssh connection timeout to 30s from 7s.
- The Phabricator integration no longer requires staging areas, but using them is still recommended because it improves performance.

### Fixed

- Fixed an issue where language servers that were not enabled would display the "Restart" button in the Code Intelligence management panel.
- Fixed an issue where the "Update" button in the Code Intelligence management panel would be displayed inconsistently.
- Fixed an issue where toggling a dynamic search scope would not also remove `@rev` (if specified)
- Fixed an issue where where modes that can only be determined by the full filename (not just the file extension) of a path weren't supported (Dockerfiles are the first example of this).
- Fixed an issue where the GraphiQL console failed when variables are specified.
- Indexed search no longer maintains its own git clones. For Kubernetes cluster deployments, this significantly reduces disk size requirements for the indexed-search pod.
- Fixed an issue where language server Docker containers would not be automatically restarted if they crashed (`sourcegraph/server` only).
- Fixed an issue where if the first user on a site authenticated via SSO, the site would remain stuck in uninitialized mode.

### Added

- More detailed progress information is displayed on pages that are waiting for repositories to clone.
- Admins can now see charts with daily, weekly, and monthly unique user counts by visiting the site-admin Analytics page.
- Admins can now host and see results from Sourcegraph user satisfaction surveys locally by setting the `"experimentalFeatures": { "hostSurveysLocally": "enabled"}` site config option. This feature will be enabled for all instances once stable.
- Access tokens are now supported for all authentication providers (including OpenID Connect and SAML, which were previously not supported).
- The new `motd` setting (in global, organization, and user settings) displays specified messages at the top of all pages.
- Site admins may now view all access tokens site-wide (for all users) and revoke tokens from the new access tokens page in the site admin area.

## 2.7.0

### Changed

- Missing repositories no longer appear as search results. Instead, a count of repositories that were not found is displayed above the search results. Hovering over the count will reveal the names of the missing repositories.
- "Show more" on the search results page will now reveal results that have already been fetched (if such results exist) without needing to do a new query.
- The bottom panel (on a file) now shows more tabs, including docstrings, multiple definitions, references (as before), external references grouped by repository, implementations (if supported by the language server), and file history.
- The repository sidebar file tree is much faster on massive repositories (200,000+ files)

### Fixed

- Searches no longer block if the index is unavailable (e.g. after the index pod restarts). Instead, it respects the normal search timeout and reports the situation to the user if the index is not yet available.
- Repository results are no longer returned for filters that are not supported (e.g. if `file:` is part of the search query)
- Fixed an issue where file tree elements may be scrolled out of view on page load.
- Fixed an issue that caused "Could not ensure repository updated" log messages when trying to update a large number of repositories from gitolite.
- When using an HTTP authentication proxy (`"auth.provider": "http-header"`), usernames are now properly normalized (special characters including `.` replaced with `-`). This fixes an issue preventing users from signing in if their username contained these special characters.
- Fixed an issue where the site-admin Updates page would incorrectly report that update checking was turned off when `telemetryDisabled` was set, even as it continued to report new updates.
- `repo:` filters that match multiple repositories and contain a revision specifier now correctly return partial results even if some of the matching repositories don't have a matching revision.
- Removed hardcoded list of supported languages for code intelligence. Any language can work now and support is determined from the server response.
- Fixed an issue where modifying `config.json` on disk would not correctly mark the server as needing a restart.
- Fixed an issue where certain diff searches (with very sparse matches in a repository's history) would incorrectly report no results found.
- Fixed an issue where the `langservers` field in the site-configuration didn't require both the `language` and `address` field to be specified for each entry

### Added

- Users (and site admins) may now create and manage access tokens to authenticate API clients. The site config `auth.disableAccessTokens` (renamed to `auth.accessTokens` in 2.11) disables this new feature. Access tokens are currently only supported when using the `builtin` and `http-header` authentication providers (not OpenID Connect or SAML).
- User and site admin management capabilities for user email addresses are improved.
- The user and organization management UI has been greatly improved. Site admins may now administer all organizations (even those they aren't a member of) and may edit profile info and configuration for all users.
- If SSO is enabled (via OpenID Connect or SAML) and the SSO system provides user avatar images and/or display names, those are now used by Sourcegraph.
- Enable new search timeout behavior by setting `"experimentalFeatures": { "searchTimeoutParameter": "enabled"}` in your site config.
  - Adds a new `timeout:` parameter to customize the timeout for searches. It defaults to 10s and may not be set higher than 1m.
  - The value of the `timeout:` parameter is a string that can be parsed by [time.Duration](https://golang.org/pkg/time/#ParseDuration) (e.g. "100ms", "2s").
  - When `timeout:` is not provided, search optimizes for retuning results as soon as possible and will include slower kinds of results (e.g. symbols) only if they are found quickly.
  - When `timeout:` is provided, all result kinds are given the full timeout to complete.
- A new user settings tokens page was added that allows users to obtain a token that they can use to authenticate to the Sourcegraph API.
- Code intelligence indexes are now built for all repositories in the background, regardless of whether or not they are visited directly by a user.
- Language servers are now automatically enabled when visiting a repository. For example, visiting a Go repository will now automatically download and run the relevant Docker container for Go code intelligence.
  - This change only affects when Sourcegraph is deployed using the `sourcegraph/server` Docker image (not using Kubernetes).
  - You will need to use the new `docker run` command at https://docs.sourcegraph.com/#quick-install in order for this feature to be enabled. Otherwise, you will receive errors in the log about `/var/run/docker.sock` and things will work just as they did before. See https://docs.sourcegraph.com/extensions/language_servers for more information.
- The site admin Analytics page will now display the number of "Code Intelligence" actions each user has made, including hovers, jump to definitions, and find references, on the Sourcegraph webapp or in a code host integration or extension.
- An experimental cross repository jump to definition which consults the OSS index on Sourcegraph.com. This is disabled by default; use `"experimentalFeatures": { "jumpToDefOSSIndex": "enabled" }` in your site configuration to enable it.
- Users can now view Git branches, tags, and commits, and compare Git branches and revisions on Sourcegraph. (The code host icon in the header takes you to the commit on the code host.)
- A new admin panel allows you to view and manage language servers. For Docker deployments, it allows you to enable/disable/update/restart language servers at the click of a button. For cluster deployments, it shows the current status of language servers.
- Users can now tweet their feedback about Sourcegraph when clicking on the feedback smiley located in the navbar and filling out a Twitter feedback form.
- A new button in the repository header toggles on/off the Git history panel for the current file.

## 2.6.8

### Bug fixes

- Searches of `type:repo` now work correctly with "Show more" and the `max` parameter.
- Fixes an issue where the server would crash if the DB was not available upon startup.

## 2.6.7

### Added

- The duration that the frontend waits for the PostgreSQL database to become available is now configurable with the `DB_STARTUP_TIMEOUT` env var (the value is any valid Go duration string).
- Dynamic search filters now suggest exclusions of Go test files, vendored files and node_modules files.

## 2.6.6

### Added

- Authentication to Bitbucket Server using username-password credentials is now supported (in the `bitbucketServer` site config `username`/`password` options), for servers running Bitbucket Server version 2.4 and older (which don't support personal access tokens).

## 2.6.5

### Added

- The externally accessible URL path `/healthz` performs a basic application health check, returning HTTP 200 on success and HTTP 500 on failure.

### Behavior changes

- Read-only forks on GitHub are no longer synced by default. If you want to add a readonly fork, navigate directly to the repository page on Sourcegraph to add it (e.g. https://sourcegraph.mycompany.internal/github.com/owner/repo). This prevents your repositories list from being cluttered with a large number of private forks of a private repository that you have access to. One notable example is https://github.com/EpicGames/UnrealEngine.
- SAML cookies now expire after 90 days. The previous behavior was every 1 hour, which was unintentionally low.

## 2.6.4

### Added

- Improve search timeout error messages
- Performance improvements for searching regular expressions that do not start with a literal.

## 2.6.3

### Bug fixes

- Symbol results are now only returned for searches that contain `type:symbol`

## 2.6.2

### Added

- More detailed logging to help diagnose errors with third-party authentication providers.
- Anchors (such as `#my-section`) in rendered Markdown files are now supported.
- Instrumentation section for admins. For each service we expose pprof, prometheus metrics and traces.

### Bug fixes

- Applies a 1s timeout to symbol search if invoked without specifying `type:` to not block plain text results. No change of behaviour if `type:symbol` is given explicitly.
- Only show line wrap toggle for code-view-rendered files.

## 2.6.1

### Bug fixes

- Fixes a bug where typing in the search query field would modify the expanded state of file search results.
- Fixes a bug where new logins via OpenID Connect would fail with the error `SSO error: ID Token verification failed`.

## 2.6.0

### Added

- Support for [Bitbucket Server](https://www.atlassian.com/software/bitbucket/server) as a codehost. Configure via the `bitbucketServer` site config field.
- Prometheus gauges for git clone queue depth (`src_gitserver_clone_queue`) and git ls-remote queue depth (`src_gitserver_lsremote_queue`).
- Slack notifications for saved searches may now be added for individual users (not just organizations).
- The new search filter `lang:` filters results by programming language (example: `foo lang:go` or `foo -lang:clojure`).
- Dynamic filters: filters generated from your search results to help refine your results.
- Search queries that consist only of `file:` now show files whose path matches the filters (instead of no results).
- Sourcegraph now automatically detects basic `$GOPATH` configurations found in `.envrc` files in the root of repositories.
- You can now configure the effective `$GOPATH`s of a repository by adding a `.sourcegraph/config.json` file to your repository with the contents `{"go": {"GOPATH": ["mygopath"]}}`.
- A new `"blacklistGoGet": ["mydomain.org,myseconddomain.com"]` offers users a quick escape hatch in the event that Sourcegraph is making unwanted `go get` or `git clone` requests to their website due to incorrectly-configured monorepos. Most users will never use this option.
- Search suggestions and results now include symbol results. The new filter `type:symbol` causes only symbol results to be shown.
  Additionally, symbols for a repository can be browsed in the new symbols sidebar.
- You can now expand and collapse all items on a search results page or selectively expand and collapse individual items.

### Configuration changes

- Reduced the `gitMaxConcurrentClones` site config option's default value from 100 to 5, to help prevent too many concurrent clones from causing issues on code hosts.
- Changes to some site configuration options are now automatically detected and no longer require a server restart. After hitting Save in the UI, you will be informed if a server restart is required, per usual.
- Saved search notifications are now only sent to the owner of a saved search (all of an organization's members for an organization-level saved search, or a single user for a user-level saved search). The `notifyUsers` and `notifyOrganizations` properties underneath `search.savedQueries` have been removed.
- Slack webhook URLs are now defined in user/organization JSON settings, not on the organization profile page. Previously defined organization Slack webhook URLs are automatically migrated to the organization's JSON settings.
- The "unlimited" value for `maxReposToSearch` is now `-1` instead of `0`, and `0` now means to use the default.
- `auth.provider` must be set (`builtin`, `openidconnect`, `saml`, `http-header`, etc.) to configure an authentication provider. Previously you could just set the detailed configuration property (`"auth.openIDConnect": {...}`, etc.) and it would implicitly enable that authentication provider.
- The `autoRepoAdd` site configuration property was removed. Site admins can add repositories via site configuration.

### Bug fixes

- Only cross reference index enabled repositories.
- Fixed an issue where search would return results with empty file contents for matches in submodules with indexing enabled. Searching over submodules is not supported yet, so these (empty) results have been removed.
- Fixed an issue where match highlighting would be incorrect on lines that contained multibyte characters.
- Fixed an issue where search suggestions would always link to master (and 404) even if the file only existed on a branch. Now suggestions always link to the revision that is being searched over.
- Fixed an issue where all file and repository links on the search results page (for all search results types) would always link to master branch, even if the results only existed in another branch. Now search results links always link to the revision that is being searched over.
- The first user to sign up for a (not-yet-initialized) server is made the site admin, even if they signed up using SSO. Previously if the first user signed up using SSO, they would not be a site admin and no site admin could be created.
- Fixed an issue where our code intelligence archive cache (in `lsp-proxy`) would not evict items from the disk. This would lead to disks running out of free space.

## 2.5.16, 2.5.17

- Version bump to keep deployment variants in sync.

## 2.5.15

### Bug fixes

- Fixed issue where a Sourcegraph cluster would incorrectly show "An update is available".
- Fixed Phabricator links to repositories
- Searches over a single repository are now less likely to immediately time out the first time they are searched.
- Fixed a bug where `auth.provider == "http-header"` would incorrectly require builtin authentication / block site access when `auth.public == "false"`.

### Phabricator Integration Changes

We now display a "View on Phabricator" link rather than a "View on other code host" link if you are using Phabricator and hosting on GitHub or another code host with a UI. Commit links also will point to Phabricator.

### Improvements to SAML authentication

You may now optionally provide the SAML Identity Provider metadata XML file contents directly, with the `auth.saml` `identityProviderMetadata` site configuration property. (Previously, you needed to specify the URL where that XML file was available; that is still possible and is more common.) The new option is useful for organizations whose SAML metadata is not web-accessible or while testing SAML metadata configuration changes.

## 2.5.13

### Improvements to builtin authentication

When using `auth.provider == "builtin"`, two new important changes mean that a Sourcegraph server will be locked down and only accessible to users who are invited by an admin user (previously, we advised users to place their own auth proxy in front of Sourcegraph servers).

1.  When `auth.provider == "builtin"` Sourcegraph will now by default require an admin to invite users instead of allowing anyone who can visit the site to sign up. Set `auth.allowSignup == true` to retain the old behavior of allowing anyone who can access the site to signup.
2.  When `auth.provider == "builtin"`, Sourcegraph will now respects a new `auth.public` site configuration option (default value: `false`). When `auth.public == false`, Sourcegraph will not allow anyone to access the site unless they have an account and are signed in.

## 2.4.3

### Added

- Code Intelligence support
- Custom links to code hosts with the `links:` config options in `repos.list`

### Changed

- Search by file path enabled by default

## 2.4.2

### Added

- Repository settings mirror/cloning diagnostics page

### Changed

- Repositories added from GitHub are no longer enabled by default. The site admin UI for enabling/disabling repositories is improved.

## 2.4.0

### Added

- Search files by name by including `type:path` in a search query
- Global alerts for configuration-needed and cloning-in-progress
- Better list interfaces for repositories, users, organizations, and threads
- Users can change their own password in settings
- Repository groups can now be specified in settings by site admins, organizations, and users. Then `repogroup:foo` in a search query will search over only those repositories specified for the `foo` repository group.

### Changed

- Log messages are much quieter by default

## 2.3.11

### Added

- Added site admin updates page and update checking
- Added site admin telemetry page

### Changed

- Enhanced site admin panel
- Changed repo- and SSO-related site config property names to be consistent, updated documentation

## 2.3.10

### Added

- Online site configuration editing and reloading

### Changed

- Site admins are now configured in the site admin area instead of in the `adminUsernames` config key or `ADMIN_USERNAMES` env var. Users specified in those deprecated configs will be designated as site admins in the database upon server startup until those configs are removed in a future release.

## 2.3.9

### Fixed

- An issue that prevented creation and deletion of saved queries

## 2.3.8

### Added

- Built-in authentication: you can now sign up without an SSO provider.
- Faster default branch code search via indexing.

### Fixed

- Many performance improvements to search.
- Much log spam has been eliminated.

### Changed

- We optionally read `SOURCEGRAPH_CONFIG` from `$DATA_DIR/config.json`.
- SSH key required to clone repositories from GitHub Enterprise when using a self-signed certificate.

## 0.3 - 13 December 2017

The last version without a CHANGELOG.<|MERGE_RESOLUTION|>--- conflicted
+++ resolved
@@ -27,11 +27,8 @@
 
 - Code Insights: Fixed line chart data series hover effect. Now the active line will be rendered on top of the others.
 - Unverified primary emails no longer breaks the Emails-page for users and Users-page for Site Admin. [#34312](https://github.com/sourcegraph/sourcegraph/pull/34312)
-<<<<<<< HEAD
 - Button to download raw file in blob page is now working correctly. [#34558](https://github.com/sourcegraph/sourcegraph/pull/34558)
-=======
 - Searches containing `or` expressions are now optimized to evaluate natively on the backends that support it ([#34382](https://github.com/sourcegraph/sourcegraph/pull/34382)), and both commit and diff search have been updated to run optimized `and`, `or`, and `not` queries. [#34595](https://github.com/sourcegraph/sourcegraph/pull/34595)
->>>>>>> aa86202f
 
 ### Removed
 
