--- conflicted
+++ resolved
@@ -20,11 +20,8 @@
 - In the [GitHub external service config](https://docs.sourcegraph.com/admin/external_service/github#configuration) it's now possible to specify `orgs` without specifying `repositoryQuery` or `repos` too.
 - Out-of-the-box TypeScript code intelligence is much better with an updated ctags version with a built-in TypeScript parser.
 - Sourcegraph uses Git protocol version 2 for increased efficiency and performance when fetching data from compatible code hosts.
-<<<<<<< HEAD
 - Searches with `repohasfile:` are faster at finding repository matches. [#4833](https://github.com/sourcegraph/sourcegraph/issues/4833).
-=======
 - Zoekt now runs with GOGC=50 by default, helping to reduce the memory consumption of Sourcegraph. [#3792](https://github.com/sourcegraph/sourcegraph/issues/3792)
->>>>>>> 7991a474
 
 ### Fixed
 
