<!--
###################################### READ ME ###########################################
### This changelog should always be read on `main` branch. Its contents on version     ###
### branches do not necessarily reflect the changes that have gone into that branch.   ###
### To update the changelog add your changes to the appropriate section under the      ###
### "Unreleased" heading.                                                              ###
##########################################################################################
-->

# Changelog

All notable changes to Sourcegraph are documented in this file.

<!-- START CHANGELOG -->

## Unreleased

### Added

- Added rate and latency instrumentation for git / package repository syncing operations. These are visible in the gitserver dashboards (VCS "Clone/Fetch/IsCloneable" Metrics). [#61708](https://github.com/sourcegraph/sourcegraph/pull/61708)
- Added syntax highlighting for the [Pkl](https://pkl-lang.org/) configuration language. [#61478](https://github.com/sourcegraph/sourcegraph/pull/61478)
- New `rev:at.time()` search filter that allows you to search a branch at a point in time. [#61513](https://github.com/sourcegraph/sourcegraph/pull/61513)
- "cody.contextFilters" field to the site config. Admins can set include and exclude rules to define which repositories Cody can use as context in its requests to third-party LLMs. [#61101](https://github.com/sourcegraph/sourcegraph/pull/61101), [#61641](https://github.com/sourcegraph/sourcegraph/pull/61641)
<<<<<<< HEAD
- Added whether "cody.contextFilters" field is configured in the site config to pings. [#62080](https://github.com/sourcegraph/sourcegraph/pull/62080)
- Added exhaustive logging for all gRPC requests sent to gitserver. This feature is off by default, and can be enabled by setting the `SRC_GITSERVER_EXHAUSTIVE_LOGGING_ENABLED` environment variable to `true`. [#61270](https://github.com/sourcegraph/sourcegraph/pull/61270)
=======
- Added exhaustive logging for all gRPC requests sent to gitserver service gitserver. This feature is off by default, and can be enabled by setting the `SRC_GITSERVER_EXHAUSTIVE_LOGGING_ENABLED` environment variable to `true`. [#61270](https://github.com/sourcegraph/sourcegraph/pull/61270)
- Added exhaustive logging for all gRPC requests sent to the repository service in gitserver. This feature is off by default, and can be enabled by setting the `SRC_GITSERVER_EXHAUSTIVE_LOGGING_ENABLED` environment variable to `true`. [#62158](https://github.com/sourcegraph/sourcegraph/pull/62158)
>>>>>>> 1ff9bc70

### Changed

- Improved syntax highlighting for Dart. [#58480](https://github.com/sourcegraph/sourcegraph/pull/58480)
- The default noop Event type in the honey package has been replaced with a new type that aggregates fields in memory for testing and logging purposes. [#61854](https://github.com/sourcegraph/sourcegraph/pull/61854)
- Improved the performance of Language Stats Insights by 50-70% by increasing the concurrent requests from the frontend to the gitserver from 1 to 4. You can override the concurrency with the `GET_INVENTORY_GIT_SERVER_CONCURRENCY` environment variable. [#62011](https://github.com/sourcegraph/sourcegraph/pull/62011)
- Raised the backend timeout for Language Stats Insights from 3 minutes to 5 minutes. You can override this with the `GET_INVENTORY_TIMEOUT` environment variable. [#62011](https://github.com/sourcegraph/sourcegraph/pull/62011)

### Fixed

- Updated the Docker-in-Docker image to 26.0.0 to resolve several vulnerabilities. [#61735](https://github.com/sourcegraph/sourcegraph/pull/61735)
- The GetCommit() RPC in the gitserver service now uses the correct protobuf type that allows for non-utf8 byte sequences in commit messages, author names, and author emails. [#61940](https://github.com/sourcegraph/sourcegraph/pull/61940)
- The ArchiveReader() RPC in the gitserver service now uses the correct protobuf type that allows for non-utf8 byte sequences in file paths. [#61970](https://github.com/sourcegraph/sourcegraph/pull/61970)
- Pinned code intel popovers and popovers opened via the keyboard are properly shown again. [#61966](https://github.com/sourcegraph/sourcegraph/pull/61966)
- Syntax highlighting works correctly for JSX files. [#62027](https://github.com/sourcegraph/sourcegraph/pull/62027)

## 5.3.12303

### Added

- Indexed-search now supports draining a replica of indexes to support zero-downtime reduction in cluster size. [#62005](https://github.com/sourcegraph/sourcegraph/pull/62005)

### Fixed

- Rust binaries are now built in release mode to avoid unnecessary debug checks. [#61740](https://github.com/sourcegraph/sourcegraph/pull/61740)
- Fixed how scip-ctags reports errors to avoid failing search indexing on non-fatal errors. [#61712](https://github.com/sourcegraph/sourcegraph/pull/61712)
- Fixed a bug in Enterprise Cody context for queries containing only stopwords. [#61848](https://github.com/sourcegraph/sourcegraph/pull/61848), [#62026](https://github.com/sourcegraph/sourcegraph/pull/62026)
- Fixed the instance dropdown on the zoekt grafana dashboard. [#61836](https://github.com/sourcegraph/sourcegraph/pull/61836)

## 5.3.11625

### Changed

- Notices configured in the site config now allow for specifying a style or color. [#61338](https://github.com/sourcegraph/sourcegraph/pull/61338)
- Reduce spamming error logs when canceling symbols indexing or canceling a syntax highlighting request. [#61880](https://github.com/sourcegraph/sourcegraph/pull/61880), [#61719](https://github.com/sourcegraph/sourcegraph/pull/61719), [#61732](https://github.com/sourcegraph/sourcegraph/pull/61732)

### Fixed

- Fixed a bug where the `src batch preview` command could fail due to an incorrect file-not-found error. [#61984](https://github.com/sourcegraph/sourcegraph/pull/61984)
- Fixed a bug where the Roles page in the Site Admin view was inaccessible. [#61738](https://github.com/sourcegraph/sourcegraph/pull/61738)
- Fixed a panic in Cody Attribution in sourcegraph-frontend when reporting an error. [#60439](https://github.com/sourcegraph/sourcegraph/issues/60439)

## 5.3.9104

### Added

- GitHub app installations can now be refreshed from the Batch Changes Site Admin page. [#60125](https://github.com/sourcegraph/sourcegraph/pull/60125)
- The SAML auth provider configuration now supports a `usernameAttributeNames` field that can be used to specify a list of SAML attribute that should be used as the username. [#60603](https://github.com/sourcegraph/sourcegraph/pull/60603)
- Added the GraphQL query `User.evaluateFeatureFlag` to show if a feature flag is enabled or disabled for a user. [#60828](https://github.com/sourcegraph/sourcegraph/pull/60828)
- Search Jobs now supports diff, commit and path searches. Before, only file searches were supported. [#60883](https://github.com/sourcegraph/sourcegraph/pull/60883)
- Auth providers now support a `noSignIn` option that, when set to true, will hide the auth provider from the sign in page, but still allow users to connect the external account from their Account Security page for permissions syncing. [#60722](https://github.com/sourcegraph/sourcegraph/pull/60722)
- Added a "Commits" button to the folders in repos that shows commits for the items in that folder. [#60909](https://github.com/sourcegraph/sourcegraph/pull/60909)
- The frontend Grafana dashboard has a new Prometheus metric that tracks the rate of requests that Sourcegraph issues to external services. [#61348](https://github.com/sourcegraph/sourcegraph/pull/61348)
- Added support for the `gitURLType` setting for Gerrit, Sourcegraph now supports cloning from Gerrit via SSH. Note: Not on Cloud yet, like for all code hosts. [#61537](https://github.com/sourcegraph/sourcegraph/pull/61537)
- Support for OpenAI chat models for enterprise customers. [#61539](https://github.com/sourcegraph/sourcegraph/pull/61539)
- Added support for explicitly enumerating repositories to sync from Bitbucket Cloud. Previously, Sourcegraph would automatically sync all repositories from a Bitbucket Cloud workspace. [#61536](https://github.com/sourcegraph/sourcegraph/pull/61536)

### Changed

- GitHub apps installation records will only be deleted from the database if the GitHub App has been uninstalled or if the GitHub app has been deleted. [#60460](https://github.com/sourcegraph/sourcegraph/pull/60460)
- The Anthropic provider for Cody has been updated to use the messages API which includes support for Claude 3 models. This is applicable to both BYOK and Cody Gateway users. The messages API does not support model identifiers which only set a major model version such as: `claude-2`, `claude-instant-v1` and `claude-instant-1`. Default values have been updated to `claude-2.0` and `claude-instant-1.2`, any legacy models identifiers in the site config will be set to the corresponding default previously mentioned. [#60953](https://github.com/sourcegraph/sourcegraph/pull/60953) [#61324](https://github.com/sourcegraph/sourcegraph/pull/61324)
- The AWS Bedrock provider for Cody has been updated to use Anthropic's Messages API, bringing support for Claude 3 models. [#61347](https://github.com/sourcegraph/sourcegraph/pull/61347)
- Improved the ranking of branches for repositories with a lot of branches. Branches in the branch selector are now always sorted by recency, with HEAD at the top. [#60323](https://github.com/sourcegraph/sourcegraph/pull/60323)
- Notices configured in the site config now allow for specifying a style or color. [#61338](https://github.com/sourcegraph/sourcegraph/pull/61338)

### Fixed

- Code Monitors now properly ignores monitors associated with soft-deleted users, which previously would have led to an error on the overview page. [#60405](https://github.com/sourcegraph/sourcegraph/pull/60405)
- Fixed a bug where clicking "Exclude Repo" on Azure DevOps or Gerrit repositories would not work. [#60509](https://github.com/sourcegraph/sourcegraph/pull/60509)
- Links in codeintel popovers respect the revision from the URL. [#60545](https://github.com/sourcegraph/sourcegraph/pull/60545)
- Fixed an issue where repositories with a name ending in `.git` failed to clone. [#60627](https://github.com/sourcegraph/sourcegraph/pull/60627)
- Fixed an issue where Sourcegraph could lose track of repositories on gitserver, leaving behind unnecessary data and inconsistent clone status in the UI. [#60627](https://github.com/sourcegraph/sourcegraph/pull/60627)
- The "Commits" button in repository and folder pages links to commits in the current revision instead of in the default branch. [#61408](https://github.com/sourcegraph/sourcegraph/pull/61408)
- Fixed an issue where code insights queries would fail if there are more than 65535 restricted repositories and regular expressions. [#61580](https://github.com/sourcegraph/sourcegraph/pull/61580)
- The "Commits" button in repository and folder pages uses Perforce language and links to `/-/changelists` for Perforce depots when the experimental feature `perforceChangelistMapping` is enabled. [#61408](https://github.com/sourcegraph/sourcegraph/pull/61408)
- Selecting "View blame prior to this change" on a file that was moved will now correctly navigate to the old file location at the specified commit. [#61577](https://github.com/sourcegraph/sourcegraph/pull/61577)
- Git blame performance on large files with a large number of commits has been drastically improved. [#61577](https://github.com/sourcegraph/sourcegraph/pull/61577)
- Code Insights now properly ignores search API alerts, which previously would have led to a code insight error. [#61431](https://github.com/sourcegraph/sourcegraph/pull/61431)

## 5.3.3

### Added

### Changed

- Changed the Azure OpenAI Cody provider to use the stable 2023-05-15 api version, due to the retirement of previous preview api versions. [61005](https://github.com/sourcegraph/sourcegraph/pull/61005)

### Fixed

- Fixed an issue in our build process that broke tooltips and validation in the settings editors. [#60808](https://github.com/sourcegraph/sourcegraph/pull/60808)

- Fixes a bug where the reference panel would not show any definitions or references for Protocol Buffers (and other languages where the name contained a space). [#60987](https://github.com/sourcegraph/sourcegraph/pull/60987)

- Fixed a bug where permission syncs could be scheduled for repositories or users even when a sync is already scheduled or in progress, leading to significant delays in the permissions sync system as a whole. [#61024](https://github.com/sourcegraph/sourcegraph/pull/61024)

- Fixed a bug in gitserver where it was possible to use expired Github App authorization tokens when syncing a large repository. Now, gitserver will use the latest tokens for each step of the syncing process (and refresh them if necessary). [#61179](https://github.com/sourcegraph/sourcegraph/pull/61179/)

### Removed

## 5.3.2

### Fixed

- A bug in search that could trigger a panic
- An unintentional change to the search results when using the LineMatch API which would include surrounding lines with no matches
- Autoupgrade only looks for open db connections from the Sourcegraph application services, and disregards other applications connected to the postgres instance. [#60771](https://github.com/sourcegraph/sourcegraph/pull/60771)
- Fixes a bug where hovers would not show up in C++ headers with the `.hxx` extension. [#60662](https://github.com/sourcegraph/sourcegraph/pull/60662)

## 5.3.1

### Fixed

- Updated container images to fix CVE-2023-4408, CVE-2023-50387, CVE-2023-50868, CVE-2023-5517, CVE-2023-5679, CVE-2023-6516

## 5.3.0

### Added

- The search bar now supports keyword search by default, which ANDs terms together instead of searching literally as before. The behavior can be disabled through a toggle on the search results page. [#58815](https://github.com/sourcegraph/sourcegraph/issues/58815)
- The `has.topic` filter now supports filtering by Gitlab topics. [#57649](https://github.com/sourcegraph/sourcegraph/pull/57649)
- Batch Changes now allows changesets to be exported in CSV and JSON format. [#56721](https://github.com/sourcegraph/sourcegraph/pull/56721)
- Supports custom ChatCompletion models in Cody clients for dotcom users. [#58158](https://github.com/sourcegraph/sourcegraph/pull/58158)
- Topics synced from GitHub and GitLab are now displayed for repository matches in the search results and on the repository tree page. [#58927](https://github.com/sourcegraph/sourcegraph/pull/58927)
- Added a new column "Repository metadata JSON" to the CSV export of repository search results, which includes the JSON encoded object of metadata key-value pairs. [#59334](https://github.com/sourcegraph/sourcegraph/pull/59334)
- Expiry to access tokens. Users can now select a maximum timespan for which a token is valid. Tokens will automatically lose access after this period. Default timeframes and an override to disable access tokens without expiration can be configured in the `auth.accessTokens` section of the site configuration. [#59565](https://github.com/sourcegraph/sourcegraph/pull/59565)
- Gerrit code host connections now support an 'exclude' field that prevents repos in this list from being synced. [#59739](https://github.com/sourcegraph/sourcegraph/pull/59739)
- Limit the number of active access tokens for a user. By default users are able to have 25 active access tokens. This limit can be configured using the `maxTokensPerUser` setting in the `auth.accessTokens` section of the site configuration. [#59731](https://github.com/sourcegraph/sourcegraph/pull/59731)
- Add experimental support for .cody/ignore when retrieving remote context. To enable it, set `experimentalFeatures.codyContextIgnore: true` in the site configuration. [#59836](https://github.com/sourcegraph/sourcegraph/pull/59836), [#59907](https://github.com/sourcegraph/sourcegraph/pull/59907)
- Site admin, link to the Cody Analytics service. [#60371](https://github.com/sourcegraph/sourcegraph/pull/60371)
- Added a reimagined filter panel to the search result page, facilitating a workflow centered around iterative refinement.
- Search results were treated to a design refresh, improving information density of results. [#59834](https://github.com/sourcegraph/sourcegraph/pull/59834)
- Added a preview pane to file search results so you can view the full file without navigating away from the search results. [#58311](https://github.com/sourcegraph/sourcegraph/pull/58311)

### Changed

- `cody.restrictUsersFeatureFlag` has been deprecated and replaced by role based access control instead. Until the old configuration value is removed from your site config, it will be respected just as before but with a warning displayed at the top of Sourcegraph. Once removed, the old feature flag will not be respected and instead the Cody access will be managed via role based access controls, see [the docs](https://docs.sourcegraph.com/cody/overview/enable-cody-enterprise#enable-cody-only-for-some-users) for more information. [#58831](https://github.com/sourcegraph/sourcegraph/pull/58831)
- The setting `experimentalFeatures.searchQueryInput` now refers to the new query input as `v2` (not `experimental`). <!-- NOTE: If v2 becomes the default before this release is cut, then update this entry to mention that instead of adding a separate entry. -->
- Search-based code intel doesn't include the currently selected search context anymore. It was possible to get into a situation where search-based code intel wouldn't find any information due to being restricted by the current search context. [#58010](https://github.com/sourcegraph/sourcegraph/pull/58010)
- The last commit which changed a file/directory is now shown in the files panel on the repo and file pages. To avoid duplicating information and confusion, the commits panel was removed. [58328](https://github.com/sourcegraph/sourcegraph/pull/58328)
- Clicking on a search result now opens the blob view at the same commit as the search result. Before, blob views were opened at the tip of the default branch, which sometimes caused inconsistencies in line numbers if the index was out of date. [#58381](https://github.com/sourcegraph/sourcegraph/pull/58381)
- The `exclude` configuration for code host configuration has been updated to allow chaining multiple conditions together and filtering GitHub repositories based on their size or number of GitHub stars. [#58377](https://github.com/sourcegraph/sourcegraph/pull/58377) and [#58405](https://github.com/sourcegraph/sourcegraph/pull/58405)
  - Multiple attributes on _a single_ `exclude` entry now have to be all true for a repository to be excluded. Example: `{"exclude": [{"name": "github.com/example/example"}, {"id": "my-id"}]}` will _only_ exclude repositories that have the name _and_ the id mentioned.
  - GitHub code host connections can exclude by size and stars now: `{"exclude": [{"name": "github.com/example/example"}, {"stars": "< 100", "size": ">= 1GB"}]}`
  - For `size` and `stars` the supported operators are `<`, `>`, `<=`, `>=`.
  - For `size` the supported units are `B`, `b`, `kB`, `KB`, `kiB`, `KiB`, `MiB`, `MB`, `GiB`, `GB`. No decimals points are supported.
- Structural Search is now disabled by default. To enable it, set `experimentalFeatures.structuralSearch: "enabled"` in the site configuration. [#57584](https://github.com/sourcegraph/sourcegraph/pull/57584)
- Search Jobs switches the format of downloaded results from CSV to JSON. [#59619](https://github.com/sourcegraph/sourcegraph/pull/59619)
- [Search Jobs](https://docs.sourcegraph.com/code_search/how-to/search-jobs) is now in beta and enabled by default. It can be disabled in the site configuration by setting `experimentalFeatures.searchJobs: false`.
- The search input on the search homepage is now automatically focused when the page loads.
- gRPC is now the only method for our internal APIs, and can not be disabled. All of corresponding the REST implementations have been removed. The vast majority of customers upgrading to 5.3 don't need to take any action - the change should be invisible. However, if you have restrictions on Sourcegraph’s internal (service to service) traffic, some firewall or security configurations may be necessary. You can downgrade to Sourcegraph 5.2 and disable gRPC while you troubleshoot / reach out to our customer support team. See [https://sourcegraph.com/docs/admin/updates/grpc](https://sourcegraph.com/docs/admin/updates/grpc) for more details. [#59093](https://github.com/sourcegraph/sourcegraph/pull/59093)
- The default `count:` for search has been increased to 10000, significantly increasing the number of searches that are exhaustive by default. [#60114](https://github.com/sourcegraph/sourcegraph/pull/60114)

### Fixed

- Site configuration edit history no longer breaks when the user that made the edit is deleted. [#57656](https://github.com/sourcegraph/sourcegraph/pull/57656)
- Drilling down into an insights query no longer mangles `content:` fields in your query. [#57679](https://github.com/sourcegraph/sourcegraph/pull/57679)
- The blame column now shows correct blame information when a hunk starts in a folded code section. [#58042](https://github.com/sourcegraph/sourcegraph/pull/58042)
- Fixed a bug where typing in the GraphQL editor in the Site Admin API console could cause the cursor to jump to the start of the editor. [#57862](https://github.com/sourcegraph/sourcegraph/pull/57862)
- The blame column no longer ignores whitespace-only changes by default. [#58134](https://github.com/sourcegraph/sourcegraph/pull/58134)
- Long lines now wrap correctly in the diff view. [#58138](https://github.com/sourcegraph/sourcegraph/pull/58138)
- Fixed an issue in the search input where pressing Enter after selecting a suggestion would sometimes insert another suggestions instead of submitting the query. [#58186](https://github.com/sourcegraph/sourcegraph/pull/58186)
- Fixed an issue where having sub-repo permissions enabled could cause repositories with a large number of files in directories to become unviewable. [#59420](https://github.com/sourcegraph/sourcegraph/pull/59420)
- On the search context, code monitoring, code insights, saved searches or notebook pages, when selecting a repository or file suggestion in the query input with Enter the suggestion is now properly appended to the query instead of navigating away to the corresponding repository or file page. [#59941](https://github.com/sourcegraph/sourcegraph/pull/59941)
- Perforce email matching for user permissions is now case insensitive, matching Perforce behavior. [#60252](https://github.com/sourcegraph/sourcegraph/pull/60252)
- A bug with syncing GitHub App installations that caused installations to be truncated after the first 30 orgs. [#60383](https://github.com/sourcegraph/sourcegraph/pull/60383)
- Various significant performance optimizations in the search and code navigation user flows.

### Removed

- The experimental GraphQL query `User.invitableCollaborators`.
- The following experimental settings in site-configuration are now deprecated and will not be read anymore: `maxReorderQueueSize`, `maxQueueMatchCount`, `maxReorderDurationMS`. [#57468](https://github.com/sourcegraph/sourcegraph/pull/57468)
- The feature-flag `search-ranking`, which allowed to disable the improved ranking introduced in 5.1, is now deprecated and will not be read anymore. [#57468](https://github.com/sourcegraph/sourcegraph/pull/57468)
- The GitHub Proxy service is no longer required and has been removed from deployment options. [#55290](https://github.com/sourcegraph/sourcegraph/issues/55290)
- The VSCode search extension "Sourcegraph for VS Code" has been sunset and removed from Sourcegraph
  repository. [#58023](https://github.com/sourcegraph/sourcegraph/pull/58023)
- The `rateLimit` configuration for Perforce code host connections has been removed to avoid confusion, it was unused. [#58188](https://github.com/sourcegraph/sourcegraph/pull/58188)
- The feature flag `search-ranking` is now completely removed. [#58156](https://github.com/sourcegraph/sourcegraph/pull/58156)
- The notepad UI, notebook creation feature. [#58217](https://github.com/sourcegraph/sourcegraph/pull/58217)
- The experimental `indexRepositoryName` option for the rust packages code host connection has been removed. [#59176](https://github.com/sourcegraph/sourcegraph/pull/59176)
- The column "Repository metadata" in the CSV export of repository search results is now deprecated and will be removed in a future release. Use "Repository metadata JSON" instead [#59334](https://github.com/sourcegraph/sourcegraph/pull/59334)
- Remote embeddings as context source for Cody has been removed. [#59493](https://github.com/sourcegraph/sourcegraph/pull/59493)

## 5.2.7

### Fixed

- The reference panel correctly shows definition and reference information instead of a "Could not find token" error for MATLAB. [#59636](https://github.com/sourcegraph/sourcegraph/pull/59636)
- The auto-index configuration page correctly shows any auto-inference errors instead of a nil pointer exception. [#59756](https://github.com/sourcegraph/sourcegraph/pull/59756)

## 5.2.6

### Added

- Implement adding automatic retry support for idempotent gRPC methods [#59404](https://github.com/sourcegraph/sourcegraph/pull/59404)

### Fixed

- Fix executors auth header `installSrc` [#59391](https://github.com/sourcegraph/sourcegraph/pull/59391)
- Avoid constantly rerunning failed embeddings jobs. [#58980](https://github.com/sourcegraph/sourcegraph/pull/58980)

## 5.2.5

### Added

- Added Cody providers data to pings. [#58848](https://github.com/sourcegraph/sourcegraph/pull/58848)
- Added the ability to proxy authentication requests when using the Azure OpenAI Cody provider. [#58862](https://github.com/sourcegraph/sourcegraph/pull/58862)

### Fixed

- Fixed an issue where updating a generic git code host would cause it to become unrestricted if permissions user mapping is enabled. [#58772](https://github.com/sourcegraph/sourcegraph/pull/58772)
- Fail embeddings jobs immediately if the rate limit is exceeded. [#58869](https://github.com/sourcegraph/sourcegraph/pull/58869)

### Changed

- Improved the admin page for search indexing. [#58866](https://github.com/sourcegraph/sourcegraph/pull/58866)

## 5.2.4

### Added

- Added the ability to use Workload Identity, Managed Identity and Environmental credentials when using the Azure OpenAI completions and embeddings providers [#58289](https://github.com/sourcegraph/sourcegraph/pull/58289)
- Added support for cloning via SSH from Azure DevOps. [#58655](https://github.com/sourcegraph/sourcegraph/pull/58655)

### Fixed

- Fixed two issues in Zoekt that could cause out of memory errors during search indexing. [sourcegraph/zoekt#686](https://github.com/sourcegraph/zoekt/pull/686), [sourcegraph/zoekt#689](https://github.com/sourcegraph/zoekt/pull/689)
- Fixed performance issue with embeddings job scheduling. (#58651)[https://github.com/sourcegraph/sourcegraph/pull/58651]

## 5.2.3

### Added

- Added configurable GraphQL query cost limitations to prevent unintended resource exhaustion. Default values are now provided and enforced, replacing the previously unlimited behaviour. For more information, please refer to: [GraphQL Cost Limits Documentation](https://docs.sourcegraph.com/api/graphql#cost-limits). See details at [#58346](https://github.com/sourcegraph/sourcegraph/pull/58346).
- Sourcegraph now supports connecting to Bitbucket Cloud using Workspace Access Tokens. [#58465](https://github.com/sourcegraph/sourcegraph/pull/58465).

### Fixed

- Defining file filters for embeddings jobs no longer causes all files to be skipped if `MaxFileSizeBytes` isn't defined. [#58262](https://github.com/sourcegraph/sourcegraph/pull/58262)

## 5.2.2

### Added

- Added a new authorization configuration options to GitLab code host connections: "markInternalReposAsPublic". Setting "markInternalReposAsPublic" to true is useful for organizations that have a large amount of internal repositories that everyone on the instance should be able to access, removing the need to have permissions to access these repositories. Additionally, when configuring a GitLab auth provider, you can specify "syncInternalRepoPermissions": false, which will remove the need to sync permissions for these internal repositories. [#57858](https://github.com/sourcegraph/sourcegraph/pull/57858)
- Experimental support for OpenAI powered autocomplete has been added. [#57872](https://github.com/sourcegraph/sourcegraph/pull/57872)

### Fixed

- Updated the endpoint used by the AWS Bedrock Claude provider. [#58028](https://github.com/sourcegraph/sourcegraph/pull/58028)

## 5.2.1

### Added

- Added two new authorization configuration options to GitHub code host connections: "markInternalReposAsPublic" and "syncInternalRepoPermissions". Setting "markInternalReposAsPublic" to true is useful for organizations that have a large amount of internal repositories that everyone on the instance should be able to access, removing the need to have permissions to access these repositories. Setting "syncInternalRepoPermissions" to true adds an additional step to user permission syncs that explicitly checks for internal repositories. However, this could lead to longer user permission sync times. [#56677](https://github.com/sourcegraph/sourcegraph/pull/56677)
- Fixed an issue with Code Monitors that could cause users to be notified multiple times for the same commit [#57546](https://github.com/sourcegraph/sourcegraph/pull/57546)
- Fixed an issue with Code Monitors that could prevent a new code monitor from being created if it targeted multiple repos [#57546](https://github.com/sourcegraph/sourcegraph/pull/57546)
- Sourcegraph instances will now emit a limited set of [telemetry events](https://docs.sourcegraph.com/admin/telemetry) in the background by default ([#57605](https://github.com/sourcegraph/sourcegraph/pull/57605)). Enablement will be based on the following conditions:
  - Customers with a license key created after October 3, 2023, or do not have a valid license key configured, will export all telemetry events recorded in the new system.
  - Customers with a license key created before October 3, 2023 will export only Cody-related events recorded in the new system, as covered by the [Cody Usage and Privacy Notice](https://about.sourcegraph.com/terms/cody-notice).
  - If you have a previous agreement regarding telemetry sharing, you account representative will reach out with more details.

### Fixed

- Fixed a user's Permissions page being inaccessible if the user has had no permission syncs with an external account connected. [#57372](https://github.com/sourcegraph/sourcegraph/pull/57372)
- Fixed a bug where site admins could not view a user's permissions if they didn't have access to all of the repositories the user has. Admins still won't be able to see repositories they don't have access to, but they will now be able to view the rest of the user's repository permissions. [#57375](https://github.com/sourcegraph/sourcegraph/pull/57375)
- Fixed a bug where gitserver statistics would not be properly decoded / reported when using REST (i.e. `experimentalFeatures.enableGRPC = false` in site configuration). [#57318](https://github.com/sourcegraph/sourcegraph/pull/57318)
- Updated the `curl` and `libcurl` dependencies to `8.4.0-r0` to fix [CVE-2023-38545](https://curl.se/docs/CVE-2023-38545.html). [#57533](https://github.com/sourcegraph/sourcegraph/pull/57533)
- Fixed a bug where commit signing failed when creating a changeset if `batchChanges.enforceFork` is set to true. [#57520](https://github.com/sourcegraph/sourcegraph/pull/57520)
- Fixed a regression in ranking of Go struct and interface in search results. [zoekt#655](https://github.com/sourcegraph/zoekt/pull/655)

## 5.2.0

### Added

- Experimental support for AWS Bedrock Claude for the completions provider has been added. [#56321](https://github.com/sourcegraph/sourcegraph/pull/56321)
- Recorded command logs can now be viewed for Git operations performed by Sourcegraph. This provides auditing and debugging capabilities. [#54997](https://github.com/sourcegraph/sourcegraph/issues/54997)
- Disk usage metrics for gitservers are now displayed on the site admin Git Servers page, showing free/total disk space. This helps site admins monitor storage capacity on GitServers. [#55958](https://github.com/sourcegraph/sourcegraph/issues/55958)
- Overhauled Admin Onboarding UI for enhanced user experience, introducing a license key modal with validation, automated navigation to Site Configuration Page, an interactive onboarding checklist button, and direct documentation links for SMTP and user authentication setup. [56366](https://github.com/sourcegraph/sourcegraph/pull/56366)
- New experimental feature "Search Jobs". Search Jobs allows you to run search queries across your organization's codebase (all repositories, branches, and revisions) at scale. It enhances the existing Sourcegraph's search capabilities, enabling you to run searches without query timeouts or incomplete results. Please refer to the [documentation](https://docs.sourcegraph.com/code_search/how-to/search-jobs) for more information.

### Changed

- OpenTelemetry Collector has been upgraded to v0.81, and OpenTelemetry packages have been upgraded to v1.16. [#54969](https://github.com/sourcegraph/sourcegraph/pull/54969), [#54999](https://github.com/sourcegraph/sourcegraph/pull/54999)
- Bitbucket Cloud code host connections no longer automatically syncs the repository of the username used. The appropriate workspace name will have to be added to the `teams` list if repositories for that account need to be synced. [#55095](https://github.com/sourcegraph/sourcegraph/pull/55095)
- Newly created access tokens are now hidden by default in the Sourcegraph UI. To view a token, click "show" button next to the token. [#56481](https://github.com/sourcegraph/sourcegraph/pull/56481)
- The GitHub proxy service has been removed and is no longer required. You can safely remove it from your deployment. [#55290](https://github.com/sourcegraph/sourcegraph/issues/55290)
- On startup, Zoekt indexserver will now delete the `<DATA_DIR>/.indexserver.tmp` directory to remove leftover repository clones, possibly causing a brief delay. Due to a bug, this directory wasn't previously cleaned up and could cause unnecessary disk usage. [zoekt#646](https://github.com/sourcegraph/zoekt/pull/646).
- gRPC is now used by default for all internal (service to service) communication. This change should be invisible to most customers. However, if you're running in an environment that places restrictions on Sourcegraph's internal traffic, some prior configuration might be required. See the ["Sourcegraph 5.2 gRPC Configuration Guide"](https://docs.sourcegraph.com/admin/updates/grpc) for more information. [#56738](https://github.com/sourcegraph/sourcegraph/pull/56738)

### Fixed

- Language detection for code highlighting now uses `go-enry` for all files by default, which fixes highlighting for MATLAB files. [#56559](https://github.com/sourcegraph/sourcegraph/pull/56559)

### Removed

- indexed-search has removed the deprecated environment variable ZOEKT_ENABLE_LAZY_DOC_SECTIONS [zoekt#620](https://github.com/sourcegraph/zoekt/pull/620)
- The federation feature that could redirect users from their own Sourcegraph instance to public repositories on Sourcegraph.com has been removed. It allowed users to open a repository URL on their own Sourcegraph instance and, if the repository wasn't found on that instance, the user would be redirect to the repository on Sourcegraph.com, where it was possibly found. The feature has been broken for over a year though and we don't know that it was used. If you want to use it, please open a feature-request issue and tag the `@sourcegraph/source` team. [#55161](https://github.com/sourcegraph/sourcegraph/pull/55161)
- The `applySearchQuerySuggestionOnEnter` experimental feature flag in user settings was removed, and this behavior is now always enabled. Previously, this behavior was on by default, but it was possible to disable it.
- The feature-flag `search-hybrid`, which allowed to disable the performance improvements for unindexed search in 4.3, is now deprecated and will not be read anymore. [#56470](https://github.com/sourcegraph/sourcegraph/pull/56470)

## 5.1.9

### Added

- Enable "Test connection" for Perforce code hosts. The "Test connection" button in the code host page UI now works for Perforce code hosts. [#56697](https://github.com/sourcegraph/sourcegraph/pull/56697)

### Changed

- User access to Perforce depots is sometimes denied unintentionally when using `"authorization"/"subRepoPermissions": true` in the code host config and the protects file contains exclusionary entries with the Host field filled out. Ignoring those rules (that use anything other than the wildcard (`*`) in the Host field) is now toggle-able by adding `"authorization"/"ignoreRulesWithHost"` to the code host config and setting the value to `true`. [#56450](https://github.com/sourcegraph/sourcegraph/pull/56450)

### Fixed

- Fixed an issue where the "gitLabProjectVisibilityExperimental" feature flag would not be respected by the permissions syncer. This meant that users on Sourcegraph that have signed in with GitLab would not see GitLab internal repositories that should be accessible to everyone on the GitLab instance, even though the feature flag was enabled [#56492](https://github.com/sourcegraph/sourcegraph/pull/56492)
- Fixed a bug when syncing repository lists from GitHub that could lead to 404 errors showing up when running into GitHub rate limits [#56478](https://github.com/sourcegraph/sourcegraph/pull/56478)

## 5.1.8

### Added

- Added experimental autocomplete support for Azure OpenAI [#56063](https://github.com/sourcegraph/sourcegraph/pull/56063)

### Changed

- Improved stability of gRPC connections [#56314](https://github.com/sourcegraph/sourcegraph/pull/56314), [#56302](https://github.com/sourcegraph/sourcegraph/pull/56302), [#56298](https://github.com/sourcegraph/sourcegraph/pull/56298), [#56217](https://github.com/sourcegraph/sourcegraph/pull/56217)

## 5.1.7

### Changed

- Pressing `Mod-f` will always select the input value in the file view search [#55546](https://github.com/sourcegraph/sourcegraph/pull/55546)
- Caddy has been updated to version 2.7.3 resolving a number of vulnerabilities. [#55606](https://github.com/sourcegraph/sourcegraph/pull/55606)
- The commit message defined in a batch spec will now be passed to `git commit` on stdin using `--file=-` instead of being included inline with `git commit -m` to improve how the message is interpreted by `git` in certain edge cases, such as when the commit message begins with a dash, and to prevent extra quotes being added to the message. This may mean that previous escaping strategies will behave differently.

### Fixed

- Fixed a bug in the `deploy-sourcegraph-helm` deployment of Sourcegraph, for sufficiantly large scip indexes uploads will fail when the precise-code-intel worker attempts to write to `/tmp` and doesn't have a volume mounted for this purpose. See [kubernetes release notes](./admin/updates/kubernetes.md#v516-➔-v517) for more details [#342](https://github.com/sourcegraph/deploy-sourcegraph-helm/pull/343)

## 5.1.6

### Added

- New Prometheus metrics have been added to track the response / request sizes of gRPC calls. [#55381](https://github.com/sourcegraph/sourcegraph/pull/55381)
- A new embeddings site configuration setting `excludeChunkOnError` allows embedding jobs to complete job execution despite chunks of code or text that fail. When enabled the chunks are skipped after failed retries but the index can continue being populated. When disabled the entire job fails and the index is not saved. This setting is enabled by default. Embedding job statistics now capture `code_chunks_excluded` and `text_chunks_excluded` for successfully completed jobs. Total excluded chunks and file names for excluded chunks are logged as warnings. [#55180](https://github.com/sourcegraph/sourcegraph/pull/55180)
- Experimental support for Azure OpenAI for the completions and embeddings provider has been added. [#55178](https://github.com/sourcegraph/sourcegraph/pull/55178)
- Added a feature flag for alternate GitLab project visibility resolution. This may solve some weird cases with not being able to see GitLab internal projects. [#54426](https://github.com/sourcegraph/sourcegraph/pull/54426)
  - To use this feature flag, create a Boolean feature flag named "gitLabProjectVisibilityExperimental" and set the value to True.
- It is now possible to add annotations to pods spawned by jobs created by the Kubernetes executor. [#55361](https://github.com/sourcegraph/sourcegraph/pull/55361)

### Changed

- Updated all packages in container images to latest versions
- Updated Docker-in-Docker image from 23.0.1 to 23.0.6
- The gRPC implementation for the Symbol service's `LocalCodeIntel` endpoint has been changed to stream its results. [#55242](https://github.com/sourcegraph/sourcegraph/pull/55242)
- When using OpenAI or Azure OpenAI for Cody completions, code completions will be disabled - chat will continue to work. This is because we currently don't support code completions with OpenAI. [#55624](https://github.com/sourcegraph/sourcegraph/pull/55624)

### Fixed

- Fixed a bug where user account requests could not be approved even though the license would permit user creation otherwise. [#55482](https://github.com/sourcegraph/sourcegraph/pull/55482)
- Fixed a bug where the background scheduler for embedding jobs based on policies would not schedule jobs for private repositories. [#55698](https://github.com/sourcegraph/sourcegraph/pull/55698)
- Fixed a source of inconsistency in precise code navigation, affecting implementations and prototypes especially. [#54410](https://github.com/sourcegraph/sourcegraph/pull/54410)

### Removed

## 5.1.5

### Known Issues

- Standard and multi-version upgrades are not currently working from Sourcegraph versions 5.0.X to 5.1.5. As a temporary workaround, please upgrade 5.0.X to 5.1.0, then 5.1.0 to 5.1.5.

### Fixed

- Fixed an embeddings job scheduler bug where if we cannot resolve one of the repositories or its default branch then all repositories submitted will not have their respective embeddings job enqueued. Embeddings job scheduler will now continue to schedule jobs for subsequent repositories in the submitted repositories set. [#54701](https://github.com/sourcegraph/sourcegraph/pull/54701)
- Creation of GitHub Apps will now respect system certificate authorities when specifying certificates for the tls.external site configuration. [#55084](https://github.com/sourcegraph/sourcegraph/pull/55084)
- Passing multi-line Coursier credentials in JVM packages configuration should now work correctly. [#55113](https://github.com/sourcegraph/sourcegraph/pull/55113)
- SCIP indexes are now ingested in a streaming fashion, eliminating out-of-memory errors in most cases, even when uploading very large indexes (1GB+ uncompressed). [#53828](https://github.com/sourcegraph/sourcegraph/pull/53828)
- Moved the license checks to worker service. We make sure to run only 1 instance of license checks this way. [54854](https://github.com/sourcegraph/sourcegraph/pull/54854)
- Updated base images to resolve issues in curl, OpenSSL, and OpenSSL. [55310](https://github.com/sourcegraph/sourcegraph/pull/55310)
- The default message size limit for gRPC clients has been raised from 4MB to 90MB. [#55209](https://github.com/sourcegraph/sourcegraph/pull/55209)
- The message printing feature for the custom gRPC internal error interceptor now supports logging all internal error types, instead of just non-utf 8 errors. [#55130](https://github.com/sourcegraph/sourcegraph/pull/55130)
- Fixed an issue where GitHub Apps could not be set up using Firefox. [#55305](https://github.com/sourcegraph/sourcegraph/pull/55305)
- Fixed nil panic on certain GraphQL fields when listing users. [#55322](https://github.com/sourcegraph/sourcegraph/pull/55322)

### Changed

- The "Files" tab of the fuzzy finder now allows you to navigate directly to a line number by appending `:NUMBER`. For example, the fuzzy query `main.ts:100` opens line 100 in the file `main.ts`. [#55064](https://github.com/sourcegraph/sourcegraph/pull/55064)
- The gRPC implementation for the Symbol service's `LocalCodeIntel` endpoint has been changed to stream its results. [#55242](https://github.com/sourcegraph/sourcegraph/pull/55242)
- GitLab auth providers now support an `ssoURL` option that facilitates scenarios where a GitLab group requires SAML/SSO. [#54957](https://github.com/sourcegraph/sourcegraph/pull/54957)

### Added

### Removed

## 5.1.4

### Fixed

- A bug where we would temporarily use much more memory than needed during embeddings fetching. [#54972](https://github.com/sourcegraph/sourcegraph/pull/54972)

### Changed

- The UI for license keys now displays more information about license validity. [#54990](https://github.com/sourcegraph/sourcegraph/pull/54990)
- Sourcegraph now supports more than one auth provider per URL. [#54289](https://github.com/sourcegraph/sourcegraph/pull/54289)
- Site-admins can now list, view and edit all code monitors. [#54981](https://github.com/sourcegraph/sourcegraph/pull/54981)

## 5.1.3

### Changed

- Cody source code (for the VS Code extension, CLI, and client shared libraries) has been moved to the [sourcegraph/cody repository](https://github.com/sourcegraph/cody).
- `golang.org/x/net/trace` instrumentation, previously available under `/debug/requests` and `/debug/events`, has been removed entirely from core Sourcegraph services. It remains available for Zoekt. [#53795](https://github.com/sourcegraph/sourcegraph/pull/53795)

### Fixed

- Fixed an embeddings job scheduler bug where if we cannot resolve one of the repositories or its default branch then all repositories submitted will not have their respective embeddings job enqueued. Embeddings job scheduler will now continue to schedule jobs for subsequent repositories in the submitted repositories set. [#54701](https://github.com/sourcegraph/sourcegraph/pull/54701)

## 5.1.2

### Fixed

- Fixes a crash when uploading indexes with malformed source ranges (this was a bug in scip-go). [#54304](https://github.com/sourcegraph/sourcegraph/pull/54304)
- Fixed validation of Bitbucket Cloud configuration in site-admin create/update form. [#54494](https://github.com/sourcegraph/sourcegraph/pull/54494)
- Fixed race condition with grpc `server.send` message. [#54500](https://github.com/sourcegraph/sourcegraph/pull/54500)
- Fixed a configuration initialization issue that broke the outbound request in the site admin page. [#54745](https://github.com/sourcegraph/sourcegraph/pull/54745)
- Fixed Postgres DSN construction edge-case. [#54858](https://github.com/sourcegraph/sourcegraph/pull/54858)

## 5.1.1

### Fixed

- Fixed the default behaviour when the explicit permissions API is enabled. Repositories are no longer marked as unrestricted by default. [#54419](https://github.com/sourcegraph/sourcegraph/pull/54419)

## 5.1.0

> **Note**: As of 5.1.0, the limited OSS subset of Sourcegraph has been removed, and code search OSS code has been relicensed going forward. See https://github.com/sourcegraph/sourcegraph/issues/53528#issuecomment-1594967818 for more information (blog post coming soon).

> **Note**: As of 5.1.0, the `rsa-sha` signature algorithm is no longer supported when connecting to code hosts over SSH. If you encounter the error `sign_and_send_pubkey: no mutual signature supported` when syncing repositories, see [Repository authentication](https://docs.sourcegraph.com/admin/repo/auth#error-sign_and_send_pubkey-no-mutual-signature-supported) for more information and steps to resolve the issue.

### [Known issues](KNOWN-ISSUES.md)

- There is an issue with Sourcegraph instances configured to use explicit permissions using permissions.userMapping in Site configuration, where repository permissions are not enforced. Customers using the explicit permissions API are advised to upgrade to v5.1.1 directly.
- There is an issue with creating and updating existing Bitbucket.org (Cloud) code host connections due to problem with JSON schema validation which prevents the JSON editor from loading and surfaces as an error in the UI.

### Added

- Executors natively support Kubernetes environments. [#49236](https://github.com/sourcegraph/sourcegraph/pull/49236)
- Documentation for GitHub fine-grained access tokens. [#50274](https://github.com/sourcegraph/sourcegraph/pull/50274)
- Code Insight dashboards retain size and order of the cards. [#50301](https://github.com/sourcegraph/sourcegraph/pull/50301)
- The LLM completions endpoint is now exposed through a GraphQL query in addition to the streaming endpoint [#50455](https://github.com/sourcegraph/sourcegraph/pull/50455)
- Permissions center statistics pane is added. Stats include numbers of queued jobs, users/repos with failed jobs, no permissions, and outdated permissions. [#50535](https://github.com/sourcegraph/sourcegraph/pull/50535)
- SCIM user provisioning support for Deactivate/Reactivation of users. [#50533](https://github.com/sourcegraph/sourcegraph/pull/50533)
- Login form can now be configured with ordering and limit of auth providers. [See docs](https://docs.sourcegraph.com/admin/auth/login_form). [#50586](https://github.com/sourcegraph/sourcegraph/pull/50586), [50284](https://github.com/sourcegraph/sourcegraph/pull/50284) and [#50705](https://github.com/sourcegraph/sourcegraph/pull/50705)
- OOM reaper events affecting `p4-fusion` jobs on `gitserver` are better detected and handled. Error (non-zero) exit status is used, and the resource (CPU, memory) usage of the job process is appended to the job output so that admins can infer possible OOM activity and take steps to address it. [#51284](https://github.com/sourcegraph/sourcegraph/pull/51284)
- When creating a new batch change, spaces are automatically replaced with dashes in the name field. [#50825](https://github.com/sourcegraph/sourcegraph/pull/50825) and [51071](https://github.com/sourcegraph/sourcegraph/pull/51071)
- Support for custom HTML injection behind an environment variable (`ENABLE_INJECT_HTML`). This allows users to enable or disable HTML customization as needed, which is now disabled by default. [#51400](https://github.com/sourcegraph/sourcegraph/pull/51400)
- Added the ability to block auto-indexing scheduling and inference via the `codeintel_autoindexing_exceptions` Postgres table. [#51578](https://github.com/sourcegraph/sourcegraph/pull/51578)
- When an admin has configured rollout windows for Batch Changes changesets, the configuration details are now visible to all users on the Batch Changes settings page. [#50479](https://github.com/sourcegraph/sourcegraph/pull/50479)
- Added support for regular expressions in`exclude` repositories for GitLab code host connections. [#51862](https://github.com/sourcegraph/sourcegraph/pull/51862)
- Branches created by Batch Changes will now be automatically deleted on the code host upon merging or closing a changeset if the new `batchChanges.autoDeleteBranch` site setting is enabled. [#52055](https://github.com/sourcegraph/sourcegraph/pull/52055)
- Repository metadata now generally available for everyone [#50567](https://github.com/sourcegraph/sourcegraph/pull/50567), [#50607](https://github.com/sourcegraph/sourcegraph/pull/50607), [#50857](https://github.com/sourcegraph/sourcegraph/pull/50857), [#50908](https://github.com/sourcegraph/sourcegraph/pull/50908), [#972](https://github.com/sourcegraph/src-cli/pull/972), [#51031](https://github.com/sourcegraph/sourcegraph/pull/51031), [#977](https://github.com/sourcegraph/src-cli/pull/977), [#50821](https://github.com/sourcegraph/sourcegraph/pull/50821), [#51258](https://github.com/sourcegraph/sourcegraph/pull/51258), [#52078](https://github.com/sourcegraph/sourcegraph/pull/52078), [#51985](https://github.com/sourcegraph/sourcegraph/pull/51985), [#52150](https://github.com/sourcegraph/sourcegraph/pull/52150), [#52249](https://github.com/sourcegraph/sourcegraph/pull/52249), [#51982](https://github.com/sourcegraph/sourcegraph/pull/51982), [#51248](https://github.com/sourcegraph/sourcegraph/pull/51248), [#51921](https://github.com/sourcegraph/sourcegraph/pull/51921), [#52301](https://github.com/sourcegraph/sourcegraph/pull/52301)
- Batch Changes for Gerrit Code Hosts [#52647](https://github.com/sourcegraph/sourcegraph/pull/52647).
- Batch Changes now supports per-batch-change control for pushing to a fork of the upstream repository when the property `changesetTemplate.fork` is specified in the batch spec. [#51572](https://github.com/sourcegraph/sourcegraph/pull/51572)
- Executors can now be configured to process multiple queues. [#52016](https://github.com/sourcegraph/sourcegraph/pull/52016)
- Added `isCodyEnabled` as a new GraphQL field to `Site`. [#52941](https://github.com/sourcegraph/sourcegraph/pull/52941)
- Enabled improved search ranking by default. This feature can be disabled through the `search-ranking` feature flag.[#53031](https://github.com/sourcegraph/sourcegraph/pull/53031)
- Added token callback route for Cody in VS Code and VS Code insiders. [#53313](https://github.com/sourcegraph/sourcegraph/pull/53313)
- Latest repository clone/sync output is surfaced in the "Mirroring and cloning" page (`{REPO}/-/settings/mirror`). Added primarily to enable easier debugging of issues with Perforce depots, it can also be useful for other code hosts. [#51598](https://github.com/sourcegraph/sourcegraph/pull/51598)
- New `file:has.contributor(...)` predicate for filtering files based on contributors. [#53206](https://github.com/sourcegraph/sourcegraph/pull/53206)
- Added multi-repo scope selector for Cody on the web supporting unified context generation API which uses combination of embeddings search and keyword search as fallback for context generation. [53046](https://github.com/sourcegraph/sourcegraph/pull/53046)
- Batch Changes can now sign commits for changesets published on GitHub code hosts via GitHub Apps. [#52333](https://github.com/sourcegraph/sourcegraph/pull/52333)
- Added history of changes to the site configuration page. Site admins can now see information about changes made to the site configuration, by whom and when. [#49842](https://github.com/sourcegraph/sourcegraph/pull/49842)
- For Perforce depots, users will now see the changelist ID (CL) instead of Git commit SHAs when visiting a depot or the view changelists page [#51195](https://github.com/sourcegraph/sourcegraph/pull/51195)
- Visiting a specific CL will now use the CL ID in the URL instead of the commit SHA. Other areas affected by this change are browsing files at a specific CL, viewing a specific file changed as part of a specific CL. To enable this behaviour, site admins should set `"perforceChangelistMapping": "enabled"` under experimentalFeatures in the site configuration. Note that currently we process only one perforce depot at a time to map the commit SHAs to their CL IDs in the backend. In a subsequent release we will add support to process multiple depots in parallel. Other areas where currently commit SHAs are used will be updated in future releases. [#53253](https://github.com/sourcegraph/sourcegraph/pull/53253) [#53608](https://github.com/sourcegraph/sourcegraph/pull/53608) [#54051](https://github.com/sourcegraph/sourcegraph/pull/54051)
- Added autoupgrading to automatically perform multi-version upgrades, without manual `migrator` invocations, through the `frontend` deployment. Please see the [documentation](https://docs.sourcegraph.com/admin/updates/automatic) for details. [#52242](https://github.com/sourcegraph/sourcegraph/pull/52242) [#53196](https://github.com/sourcegraph/sourcegraph/pull/53196)

### Changed

- Access tokens now begin with the prefix `sgp_` to make them identifiable as secrets. You can also prepend `sgp_` to previously generated access tokens, although they will continue to work as-is without that prefix.
- The commit message defined in a batch spec will now be quoted when git is invoked, i.e. `git commit -m "commit message"`, to improve how the message is interpreted by the shell in certain edge cases, such as when the commit message begins with a dash. This may mean that previous escaping strategies will behave differently.
- 429 errors from external services Sourcegraph talks to are only retried automatically if the Retry-After header doesn't indicate that a retry would be useless. The time grace period can be configured using `SRC_HTTP_CLI_EXTERNAL_RETRY_AFTER_MAX_DURATION` and `SRC_HTTP_CLI_INTERNAL_RETRY_AFTER_MAX_DURATION`. [#51743](https://github.com/sourcegraph/sourcegraph/pull/51743)
- Security Events NO LONGER write to database by default - instead, they will be written in the [audit log format](https://docs.sourcegraph.com/admin/audit_log) to console. There is a new site config setting `log.securityEventLogs` that can be used to configure security event logs to write to database if the old behaviour is desired. This new default will significantly improve performance for large instances. In addition, the old environment variable `SRC_DISABLE_LOG_PRIVATE_REPO_ACCESS` no longer does anything. [#51686](https://github.com/sourcegraph/sourcegraph/pull/51686)
- Audit Logs & Security Events are written with the same severity level as `SRC_LOG_LEVEL`. This prevents a misconfiguration
  issue when `log.AuditLogs.SeverityLevel` was set below the overall instance log level. `log.AuditLogs.SeverityLevel` has
  been marked as deprecated and will be removed in a future release [#52566](https://github.com/sourcegraph/sourcegraph/pull/52566)
- Update minimum supported Redis version to 6.2 [#52248](https://github.com/sourcegraph/sourcegraph/pull/52248)
- The batch spec properties [`transformChanges`](https://docs.sourcegraph.com/batch_changes/references/batch_spec_yaml_reference#transformchanges) and [`workspaces`](https://docs.sourcegraph.com/batch_changes/references/batch_spec_yaml_reference#workspaces) are now generally available.
- Cody feature flags have been simplified [#52919](https://github.com/sourcegraph/sourcegraph/pull/52919) See [the docs page for complete setup details](https://docs.sourcegraph.com/cody/explanations/enabling_cody_enterprise)
  - `cody.enabled` in site-config now controls whether Cody is on/off, default `false`.
  - When `cody.enabled` is set and no specific configuration for `completions` and `embeddings` are given, Cody will by default talk to the `sourcegraph` provider, Sourcegraphs Cody Gateway which allows access to chat completions and embeddings.
  - Enabling Cody now requires `cody.enabled` set to `true` and `completions` to be set.
  - `cody.restrictUsersFeatureFlag` replaces `experimentalFeatures.CodyRestrictUsersFeatureFlag` in site-config, default `false`.
  - `completions.enabled` has been deprecated, replaced by `cody.enabled`.
  - The feature flags for Cody in web features have been removed and the single source of truth is now `cody.enabled`.
  - The embeddings configuration now requires a `provider` field to be set.
  - Ping data now reflects whether `cody.enabled` and `completions` are set.
- If a Sourcegraph request is traced, its trace ID and span ID are now set to the `X-Trace` and `X-Trace-Span` response headers respectively. The trace URL (if a template is configured in `observability.tracing.urlTemplate`) is now set to `X-Trace-URL` - previously, the URL was set to `X-Trace`. [#53259](https://github.com/sourcegraph/sourcegraph/pull/53259)
- For users using the single-container server image with the default built-in database, the database must be reindexed. This process can take up to a few hours on systems with large datasets. See [Migrating to Sourcegraph 5.1.x](https://docs.sourcegraph.com/admin/migration/5_1) for full details. [#53256](https://github.com/sourcegraph/sourcegraph/pull/53256)
- [Sourcegraph Own](https://docs.sourcegraph.com/own) is now available as a beta enterprise feature. `search-ownership` feature flag is removed and doesn't need to be used.
- Update Jaeger to 1.45.0, and Opentelemetry-Collector to 0.75.0 [#54000](https://github.com/sourcegraph/sourcegraph/pull/54000)
- Switched container OS to Wolfi for hardened containers [#47182](https://github.com/sourcegraph/sourcegraph/pull/47182), [#47368](https://github.com/sourcegraph/sourcegraph/pull/47368)
- Batches changes now supports for CODEOWNERS for Github. Pull requests requiring CODEOWNERS approval, will no longer show as approved unless explicitly approved by a CODEOWNER. https://github.com/sourcegraph/sourcegraph/pull/53601
- The insecure `rsa-sha` signature algorithm is no longer supported when connecting to code hosts over SSH. See the [Repository authentication](https://docs.sourcegraph.com/admin/repo/auth#error-sign_and_send_pubkey-no-mutual-signature-supported) page for further details.

### Fixed

- GitHub `repositoryQuery` searches now respect date ranges and use API requests more efficiently. #[49969](https://github.com/sourcegraph/sourcegraph/pull/49969)
- Fixed an issue where search based references were not displayed in the references panel. [#50157](https://github.com/sourcegraph/sourcegraph/pull/50157)
- Symbol suggestions only insert `type:symbol` filters when necessary. [#50183](https://github.com/sourcegraph/sourcegraph/pull/50183)
- Removed an incorrect beta label on the Search Context creation page [#51188](https://github.com/sourcegraph/sourcegraph/pull/51188)
- Multi-version upgrades to version `5.0.2` in a fully airgapped environment will not work without the command `--skip-drift-check`. [#51164](https://github.com/sourcegraph/sourcegraph/pull/51164)
- Could not set "permissions.syncOldestUsers" or "permissions.syncOldestRepos" to zero. [#51255](https://github.com/sourcegraph/sourcegraph/pull/51255)
- GitLab code host connections will disable repo-centric repository permission syncs when the authentication provider is set as "oauth". This prevents repo-centric permission sync from getting incorrect data. [#51452](https://github.com/sourcegraph/sourcegraph/pull/51452)
- Code intelligence background jobs did not correctly use an internal context, causing SCIP data to sometimes be prematurely deleted. [#51591](https://github.com/sourcegraph/sourcegraph/pull/51591)
- Slow request logs now have the correct trace and span IDs attached if a trace is present on the request. [#51826](https://github.com/sourcegraph/sourcegraph/pull/51826)
- The braindot menu on the blob view no longer fetches data eagerly to prevent performance issues for larger monorepo users. [#53039](https://github.com/sourcegraph/sourcegraph/pull/53039)
- Fixed an issue where commenting out redacted site-config secrets would re-add the secrets. [#53152](https://github.com/sourcegraph/sourcegraph/pull/53152)
- Fixed an issue where SCIP packages would sometimes not be written to the database, breaking cross-repository jump to definition. [#53763](https://github.com/sourcegraph/sourcegraph/pull/53763)
- Fixed an issue when adding a new user external account was not scheduling a new permission sync for the user. [#54144](https://github.com/sourcegraph/sourcegraph/pull/54144)
- Adding a new user account now correctly schedules a permission sync for the user. [#54258](https://github.com/sourcegraph/sourcegraph/pull/54258)
- Users/repos without an existing sync job in the permission_sync_jobs table are now scheduled properly. [#54278](https://github.com/sourcegraph/sourcegraph/pull/54278)

### Removed

- User tags are removed in favor of the newer feature flags functionality. [#49318](https://github.com/sourcegraph/sourcegraph/pull/49318)
- Previously deprecated site config `experimentalFeatures.bitbucketServerFastPerm` has been removed. [#50707](https://github.com/sourcegraph/sourcegraph/pull/50707)
- Unused site-config field `api.rateLimit` has been removed. [#51087](https://github.com/sourcegraph/sourcegraph/pull/51087)
- Legacy (table-based) blob viewer. [#50915](https://github.com/sourcegraph/sourcegraph/pull/50915)

## 5.0.6

### Fixed

- SAML assertions to get user display name are now compared case insensitively and we do not always return an error. [#52992](https://github.com/sourcegraph/sourcegraph/pull/52992)
- Fixed an issue where `type:diff` search would not work when sub-repo permissions are enabled. [#53210](https://github.com/sourcegraph/sourcegraph/pull/53210)

## 5.0.5

### Added

- Organization members can now administer batch changes created by other members in their organization's namespace if the setting `orgs.allMembersBatchChangesAdmin` is enabled for that organization. [#50724](https://github.com/sourcegraph/sourcegraph/pull/50724)
- Allow instance public access mode based on `auth.public` site config and `allow-anonymous-usage` license tag [#52440](https://github.com/sourcegraph/sourcegraph/pull/52440)
- The endpoint configuration field for completions is now supported by the OpenAI provider [#52530](https://github.com/sourcegraph/sourcegraph/pull/52530)

### Fixed

- MAU calculation in product analytics and pings use the same condition and UTC at all times. [#52306](https://github.com/sourcegraph/sourcegraph/pull/52306) [#52579](https://github.com/sourcegraph/sourcegraph/pull/52579) [#52581](https://github.com/sourcegraph/sourcegraph/pull/52581)
- Bitbucket native integration: fix code-intel popovers on the pull request pages. [#52609](https://github.com/sourcegraph/sourcegraph/pull/52609)
- `id` column of `user_repo_permissions` table was switched to `bigint` to avoid `int` overflow. [#52299](https://github.com/sourcegraph/sourcegraph/pull/52299)
- In some circumstances filenames containing `..` either could not be read or would return a diff when viewed. We now always correctly read those files. [#52605](https://github.com/sourcegraph/sourcegraph/pull/52605)
- Syntax highlighting for several languages including Python, Java, C++, Ruby, TypeScript, and JavaScript is now working again when using the single Docker container deployment option. Other deployment options were not affected.

## 5.0.4

### Fixed

- Git blame lookups of repositories synced through `src serve-git` or code hosts using a custom `repositoryPathPattern` will now use the correct URL when streaming git blame is enabled. [#51525](https://github.com/sourcegraph/sourcegraph/pull/51525)
- Code Insights scoped to a static list of repository names would fail to resolve repositories with permissions enabled, resulting in insights that would not process. [#51657](https://github.com/sourcegraph/sourcegraph/pull/51657)
- Batches: Resolved an issue with GitHub webhooks where CI check updates fail due to the removal of a field from the GitHub webhook payload. [#52035](https://github.com/sourcegraph/sourcegraph/pull/52035)

## 5.0.3

### Added

- Cody aggregated pings. [#50835](https://github.com/sourcegraph/sourcegraph/pull/50835)

### Fixed

- Bitbucket Server adding an error log if there is no account match for the user. #[51030](https://github.com/sourcegraph/sourcegraph/pull/51030)
- Editing search context with special characters such as `/` resulted in http 404 error. [#51196](https://github.com/sourcegraph/sourcegraph/pull/51196)
- Significantly improved performance and reduced memory usage of the embeeddings service. [#50953](https://github.com/sourcegraph/sourcegraph/pull/50953), [#51372](https://github.com/sourcegraph/sourcegraph/pull/51372)
- Fixed an issue where a Code Insights query with structural search type received 0 search results for the latest commit of any matching repo. [#51076](https://github.com/sourcegraph/sourcegraph/pull/51076)

## 5.0.2

### Added

- An experimental site config setting to restrict cody to users by the cody-experimental feature flag [#50668](https://github.com/sourcegraph/sourcegraph/pull/50668)

### Changed

- Use the Alpine 3.17 releases of cURL and Git

### Fixed

- For Cody, explicitly detect some cases where context is needed to avoid failed responses. [#50541](https://github.com/sourcegraph/sourcegraph/pull/50541)
- Code Insights that are run over zero repositories will finish processing and show `"No data to display"`. #[50561](https://github.com/sourcegraph/sourcegraph/pull/50561)
- DNS timeouts on calls to host.docker.internal from every html page load for docker-compose air-gapped instances. No more DNS lookups in jscontext.go anymore. #[50638](https://github.com/sourcegraph/sourcegraph/pull/50638)
- Improved the speed of the embedding index by significantly decreasing the calls to Gitserver. [#50410](https://github.com/sourcegraph/sourcegraph/pull/50410)

### Removed

-

## 5.0.1

### Added

- The ability to exclude certain file path patterns from embeddings.
- Added a modal to show warnings and errors when exporting search results. [#50348](https://github.com/sourcegraph/sourcegraph/pull/50348)

### Changed

### Fixed

- Fixed CVE-2023-0464 in container images
- Fixed CVE-2023-24532 in container images
- Fixed an issue where Slack code monitoring notifications failed when the message was too long. [#50083](https://github.com/sourcegraph/sourcegraph/pull/50083)
- Fixed an edge case issue with usage statistics calculations that cross over month and year boundaries.
- Fixed the "Last incremental sync" value in user/repo permissions from displaying a wrong date if no sync had been completed yet.
- Fixed an issue that caused search context creation to fail with error "you must provide a first or last value to properly paginate" when defining the repositories and revisions with a JSON configuration.
- Fixed an issue where the incorrect actor was provided when searching an embeddings index.
- Fixed multiple requests downloading the embeddings index concurrently on an empty cache leading to an out-of-memory error.
- Fixed the encoding of embeddings indexes which caused out-of-memory errors for large indexes when uploading them from the worker service.
- Fixed git blame decorations styles
- CODEOWNERS rules with consecutive slashes (`//`) will no longer fail ownership searches
- Granting pending permissions to users when experimentalFeatures.unifiedPermissions is turned ON [#50059](https://github.com/sourcegraph/sourcegraph/pull/50059)
- The unified permissions out of band migration reported as unfinished if there were users with no permissions [#50147](https://github.com/sourcegraph/sourcegraph/pull/50147)
- Filenames with special characters are correctly handled in Cody's embedding service [#50023](https://github.com/sourcegraph/sourcegraph/pull/50023)
- Structural search correctly cleans up when done preventing a goroutine leak [#50034](https://github.com/sourcegraph/sourcegraph/pull/50034)
- Fetch search based definitions in the reference panel if no precise definitions were found [#50179](https://github.com/sourcegraph/sourcegraph/pull/50179)

### Removed

## 5.0.0

### Added

- The environment variable `TELEMETRY_HTTP_PROXY` can be set on the `sourcegraph-frontend` service, to use an HTTP proxy for telemetry and update check requests. [#47466](https://github.com/sourcegraph/sourcegraph/pull/47466)
- Kubernetes Deployments: Introduced a new Kubernetes deployment option ([deploy-sourcegraph-k8s](https://github.com/sourcegraph/deploy-sourcegraph-k8s)) to deploy Sourcegraph with Kustomize. [#46755](https://github.com/sourcegraph/sourcegraph/issues/46755)
- Kubernetes Deployments: The new Kustomize deployment ([deploy-sourcegraph-k8s](https://github.com/sourcegraph/deploy-sourcegraph-k8s)) introduces a new base cluster that runs all Sourcegraph services as non-root users with limited privileges and eliminates the need to create RBAC resources. [#4213](https://github.com/sourcegraph/deploy-sourcegraph/pull/4213)
- Added the `other.exclude` setting to [Other external service config](https://docs.sourcegraph.com/admin/external_service/other#configuration). It can be configured to exclude mirroring of repositories matching a pattern similar to other external services. This is useful when you want to exclude repositories discovered via `src serve-git`. [#48168](https://github.com/sourcegraph/sourcegraph/pull/48168)
- The **Site admin > Updates** page displays the upgrade readiness information about schema drift and out-of-band migrations. [#48046](https://github.com/sourcegraph/sourcegraph/pull/48046)
- Pings now contain ownership search and file-view activity counts. [#47062](https://github.com/sourcegraph/sourcegraph/47062)
- Greatly improves keyboard handling and accessibility of the files and symbol tree on the repository pages. [#12916](https://github.com/sourcegraph/sourcegraph/issues/12916)
- The file tree on the repository page now automatically expands into single-child directories. [#47117](https://github.com/sourcegraph/sourcegraph/pull/47117)
- When encountering GitHub rate limits, Sourcegraph will now wait the recommended amount of time and retry the request. This prevents sync jobs from failing prematurely due to external rate limits. [#48423](https://github.com/sourcegraph/sourcegraph/pull/48423)
- Added a dashboard with information about user and repository background permissions sync jobs. [#46317](https://github.com/sourcegraph/sourcegraph/issues/46317)
- When encountering GitHub or GitLab rate limits, Sourcegraph will now wait the recommended amount of time and retry the request. This prevents sync jobs from failing prematurely due to external rate limits. [#48423](https://github.com/sourcegraph/sourcegraph/pull/48423), [#48616](https://github.com/sourcegraph/sourcegraph/pull/48616)
- Switching between code editor, files and symbols trees using keyboard shortcuts (currently under the experimental feature flag: `blob-page-switch-areas-shortcuts`). [#46829](https://github.com/sourcegraph/sourcegraph/pull/46829).
- Added "SCIM" badges for SCIM-controlled users on the User admin page. [#48727](https://github.com/sourcegraph/sourcegraph/pull/48727)
- Added Azure DevOps Services as a Tier 1 Code Host, including: repository syncing, permissions syncing, and Batch Changes support. [#46265](https://github.com/sourcegraph/sourcegraph/issues/46265)
- Added feature to disable some fields on user profiles for SCIM-controlled users. [#48816](https://github.com/sourcegraph/sourcegraph/pull/48816)
- Native support for ingesting and searching GitHub topics with `repo:has.topic()` [#48875](https://github.com/sourcegraph/sourcegraph/pull/48875)
- [Role-based Access Control](https://docs.sourcegraph.com/admin/access_control) is now available as an enterprise feature (in Beta). It is currently only supported for Batch Changes functionality. [#43276](https://github.com/sourcegraph/sourcegraph/issues/43276)
- Site admins can now [restrict creation of batch changes to certain users](https://docs.sourcegraph.com/admin/access_control/batch_changes) by tailoring their roles and the permissions granted to those roles. [#34491](https://github.com/sourcegraph/sourcegraph/issues/34491)
- Site admins can now [configure outgoing webhooks](https://docs.sourcegraph.com/admin/config/webhooks/outgoing) for Batch Changes to inform external tools of events related to Sourcegraph batch changes and their changesets. [#38278](https://github.com/sourcegraph/sourcegraph/issues/38278)
- [Sourcegraph Own](https://docs.sourcegraph.com/own) is now available as an experimental enterprise feature. Enable the `search-ownership` feature flag to use it.
- Gitserver supports a new `COURSIER_CACHE_DIR` env var to configure the cache location for coursier JVM package repos.
- Pings now emit a histogram of repository sizes cloned by Sourcegraph [48211](https://github.com/sourcegraph/sourcegraph/pull/48211).
- The search input has been redesigned to greatly improve usability. New contextual suggestions help users learn the Sourcegraph query language as they search. Suggestions have been unified across contexts and filters, and the history mode has been integrated into the input. Improved and expanded keyboard shortcuts also make navigation much easier. This functionality is in beta, and can be disabled in the user menu.

### Changed

- Experimental GraphQL query, `permissionsSyncJobs` is substituted with new non-experimental query which provides full information about permissions sync jobs stored in the database. [#47933](https://github.com/sourcegraph/sourcegraph/pull/47933)
- Renders `readme.txt` files in the repository page. [#47944](https://github.com/sourcegraph/sourcegraph/pull/47944)
- Renders GitHub pull request references in all places where a commit message is referenced. [#48183](https://github.com/sourcegraph/sourcegraph/pull/48183)
- CodeMirror blob view (default) uses selection-driven code navigation. [#48066](https://github.com/sourcegraph/sourcegraph/pull/48066)
- Older Code Insights data points will now be automatically archived as configured by the site configuration setting `insights.maximumSampleSize`, set to 30 by default. All points can be exported. This behaviour can be disabled using the experimental setting `insightsDataRetention`. [#48259](https://github.com/sourcegraph/sourcegraph/pull/48259)
- The admin debug GraphQL endpoint for Code Insights will now include the series metadata in the response. [#49473](https://github.com/sourcegraph/sourcegraph/pull/49473)
- Usage telemetry has been streamlined; there are no longer two categories (critical and non-critical), and telemetry will be streamlined and reviewed/reduced further in upcoming releases. The site admin flag `disableNonCriticalTelemetry` currently still remains but has no effect.

### Fixed

- The symbols service `CACHE_DIR` and `MAX_TOTAL_PATHS_LENGTH` were renamed to have a `SYMBOLS_` prefix in the last version of Sourcegraph; this version fixes a bug where the old names without the `SYMBOLS_` prefix were not respected correctly. Both names now work.
- Fixed issues with propagating tracing configuration throughout the application. [#47428](https://github.com/sourcegraph/sourcegraph/pull/47428)
- Enable `auto gc` on fetch when `SRC_ENABLE_GC_AUTO` is set to `true`. [#47852](https://github.com/sourcegraph/sourcegraph/pull/47852)
- Fixes syntax highlighting and line number issues in the code preview rendered inside the references panel. [#48107](https://github.com/sourcegraph/sourcegraph/pull/48107)
- The ordering of code host sync error messages in the notifications menu will now be persistent. Previously the order was not guaranteed on a refresh of the status messages, which would make the code host sync error messages jump positions, giving a false sense of change to the site admins. [#48722](https://github.com/sourcegraph/sourcegraph/pull/48722)
- Fixed Detect & Track Code Insights running over all repositories when during creation a search was used to specify the repositories for the insight. [#49633](https://github.com/sourcegraph/sourcegraph/pull/49633)

### Removed

- The LSIF upload endpoint is no longer supported and has been replaced by a diagnostic error page. src-cli v4.5+ will translate all local LSIF files to SCIP prior to upload. [#47547](https://github.com/sourcegraph/sourcegraph/pull/47547)
- The experimental setting `authz.syncJobsRecordsLimit` has been removed. [#47933](https://github.com/sourcegraph/sourcegraph/pull/47933)
- Storing permissions sync jobs statuses in Redis has been removed as now all permissions sync related data is stored in a database. [#47933](https://github.com/sourcegraph/sourcegraph/pull/47933)
- The key `shared_steps` has been removed from auto-indexing configuration descriptions. If you have a custom JSON auto-indexing configuration set for a repository that defines this key, you should inline the content into each index job's `steps` array. [#48770](https://github.com/sourcegraph/sourcegraph/pull/48770)

## 4.5.1

### Changed

- Updated git to version 2.39.2 to address [reported security vulnerabilities](https://github.blog/2023-02-14-git-security-vulnerabilities-announced-3/) [#47892](https://github.com/sourcegraph/sourcegraph/pull/47892/files)
- Updated curl to 7.88.1 to address [reported security vulnerabilities](https://curl.se/docs/CVE-2022-42915.html) [#48144](https://github.com/sourcegraph/sourcegraph/pull/48144)

## 4.5.0

### Added

- Endpoint environment variables (`SEARCHER_URL`, `SYMBOLS_URL`, `INDEXED_SEARCH_SERVERS`, `SRC_GIT_SERVERS`) now can be set to replica count values in Kubernetes, Kustomize, Helm and Docker Compose environments. This avoids the need to use service discovery or generating the respective list of addresses in those environments. [#45862](https://github.com/sourcegraph/sourcegraph/pull/45862)
- The default author and email for changesets will now be pulled from user account details when possible. [#46385](https://github.com/sourcegraph/sourcegraph/pull/46385)
- Code Insights has a new display option: "Max number of series points to display". This setting controls the number of data points you see per series on an insight. [#46653](https://github.com/sourcegraph/sourcegraph/pull/46653)
- Added out-of-band migration that will migrate all existing data from LSIF to SCIP (see additional [migration documentation](https://docs.sourcegraph.com/admin/how-to/lsif_scip_migration)). [#45106](https://github.com/sourcegraph/sourcegraph/pull/45106)
- Code Insights has a new search-powered repositories field that allows you to select repositories with Sourcegraph search syntax. [#45687](https://github.com/sourcegraph/sourcegraph/pull/45687)
- You can now export all data for a Code Insight from the card menu or the standalone page. [#46795](https://github.com/sourcegraph/sourcegraph/pull/46795), [#46694](https://github.com/sourcegraph/sourcegraph/pull/46694)
- Added Gerrit as an officially supported code host with permissions syncing. [#46763](https://github.com/sourcegraph/sourcegraph/pull/46763)
- Markdown files now support `<picture>` and `<video>` elements in the rendered view. [#47074](https://github.com/sourcegraph/sourcegraph/pull/47074)
- Batch Changes: Log outputs from execution steps are now paginated in the web interface. [#46335](https://github.com/sourcegraph/sourcegraph/pull/46335)
- Monitoring: the searcher dashboard now contains more detailed request metrics as well as information on interactions with the local cache (via gitserver). [#47654](https://github.com/sourcegraph/sourcegraph/pull/47654)
- Renders GitHub pull request references in the commit list. [#47593](https://github.com/sourcegraph/sourcegraph/pull/47593)
- Added a new background permissions syncer & scheduler which is backed by database, unlike the old one that was based on an in-memory processing queue. The new system is enabled by default, but can be disabled. Revert to the in-memory processing queue by setting the feature flag `database-permission-sync-worker` to `false`. [#47783](https://github.com/sourcegraph/sourcegraph/pull/47783)
- Zoekt introduces a new opt-in feature, "shard merging". Shard merging consolidates small index files into larger ones, which reduces Zoekt-webserver's memory footprint [documentation](https://docs.sourcegraph.com/code_search/explanations/search_details#shard-merging)
- Blob viewer is now backed by the CodeMirror editor. Previous table-based blob viewer can be re-enabled by setting `experimentalFeatures.enableCodeMirrorFileView` to `false`. [#47563](https://github.com/sourcegraph/sourcegraph/pull/47563)
- Code folding support for the CodeMirror blob viewer. [#47266](https://github.com/sourcegraph/sourcegraph/pull/47266)
- CodeMirror blob keyboard navigation as experimental feature. Can be enabled in settings by setting `experimentalFeatures.codeNavigation` to `selection-driven`. [#44698](https://github.com/sourcegraph/sourcegraph/pull/44698)

### Changed

- Archived and deleted changesets are no longer counted towards the completion percentage shown in the Batch Changes UI. [#46831](https://github.com/sourcegraph/sourcegraph/pull/46831)
- Code Insights has a new UI for the "Add or remove insights" view, which now allows you to search code insights by series label in addition to insight title. [#46538](https://github.com/sourcegraph/sourcegraph/pull/46538)
- When SMTP is configured, users created by site admins via the "Create user" page will no longer have their email verified by default - users must verify their emails by using the "Set password" link they get sent, or have their emails verified by a site admin via the "Emails" tab in user settings or the `setUserEmailVerified` mutation. The `createUser` mutation retains the old behaviour of automatically marking emails as verified. To learn more, refer to the [SMTP and email delivery](https://docs.sourcegraph.com/admin/config/email) documentation. [#46187](https://github.com/sourcegraph/sourcegraph/pull/46187)
- Connection checks for code host connections have been changed to talk to code host APIs directly via HTTP instead of doing DNS lookup and TCP dial. That makes them more resistant in environments where proxies are used. [#46918](https://github.com/sourcegraph/sourcegraph/pull/46918)
- Expiration of licenses is now handled differently. When a license is expired promotion to site-admin is disabled, license-specific features are disabled (exceptions being SSO & permission syncing), grace period has been replaced with a 7-day-before-expiration warning. [#47251](https://github.com/sourcegraph/sourcegraph/pull/47251)
- Searcher will now timeout searches in 2 hours instead of 10 minutes. This timeout was raised for batch use cases (such as code insights) searching old revisions in very large repositories. This limit can be tuned with the environment variable `PROCESSING_TIMEOUT`. [#47469](https://github.com/sourcegraph/sourcegraph/pull/47469)
- Zoekt now bypasses the regex engine for queries that are common in the context of search-based code intelligence, such as `\bLITERAL\b case:yes`. This can lead to a significant speed-up for "Find references" and "Find implementations" if precise code intelligence is not available. [zoekt#526](https://github.com/sourcegraph/zoekt/pull/526)
- The Sourcegraph Free license has undergone a number of changes. Please contact support@sourcegraph.com with any questions or concerns. [#46504](https://github.com/sourcegraph/sourcegraph/pull/46504)
  - The Free license allows for only a single private repository on the instance.
  - The Free license does not support SSO of any kind.
  - The Free license does not offer mirroring of code host user permissions.
- Expired Sourcegraph licenses no longer allow continued use of the product. [#47251](https://github.com/sourcegraph/sourcegraph/pull/47251)
  - Licensed features are disabled once a license expires.
  - Users can no longer be promoted to Site Admins once a license expires.

### Fixed

- Resolved issue which would prevent Batch Changes from being able to update changesets on forks of repositories on Bitbucket Server created prior to version 4.2. [#47397](https://github.com/sourcegraph/sourcegraph/pull/47397)
- Fixed a bug where changesets created on forks of repositories in a personal user's namespace on GitHub could not be updated after creation. [#47397](https://github.com/sourcegraph/sourcegraph/pull/47397)
- Fixed a bug where saving default Sort & Limit filters in Code Insights did not persist [#46653](https://github.com/sourcegraph/sourcegraph/pull/46653)
- Restored the old syntax for `repo:contains` filters that was previously removed in version 4.0.0. For now, both the old and new syntaxes are supported to allow for smooth upgrades. Users are encouraged to switch to the new syntax, since the old one may still be removed in a future version.
- Fixed a bug where removing an auth provider would render a user's Account Security page inaccessible if they still had an external account associated with the removed auth provider. [#47092](https://github.com/sourcegraph/sourcegraph/pull/47092)
- Fixed a bug where the `repo:has.description()` parameter now correctly shows description of a repository synced from a Bitbucket server code host connection, while previously it used to show the repository name instead [#46752](https://github.com/sourcegraph/sourcegraph/pull/46752)
- Fixed a bug where permissions syncs consumed more rate limit tokens than required. This should lead to speed-ups in permission syncs, as well as other possible cases where a process runs in repo-updater. [#47374](https://github.com/sourcegraph/sourcegraph/pull/47374)
- Fixes UI bug where folders with single child were appearing as child folders themselves. [#46628](https://github.com/sourcegraph/sourcegraph/pull/46628)
- Performance issue with the Outbound requests page. [#47544](https://github.com/sourcegraph/sourcegraph/pull/47544)

### Removed

- The Code insights "run over all repositories" mode has been replaced with search-powered repositories filed syntax. [#45687](https://github.com/sourcegraph/sourcegraph/pull/45687)
- The settings `search.repositoryGroups`, `codeInsightsGqlApi`, `codeInsightsAllRepos`, `experimentalFeatures.copyQueryButton`,, `experimentalFeatures.showRepogroupHomepage`, `experimentalFeatures.showOnboardingTour`, `experimentalFeatures.showSearchContextManagement` and `codeIntelligence.autoIndexRepositoryGroups` have been removed as they were deprecated and unsued. [#47481](https://github.com/sourcegraph/sourcegraph/pull/47481)
- The site config `enableLegacyExtensions` setting was removed. It is no longer possible to enable legacy Sourcegraph extension API functionality in this version.

## 4.4.2

### Changed

- Expiration of licenses is now handled differently. When a license is expired promotion to site-admin is disabled, license-specific features are disabled (exceptions being SSO & permission syncing), grace period has been replaced with a 7-day-before-expiration warning. [#47251](https://github.com/sourcegraph/sourcegraph/pull/47251)

## 4.4.1

### Changed

- Connection checks for code host connections have been changed to talk to code host APIs directly via HTTP instead of doing DNS lookup and TCP dial. That makes them more resistant in environments where proxies are used. [#46918](https://github.com/sourcegraph/sourcegraph/pull/46918)
- The search query input overflow behavior on search home page has been fixed. [#46922](https://github.com/sourcegraph/sourcegraph/pull/46922)

## 4.4.0

### Added

- Added a button "Reindex now" to the index status page. Admins can now force an immediate reindex of a repository. [#45533](https://github.com/sourcegraph/sourcegraph/pull/45533)
- Added an option "Unlock user" to the actions dropdown on the Site Admin Users page. Admins can unlock user accounts that wer locked after too many sign-in attempts. [#45650](https://github.com/sourcegraph/sourcegraph/pull/45650)
- Templates for certain emails sent by Sourcegraph are now configurable via `email.templates` in site configuration. [#45671](https://github.com/sourcegraph/sourcegraph/pull/45671), [#46085](https://github.com/sourcegraph/sourcegraph/pull/46085)
- Keyboard navigation for search results is now enabled by default. Use Arrow Up/Down keys to navigate between search results, Arrow Left/Right to collapse and expand file matches, Enter to open the search result in the current tab, Ctrl/Cmd+Enter to open the result in a separate tab, / to refocus the search input, and Ctrl/Cmd+Arrow Down to jump from the search input to the first result. Arrow Left/Down/Up/Right in previous examples can be substituted with h/j/k/l for Vim-style bindings. Keyboard navigation can be disabled by creating the `search-results-keyboard-navigation` feature flag and setting it to false. [#45890](https://github.com/sourcegraph/sourcegraph/pull/45890)
- Added support for receiving GitLab webhook `push` events. [#45856](https://github.com/sourcegraph/sourcegraph/pull/45856)
- Added support for receiving Bitbucket Server / Datacenter webhook `push` events. [#45909](https://github.com/sourcegraph/sourcegraph/pull/45909)
- Monitoring: Indexed-Search's dashboard now has new graphs for search request durations and "in-flight" search request workloads [#45966](https://github.com/sourcegraph/sourcegraph/pull/45966)
- The GraphQL API now supports listing single-file commit history across renames (with `GitCommit.ancestors(follow: true, path: "<some-path>")`). [#45882](https://github.com/sourcegraph/sourcegraph/pull/45882)
- Added support for receiving Bitbucket Cloud webhook `push` events. [#45960](https://github.com/sourcegraph/sourcegraph/pull/45960)
- Added a way to test code host connection from the `Manage code hosts` page. [#45972](https://github.com/sourcegraph/sourcegraph/pull/45972)
- Updates to the site configuration from the site admin panel will now also record the user id of the author in the database in the `critical_and_site_config.author_user_id` column. [#46150](https://github.com/sourcegraph/sourcegraph/pull/46150)
- When setting and resetting passwords, if the user's primary email address is not yet verified, using the password reset link sent via email will now also verify the email address. [#46307](https://github.com/sourcegraph/sourcegraph/pull/46307)
- Added new code host details and updated edit code host pages in site admin area. [#46327](https://github.com/sourcegraph/sourcegraph/pull/46327)
- If the experimental setting `insightsDataRetention` is enabled, the number of Code Insights data points that can be viewed will be limited by the site configuration setting `insights.maximumSampleSize`, set to 30 by default. Older points beyond that number will be periodically archived. [#46206](https://github.com/sourcegraph/sourcegraph/pull/46206), [#46440](https://github.com/sourcegraph/sourcegraph/pull/46440)
- Bitbucket Cloud can now be added as an authentication provider on Sourcegraph. [#46309](https://github.com/sourcegraph/sourcegraph/pull/46309)
- Bitbucket Cloud code host connections now support permissions syncing. [#46312](https://github.com/sourcegraph/sourcegraph/pull/46312)
- Keep a log of corruption events that happen on repositories as they are detected. The Admin repositories page will now show when a repository has been detected as being corrupt and they'll also be able to see a history log of the corruption for that repository. [#46004](https://github.com/sourcegraph/sourcegraph/pull/46004)
- Added corrupted statistic as part of the global repositories statistics. [46412](https://github.com/sourcegraph/sourcegraph/pull/46412)
- Added a `Corrupted` status filter on the Admin repositories page, allowing Administrators to filter the list of repositories to only those that have been detected as corrupt. [#46415](https://github.com/sourcegraph/sourcegraph/pull/46415)
- Added “Background job dashboard” admin feature [#44901](https://github.com/sourcegraph/sourcegraph/pull/44901)

### Changed

- Code Insights no longer uses a custom index of commits to compress historical backfill and instead queries the repository log directly. This allows the compression algorithm to span any arbitrary time frame, and should improve the reliability of the compression in general. [#45644](https://github.com/sourcegraph/sourcegraph/pull/45644)
- GitHub code host configuration: The error message for non-existent organizations has been clarified to indicate that the organization is one that the user manually specified in their code host configuration. [#45918](https://github.com/sourcegraph/sourcegraph/pull/45918)
- Git blame view got a user-interface overhaul and now shows data in a more structured way with additional visual hints. [#44397](https://github.com/sourcegraph/sourcegraph/issues/44397)
- User emails marked as unverified will no longer receive code monitors and account update emails - unverified emails can be verified from the user settings page to continue receiving these emails. [#46184](https://github.com/sourcegraph/sourcegraph/pull/46184)
- Zoekt by default eagerly unmarshals the symbol index into memory. Previously we would unmarshal on every request for the purposes of symbol searches or ranking. This lead to pressure on the Go garbage collector. On sourcegraph.com we have noticed time spent in the garbage collector halved. In the unlikely event this leads to more OOMs in zoekt-webserver, you can disable by setting the environment variable `ZOEKT_ENABLE_LAZY_DOC_SECTIONS=t`. [zoekt#503](https://github.com/sourcegraph/zoekt/pull/503)
- Removes the right side action sidebar that is shown on the code view page and moves the icons into the top nav. [#46339](https://github.com/sourcegraph/sourcegraph/pull/46339)
- The `sourcegraph/prometheus` image no longer starts with `--web.enable-lifecycle --web.enable-admin-api` by default - these flags can be re-enabled by configuring `PROMETHEUS_ADDITIONAL_FLAGS` on the container. [#46393](https://github.com/sourcegraph/sourcegraph/pull/46393)
- The experimental setting `authz.syncJobsRecordsTTL` has been changed to `authz.syncJobsRecordsLimit` - records are no longer retained based on age, but based on this size cap. [#46676](https://github.com/sourcegraph/sourcegraph/pull/46676)
- Renders GitHub pull request references in git blame view. [#46409](https://github.com/sourcegraph/sourcegraph/pull/46409)

### Fixed

- Made search results export use the same results list as the search results page. [#45702](https://github.com/sourcegraph/sourcegraph/pull/45702)
- Code insights with more than 1 year of history will correctly show 12 data points instead of 11. [#45644](https://github.com/sourcegraph/sourcegraph/pull/45644)
- Hourly code insights will now behave correctly and will no longer truncate to midnight UTC on the calendar date the insight was created. [#45644](https://github.com/sourcegraph/sourcegraph/pull/45644)
- Code Insights: fixed an issue where filtering by a search context that included multiple repositories would exclude data. [#45574](https://github.com/sourcegraph/sourcegraph/pull/45574)
- Ignore null JSON objects returned from GitHub API when listing public repositories. [#45969](https://github.com/sourcegraph/sourcegraph/pull/45969)
- Fixed issue where emails that have never been verified before would be unable to receive resent verification emails. [#46185](https://github.com/sourcegraph/sourcegraph/pull/46185)
- Resolved issue preventing LSIF uploads larger than 2GiB (gzipped) from uploading successfully. [#46209](https://github.com/sourcegraph/sourcegraph/pull/46209)
- Local vars in Typescript are now detected as symbols which will positively impact ranking of search results. [go-ctags#10](https://github.com/sourcegraph/go-ctags/pull/10)
- Fix issue in Gitlab OAuth in which user group membership is set too wide - adds `min_access_level=10` to `/groups` request. [#46480](https://github.com/sourcegraph/sourcegraph/pull/46480)

### Removed

- The extension registry no longer supports browsing, creating, or updating legacy extensions. Existing extensions may still be enabled or disabled in user settings and may be listed via the API. (The extension API was deprecated in 2022-09 but is still available if the `enableLegacyExtensions` site config experimental features flag is enabled.)
- User and organization auto-defined search contexts have been permanently removed along with the `autoDefinedSearchContexts` GraphQL query. The only auto-defined context now is the `global` context. [#46083](https://github.com/sourcegraph/sourcegraph/pull/46083)
- The settings `experimentalFeatures.showSearchContext`, `experimentalFeatures.showSearchNotebook`, and `experimentalFeatures.codeMonitoring` have been removed and these features are now permanently enabled when available. [#46086](https://github.com/sourcegraph/sourcegraph/pull/46086)
- The legacy panels on the homepage (recent searches, etc) which were turned off by default but could still be re-enabled by setting `experimentalFeatures.showEnterpriseHomePanels` to true, are permanently removed now. [#45705](https://github.com/sourcegraph/sourcegraph/pull/45705)
- The `site { monitoringStatistics { alerts } }` GraphQL query has been deprecated and will no longer return any data. The query will be removed entirely in a future release. [#46299](https://github.com/sourcegraph/sourcegraph/pull/46299)
- The Monaco version of the search query input and the corresponding feature flag (`experimentalFeatures.editor`) have been permanently removed. [#46249](https://github.com/sourcegraph/sourcegraph/pull/46249)

## 4.3.1

### Changed

- A bug that broke the site-admin page when no repositories have been added to the Sourcegraph instance has been fixed. [#46123](https://github.com/sourcegraph/sourcegraph/pull/46123)

## 4.3.0

### Added

- A "copy path" button has been added to file content, path, and symbol search results on hover or focus, next to the file path. The button copies the relative path of the file in the repo, in the same way as the "copy path" button in the file and repo pages. [#42721](https://github.com/sourcegraph/sourcegraph/pull/42721)
- Unindexed search now use the index for files that have not changed between the unindexed commit and the indexed commit. The result is faster unindexed search in general. If you are noticing issues you can disable by setting the feature flag `search-hybrid` to false. [#37112](https://github.com/sourcegraph/sourcegraph/issues/37112)
- The number of commits listed in the History tab can now be customized for all users by site admins under Configuration -> Global Settings from the site admin page by using the config `history.defaultPageSize`. Individual users may also set `history.defaultPagesize` from their user settings page to override the value set under the Global Settings. [#44651](https://github.com/sourcegraph/sourcegraph/pull/44651)
- Batch Changes: Mounted files can be accessed via the UI on the executions page. [#43180](https://github.com/sourcegraph/sourcegraph/pull/43180)
- Added "Outbound request log" feature for site admins [#44286](https://github.com/sourcegraph/sourcegraph/pull/44286)
- Code Insights: the data series API now provides information about incomplete datapoints during processing
- Added a best-effort migration such that existing Code Insights will display zero results instead of missing points at the start and end of a graph. [#44928](https://github.com/sourcegraph/sourcegraph/pull/44928)
- More complete stack traces for Outbound request log [#45151](https://github.com/sourcegraph/sourcegraph/pull/45151)
- A new status message now reports how many repositories have already been indexed for search. [#45246](https://github.com/sourcegraph/sourcegraph/pull/45246)
- Search contexts can now be starred (favorited) in the search context management page. Starred search contexts will appear before other contexts in the context dropdown menu next to the search box. [#45230](https://github.com/sourcegraph/sourcegraph/pull/45230)
- Search contexts now let you set a context as your default. The default will be selected every time you open Sourcegraph and will appear near the top in the context dropdown menu next to the search box. [#45387](https://github.com/sourcegraph/sourcegraph/pull/45387)
- [search.largeFiles](https://docs.sourcegraph.com/admin/config/site_config#search-largeFiles) accepts an optional prefix `!` to negate a pattern. The order of the patterns within search.largeFiles is honored such that the last pattern matching overrides preceding patterns. For patterns that begin with a literal `!` prefix with a backslash, for example, `\!fileNameStartsWithExcl!.txt`. Previously indexed files that become excluded due to this change will remain in the index until the next reindex [#45318](https://github.com/sourcegraph/sourcegraph/pull/45318)
- [Webhooks](https://docs.sourcegraph.com/admin/config/webhooks/incoming) have been overhauled completely and can now be found under **Site admin > Repositories > Incoming webhooks**. Webhooks that were added via code host configuration are [deprecated](https://docs.sourcegraph.com/admin/config/webhooks/incoming#deprecation-notice) and will be removed in 5.1.0.
- Added support for receiving webhook `push` events from GitHub which will trigger Sourcegraph to fetch the latest commit rather than relying on polling.
- Added support for private container registries in Sourcegraph executors. [Using private registries](https://docs.sourcegraph.com/admin/deploy_executors#using-private-registries)

### Changed

- Batch Change: When one or more changesets are selected, we now display all bulk operations but disable the ones that aren't applicable to the changesets. [#44617](https://github.com/sourcegraph/sourcegraph/pull/44617)
- Gitserver's repository purge worker now runs on a regular interval instead of just on weekends, configurable by the `repoPurgeWorker` site configuration. [#44753](https://github.com/sourcegraph/sourcegraph/pull/44753)
- Editing the presentation metadata (title, line color, line label) or the default filters of a scoped Code Insight will no longer trigger insight recalculation. [#44769](https://github.com/sourcegraph/sourcegraph/pull/44769), [#44797](https://github.com/sourcegraph/sourcegraph/pull/44797)
- Indexed Search's `memory_map_areas_percentage_used` alert has been modified to alert earlier than it used to. It now issues a warning at 60% (previously 70%) and issues a critical alert at 80% (previously 90%).
- Saving a new view of a scoped Code Insight will no longer trigger insight recalculation. [#44679](https://github.com/sourcegraph/sourcegraph/pull/44679)

### Fixed

- The Code Insights commit indexer no longer errors when fetching commits from empty repositories when sub-repo permissions are enabled. [#44558](https://github.com/sourcegraph/sourcegraph/pull/44558)
- Unintended newline characters that could appear in diff view rendering have been fixed. [#44805](https://github.com/sourcegraph/sourcegraph/pull/44805)
- Signing out doesn't immediately log the user back in when there's only one OAuth provider enabled. It now redirects the user to the Sourcegraph login page. [#44803](https://github.com/sourcegraph/sourcegraph/pull/44803)
- An issue causing certain kinds of queries to behave inconsistently in Code Insights. [#44917](https://github.com/sourcegraph/sourcegraph/pull/44917)
- When the setting `batchChanges.enforceForks` is enabled, Batch Changes will now prefix the name of the fork repo it creates with the original repo's namespace name in order to prevent repo name collisions. [#43681](https://github.com/sourcegraph/sourcegraph/pull/43681), [#44458](https://github.com/sourcegraph/sourcegraph/pull/44458), [#44548](https://github.com/sourcegraph/sourcegraph/pull/44548), [#44924](https://github.com/sourcegraph/sourcegraph/pull/44924)
- Code Insights: fixed an issue where certain queries matching sequential whitespace characters would overcount. [#44969](https://github.com/sourcegraph/sourcegraph/pull/44969)
- GitHub fine-grained Personal Access Tokens can now clone repositories correctly, but are not yet officially supported. [#45137](https://github.com/sourcegraph/sourcegraph/pull/45137)
- Detect-and-track Code Insights will now return data for repositories without sub-repo permissions even when sub-repo permissions are enabled on the instance. [#45631](https://github.com/sourcegraph/sourcegraph/pull/45361)

### Removed

- Removed legacy GraphQL field `dirtyMetadata` on an insight series. `insightViewDebug` can be used as an alternative. [#44416](https://github.com/sourcegraph/sourcegraph/pull/44416)
- Removed `search.index.enabled` site configuration setting. Search indexing is now always enabled.
- Removed the experimental feature setting `showSearchContextManagement`. The search context management page is now available to all users with access to search contexts. [#45230](https://github.com/sourcegraph/sourcegraph/pull/45230)
- Removed the experimental feature setting `showComputeComponent`. Any notebooks that made use of the compute component will no longer render the block. The block will be deleted from the databse the next time a notebook that uses it is saved. [#45360](https://github.com/sourcegraph/sourcegraph/pull/45360)

## 4.2.1

- `minio` has been replaced with `blobstore`. Please see the update notes here: https://docs.sourcegraph.com/admin/how-to/blobstore_update_notes

## 4.2.0

### Added

- Creating access tokens is now tracked in the security events. [#43226](https://github.com/sourcegraph/sourcegraph/pull/43226)
- Added `codeIntelAutoIndexing.indexerMap` to site-config that allows users to update the indexers used when inferring precise code intelligence auto-indexing jobs (without having to overwrite the entire inference scripts). For example, `"codeIntelAutoIndexing.indexerMap": {"go": "my.registry/sourcegraph/lsif-go"}` will cause Go projects to use the specified container (in a alternative Docker registry). [#43199](https://github.com/sourcegraph/sourcegraph/pull/43199)
- Code Insights data points that do not contain any results will display zero instead of being omitted from the visualization. Only applies to insight data created after 4.2. [#43166](https://github.com/sourcegraph/sourcegraph/pull/43166)
- Sourcegraph ships with node-exporter, a Prometheus tool that provides hardware / OS metrics that helps Sourcegraph scale your deployment. See your deployment update for more information:
  - [Kubernetes](https://docs.sourcegraph.com/admin/updates/kubernetes)
  - [Docker Compose](https://docs.sourcegraph.com/admin/updates/docker_compose)
- A structural search diagnostic to warn users when a language filter is not set. [#43835](https://github.com/sourcegraph/sourcegraph/pull/43835)
- GitHub/GitLab OAuth success/fail attempts are now a part of the audit log. [#43886](https://github.com/sourcegraph/sourcegraph/pull/43886)
- When rendering a file which is backed by Git LFS, we show a page informing the file is LFS and linking to the file on the codehost. Previously we rendered the LFS pointer. [#43686](https://github.com/sourcegraph/sourcegraph/pull/43686)
- Batch changes run server-side now support secrets. [#27926](https://github.com/sourcegraph/sourcegraph/issues/27926)
- OIDC success/fail login attempts are now a part of the audit log. [#44467](https://github.com/sourcegraph/sourcegraph/pull/44467)
- A new experimental GraphQL query, `permissionsSyncJobs`, that lists the states of recently completed permissions sync jobs and the state of each provider. The TTL of entries retrained can be configured with `authz.syncJobsRecordsTTL`. [#44387](https://github.com/sourcegraph/sourcegraph/pull/44387), [#44258](https://github.com/sourcegraph/sourcegraph/pull/44258)
- The search input has a new search history button and allows cycling through recent searches via up/down arrow keys. [#44544](https://github.com/sourcegraph/sourcegraph/pull/44544)
- Repositories can now be ordered by size on the repo admin page. [#44360](https://github.com/sourcegraph/sourcegraph/pull/44360)
- The search bar contains a new Smart Search toggle. If a search returns no results, Smart Search attempts alternative queries based on a fixed set of rules, and shows their results (if there are any). Smart Search is enabled by default. It can be disabled by default with `"search.defaultMode": "precise"` in settings. [#44385](https://github.com/sourcegraph/sourcegraph/pull/44395)
- Repositories in the site-admin area can now be filtered, so that only indexed repositories are displayed [#45288](https://github.com/sourcegraph/sourcegraph/pull/45288)

### Changed

- Updated minimum required version of `git` to 2.38.1 in `gitserver` and `server` Docker image. This addresses: https://github.blog/2022-04-12-git-security-vulnerability-announced/ and https://lore.kernel.org/git/d1d460f6-e70f-b17f-73a5-e56d604dd9d5@github.com/. [#43615](https://github.com/sourcegraph/sourcegraph/pull/43615)
- When a `content:` filter is used in a query, only file contents will be searched (previously any of file contents, paths, or repos were searched). However, as before, if `type:` is also set, the `content:` filter will search for results of the specified `type:`. [#43442](https://github.com/sourcegraph/sourcegraph/pull/43442)
- Updated [p4-fusion](https://github.com/salesforce/p4-fusion) from `1.11` to `1.12`.

### Fixed

- Fixed a bug where path matches on files in the root directory of a repository were not highlighted. [#43275](https://github.com/sourcegraph/sourcegraph/pull/43275)
- Fixed a bug where a search query wouldn't be validated after the query type has changed. [#43849](https://github.com/sourcegraph/sourcegraph/pull/43849)
- Fixed an issue with insights where a single erroring insight would block access to all insights. This is a breaking change for users of the insights GraphQL api as the `InsightViewConnection.nodes` list may now contain `null`. [#44491](https://github.com/sourcegraph/sourcegraph/pull/44491)
- Fixed a bug where Open in Editor didn't work well with `"repositoryPathPattern" = "{nameWithOwner}"` [#43839](https://github.com/sourcegraph/sourcegraph/pull/44475)

### Removed

- Remove the older `log.gitserver.accessLogs` site config setting. The setting is succeeded by `log.auditLog.gitserverAccess`. [#43174](https://github.com/sourcegraph/sourcegraph/pull/43174)
- Remove `LOG_ALL_GRAPHQL_REQUESTS` env var. The setting is succeeded by `log.auditLog.graphQL`. [#43181](https://github.com/sourcegraph/sourcegraph/pull/43181)
- Removed support for setting `SRC_ENDPOINTS_CONSISTENT_HASH`. This was an environment variable to support the transition to a new consistent hashing scheme introduced in 3.31.0. [#43528](https://github.com/sourcegraph/sourcegraph/pull/43528)
- Removed legacy environment variable `ENABLE_CODE_INSIGHTS_SETTINGS_STORAGE` used in old versions of Code Insights to fall back to JSON settings based storage. All data was previously migrated in version 3.35 and this is no longer supported.

## 4.1.3

### Fixed

- Fixed a bug that caused the Phabricator native extension to not load the right CSS assets. [#43868](https://github.com/sourcegraph/sourcegraph/pull/43868)
- Fixed a bug that prevented search result exports to load. [#43344](https://github.com/sourcegraph/sourcegraph/pull/43344)

## 4.1.2

### Fixed

- Fix code navigation on OSS when CodeIntel is unavailable. [#43458](https://github.com/sourcegraph/sourcegraph/pull/43458)

### Removed

- Removed the onboarding checklist for new users that showed up in the top navigation bar, on user profiles, and in the site-admin overview page. After changes to the underlying user statistics system, the checklist caused severe performance issues for customers with large and heavily-used instances. [#43591](https://github.com/sourcegraph/sourcegraph/pull/43591)

## 4.1.1

### Fixed

- Fixed a bug with normalizing the `published` draft value for `changeset_specs`. [#43390](https://github.com/sourcegraph/sourcegraph/pull/43390)

## 4.1.0

### Added

- Outdated executors now show a warning from the admin page. [#40916](https://github.com/sourcegraph/sourcegraph/pull/40916)
- Added support for better Slack link previews for private instances. Link previews are currently feature-flagged, and site admins can turn them on by creating the `enable-link-previews` feature flag on the `/site-admin/feature-flags` page. [#41843](https://github.com/sourcegraph/sourcegraph/pull/41843)
- Added a new button in the repository settings, under "Mirroring", to delete a repository from disk and reclone it. [#42177](https://github.com/sourcegraph/sourcegraph/pull/42177)
- Batch changes run on the server can now be created within organisations. [#36536](https://github.com/sourcegraph/sourcegraph/issues/36536)
- GraphQL request logs are now compliant with the audit logging format. The old GraphQl logging based on `LOG_ALL_GRAPHQL_REQUESTS` env var is now deprecated and scheduled for removal. [#42550](https://github.com/sourcegraph/sourcegraph/pull/42550)
- Mounting files now works when running batch changes server side. [#31792](https://github.com/sourcegraph/sourcegraph/issues/31792)
- Added mini dashboard of total batch change metrics to the top of the batch changes list page. [#42046](https://github.com/sourcegraph/sourcegraph/pull/42046)
- Added repository sync counters to the code host details page. [#43039](https://github.com/sourcegraph/sourcegraph/pull/43039)

### Changed

- Git server access logs are now compliant with the audit logging format. Breaking change: The 'actor' field is now nested under 'audit' field. [#41865](https://github.com/sourcegraph/sourcegraph/pull/41865)
- All Perforce rules are now stored together in one column and evaluated on a "last rule takes precedence" basis. [#41785](https://github.com/sourcegraph/sourcegraph/pull/41785)
- Security events are now a part of the audit log. [#42653](https://github.com/sourcegraph/sourcegraph/pull/42653)
- "GC AUTO" is now the default garbage collection job. We disable sg maintenance, which had previously replace "GC AUTO", after repeated reports about repo corruption. [#42856](https://github.com/sourcegraph/sourcegraph/pull/42856)
- Security events (audit log) can now optionally omit the internal actor actions (internal traffic). [#42946](https://github.com/sourcegraph/sourcegraph/pull/42946)
- To use the optional `customGitFetch` feature, the `ENABLE_CUSTOM_GIT_FETCH` env var must be set on `gitserver`. [#42704](https://github.com/sourcegraph/sourcegraph/pull/42704)

### Fixed

- WIP changesets in Gitlab >= 14.0 are now prefixed with `Draft:` instead of `WIP:` to accomodate for the [breaking change in Gitlab 14.0](https://docs.gitlab.com/ee/update/removals.html#wip-merge-requests-renamed-draft-merge-requests). [#42024](https://github.com/sourcegraph/sourcegraph/pull/42024)
- When updating the site configuration, the provided Last ID is now used to prevent race conditions when simultaneous config updates occur. [#42691](https://github.com/sourcegraph/sourcegraph/pull/42691)
- When multiple auth providers of the same external service type is set up, there are now separate entries in the user's Account Security settings. [#42865](https://github.com/sourcegraph/sourcegraph/pull/42865)
- Fixed a bug with GitHub code hosts that did not label archived repos correctly when using the "public" repositoryQuery keyword. [#41461](https://github.com/sourcegraph/sourcegraph/pull/41461)
- Fixed a bug that would display the blank batch spec that a batch change is initialized with in the batch specs executions tab. [#42914](https://github.com/sourcegraph/sourcegraph/pull/42914)
- Fixed a bug that would cause menu dropdowns to not open appropriately. [#42779](https://github.com/sourcegraph/sourcegraph/pull/42779)

### Removed

-

## 4.0.1

### Fixed

- Fixed a panic that can be caused by some tracing configurations. [#42027](https://github.com/sourcegraph/sourcegraph/pull/42027)
- Fixed broken code navigation for Javascript. [#42055](https://github.com/sourcegraph/sourcegraph/pull/42055)
- Fixed issue with empty code navigation popovers. [#41958](https://github.com/sourcegraph/sourcegraph/pull/41958)

## 4.0.0

### Added

- A new look for Sourcegraph, previously in beta as "Simple UI", is now permanently enabled. [#41021](https://github.com/sourcegraph/sourcegraph/pull/41021)
- A new [multi-version upgrade](https://docs.sourcegraph.com/admin/updates#multi-version-upgrades) process now allows Sourcegraph instances to upgrade more than a single minor version. Instances at version 3.20 or later can now jump directly to 4.0. [#40628](https://github.com/sourcegraph/sourcegraph/pull/40628)
- Matching ranges in file paths are now highlighted for path results and content results. Matching paths in repository names are now highlighted for repository results. [#41296](https://github.com/sourcegraph/sourcegraph/pull/41296) [#41385](https://github.com/sourcegraph/sourcegraph/pull/41385) [#41470](https://github.com/sourcegraph/sourcegraph/pull/41470)
- Aggregations by repository, file, author, and capture group are now provided for search results. [#39643](https://github.com/sourcegraph/sourcegraph/issues/39643)
- Blob views and search results are now lazily syntax highlighted for better performance. [#39563](https://github.com/sourcegraph/sourcegraph/pull/39563) [#40263](https://github.com/sourcegraph/sourcegraph/pull/40263)
- File links in both the search results and the blob sidebar and now prefetched on hover or focus. [#40354](https://github.com/sourcegraph/sourcegraph/pull/40354) [#41420](https://github.com/sourcegraph/sourcegraph/pull/41420)
- Negation support for the search predicates `-repo:has.path()` and `-repo:has.content()`. [#40283](https://github.com/sourcegraph/sourcegraph/pull/40283)
- Experimental clientside OpenTelemetry can now be enabled with `"observability.client": { "openTelemetry": "/-/debug/otlp" }`, which sends OpenTelemetry to the new [bundled OpenTelemetry Collector](https://docs.sourcegraph.com/admin/observability/opentelemetry). [#37907](https://github.com/sourcegraph/sourcegraph/issues/37907)
- File diff stats are now characterized by 2 figures: lines added and lines removed. Previously, a 3rd figure for lines modified was also used. This is represented by the fields on the `DiffStat` type on the GraphQL API. [#40454](https://github.com/sourcegraph/sourcegraph/pull/40454)

### Changed

- [Sourcegraph with Kubernetes (without Helm)](https://docs.sourcegraph.com/admin/deploy/kubernetes): The `jaeger-agent` sidecar has been replaced by an [OpenTelemetry Collector](https://docs.sourcegraph.com/admin/observability/opentelemetry) DaemonSet + Deployment configuration. The bundled Jaeger instance is now disabled by default, instead of enabled. [#40456](https://github.com/sourcegraph/sourcegraph/issues/40456)
- [Sourcegraph with Docker Compose](https://docs.sourcegraph.com/admin/deploy/docker-compose): The `jaeger` service has been replaced by an [OpenTelemetry Collector](https://docs.sourcegraph.com/admin/observability/opentelemetry) service. The bundled Jaeger instance is now disabled by default, instead of enabled. [#40455](https://github.com/sourcegraph/sourcegraph/issues/40455)
- `"observability.tracing": { "type": "opentelemetry" }` is now the default tracer type. To revert to existing behaviour, set `"type": "jaeger"` instead. The legacy values `"type": "opentracing"` and `"type": "datadog"` have been removed. [#41242](https://github.com/sourcegraph/sourcegraph/pull/41242)
- `"observability.tracing": { "urlTemplate": "" }` is now the default, and if `"urlTemplate"` is left empty, no trace URLs are generated. To revert to existing behaviour, set `"urlTemplate": "{{ .ExternalURL }}/-/debug/jaeger/trace/{{ .TraceID }}"` instead. [#41242](https://github.com/sourcegraph/sourcegraph/pull/41242)
- Code host connection tokens are no longer supported as a fallback method for syncing changesets in Batch Changes. [#25394](https://github.com/sourcegraph/sourcegraph/issues/25394)
- **IMPORTANT:** `repo:contains(file:foo content:bar)` has been renamed to `repo:contains.file(path:foo content:bar)`. `repo:contains.file(foo)` has been renamed to `repo:contains.path(foo)`. `repo:contains()` **is no longer a valid predicate. Saved searches using** `repo:contains()` **will need to be updated to use the new syntax.** [#40389](https://github.com/sourcegraph/sourcegraph/pull/40389)

### Fixed

- Fixed support for bare repositories using the src-cli and other codehost type. This requires the latest version of src-cli. [#40863](https://github.com/sourcegraph/sourcegraph/pull/40863)
- The recommended [src-cli](https://github.com/sourcegraph/src-cli) version is now reported consistently. [#39468](https://github.com/sourcegraph/sourcegraph/issues/39468)
- A performance issue affecting structural search causing results to not stream. It is much faster now. [#40872](https://github.com/sourcegraph/sourcegraph/pull/40872)
- An issue where the saved search input box reports an invalid pattern type for `standard`, which is now valid. [#41068](https://github.com/sourcegraph/sourcegraph/pull/41068)
- Git will now respect system certificate authorities when specifying `certificates` for the `tls.external` site configuration. [#38128](https://github.com/sourcegraph/sourcegraph/issues/38128)
- Fixed a bug where setting `"observability.tracing": {}` would disable tracing, when the intended behaviour is to default to tracing with `"sampling": "selective"` enabled by default. [#41242](https://github.com/sourcegraph/sourcegraph/pull/41242)
- The performance, stability, and latency of search predicates like `repo:has.file()`, `repo:has.content()`, and `file:has.content()` have been dramatically improved. [#418](https://github.com/sourcegraph/zoekt/pull/418), [#40239](https://github.com/sourcegraph/sourcegraph/pull/40239), [#38988](https://github.com/sourcegraph/sourcegraph/pull/38988), [#39501](https://github.com/sourcegraph/sourcegraph/pull/39501)
- A search query issue where quoted patterns inside parenthesized expressions would be interpreted incorrectly. [#41455](https://github.com/sourcegraph/sourcegraph/pull/41455)

### Removed

- `CACHE_DIR` has been removed from the `sourcegraph-frontend` deployment. This required ephemeral storage which will no longer be needed. This variable (and corresponding filesystem mount) has been unused for many releases. [#38934](https://github.com/sourcegraph/sourcegraph/issues/38934)
- Quick links will no longer be shown on the homepage or search sidebar. The `quicklink` setting is now marked as deprecated. [#40750](https://github.com/sourcegraph/sourcegraph/pull/40750)
- Quick links will no longer be shown on the homepage or search sidebar if the "Simple UI" toggle is enabled and will be removed entirely in a future release. The `quicklink` setting is now marked as deprecated. [#40750](https://github.com/sourcegraph/sourcegraph/pull/40750)
- `file:contains()` has been removed from the list of valid predicates. `file:has.content()` and `file:contains.content()` remain, both of which work the same as `file:contains()` and are valid aliases of each other.
- The single-container `sourcegraph/server` deployment no longer bundles a Jaeger instance. [#41244](https://github.com/sourcegraph/sourcegraph/pull/41244)
- The following previously-deprecated fields have been removed from the Batch Changes GraphQL API: `GitBranchChangesetDescription.headRepository`, `BatchChange.initialApplier`, `BatchChange.specCreator`, `Changeset.publicationState`, `Changeset.reconcilerState`, `Changeset.externalState`.

## 3.43.2

### Fixed

- Fixed an issue causing context cancel error dumps when updating a code host config manually. [#40857](https://github.com/sourcegraph/sourcegraph/pull/41265)
- Fixed non-critical errors stopping the repo-syncing process for Bitbucket projectKeys. [#40897](https://github.com/sourcegraph/sourcegraph/pull/40582)
- Fixed an issue marking accounts as expired when the supplied Account ID list has no entries. [#40860](https://github.com/sourcegraph/sourcegraph/pull/40860)

## 3.43.1

### Fixed

- Fixed an infinite render loop on the batch changes detail page, causing the page to become unusable. [#40857](https://github.com/sourcegraph/sourcegraph/pull/40857)
- Unable to pick the correct GitLab OAuth for user authentication and repository permissions syncing when the instance configures more than one GitLab OAuth authentication providers. [#40897](https://github.com/sourcegraph/sourcegraph/pull/40897)

## 3.43.0

### Added

- Enforce 5-changeset limit for batch changes run server-side on an unlicensed instance. [#37834](https://github.com/sourcegraph/sourcegraph/issues/37834)
- Changesets that are not associated with any batch changes can have a retention period set using the site configuration `batchChanges.changesetsRetention`. [#36188](https://github.com/sourcegraph/sourcegraph/pull/36188)
- Added experimental support for exporting traces to an OpenTelemetry collector with `"observability.tracing": { "type": "opentelemetry" }` [#37984](https://github.com/sourcegraph/sourcegraph/pull/37984)
- Added `ROCKSKIP_MIN_REPO_SIZE_MB` to automatically use [Rockskip](https://docs.sourcegraph.com/code_intelligence/explanations/rockskip) for repositories over a certain size. [#38192](https://github.com/sourcegraph/sourcegraph/pull/38192)
- `"observability.tracing": { "urlTemplate": "..." }` can now be set to configure generated trace URLs (for example those generated via `&trace=1`). [#39765](https://github.com/sourcegraph/sourcegraph/pull/39765)

### Changed

- **IMPORTANT: Search queries with patterns surrounded by** `/.../` **will now be interpreted as regular expressions.** Existing search links or code monitors are unaffected. In the rare event where older links rely on the literal meaning of `/.../`, the string will be automatically quoted it in a `content` filter, preserving the original meaning. If you happen to use an existing older link and want `/.../` to work as a regular expression, add `patterntype:standard` to the query. New queries and code monitors will interpret `/.../` as regular expressions. [#38141](https://github.com/sourcegraph/sourcegraph/pull/38141).
- The password policy has been updated and is now part of the standard featureset configurable by site-admins. [#39213](https://github.com/sourcegraph/sourcegraph/pull/39213).
- Replaced the `ALLOW_DECRYPT_MIGRATION` envvar with `ALLOW_DECRYPTION`. See [updated documentation](https://docs.sourcegraph.com/admin/config/encryption). [#39984](https://github.com/sourcegraph/sourcegraph/pull/39984)
- Compute-powered insight now supports only one series custom colors for compute series bars [40038](https://github.com/sourcegraph/sourcegraph/pull/40038)

### Fixed

- Fix issue during code insight creation where selecting `"Run your insight over all your repositories"` reset the currently selected distance between data points. [#39261](https://github.com/sourcegraph/sourcegraph/pull/39261)
- Fix issue where symbols in the side panel did not have file level permission filtering applied correctly. [#39592](https://github.com/sourcegraph/sourcegraph/pull/39592)

### Removed

- The experimental dependencies search feature has been removed, including the `repo:deps(...)` search predicate and the site configuration options `codeIntelLockfileIndexing.enabled` and `experimentalFeatures.dependenciesSearch`. [#39742](https://github.com/sourcegraph/sourcegraph/pull/39742)

## 3.42.2

### Fixed

- Fix issue with capture group insights to fail immediately if they contain invalid queries. [#39842](https://github.com/sourcegraph/sourcegraph/pull/39842)
- Fix issue during conversion of just in time code insights to start backfilling data from the current time instead of the date the insight was created. [#39923](https://github.com/sourcegraph/sourcegraph/pull/39923)

## 3.42.1

### Fixed

- Reverted git version to avoid an issue with commit-graph that could cause repository corruptions [#39537](https://github.com/sourcegraph/sourcegraph/pull/39537)
- Fixed an issue with symbols where they were not respecting sub-repository permissions [#39592](https://github.com/sourcegraph/sourcegraph/pull/39592)

## 3.42.0

### Added

- Reattached changesets now display an action and factor into the stats when previewing batch changes. [#36359](https://github.com/sourcegraph/sourcegraph/issues/36359)
- New site configuration option `"permissions.syncUsersMaxConcurrency"` to control the maximum number of user-centric permissions syncing jobs could be spawned concurrently. [#37918](https://github.com/sourcegraph/sourcegraph/issues/37918)
- Added experimental support for exporting traces to an OpenTelemetry collector with `"observability.tracing": { "type": "opentelemetry" }` [#37984](https://github.com/sourcegraph/sourcegraph/pull/37984)
- Code Insights over some repos now get 12 historic data points in addition to a current daily value and future points that align with the defined interval. [#37756](https://github.com/sourcegraph/sourcegraph/pull/37756)
- A Kustomize overlay and Helm override file to apply envoy filter for networking error caused by service mesh. [#4150](https://github.com/sourcegraph/deploy-sourcegraph/pull/4150) & [#148](https://github.com/sourcegraph/deploy-sourcegraph-helm/pull/148)
- Resource Estimator: Ability to export the estimated results as override file for Helm and Docker Compose. [#18](https://github.com/sourcegraph/resource-estimator/pull/18)
- A toggle to enable/disable a beta simplified UI has been added to the user menu. This new UI is still actively in development and any changes visible with the toggle enabled may not be stable are subject to change. [#38763](https://github.com/sourcegraph/sourcegraph/pull/38763)
- Search query inputs are now backed by the CodeMirror library instead of Monaco. Monaco can be re-enabled by setting `experimentalFeatures.editor` to `"monaco"`. [38584](https://github.com/sourcegraph/sourcegraph/pull/38584)
- Better search-based code navigation for Python using tree-sitter [#38459](https://github.com/sourcegraph/sourcegraph/pull/38459)
- Gitserver endpoint access logs can now be enabled by adding `"log": { "gitserver.accessLogs": true }` to the site config. [#38798](https://github.com/sourcegraph/sourcegraph/pull/38798)
- Code Insights supports a new type of insight—compute-powered insight, currently under the experimental feature flag: `codeInsightsCompute` [#37857](https://github.com/sourcegraph/sourcegraph/issues/37857)
- Cache execution result when mounting files in a batch spec. [sourcegraph/src-cli#795](https://github.com/sourcegraph/src-cli/pull/795)
- Batch Changes changesets open on archived repositories will now move into a [Read-Only state](https://docs.sourcegraph.com/batch_changes/references/faq#why-is-my-changeset-read-only). [#26820](https://github.com/sourcegraph/sourcegraph/issues/26820)

### Changed

- Updated minimum required veresion of `git` to 2.35.2 in `gitserver` and `server` Docker image. This addresses [a few vulnerabilities announced by GitHub](https://github.blog/2022-04-12-git-security-vulnerability-announced/).
- Search: Pasting a query with line breaks into the main search query input will now replace them with spaces instead of removing them. [#37674](https://github.com/sourcegraph/sourcegraph/pull/37674)
- Rewrite resource estimator using the latest metrics [#37869](https://github.com/sourcegraph/sourcegraph/pull/37869)
- Selecting a line multiple times in the file view will only add a single browser history entry [#38204](https://github.com/sourcegraph/sourcegraph/pull/38204)
- The panels on the homepage (recent searches, etc) are now turned off by default. They can be re-enabled by setting `experimentalFeatures.showEnterpriseHomePanels` to true. [#38431](https://github.com/sourcegraph/sourcegraph/pull/38431)
- Log sampling is now enabled by default for Sourcegraph components that use the [new internal logging library](https://github.com/sourcegraph/log)—the first 100 identical log entries per second will always be output, but thereafter only every 100th identical message will be output. It can be configured for each service using the environment variables `SRC_LOG_SAMPLING_INITIAL` and `SRC_LOG_SAMPLING_THEREAFTER`, and if `SRC_LOG_SAMPLING_INITIAL` is set to `0` or `-1` the sampling will be disabled entirely. [#38451](https://github.com/sourcegraph/sourcegraph/pull/38451)
- Deprecated `experimentalFeatures.enableGitServerCommandExecFilter`. Setting this value has no effect on the code any longer and the code to guard against unknown commands is always enabled.
- Zoekt now runs with GOGC=25 by default, helping to reduce the memory consumption of Sourcegraph. Previously it ran with GOGC=50, but we noticed a regression when we switched to go 1.18 which contained significant changes to the go garbage collector. [#38708](https://github.com/sourcegraph/sourcegraph/issues/38708)
- Hide `Publish` action when working with imported changesets. [#37882](https://github.com/sourcegraph/sourcegraph/issues/37882)

### Fixed

- Fix an issue where updating the title or body of a Bitbucket Cloud pull request opened by a batch change could fail when the pull request was not on a fork of the target repository. [#37585](https://github.com/sourcegraph/sourcegraph/issues/37585)
- A bug where some complex `repo:` regexes only returned a subset of repository results. [#37925](https://github.com/sourcegraph/sourcegraph/pull/37925)
- Fix a bug when selecting all the changesets on the Preview Batch Change Page only selected the recently loaded changesets. [#38041](https://github.com/sourcegraph/sourcegraph/pull/38041)
- Fix a bug with bad code insights chart data points links. [#38102](https://github.com/sourcegraph/sourcegraph/pull/38102)
- Code Insights: the commit indexer no longer errors when fetching commits from empty repositories and marks them as successfully indexed. [#39081](https://github.com/sourcegraph/sourcegraph/pull/38091)
- The file view does not jump to the first selected line anymore when selecting multiple lines and the first selected line was out of view. [#38175](https://github.com/sourcegraph/sourcegraph/pull/38175)
- Fixed an issue where multiple activations of the back button are required to navigate back to a previously selected line in a file [#38193](https://github.com/sourcegraph/sourcegraph/pull/38193)
- Support timestamps with numeric timezone format from Gitlab's Webhook payload [#38250](https://github.com/sourcegraph/sourcegraph/pull/38250)
- Fix regression in 3.41 where search-based Code Insights could have their queries wrongly parsed into regex patterns when containing quotes or parentheses. [#38400](https://github.com/sourcegraph/sourcegraph/pull/38400)
- Fixed regression of mismatched `From` address when render emails. [#38589](https://github.com/sourcegraph/sourcegraph/pull/38589)
- Fixed a bug with GitHub code hosts using `"repositoryQuery":{"public"}` where it wasn't respecting exclude archived. [#38839](https://github.com/sourcegraph/sourcegraph/pull/38839)
- Fixed a bug with GitHub code hosts using `repositoryQuery` with custom queries, where it could potentially stall out searching for repos. [#38839](https://github.com/sourcegraph/sourcegraph/pull/38839)
- Fixed an issue in Code Insights were duplicate points were sometimes being returned when displaying series data. [#38903](https://github.com/sourcegraph/sourcegraph/pull/38903)
- Fix issue with Bitbucket Projects repository permissions sync regarding granting pending permissions. [#39013](https://github.com/sourcegraph/sourcegraph/pull/39013)
- Fix issue with Bitbucket Projects repository permissions sync when BindID is username. [#39035](https://github.com/sourcegraph/sourcegraph/pull/39035)
- Improve keyboard navigation for batch changes server-side execution flow. [#38601](https://github.com/sourcegraph/sourcegraph/pull/38601)
- Fixed a bug with the WorkspacePreview panel glitching when it's resized. [#36470](https://github.com/sourcegraph/sourcegraph/issues/36470)
- Handle special characters in search query when creating a batch change from search. [#38772](https://github.com/sourcegraph/sourcegraph/pull/38772)
- Fixed bug when parsing numeric timezone offset in Gitlab webhook payload. [#38250](https://github.com/sourcegraph/sourcegraph/pull/38250)
- Fixed setting unrestricted status on a repository when using the explicit permissions API. If the repository had never had explicit permissions before, previously this call would fail. [#39141](https://github.com/sourcegraph/sourcegraph/pull/39141)

### Removed

- The direct DataDog trace export integration has been removed. ([#37654](https://github.com/sourcegraph/sourcegraph/pull/37654))
- Removed the deprecated git exec forwarder. [#38092](https://github.com/sourcegraph/sourcegraph/pull/38092)
- Browser and IDE extensions banners. [#38715](https://github.com/sourcegraph/sourcegraph/pull/38715)

## 3.41.1

### Fixed

- Fix issue with Bitbucket Projects repository permissions sync when wrong repo IDs were used [#38637](https://github.com/sourcegraph/sourcegraph/pull/38637)
- Fix perforce permissions interpretation for rules where there is a wildcard in the depot name [#37648](https://github.com/sourcegraph/sourcegraph/pull/37648)

### Added

- Allow directory read access for sub repo permissions [#38487](https://github.com/sourcegraph/sourcegraph/pull/38487)

### Changed

- p4-fusion version is upgraded to 1.10 [#38272](https://github.com/sourcegraph/sourcegraph/pull/38272)

## 3.41.0

### Added

- Code Insights: Added toggle display of data series in line charts
- Code Insights: Added dashboard pills for the standalone insight page [#36341](https://github.com/sourcegraph/sourcegraph/pull/36341)
- Extensions: Added site config parameter `extensions.allowOnlySourcegraphAuthoredExtensions`. When enabled only extensions authored by Sourcegraph will be able to be viewed and installed. For more information check out the [docs](https://docs.sourcegraph.com/admin/extensions##allow-only-extensions-authored-by-sourcegraph). [#35054](https://github.com/sourcegraph/sourcegraph/pull/35054)
- Batch Changes Credentials can now be manually validated. [#35948](https://github.com/sourcegraph/sourcegraph/pull/35948)
- Zoekt-indexserver has a new debug landing page, `/debug`, which now exposes information about the queue, the list of indexed repositories, and the list of assigned repositories. Admins can reach the debug landing page by selecting Instrumentation > indexed-search-indexer from the site admin view. The debug page is linked at the top. [#346](https://github.com/sourcegraph/zoekt/pull/346)
- Extensions: Added `enableExtensionsDecorationsColumnView` user setting as [experimental feature](https://docs.sourcegraph.com/admin/beta_and_experimental_features#experimental-features). When enabled decorations of the extensions supporting column decorations (currently only git-extras extension does: [sourcegraph-git-extras/pull/276](https://github.com/sourcegraph/sourcegraph-git-extras/pull/276)) will be displayed in separate columns on the blob page. [#36007](https://github.com/sourcegraph/sourcegraph/pull/36007)
- SAML authentication provider has a new site configuration `allowGroups` that allows filtering users by group membership. [#36555](https://github.com/sourcegraph/sourcegraph/pull/36555)
- A new [templating](https://docs.sourcegraph.com/batch_changes/references/batch_spec_templating) variable, `batch_change_link` has been added for more control over where the "Created by Sourcegraph batch change ..." message appears in the published changeset description. [#491](https://github.com/sourcegraph/sourcegraph/pull/35319)
- Batch specs can now mount local files in the Docker container when using [Sourcegraph CLI](https://docs.sourcegraph.com/cli). [#31790](https://github.com/sourcegraph/sourcegraph/issues/31790)
- Code Monitoring: Notifications via Slack and generic webhooks are now enabled for everyone by default as a beta feature. [#37037](https://github.com/sourcegraph/sourcegraph/pull/37037)
- Code Insights: Sort and limit filters have been added to capture group insights. This gives users more control over which series are displayed. [#34611](https://github.com/sourcegraph/sourcegraph/pull/34611)
- [Running batch changes server-side](https://docs.sourcegraph.com/batch_changes/explanations/server_side) is now in beta! In addition to using src-cli to run batch changes locally, you can now run them server-side as well. This requires installing executors. While running server-side unlocks a new and improved UI experience, you can still use src-cli just like before.
- Code Monitoring: pings for new action types [#37288](https://github.com/sourcegraph/sourcegraph/pull/37288)
- Better search-based code navigation for Java using tree-sitter [#34875](https://github.com/sourcegraph/sourcegraph/pull/34875)

### Changed

- Code Insights: Added warnings about adding `context:` and `repo:` filters in search query.
- Batch Changes: The credentials of the last applying user will now be used to sync changesets when available. If unavailable, then the previous behaviour of using a site or code host configuration credential is retained. [#33413](https://github.com/sourcegraph/sourcegraph/issues/33413)
- Gitserver: we disable automatic git-gc for invocations of git-fetch to avoid corruption of repositories by competing git-gc processes. [#36274](https://github.com/sourcegraph/sourcegraph/pull/36274)
- Commit and diff search: The hard limit of 50 repositories has been removed, and long-running searches will continue running until the timeout is hit. [#36486](https://github.com/sourcegraph/sourcegraph/pull/36486)
- The Postgres DBs `frontend` and `codeintel-db` are now given 1 hour to begin accepting connections before Kubernetes restarts the containers. [#4136](https://github.com/sourcegraph/deploy-sourcegraph/pull/4136)
- The internal git command forwarder has been deprecated and will be removed in 3.42 [#37320](https://github.com/sourcegraph/sourcegraph/pull/37320)

### Fixed

- Unable to send emails through [Google SMTP relay](https://docs.sourcegraph.com/admin/config/email#configuring-sourcegraph-to-send-email-via-google-workspace-gmail) with mysterious error "EOF". [#35943](https://github.com/sourcegraph/sourcegraph/issues/35943)
- A common source of searcher evictions on kubernetes when running large structural searches. [#34828](https://github.com/sourcegraph/sourcegraph/issues/34828)
- An issue with permissions evaluation for saved searches
- An authorization check while Redis is down will now result in an internal server error, instead of clearing a valid session from the user's cookies. [#37016](https://github.com/sourcegraph/sourcegraph/issues/37016)

### Removed

-

## 3.40.2

### Fixed

- Fix issue with OAuth login using a Github code host by reverting gologin dependency update [#36685](https://github.com/sourcegraph/sourcegraph/pull/36685)
- Fix issue with single-container docker image where codeinsights-db was being incorrectly created [#36678](https://github.com/sourcegraph/sourcegraph/pull/36678)

## 3.40.1

### Fixed

- Support expiring OAuth tokens for GitLab which became the default in version 15.0. [#36003](https://github.com/sourcegraph/sourcegraph/pull/36003)
- Fix external service resolver erroring when webhooks not supported. [#35932](https://github.com/sourcegraph/sourcegraph/pull/35932)

## 3.40.0

### Added

- Code Insights: Added fuzzy search filter for dashboard select drop down
- Code Insights: You can share code insights through a shareable link. [#34965](https://github.com/sourcegraph/sourcegraph/pull/34965)
- Search: `path:` is now a valid filter. It is an alias for the existing `file:` filter. [#34947](https://github.com/sourcegraph/sourcegraph/pull/34947)
- Search: `-language` is a valid filter, but the web app displays it as invalid. The web app is fixed to reflect validity. [#34949](https://github.com/sourcegraph/sourcegraph/pull/34949)
- Search-based code intelligence now recognizes local variables in Python, Java, JavaScript, TypeScript, C/C++, C#, Go, and Ruby. [#33689](https://github.com/sourcegraph/sourcegraph/pull/33689)
- GraphQL API: Added support for async external service deletion. This should be used to delete an external service which cannot be deleted within 75 seconds timeout due to a large number of repos. Usage: add `async` boolean field to `deleteExternalService` mutation. Example: `mutation deleteExternalService(externalService: "id", async: true) { alwaysNil }`
- [search.largeFiles](https://docs.sourcegraph.com/admin/config/site_config#search-largeFiles) now supports recursive globs. For example, it is now possible to specify a pattern like `**/*.lock` to match a lock file anywhere in a repository. [#35411](https://github.com/sourcegraph/sourcegraph/pull/35411)
- Permissions: The `setRepositoryPermissionsUnrestricted` mutation was added, which allows explicitly marking a repo as available to all Sourcegraph users. [#35378](https://github.com/sourcegraph/sourcegraph/pull/35378)
- The `repo:deps(...)` predicate can now search through the [Python dependencies of your repositories](https://docs.sourcegraph.com/code_search/how-to/dependencies_search). [#32659](https://github.com/sourcegraph/sourcegraph/issues/32659)
- Batch Changes are now supported on [Bitbucket Cloud](https://bitbucket.org/). [#24199](https://github.com/sourcegraph/sourcegraph/issues/24199)
- Pings for server-side batch changes [#34308](https://github.com/sourcegraph/sourcegraph/pull/34308)
- Indexed search will detect when it is misconfigured and has multiple replicas writing to the same directory. [#35513](https://github.com/sourcegraph/sourcegraph/pull/35513)
- A new token creation callback feature that sends a token back to a trusted program automatically after the user has signed in [#35339](https://github.com/sourcegraph/sourcegraph/pull/35339)
- The Grafana dashboard now has a global container resource usage view to help site-admin quickly identify potential scaling issues. [#34808](https://github.com/sourcegraph/sourcegraph/pull/34808)

### Changed

- Sourcegraph's docker images are now based on Alpine Linux 3.14. [#34508](https://github.com/sourcegraph/sourcegraph/pull/34508)
- Sourcegraph is now built with Go 1.18. [#34899](https://github.com/sourcegraph/sourcegraph/pull/34899)
- Capture group Code Insights now use the Compute streaming endpoint. [#34905](https://github.com/sourcegraph/sourcegraph/pull/34905)
- Code Insights will now automatically generate queries with a default value of `fork:no` and `archived:no` if these fields are not specified by the user. This removes the need to manually add these fields to have consistent behavior from historical to non-historical results. [#30204](https://github.com/sourcegraph/sourcegraph/issues/30204)
- Search Code Insights now use the Search streaming endpoint. [#35286](https://github.com/sourcegraph/sourcegraph/pull/35286)
- Deployment: Nginx ingress controller updated to v1.2.0

### Fixed

- Code Insights: Fixed line chart data series hover effect. Now the active line will be rendered on top of the others.
- Code Insights: Fixed incorrect Line Chart size calculation in FireFox
- Unverified primary emails no longer breaks the Emails-page for users and Users-page for Site Admin. [#34312](https://github.com/sourcegraph/sourcegraph/pull/34312)
- Button to download raw file in blob page is now working correctly. [#34558](https://github.com/sourcegraph/sourcegraph/pull/34558)
- Searches containing `or` expressions are now optimized to evaluate natively on the backends that support it ([#34382](https://github.com/sourcegraph/sourcegraph/pull/34382)), and both commit and diff search have been updated to run optimized `and`, `or`, and `not` queries. [#34595](https://github.com/sourcegraph/sourcegraph/pull/34595)
- Carets in textareas in Firefox are now visible. [#34888](https://github.com/sourcegraph/sourcegraph/pull/34888)
- Changesets to GitHub code hosts could fail with a confusing, non actionable error message. [#35048](https://github.com/sourcegraph/sourcegraph/pull/35048)
- An issue causing search expressions to not work in conjunction with `type:symbol`. [#35126](https://github.com/sourcegraph/sourcegraph/pull/35126)
- A non-descriptive error message that would be returned when using `on.repository` if it is not a valid repository path [#35023](https://github.com/sourcegraph/sourcegraph/pull/35023)
- Reduced database load when viewing or previewing a batch change. [#35501](https://github.com/sourcegraph/sourcegraph/pull/35501)
- Fixed a bug where Capture Group Code Insights generated just in time only returned data for the latest repository in the list. [#35624](https://github.com/sourcegraph/sourcegraph/pull/35624)

### Removed

- The experimental API Docs feature released on our Cloud instance since 3.30.0 has been removed from the product entirely. This product functionality is being superseded by [doctree](https://github.com/sourcegraph/doctree). [#34798](https://github.com/sourcegraph/sourcegraph/pull/34798)

## 3.39.1

### Fixed

- Code Insights: Fixed bug that caused line rendering issues when series data is returned out of order by date.
- Code Insights: Fixed bug that caused before and after parameters to be switched when clicking in to the diff view from an insight.
- Fixed an issue with notebooks that caused the cursor to behave erratically in markdown blocks. [#34227](https://github.com/sourcegraph/sourcegraph/pull/34227)
- Batch Changes on docker compose installations were failing due to a missing environment variable [#813](https://github.com/sourcegraph/deploy-sourcegraph-docker/pull/813).

## 3.39.0

### Added

- Added support for LSIF upload authentication against GitLab.com on Sourcegraph Cloud. [#33254](https://github.com/sourcegraph/sourcegraph/pull/33254)
- Add "getting started/quick start checklist for authenticated users" [#32882](https://github.com/sourcegraph/sourcegraph/pull/32882)
- A redesigned repository page is now available under the `new-repo-page` feature flag. [#33319](https://github.com/sourcegraph/sourcegraph/pull/33319)
- Pings now include notebooks usage metrics. [#30087](https://github.com/sourcegraph/sourcegraph/issues/30087)
- Notebooks are now enabled by default. [#33706](https://github.com/sourcegraph/sourcegraph/pull/33706)
- The Code Insights GraphQL API now accepts Search Contexts as a filter and will extract the expressions embedded the `repo` and `-repo` search query fields from the contexts to apply them as filters on the insight. [#33866](https://github.com/sourcegraph/sourcegraph/pull/33866)
- The Code Insights commit indexer can now index commits in smaller batches. Set the number of days per batch in the site setting `insights.commit.indexer.windowDuration`. A value of 0 (default) will disable batching. [#33666](https://github.com/sourcegraph/sourcegraph/pull/33666)
- Support account lockout after consecutive failed sign-in attempts for builtin authentication provider (i.e. username and password), new config options are added to the site configuration under `"auth.lockout"` to customize the threshold, length of lockout and consecutive periods. [#33999](https://github.com/sourcegraph/sourcegraph/pull/33999)
- pgsql-exporter for Code Insights has been added to docker-compose and Kubernetes deployments to gather database-level metrics. [#780](https://github.com/sourcegraph/deploy-sourcegraph-docker/pull/780), [#4111](https://github.com/sourcegraph/deploy-sourcegraph/pull/4111)
- `repo:dependencies(...)` predicate can now search through the [Go dependencies of your repositories](https://docs.sourcegraph.com/code_search/how-to/dependencies_search). [#32658](https://github.com/sourcegraph/sourcegraph/issues/32658)
- Added a site config value `defaultRateLimit` to optionally configure a global default rate limit for external services.

### Changed

- Code Insights: Replaced native window confirmation dialog with branded modal. [#33637](https://github.com/sourcegraph/sourcegraph/pull/33637)
- Code Insights: Series data is now sorted by semantic version then alphabetically.
- Code Insights: Added locked insights overlays for frozen insights while in limited access mode. Restricted insight editing save change button for frozen insights. [#33062](https://github.com/sourcegraph/sourcegraph/pull/33062)
- Code Insights: A global dashboard will now be automatically created while in limited access mode to provide consistent visibility for unlocked insights. This dashboard cannot be deleted or modified while in limited access mode. [#32992](https://github.com/sourcegraph/sourcegraph/pull/32992)
- Update "getting started checklist for visitors" to a new design [TODO:]
- Update "getting started/quick start checklist for visitors" to a new design [#32882](https://github.com/sourcegraph/sourcegraph/pull/32882)
- Code Insights: Capture group values are now restricted to 100 characters. [#32828](https://github.com/sourcegraph/sourcegraph/pull/32828)
- Repositories for which gitserver's janitor job "sg maintenance" fails will eventually be re-cloned if "DisableAutoGitUpdates" is set to false (default) in site configuration. [#33432](https://github.com/sourcegraph/sourcegraph/pull/33432)
- The Code Insights database is now based on Postgres 12, removing the dependency on TimescaleDB. [#32697](https://github.com/sourcegraph/sourcegraph/pull/32697)

### Fixed

- Fixed create insight button being erroneously disabled.
- Fixed an issue where a `Warning: Sourcegraph cannot send emails!` banner would appear for all users instead of just site admins (introduced in v3.38).
- Fixed reading search pattern type from settings [#32989](https://github.com/sourcegraph/sourcegraph/issues/32989)
- Display a tooltip and truncate the title of a search result when content overflows [#32904](https://github.com/sourcegraph/sourcegraph/pull/32904)
- Search patterns containing `and` and `not` expressions are now optimized to evaluate natively on the Zoekt backend for indexed code content and symbol search wherever possible. These kinds of queries are now typically an order of magnitude faster. Previous cases where no results were returned for expensive search expressions should now work and return results quickly. [#33308](https://github.com/sourcegraph/sourcegraph/pull/33308)
- Fail to log extension activation event will no longer block extension from activating [#33300][https://github.com/sourcegraph/sourcegraph/pull/33300]
- Fixed out-ouf-memory events for gitserver's janitor job "sg maintenance". [#33353](https://github.com/sourcegraph/sourcegraph/issues/33353)
- Setting the publication state for changesets when previewing a batch spec now works correctly if all changesets are selected and there is more than one page of changesets. [#33619](https://github.com/sourcegraph/sourcegraph/issues/33619)

### Removed

-

## 3.38.1

### Fixed

- An issue introduced in 3.38 that caused alerts to not be delivered [#33398](https://github.com/sourcegraph/sourcegraph/pull/33398)

## 3.38.0

### Added

- Added new "Getting started onboarding tour" for not authenticated users on Sourcegraph.com instead of "Search onboarding tour" [#32263](https://github.com/sourcegraph/sourcegraph/pull/32263)
- Pings now include code host integration usage metrics [#31379](https://github.com/sourcegraph/sourcegraph/pull/31379)
- Added `PRECISE_CODE_INTEL_UPLOAD_AWS_USE_EC2_ROLE_CREDENTIALS` environment variable to enable EC2 metadata API authentication to an external S3 bucket storing precise code intelligence uploads. [#31820](https://github.com/sourcegraph/sourcegraph/pull/31820)
- LSIF upload pages now include a section listing the reasons and retention policies resulting in an upload being retained and not expired. [#30864](https://github.com/sourcegraph/sourcegraph/pull/30864)
- Timestamps in the history panel can now be formatted as absolute timestamps by using user setting `history.preferAbsoluteTimestamps`
- Timestamps in the history panel can now be formatted as absolute timestamps by using user setting `history.preferAbsoluteTimestamps` [#31837](https://github.com/sourcegraph/sourcegraph/pull/31837)
- Notebooks from private enterprise instances can now be embedded in external sites by enabling the `enable-embed-route` feature flag. [#31628](https://github.com/sourcegraph/sourcegraph/issues/31628)
- Pings now include IDE extensions usage metrics [#32000](https://github.com/sourcegraph/sourcegraph/pull/32000)
- New EventSource type: `IDEEXTENSION` for IDE extensions-related events [#32000](https://github.com/sourcegraph/sourcegraph/pull/32000)
- Code Monitoring now has a Logs tab enabled as a [beta feature](https://docs.sourcegraph.com/admin/beta_and_experimental_features). This lets you see recent runs of your code monitors and determine if any notifications were sent or if there were any errors during the run. [#32292](https://github.com/sourcegraph/sourcegraph/pull/32292)
- Code Monitoring creation and editing now supports syntax highlighting and autocomplete on the search box. [#32536](https://github.com/sourcegraph/sourcegraph/pull/32536)
- New `repo:dependencies(...)` predicate allows you to [search through the dependencies of your repositories](https://docs.sourcegraph.com/code_search/how-to/dependencies_search). This feature is currently in beta and only npm package repositories are supported with dependencies from `package-lock.json` and `yarn.lock` files. [#32405](https://github.com/sourcegraph/sourcegraph/issues/32405)
- Site config has a new _experimental_ feature called `gitServerPinnedRepos` that allows admins to pin specific repositories to particular gitserver instances. [#32831](https://github.com/sourcegraph/sourcegraph/pull/32831).
- Added [Rockskip](https://docs.sourcegraph.com/code_intelligence/explanations/rockskip), a scalable symbol service backend for a fast symbol sidebar and search-based code intelligence on monorepos.
- Code monitor email notifications can now optionally include the content of new search results. This is disabled by default but can be enabled by editing the code monitor's email action and toggling on "Include search results in sent message". [#32097](https://github.com/sourcegraph/sourcegraph/pull/32097)

### Changed

- Searching for the pattern `//` with regular expression search is now interpreted literally and will search for `//`. Previously, the `//` pattern was interpreted as our regular expression syntax `/<regexp>/` which would in turn be intrpreted as the empty string. Since searching for an empty string offers little practically utility, we now instead interpret `//` to search for its literal meaning in regular expression search. [#31520](https://github.com/sourcegraph/sourcegraph/pull/31520)
- Timestamps in the webapp will now display local time on hover instead of UTC time [#31672](https://github.com/sourcegraph/sourcegraph/pull/31672)
- Updated Postgres version from 12.6 to 12.7 [#31933](https://github.com/sourcegraph/sourcegraph/pull/31933)
- Code Insights will now periodically clean up data series that are not in use. There is a 1 hour grace period where the series can be reattached to a view, after which all of the time series data and metadata will be deleted. [#32094](https://github.com/sourcegraph/sourcegraph/pull/32094)
- Code Insights critical telemetry total count now only includes insights that are not frozen (limited by trial mode restrictions). [#32529](https://github.com/sourcegraph/sourcegraph/pull/32529)
- The Phabricator integration with Gitolite code hosts has been deprecated, the fields have been kept to not break existing systems, but the integration does not work anymore
- The SSH library used to push Batch Change branches to code hosts has been updated to prevent issues pushing to github.com or GitHub Enterprise releases after March 15, 2022. [#32641](https://github.com/sourcegraph/sourcegraph/issues/32641)
- Bumped the minimum supported version of Docker Compose from `1.22.0` to `1.29.0`. [#32631](https://github.com/sourcegraph/sourcegraph/pull/32631)
- [Code host API rate limit configuration](https://docs.sourcegraph.com/admin/repo/update_frequency#code-host-api-rate-limiting) no longer based on code host URLs but only takes effect on each individual external services. To enforce API rate limit, please add configuration to all external services that are intended to be rate limited. [#32768](https://github.com/sourcegraph/sourcegraph/pull/32768)

### Fixed

- Viewing or previewing a batch change is now more resilient when transient network or server errors occur. [#29859](https://github.com/sourcegraph/sourcegraph/issues/29859)
- Search: `select:file` and `select:file.directory` now properly deduplicates results. [#32469](https://github.com/sourcegraph/sourcegraph/pull/32469)
- Security: Patch container images against CVE 2022-0778 [#32679](https://github.com/sourcegraph/sourcegraph/issues/32679)
- When closing a batch change, draft changesets that will be closed are now also shown. [#32481](https://github.com/sourcegraph/sourcegraph/pull/32481)

### Removed

- The deprecated GraphQL field `SearchResults.resultCount` has been removed in favor of its replacement, `matchCount`. [#31573](https://github.com/sourcegraph/sourcegraph/pull/31573)
- The deprecated site-config field `UseJaeger` has been removed. Use `"observability.tracing": { "sampling": "all" }` instead [#31294](https://github.com/sourcegraph/sourcegraph/pull/31294/commits/6793220d6cf1200535a2610d79d2dd9e18c67dca)

## 3.37.0

### Added

- Code in search results is now selectable (e.g. for copying). Just clicking on the code continues to open the corresponding file as it did before. [#30033](https://github.com/sourcegraph/sourcegraph/pull/30033)
- Search Notebooks now support importing and exporting Markdown-formatted files. [#28586](https://github.com/sourcegraph/sourcegraph/issues/28586)
- Added standalone migrator service that can be used to run database migrations independently of an upgrade. For more detail see the [standalone migrator docs](https://docs.sourcegraph.com/admin/how-to/manual_database_migrations) and the [docker-compose](https://docs.sourcegraph.com/admin/install/docker-compose/operations#database-migrations) or [kubernetes](https://docs.sourcegraph.com/admin/install/kubernetes/update#database-migrations) upgrade docs.

### Changed

- Syntax highlighting for JSON now uses a distinct color for strings in object key positions. [#30105](https://github.com/sourcegraph/sourcegraph/pull/30105)
- GraphQL API: The order of events returned by `MonitorTriggerEventConnection` has been reversed so newer events are returned first. The `after` parameter has been modified accordingly to return events older the one specified, to allow for pagination. [31219](https://github.com/sourcegraph/sourcegraph/pull/31219)
- [Query based search contexts](https://docs.sourcegraph.com/code_search/how-to/search_contexts#beta-query-based-search-contexts) are now enabled by default as a [beta feature](https://docs.sourcegraph.com/admin/beta_and_experimental_features). [#30888](https://github.com/sourcegraph/sourcegraph/pull/30888)
- The symbols sidebar loads much faster on old commits (after processing it) when scoped to a subdirectory in a big repository. [#31300](https://github.com/sourcegraph/sourcegraph/pull/31300)

### Fixed

- Links generated by editor endpoint will render image preview correctly. [#30767](https://github.com/sourcegraph/sourcegraph/pull/30767)
- Fixed a race condition in the precise code intel upload expirer process that prematurely expired new uploads. [#30546](https://github.com/sourcegraph/sourcegraph/pull/30546)
- Pushing changesets from Batch Changes to code hosts with self-signed TLS certificates has been fixed. [#31010](https://github.com/sourcegraph/sourcegraph/issues/31010)
- Fixed LSIF uploads not being expired according to retention policies when the repository contained tags and branches with the same name but pointing to different commits. [#31108](https://github.com/sourcegraph/sourcegraph/pull/31108)
- Service discovery for the symbols service can transition from no endpoints to endpoints. Previously we always returned an error after the first empty state. [#31225](https://github.com/sourcegraph/sourcegraph/pull/31225)
- Fixed performance issue in LSIF upload processing, reducing the latency between uploading an LSIF index and accessing precise code intel in the UI. ([#30978](https://github.com/sourcegraph/sourcegraph/pull/30978), [#31143](https://github.com/sourcegraph/sourcegraph/pull/31143))
- Fixed symbols not appearing when no files changed between commits. [#31295](https://github.com/sourcegraph/sourcegraph/pull/31295)
- Fixed symbols not appearing when too many files changed between commits. [#31110](https://github.com/sourcegraph/sourcegraph/pull/31110)
- Fixed runaway disk usage in the `symbols` service. [#30647](https://github.com/sourcegraph/sourcegraph/pull/30647)

### Removed

- Removed `experimentalFeature.showCodeMonitoringTestEmailButton`. Test emails can still be sent by editing the code monitor and expanding the "Send email notification" section. [#29953](https://github.com/sourcegraph/sourcegraph/pull/29953)

## 3.36.3

### Fixed

- Fix Code Monitor permissions. For more detail see our [security advisory](https://github.com/sourcegraph/sourcegraph/security/advisories/GHSA-xqv2-x6f2-w3pf) [#30547](https://github.com/sourcegraph/sourcegraph/pull/30547)

## 3.36.2

### Removed

- The TOS consent screen which would appear for all users upon signing into Sourcegraph. We had some internal miscommunication on this onboarding flow and it didn’t turn out the way we intended, this effectively reverts that change. ![#30192](https://github.com/sourcegraph/sourcegraph/issues/30192)

## 3.36.1

### Fixed

- Fix broken 'src lsif upload' inside executor due to basic auth removal. [#30023](https://github.com/sourcegraph/sourcegraph/pull/30023)

## 3.36.0

### Added

- Search contexts can now be defined with a restricted search query as an alternative to a specific list of repositories and revisions. This feature is _beta_ and may change in the following releases. Allowed filters: `repo`, `rev`, `file`, `lang`, `case`, `fork`, `visibility`. `OR`, `AND` expressions are also allowed. To enable this feature to all users, set `experimentalFeatures.searchContextsQuery` to true in global settings. You'll then see a "Create context" button from the search results page and a "Query" input field in the search contexts form. If you want revisions specified in these query based search contexts to be indexed, set `experimentalFeatures.search.index.query.contexts` to true in site configuration. [#29327](https://github.com/sourcegraph/sourcegraph/pull/29327)
- More explicit Terms of Service and Privacy Policy consent has been added to Sourcegraph Server. [#28716](https://github.com/sourcegraph/sourcegraph/issues/28716)
- Batch changes will be created on forks of the upstream repository if the new `batchChanges.enforceForks` site setting is enabled. [#17879](https://github.com/sourcegraph/sourcegraph/issues/17879)
- Symbolic links are now searchable. Previously it was possible to navigate to symbolic links in the repository tree view, however the symbolic links were ignored during searches. [#29567](https://github.com/sourcegraph/sourcegraph/pull/29567), [#237](https://github.com/sourcegraph/zoekt/pull/237)
- Maximum number of references/definitions shown in panel can be adjusted in settings with `codeIntelligence.maxPanelResults`. If not set, a hardcoded limit of 500 was used. [#29629](https://github.com/sourcegraph/sourcegraph/29629)
- Search notebooks are now fully persistable. You can create notebooks through the WYSIWYG editor and share them via a unique URL. We support two visibility modes: private (only the creator can view the notebook) and public (everyone can view the notebook). This feature is _beta_ and may change in the following releases. [#27384](https://github.com/sourcegraph/sourcegraph/issues/27384)
- Code Insights that are run over all repositories now have data points with links that lead to the search page. [#29587](https://github.com/sourcegraph/sourcegraph/pull/29587)
- Code Insights creation UI query field now supports different syntax highlight modes based on `patterntype` filter. [#29733](https://github.com/sourcegraph/sourcegraph/pull/29733)
- Code Insights creation UI query field now has live-preview button that leads to the search page with predefined query value. [#29698](https://github.com/sourcegraph/sourcegraph/pull/29698)
- Code Insights creation UI detect and track patterns can now search across all repositories. [#29906](https://github.com/sourcegraph/sourcegraph/pull/29906)
- Pings now contain aggregated CTA metrics. [#29966](https://github.com/sourcegraph/sourcegraph/pull/29966)
- Pings now contain aggregated CTA metrics. [#29966](https://github.com/sourcegraph/sourcegraph/pull/29966) and [#31389](https://github.com/sourcegraph/sourcegraph/pull/31389)

### Changed

- Sourcegraph's API (streaming search, GraphQL, etc.) may now be used from any domain when using an access token for authentication, or with no authentication in the case of Sourcegraph.com. [#28775](https://github.com/sourcegraph/sourcegraph/pull/28775)
- The endpoint `/search/stream` will be retired in favor of `/.api/search/stream`. This requires no action unless you have developed custom code against `/search/stream`. We will support both endpoints for a short period of time before removing `/search/stream`. Please refer to the [documentation](https://docs.sourcegraph.com/api/stream_api) for more information.
- When displaying the content of symbolic links in the repository tree view, we will show the relative path to the link's target instead of the target's content. This behavior is consistent with how we display symbolic links in search results. [#29687](https://github.com/sourcegraph/sourcegraph/pull/29687)
- A new janitor job, "sg maintenance" was added to gitserver. The new job replaces "garbage collect" with the goal to optimize the performance of git operations for large repositories. You can choose to enable "garbage collect" again by setting the environment variables "SRC_ENABLE_GC_AUTO" to "true" and "SRC_ENABLE_SG_MAINTENANCE" to "false" for gitserver. Note that you must not enable both options at the same time. [#28224](https://github.com/sourcegraph/sourcegraph/pull/28224).
- Search results across repositories are now ordered by repository rank by default. By default the rank is the number of stars a repository has. An administrator can inflate the rank of a repository via `experimentalFeatures.ranking.repoScores`. If you notice increased latency in results, you can disable this feature by setting `experimentalFeatures.ranking.maxReorderQueueSize` to 0. [#29856](https://github.com/sourcegraph/sourcegraph/pull/29856)
- Search results within the same file are now ordered by relevance instead of line number. To order by line number, update the setting `experimentalFeatures.clientSearchResultRanking: "by-line-number"`. [#29046](https://github.com/sourcegraph/sourcegraph/pull/29046)
- Bumped the symbols processing timeout from 20 minutes to 2 hours and made it configurable. [#29891](https://github.com/sourcegraph/sourcegraph/pull/29891)

### Fixed

- Issue preventing searches from completing when certain patterns contain `@`. [#29489](https://github.com/sourcegraph/sourcegraph/pull/29489)
- The grafana dashboard for "successful search request duration" reports the time for streaming search which is used by the browser. Previously it reported the GraphQL time which the browser no longer uses. [#29625](https://github.com/sourcegraph/sourcegraph/pull/29625)
- A regression introduced in 3.35 causing Code Insights that are run over all repositories to not query against repositories that have permissions enabled. (Restricted repositories are and remain filtered based on user permissions when a user views a chart, not at query time.) This may cause global Insights to undercount for data points generated after upgrading to 3.35 and before upgrading to 3.36. [](https://github.com/sourcegraph/sourcegraph/pull/29725)
- Renaming repositories now removes the old indexes on Zoekt's disks. This did not affect search results, only wasted disk space. This was a regression introduced in Sourcegraph 3.33. [#29685](https://github.com/sourcegraph/sourcegraph/issues/29685)

### Removed

- Removed unused backend service from Kubernetes deployments. [#4050](https://github.com/sourcegraph/deploy-sourcegraph/pull/4050)

## 3.35.2

### Fixed

- Fix Code Monitor permissions. For more detail see our [security advisory](https://github.com/sourcegraph/sourcegraph/security/advisories/GHSA-xqv2-x6f2-w3pf) [#30547](https://github.com/sourcegraph/sourcegraph/pull/30547)

## 3.35.1

**⚠️ Due to issues related to Code Insights in the 3.35.0 release, users are advised to upgrade directly to 3.35.1.**

### Fixed

- Skipped migrations caused existing Code Insights to not appear. [#29395](https://github.com/sourcegraph/sourcegraph/pull/29395)
- Enterprise-only out-of-band migrations failed to execute due to missing enterprise configuration flag. [#29426](https://github.com/sourcegraph/sourcegraph/pull/29426)

## 3.35.0

**⚠️ Due to issues related to Code Insights on this release, users are advised to upgrade directly to 3.35.1.**

### Added

- Individual batch changes can publish multiple changesets to the same repository by specifying multiple target branches using the [`on.branches`](https://docs.sourcegraph.com/batch_changes/references/batch_spec_yaml_reference#on-repository) attribute. [#25228](https://github.com/sourcegraph/sourcegraph/issues/25228)
- Low resource overlay added. NOTE: this is designed for internal-use only. Customers can use the `minikube` overlay to achieve similar results.[#4012](https://github.com/sourcegraph/deploy-sourcegraph/pull/4012)
- Code Insights has a new insight `Detect and Track` which will generate unique time series from the matches of a pattern specified as a regular expression capture group. This is currently limited to insights scoped to specific repositories. [docs](https://docs.sourcegraph.com/code_insights/explanations/automatically_generated_data_series)
- Code Insights is persisted entirely in the `codeinsights-db` database. A migration will automatically be performed to move any defined insights and dashboards from your user, org, or global settings files.
- The GraphQL API for Code Insights has entered beta. [docs](https://docs.sourcegraph.com/code_insights/references/code_insights_graphql_api)
- The `SRC_GIT_SERVICE_MAX_EGRESS_BYTES_PER_SECOND` environment variable to control the egress throughput of gitserver's git service (e.g. used by zoekt-index-server to clone repos to index). Set to -1 for no limit. [#29197](https://github.com/sourcegraph/sourcegraph/pull/29197)
- Search suggestions via the GraphQL API were deprecated last release and are now no longer available. Suggestions now work only with the search streaming API. [#29283](https://github.com/sourcegraph/sourcegraph/pull/29283)
- Clicking on a token will now jump to its definition. [#28520](https://github.com/sourcegraph/sourcegraph/pull/28520)

### Changed

- The `ALLOW_DECRYPT_MIGRATION` environment variable is now read by the `worker` service, not the `frontend` service as in previous versions.
- External services will stop syncing if they exceed the user / site level limit for total number of repositories added. It will only continue syncing if the extra repositories are removed or the corresponding limit is increased, otherwise it will stop syncing for the very first repository each time the syncer attempts to sync the external service again. [#28674](https://github.com/sourcegraph/sourcegraph/pull/28674)
- Sourcegraph services now listen to SIGTERM signals. This allows smoother rollouts in kubernetes deployments. [#27958](https://github.com/sourcegraph/sourcegraph/pull/27958)
- The sourcegraph-frontend ingress now uses the networking.k8s.io/v1 api. This adds support for k8s v1.22 and later, and deprecates support for versions older than v1.18.x [#4029](https://github.com/sourcegraph/deploy-sourcegraph/pull/4029)
- Non-bare repositories found on gitserver will be removed by a janitor job. [#28895](https://github.com/sourcegraph/sourcegraph/pull/28895)
- The search bar is no longer auto-focused when navigating between files. This change means that the keyboard shortcut Cmd+LeftArrow (or Ctrl-LeftArrow) now goes back to the browser's previous page instead of moving the cursor position to the first position of the search bar. [#28943](https://github.com/sourcegraph/sourcegraph/pull/28943)
- Code Insights series over all repositories can now be edited
- Code Insights series over all repositories now support a custom time interval and will calculate with 12 points starting at the moment the series is created and working backwards.
- Minio service upgraded to RELEASE.2021-12-10T23-03-39Z. [#29188](https://github.com/sourcegraph/sourcegraph/pull/29188)
- Code insights creation UI form query field now supports suggestions and syntax highlighting. [#28130](https://github.com/sourcegraph/sourcegraph/pull/28130)
- Using `select:repo` in search queries will now stream results incrementally, greatly improving speed and reducing time-to-first-result. [#28920](https://github.com/sourcegraph/sourcegraph/pull/28920)
- The fuzzy file finder is now enabled by default and can be activated with the shortcut `Cmd+K` on macOS and `Ctrl+K` on Linux/Windows. Change the user setting `experimentalFeatures.fuzzyFinder` to `false` to disable this feature. [#29010](https://github.com/sourcegraph/sourcegraph/pull/29010)
- Search-based code intelligence and the symbol sidebar are much faster now that the symbols service incrementally processes files that changed. [#27932](https://github.com/sourcegraph/sourcegraph/pull/27932)

### Fixed

- Moving a changeset from draft state into published state was broken on GitLab code hosts. [#28239](https://github.com/sourcegraph/sourcegraph/pull/28239)
- The shortcuts for toggling the History Panel and Line Wrap were not working on Mac. [#28574](https://github.com/sourcegraph/sourcegraph/pull/28574)
- Suppresses docker-on-mac warning for Kubernetes, Docker Compose, and Pure Docker deployments. [#28405](https://github.com/sourcegraph/sourcegraph/pull/28821)
- Fixed an issue where certain regexp syntax for repository searches caused the entire search, including non-repository searches, to fail with a parse error (issue affects only version 3.34). [#28826](https://github.com/sourcegraph/sourcegraph/pull/28826)
- Modifying changesets on Bitbucket Server could previously fail if the local copy in Batch Changes was out of date. That has been fixed by retrying the operations in case of a 409 response. [#29100](https://github.com/sourcegraph/sourcegraph/pull/29100)

### Removed

- Settings files (user, org, global) as a persistence mechanism for Code Insights are now deprecated.
- Query-runner deployment has been removed. You can safely remove the `query-runner` service from your installation.

## 3.34.2

### Fixed

- A bug introduced in 3.34 and 3.34.1 that resulted in certain repositories being missed in search results. [#28624](https://github.com/sourcegraph/sourcegraph/pull/28624)

## 3.34.1

### Fixed

- Fixed Redis alerting for docker-compose deployments [#28099](https://github.com/sourcegraph/sourcegraph/issues/28099)

## 3.34.0

### Added

- Added documentation for merging site-config files. Available since 3.32 [#21220](https://github.com/sourcegraph/sourcegraph/issues/21220)
- Added site config variable `cloneProgressLog` to optionally enable logging of clone progress to temporary files for debugging. Disabled by default. [#26568](https://github.com/sourcegraph/sourcegraph/pull/26568)
- GNU's `wget` has been added to all `sourcegraph/*` Docker images that use `sourcegraph/alpine` as its base [#26823](https://github.com/sourcegraph/sourcegraph/pull/26823)
- Added the "no results page", a help page shown if a search doesn't return any results [#26154](https://github.com/sourcegraph/sourcegraph/pull/26154)
- Added monitoring page for Redis databases [#26967](https://github.com/sourcegraph/sourcegraph/issues/26967)
- The search indexer only polls repositories that have been marked as changed. This reduces a large source of load in installations with a large number of repositories. If you notice index staleness, you can try disabling by setting the environment variable `SRC_SEARCH_INDEXER_EFFICIENT_POLLING_DISABLED` on `sourcegraph-frontend`. [#27058](https://github.com/sourcegraph/sourcegraph/issues/27058)
- Pings include instance wide total counts of Code Insights grouped by presentation type, series type, and presentation-series type. [#27602](https://github.com/sourcegraph/sourcegraph/pull/27602)
- Added logging of incoming Batch Changes webhooks, which can be viewed by site admins. By default, sites without encryption will log webhooks for three days, while sites with encryption will not log webhooks without explicit configuration. [See the documentation for more details](https://docs.sourcegraph.com/admin/config/batch_changes#incoming-webhooks). [#26669](https://github.com/sourcegraph/sourcegraph/issues/26669)
- Added support for finding implementations of interfaces and methods. [#24854](https://github.com/sourcegraph/sourcegraph/pull/24854)

### Changed

- Removed liveness probes from Kubernetes Prometheus deployment [#2970](https://github.com/sourcegraph/deploy-sourcegraph/pull/2970)
- Batch Changes now requests the `workflow` scope on GitHub personal access tokens to allow batch changes to write to the `.github` directory in repositories. If you have already configured a GitHub PAT for use with Batch Changes, we suggest adding the scope to the others already granted. [#26606](https://github.com/sourcegraph/sourcegraph/issues/26606)
- Sourcegraph's Prometheus and Alertmanager dependency has been upgraded to v2.31.1 and v0.23.0 respectively. [#27336](https://github.com/sourcegraph/sourcegraph/pull/27336)
- The search UI's repositories count as well as the GraphQL API's `search().repositories` and `search().repositoriesCount` have changed semantics from the set of searchable repositories to the set of repositories with matches. In a future release, we'll introduce separate fields for the set of searchable repositories backed by a [scalable implementation](https://github.com/sourcegraph/sourcegraph/issues/27274). [#26995](https://github.com/sourcegraph/sourcegraph/issues/26995)

### Fixed

- An issue that causes the server to panic when performing a structural search via the GQL API for a query that also
  matches missing repos (affected versions 3.33.0 and 3.32.0)
  . [#26630](https://github.com/sourcegraph/sourcegraph/pull/26630)
- Improve detection for Docker running in non-linux
  environments. [#23477](https://github.com/sourcegraph/sourcegraph/issues/23477)
- Fixed the cache size calculation used for Kubernetes deployments. Previously, the calculated value was too high and would exceed the ephemeral storage request limit. #[26283](https://github.com/sourcegraph/sourcegraph/issues/26283)
- Fixed a regression that was introduced in 3.27 and broke SSH-based authentication for managing Batch Changes changesets on code hosts. SSH keys generated by Sourcegraph were not used for authentication and authenticating with the code host would fail if no SSH key with write-access had been added to `gitserver`. [#27491](https://github.com/sourcegraph/sourcegraph/pull/27491)
- Private repositories matching `-repo:` expressions are now excluded. This was a regression introduced in 3.33.0. [#27044](https://github.com/sourcegraph/sourcegraph/issues/27044)

### Removed

- All version contexts functionality (deprecated in 3.33) is now removed. [#26267](https://github.com/sourcegraph/sourcegraph/issues/26267)
- Query filter `repogroup` (deprecated in 3.33) is now removed. [#24277](https://github.com/sourcegraph/sourcegraph/issues/24277)
- Sourcegraph no longer uses CSRF security tokens/cookies to prevent CSRF attacks. Instead, Sourcegraph now relies solely on browser's CORS policies (which were already in place.) In practice, this is just as safe and leads to a simpler CSRF threat model which reduces security risks associated with our threat model complexity. [#7658](https://github.com/sourcegraph/sourcegraph/pull/7658)
- Notifications for saved searches (deprecated in v3.31.0) have been removed [#27912](https://github.com/sourcegraph/sourcegraph/pull/27912/files)

## 3.33.2

### Fixed

- Fixed: backported saved search and code monitor notification fixes from 3.34.0 [#28019](https://github.com/sourcegraph/sourcegraph/pull/28019)

## 3.33.1

### Fixed

- Private repositories matching `-repo:` expressions are now excluded. This was a regression introduced in 3.33.0. [#27044](https://github.com/sourcegraph/sourcegraph/issues/27044)
- Fixed a regression that was introduced in 3.27 and broke SSH-based authentication for managing Batch Changes changesets on code hosts. SSH keys generated by Sourcegraph were not used for authentication and authenticating with the code host would fail if no SSH key with write-access had been added to `gitserver`. [#27491](https://github.com/sourcegraph/sourcegraph/pull/27491)

## 3.33.0

### Added

- More rules have been added to the search query validation so that user get faster feedback on issues with their query. [#24747](https://github.com/sourcegraph/sourcegraph/pull/24747)
- Bloom filters have been added to the zoekt indexing backend to accelerate queries with code fragments matching `\w{4,}`. [zoekt#126](https://github.com/sourcegraph/zoekt/pull/126)
- For short search queries containing no filters but the name of a supported programming language we are now suggesting to run the query with a language filter. [#25792](https://github.com/sourcegraph/sourcegraph/pull/25792)
- The API scope used by GitLab OAuth can now optionally be configured in the provider. [#26152](https://github.com/sourcegraph/sourcegraph/pull/26152)
- Added Apex language support for syntax highlighting and search-based code intelligence. [#25268](https://github.com/sourcegraph/sourcegraph/pull/25268)

### Changed

- Search context management pages are now only available in the Sourcegraph enterprise version. Search context dropdown is disabled in the OSS version. [#25147](https://github.com/sourcegraph/sourcegraph/pull/25147)
- Search contexts GQL API is now only available in the Sourcegraph enterprise version. [#25281](https://github.com/sourcegraph/sourcegraph/pull/25281)
- When running a commit or diff query, the accepted values of `before` and `after` have changed from "whatever git accepts" to a [slightly more strict subset](https://docs.sourcegraph.com/code_search/reference/language#before) of that. [#25414](https://github.com/sourcegraph/sourcegraph/pull/25414)
- Repogroups and version contexts are deprecated in favor of search contexts. Read more about the deprecation and how to migrate to search contexts in the [blog post](https://about.sourcegraph.com/blog/introducing-search-contexts). [#25676](https://github.com/sourcegraph/sourcegraph/pull/25676)
- Search contexts are now enabled by default in the Sourcegraph enterprise version. [#25674](https://github.com/sourcegraph/sourcegraph/pull/25674)
- Code Insights background queries will now retry a maximum of 10 times (down from 100). [#26057](https://github.com/sourcegraph/sourcegraph/pull/26057)
- Our `sourcegraph/cadvisor` Docker image has been upgraded to cadvisor version `v0.42.0`. [#26126](https://github.com/sourcegraph/sourcegraph/pull/26126)
- Our `jaeger` version in the `sourcegraph/sourcegraph` Docker image has been upgraded to `1.24.0`. [#26215](https://github.com/sourcegraph/sourcegraph/pull/26215)

### Fixed

- A search regression in 3.32.0 which caused instances with search indexing _disabled_ (very rare) via `"search.index.enabled": false,` in their site config to crash with a panic. [#25321](https://github.com/sourcegraph/sourcegraph/pull/25321)
- An issue where the default `search.index.enabled` value on single-container Docker instances would incorrectly be computed as `false` in some situations. [#25321](https://github.com/sourcegraph/sourcegraph/pull/25321)
- StatefulSet service discovery in Kubernetes correctly constructs pod hostnames in the case where the ServiceName is different from the StatefulSet name. [#25146](https://github.com/sourcegraph/sourcegraph/pull/25146)
- An issue where clicking on a link in the 'Revisions' search sidebar section would result in an invalid query if the query didn't already contain a 'repo:' filter. [#25076](https://github.com/sourcegraph/sourcegraph/pull/25076)
- An issue where links to jump to Bitbucket Cloud wouldn't render in the UI. [#25533](https://github.com/sourcegraph/sourcegraph/pull/25533)
- Fixed some code insights pings being aggregated on `anonymous_user_id` instead of `user_id`. [#25926](https://github.com/sourcegraph/sourcegraph/pull/25926)
- Code insights running over all repositories using a commit search (`type:commit` or `type:diff`) would fail to deserialize and produce no results. [#25928](https://github.com/sourcegraph/sourcegraph/pull/25928)
- Fixed an issue where code insights queries could produce a panic on queued records that did not include a `record_time` [#25929](https://github.com/sourcegraph/sourcegraph/pull/25929)
- Fixed an issue where Batch Change changeset diffs would sometimes render incorrectly when previewed from the UI if they contained deleted empty lines. [#25866](https://github.com/sourcegraph/sourcegraph/pull/25866)
- An issue where `repo:contains.commit.after()` would fail on some malformed git repositories. [#25974](https://github.com/sourcegraph/sourcegraph/issues/25974)
- Fixed primary email bug where users with no primary email set would break the email setting page when trying to add a new email. [#25008](https://github.com/sourcegraph/sourcegraph/pull/25008)
- An issue where keywords like `and`, `or`, `not` would not be highlighted properly in the search bar due to the presence of quotes. [#26135](https://github.com/sourcegraph/sourcegraph/pull/26135)
- An issue where frequent search indexing operations led to incoming search queries timing out. When these timeouts happened in quick succession, `zoekt-webserver` processes would shut themselves down via their `watchdog` routine. This should now only happen when a given `zoekt-webserver` is under-provisioned on CPUs. [#25872](https://github.com/sourcegraph/sourcegraph/issues/25872)
- Since 3.28.0, Batch Changes webhooks would not update changesets opened in private repositories. This has been fixed. [#26380](https://github.com/sourcegraph/sourcegraph/issues/26380)
- Reconciling batch changes could stall when updating the state of a changeset that already existed. This has been fixed. [#26386](https://github.com/sourcegraph/sourcegraph/issues/26386)

### Removed

- Batch Changes changeset specs stored the raw JSON used when creating them, which is no longer used and is not exposed in the API. This column has been removed, thereby saving space in the Sourcegraph database. [#25453](https://github.com/sourcegraph/sourcegraph/issues/25453)
- The query builder page experimental feature, which was disabled in 3.21, is now removed. The setting `{ "experimentalFeatures": { "showQueryBuilder": true } }` now has no effect. [#26125](https://github.com/sourcegraph/sourcegraph/pull/26125)

## 3.32.1

### Fixed

- Fixed a regression that was introduced in 3.27 and broke SSH-based authentication for managing Batch Changes changesets on code hosts. SSH keys generated by Sourcegraph were not used for authentication and authenticating with the code host would fail if no SSH key with write-access had been added to `gitserver`. [#27491](https://github.com/sourcegraph/sourcegraph/pull/27491)

## 3.32.0

### Added

- The search sidebar shows a revisions section if all search results are from a single repository. This makes it easier to search in and switch between different revisions. [#23835](https://github.com/sourcegraph/sourcegraph/pull/23835)
- The various alerts overview panels in Grafana can now be clicked to go directly to the relevant panels and dashboards. [#24920](https://github.com/sourcegraph/sourcegraph/pull/24920)
- Added a `Documentation` tab to the Site Admin Maintenance panel that links to the official Sourcegraph documentation. [#24917](https://github.com/sourcegraph/sourcegraph/pull/24917)
- Code Insights that run over all repositories now generate a moving daily snapshot between time points. [#24804](https://github.com/sourcegraph/sourcegraph/pull/24804)
- The Code Insights GraphQL API now restricts the results to user, org, and globally scoped insights. Insights will be synced to the database with access associated to the user or org setting containing the insight definition. [#25017](https://github.com/sourcegraph/sourcegraph/pull/25017)
- The timeout for long-running Git commands can be customized via `gitLongCommandTimeout` in the site config. [#25080](https://github.com/sourcegraph/sourcegraph/pull/25080)

### Changed

- `allowGroupsPermissionsSync` in the GitHub authorization provider is now required to enable the experimental GitHub teams and organization permissions caching. [#24561](https://github.com/sourcegraph/sourcegraph/pull/24561)
- GitHub external code hosts now validate if a corresponding authorization provider is set, and emits a warning if not. [#24526](https://github.com/sourcegraph/sourcegraph/pull/24526)
- Sourcegraph is now built with Go 1.17. [#24566](https://github.com/sourcegraph/sourcegraph/pull/24566)
- Code Insights is now available only in the Sourcegraph enterprise. [#24741](https://github.com/sourcegraph/sourcegraph/pull/24741)
- Prometheus in Sourcegraph with Docker Compose now scrapes Postgres and Redis instances for metrics. [deploy-sourcegraph-docker#580](https://github.com/sourcegraph/deploy-sourcegraph-docker/pull/580)
- Symbol suggestions now leverage optimizations for global searches. [#24943](https://github.com/sourcegraph/sourcegraph/pull/24943)

### Fixed

- Fixed a number of issues where repository permissions sync may fail for instances with very large numbers of repositories. [#24852](https://github.com/sourcegraph/sourcegraph/pull/24852), [#24972](https://github.com/sourcegraph/sourcegraph/pull/24972)
- Fixed excessive re-rendering of the whole web application on every keypress in the search query input. [#24844](https://github.com/sourcegraph/sourcegraph/pull/24844)
- Code Insights line chart now supports different timelines for each data series (lines). [#25005](https://github.com/sourcegraph/sourcegraph/pull/25005)
- Postgres exporter now exposes pg_stat_activity account to show the number of active DB connections. [#25086](https://github.com/sourcegraph/sourcegraph/pull/25086)

### Removed

- The `PRECISE_CODE_INTEL_DATA_TTL` environment variable is no longer read by the worker service. Instead, global and repository-specific data retention policies configurable in the UI by site-admins will control the length of time LSIF uploads are considered _fresh_. [#24793](https://github.com/sourcegraph/sourcegraph/pull/24793)
- The `repo.cloned` column was removed as it was deprecated in 3.26. [#25066](https://github.com/sourcegraph/sourcegraph/pull/25066)

## 3.31.2

### Fixed

- Fixed multiple CVEs for [libssl](https://cve.mitre.org/cgi-bin/cvename.cgi?name=CVE-2021-3711) and [Python3](https://cve.mitre.org/cgi-bin/cvename.cgi?name=CVE-2021-29921). [#24700](https://github.com/sourcegraph/sourcegraph/pull/24700) [#24620](https://github.com/sourcegraph/sourcegraph/pull/24620) [#24695](https://github.com/sourcegraph/sourcegraph/pull/24695)

## 3.31.1

### Added

- The required authentication scopes required to enable caching behaviour for GitHub repository permissions can now be requested via `allowGroupsPermissionsSync` in GitHub `auth.providers`. [#24328](https://github.com/sourcegraph/sourcegraph/pull/24328)

### Changed

- Caching behaviour for GitHub repository permissions enabled via the `authorization.groupsCacheTTL` field in the code host config can now leverage additional caching of team and organization permissions for repository permissions syncing (on top of the caching for user permissions syncing introduced in 3.31). [#24328](https://github.com/sourcegraph/sourcegraph/pull/24328)

## 3.31.0

### Added

- Backend Code Insights GraphQL queries now support arguments `includeRepoRegex` and `excludeRepoRegex` to filter on repository names. [#23256](https://github.com/sourcegraph/sourcegraph/pull/23256)
- Code Insights background queries now process in a priority order backwards through time. This will allow insights to populate concurrently. [#23101](https://github.com/sourcegraph/sourcegraph/pull/23101)
- Operator documentation has been added to the Search Reference sidebar section. [#23116](https://github.com/sourcegraph/sourcegraph/pull/23116)
- Syntax highlighting support for the [Cue](https://cuelang.org) language.
- Reintroduced a revised version of the Search Types sidebar section. [#23170](https://github.com/sourcegraph/sourcegraph/pull/23170)
- Improved usability where filters followed by a space in the search query will warn users that the filter value is empty. [#23646](https://github.com/sourcegraph/sourcegraph/pull/23646)
- Perforce: [`git p4`'s `--use-client-spec` option](https://git-scm.com/docs/git-p4#Documentation/git-p4.txt---use-client-spec) can now be enabled by configuring the `p4.client` field. [#23833](https://github.com/sourcegraph/sourcegraph/pull/23833), [#23845](https://github.com/sourcegraph/sourcegraph/pull/23845)
- Code Insights will do a one-time reset of ephemeral insights specific database tables to clean up stale and invalid data. Insight data will regenerate automatically. [23791](https://github.com/sourcegraph/sourcegraph/pull/23791)
- Perforce: added basic support for Perforce permission table path wildcards. [#23755](https://github.com/sourcegraph/sourcegraph/pull/23755)
- Added autocompletion and search filtering of branch/tag/commit revisions to the repository compare page. [#23977](https://github.com/sourcegraph/sourcegraph/pull/23977)
- Batch Changes changesets can now be [set to published when previewing new or updated batch changes](https://docs.sourcegraph.com/batch_changes/how-tos/publishing_changesets#within-the-ui). [#22912](https://github.com/sourcegraph/sourcegraph/issues/22912)
- Added Python3 to server and gitserver images to enable git-p4 support. [#24204](https://github.com/sourcegraph/sourcegraph/pull/24204)
- Code Insights drill-down filters now allow filtering insights data on the dashboard page using repo: filters. [#23186](https://github.com/sourcegraph/sourcegraph/issues/23186)
- GitHub repository permissions can now leverage caching of team and organization permissions for user permissions syncing. Caching behaviour can be enabled via the `authorization.groupsCacheTTL` field in the code host config. This can significantly reduce the amount of time it takes to perform a full permissions sync due to reduced instances of being rate limited by the code host. [#23978](https://github.com/sourcegraph/sourcegraph/pull/23978)

### Changed

- Code Insights will now always backfill from the time the data series was created. [#23430](https://github.com/sourcegraph/sourcegraph/pull/23430)
- Code Insights queries will now extract repository name out of the GraphQL response instead of going to the database. [#23388](https://github.com/sourcegraph/sourcegraph/pull/23388)
- Code Insights backend has moved from the `repo-updater` service to the `worker` service. [#23050](https://github.com/sourcegraph/sourcegraph/pull/23050)
- Code Insights feature flag `DISABLE_CODE_INSIGHTS` environment variable has moved from the `repo-updater` service to the `worker` service. Any users of this flag will need to update their `worker` service configuration to continue using it. [#23050](https://github.com/sourcegraph/sourcegraph/pull/23050)
- Updated Docker-Compose Caddy Image to v2.0.0-alpine. [#468](https://github.com/sourcegraph/deploy-sourcegraph-docker/pull/468)
- Code Insights historical samples will record using the timestamp of the commit that was searched. [#23520](https://github.com/sourcegraph/sourcegraph/pull/23520)
- Authorization checks are now handled using role based permissions instead of manually altering SQL statements. [23398](https://github.com/sourcegraph/sourcegraph/pull/23398)
- Docker Compose: the Jaeger container's `SAMPLING_STRATEGIES_FILE` now has a default value. If you are currently using a custom sampling strategies configuration, you may need to make sure your configuration is not overridden by the change when upgrading. [sourcegraph/deploy-sourcegraph#489](https://github.com/sourcegraph/deploy-sourcegraph-docker/pull/489)
- Code Insights historical samples will record using the most recent commit to the start of the frame instead of the middle of the frame. [#23573](https://github.com/sourcegraph/sourcegraph/pull/23573)
- The copy icon displayed next to files and repositories will now copy the file or repository path. Previously, this action copied the URL to clipboard. [#23390](https://github.com/sourcegraph/sourcegraph/pull/23390)
- Sourcegraph's Prometheus dependency has been upgraded to v2.28.1. [23663](https://github.com/sourcegraph/sourcegraph/pull/23663)
- Sourcegraph's Alertmanager dependency has been upgraded to v0.22.2. [23663](https://github.com/sourcegraph/sourcegraph/pull/23714)
- Code Insights will now schedule sample recordings for the first of the next month after creation or a previous recording. [#23799](https://github.com/sourcegraph/sourcegraph/pull/23799)
- Code Insights now stores data in a new format. Data points will store complete vectors for all repositories even if the underlying Sourcegraph queries were compressed. [#23768](https://github.com/sourcegraph/sourcegraph/pull/23768)
- Code Insights rate limit values have been tuned for a more reasonable performance. [#23860](https://github.com/sourcegraph/sourcegraph/pull/23860)
- Code Insights will now generate historical data once per month on the first of the month, up to the configured `insights.historical.frames` number of frames. [#23768](https://github.com/sourcegraph/sourcegraph/pull/23768)
- Code Insights will now schedule recordings for the first of the next calendar month after an insight is created or recorded. [#23799](https://github.com/sourcegraph/sourcegraph/pull/23799)
- Code Insights will attempt to sync insight definitions from settings to the database once every 10 minutes. [23805](https://github.com/sourcegraph/sourcegraph/pull/23805)
- Code Insights exposes information about queries that are flagged `dirty` through the `insights` GraphQL query. [#23857](https://github.com/sourcegraph/sourcegraph/pull/23857/)
- Code Insights GraphQL query `insights` will now fetch 12 months of data instead of 6 if a specific time range is not provided. [#23786](https://github.com/sourcegraph/sourcegraph/pull/23786)
- Code Insights will now generate 12 months of historical data during a backfill instead of 6. [#23860](https://github.com/sourcegraph/sourcegraph/pull/23860)
- The `sourcegraph-frontend.Role` in Kubernetes deployments was updated to permit statefulsets access in the Kubernetes API. This is needed to better support stable service discovery for stateful sets during deployments, which isn't currently possible by using service endpoints. [#3670](https://github.com/sourcegraph/deploy-sourcegraph/pull/3670) [#23889](https://github.com/sourcegraph/sourcegraph/pull/23889)
- For Docker-Compose and Kubernetes users, the built-in main Postgres and codeintel databases have switched to an alpine Docker image. This requires re-indexing the entire database. This process can take up to a few hours on systems with large datasets. [#23697](https://github.com/sourcegraph/sourcegraph/pull/23697)
- Results are now streamed from searcher by default, improving memory usage and latency for large, unindexed searches. [#23754](https://github.com/sourcegraph/sourcegraph/pull/23754)
- [`deploy-sourcegraph` overlays](https://docs.sourcegraph.com/admin/install/kubernetes/configure#overlays) now use `resources:` instead of the [deprecated `bases:` field](https://kubectl.docs.kubernetes.io/references/kustomize/kustomization/bases/) for referencing Kustomize bases. [deploy-sourcegraph#3606](https://github.com/sourcegraph/deploy-sourcegraph/pull/3606)
- The `deploy-sourcegraph-docker` Pure Docker deployment scripts and configuration has been moved to the `./pure-docker` subdirectory. [deploy-sourcegraph-docker#454](https://github.com/sourcegraph/deploy-sourcegraph-docker/pull/454)
- In Kubernetes deployments, setting the `SRC_GIT_SERVERS` environment variable explicitly is no longer needed. Addresses of the gitserver pods will be discovered automatically and in the same numerical order as with the static list. Unset the env var in your `frontend.Deployment.yaml` to make use of this feature. [#24094](https://github.com/sourcegraph/sourcegraph/pull/24094)
- The consistent hashing scheme used to distribute repositories across indexed-search replicas has changed to improve distribution and reduce load discrepancies. In the next upgrade, indexed-search pods will re-index the majority of repositories since the repo to replica assignments will change. This can take a few hours in large instances, but searches should succeed during that time since a replica will only delete a repo once it has been indexed in the new replica that owns it. You can monitor this process in the Zoekt Index Server Grafana dashboard—the "assigned" repos in "Total number of repos" will spike and then reduce until it becomes the same as "indexed". As a fail-safe, the old consistent hashing scheme can be enabled by setting the `SRC_ENDPOINTS_CONSISTENT_HASH` env var to `consistent(crc32ieee)` in the `sourcegraph-frontend` deployment. [#23921](https://github.com/sourcegraph/sourcegraph/pull/23921)
- In Kubernetes deployments an emptyDir (`/dev/shm`) is now mounted in the `pgsql` deployment to allow Postgres to access more than 64KB shared memory. This value should be configured to match the `shared_buffers` value in your Postgres configuration. [deploy-sourcegraph#3784](https://github.com/sourcegraph/deploy-sourcegraph/pull/3784/)

### Fixed

- The search reference will now show matching entries when using the filter input. [#23224](https://github.com/sourcegraph/sourcegraph/pull/23224)
- Graceful termination periods have been added to database deployments. [#3358](https://github.com/sourcegraph/deploy-sourcegraph/pull/3358) & [#477](https://github.com/sourcegraph/deploy-sourcegraph-docker/pull/477)
- All commit search results for `and`-expressions are now highlighted. [#23336](https://github.com/sourcegraph/sourcegraph/pull/23336)
- Email notifiers in `observability.alerts` now correctly respect the `email.smtp.noVerifyTLS` site configuration field. [#23636](https://github.com/sourcegraph/sourcegraph/issues/23636)
- Alertmanager (Prometheus) now respects `SMTPServerConfig.noVerifyTLS` field. [#23636](https://github.com/sourcegraph/sourcegraph/issues/23636)
- Clicking on symbols in the left search pane now renders hover tooltips for indexed repositories. [#23664](https://github.com/sourcegraph/sourcegraph/pull/23664)
- Fixed a result streaming throttling issue that was causing significantly increased latency for some searches. [#23736](https://github.com/sourcegraph/sourcegraph/pull/23736)
- GitCredentials passwords stored in AWS CodeCommit configuration is now redacted. [#23832](https://github.com/sourcegraph/sourcegraph/pull/23832)
- Patched a vulnerability in `apk-tools`. [#23917](https://github.com/sourcegraph/sourcegraph/pull/23917)
- Line content was being duplicated in unindexed search payloads, causing memory instability for some dense search queries. [#23918](https://github.com/sourcegraph/sourcegraph/pull/23918)
- Updating draft merge requests on GitLab from batch changes no longer removes the draft status. [#23944](https://github.com/sourcegraph/sourcegraph/issues/23944)
- Report highlight matches instead of line matches in search results. [#21443](https://github.com/sourcegraph/sourcegraph/issues/21443)
- Force the `codeinsights-db` database to read from the `configMap` configuration file by explicitly setting the `POSTGRESQL_CONF_DIR` environment variable to the `configMap` mount path. [deploy-sourcegraph#3788](https://github.com/sourcegraph/deploy-sourcegraph/pull/3788)

### Removed

- The old batch repository syncer was removed and can no longer be activated by setting `ENABLE_STREAMING_REPOS_SYNCER=false`. [#22949](https://github.com/sourcegraph/sourcegraph/pull/22949)
- Email notifications for saved searches are now deprecated in favor of Code Monitoring. Email notifications can no longer be enabled for saved searches. Saved searches that already have notifications enabled will continue to work, but there is now a button users can click to migrate to code monitors. Notifications for saved searches will be removed entirely in the future. [#23275](https://github.com/sourcegraph/sourcegraph/pull/23275)
- The `sg_service` Postgres role and `sg_repo_access_policy` policy on the `repo` table have been removed due to performance concerns. [#23622](https://github.com/sourcegraph/sourcegraph/pull/23622)
- Deprecated site configuration field `email.smtp.disableTLS` has been removed. [#23639](https://github.com/sourcegraph/sourcegraph/pull/23639)
- Deprecated language servers have been removed from `deploy-sourcegraph`. [deploy-sourcegraph#3605](https://github.com/sourcegraph/deploy-sourcegraph/pull/3605)
- The experimental `codeInsightsAllRepos` feature flag has been removed. [#23850](https://github.com/sourcegraph/sourcegraph/pull/23850)

## 3.30.4

### Added

- Add a new environment variable `SRC_HTTP_CLI_EXTERNAL_TIMEOUT` to control the timeout for all external HTTP requests. [#23620](https://github.com/sourcegraph/sourcegraph/pull/23620)

### Changed

- Postgres has been upgraded to `12.8` in the single-server Sourcegraph image [#23999](https://github.com/sourcegraph/sourcegraph/pull/23999)

## 3.30.3

**⚠️ Users on 3.29.x are advised to upgrade directly to 3.30.3**. If you have already upgraded to 3.30.0, 3.30.1, or 3.30.2 please follow [this migration guide](https://docs.sourcegraph.com/admin/migration/3_30).

### Fixed

- Codeintel-db database images have been reverted back to debian due to corruption caused by glibc and alpine. [23324](https://github.com/sourcegraph/sourcegraph/pull/23324)

## 3.30.2

**⚠️ Users on 3.29.x are advised to upgrade directly to 3.30.3**. If you have already upgraded to 3.30.0, 3.30.1, or 3.30.2 please follow [this migration guide](https://docs.sourcegraph.com/admin/migration/3_30).

### Fixed

- Postgres database images have been reverted back to debian due to corruption caused by glibc and alpine. [23302](https://github.com/sourcegraph/sourcegraph/pull/23302)

## 3.30.1

**⚠️ Users on 3.29.x are advised to upgrade directly to 3.30.3**. If you have already upgraded to 3.30.0, 3.30.1, or 3.30.2 please follow [this migration guide](https://docs.sourcegraph.com/admin/migration/3_30).

### Fixed

- An issue where the UI would occasionally display `lsifStore.Ranges: ERROR: relation \"lsif_documentation_mappings\" does not exist (SQLSTATE 42P01)` [#23115](https://github.com/sourcegraph/sourcegraph/pull/23115)
- Fixed a vulnerability in our Postgres Alpine image related to libgcrypt [#23174](https://github.com/sourcegraph/sourcegraph/pull/23174)
- When syncing in streaming mode, repo-updater will now ensure a repo's transaction is committed before notifying gitserver to update that repo. [#23169](https://github.com/sourcegraph/sourcegraph/pull/23169)
- When encountering spurious errors during streaming syncing (like temporary 500s from codehosts), repo-updater will no longer delete all associated repos that weren't seen. Deletion will happen only if there were no errors or if the error was one of "Unauthorized", "Forbidden" or "Account Suspended". [#23171](https://github.com/sourcegraph/sourcegraph/pull/23171)
- External HTTP requests are now automatically retried when appropriate. [#23131](https://github.com/sourcegraph/sourcegraph/pull/23131)

## 3.30.0

**⚠️ Users on 3.29.x are advised to upgrade directly to 3.30.3**. If you have already upgraded to 3.30.0, 3.30.1, or 3.30.2 please follow [this migration guide](https://docs.sourcegraph.com/admin/migration/3_30).

### Added

- Added support for `select:file.directory` in search queries, which returns unique directory paths for results that satisfy the query. [#22449](https://github.com/sourcegraph/sourcegraph/pull/22449)
- An `sg_service` Postgres role has been introduced, as well as an `sg_repo_access_policy` policy on the `repo` table that restricts access to that role. The role that owns the `repo` table will continue to get unrestricted access. [#22303](https://github.com/sourcegraph/sourcegraph/pull/22303)
- Every service that connects to the database (i.e. Postgres) now has a "Database connections" monitoring section in its Grafana dashboard. [#22570](https://github.com/sourcegraph/sourcegraph/pull/22570)
- A new bulk operation to close many changesets at once has been added to Batch Changes. [#22547](https://github.com/sourcegraph/sourcegraph/pull/22547)
- Backend Code Insights will aggregate viewable repositories based on the authenticated user. [#22471](https://github.com/sourcegraph/sourcegraph/pull/22471)
- Added support for highlighting .frugal files as Thrift syntax.
- Added `file:contains.content(regexp)` predicate, which filters only to files that contain matches of the given pattern. [#22666](https://github.com/sourcegraph/sourcegraph/pull/22666)
- Repository syncing is now done in streaming mode by default. Customers with many repositories should notice code host updates much faster, with repo-updater consuming less memory. Using the previous batch mode can be done by setting the `ENABLE_STREAMING_REPOS_SYNCER` environment variable to `false` in `repo-updater`. That environment variable will be deleted in the next release. [#22756](https://github.com/sourcegraph/sourcegraph/pull/22756)
- Enabled the ability to query Batch Changes changesets, changesets stats, and file diff stats for an individual repository via the Sourcegraph GraphQL API. [#22744](https://github.com/sourcegraph/sourcegraph/pull/22744/)
- Added "Groovy" to the initial `lang:` filter suggestions in the search bar. [#22755](https://github.com/sourcegraph/sourcegraph/pull/22755)
- The `lang:` filter suggestions now show all supported, matching languages as the user types a language name. [#22765](https://github.com/sourcegraph/sourcegraph/pull/22765)
- Code Insights can now be grouped into dashboards. [#22215](https://github.com/sourcegraph/sourcegraph/issues/22215)
- Batch Changes changesets can now be [published from the Sourcegraph UI](https://docs.sourcegraph.com/batch_changes/how-tos/publishing_changesets#within-the-ui). [#18277](https://github.com/sourcegraph/sourcegraph/issues/18277)
- The repository page now has a new button to view batch change changesets created in that specific repository, with a badge indicating how many changesets are currently open. [#22804](https://github.com/sourcegraph/sourcegraph/pull/22804)
- Experimental: Search-based code insights can run over all repositories on the instance. To enable, use the feature flag `"experimentalFeatures": { "codeInsightsAllRepos": true }` and tick the checkbox in the insight creation/edit UI. [#22759](https://github.com/sourcegraph/sourcegraph/issues/22759)
- Search References is a new search sidebar section to simplify learning about the available search filters directly where they are used. [#21539](https://github.com/sourcegraph/sourcegraph/issues/21539)

### Changed

- Backend Code Insights only fills historical data frames that have changed to reduce the number of searches required. [#22298](https://github.com/sourcegraph/sourcegraph/pull/22298)
- Backend Code Insights displays data points for a fixed 6 months period in 2 week intervals, and will carry observations forward that are missing. [#22298](https://github.com/sourcegraph/sourcegraph/pull/22298)
- Backend Code Insights now aggregate over 26 weeks instead of 6 months. [#22527](https://github.com/sourcegraph/sourcegraph/pull/22527)
- Search queries now disallow specifying `rev:` without `repo:`. Note that to search across potentially multiple revisions, a query like `repo:.* rev:<revision>` remains valid. [#22705](https://github.com/sourcegraph/sourcegraph/pull/22705)
- The extensions status bar on diff pages has been redesigned and now shows information for both the base and head commits. [#22123](https://github.com/sourcegraph/sourcegraph/pull/22123/files)
- The `applyBatchChange` and `createBatchChange` mutations now accept an optional `publicationStates` argument to set the publication state of specific changesets within the batch change. [#22485](https://github.com/sourcegraph/sourcegraph/pull/22485) and [#22854](https://github.com/sourcegraph/sourcegraph/pull/22854)
- Search queries now return up to 80 suggested filters. Previously we returned up to 24. [#22863](https://github.com/sourcegraph/sourcegraph/pull/22863)
- GitHub code host connections can now include `repositoryQuery` entries that match more than 1000 repositories from the GitHub search API without requiring the previously documented work-around of splitting the query up with `created:` qualifiers, which is now done automatically. [#2562](https://github.com/sourcegraph/sourcegraph/issues/2562)

### Fixed

- The Batch Changes user and site credential encryption migrators added in Sourcegraph 3.28 could report zero progress when encryption was disabled, even though they had nothing to do. This has been fixed, and progress will now be correctly reported. [#22277](https://github.com/sourcegraph/sourcegraph/issues/22277)
- Listing Github Entreprise org repos now returns internal repos as well. [#22339](https://github.com/sourcegraph/sourcegraph/pull/22339)
- Jaeger works in Docker-compose deployments again. [#22691](https://github.com/sourcegraph/sourcegraph/pull/22691)
- A bug where the pattern `)` makes the browser unresponsive. [#22738](https://github.com/sourcegraph/sourcegraph/pull/22738)
- An issue where using `select:repo` in conjunction with `and` patterns did not yield expected repo results. [#22743](https://github.com/sourcegraph/sourcegraph/pull/22743)
- The `isLocked` and `isDisabled` fields of GitHub repositories are now fetched correctly from the GraphQL API of GitHub Enterprise instances. Users that rely on the `repos` config in GitHub code host connections should update so that locked and disabled repositories defined in that list are actually skipped. [#22788](https://github.com/sourcegraph/sourcegraph/pull/22788)
- Homepage no longer fails to load if there are invalid entries in user's search history. [#22857](https://github.com/sourcegraph/sourcegraph/pull/22857)
- An issue where regexp query highlighting in the search bar would render incorrectly on Firefox. [#23043](https://github.com/sourcegraph/sourcegraph/pull/23043)
- Code intelligence uploads and indexes are restricted to only site-admins. It was read-only for any user. [#22890](https://github.com/sourcegraph/sourcegraph/pull/22890)
- Daily usage statistics are restricted to only site-admins. It was read-only for any user. [#23026](https://github.com/sourcegraph/sourcegraph/pull/23026)
- Ephemeral storage requests now match their cache size requests for Kubernetes deployments. [#2953](https://github.com/sourcegraph/deploy-sourcegraph/pull/2953)

### Removed

- The experimental paginated search feature (the `stable:` keyword) has been removed, to be replaced with streaming search. [#22428](https://github.com/sourcegraph/sourcegraph/pull/22428)
- The experimental extensions view page has been removed. [#22565](https://github.com/sourcegraph/sourcegraph/pull/22565)
- A search query diagnostic that previously warned the user when quotes are interpreted literally has been removed. The literal meaning has been Sourcegraph's default search behavior for some time now. [#22892](https://github.com/sourcegraph/sourcegraph/pull/22892)
- Non-root overlays were removed for `deploy-sourcegraph` in favor of using `non-privileged`. [#3404](https://github.com/sourcegraph/deploy-sourcegraph/pull/3404)

### API docs (experimental)

API docs is a new experimental feature of Sourcegraph ([learn more](https://docs.sourcegraph.com/code_intelligence/apidocs)). It is enabled by default in Sourcegraph 3.30.0.

- API docs is enabled by default in Sourcegraph 3.30.0. It can be disabled by adding `"apiDocs": false` to the `experimentalFeatures` section of user settings.
- The API docs landing page now indicates what API docs are and provide more info.
- The API docs landing page now represents the code in the repository root, instead of an empty page.
- Pages now correctly indicate it is an experimental feature, and include a feedback widget.
- Subpages linked via the sidebar are now rendered much better, and have an expandable section.
- Symbols in documentation now have distinct icons for e.g. functions/vars/consts/etc.
- Symbols are now sorted in exported-first, alphabetical order.
- Repositories without LSIF documentation data now show a friendly error page indicating what languages are supported, how to set it up, etc.
- API docs can now distinguish between different types of symbols, tests, examples, benchmarks, etc. and whether symbols are public/private—to support filtering in the future.
- Only public/exported symbols are included by default for now.
- URL paths for Go packages are now friendlier, e.g. `/-/docs/cmd/frontend/auth` instead of `/-/docs/cmd-frontend-auth`.
- URLs are now formatted by the language indexer, in a way that makes sense for the language, e.g. `#Mocks.CreateUserAndSave` instead of `#ypeMocksCreateUserAndSave` for a Go method `CreateUserAndSave` on type `Mocks`.
- Go blank identifier assignments `var _ = ...` are no longer incorrectly included.
- Go symbols defined within functions, e.g. a `var` inside a `func` scope are no longer incorrectly included.
- `Functions`, `Variables`, and other top-level sections are no longer rendered empty if there are none in that section.
- A new test suite for LSIF indexers implementing the Sourcegraph documentation extension to LSIF [is available](https://github.com/sourcegraph/lsif-static-doc).
- We now emit the LSIF data needed to in the future support "Jump to API docs" from code views, "View code" from API docs, usage examples in API docs, and search indexing.
- Various UI style issues, color contrast issues, etc. have been fixed.
- Major improvements to the GraphQL APIs for API documentation.

## 3.29.0

### Added

- Code Insights queries can now run concurrently up to a limit set by the `insights.query.worker.concurrency` site config. [#21219](https://github.com/sourcegraph/sourcegraph/pull/21219)
- Code Insights workers now support a rate limit for query execution and historical data frame analysis using the `insights.query.worker.rateLimit` and `insights.historical.worker.rateLimit` site configurations. [#21533](https://github.com/sourcegraph/sourcegraph/pull/21533)
- The GraphQL `Site` `SettingsSubject` type now has an `allowSiteSettingsEdits` field to allow clients to determine whether the instance uses the `GLOBAL_SETTINGS_FILE` environment variable. [#21827](https://github.com/sourcegraph/sourcegraph/pull/21827)
- The Code Insights creation UI now remembers previously filled-in field values when returning to the form after having navigated away. [#21744](https://github.com/sourcegraph/sourcegraph/pull/21744)
- The Code Insights creation UI now shows autosuggestions for the repository field. [#21699](https://github.com/sourcegraph/sourcegraph/pull/21699)
- A new bulk operation to retry many changesets at once has been added to Batch Changes. [#21173](https://github.com/sourcegraph/sourcegraph/pull/21173)
- A `security_event_logs` database table has been added in support of upcoming security-related efforts. [#21949](https://github.com/sourcegraph/sourcegraph/pull/21949)
- Added featured Sourcegraph extensions query to the GraphQL API, as well as a section in the extension registry to display featured extensions. [#21665](https://github.com/sourcegraph/sourcegraph/pull/21665)
- The search page now has a `create insight` button to create search-based insight based on your search query [#21943](https://github.com/sourcegraph/sourcegraph/pull/21943)
- Added support for Terraform syntax highlighting. [#22040](https://github.com/sourcegraph/sourcegraph/pull/22040)
- A new bulk operation to merge many changesets at once has been added to Batch Changes. [#21959](https://github.com/sourcegraph/sourcegraph/pull/21959)
- Pings include aggregated usage for the Code Insights creation UI, organization visible insight count per insight type, and insight step size in days. [#21671](https://github.com/sourcegraph/sourcegraph/pull/21671)
- Search-based insight creation UI now supports `count:` filter in data series query input. [#22049](https://github.com/sourcegraph/sourcegraph/pull/22049)
- Code Insights background workers will now index commits in a new table `commit_index` for future optimization efforts. [#21994](https://github.com/sourcegraph/sourcegraph/pull/21994)
- The creation UI for search-based insights now supports the `count:` filter in the data series query input. [#22049](https://github.com/sourcegraph/sourcegraph/pull/22049)
- A new service, `worker`, has been introduced to run background jobs that were previously run in the frontend. See the [deployment documentation](https://docs.sourcegraph.com/admin/workers) for additional details. [#21768](https://github.com/sourcegraph/sourcegraph/pull/21768)

### Changed

- SSH public keys generated to access code hosts with batch changes now include a comment indicating they originated from Sourcegraph. [#20523](https://github.com/sourcegraph/sourcegraph/issues/20523)
- The copy query button is now permanently enabled and `experimentalFeatures.copyQueryButton` setting has been deprecated. [#21364](https://github.com/sourcegraph/sourcegraph/pull/21364)
- Search streaming is now permanently enabled and `experimentalFeatures.searchStreaming` setting has been deprecated. [#21522](https://github.com/sourcegraph/sourcegraph/pull/21522)
- Pings removes the collection of aggregate search filter usage counts and adds a smaller set of aggregate usage counts for query operators, predicates, and pattern counts. [#21320](https://github.com/sourcegraph/sourcegraph/pull/21320)
- Sourcegraph will now refuse to start if there are unfinished [out-of-band-migrations](https://docs.sourcegraph.com/admin/migrations) that are deprecated in the current version. See the [upgrade documentation](https://docs.sourcegraph.com/admin/updates) for changes to the upgrade process. [#20967](https://github.com/sourcegraph/sourcegraph/pull/20967)
- Code Insight pages now have new URLs [#21856](https://github.com/sourcegraph/sourcegraph/pull/21856)
- We are proud to bring you [an entirely new visual design for the Sourcegraph UI](https://about.sourcegraph.com/blog/introducing-sourcegraphs-new-ui/). We think you’ll find this new design improves your experience and sets the stage for some incredible features to come. Some of the highlights include:

  - **Refined search results:** The redesigned search bar provides more space for expressive queries, and the new results sidebar helps to discover search syntax without referencing documentation.
  - **Improved focus on code:** We’ve reduced non-essential UI elements to provide greater focus on the code itself, and positioned the most important items so they’re unobtrusive and located exactly where they are needed.
  - **Improved layouts:** We’ve improved pages like diff views to make them easier to use and to help find information quickly.
  - **New navigation:** A new global navigation provides immediate discoverability and access to current and future functionality.
  - **Promoting extensibility:** We've brought the extension registry back to the main navigation and improved its design and navigation.

  With bulk of the redesign complete, future releases will include more improvements and refinements.

### Fixed

- Stricter validation of structural search queries. The `type:` parameter is not supported for structural searches and returns an appropriate alert. [#21487](https://github.com/sourcegraph/sourcegraph/pull/21487)
- Batch changeset specs that are not attached to changesets will no longer prematurely expire before the batch specs that they are associated with. [#21678](https://github.com/sourcegraph/sourcegraph/pull/21678)
- The Y-axis of Code Insights line charts no longer start at a negative value. [#22018](https://github.com/sourcegraph/sourcegraph/pull/22018)
- Correctly handle field aliases in the query (like `r:` versus `repo:`) when used with `contains` predicates. [#22105](https://github.com/sourcegraph/sourcegraph/pull/22105)
- Running a code insight over a timeframe when the repository didn't yet exist doesn't break the entire insight anymore. [#21288](https://github.com/sourcegraph/sourcegraph/pull/21288)

### Removed

- The deprecated GraphQL `icon` field on CommitSearchResult and Repository was removed. [#21310](https://github.com/sourcegraph/sourcegraph/pull/21310)
- The undocumented `index` filter was removed from search type-ahead suggestions. [#18806](https://github.com/sourcegraph/sourcegraph/issues/18806)
- Code host connection tokens aren't used for creating changesets anymore when the user is site admin and no credential has been specified. [#16814](https://github.com/sourcegraph/sourcegraph/issues/16814)

## 3.28.0

### Added

- Added `select:commit.diff.added` and `select:commit.diff.removed` for `type:diff` search queries. These selectors return commit diffs only if a pattern matches in `added` (respespectively, `removed`) lines. [#20328](https://github.com/sourcegraph/sourcegraph/pull/20328)
- Additional language autocompletions for the `lang:` filter in the search bar. [#20535](https://github.com/sourcegraph/sourcegraph/pull/20535)
- Steps in batch specs can now have an `if:` attribute to enable conditional execution of different steps. [#20701](https://github.com/sourcegraph/sourcegraph/pull/20701)
- Extensions can now log messages through `sourcegraph.app.log` to aid debugging user issues. [#20474](https://github.com/sourcegraph/sourcegraph/pull/20474)
- Bulk comments on many changesets are now available in Batch Changes. [#20361](https://github.com/sourcegraph/sourcegraph/pull/20361)
- Batch specs are now viewable when previewing changesets. [#19534](https://github.com/sourcegraph/sourcegraph/issues/19534)
- Added a new UI for creating code insights. [#20212](https://github.com/sourcegraph/sourcegraph/issues/20212)

### Changed

- User and site credentials used in Batch Changes are now encrypted in the database if encryption is enabled with the `encryption.keys` config. [#19570](https://github.com/sourcegraph/sourcegraph/issues/19570)
- All Sourcegraph images within [deploy-sourcegraph](https://github.com/sourcegraph/deploy-sourcegraph) now specify the registry. Thanks! @k24dizzle [#2901](https://github.com/sourcegraph/deploy-sourcegraph/pull/2901).
- Default reviewers are now added to Bitbucket Server PRs opened by Batch Changes. [#20551](https://github.com/sourcegraph/sourcegraph/pull/20551)
- The default memory requirements for the `redis-*` containers have been raised by 1GB (to a new total of 7GB). This change allows Redis to properly run its key-eviction routines (when under memory pressure) without getting killed by the host machine. This affects both the docker-compose and Kubernetes deployments. [sourcegraph/deploy-sourcegraph-docker#373](https://github.com/sourcegraph/deploy-sourcegraph-docker/pull/373) and [sourcegraph/deploy-sourcegraph#2898](https://github.com/sourcegraph/deploy-sourcegraph/pull/2898)
- Only site admins can now list users on an instance. [#20619](https://github.com/sourcegraph/sourcegraph/pull/20619)
- Repository permissions can now be enabled for site admins via the `authz.enforceForSiteAdmins` setting. [#20674](https://github.com/sourcegraph/sourcegraph/pull/20674)
- Site admins can no longer view user added code host configuration. [#20851](https://github.com/sourcegraph/sourcegraph/pull/20851)
- Site admins cannot add access tokens for any user by default. [#20988](https://github.com/sourcegraph/sourcegraph/pull/20988)
- Our namespaced overlays now only scrape container metrics within that namespace. [#2969](https://github.com/sourcegraph/deploy-sourcegraph/pull/2969)
- The extension registry main page has a new visual design that better conveys the most useful information about extensions, and individual extension pages have better information architecture. [#20822](https://github.com/sourcegraph/sourcegraph/pull/20822)

### Fixed

- Search returned inconsistent result counts when a `count:` limit was not specified.
- Indexed search failed when the `master` branch needed indexing but was not the default. [#20260](https://github.com/sourcegraph/sourcegraph/pull/20260)
- `repo:contains(...)` built-in did not respect parameters that affect repo filtering (e.g., `repogroup`, `fork`). It now respects these. [#20339](https://github.com/sourcegraph/sourcegraph/pull/20339)
- An issue where duplicate results would render for certain `or`-expressions. [#20480](https://github.com/sourcegraph/sourcegraph/pull/20480)
- Issue where the search query bar suggests that some `lang` values are not valid. [#20534](https://github.com/sourcegraph/sourcegraph/pull/20534)
- Pull request event webhooks received from GitHub with unexpected actions no longer cause panics. [#20571](https://github.com/sourcegraph/sourcegraph/pull/20571)
- Repository search patterns like `^repo/(prefix-suffix|prefix)$` now correctly match both `repo/prefix-suffix` and `repo/prefix`. [#20389](https://github.com/sourcegraph/sourcegraph/issues/20389)
- Ephemeral storage requests and limits now match the default cache size to avoid Symbols pods being evicted. The symbols pod now requires 10GB of ephemeral space as a minimum to scheduled. [#2369](https://github.com/sourcegraph/deploy-sourcegraph/pull/2369)
- Minor query syntax highlighting bug for `repo:contains` predicate. [#21038](https://github.com/sourcegraph/sourcegraph/pull/21038)
- An issue causing diff and commit results with file filters to return invalid results. [#21039](https://github.com/sourcegraph/sourcegraph/pull/21039)
- All databases now have the Kubernetes Quality of Service class of 'Guaranteed' which should reduce the chance of them
  being evicted during NodePressure events. [#2900](https://github.com/sourcegraph/deploy-sourcegraph/pull/2900)
- An issue causing diff views to display without syntax highlighting [#21160](https://github.com/sourcegraph/sourcegraph/pull/21160)

### Removed

- The deprecated `SetRepositoryEnabled` mutation was removed. [#21044](https://github.com/sourcegraph/sourcegraph/pull/21044)

## 3.27.5

### Fixed

- Fix scp style VCS url parsing. [#20799](https://github.com/sourcegraph/sourcegraph/pull/20799)

## 3.27.4

### Fixed

- Fixed an issue related to Gitolite repos with `@` being prepended with a `?`. [#20297](https://github.com/sourcegraph/sourcegraph/pull/20297)
- Add missing return from handler when DisableAutoGitUpdates is true. [#20451](https://github.com/sourcegraph/sourcegraph/pull/20451)

## 3.27.3

### Fixed

- Pushing batch changes to Bitbucket Server code hosts over SSH was broken in 3.27.0, and has been fixed. [#20324](https://github.com/sourcegraph/sourcegraph/issues/20324)

## 3.27.2

### Fixed

- Fixed an issue with our release tooling that was preventing all images from being tagged with the correct version.
  All sourcegraph images have the proper release version now.

## 3.27.1

### Fixed

- Indexed search failed when the `master` branch needed indexing but was not the default. [#20260](https://github.com/sourcegraph/sourcegraph/pull/20260)
- Fixed a regression that caused "other" code hosts urls to not be built correctly which prevents code to be cloned / updated in 3.27.0. This change will provoke some cloning errors on repositories that are already sync'ed, until the next code host sync. [#20258](https://github.com/sourcegraph/sourcegraph/pull/20258)

## 3.27.0

### Added

- `count:` now supports "all" as value. Queries with `count:all` will return up to 999999 results. [#19756](https://github.com/sourcegraph/sourcegraph/pull/19756)
- Credentials for Batch Changes are now validated when adding them. [#19602](https://github.com/sourcegraph/sourcegraph/pull/19602)
- Batch Changes now ignore repositories that contain a `.batchignore` file. [#19877](https://github.com/sourcegraph/sourcegraph/pull/19877) and [src-cli#509](https://github.com/sourcegraph/src-cli/pull/509)
- Side-by-side diff for commit visualization. [#19553](https://github.com/sourcegraph/sourcegraph/pull/19553)
- The site configuration now supports defining batch change rollout windows, which can be used to slow or disable pushing changesets at particular times of day or days of the week. [#19796](https://github.com/sourcegraph/sourcegraph/pull/19796), [#19797](https://github.com/sourcegraph/sourcegraph/pull/19797), and [#19951](https://github.com/sourcegraph/sourcegraph/pull/19951).
- Search functionality via built-in `contains` predicate: `repo:contains(...)`, `repo:contains.file(...)`, `repo:contains.content(...)`, repo:contains.commit.after(...)`. [#18584](https://github.com/sourcegraph/sourcegraph/issues/18584)
- Database encryption, external service config & user auth data can now be encrypted in the database using the `encryption.keys` config. See [the docs](https://docs.sourcegraph.com/admin/encryption) for more info.
- Repositories that gitserver fails to clone or fetch are now gradually moved to the back of the background update queue instead of remaining at the front. [#20204](https://github.com/sourcegraph/sourcegraph/pull/20204)
- The new `disableAutoCodeHostSyncs` setting allows site admins to disable any periodic background syncing of configured code host connections. That includes syncing of repository metadata (i.e. not git updates, use `disableAutoGitUpdates` for that), permissions and batch changes changesets, but may include other data we'd sync from the code host API in the future.

### Changed

- Bumped the minimum supported version of Postgres from `9.6` to `12`. The upgrade procedure is mostly automated for existing deployments, but may require action if using the single-container deployment or an external database. See the [upgrade documentation](https://docs.sourcegraph.com/admin/updates) for your deployment type for detailed instructions.
- Changesets in batch changes will now be marked as archived instead of being detached when a new batch spec that doesn't include the changesets is applied. Once they're archived users can manually detach them in the UI. [#19527](https://github.com/sourcegraph/sourcegraph/pull/19527)
- The default replica count on `sourcegraph-frontend` and `precise-code-intel-worker` for Kubernetes has changed from `1` -> `2`.
- Changes to code monitor trigger search queries [#19680](https://github.com/sourcegraph/sourcegraph/pull/19680)
  - A `repo:` filter is now required. This is due to an existing limitations where only 50 repositories can be searched at a time, so using a `repo:` filter makes sure the right code is being searched. Any existing code monitor without `repo:` in the trigger query will continue to work (with the limitation that not all repositories will be searched) but will require a `repo:` filter to be added when making any changes to it.
  - A `patternType` filter is no longer required. `patternType:literal` will be added to a code monitor query if not specified.
  - Added a new checklist UI to make it more intuitive to create code monitor trigger queries.
- Deprecated the GraphQL `icon` field on `GenericSearchResultInterface`. It will be removed in a future release. [#20028](https://github.com/sourcegraph/sourcegraph/pull/20028/files)
- Creating changesets through Batch Changes as a site-admin without configured Batch Changes credentials has been deprecated. Please configure user or global credentials before Sourcegraph 3.29 to not experience any interruptions in changeset creation. [#20143](https://github.com/sourcegraph/sourcegraph/pull/20143)
- Deprecated the GraphQL `limitHit` field on `LineMatch`. It will be removed in a future release. [#20164](https://github.com/sourcegraph/sourcegraph/pull/20164)

### Fixed

- A regression caused by search onboarding tour logic to never focus input in the search bar on the homepage. Input now focuses on the homepage if the search tour isn't in effect. [#19678](https://github.com/sourcegraph/sourcegraph/pull/19678)
- New changes of a Perforce depot will now be reflected in `master` branch after the initial clone. [#19718](https://github.com/sourcegraph/sourcegraph/pull/19718)
- Gitolite and Other type code host connection configuration can be correctly displayed. [#19976](https://github.com/sourcegraph/sourcegraph/pull/19976)
- Fixed a regression that caused user and code host limits to be ignored. [#20089](https://github.com/sourcegraph/sourcegraph/pull/20089)
- A regression where incorrect query highlighting happens for certain quoted values. [#20110](https://github.com/sourcegraph/sourcegraph/pull/20110)
- We now respect the `disableAutoGitUpdates` setting when cloning or fetching repos on demand and during cleanup tasks that may re-clone old repos. [#20194](https://github.com/sourcegraph/sourcegraph/pull/20194)

## 3.26.3

### Fixed

- Setting `gitMaxCodehostRequestsPerSecond` to `0` now actually blocks all Git operations happening on the gitserver. [#19716](https://github.com/sourcegraph/sourcegraph/pull/19716)

## 3.26.2

### Fixed

- Our indexed search logic now correctly handles de-duplication of search results across multiple replicas. [#19743](https://github.com/sourcegraph/sourcegraph/pull/19743)

## 3.26.1

### Added

- Experimental: Sync permissions of Perforce depots through the Sourcegraph UI. To enable, use the feature flag `"experimentalFeatures": { "perforce": "enabled" }`. For more information, see [how to enable permissions for your Perforce depots](https://docs.sourcegraph.com/admin/repo/perforce). [#16705](https://github.com/sourcegraph/sourcegraph/issues/16705)
- Added support for user email headers in the HTTP auth proxy. See [HTTP Auth Proxy docs](https://docs.sourcegraph.com/admin/auth#http-authentication-proxies) for more information.
- Ignore locked and disabled GitHub Enterprise repositories. [#19500](https://github.com/sourcegraph/sourcegraph/pull/19500)
- Remote code host git operations (such as `clone` or `ls-remote`) can now be rate limited beyond concurrency (which was already possible with `gitMaxConcurrentClones`). Set `gitMaxCodehostRequestsPerSecond` in site config to control the maximum rate of these operations per git-server instance. [#19504](https://github.com/sourcegraph/sourcegraph/pull/19504)

### Changed

-

### Fixed

- Commit search returning duplicate commits. [#19460](https://github.com/sourcegraph/sourcegraph/pull/19460)
- Clicking the Code Monitoring tab tries to take users to a non-existent repo. [#19525](https://github.com/sourcegraph/sourcegraph/pull/19525)
- Diff and commit search not highlighting search terms correctly for some files. [#19543](https://github.com/sourcegraph/sourcegraph/pull/19543), [#19639](https://github.com/sourcegraph/sourcegraph/pull/19639)
- File actions weren't appearing on large window sizes in Firefox and Safari. [#19380](https://github.com/sourcegraph/sourcegraph/pull/19380)

### Removed

-

## 3.26.0

### Added

- Searches are streamed into Sourcegraph by default. [#19300](https://github.com/sourcegraph/sourcegraph/pull/19300)
  - This gives a faster time to first result.
  - Several heuristics around result limits have been improved. You should see more consistent result counts now.
  - Can be disabled with the setting `experimentalFeatures.streamingSearch`.
- Opsgenie API keys can now be added via an environment variable. [#18662](https://github.com/sourcegraph/sourcegraph/pull/18662)
- It's now possible to control where code insights are displayed through the boolean settings `insights.displayLocation.homepage`, `insights.displayLocation.insightsPage` and `insights.displayLocation.directory`. [#18979](https://github.com/sourcegraph/sourcegraph/pull/18979)
- Users can now create changesets in batch changes on repositories that are cloned using SSH. [#16888](https://github.com/sourcegraph/sourcegraph/issues/16888)
- Syntax highlighting for Elixir, Elm, REG, Julia, Move, Nix, Puppet, VimL, Coq. [#19282](https://github.com/sourcegraph/sourcegraph/pull/19282)
- `BUILD.in` files are now highlighted as Bazel/Starlark build files. Thanks to @jjwon0 [#19282](https://github.com/sourcegraph/sourcegraph/pull/19282)
- `*.pyst` and `*.pyst-include` are now highlighted as Python files. Thanks to @jjwon0 [#19282](https://github.com/sourcegraph/sourcegraph/pull/19282)
- The code monitoring feature flag is now enabled by default. [#19295](https://github.com/sourcegraph/sourcegraph/pull/19295)
- New query field `select` enables returning only results of the desired type. See [documentation](https://docs.sourcegraph.com/code_search/reference/language#select) for details. [#19236](https://github.com/sourcegraph/sourcegraph/pull/19236)
- Syntax highlighting for Elixer, Elm, REG, Julia, Move, Nix, Puppet, VimL thanks to @rvantonder
- `BUILD.in` files are now highlighted as Bazel/Starlark build files. Thanks to @jjwon0
- `*.pyst` and `*.pyst-include` are now highlighted as Python files. Thanks to @jjwon0
- Added a `search.defaultCaseSensitive` setting to configure whether query patterns should be treated case sensitivitely by default.

### Changed

- Campaigns have been renamed to Batch Changes! See [#18771](https://github.com/sourcegraph/sourcegraph/issues/18771) for a detailed log on what has been renamed.
  - A new [Sourcegraph CLI](https://docs.sourcegraph.com/cli) version will use `src batch [preview|apply]` commands, while keeping the old ones working to be used with older Sourcegraph versions.
  - Old URLs in the application and in the documentation will redirect.
  - GraphQL API entities with "campaign" in their name have been deprecated and have new Batch Changes counterparts:
    - Deprecated GraphQL entities: `CampaignState`, `Campaign`, `CampaignSpec`, `CampaignConnection`, `CampaignsCodeHostConnection`, `CampaignsCodeHost`, `CampaignsCredential`, `CampaignDescription`
    - Deprecated GraphQL mutations: `createCampaign`, `applyCampaign`, `moveCampaign`, `closeCampaign`, `deleteCampaign`, `createCampaignSpec`, `createCampaignsCredential`, `deleteCampaignsCredential`
    - Deprecated GraphQL queries: `Org.campaigns`, `User.campaigns`, `User.campaignsCodeHosts`, `camapigns`, `campaign`
  - Site settings with `campaigns` in their name have been replaced with equivalent `batchChanges` settings.
- A repository's `remote.origin.url` is not stored on gitserver disk anymore. Note: if you use the experimental feature `customGitFetch` your setting may need to be updated to specify the remote URL. [#18535](https://github.com/sourcegraph/sourcegraph/pull/18535)
- Repositories and files containing spaces will now render with escaped spaces in the query bar rather than being
  quoted. [#18642](https://github.com/sourcegraph/sourcegraph/pull/18642)
- Sourcegraph is now built with Go 1.16. [#18447](https://github.com/sourcegraph/sourcegraph/pull/18447)
- Cursor hover information in the search query bar will now display after 150ms (previously 0ms). [#18916](https://github.com/sourcegraph/sourcegraph/pull/18916)
- The `repo.cloned` column is deprecated in favour of `gitserver_repos.clone_status`. It will be removed in a subsequent release.
- Precision class indicators have been improved for code intelligence results in both the hover overlay as well as the definition and references locations panel. [#18843](https://github.com/sourcegraph/sourcegraph/pull/18843)
- Pings now contain added, aggregated campaigns usage data: aggregate counts of unique monthly users and Weekly campaign and changesets counts for campaign cohorts created in the last 12 months. [#18604](https://github.com/sourcegraph/sourcegraph/pull/18604)

### Fixed

- Auto complete suggestions for repositories and files containing spaces will now be automatically escaped when accepting the suggestion. [#18635](https://github.com/sourcegraph/sourcegraph/issues/18635)
- An issue causing repository results containing spaces to not be clickable in some cases. [#18668](https://github.com/sourcegraph/sourcegraph/pull/18668)
- Closing a batch change now correctly closes the entailed changesets, when requested by the user. [#18957](https://github.com/sourcegraph/sourcegraph/pull/18957)
- TypesScript highlighting bug. [#15930](https://github.com/sourcegraph/sourcegraph/issues/15930)
- The number of shards is now reported accurately in Site Admin > Repository Status > Settings > Indexing. [#19265](https://github.com/sourcegraph/sourcegraph/pull/19265)

### Removed

- Removed the deprecated GraphQL fields `SearchResults.repositoriesSearched` and `SearchResults.indexedRepositoriesSearched`.
- Removed the deprecated search field `max`
- Removed the `experimentalFeatures.showBadgeAttachments` setting

## 3.25.2

### Fixed

- A security vulnerability with in the authentication workflow has been fixed. [#18686](https://github.com/sourcegraph/sourcegraph/pull/18686)

## 3.25.1

### Added

- Experimental: Sync Perforce depots directly through the Sourcegraph UI. To enable, use the feature flag `"experimentalFeatures": { "perforce": "enabled" }`. For more information, see [how to add your Perforce depots](https://docs.sourcegraph.com/admin/repo/perforce). [#16703](https://github.com/sourcegraph/sourcegraph/issues/16703)

## 3.25.0

**IMPORTANT** Sourcegraph now uses Go 1.15. This may break AWS RDS database connections with older x509 certificates. Please follow the Amazon [docs](https://docs.aws.amazon.com/AmazonRDS/latest/UserGuide/UsingWithRDS.SSL-certificate-rotation.html) to rotate your certificate.

### Added

- New site config option `"log": { "sentry": { "backendDSN": "<REDACTED>" } }` to use a separate Sentry project for backend errors. [#17363](https://github.com/sourcegraph/sourcegraph/pull/17363)
- Structural search now supports searching indexed branches other than default. [#17726](https://github.com/sourcegraph/sourcegraph/pull/17726)
- Structural search now supports searching unindexed revisions. [#17967](https://github.com/sourcegraph/sourcegraph/pull/17967)
- New site config option `"allowSignup"` for SAML authentication to determine if automatically create new users is allowed. [#17989](https://github.com/sourcegraph/sourcegraph/pull/17989)
- Experimental: The webapp can now stream search results to the client, improving search performance. To enable it, add `{ "experimentalFeatures": { "searchStreaming": true } }` in user settings. [#16097](https://github.com/sourcegraph/sourcegraph/pull/16097)
- New product research sign-up page. This can be accessed by all users in their user settings. [#17945](https://github.com/sourcegraph/sourcegraph/pull/17945)
- New site config option `productResearchPage.enabled` to disable access to the product research sign-up page. [#17945](https://github.com/sourcegraph/sourcegraph/pull/17945)
- Pings now contain Sourcegraph extension activation statistics. [#16421](https://github.com/sourcegraph/sourcegraph/pull/16421)
- Pings now contain aggregate Sourcegraph extension activation statistics: the number of users and number of activations per (public) extension per week, and the number of total extension users per week and average extensions activated per user. [#16421](https://github.com/sourcegraph/sourcegraph/pull/16421)
- Pings now contain aggregate code insights usage data: total insight views, interactions, edits, creations, removals, and counts of unique users that view and create insights. [#16421](https://github.com/sourcegraph/sourcegraph/pull/17805)
- When previewing a campaign spec, changesets can be filtered by current state or the action(s) to be performed. [#16960](https://github.com/sourcegraph/sourcegraph/issues/16960)

### Changed

- Alert solutions links included in [monitoring alerts](https://docs.sourcegraph.com/admin/observability/alerting) now link to the relevant documentation version. [#17828](https://github.com/sourcegraph/sourcegraph/pull/17828)
- Secrets (such as access tokens and passwords) will now appear as REDACTED when editing external service config, and in graphql API responses. [#17261](https://github.com/sourcegraph/sourcegraph/issues/17261)
- Sourcegraph is now built with Go 1.15
  - Go `1.15` introduced changes to SSL/TLS connection validation which requires certificates to include a `SAN`. This field was not included in older certificates and clients relied on the `CN` field. You might see an error like `x509: certificate relies on legacy Common Name field`. We recommend that customers using Sourcegraph with an external database and connecting to it using SSL/TLS check whether the certificate is up to date.
  - RDS Customers please reference [AWS' documentation on updating the SSL/TLS certificate](https://docs.aws.amazon.com/AmazonRDS/latest/UserGuide/UsingWithRDS.SSL-certificate-rotation.html).
- Search results on `.rs` files now recommend `lang:rust` instead of `lang:renderscript` as a filter. [#18316](https://github.com/sourcegraph/sourcegraph/pull/18316)
- Campaigns users creating Personal Access Tokens on GitHub are now asked to request the `user:email` scope in addition to the [previous scopes](https://docs.sourcegraph.com/@3.24/admin/external_service/github#github-api-token-and-access). This will be used in a future Sourcegraph release to display more fine-grained information on the progress of pull requests. [#17555](https://github.com/sourcegraph/sourcegraph/issues/17555)

### Fixed

- Fixes an issue that prevented the hard deletion of a user if they had saved searches. [#17461](https://github.com/sourcegraph/sourcegraph/pull/17461)
- Fixes an issue that caused some missing results for `type:commit` when a pattern was used instead of the `message` field. [#17490](https://github.com/sourcegraph/sourcegraph/pull/17490#issuecomment-764004758)
- Fixes an issue where cAdvisor-based alerts would not fire correctly for services with multiple replicas. [#17600](https://github.com/sourcegraph/sourcegraph/pull/17600)
- Significantly improved performance of structural search on monorepo deployments [#17846](https://github.com/sourcegraph/sourcegraph/pull/17846)
- Fixes an issue where upgrades on Kubernetes may fail due to null environment variable lists in deployment manifests [#1781](https://github.com/sourcegraph/deploy-sourcegraph/pull/1781)
- Fixes an issue where counts on search filters were inaccurate. [#18158](https://github.com/sourcegraph/sourcegraph/pull/18158)
- Fixes services with emptyDir volumes being evicted from nodes. [#1852](https://github.com/sourcegraph/deploy-sourcegraph/pull/1852)

### Removed

- Removed the `search.migrateParser` setting. As of 3.20 and onward, a new parser processes search queries by default. Previously, `search.migrateParser` was available to enable the legacy parser. Enabling/disabling this setting now no longer has any effect. [#17344](https://github.com/sourcegraph/sourcegraph/pull/17344)

## 3.24.1

### Fixed

- Fixes an issue that SAML is not able to proceed with the error `Expected Enveloped and C14N transforms`. [#13032](https://github.com/sourcegraph/sourcegraph/issues/13032)

## 3.24.0

### Added

- Panels in the [Sourcegraph monitoring dashboards](https://docs.sourcegraph.com/admin/observability/metrics#grafana) now:
  - include links to relevant alerts documentation and the new [monitoring dashboards reference](https://docs.sourcegraph.com/admin/observability/dashboards). [#16939](https://github.com/sourcegraph/sourcegraph/pull/16939)
  - include alert events and version changes annotations that can be enabled from the top of each service dashboard. [#17198](https://github.com/sourcegraph/sourcegraph/pull/17198)
- Suggested filters in the search results page can now be scrolled. [#17097](https://github.com/sourcegraph/sourcegraph/pull/17097)
- Structural search queries can now be used in saved searches by adding `patternType:structural`. [#17265](https://github.com/sourcegraph/sourcegraph/pull/17265)

### Changed

- Dashboard links included in [monitoring alerts](https://docs.sourcegraph.com/admin/observability/alerting) now:
  - link directly to the relevant Grafana panel, instead of just the service dashboard. [#17014](https://github.com/sourcegraph/sourcegraph/pull/17014)
  - link to a time frame relevant to the alert, instead of just the past few hours. [#17034](https://github.com/sourcegraph/sourcegraph/pull/17034)
- Added `serviceKind` field of the `ExternalServiceKind` type to `Repository.externalURLs` GraphQL API, `serviceType` field is deprecated and will be removed in the future releases. [#14979](https://github.com/sourcegraph/sourcegraph/issues/14979)
- Deprecated the GraphQL fields `SearchResults.repositoriesSearched` and `SearchResults.indexedRepositoriesSearched`.
- The minimum Kubernetes version required to use the [Kubernetes deployment option](https://docs.sourcegraph.com/admin/install/kubernetes) is now [v1.15 (released June 2019)](https://kubernetes.io/blog/2019/06/19/kubernetes-1-15-release-announcement/).

### Fixed

- Imported changesets acquired an extra button to download the "generated diff", which did nothing, since imported changesets don't have a generated diff. This button has been removed. [#16778](https://github.com/sourcegraph/sourcegraph/issues/16778)
- Quoted global filter values (case, patterntype) are now properly extracted and set in URL parameters. [#16186](https://github.com/sourcegraph/sourcegraph/issues/16186)
- The endpoint for "Open in Sourcegraph" functionality in editor extensions now uses code host connection information to resolve the repository, which makes it more correct and respect the `repositoryPathPattern` setting. [#16846](https://github.com/sourcegraph/sourcegraph/pull/16846)
- Fixed an issue that prevented search expressions of the form `repo:foo (rev:a or rev:b)` from evaluating all revisions [#16873](https://github.com/sourcegraph/sourcegraph/pull/16873)
- Updated language detection library. Includes language detection for `lang:starlark`. [#16900](https://github.com/sourcegraph/sourcegraph/pull/16900)
- Fixed retrieving status for indexed tags and deduplicated main branches in the indexing settings page. [#13787](https://github.com/sourcegraph/sourcegraph/issues/13787)
- Specifying a ref that doesn't exist would show an alert, but still return results [#15576](https://github.com/sourcegraph/sourcegraph/issues/15576)
- Fixed search highlighting the wrong line. [#10468](https://github.com/sourcegraph/sourcegraph/issues/10468)
- Fixed an issue where searches of the form `foo type:file` returned results of type `path` too. [#17076](https://github.com/sourcegraph/sourcegraph/issues/17076)
- Fixed queries like `(type:commit or type:diff)` so that if the query matches both the commit message and the diff, both are returned as results. [#16899](https://github.com/sourcegraph/sourcegraph/issues/16899)
- Fixed container monitoring and provisioning dashboard panels not displaying metrics in certain deployment types and environments. If you continue to have issues with these panels not displaying any metrics after upgrading, please [open an issue](https://github.com/sourcegraph/sourcegraph/issues/new).
- Fixed a nonexistent field in site configuration being marked as "required" when configuring PagerDuty alert notifications. [#17277](https://github.com/sourcegraph/sourcegraph/pull/17277)
- Fixed cases of incorrect highlighting for symbol definitions in the definitions panel. [#17258](https://github.com/sourcegraph/sourcegraph/pull/17258)
- Fixed a Cross-Site Scripting vulnerability where quick links created on the homepage were not sanitized and allowed arbitrary JavaScript execution. [#17099](https://github.com/sourcegraph/sourcegraph/pull/17099)

### Removed

- Interactive mode has now been removed. [#16868](https://github.com/sourcegraph/sourcegraph/pull/16868).

## 3.23.0

### Added

- Password reset link expiration can be customized via `auth.passwordResetLinkExpiry` in the site config. [#13999](https://github.com/sourcegraph/sourcegraph/issues/13999)
- Campaign steps may now include environment variables from outside of the campaign spec using [array syntax](http://docs.sourcegraph.com/campaigns/references/campaign_spec_yaml_reference#environment-array). [#15822](https://github.com/sourcegraph/sourcegraph/issues/15822)
- The total size of all Git repositories and the lines of code for indexed branches are displayed in the site admin overview. [#15125](https://github.com/sourcegraph/sourcegraph/issues/15125)
- Extensions can now add decorations to files on the sidebar tree view and tree page through the experimental `FileDecoration` API. [#15833](https://github.com/sourcegraph/sourcegraph/pull/15833)
- Extensions can now easily query the Sourcegraph GraphQL API through a dedicated API method. [#15566](https://github.com/sourcegraph/sourcegraph/pull/15566)
- Individual changesets can now be downloaded as a diff. [#16098](https://github.com/sourcegraph/sourcegraph/issues/16098)
- The campaigns preview page is much more detailed now, especially when updating existing campaigns. [#16240](https://github.com/sourcegraph/sourcegraph/pull/16240)
- When a newer version of a campaign spec is uploaded, a message is now displayed when viewing the campaign or an outdated campaign spec. [#14532](https://github.com/sourcegraph/sourcegraph/issues/14532)
- Changesets in a campaign can now be searched by title and repository name. [#15781](https://github.com/sourcegraph/sourcegraph/issues/15781)
- Experimental: [`transformChanges` in campaign specs](https://docs.sourcegraph.com/campaigns/references/campaign_spec_yaml_reference#transformchanges) is now available as a feature preview to allow users to create multiple changesets in a single repository. [#16235](https://github.com/sourcegraph/sourcegraph/pull/16235)
- The `gitUpdateInterval` site setting was added to allow custom git update intervals based on repository names. [#16765](https://github.com/sourcegraph/sourcegraph/pull/16765)
- Various additions to syntax highlighting and hover tooltips in the search query bar (e.g., regular expressions). Can be disabled with `{ "experimentalFeatures": { "enableSmartQuery": false } }` in case of unlikely adverse effects. [#16742](https://github.com/sourcegraph/sourcegraph/pull/16742)
- Search queries may now scope subexpressions across repositories and files, and also allow greater freedom for combining search filters. See the updated documentation on [search subexpressions](https://docs.sourcegraph.com/code_search/tutorials/search_subexpressions) to learn more. [#16866](https://github.com/sourcegraph/sourcegraph/pull/16866)

### Changed

- Search indexer tuned to wait longer before assuming a deadlock has occurred. Previously if the indexserver had many cores (40+) and indexed a monorepo it could give up. [#16110](https://github.com/sourcegraph/sourcegraph/pull/16110)
- The total size of all Git repositories and the lines of code for indexed branches will be sent back in pings as part of critical telemetry. [#16188](https://github.com/sourcegraph/sourcegraph/pull/16188)
- The `gitserver` container now has a dependency on Postgres. This does not require any additional configuration unless access to Postgres requires a sidecar proxy / firewall rules. [#16121](https://github.com/sourcegraph/sourcegraph/pull/16121)
- Licensing is now enforced for campaigns: creating a campaign with more than five changesets requires a valid license. Please [contact Sourcegraph with any licensing questions](https://about.sourcegraph.com/contact/sales/). [#15715](https://github.com/sourcegraph/sourcegraph/issues/15715)

### Fixed

- Syntax highlighting on files with mixed extension case (e.g. `.CPP` vs `.cpp`) now works as expected. [#11327](https://github.com/sourcegraph/sourcegraph/issues/11327)
- After applying a campaign, some GitLab MRs might have had outdated state shown in the UI until the next sync with the code host. [#16100](https://github.com/sourcegraph/sourcegraph/pull/16100)
- The web app no longer sends stale text document content to extensions. [#14965](https://github.com/sourcegraph/sourcegraph/issues/14965)
- The blob viewer now supports multiple decorations per line as intended. [#15063](https://github.com/sourcegraph/sourcegraph/issues/15063)
- Repositories with plus signs in their name can now be navigated to as expected. [#15079](https://github.com/sourcegraph/sourcegraph/issues/15079)

### Removed

-

## 3.22.1

### Changed

- Reduced memory and CPU required for updating the code intelligence commit graph [#16517](https://github.com/sourcegraph/sourcegraph/pull/16517)

## 3.22.0

### Added

- GraphQL and TOML syntax highlighting is now back (special thanks to @rvantonder) [#13935](https://github.com/sourcegraph/sourcegraph/issues/13935)
- Zig and DreamMaker syntax highlighting.
- Campaigns now support publishing GitHub draft PRs and GitLab WIP MRs. [#7998](https://github.com/sourcegraph/sourcegraph/issues/7998)
- `indexed-searcher`'s watchdog can be configured and has additional instrumentation. This is useful when diagnosing [zoekt-webserver is restarting due to watchdog](https://docs.sourcegraph.com/admin/observability/troubleshooting#scenario-zoekt-webserver-is-restarting-due-to-watchdog). [#15148](https://github.com/sourcegraph/sourcegraph/pull/15148)
- Pings now contain Redis & Postgres server versions. [14405](https://github.com/sourcegraph/sourcegraph/14405)
- Aggregated usage data of the search onboarding tour is now included in pings. The data tracked are: total number of views of the onboarding tour, total number of views of each step in the onboarding tour, total number of tours closed. [#15113](https://github.com/sourcegraph/sourcegraph/pull/15113)
- Users can now specify credentials for code hosts to enable campaigns for non site-admin users. [#15506](https://github.com/sourcegraph/sourcegraph/pull/15506)
- A `campaigns.restrictToAdmins` site configuration option has been added to prevent non site-admin users from using campaigns. [#15785](https://github.com/sourcegraph/sourcegraph/pull/15785)
- Number of page views on campaign apply page, page views on campaign details page after create/update, closed campaigns, created campaign specs and changesets specs and the sum of changeset diff stats will be sent back in pings. [#15279](https://github.com/sourcegraph/sourcegraph/pull/15279)
- Users can now explicitly set their primary email address. [#15683](https://github.com/sourcegraph/sourcegraph/pull/15683)
- "[Why code search is still needed for monorepos](https://docs.sourcegraph.com/adopt/code_search_in_monorepos)" doc page

### Changed

- Improved contrast / visibility in comment syntax highlighting. [#14546](https://github.com/sourcegraph/sourcegraph/issues/14546)
- Campaigns are no longer in beta. [#14900](https://github.com/sourcegraph/sourcegraph/pull/14900)
- Campaigns now have a fancy new icon. [#14740](https://github.com/sourcegraph/sourcegraph/pull/14740)
- Search queries with an unbalanced closing paren `)` are now invalid, since this likely indicates an error. Previously, patterns with dangling `)` were valid in some cases. Note that patterns with dangling `)` can still be searched, but should be quoted via `content:"foo)"`. [#15042](https://github.com/sourcegraph/sourcegraph/pull/15042)
- Extension providers can now return AsyncIterables, enabling dynamic provider results without dependencies. [#15042](https://github.com/sourcegraph/sourcegraph/issues/15061)
- Deprecated the `"email.smtp": { "disableTLS" }` site config option, this field has been replaced by `"email.smtp": { "noVerifyTLS" }`. [#15682](https://github.com/sourcegraph/sourcegraph/pull/15682)

### Fixed

- The `file:` added to the search field when navigating to a tree or file view will now behave correctly when the file path contains spaces. [#12296](https://github.com/sourcegraph/sourcegraph/issues/12296)
- OAuth login now respects site configuration `experimentalFeatures: { "tls.external": {...} }` for custom certificates and skipping TLS verify. [#14144](https://github.com/sourcegraph/sourcegraph/issues/14144)
- If the `HEAD` file in a cloned repo is absent or truncated, background cleanup activities will use a best-effort default to remedy the situation. [#14962](https://github.com/sourcegraph/sourcegraph/pull/14962)
- Search input will always show suggestions. Previously we only showed suggestions for letters and some special characters. [#14982](https://github.com/sourcegraph/sourcegraph/pull/14982)
- Fixed an issue where `not` keywords were not recognized inside expression groups, and treated incorrectly as patterns. [#15139](https://github.com/sourcegraph/sourcegraph/pull/15139)
- Fixed an issue where hover pop-ups would not show on the first character of a valid hover range in search queries. [#15410](https://github.com/sourcegraph/sourcegraph/pull/15410)
- Fixed an issue where submodules configured with a relative URL resulted in non-functional hyperlinks in the file tree UI. [#15286](https://github.com/sourcegraph/sourcegraph/issues/15286)
- Pushing commits to public GitLab repositories with campaigns now works, since we use the configured token even if the repository is public. [#15536](https://github.com/sourcegraph/sourcegraph/pull/15536)
- `.kts` is now highlighted properly as Kotlin code, fixed various other issues in Kotlin syntax highlighting.
- Fixed an issue where the value of `content:` was treated literally when the regular expression toggle is active. [#15639](https://github.com/sourcegraph/sourcegraph/pull/15639)
- Fixed an issue where non-site admins were prohibited from updating some of their other personal metadata when `auth.enableUsernameChanges` was `false`. [#15663](https://github.com/sourcegraph/sourcegraph/issues/15663)
- Fixed the `url` fields of repositories and trees in GraphQL returning URLs that were not %-encoded (e.g. when the repository name contained spaces). [#15667](https://github.com/sourcegraph/sourcegraph/issues/15667)
- Fixed "Find references" showing errors in the references panel in place of the syntax-highlighted code for repositories with spaces in their name. [#15618](https://github.com/sourcegraph/sourcegraph/issues/15618)
- Fixed an issue where specifying the `repohasfile` filter did not return results as expected unless `repo` was specified. [#15894](https://github.com/sourcegraph/sourcegraph/pull/15894)
- Fixed an issue causing user input in the search query field to be erased in some cases. [#15921](https://github.com/sourcegraph/sourcegraph/issues/15921).

### Removed

-

## 3.21.2

:warning: WARNING :warning: For users of single-image Sourcegraph instance, please delete the secret key file `/var/lib/sourcegraph/token` inside the container before attempting to upgrade to 3.21.x.

### Fixed

- Fix externalURLs alert logic [#14980](https://github.com/sourcegraph/sourcegraph/pull/14980)

## 3.21.1

:warning: WARNING :warning: For users of single-image Sourcegraph instance, please delete the secret key file `/var/lib/sourcegraph/token` inside the container before attempting to upgrade to 3.21.x.

### Fixed

- Fix alerting for native integration condition [#14775](https://github.com/sourcegraph/sourcegraph/pull/14775)
- Fix query with large repo count hanging [#14944](https://github.com/sourcegraph/sourcegraph/pull/14944)
- Fix server upgrade where codeintel database does not exist [#14953](https://github.com/sourcegraph/sourcegraph/pull/14953)
- CVE-2019-18218 in postgres docker image [#14954](https://github.com/sourcegraph/sourcegraph/pull/14954)
- Fix an issue where .git/HEAD in invalid [#14962](https://github.com/sourcegraph/sourcegraph/pull/14962)
- Repository syncing will not happen more frequently than the repoListUpdateInterval config value [#14901](https://github.com/sourcegraph/sourcegraph/pull/14901) [#14983](https://github.com/sourcegraph/sourcegraph/pull/14983)

## 3.21.0

:warning: WARNING :warning: For users of single-image Sourcegraph instance, please delete the secret key file `/var/lib/sourcegraph/token` inside the container before attempting to upgrade to 3.21.x.

### Added

- The new GraphQL API query field `namespaceByName(name: String!)` makes it easier to look up the user or organization with the given name. Previously callers needed to try looking up the user and organization separately.
- Changesets created by campaigns will now include a link back to the campaign in their body text. [#14033](https://github.com/sourcegraph/sourcegraph/issues/14033)
- Users can now preview commits that are going to be created in their repositories in the campaign preview UI. [#14181](https://github.com/sourcegraph/sourcegraph/pull/14181)
- If emails are configured, the user will be sent an email when important account information is changed. This currently encompasses changing/resetting the password, adding/removing emails, and adding/removing access tokens. [#14320](https://github.com/sourcegraph/sourcegraph/pull/14320)
- A subset of changesets can now be published by setting the `published` flag in campaign specs [to an array](https://docs.sourcegraph.com/@main/campaigns/campaign_spec_yaml_reference#publishing-only-specific-changesets), which allows only specific changesets within a campaign to be published based on the repository name. [#13476](https://github.com/sourcegraph/sourcegraph/pull/13476)
- Homepage panels are now enabled by default. [#14287](https://github.com/sourcegraph/sourcegraph/issues/14287)
- The most recent ping data is now available to site admins via the Site-admin > Pings page. [#13956](https://github.com/sourcegraph/sourcegraph/issues/13956)
- Homepage panel engagement metrics will be sent back in pings. [#14589](https://github.com/sourcegraph/sourcegraph/pull/14589)
- Homepage now has a footer with links to different extensibility features. [#14638](https://github.com/sourcegraph/sourcegraph/issues/14638)
- Added an onboarding tour of Sourcegraph for new users. It can be enabled in user settings with `experimentalFeatures.showOnboardingTour` [#14636](https://github.com/sourcegraph/sourcegraph/pull/14636)
- Added an onboarding tour of Sourcegraph for new users. [#14636](https://github.com/sourcegraph/sourcegraph/pull/14636)
- Repository GraphQL queries now support an `after` parameter that permits cursor-based pagination. [#13715](https://github.com/sourcegraph/sourcegraph/issues/13715)
- Searches in the Recent Searches panel and other places are now syntax highlighted. [#14443](https://github.com/sourcegraph/sourcegraph/issues/14443)

### Changed

- Interactive search mode is now disabled by default because the new plain text search input is smarter. To reenable it, add `{ "experimentalFeatures": { "splitSearchModes": true } }` in user settings.
- The extension registry has been redesigned to make it easier to find non-default Sourcegraph extensions.
- Tokens and similar sensitive information included in the userinfo portion of remote repository URLs will no longer be visible on the Mirroring settings page. [#14153](https://github.com/sourcegraph/sourcegraph/pull/14153)
- The sign in and sign up forms have been redesigned with better input validation.
- Kubernetes admins mounting [configuration files](https://docs.sourcegraph.com/admin/config/advanced_config_file#kubernetes-configmap) are encouraged to change how the ConfigMap is mounted. See the new documentation. Previously our documentation suggested using subPath. However, this lead to Kubernetes not automatically updating the files on configuration change. [#14297](https://github.com/sourcegraph/sourcegraph/pull/14297)
- The precise code intel bundle manager will now expire any converted LSIF data that is older than `PRECISE_CODE_INTEL_MAX_DATA_AGE` (30 days by default) that is also not visible from the tip of the default branch.
- `SRC_LOG_LEVEL=warn` is now the default in Docker Compose and Kubernetes deployments, reducing the amount of uninformative log spam. [#14458](https://github.com/sourcegraph/sourcegraph/pull/14458)
- Permissions data that were stored in deprecated binary format are abandoned. Downgrade from 3.21 to 3.20 is OK, but to 3.19 or prior versions might experience missing/incomplete state of permissions for a short period of time. [#13740](https://github.com/sourcegraph/sourcegraph/issues/13740)
- The query builder page is now disabled by default. To reenable it, add `{ "experimentalFeatures": { "showQueryBuilder": true } }` in user settings.
- The GraphQL `updateUser` mutation now returns the updated user (instead of an empty response).

### Fixed

- Git clone URLs now validate their format correctly. [#14313](https://github.com/sourcegraph/sourcegraph/pull/14313)
- Usernames set in Slack `observability.alerts` now apply correctly. [#14079](https://github.com/sourcegraph/sourcegraph/pull/14079)
- Path segments in breadcrumbs get truncated correctly again on small screen sizes instead of inflating the header bar. [#14097](https://github.com/sourcegraph/sourcegraph/pull/14097)
- GitLab pipelines are now parsed correctly and show their current status in campaign changesets. [#14129](https://github.com/sourcegraph/sourcegraph/pull/14129)
- Fixed an issue where specifying any repogroups would effectively search all repositories for all repogroups. [#14190](https://github.com/sourcegraph/sourcegraph/pull/14190)
- Changesets that were previously closed after being detached from a campaign are now reopened when being reattached. [#14099](https://github.com/sourcegraph/sourcegraph/pull/14099)
- Previously large files that match the site configuration [search.largeFiles](https://docs.sourcegraph.com/admin/config/site_config#search-largeFiles) would not be indexed if they contained a large number of unique trigrams. We now index those files as well. Note: files matching the glob still need to be valid utf-8. [#12443](https://github.com/sourcegraph/sourcegraph/issues/12443)
- Git tags without a `creatordate` value will no longer break tag search within a repository. [#5453](https://github.com/sourcegraph/sourcegraph/issues/5453)
- Campaigns pages now work properly on small viewports. [#14292](https://github.com/sourcegraph/sourcegraph/pull/14292)
- Fix an issue with viewing repositories that have spaces in the repository name [#2867](https://github.com/sourcegraph/sourcegraph/issues/2867)

### Removed

- Syntax highlighting for GraphQL, INI, TOML, and Perforce files has been removed [due to incompatible/absent licenses](https://github.com/sourcegraph/sourcegraph/issues/13933). We plan to [add it back in the future](https://github.com/sourcegraph/sourcegraph/issues?q=is%3Aissue+is%3Aopen+add+syntax+highlighting+for+develop+a+).
- Search scope pages (`/search/scope/:id`) were removed.
- User-defined search scopes are no longer shown below the search bar on the homepage. Use the [`quicklinks`](https://docs.sourcegraph.com/user/personalization/quick_links) setting instead to display links there.
- The explore page (`/explore`) was removed.
- The sign out page was removed.
- The unused GraphQL types `DiffSearchResult` and `DeploymentConfiguration` were removed.
- The deprecated GraphQL mutation `updateAllMirrorRepositories`.
- The deprecated GraphQL field `Site.noRepositoriesEnabled`.
- Total counts of users by product area have been removed from pings.
- Aggregate daily, weekly, and monthly latencies (in ms) of code intelligence events (e.g., hover tooltips) have been removed from pings.

## 3.20.1

### Fixed

- gomod: rollback go-diff to v0.5.3 (v0.6.0 causes panic in certain cases) [#13973](https://github.com/sourcegraph/sourcegraph/pull/13973).
- Fixed an issue causing the scoped query in the search field to be erased when viewing files. [#13954](https://github.com/sourcegraph/sourcegraph/pull/13954).

## 3.20.0

### Added

- Site admins can now force a specific user to re-authenticate on their next request or visit. [#13647](https://github.com/sourcegraph/sourcegraph/pull/13647)
- Sourcegraph now watches its [configuration files](https://docs.sourcegraph.com/admin/config/advanced_config_file) (when using external files) and automatically applies the changes to Sourcegraph's configuration when they change. For example, this allows Sourcegraph to detect when a Kubernetes ConfigMap changes. [#13646](https://github.com/sourcegraph/sourcegraph/pull/13646)
- To define repository groups (`search.repositoryGroups` in global, org, or user settings), you can now specify regular expressions in addition to single repository names. [#13730](https://github.com/sourcegraph/sourcegraph/pull/13730)
- The new site configuration property `search.limits` configures the maximum search timeout and the maximum number of repositories to search for various types of searches. [#13448](https://github.com/sourcegraph/sourcegraph/pull/13448)
- Files and directories can now be excluded from search by adding the file `.sourcegraph/ignore` to the root directory of a repository. Each line in the _ignore_ file is interpreted as a globbing pattern. [#13690](https://github.com/sourcegraph/sourcegraph/pull/13690)
- Structural search syntax now allows regular expressions in patterns. Also, `...` can now be used in place of `:[_]`. See the [documentation](https://docs.sourcegraph.com/@main/code_search/reference/structural) for example syntax. [#13809](https://github.com/sourcegraph/sourcegraph/pull/13809)
- The total size of all Git repositories and the lines of code for indexed branches will be sent back in pings. [#13764](https://github.com/sourcegraph/sourcegraph/pull/13764)
- Experimental: A new homepage UI for Sourcegraph Server shows the user their recent searches, repositories, files, and saved searches. It can be enabled with `experimentalFeatures.showEnterpriseHomePanels`. [#13407](https://github.com/sourcegraph/sourcegraph/issues/13407)

### Changed

- Campaigns are enabled by default for all users. Site admins may view and create campaigns; everyone else may only view campaigns. The new site configuration property `campaigns.enabled` can be used to disable campaigns for all users. The properties `campaigns.readAccess`, `automation.readAccess.enabled`, and `"experimentalFeatures": { "automation": "enabled" }}` are deprecated and no longer have any effect.
- Diff and commit searches are limited to 10,000 repositories (if `before:` or `after:` filters are used), or 50 repositories (if no time filters are used). You can configure this limit in the site configuration property `search.limits`. [#13386](https://github.com/sourcegraph/sourcegraph/pull/13386)
- The site configuration `maxReposToSearch` has been deprecated in favor of the property `maxRepos` on `search.limits`. [#13439](https://github.com/sourcegraph/sourcegraph/pull/13439)
- Search queries are now processed by a new parser that will always be enabled going forward. There should be no material difference in behavior. In case of adverse effects, the previous parser can be reenabled by setting `"search.migrateParser": false` in settings. [#13435](https://github.com/sourcegraph/sourcegraph/pull/13435)
- It is now possible to search for file content that excludes a term using the `NOT` operator. [#12412](https://github.com/sourcegraph/sourcegraph/pull/12412)
- `NOT` is available as an alternative syntax of `-` on supported keywords `repo`, `file`, `content`, `lang`, and `repohasfile`. [#12412](https://github.com/sourcegraph/sourcegraph/pull/12412)
- Negated content search is now also supported for unindexed repositories. Previously it was only supported for indexed repositories [#13359](https://github.com/sourcegraph/sourcegraph/pull/13359).
- The experimental feature flag `andOrQuery` is deprecated. [#13435](https://github.com/sourcegraph/sourcegraph/pull/13435)
- After a user's password changes, they will be signed out on all devices and must sign in again. [#13647](https://github.com/sourcegraph/sourcegraph/pull/13647)
- `rev:` is available as alternative syntax of `@` for searching revisions instead of the default branch [#13133](https://github.com/sourcegraph/sourcegraph/pull/13133)
- Campaign URLs have changed to use the campaign name instead of an opaque ID. The old URLs no longer work. [#13368](https://github.com/sourcegraph/sourcegraph/pull/13368)
- A new `external_service_repos` join table was added. The migration required to make this change may take a few minutes.

### Fixed

- User satisfaction/NPS surveys will now correctly provide a range from 0–10, rather than 0–9. [#13163](https://github.com/sourcegraph/sourcegraph/pull/13163)
- Fixed a bug where we returned repositories with invalid revisions in the search results. Now, if a user specifies an invalid revision, we show an alert. [#13271](https://github.com/sourcegraph/sourcegraph/pull/13271)
- Previously it wasn't possible to search for certain patterns containing `:` because they would not be considered valid filters. We made these checks less strict. [#10920](https://github.com/sourcegraph/sourcegraph/pull/10920)
- When a user signs out of their account, all of their sessions will be invalidated, not just the session where they signed out. [#13647](https://github.com/sourcegraph/sourcegraph/pull/13647)
- URL information will no longer be leaked by the HTTP referer header. This prevents the user's password reset code from being leaked. [#13804](https://github.com/sourcegraph/sourcegraph/pull/13804)
- GitLab OAuth2 user authentication now respects `tls.external` site setting. [#13814](https://github.com/sourcegraph/sourcegraph/pull/13814)

### Removed

- The smartSearchField feature is now always enabled. The `experimentalFeatures.smartSearchField` settings option has been removed.

## 3.19.2

### Fixed

- search: always limit commit and diff to less than 10,000 repos [a97f81b0f7](https://github.com/sourcegraph/sourcegraph/commit/a97f81b0f79535253bd7eae6c30d5c91d48da5ca)
- search: configurable limits on commit/diff search [1c22d8ce1](https://github.com/sourcegraph/sourcegraph/commit/1c22d8ce13c149b3fa3a7a26f8cb96adc89fc556)
- search: add site configuration for maxTimeout [d8d61b43c0f](https://github.com/sourcegraph/sourcegraph/commit/d8d61b43c0f0d229d46236f2f128ca0f93455172)

## 3.19.1

### Fixed

- migrations: revert migration causing deadlocks in some deployments [#13194](https://github.com/sourcegraph/sourcegraph/pull/13194)

## 3.19.0

### Added

- Emails can be now be sent to SMTP servers with self-signed certificates, using `email.smtp.disableTLS`. [#12243](https://github.com/sourcegraph/sourcegraph/pull/12243)
- Saved search emails now include a link to the user's saved searches page. [#11651](https://github.com/sourcegraph/sourcegraph/pull/11651)
- Campaigns can now be synced using GitLab webhooks. [#12139](https://github.com/sourcegraph/sourcegraph/pull/12139)
- Configured `observability.alerts` can now be tested using a GraphQL endpoint, `triggerObservabilityTestAlert`. [#12532](https://github.com/sourcegraph/sourcegraph/pull/12532)
- The Sourcegraph CLI can now serve local repositories for Sourcegraph to clone. This was previously in a command called `src-expose`. See [serving local repositories](https://docs.sourcegraph.com/admin/external_service/src_serve_git) in our documentation to find out more. [#12363](https://github.com/sourcegraph/sourcegraph/issues/12363)
- The count of retained, churned, resurrected, new and deleted users will be sent back in pings. [#12136](https://github.com/sourcegraph/sourcegraph/pull/12136)
- Saved search usage will be sent back in pings. [#12956](https://github.com/sourcegraph/sourcegraph/pull/12956)
- Any request with `?trace=1` as a URL query parameter will enable Jaeger tracing (if Jaeger is enabled). [#12291](https://github.com/sourcegraph/sourcegraph/pull/12291)
- Password reset emails will now be automatically sent to users created by a site admin if email sending is configured and password reset is enabled. Previously, site admins needed to manually send the user this password reset link. [#12803](https://github.com/sourcegraph/sourcegraph/pull/12803)
- Syntax highlighting for `and` and `or` search operators. [#12694](https://github.com/sourcegraph/sourcegraph/pull/12694)
- It is now possible to search for file content that excludes a term using the `NOT` operator. Negating pattern syntax requires setting `"search.migrateParser": true` in settings and is currently only supported for literal and regexp queries on indexed repositories. [#12412](https://github.com/sourcegraph/sourcegraph/pull/12412)
- `NOT` is available as an alternative syntax of `-` on supported keywords `repo`, `file`, `content`, `lang`, and `repohasfile`. `NOT` requires setting `"search.migrateParser": true` option in settings. [#12520](https://github.com/sourcegraph/sourcegraph/pull/12520)

### Changed

- Repository permissions are now always checked and updated asynchronously ([background permissions syncing](https://docs.sourcegraph.com/admin/repo/permissions#background-permissions-syncing)) instead of blocking each operation. The site config option `permissions.backgroundSync` (which enabled this behavior in previous versions) is now a no-op and is deprecated.
- [Background permissions syncing](https://docs.sourcegraph.com/admin/repo/permissions#background-permissions-syncing) (`permissions.backgroundSync`) has become the only option for mirroring repository permissions from code hosts. All relevant site configurations are deprecated.

### Fixed

- Fixed site admins are getting errors when visiting user settings page in OSS version. [#12313](https://github.com/sourcegraph/sourcegraph/pull/12313)
- `github-proxy` now respects the environment variables `HTTP_PROXY`, `HTTPS_PROXY` and `NO_PROXY` (or the lowercase versions thereof). Other services already respect these variables, but this was missed. If you need a proxy to access github.com set the environment variable for the github-proxy container. [#12377](https://github.com/sourcegraph/sourcegraph/issues/12377)
- `sourcegraph-frontend` now respects the `tls.external` experimental setting as well as the proxy environment variables. In proxy environments this allows Sourcegraph to fetch extensions. [#12633](https://github.com/sourcegraph/sourcegraph/issues/12633)
- Fixed a bug that would sometimes cause trailing parentheses to be removed from search queries upon page load. [#12960](https://github.com/sourcegraph/sourcegraph/issues/12690)
- Indexed search will no longer stall if a specific index job stalls. Additionally at scale many corner cases causing indexing to stall have been fixed. [#12502](https://github.com/sourcegraph/sourcegraph/pull/12502)
- Indexed search will quickly recover from rebalancing / roll outs. When a indexed search shard goes down, its repositories are re-indexed by other shards. This takes a while and during a rollout leads to effectively re-indexing all repositories. We now avoid indexing the redistributed repositories once a shard comes back online. [#12474](https://github.com/sourcegraph/sourcegraph/pull/12474)
- Indexed search has many improvements to observability. More detailed Jaeger traces, detailed logging during startup and more prometheus metrics.
- The site admin repository needs-index page is significantly faster. Previously on large instances it would usually timeout. Now it should load within a second. [#12513](https://github.com/sourcegraph/sourcegraph/pull/12513)
- User password reset page now respects the value of site config `auth.minPasswordLength`. [#12971](https://github.com/sourcegraph/sourcegraph/pull/12971)
- Fixed an issue where duplicate search results would show for queries with `or`-expressions. [#12531](https://github.com/sourcegraph/sourcegraph/pull/12531)
- Faster indexed search queries over a large number of repositories. Searching 100k+ repositories is now ~400ms faster and uses much less memory. [#12546](https://github.com/sourcegraph/sourcegraph/pull/12546)

### Removed

- Deprecated site settings `lightstepAccessToken` and `lightstepProject` have been removed. We now only support sending traces to Jaeger. Configure Jaeger with `observability.tracing` site setting.
- Removed `CloneInProgress` option from GraphQL Repositories API. [#12560](https://github.com/sourcegraph/sourcegraph/pull/12560)

## 3.18.0

### Added

- To search across multiple revisions of the same repository, list multiple branch names (or other revspecs) separated by `:` in your query, as in `repo:myrepo@branch1:branch2:branch2`. To search all branches, use `repo:myrepo@*refs/heads/`. Previously this was only supported for diff and commit searches and only available via the experimental site setting `searchMultipleRevisionsPerRepository`.
- The "Add repositories" page (/site-admin/external-services/new) now displays a dismissible notification explaining how and why we access code host data. [#11789](https://github.com/sourcegraph/sourcegraph/pull/11789).
- New `observability.alerts` features:
  - Notifications now provide more details about relevant alerts.
  - Support for email and OpsGenie notifications has been added. Note that to receive email alerts, `email.address` and `email.smtp` must be configured.
  - Some notifiers now have new options:
    - PagerDuty notifiers: `severity` and `apiUrl`
    - Webhook notifiers: `bearerToken`
  - A new `disableSendResolved` option disables notifications for when alerts resolve themselves.
- Recently firing critical alerts can now be displayed to admins via site alerts, use the flag `{ "alerts.hideObservabilitySiteAlerts": false }` to enable these alerts in user configuration.
- Specific alerts can now be silenced using `observability.silenceAlerts`. [#12087](https://github.com/sourcegraph/sourcegraph/pull/12087)
- Revisions listed in `experimentalFeatures.versionContext` will be indexed for faster searching. This is the first support towards indexing non-default branches. [#6728](https://github.com/sourcegraph/sourcegraph/issues/6728)
- Revisions listed in `experimentalFeatures.versionContext` or `experimentalFeatures.search.index.branches` will be indexed for faster searching. This is the first support towards indexing non-default branches. [#6728](https://github.com/sourcegraph/sourcegraph/issues/6728)
- Campaigns are now supported on GitLab.
- Campaigns now support GitLab and allow users to create, update and track merge requests on GitLab instances.
- Added a new section on the search homepage on Sourcegraph.com. It is currently feature flagged behind `experimentalFeatures.showRepogroupHomepage` in settings.
- Added new repository group pages.

### Changed

- Some monitoring alerts now have more useful descriptions. [#11542](https://github.com/sourcegraph/sourcegraph/pull/11542)
- Searching `fork:true` or `archived:true` has the same behaviour as searching `fork:yes` or `archived:yes` respectively. Previously it incorrectly had the same behaviour as `fork:only` and `archived:only` respectively. [#11740](https://github.com/sourcegraph/sourcegraph/pull/11740)
- Configuration for `observability.alerts` has changed and notifications are now provided by Prometheus Alertmanager. [#11832](https://github.com/sourcegraph/sourcegraph/pull/11832)
  - Removed: `observability.alerts.id`.
  - Removed: Slack notifiers no longer accept `mentionUsers`, `mentionGroups`, `mentionChannel`, and `token` options.

### Fixed

- The single-container `sourcegraph/server` image now correctly reports its version.
- An issue where repositories would not clone and index in some edge cases where the clones were deleted or not successful on gitserver. [#11602](https://github.com/sourcegraph/sourcegraph/pull/11602)
- An issue where repositories previously deleted on gitserver would not immediately reclone on system startup. [#11684](https://github.com/sourcegraph/sourcegraph/issues/11684)
- An issue where the sourcegraph/server Jaeger config was invalid. [#11661](https://github.com/sourcegraph/sourcegraph/pull/11661)
- An issue where valid search queries were improperly hinted as being invalid in the search field. [#11688](https://github.com/sourcegraph/sourcegraph/pull/11688)
- Reduce frontend memory spikes by limiting the number of goroutines launched by our GraphQL resolvers. [#11736](https://github.com/sourcegraph/sourcegraph/pull/11736)
- Fixed a bug affecting Sourcegraph icon display in our Phabricator native integration [#11825](https://github.com/sourcegraph/sourcegraph/pull/11825).
- Improve performance of site-admin repositories status page. [#11932](https://github.com/sourcegraph/sourcegraph/pull/11932)
- An issue where search autocomplete for files didn't add the right path. [#12241](https://github.com/sourcegraph/sourcegraph/pull/12241)

### Removed

- Backwards compatibility for "critical configuration" (a type of configuration that was deprecated in December 2019) was removed. All critical configuration now belongs in site configuration.
- Experimental feature setting `{ "experimentalFeatures": { "searchMultipleRevisionsPerRepository": true } }` will be removed in 3.19. It is now always on. Please remove references to it.
- Removed "Cloning" tab in site-admin Repository Status page. [#12043](https://github.com/sourcegraph/sourcegraph/pull/12043)
- The `blacklist` configuration option for Gitolite that was deprecated in 3.17 has been removed in 3.19. Use `exclude.pattern` instead. [#12345](https://github.com/sourcegraph/sourcegraph/pull/12345)

## 3.17.3

### Fixed

- git: Command retrying made a copy that was never used [#11807](https://github.com/sourcegraph/sourcegraph/pull/11807)
- frontend: Allow opt out of EnsureRevision when making a comparison query [#11811](https://github.com/sourcegraph/sourcegraph/pull/11811)
- Fix Phabricator icon class [#11825](https://github.com/sourcegraph/sourcegraph/pull/11825)

## 3.17.2

### Fixed

- An issue where repositories previously deleted on gitserver would not immediately reclone on system startup. [#11684](https://github.com/sourcegraph/sourcegraph/issues/11684)

## 3.17.1

### Added

- Improved search indexing metrics

### Changed

- Some monitoring alerts now have more useful descriptions. [#11542](https://github.com/sourcegraph/sourcegraph/pull/11542)

### Fixed

- The single-container `sourcegraph/server` image now correctly reports its version.
- An issue where repositories would not clone and index in some edge cases where the clones were deleted or not successful on gitserver. [#11602](https://github.com/sourcegraph/sourcegraph/pull/11602)
- An issue where the sourcegraph/server Jaeger config was invalid. [#11661](https://github.com/sourcegraph/sourcegraph/pull/11661)

## 3.17.0

### Added

- The search results page now shows a small UI notification if either repository forks or archives are excluded, when `fork` or `archived` options are not explicitly set. [#10624](https://github.com/sourcegraph/sourcegraph/pull/10624)
- Prometheus metric `src_gitserver_repos_removed_disk_pressure` which is incremented everytime we remove a repository due to disk pressure. [#10900](https://github.com/sourcegraph/sourcegraph/pull/10900)
- `gitolite.exclude` setting in [Gitolite external service config](https://docs.sourcegraph.com/admin/external_service/gitolite#configuration) now supports a regular expression via the `pattern` field. This is consistent with how we exclude in other external services. Additionally this is a replacement for the deprecated `blacklist` configuration. [#11403](https://github.com/sourcegraph/sourcegraph/pull/11403)
- Notifications about Sourcegraph being out of date will now be shown to site admins and users (depending on how out-of-date it is).
- Alerts are now configured using `observability.alerts` in the site configuration, instead of via the Grafana web UI. This does not yet support all Grafana notification channel types, and is not yet supported on `sourcegraph/server` ([#11473](https://github.com/sourcegraph/sourcegraph/issues/11473)). For more details, please refer to the [Sourcegraph alerting guide](https://docs.sourcegraph.com/admin/observability/alerting).
- Experimental basic support for detecting if your Sourcegraph instance is over or under-provisioned has been added through a set of dashboards and warning-level alerts based on container utilization.
- Query [operators](https://docs.sourcegraph.com/code_search/reference/queries#boolean-operators) `and` and `or` are now enabled by default in all search modes for searching file content. [#11521](https://github.com/sourcegraph/sourcegraph/pull/11521)

### Changed

- Repository search within a version context will link to the revision in the version context. [#10860](https://github.com/sourcegraph/sourcegraph/pull/10860)
- Background permissions syncing becomes the default method to sync permissions from code hosts. Please [read our documentation for things to keep in mind before upgrading](https://docs.sourcegraph.com/admin/repo/permissions#background-permissions-syncing). [#10972](https://github.com/sourcegraph/sourcegraph/pull/10972)
- The styling of the hover overlay was overhauled to never have badges or the close button overlap content while also always indicating whether the overlay is currently pinned. The styling on code hosts was also improved. [#10956](https://github.com/sourcegraph/sourcegraph/pull/10956)
- Previously, it was required to quote most patterns in structural search. This is no longer a restriction and single and double quotes in structural search patterns are interpreted literally. Note: you may still use `content:"structural-pattern"` if the pattern without quotes conflicts with other syntax. [#11481](https://github.com/sourcegraph/sourcegraph/pull/11481)

### Fixed

- Dynamic repo search filters on branches which contain special characters are correctly escaped now. [#10810](https://github.com/sourcegraph/sourcegraph/pull/10810)
- Forks and archived repositories at a specific commit are searched without the need to specify "fork:yes" or "archived:yes" in the query. [#10864](https://github.com/sourcegraph/sourcegraph/pull/10864)
- The git history for binary files is now correctly shown. [#11034](https://github.com/sourcegraph/sourcegraph/pull/11034)
- Links to AWS Code Commit repositories have been fixed after the URL schema has been changed. [#11019](https://github.com/sourcegraph/sourcegraph/pull/11019)
- A link to view all repositories will now always appear on the Explore page. [#11113](https://github.com/sourcegraph/sourcegraph/pull/11113)
- The Site-admin > Pings page no longer incorrectly indicates that pings are disabled when they aren't. [#11229](https://github.com/sourcegraph/sourcegraph/pull/11229)
- Match counts are now accurately reported for indexed search. [#11242](https://github.com/sourcegraph/sourcegraph/pull/11242)
- When background permissions syncing is enabled, it is now possible to only enforce permissions for repositories from selected code hosts (instead of enforcing permissions for repositories from all code hosts). [#11336](https://github.com/sourcegraph/sourcegraph/pull/11336)
- When more than 200+ repository revisions in a search are unindexed (very rare), the remaining repositories are reported as missing instead of Sourcegraph issuing e.g. several thousand unindexed search requests which causes system slowness and ultimately times out—ensuring searches are still fast even if there are indexing issues on a deployment of Sourcegraph. This does not apply if `index:no` is present in the query.

### Removed

- Automatic syncing of Campaign webhooks for Bitbucket Server. [#10962](https://github.com/sourcegraph/sourcegraph/pull/10962)
- The `blacklist` configuration option for Gitolite is DEPRECATED and will be removed in 3.19. Use `exclude.pattern` instead.

## 3.16.2

### Fixed

- Search: fix indexed search match count [#7fc96](https://github.com/sourcegraph/sourcegraph/commit/7fc96d319f49f55da46a7649ccf261aa7e8327c3)
- Sort detected languages properly [#e7750](https://github.com/sourcegraph/sourcegraph/commit/e77507d060a40355e7b86fb093d21a7149ea03ac)

## 3.16.1

### Fixed

- Fix repo not found error for patches [#11021](https://github.com/sourcegraph/sourcegraph/pull/11021).
- Show expired license screen [#10951](https://github.com/sourcegraph/sourcegraph/pull/10951).
- Sourcegraph is now built with Go 1.14.3, fixing issues running Sourcegraph onUbuntu 19 and 20. [#10447](https://github.com/sourcegraph/sourcegraph/issues/10447)

## 3.16.0

### Added

- Autocompletion for `repogroup` filters in search queries. [#10141](https://github.com/sourcegraph/sourcegraph/pull/10286)
- If the experimental feature flag `codeInsights` is enabled, extensions can contribute content to directory pages through the experimental `ViewProvider` API. [#10236](https://github.com/sourcegraph/sourcegraph/pull/10236)
  - Directory pages are then represented as an experimental `DirectoryViewer` in the `visibleViewComponents` of the extension API. **Note: This may break extensions that were assuming `visibleViewComponents` were always `CodeEditor`s and did not check the `type` property.** Extensions checking the `type` property will continue to work. [#10236](https://github.com/sourcegraph/sourcegraph/pull/10236)
- [Major syntax highlighting improvements](https://github.com/sourcegraph/syntect_server/pull/29), including:
  - 228 commits / 1 year of improvements to the syntax highlighter library Sourcegraph uses ([syntect](https://github.com/trishume/syntect)).
  - 432 commits / 1 year of improvements to the base syntax definitions for ~36 languages Sourcegraph uses ([sublimehq/Packages](https://github.com/sublimehq/Packages)).
  - 30 new file extensions/names now detected.
  - Likely fixes other major instability and language support issues. #9557
  - Added [Smarty](#2885), [Ethereum / Solidity / Vyper)](#2440), [Cuda](#5907), [COBOL](#10154), [vb.NET](#4901), and [ASP.NET](#4262) syntax highlighting.
  - Fixed OCaml syntax highlighting #3545
  - Bazel/Starlark support improved (.star, BUILD, and many more extensions now properly highlighted). #8123
- New permissions page in both user and repository settings when background permissions syncing is enabled (`"permissions.backgroundSync": {"enabled": true}`). [#10473](https://github.com/sourcegraph/sourcegraph/pull/10473) [#10655](https://github.com/sourcegraph/sourcegraph/pull/10655)
- A new dropdown for choosing version contexts appears on the left of the query input when version contexts are specified in `experimentalFeatures.versionContext` in site configuration. Version contexts allow you to scope your search to specific sets of repos at revisions.
- Campaign changeset usage counts including changesets created, added and merged will be sent back in pings. [#10591](https://github.com/sourcegraph/sourcegraph/pull/10591)
- Diff views now feature syntax highlighting and can be properly copy-pasted. [#10437](https://github.com/sourcegraph/sourcegraph/pull/10437)
- Admins can now download an anonymized usage statistics ZIP archive in the **Site admin > Usage stats**. Opting to share this archive with the Sourcegraph team helps us make the product even better. [#10475](https://github.com/sourcegraph/sourcegraph/pull/10475)
- Extension API: There is now a field `versionContext` and subscribable `versionContextChanges` in `Workspace` to allow extensions to respect the instance's version context.
- The smart search field, providing syntax highlighting, hover tooltips, and validation on filters in search queries, is now activated by default. It can be disabled by setting `{ "experimentalFeatures": { "smartSearchField": false } }` in global settings.

### Changed

- The `userID` and `orgID` fields in the SavedSearch type in the GraphQL API have been replaced with a `namespace` field. To get the ID of the user or org that owns the saved search, use `namespace.id`. [#5327](https://github.com/sourcegraph/sourcegraph/pull/5327)
- Tree pages now redirect to blob pages if the path is not a tree and vice versa. [#10193](https://github.com/sourcegraph/sourcegraph/pull/10193)
- Files and directories that are not found now return a 404 status code. [#10193](https://github.com/sourcegraph/sourcegraph/pull/10193)
- The site admin flag `disableNonCriticalTelemetry` now allows Sourcegraph admins to disable most anonymous telemetry. Visit https://docs.sourcegraph.com/admin/pings to learn more. [#10402](https://github.com/sourcegraph/sourcegraph/pull/10402)

### Fixed

- In the OSS version of Sourcegraph, authorization providers are properly initialized and GraphQL APIs are no longer blocked. [#3487](https://github.com/sourcegraph/sourcegraph/issues/3487)
- Previously, GitLab repository paths containing certain characters could not be excluded (slashes and periods in parts of the paths). These characters are now allowed, so the repository paths can be excluded. [#10096](https://github.com/sourcegraph/sourcegraph/issues/10096)
- Symbols for indexed commits in languages Haskell, JSONNet, Kotlin, Scala, Swift, Thrift, and TypeScript will show up again. Previously our symbol indexer would not know how to extract symbols for those languages even though our unindexed symbol service did. [#10357](https://github.com/sourcegraph/sourcegraph/issues/10357)
- When periodically re-cloning a repository it will still be available. [#10663](https://github.com/sourcegraph/sourcegraph/pull/10663)

### Removed

- The deprecated feature discussions has been removed. [#9649](https://github.com/sourcegraph/sourcegraph/issues/9649)

## 3.15.2

### Fixed

- Fix repo not found error for patches [#11021](https://github.com/sourcegraph/sourcegraph/pull/11021).
- Show expired license screen [#10951](https://github.com/sourcegraph/sourcegraph/pull/10951).

## 3.15.1

### Fixed

- A potential security vulnerability with in the authentication workflow has been fixed. [#10167](https://github.com/sourcegraph/sourcegraph/pull/10167)
- An issue where `sourcegraph/postgres-11.4:3.15.0` was incorrectly an older version of the image incompatible with non-root Kubernetes deployments. `sourcegraph/postgres-11.4:3.15.1` now matches the same image version found in Sourcegraph 3.14.3 (`20-04-07_56b20163`).
- An issue that caused the search result type tabs to be overlapped in Safari. [#10191](https://github.com/sourcegraph/sourcegraph/pull/10191)

## 3.15.0

### Added

- Users and site administrators can now view a log of their actions/events in the user settings. [#9141](https://github.com/sourcegraph/sourcegraph/pull/9141)
- With the new `visibility:` filter search results can now be filtered based on a repository's visibility (possible filter values: `any`, `public` or `private`). [#8344](https://github.com/sourcegraph/sourcegraph/issues/8344)
- [`sourcegraph/git-extras`](https://sourcegraph.com/extensions/sourcegraph/git-extras) is now enabled by default on new instances [#3501](https://github.com/sourcegraph/sourcegraph/issues/3501)
- The Sourcegraph Docker image will now copy `/etc/sourcegraph/gitconfig` to `$HOME/.gitconfig`. This is a convenience similiar to what we provide for [repositories that need HTTP(S) or SSH authentication](https://docs.sourcegraph.com/admin/repo/auth). [#658](https://github.com/sourcegraph/sourcegraph/issues/658)
- Permissions background syncing is now supported for GitHub via site configuration `"permissions.backgroundSync": {"enabled": true}`. [#8890](https://github.com/sourcegraph/sourcegraph/issues/8890)
- Search: Adding `stable:true` to a query ensures a deterministic search result order. This is an experimental parameter. It applies only to file contents, and is limited to at max 5,000 results (consider using [the paginated search API](https://docs.sourcegraph.com/api/graphql/search#sourcegraph-3-9-experimental-paginated-search) if you need more than that.). [#9681](https://github.com/sourcegraph/sourcegraph/pull/9681).
- After completing the Sourcegraph user feedback survey, a button may appear for tweeting this feedback at [@sourcegraph](https://twitter.com/sourcegraph). [#9728](https://github.com/sourcegraph/sourcegraph/pull/9728)
- `git fetch` and `git clone` now inherit the parent process environment variables. This allows site admins to set `HTTPS_PROXY` or [git http configurations](https://git-scm.com/docs/git-config/2.26.0#Documentation/git-config.txt-httpproxy) via environment variables. For cluster environments site admins should set this on the gitserver container. [#250](https://github.com/sourcegraph/sourcegraph/issues/250)
- Experimental: Search for file contents using `and`- and `or`-expressions in queries. Enabled via the global settings value `{"experimentalFeatures": {"andOrQuery": "enabled"}}`. [#8567](https://github.com/sourcegraph/sourcegraph/issues/8567)
- Always include forks or archived repositories in searches via the global/org/user settings with `"search.includeForks": true` or `"search.includeArchived": true` respectively. [#9927](https://github.com/sourcegraph/sourcegraph/issues/9927)
- observability (debugging): It is now possible to log all Search and GraphQL requests slower than N milliseconds, using the new site configuration options `observability.logSlowGraphQLRequests` and `observability.logSlowSearches`.
- observability (monitoring): **More metrics monitored and alerted on, more legible dashboards**
  - Dashboard panels now show an orange/red background color when the defined warning/critical alert threshold has been met, making it even easier to see on a dashboard what is in a bad state.
  - Symbols: failing `symbols` -> `frontend-internal` requests are now monitored. [#9732](https://github.com/sourcegraph/sourcegraph/issues/9732)
  - Frontend dasbhoard: Search error types are now broken into distinct panels for improved visibility/legibility.
    - **IMPORTANT**: If you have previously configured alerting on any of these panels or on "hard search errors", you will need to reconfigure it after upgrading.
  - Frontend dasbhoard: Search error and latency are now broken down by type: Browser requests, search-based code intel requests, and API requests.
- observability (debugging): **Distributed tracing is a powerful tool for investigating performance issues.** The following changes have been made with the goal of making it easier to use distributed tracing with Sourcegraph:

  - The site configuration field `"observability.tracing": { "sampling": "..." }` allows a site admin to control which requests generate tracing data.
    - `"all"` will trace all requests.
    - `"selective"` (recommended) will trace all requests initiated from an end-user URL with `?trace=1`. Non-end-user-initiated requests can set a HTTP header `X-Sourcegraph-Should-Trace: true`. This is the recommended setting, as `"all"` can generate large amounts of tracing data that may cause network and memory resource contention in the Sourcegraph instance.
    - `"none"` (default) turns off tracing.
  - Jaeger is now the officially supported distributed tracer. The following is the recommended site configuration to connect Sourcegraph to a Jaeger agent (which must be deployed on the same host and listening on the default ports):

    ```
    "observability.tracing": {
      "sampling": "selective"
    }
    ```

  - Jaeger is now included in the Sourcegraph deployment configuration by default if you are using Kubernetes, Docker Compose, or the pure Docker cluster deployment model. (It is not yet included in the single Docker container distribution.) It will be included as part of upgrading to 3.15 in these deployment models, unless disabled.
  - The site configuration field, `useJaeger`, is deprecated in favor of `observability.tracing`.
  - Support for configuring Lightstep as a distributed tracer is deprecated and will be removed in a subsequent release. Instances that use Lightstep with Sourcegraph are encouraged to migrate to Jaeger (directions for running Jaeger alongside Sourcegraph are included in the installation instructions).

### Changed

- Multiple backwards-incompatible changes in the parts of the GraphQL API related to Campaigns [#9106](https://github.com/sourcegraph/sourcegraph/issues/9106):
  - `CampaignPlan.status` has been removed, since we don't need it anymore after moving execution of campaigns to src CLI in [#8008](https://github.com/sourcegraph/sourcegraph/pull/8008).
  - `CampaignPlan` has been renamed to `PatchSet`.
  - `ChangesetPlan`/`ChangesetPlanConnection` has been renamed to `Patch`/`PatchConnection`.
  - `CampaignPlanPatch` has been renamed to `PatchInput`.
  - `Campaign.plan` has been renamed to `Campaign.patchSet`.
  - `Campaign.changesetPlans` has been renamed to `campaign.changesetPlan`.
  - `createCampaignPlanFromPatches` mutation has been renamed to `createPatchSetFromPatches`.
- Removed the scoped search field on tree pages. When browsing code, the global search query will now get scoped to the current tree or file. [#9225](https://github.com/sourcegraph/sourcegraph/pull/9225)
- Instances without a license key that exceed the published user limit will now display a notice to all users.

### Fixed

- `.*` in the filter pattern were ignored and led to missing search results. [#9152](https://github.com/sourcegraph/sourcegraph/pull/9152)
- The Phabricator integration no longer makes duplicate requests to Phabricator's API on diff views. [#8849](https://github.com/sourcegraph/sourcegraph/issues/8849)
- Changesets on repositories that aren't available on the instance anymore are now hidden instead of failing. [#9656](https://github.com/sourcegraph/sourcegraph/pull/9656)
- observability (monitoring):
  - **Dashboard and alerting bug fixes**
    - Syntect Server dashboard: "Worker timeouts" can no longer appear to go negative. [#9523](https://github.com/sourcegraph/sourcegraph/issues/9523)
    - Symbols dashboard: "Store fetch queue size" can no longer appear to go negative. [#9731](https://github.com/sourcegraph/sourcegraph/issues/9731)
    - Syntect Server dashboard: "Worker timeouts" no longer incorrectly shows multiple values. [#9524](https://github.com/sourcegraph/sourcegraph/issues/9524)
    - Searcher dashboard: "Search errors on unindexed repositories" no longer includes cancelled search requests (which are expected).
    - Fixed an issue where NaN could leak into the `alert_count` metric. [#9832](https://github.com/sourcegraph/sourcegraph/issues/9832)
    - Gitserver: "resolve_revision_duration_slow" alert is no longer flaky / non-deterministic. [#9751](https://github.com/sourcegraph/sourcegraph/issues/9751)
    - Git Server dashboard: there is now a panel to show concurrent command executions to match the defined alerts. [#9354](https://github.com/sourcegraph/sourcegraph/issues/9354)
    - Git Server dashboard: adjusted the critical disk space alert to 15% so it can now fire. [#9351](https://github.com/sourcegraph/sourcegraph/issues/9351)
  - **Dashboard visiblity and legibility improvements**
    - all: "frontend internal errors" are now broken down just by route, which makes reading the graph easier. [#9668](https://github.com/sourcegraph/sourcegraph/issues/9668)
    - Frontend dashboard: panels no longer show misleading duplicate labels. [#9660](https://github.com/sourcegraph/sourcegraph/issues/9660)
    - Syntect Server dashboard: panels are no longer compacted, for improved visibility. [#9525](https://github.com/sourcegraph/sourcegraph/issues/9525)
    - Frontend dashboard: panels are no longer compacted, for improved visibility. [#9356](https://github.com/sourcegraph/sourcegraph/issues/9356)
    - Searcher dashboard: "Search errors on unindexed repositories" is now broken down by code instead of instance for improved readability. [#9670](https://github.com/sourcegraph/sourcegraph/issues/9670)
    - Symbols dashboard: metrics are now aggregated instead of per-instance, for improved visibility. [#9730](https://github.com/sourcegraph/sourcegraph/issues/9730)
    - Firing alerts are now correctly sorted at the top of dashboards by default. [#9766](https://github.com/sourcegraph/sourcegraph/issues/9766)
    - Panels at the bottom of the home dashboard no longer appear clipped / cut off. [#9768](https://github.com/sourcegraph/sourcegraph/issues/9768)
    - Git Server dashboard: disk usage now shown in percentages to match the alerts that can fire. [#9352](https://github.com/sourcegraph/sourcegraph/issues/9352)
    - Git Server dashboard: the 'echo command duration test' panel now properly displays units in seconds. [#7628](https://github.com/sourcegraph/sourcegraph/issues/7628)
    - Dashboard panels showing firing alerts no longer over-count firing alerts due to the number of service replicas. [#9353](https://github.com/sourcegraph/sourcegraph/issues/9353)

### Removed

- The experimental feature discussions is marked as deprecated. GraphQL and configuration fields related to it will be removed in 3.16. [#9649](https://github.com/sourcegraph/sourcegraph/issues/9649)

## 3.14.4

### Fixed

- A potential security vulnerability with in the authentication workflow has been fixed. [#10167](https://github.com/sourcegraph/sourcegraph/pull/10167)

## 3.14.3

### Fixed

- phabricator: Duplicate requests to phabricator API from sourcegraph extensions. [#8849](https://github.com/sourcegraph/sourcegraph/issues/8849)

## 3.14.2

### Fixed

- campaigns: Ignore changesets where repo does not exist anymore. [#9656](https://github.com/sourcegraph/sourcegraph/pull/9656)

## 3.14.1

### Added

- monitoring: new Permissions dashboard to show stats of repository permissions.

### Changed

- Site-Admin/Instrumentation in the Kubernetes cluster deployment now includes indexed-search.

## 3.14.0

### Added

- Site-Admin/Instrumentation is now available in the Kubernetes cluster deployment [8805](https://github.com/sourcegraph/sourcegraph/pull/8805).
- Extensions can now specify a `baseUri` in the `DocumentFilter` when registering providers.
- Admins can now exclude GitHub forks and/or archived repositories from the set of repositories being mirrored in Sourcegraph with the `"exclude": [{"forks": true}]` or `"exclude": [{"archived": true}]` GitHub external service configuration. [#8974](https://github.com/sourcegraph/sourcegraph/pull/8974)
- Campaign changesets can be filtered by State, Review State and Check State. [#8848](https://github.com/sourcegraph/sourcegraph/pull/8848)
- Counts of users of and searches conducted with interactive and plain text search modes will be sent back in pings, aggregated daily, weekly, and monthly.
- Aggregated counts of daily, weekly, and monthly active users of search will be sent back in pings.
- Counts of number of searches conducted using each filter will be sent back in pings, aggregated daily, weekly, and monthly.
- Counts of number of users conducting searches containing each filter will be sent back in pings, aggregated daily, weekly, and monthly.
- Added more entries (Bash, Erlang, Julia, OCaml, Scala) to the list of suggested languages for the `lang:` filter.
- Permissions background sync is now supported for GitLab and Bitbucket Server via site configuration `"permissions.backgroundSync": {"enabled": true}`.
- Indexed search exports more prometheus metrics and debug logs to aid debugging performance issues. [#9111](https://github.com/sourcegraph/sourcegraph/issues/9111)
- monitoring: the Frontend dashboard now shows in excellent detail how search is behaving overall and at a glance.
- monitoring: added alerts for when hard search errors (both timeouts and general errors) are high.
- monitoring: added alerts for when partial search timeouts are high.
- monitoring: added alerts for when search 90th and 99th percentile request duration is high.
- monitoring: added alerts for when users are being shown an abnormally large amount of search alert user suggestions and no results.
- monitoring: added alerts for when the internal indexed and unindexed search services are returning bad responses.
- monitoring: added alerts for when gitserver may be under heavy load due to many concurrent command executions or under-provisioning.

### Changed

- The "automation" feature was renamed to "campaigns".
  - `campaigns.readAccess.enabled` replaces the deprecated site configuration property `automation.readAccess.enabled`.
  - The experimental feature flag was not renamed (because it will go away soon) and remains `{"experimentalFeatures": {"automation": "enabled"}}`.
- The [Kubernetes deployment](https://github.com/sourcegraph/deploy-sourcegraph) for **existing** installations requires a
  [migration step](https://github.com/sourcegraph/deploy-sourcegraph/blob/master/docs/migrate.md) when upgrading
  past commit [821032e2ee45f21f701](https://github.com/sourcegraph/deploy-sourcegraph/commit/821032e2ee45f21f701caac624e4f090c59fd259) or when upgrading to 3.14.
  New installations starting with the mentioned commit or with 3.14 do not need this migration step.
- Aggregated search latencies (in ms) of search queries are now included in [pings](https://docs.sourcegraph.com/admin/pings).
- The [Kubernetes deployment](https://github.com/sourcegraph/deploy-sourcegraph) frontend role has added services as a resource to watch/listen/get.
  This change does not affect the newly-introduced, restricted Kubernetes config files.
- Archived repositories are excluded from search by default. Adding `archived:yes` includes archived repositories.
- Forked repositories are excluded from search by default. Adding `fork:yes` includes forked repositories.
- CSRF and session cookies now set `SameSite=None` when Sourcegraph is running behind HTTPS and `SameSite=Lax` when Sourcegraph is running behind HTTP in order to comply with a [recent IETF proposal](https://web.dev/samesite-cookies-explained/#samesitenone-must-be-secure). As a side effect, the Sourcegraph browser extension and GitLab/Bitbucket native integrations can only connect to private instances that have HTTPS configured. If your private instance is only running behind HTTP, please configure your instance to use HTTPS in order to continue using these.
- The Bitbucket Server rate limit that Sourcegraph self-imposes has been raised from 120 req/min to 480 req/min to account for Sourcegraph instances that make use of Sourcegraphs' Bitbucket Server repository permissions and campaigns at the same time (which require a larger number of API requests against Bitbucket Server). The new number is based on Sourcegraph consuming roughly 8% the average API request rate of a large customers' Bitbucket Server instance. [#9048](https://github.com/sourcegraph/sourcegraph/pull/9048/files)
- If a single, unambiguous commit SHA is used in a search query (e.g., `repo@c98f56`) and a search index exists at this commit (i.e., it is the `HEAD` commit), then the query is searched using the index. Prior to this change, unindexed search was performed for any query containing an `@commit` specifier.

### Fixed

- Zoekt's watchdog ensures the service is down upto 3 times before exiting. The watchdog would misfire on startup on resource constrained systems, with the retries this should make a false positive far less likely. [#7867](https://github.com/sourcegraph/sourcegraph/issues/7867)
- A regression in repo-updater was fixed that lead to every repository's git clone being updated every time the list of repositories was synced from the code host. [#8501](https://github.com/sourcegraph/sourcegraph/issues/8501)
- The default timeout of indexed search has been increased. Previously indexed search would always return within 3s. This lead to broken behaviour on new instances which had yet to tune resource allocations. [#8720](https://github.com/sourcegraph/sourcegraph/pull/8720)
- Bitbucket Server older than 5.13 failed to sync since Sourcegraph 3.12. This was due to us querying for the `archived` label, but Bitbucket Server 5.13 does not support labels. [#8883](https://github.com/sourcegraph/sourcegraph/issues/8883)
- monitoring: firing alerts are now ordered at the top of the list in dashboards by default for better visibility.
- monitoring: fixed an issue where some alerts would fail to report in for the "Total alerts defined" panel in the overview dashboard.

### Removed

- The v3.11 migration to merge critical and site configuration has been removed. If you are still making use of the deprecated `CRITICAL_CONFIG_FILE`, your instance may not start up. See the [migration notes for Sourcegraph 3.11](https://docs.sourcegraph.com/admin/migration/3_11) for more information.

## 3.13.2

### Fixed

- The default timeout of indexed search has been increased. Previously indexed search would always return within 3s. This lead to broken behaviour on new instances which had yet to tune resource allocations. [#8720](https://github.com/sourcegraph/sourcegraph/pull/8720)
- Bitbucket Server older than 5.13 failed to sync since Sourcegraph 3.12. This was due to us querying for the `archived` label, but Bitbucket Server 5.13 does not support labels. [#8883](https://github.com/sourcegraph/sourcegraph/issues/8883)
- A regression in repo-updater was fixed that lead to every repository's git clone being updated every time the list of repositories was synced from the code host. [#8501](https://github.com/sourcegraph/sourcegraph/issues/8501)

## 3.13.1

### Fixed

- To reduce the chance of users running into "502 Bad Gateway" errors an internal timeout has been increased from 60 seconds to 10 minutes so that long running requests are cut short by the proxy in front of `sourcegraph-frontend` and correctly reported as "504 Gateway Timeout". [#8606](https://github.com/sourcegraph/sourcegraph/pull/8606)
- Sourcegraph instances that are not connected to the internet will no longer display errors when users submit NPS survey responses (the responses will continue to be stored locally). Rather, an error will be printed to the frontend logs. [#8598](https://github.com/sourcegraph/sourcegraph/issues/8598)
- Showing `head>` in the search results if the first line of the file is shown [#8619](https://github.com/sourcegraph/sourcegraph/issues/8619)

## 3.13.0

### Added

- Experimental: Added new field `experimentalFeatures.customGitFetch` that allows defining custom git fetch commands for code hosts and repositories with special settings. [#8435](https://github.com/sourcegraph/sourcegraph/pull/8435)
- Experimental: the search query input now provides syntax highlighting, hover tooltips, and diagnostics on filters in search queries. Requires the global settings value `{ "experimentalFeatures": { "smartSearchField": true } }`.
- Added a setting `search.hideSuggestions`, which when set to `true`, will hide search suggestions in the search bar. [#8059](https://github.com/sourcegraph/sourcegraph/pull/8059)
- Experimental: A tool, [src-expose](https://docs.sourcegraph.com/admin/external_service/other#experimental-src-expose), can be used to import code from any code host.
- Experimental: Added new field `certificates` as in `{ "experimentalFeatures" { "tls.external": { "certificates": ["<CERT>"] } } }`. This allows you to add certificates to trust when communicating with a code host (via API or git+http). We expect this to be useful for adding internal certificate authorities/self-signed certificates. [#71](https://github.com/sourcegraph/sourcegraph/issues/71)
- Added a setting `auth.minPasswordLength`, which when set, causes a minimum password length to be enforced when users sign up or change passwords. [#7521](https://github.com/sourcegraph/sourcegraph/issues/7521)
- GitHub labels associated with code change campaigns are now displayed. [#8115](https://github.com/sourcegraph/sourcegraph/pull/8115)
- GitHub labels associated with campaigns are now displayed. [#8115](https://github.com/sourcegraph/sourcegraph/pull/8115)
- When creating a campaign, users can now specify the branch name that will be used on code host. This is also a breaking change for users of the GraphQL API since the `branch` attribute is now required in `CreateCampaignInput` when a `plan` is also specified. [#7646](https://github.com/sourcegraph/sourcegraph/issues/7646)
- Added an optional `content:` parameter for specifying a search pattern. This parameter overrides any other search patterns in a query. Useful for unambiguously specifying what to search for when search strings clash with other query syntax. [#6490](https://github.com/sourcegraph/sourcegraph/issues/6490)
- Interactive search mode, which helps users construct queries using UI elements, is now made available to users by default. A dropdown to the left of the search bar allows users to toggle between interactive and plain text modes. The option to use interactive search mode can be disabled by adding `{ "experimentalFeatures": { "splitSearchModes": false } }` in global settings. [#8461](https://github.com/sourcegraph/sourcegraph/pull/8461)
- Our [upgrade policy](https://docs.sourcegraph.com/#upgrading-sourcegraph) is now enforced by the `sourcegraph-frontend` on startup to prevent admins from mistakenly jumping too many versions. [#8157](https://github.com/sourcegraph/sourcegraph/pull/8157) [#7702](https://github.com/sourcegraph/sourcegraph/issues/7702)
- Repositories with bad object packs or bad objects are automatically repaired. We now detect suspect output of git commands to mark a repository for repair. [#6676](https://github.com/sourcegraph/sourcegraph/issues/6676)
- Hover tooltips for Scala and Perl files now have syntax highlighting. [#8456](https://github.com/sourcegraph/sourcegraph/pull/8456) [#8307](https://github.com/sourcegraph/sourcegraph/issues/8307)

### Changed

- `experimentalFeatures.splitSearchModes` was removed as a site configuration option. It should be set in global/org/user settings.
- Sourcegraph now waits for `90s` instead of `5s` for Redis to be available before quitting. This duration is configurable with the new `SRC_REDIS_WAIT_FOR` environment variable.
- Code intelligence usage statistics will be sent back via pings by default. Aggregated event counts can be disabled via the site admin flag `disableNonCriticalTelemetry`.
- The Sourcegraph Docker image optimized its use of Redis to make start-up significantly faster in certain scenarios (e.g when container restarts were frequent). ([#3300](https://github.com/sourcegraph/sourcegraph/issues/3300), [#2904](https://github.com/sourcegraph/sourcegraph/issues/2904))
- Upgrading Sourcegraph is officially supported for one minor version increment (e.g., 3.12 -> 3.13). Previously, upgrades from 2 minor versions previous were supported. Please reach out to support@sourcegraph.com if you would like assistance upgrading from a much older version of Sourcegraph.
- The GraphQL mutation `previewCampaignPlan` has been renamed to `createCampaignPlan`. This mutation is part of campaigns, which is still in beta and behind a feature flag and thus subject to possible breaking changes while we still work on it.
- The GraphQL mutation `previewCampaignPlan` has been renamed to `createCampaignPlan`. This mutation is part of the campaigns feature, which is still in beta and behind a feature flag and thus subject to possible breaking changes while we still work on it.
- The GraphQL field `CampaignPlan.changesets` has been deprecated and will be removed in 3.15. A new field called `CampaignPlan.changesetPlans` has been introduced to make the naming more consistent with the `Campaign.changesetPlans` field. Please use that instead. [#7966](https://github.com/sourcegraph/sourcegraph/pull/7966)
- Long lines (>2000 bytes) are no longer highlighted, in order to prevent performance issues in browser rendering. [#6489](https://github.com/sourcegraph/sourcegraph/issues/6489)
- No longer requires `read:org` permissions for GitHub OAuth if `allowOrgs` is not enabled in the site configuration. [#8163](https://github.com/sourcegraph/sourcegraph/issues/8163)
- [Documentation](https://github.com/sourcegraph/deploy-sourcegraph/blob/master/configure/jaeger/README.md) in github.com/sourcegraph/deploy-sourcegraph for deploying Jaeger in Kubernetes clusters running Sourcegraph has been updated to use the [Jaeger Operator](https://www.jaegertracing.io/docs/1.16/operator/), the recommended standard way of deploying Jaeger in a Kubernetes cluster. We recommend existing customers that use Jaeger adopt this new method of deployment. Please reach out to support@sourcegraph.com if you'd like assistance updating.

### Fixed

- The syntax highlighter (syntect-server) no longer fails when run in environments without IPv6 support. [#8463](https://github.com/sourcegraph/sourcegraph/pull/8463)
- After adding/removing a gitserver replica the admin interface will correctly report that repositories that need to move replicas as cloning. [#7970](https://github.com/sourcegraph/sourcegraph/issues/7970)
- Show download button for images. [#7924](https://github.com/sourcegraph/sourcegraph/issues/7924)
- gitserver backoffs trying to re-clone repositories if they fail to clone. In the case of large monorepos that failed this lead to gitserver constantly cloning them and using many resources. [#7804](https://github.com/sourcegraph/sourcegraph/issues/7804)
- It is now possible to escape spaces using `\` in the search queries when using regexp. [#7604](https://github.com/sourcegraph/sourcegraph/issues/7604)
- Clicking filter chips containing whitespace is now correctly quoted in the web UI. [#6498](https://github.com/sourcegraph/sourcegraph/issues/6498)
- **Monitoring:** Fixed an issue with the **Frontend** -> **Search responses by status** panel which caused search response types to not be aggregated as expected. [#7627](https://github.com/sourcegraph/sourcegraph/issues/7627)
- **Monitoring:** Fixed an issue with the **Replacer**, **Repo Updater**, and **Searcher** dashboards would incorrectly report on a metric from the unrelated query-runner service. [#7531](https://github.com/sourcegraph/sourcegraph/issues/7531)
- Deterministic ordering of results from indexed search. Previously when refreshing a page with many results some results may come and go.
- Spread out periodic git reclones. Previously we would reclone all git repositories every 45 days. We now add in a jitter of 12 days to spread out the load for larger installations. [#8259](https://github.com/sourcegraph/sourcegraph/issues/8259)
- Fixed an issue with missing commit information in graphql search results. [#8343](https://github.com/sourcegraph/sourcegraph/pull/8343)

### Removed

- All repository fields related to `enabled` and `disabled` have been removed from the GraphQL API. These fields have been deprecated since 3.4. [#3971](https://github.com/sourcegraph/sourcegraph/pull/3971)
- The deprecated extension API `Hover.__backcompatContents` was removed.

## 3.12.10

This release backports the fixes released in `3.13.2` for customers still on `3.12`.

### Fixed

- The default timeout of indexed search has been increased. Previously indexed search would always return within 3s. This lead to broken behaviour on new instances which had yet to tune resource allocations. [#8720](https://github.com/sourcegraph/sourcegraph/pull/8720)
- Bitbucket Server older than 5.13 failed to sync since Sourcegraph 3.12. This was due to us querying for the `archived` label, but Bitbucket Server 5.13 does not support labels. [#8883](https://github.com/sourcegraph/sourcegraph/issues/8883)
- A regression in repo-updater was fixed that lead to every repository's git clone being updated every time the list of repositories was synced from the code host. [#8501](https://github.com/sourcegraph/sourcegraph/issues/8501)

## 3.12.9

This is `3.12.8` release with internal infrastructure fixes to publish the docker images.

## 3.12.8

### Fixed

- Extension API showInputBox and other Window methods now work on search results pages [#8519](https://github.com/sourcegraph/sourcegraph/issues/8519)
- Extension error notification styling is clearer [#8521](https://github.com/sourcegraph/sourcegraph/issues/8521)

## 3.12.7

### Fixed

- Campaigns now gracefully handle GitHub review dismissals when rendering the burndown chart.

## 3.12.6

### Changed

- When GitLab permissions are turned on using GitLab OAuth authentication, GitLab project visibility is fetched in batches, which is generally more efficient than fetching them individually. The `minBatchingThreshold` and `maxBatchRequests` fields of the `authorization.identityProvider` object in the GitLab repositories configuration control when such batch fetching is used. [#8171](https://github.com/sourcegraph/sourcegraph/pull/8171)

## 3.12.5

### Fixed

- Fixed an internal race condition in our Docker build process. The previous patch version 3.12.4 contained an lsif-server version that was newer than expected. The affected artifacts have since been removed from the Docker registry.

## 3.12.4

### Added

- New optional `apiURL` configuration option for Bitbucket Cloud code host connection [#8082](https://github.com/sourcegraph/sourcegraph/pull/8082)

## 3.12.3

### Fixed

- Fixed an issue in `sourcegraph/*` Docker images where data folders were either not created or had incorrect permissions—preventing the use of Docker volumes. [#7991](https://github.com/sourcegraph/sourcegraph/pull/7991)

## 3.12.2

### Added

- Experimental: The site configuration field `campaigns.readAccess.enabled` allows site-admins to give read-only access for code change campaigns to non-site-admins. This is a setting for the experimental feature campaigns and will only have an effect when campaigns are enabled under `experimentalFeatures`. [#8013](https://github.com/sourcegraph/sourcegraph/issues/8013)

### Fixed

- A regression in 3.12.0 which caused [find-leaked-credentials campaigns](https://docs.sourcegraph.com/user/campaigns#finding-leaked-credentials) to not return any results for private repositories. [#7914](https://github.com/sourcegraph/sourcegraph/issues/7914)
- Experimental: The site configuration field `campaigns.readAccess.enabled` allows site-admins to give read-only access for campaigns to non-site-admins. This is a setting for the experimental campaigns feature and will only have an effect when campaigns is enabled under `experimentalFeatures`. [#8013](https://github.com/sourcegraph/sourcegraph/issues/8013)

### Fixed

- A regression in 3.12.0 which caused find-leaked-credentials campaigns to not return any results for private repositories. [#7914](https://github.com/sourcegraph/sourcegraph/issues/7914)
- A regression in 3.12.0 which removed the horizontal bar between search result matches.
- Manual campaigns were wrongly displayed as being in draft mode. [#8009](https://github.com/sourcegraph/sourcegraph/issues/8009)
- Manual campaigns could be published and create the wrong changesets on code hosts, even though the campaign was never in draft mode (see line above). [#8012](https://github.com/sourcegraph/sourcegraph/pull/8012)
- A regression in 3.12.0 which caused manual campaigns to not properly update the UI after adding a changeset. [#8023](https://github.com/sourcegraph/sourcegraph/pull/8023)
- Minor improvements to manual campaign form fields. [#8033](https://github.com/sourcegraph/sourcegraph/pull/8033)

## 3.12.1

### Fixed

- The ephemeral `/site-config.json` escape-hatch config file has moved to `$HOME/site-config.json`, to support non-root container environments. [#7873](https://github.com/sourcegraph/sourcegraph/issues/7873)
- Fixed an issue where repository permissions would sometimes not be cached, due to improper Redis nil value handling. [#7912](https://github.com/sourcegraph/sourcegraph/issues/7912)

## 3.12.0

### Added

- Bitbucket Server repositories with the label `archived` can be excluded from search with `archived:no` [syntax](https://docs.sourcegraph.com/code_search/reference/queries). [#5494](https://github.com/sourcegraph/sourcegraph/issues/5494)
- Add button to download file in code view. [#5478](https://github.com/sourcegraph/sourcegraph/issues/5478)
- The new `allowOrgs` site config setting in GitHub `auth.providers` enables admins to restrict GitHub logins to members of specific GitHub organizations. [#4195](https://github.com/sourcegraph/sourcegraph/issues/4195)
- Support case field in repository search. [#7671](https://github.com/sourcegraph/sourcegraph/issues/7671)
- Skip LFS content when cloning git repositories. [#7322](https://github.com/sourcegraph/sourcegraph/issues/7322)
- Hover tooltips and _Find Reference_ results now display a badge to indicate when a result is search-based. These indicators can be disabled by adding `{ "experimentalFeatures": { "showBadgeAttachments": false } }` in global settings.
- Campaigns can now be created as drafts, which can be shared and updated without creating changesets (pull requests) on code hosts. When ready, a draft can then be published, either completely or changeset by changeset, to create changesets on the code host. [#7659](https://github.com/sourcegraph/sourcegraph/pull/7659)
- Experimental: feature flag `BitbucketServerFastPerm` can be enabled to speed up fetching ACL data from Bitbucket Server instances. This requires [Bitbucket Server Sourcegraph plugin](https://github.com/sourcegraph/bitbucket-server-plugin) to be installed.
- Experimental: A site configuration field `{ "experimentalFeatures" { "tls.external": { "insecureSkipVerify": true } } }` which allows you to configure SSL/TLS settings for Sourcegraph contacting your code hosts. Currently just supports turning off TLS/SSL verification. [#71](https://github.com/sourcegraph/sourcegraph/issues/71)
- Experimental: To search across multiple revisions of the same repository, list multiple branch names (or other revspecs) separated by `:` in your query, as in `repo:myrepo@branch1:branch2:branch2`. To search all branches, use `repo:myrepo@*refs/heads/`. Requires the site configuration value `{ "experimentalFeatures": { "searchMultipleRevisionsPerRepository": true } }`. Previously this was only supported for diff and commit searches.
- Experimental: interactive search mode, which helps users construct queries using UI elements. Requires the site configuration value `{ "experimentalFeatures": { "splitSearchModes": true } }`. The existing plain text search format is still available via the dropdown menu on the left of the search bar.
- A case sensitivity toggle now appears in the search bar.
- Add explicit repository permissions support with site configuration field `{ "permissions.userMapping" { "enabled": true, "bindID": "email" } }`.

### Changed

- The "Files" tab in the search results page has been renamed to "Filenames" for clarity.
- The search query builder now lives on its own page at `/search/query-builder`. The home search page has a link to it.
- User passwords when using builtin auth are limited to 256 characters. Existing passwords longer than 256 characters will continue to work.
- GraphQL API: Campaign.changesetCreationStatus has been renamed to Campaign.status to be aligned with CampaignPlan. [#7654](https://github.com/sourcegraph/sourcegraph/pull/7654)
- When using GitHub as an authentication provider, `read:org` scope is now required. This is used to support the new `allowOrgs` site config setting in the GitHub `auth.providers` configuration, which enables site admins to restrict GitHub logins to members of a specific GitHub organization. This for example allows having a Sourcegraph instance with GitHub sign in configured be exposed to the public internet without allowing everyone with a GitHub account access to your Sourcegraph instance.

### Fixed

- The experimental search pagination API no longer times out when large repositories are encountered. [#6384](https://github.com/sourcegraph/sourcegraph/issues/6384)
- We resolve relative symbolic links from the directory of the symlink, rather than the root of the repository. [#6034](https://github.com/sourcegraph/sourcegraph/issues/6034)
- Show errors on repository settings page when repo-updater is down. [#3593](https://github.com/sourcegraph/sourcegraph/issues/3593)
- Remove benign warning that verifying config took more than 10s when updating or saving an external service. [#7176](https://github.com/sourcegraph/sourcegraph/issues/7176)
- repohasfile search filter works again (regressed in 3.10). [#7380](https://github.com/sourcegraph/sourcegraph/issues/7380)
- Structural search can now run on very large repositories containing any number of files. [#7133](https://github.com/sourcegraph/sourcegraph/issues/7133)

### Removed

- The deprecated GraphQL mutation `setAllRepositoriesEnabled` has been removed. [#7478](https://github.com/sourcegraph/sourcegraph/pull/7478)
- The deprecated GraphQL mutation `deleteRepository` has been removed. [#7483](https://github.com/sourcegraph/sourcegraph/pull/7483)

## 3.11.4

### Fixed

- The `/.auth/saml/metadata` endpoint has been fixed. Previously it panicked if no encryption key was set.
- The version updating logic has been fixed for `sourcegraph/server`. Users running `sourcegraph/server:3.11.1` will need to manually modify their `docker run` command to use `sourcegraph/server:3.11.4` or higher. [#7442](https://github.com/sourcegraph/sourcegraph/issues/7442)

## 3.11.1

### Fixed

- The syncing process for newly created campaign changesets has been fixed again after they have erroneously been marked as deleted in the database. [#7522](https://github.com/sourcegraph/sourcegraph/pull/7522)
- The syncing process for newly created changesets (in campaigns) has been fixed again after they have erroneously been marked as deleted in the database. [#7522](https://github.com/sourcegraph/sourcegraph/pull/7522)

## 3.11.0

**Important:** If you use `SITE_CONFIG_FILE` or `CRITICAL_CONFIG_FILE`, please be sure to follow the steps in: [migration notes for Sourcegraph v3.11+](https://docs.sourcegraph.com/admin/migration/3_11.md) after upgrading.

### Added

- Language statistics by commit are available via the API. [#6737](https://github.com/sourcegraph/sourcegraph/pull/6737)
- Added a new page that shows [language statistics for the results of a search query](https://docs.sourcegraph.com/user/search#statistics).
- Global settings can be configured from a local file using the environment variable `GLOBAL_SETTINGS_FILE`.
- High-level health metrics and dashboards have been added to Sourcegraph's monitoring (found under the **Site admin** -> **Monitoring** area). [#7216](https://github.com/sourcegraph/sourcegraph/pull/7216)
- Logging for GraphQL API requests not issued by Sourcegraph is now much more verbose, allowing for easier debugging of problematic queries and where they originate from. [#5706](https://github.com/sourcegraph/sourcegraph/issues/5706)
- A new campaign type finds and removes leaked npm credentials. [#6893](https://github.com/sourcegraph/sourcegraph/pull/6893)
- Campaigns can now be retried to create failed changesets due to ephemeral errors (e.g. network problems when creating a pull request on GitHub). [#6718](https://github.com/sourcegraph/sourcegraph/issues/6718)
- The initial release of [structural code search](https://docs.sourcegraph.com/code_search/reference/structural).

### Changed

- `repohascommitafter:` search filter uses a more efficient git command to determine inclusion. [#6739](https://github.com/sourcegraph/sourcegraph/pull/6739)
- `NODE_NAME` can be specified instead of `HOSTNAME` for zoekt-indexserver. `HOSTNAME` was a confusing configuration to use in [Pure-Docker Sourcegraph deployments](https://github.com/sourcegraph/deploy-sourcegraph-docker). [#6846](https://github.com/sourcegraph/sourcegraph/issues/6846)
- The feedback toast now requests feedback every 60 days of usage (was previously only once on the 3rd day of use). [#7165](https://github.com/sourcegraph/sourcegraph/pull/7165)
- The lsif-server container now only has a dependency on Postgres, whereas before it also relied on Redis. [#6880](https://github.com/sourcegraph/sourcegraph/pull/6880)
- Renamed the GraphQL API `LanguageStatistics` fields to `name`, `totalBytes`, and `totalLines` (previously the field names started with an uppercase letter, which was inconsistent).
- Detecting a file's language uses a more accurate but slower algorithm. To revert to the old (faster and less accurate) algorithm, set the `USE_ENHANCED_LANGUAGE_DETECTION` env var to the string `false` (on the `sourcegraph/server` container, or if using the cluster deployment, on the `sourcegraph-frontend` pod).
- Diff and commit searches that make use of `before:` and `after:` filters to narrow their search area are now no longer subject to the 50-repository limit. This allows for creating saved searches on more than 50 repositories as before. [#7215](https://github.com/sourcegraph/sourcegraph/issues/7215)

### Fixed

- Changes to external service configurations are reflected much faster. [#6058](https://github.com/sourcegraph/sourcegraph/issues/6058)
- Deleting an external service will not show warnings for the non-existent service. [#5617](https://github.com/sourcegraph/sourcegraph/issues/5617)
- Suggested search filter chips are quoted if necessary. [#6498](https://github.com/sourcegraph/sourcegraph/issues/6498)
- Remove potential panic in gitserver if heavily loaded. [#6710](https://github.com/sourcegraph/sourcegraph/issues/6710)
- Multiple fixes to make the preview and creation of campaigns more robust and a smoother user experience. [#6682](https://github.com/sourcegraph/sourcegraph/pull/6682) [#6625](https://github.com/sourcegraph/sourcegraph/issues/6625) [#6658](https://github.com/sourcegraph/sourcegraph/issues/6658) [#7088](https://github.com/sourcegraph/sourcegraph/issues/7088) [#6766](https://github.com/sourcegraph/sourcegraph/issues/6766) [#6717](https://github.com/sourcegraph/sourcegraph/issues/6717) [#6659](https://github.com/sourcegraph/sourcegraph/issues/6659)
- Repositories referenced in campaigns that are removed in an external service configuration change won't lead to problems with the syncing process anymore. [#7015](https://github.com/sourcegraph/sourcegraph/pull/7015)
- The Searcher dashboard (and the `src_graphql_search_response` Prometheus metric) now properly account for search alerts instead of them being incorrectly added to the `timeout` category. [#7214](https://github.com/sourcegraph/sourcegraph/issues/7214)
- In the experimental search pagination API, the `cloning`, `missing`, and other repository fields now return a well-defined set of results. [#6000](https://github.com/sourcegraph/sourcegraph/issues/6000)

### Removed

- The management console has been removed. All critical configuration previously stored in the management console will be automatically migrated to your site configuration. For more information about this change, or if you use `SITE_CONFIG_FILE` / `CRITICAL_CONFIG_FILE`, please see the [migration notes for Sourcegraph v3.11+](https://docs.sourcegraph.com/admin/migration/3_11.md).

## 3.10.4

### Fixed

- An issue where diff/commit searches that would run over more than 50 repositories would incorrectly display a timeout error instead of the correct error suggesting users scope their query to less repositories. [#7090](https://github.com/sourcegraph/sourcegraph/issues/7090)

## 3.10.3

### Fixed

- A critical regression in 3.10.2 which caused diff, commit, and repository searches to timeout. [#7090](https://github.com/sourcegraph/sourcegraph/issues/7090)
- A critical regression in 3.10.2 which caused "No results" to appear frequently on pages with search results. [#7095](https://github.com/sourcegraph/sourcegraph/pull/7095)
- An issue where the built-in Grafana Searcher dashboard would show duplicate success/error metrics. [#7078](https://github.com/sourcegraph/sourcegraph/pull/7078)

## 3.10.2

### Added

- Site admins can now use the built-in Grafana Searcher dashboard to observe how many search requests are successful, or resulting in errors or timeouts. [#6756](https://github.com/sourcegraph/sourcegraph/issues/6756)

### Fixed

- When searches timeout, a consistent UI with clear actions like a button to increase the timeout is now returned. [#6754](https://github.com/sourcegraph/sourcegraph/issues/6754)
- To reduce the chance of search timeouts in some cases, the default indexed search timeout has been raised from 1.5s to 3s. [#6754](https://github.com/sourcegraph/sourcegraph/issues/6754)
- We now correctly inform users of the limitations of diff/commit search. If a diff/commit search would run over more than 50 repositories, users will be shown an error suggesting they scope their search to less repositories using the `repo:` filter. Global diff/commit search support is being tracked in [#6826](https://github.com/sourcegraph/sourcegraph/issues/6826). [#5519](https://github.com/sourcegraph/sourcegraph/issues/5519)

## 3.10.1

### Added

- Syntax highlighting for Starlark (Bazel) files. [#6827](https://github.com/sourcegraph/sourcegraph/issues/6827)

### Fixed

- The experimental search pagination API no longer times out when large repositories are encountered. [#6384](https://github.com/sourcegraph/sourcegraph/issues/6384) [#6383](https://github.com/sourcegraph/sourcegraph/issues/6383)
- In single-container deployments, the builtin `postgres_exporter` now correctly respects externally configured databases. This previously caused PostgreSQL metrics to not show up in Grafana when an external DB was in use. [#6735](https://github.com/sourcegraph/sourcegraph/issues/6735)

## 3.10.0

### Added

- Indexed Search supports horizontally scaling. Instances with large number of repositories can update the `replica` field of the `indexed-search` StatefulSet. See [configure indexed-search replica count](https://github.com/sourcegraph/deploy-sourcegraph/blob/master/docs/configure.md#configure-indexed-search-replica-count). [#5725](https://github.com/sourcegraph/sourcegraph/issues/5725)
- Bitbucket Cloud external service supports `exclude` config option. [#6035](https://github.com/sourcegraph/sourcegraph/issues/6035)
- `sourcegraph/server` Docker deployments now support the environment variable `IGNORE_PROCESS_DEATH`. If set to true the container will keep running, even if a subprocess has died. This is useful when manually fixing problems in the container which the container refuses to start. For example a bad database migration.
- Search input now offers filter type suggestions [#6105](https://github.com/sourcegraph/sourcegraph/pull/6105).
- The keyboard shortcut <kbd>Ctrl</kbd>+<kbd>Space</kbd> in the search input shows a list of available filter types.
- Sourcegraph Kubernetes cluster site admins can configure PostgreSQL by specifying `postgresql.conf` via ConfigMap. [sourcegraph/deploy-sourcegraph#447](https://github.com/sourcegraph/deploy-sourcegraph/pull/447)

### Changed

- **Required Kubernetes Migration:** The [Kubernetes deployment](https://github.com/sourcegraph/deploy-sourcegraph) manifest for indexed-search services has changed from a Normal Service to a Headless Service. This is to enable Sourcegraph to individually resolve indexed-search pods. Services are immutable, so please follow the [migration guide](https://github.com/sourcegraph/deploy-sourcegraph/blob/master/docs/migrate.md#310).
- Fields of type `String` in our GraphQL API that contain [JSONC](https://komkom.github.io/) now have the custom scalar type `JSONCString`. [#6209](https://github.com/sourcegraph/sourcegraph/pull/6209)
- `ZOEKT_HOST` environment variable has been deprecated. Please use `INDEXED_SEARCH_SERVERS` instead. `ZOEKT_HOST` will be removed in 3.12.
- Directory names on the repository tree page are now shown in bold to improve readability.
- Added support for Bitbucket Server pull request activity to the [campaign](https://about.sourcegraph.com/product/code-change-management/) burndown chart. When used, this feature leads to more requests being sent to Bitbucket Server, since Sourcegraph needs to keep track of how a pull request's state changes over time. With [the instance scoped webhooks](https://docs.google.com/document/d/1I3Aq1WSUh42BP8KvKr6AlmuCfo8tXYtJu40WzdNT6go/edit) in our [Bitbucket Server plugin](https://github.com/sourcegraph/bitbucket-server-plugin/pull/10) as well as up-coming [heuristical syncing changes](#6389), this additional load will be significantly reduced in the future.
- Added support for Bitbucket Server pull request activity to the campaign burndown chart. When used, this feature leads to more requests being sent to Bitbucket Server, since Sourcegraph needs to keep track of how a pull request's state changes over time. With [the instance scoped webhooks](https://docs.google.com/document/d/1I3Aq1WSUh42BP8KvKr6AlmuCfo8tXYtJu40WzdNT6go/edit) in our [Bitbucket Server plugin](https://github.com/sourcegraph/bitbucket-server-plugin/pull/10) as well as up-coming [heuristical syncing changes](#6389), this additional load will be significantly reduced in the future.

### Fixed

- Support hyphens in Bitbucket Cloud team names. [#6154](https://github.com/sourcegraph/sourcegraph/issues/6154)
- Server will run `redis-check-aof --fix` on startup to fix corrupted AOF files. [#651](https://github.com/sourcegraph/sourcegraph/issues/651)
- Authorization provider configuration errors in external services will be shown as site alerts. [#6061](https://github.com/sourcegraph/sourcegraph/issues/6061)

### Removed

## 3.9.4

### Changed

- The experimental search pagination API's `PageInfo` object now returns a `String` instead of an `ID` for its `endCursor`, and likewise for the `after` search field. Experimental paginated search API users may need to update their usages to replace `ID` cursor types with `String` ones.

### Fixed

- The experimental search pagination API no longer omits a single repository worth of results at the end of the result set. [#6286](https://github.com/sourcegraph/sourcegraph/issues/6286)
- The experimental search pagination API no longer produces search cursors that can get "stuck". [#6287](https://github.com/sourcegraph/sourcegraph/issues/6287)
- In literal search mode, searching for quoted strings now works as expected. [#6255](https://github.com/sourcegraph/sourcegraph/issues/6255)
- In literal search mode, quoted field values now work as expected. [#6271](https://github.com/sourcegraph/sourcegraph/pull/6271)
- `type:path` search queries now correctly work in indexed search again. [#6220](https://github.com/sourcegraph/sourcegraph/issues/6220)

## 3.9.3

### Changed

- Sourcegraph is now built using Go 1.13.3 [#6200](https://github.com/sourcegraph/sourcegraph/pull/6200).

## 3.9.2

### Fixed

- URI-decode the username, password, and pathname when constructing Postgres connection paramers in lsif-server [#6174](https://github.com/sourcegraph/sourcegraph/pull/6174). Fixes a crashing lsif-server process for users with passwords containing special characters.

## 3.9.1

### Changed

- Reverted [#6094](https://github.com/sourcegraph/sourcegraph/pull/6094) because it introduced a minor security hole involving only Grafana.
  [#6075](https://github.com/sourcegraph/sourcegraph/issues/6075) will be fixed with a different approach.

## 3.9.0

### Added

- Our external service syncing model will stream in new repositories to Sourcegraph. Previously we could only add a repository to our database and clone it once we had synced all information from all external services (to detect deletions and renames). Now adding a repository to an external service configuration should be reflected much sooner, even on large instances. [#5145](https://github.com/sourcegraph/sourcegraph/issues/5145)
- There is now an easy way for site admins to view and export settings and configuration when reporting a bug. The page for doing so is at /site-admin/report-bug, linked to from the site admin side panel under "Report a bug".
- An experimental search pagination API to enable better programmatic consumption of search results is now available to try. For more details and known limitations see [the documentation](https://docs.sourcegraph.com/api/graphql/search).
- Search queries can now be interpreted literally.
  - There is now a dot-star icon in the search input bar to toggle the pattern type of a query between regexp and literal.
  - There is a new `search.defaultPatternType` setting to configure the default pattern type, regexp or literal, for searches.
  - There is a new `patternType:` search token which overrides the `search.defaultPatternType` setting, and the active state of the dot-star icon in determining the pattern type of the query.
  - Old URLs without a patternType URL parameter will be redirected to the same URL with
    patternType=regexp appended to preserve intended behavior.
- Added support for GitHub organization webhooks to enable faster updates of metadata used by [campaigns](https://about.sourcegraph.com/product/code-change-management/), such as pull requests or issue comments. See the [GitHub webhook documentation](https://docs.sourcegraph.com/admin/external_service/github#webhooks) for instructions on how to enable webhooks.
- Added support for GitHub organization webhooks to enable faster updates of changeset metadata used by campaigns. See the [GitHub webhook documentation](https://docs.sourcegraph.com/admin/external_service/github#webhooks) for instructions on how to enable webhooks.
- Added burndown chart to visualize progress of campaigns.
- Added ability to edit campaign titles and descriptions.

### Changed

- **Recommended Kubernetes Migration:** The [Kubernetes deployment](https://github.com/sourcegraph/deploy-sourcegraph) manifest for indexed-search pods has changed from a Deployment to a StatefulSet. This is to enable future work on horizontally scaling indexed search. To retain your existing indexes there is a [migration guide](https://github.com/sourcegraph/deploy-sourcegraph/blob/master/docs/migrate.md#39).
- Allow single trailing hyphen in usernames and org names [#5680](https://github.com/sourcegraph/sourcegraph/pull/5680)
- Indexed search won't spam the logs on startup if the frontend API is not yet available. [zoekt#30](https://github.com/sourcegraph/zoekt/pull/30), [#5866](https://github.com/sourcegraph/sourcegraph/pull/5866)
- Search query fields are now case insensitive. For example `repoHasFile:` will now be recognized, not just `repohasfile:`. [#5168](https://github.com/sourcegraph/sourcegraph/issues/5168)
- Search queries are now interpreted literally by default, rather than as regular expressions. [#5899](https://github.com/sourcegraph/sourcegraph/pull/5899)
- The `search` GraphQL API field now takes a two new optional parameters: `version` and `patternType`. `version` determines the search syntax version to use, and `patternType` determines the pattern type to use for the query. `version` defaults to "V1", which is regular expression searches by default, if not explicitly passed in. `patternType` overrides the pattern type determined by version.
- Saved searches have been updated to support the new patternType filter. All existing saved searches have been updated to append `patternType:regexp` to the end of queries to ensure deterministic results regardless of the patternType configurations on an instance. All new saved searches are required to have a `patternType:` field in the query.
- Allow text selection in search result headers (to allow for e.g. copying filenames)

### Fixed

- Web app: Fix paths with special characters (#6050)
- Fixed an issue that rendered the search filter `repohascommitafter` unusable in the presence of an empty repository. [#5149](https://github.com/sourcegraph/sourcegraph/issues/5149)
- An issue where `externalURL` not being configured in the management console could go unnoticed. [#3899](https://github.com/sourcegraph/sourcegraph/issues/3899)
- Listing branches and refs now falls back to a fast path if there are a large number of branches. Previously we would time out. [#4581](https://github.com/sourcegraph/sourcegraph/issues/4581)
- Sourcegraph will now ignore the ambiguous ref HEAD if a repository contains it. [#5291](https://github.com/sourcegraph/sourcegraph/issues/5291)

### Removed

## 3.8.2

### Fixed

- Sourcegraph cluster deployments now run a more stable syntax highlighting server which can self-recover from rarer failure cases such as getting stuck at high CPU usage when highlighting some specific files. [#5406](https://github.com/sourcegraph/sourcegraph/issues/5406) This will be ported to single-container deployments [at a later date](https://github.com/sourcegraph/sourcegraph/issues/5841).

## 3.8.1

### Added

- Add `nameTransformations` setting to GitLab external service to help transform repository name that shows up in the Sourcegraph UI.

## 3.8.0

### Added

- A toggle button for browser extension to quickly enable/disable the core functionality without actually enable/disable the entire extension in the browser extension manager.
- Tabs to easily toggle between the different search result types on the search results page.

### Changed

- A `hardTTL` setting was added to the [Bitbucket Server `authorization` config](https://docs.sourcegraph.com/admin/external_service/bitbucketserver#configuration). This setting specifies a duration after which a user's cached permissions must be updated before any user action is authorized. This contrasts with the already existing `ttl` setting which defines a duration after which a user's cached permissions will get updated in the background, but the previously cached (and now stale) permissions are used to authorize any user action occuring before the update concludes. If your previous `ttl` value is larger than the default of the new `hardTTL` setting (i.e. **3 days**), you must change the `ttl` to be smaller or, `hardTTL` to be larger.

### Fixed

### Removed

- The `statusIndicator` feature flag has been removed from the site configuration's `experimentalFeatures` section. The status indicator has been enabled by default since 3.6.0 and you can now safely remove the feature flag from your configuration.
- Public usage is now only available on Sourcegraph.com. Because many core features rely on persisted user settings, anonymous usage leads to a degraded experience for most users. As a result, for self-hosted private instances it is preferable for all users to have accounts. But on sourcegraph.com, users will continue to have to opt-in to accounts, despite the degraded UX.

## 3.7.2

### Added

- A [migration guide for Sourcegraph v3.7+](https://docs.sourcegraph.com/admin/migration/3_7.md).

### Fixed

- Fixed an issue where some repositories with very long symbol names would fail to index after v3.7.
- We now retain one prior search index version after an upgrade, meaning upgrading AND downgrading from v3.6.2 <-> v3.7.2 is now 100% seamless and involves no downtime or negated search performance while repositories reindex. Please refer to the [v3.7+ migration guide](https://docs.sourcegraph.com/admin/migration/3_7.md) for details.

## 3.7.1

### Fixed

- When re-indexing repositories, we now continue to serve from the old index in the meantime. Thus, you can upgrade to 3.7.1 without downtime.
- Indexed symbol search is now faster, as we've fixed a performance issue that occurred when many repositories without any symbols existed.
- Indexed symbol search now uses less disk space when upgrading directly to v3.7.1 as we properly remove old indexes.

## 3.7.0

### Added

- Indexed search now supports symbol queries. This feature will require re-indexing all repositories. This will increase the disk and memory usage of indexed search by roughly 10%. You can disable the feature with the configuration `search.index.symbols.enabled`. [#3534](https://github.com/sourcegraph/sourcegraph/issues/3534)
- Multi-line search now works for non-indexed search. [#4518](https://github.com/sourcegraph/sourcegraph/issues/4518)
- When using `SITE_CONFIG_FILE` and `EXTSVC_CONFIG_FILE`, you [may now also specify e.g. `SITE_CONFIG_ALLOW_EDITS=true`](https://docs.sourcegraph.com/admin/config/advanced_config_file) to allow edits to be made to the config in the application which will be overwritten on the next process restart. [#4912](https://github.com/sourcegraph/sourcegraph/issues/4912)

### Changed

- In the [GitHub external service config](https://docs.sourcegraph.com/admin/external_service/github#configuration) it's now possible to specify `orgs` without specifying `repositoryQuery` or `repos` too.
- Out-of-the-box TypeScript code intelligence is much better with an updated ctags version with a built-in TypeScript parser.
- Sourcegraph uses Git protocol version 2 for increased efficiency and performance when fetching data from compatible code hosts.
- Searches with `repohasfile:` are faster at finding repository matches. [#4833](https://github.com/sourcegraph/sourcegraph/issues/4833).
- Zoekt now runs with GOGC=50 by default, helping to reduce the memory consumption of Sourcegraph. [#3792](https://github.com/sourcegraph/sourcegraph/issues/3792)
- Upgraded the version of Go in use, which improves security for publicly accessible Sourcegraph instances.

### Fixed

- Disk cleanup in gitserver is now done in terms of percentages to fix [#5059](https://github.com/sourcegraph/sourcegraph/issues/5059).
- Search results now correctly show highlighting of matches with runes like 'İ' that lowercase to runes with a different number of bytes in UTF-8 [#4791](https://github.com/sourcegraph/sourcegraph/issues/4791).
- Fixed an issue where search would sometimes crash with a panic due to a nil pointer. [#5246](https://github.com/sourcegraph/sourcegraph/issues/5246)

### Removed

## 3.6.2

### Fixed

- Fixed Phabricator external services so they won't stop the syncing process for repositories when Phabricator doesn't return clone URLs. [#5101](https://github.com/sourcegraph/sourcegraph/pull/5101)

## 3.6.1

### Added

- New site config option `branding.brandName` configures the brand name to display in the Sourcegraph \<title\> element.
- `repositoryPathPattern` option added to the "Other" external service type for repository name customization.

## 3.6.0

### Added

- The `github.exclude` setting in [GitHub external service config](https://docs.sourcegraph.com/admin/external_service/github#configuration) additionally allows you to specify regular expressions with `{"pattern": "regex"}`.
- A new [`quicklinks` setting](https://docs.sourcegraph.com/user/personalization/quick_links) allows adding links to be displayed on the homepage and search page for all users (or users in an organization).
- Compatibility with the [Sourcegraph for Bitbucket Server](https://github.com/sourcegraph/bitbucket-server-plugin) plugin.
- Support for [Bitbucket Cloud](https://bitbucket.org) as an external service.

### Changed

- Updating or creating an external service will no longer block until the service is synced.
- The GraphQL fields `Repository.createdAt` and `Repository.updatedAt` are deprecated and will be removed in 3.8. Now `createdAt` is always the current time and updatedAt is always null.
- In the [GitHub external service config](https://docs.sourcegraph.com/admin/external_service/github#configuration) and [Bitbucket Server external service config](https://docs.sourcegraph.com/admin/external_service/bitbucket_server#permissions) `repositoryQuery` is now only required if `repos` is not set.
- Log messages from query-runner when saved searches fail now include the raw query as part of the message.
- The status indicator in the navigation bar is now enabled by default
- Usernames and org names can now contain the `.` character. [#4674](https://github.com/sourcegraph/sourcegraph/issues/4674)

### Fixed

- Commit searches now correctly highlight unicode characters, for example 加. [#4512](https://github.com/sourcegraph/sourcegraph/issues/4512)
- Symbol searches now show the number of symbol matches rather than the number of file matches found. [#4578](https://github.com/sourcegraph/sourcegraph/issues/4578)
- Symbol searches with truncated results now show a `+` on the results page to signal that some results have been omitted. [#4579](https://github.com/sourcegraph/sourcegraph/issues/4579)

## 3.5.4

### Fixed

- Fixed Phabricator external services so they won't stop the syncing process for repositories when Phabricator doesn't return clone URLs. [#5101](https://github.com/sourcegraph/sourcegraph/pull/5101)

## 3.5.2

### Changed

- Usernames and org names can now contain the `.` character. [#4674](https://github.com/sourcegraph/sourcegraph/issues/4674)

### Added

- Syntax highlighting requests that fail are now logged and traced. A new Prometheus metric `src_syntax_highlighting_requests` allows monitoring and alerting. [#4877](https://github.com/sourcegraph/sourcegraph/issues/4877).
- Sourcegraph's SAML authentication now supports RSA PKCS#1 v1.5. [#4869](https://github.com/sourcegraph/sourcegraph/pull/4869)

### Fixed

- Increased nginx proxy buffer size to fix issue where login failed when SAML AuthnRequest was too large. [#4849](https://github.com/sourcegraph/sourcegraph/pull/4849)
- A regression in 3.3.8 where `"corsOrigin": "*"` was improperly forbidden. [#4424](https://github.com/sourcegraph/sourcegraph/issues/4424)

## 3.5.1

### Added

- A new [`quicklinks` setting](https://docs.sourcegraph.com/user/personalization/quick_links) allows adding links to be displayed on the homepage and search page for all users (or users in an organization).
- Site admins can prevent the icon in the top-left corner of the screen from spinning on hovers by setting `"branding": { "disableSymbolSpin": true }` in their site configuration.

### Fixed

- Fix `repository.language` GraphQL field (previously returned empty for most repositories).

## 3.5.0

### Added

- Indexed search now supports matching consecutive literal newlines, with queries like e.g. `foo\nbar.*` to search over multiple lines. [#4138](https://github.com/sourcegraph/sourcegraph/issues/4138)
- The `orgs` setting in [GitHub external service config](https://docs.sourcegraph.com/admin/external_service/github) allows admins to select all repositories from the specified organizations to be synced.
- A new experimental search filter `repohascommitafter:"30 days ago"` allows users to exclude stale repositories that don't contain commits (to the branch being searched over) past a specified date from their search query.
- The `authorization` setting in the [Bitbucket Server external service config](https://docs.sourcegraph.com/admin/external_service/bitbucket_server#permissions) enables Sourcegraph to enforce the repository permissions defined in Bitbucket Server.
- A new, experimental status indicator in the navigation bar allows admins to quickly see whether the configured repositories are up to date or how many are currently being updated in the background. You can enable the status indicator with the following site configuration: `"experimentalFeatures": { "statusIndicator": "enabled" }`.
- A new search filter `repohasfile` allows users to filter results to just repositories containing a matching file. For example `ubuntu file:Dockerfile repohasfile:\.py$` would find Dockerfiles mentioning Ubuntu in repositories that contain Python files. [#4501](https://github.com/sourcegraph/sourcegraph/pull/4501)

### Changed

- The saved searches UI has changed. There is now a Saved searches page in the user and organizations settings area. A saved search appears in the settings area of the user or organization it is associated with.

### Removed

### Fixed

- Fixed repository search patterns which contain `.*`. Previously our optimizer would ignore `.*`, which in some cases would lead to our repository search excluding some repositories from the results.
- Fixed an issue where the Phabricator native integration would be broken on recent Phabricator versions. This fix depends on v1.2 of the [Phabricator extension](https://github.com/sourcegraph/phabricator-extension).
- Fixed an issue where the "Empty repository" banner would be shown on a repository page when starting to clone a repository.
- Prevent data inconsistency on cached archives due to restarts. [#4366](https://github.com/sourcegraph/sourcegraph/pull/4366)
- On the /extensions page, the UI is now less ambiguous when an extension has not been activated. [#4446](https://github.com/sourcegraph/sourcegraph/issues/4446)

## 3.4.5

### Fixed

- Fixed an issue where syntax highlighting taking too long would result in errors or wait long amounts of time without properly falling back to plaintext rendering after a few seconds. [#4267](https://github.com/sourcegraph/sourcegraph/issues/4267) [#4268](https://github.com/sourcegraph/sourcegraph/issues/4268) (this fix was intended to be in 3.4.3, but was in fact left out by accident)
- Fixed an issue with `sourcegraph/server` Docker deployments where syntax highlighting could produce `server closed idle connection` errors. [#4269](https://github.com/sourcegraph/sourcegraph/issues/4269) (this fix was intended to be in 3.4.3, but was in fact left out by accident)
- Fix `repository.language` GraphQL field (previously returned empty for most repositories).

## 3.4.4

### Fixed

- Fixed an out of bounds error in the GraphQL repository query. [#4426](https://github.com/sourcegraph/sourcegraph/issues/4426)

## 3.4.3

### Fixed

- Improved performance of the /site-admin/repositories page significantly (prevents timeouts). [#4063](https://github.com/sourcegraph/sourcegraph/issues/4063)
- Fixed an issue where Gitolite repositories would be inaccessible to non-admin users after upgrading to 3.3.0+ from an older version. [#4263](https://github.com/sourcegraph/sourcegraph/issues/4263)
- Repository names are now treated as case-sensitive, fixing an issue where users saw `pq: duplicate key value violates unique constraint \"repo_name_unique\"` [#4283](https://github.com/sourcegraph/sourcegraph/issues/4283)
- Repositories containing submodules not on Sourcegraph will now load without error [#2947](https://github.com/sourcegraph/sourcegraph/issues/2947)
- HTTP metrics in Prometheus/Grafana now distinguish between different types of GraphQL requests.

## 3.4.2

### Fixed

- Fixed incorrect wording in site-admin onboarding. [#4127](https://github.com/sourcegraph/sourcegraph/issues/4127)

## 3.4.1

### Added

- You may now specify `DISABLE_CONFIG_UPDATES=true` on the management console to prevent updates to the critical configuration. This is useful when loading critical config via a file using `CRITICAL_CONFIG_FILE` on the frontend.

### Changed

- When `EXTSVC_CONFIG_FILE` or `SITE_CONFIG_FILE` are specified, updates to external services and the site config are now prevented.
- Site admins will now see a warning if creating or updating an external service was successful but the process could not complete entirely due to an ephemeral error (such as GitHub API search queries running into timeouts and returning incomplete results).

### Removed

### Fixed

- Fixed an issue where `EXTSVC_CONFIG_FILE` being specified would incorrectly cause a panic.
- Fixed an issue where user/org/global settings from old Sourcegraph versions (2.x) could incorrectly be null, leading to various errors.
- Fixed an issue where an ephemeral infrastructure error (`tar/archive: invalid tar header`) would fail a search.

## 3.4.0

### Added

- When `repositoryPathPattern` is configured, paths from the full long name will redirect to the configured name. Extensions will function with the configured name. `repositoryPathPattern` allows administrators to configure "nice names". For example `sourcegraph.example.com/github.com/foo/bar` can configured to be `sourcegraph.example.com/gh/foo/bar` with `"repositoryPathPattern": "gh/{nameWithOwner}"`. (#462)
- Admins can now turn off site alerts for patch version release updates using the `alerts.showPatchUpdates` setting. Alerts will still be shown for major and minor version updates.
- The new `gitolite.exclude` setting in [Gitolite external service config](https://docs.sourcegraph.com/admin/external_service/gitolite#configuration) allows you to exclude specific repositories by their Gitolite name so that they won't be mirrored. Upon upgrading, previously "disabled" repositories will be automatically migrated to this exclusion list.
- The new `aws_codecommit.exclude` setting in [AWS CodeCommit external service config](https://docs.sourcegraph.com/admin/external_service/aws_codecommit#configuration) allows you to exclude specific repositories by their AWS name or ID so that they won't be synced. Upon upgrading, previously "disabled" repositories will be automatically migrated to this exclusion list.
- Added a new, _required_ `aws_codecommit.gitCredentials` setting to the [AWS CodeCommit external service config](https://docs.sourcegraph.com/admin/external_service/aws_codecommit#configuration). These Git credentials are required to create long-lived authenticated clone URLs for AWS CodeCommit repositories. For more information about Git credentials, see the AWS CodeCommit documentation: https://docs.aws.amazon.com/IAM/latest/UserGuide/id_credentials_ssh-keys.html#git-credentials-code-commit. For detailed instructions on how to create the credentials in IAM, see this page: https://docs.aws.amazon.com/codecommit/latest/userguide/setting-up-gc.html
- Added support for specifying a URL formatted `gitolite.host` setting in [Gitolite external service config](https://docs.sourcegraph.com/admin/external_service/gitolite#configuration) (e.g. `ssh://git@gitolite.example.org:2222/`), in addition to the already supported SCP like format (e.g `git@gitolite.example.org`)
- Added support for overriding critical, site, and external service configurations via files. Specify `CRITICAL_CONFIG_FILE=critical.json`, `SITE_CONFIG_FILE=site.json`, and/or `EXTSVC_CONFIG_FILE=extsvc.json` on the `frontend` container to do this.

### Changed

- Kinds of external services in use are now included in [server pings](https://docs.sourcegraph.com/admin/pings).
- Bitbucket Server: An actual Bitbucket icon is now used for the jump-to-bitbucket action on repository pages instead of the previously generic icon.
- Default config for GitHub, GitHub Enterprise, GitLab, Bitbucket Server, and AWS Code Commit external services has been revised to make it easier for first time admins.

### Removed

- Fields related to Repository enablement have been deprecated. Mutations are now NOOPs, and for repositories returned the value is always true for Enabled. The enabled field and mutations will be removed in 3.6. Mutations: `setRepositoryEnabled`, `setAllRepositoriesEnabled`, `updateAllMirrorRepositories`, `deleteRepository`. Query parameters: `repositories.enabled`, `repositories.disabled`. Field: `Repository.enabled`.
- Global saved searches are now deprecated. Any existing global saved searches have been assigned to the Sourcegraph instance's first site admin's user account.
- The `search.savedQueries` configuration option is now deprecated. Existing entries remain in user and org settings for backward compatibility, but are unused as saved searches are now stored in the database.

### Fixed

- Fixed a bug where submitting a saved query without selecting the location would fail for non-site admins (#3628).
- Fixed settings editors only having a few pixels height.
- Fixed a bug where browser extension and code review integration usage stats were not being captured on the site-admin Usage Stats page.
- Fixed an issue where in some rare cases PostgreSQL starting up slowly could incorrectly trigger a panic in the `frontend` service.
- Fixed an issue where the management console password would incorrectly reset to a new secure one after a user account was created.
- Fixed a bug where gitserver would leak file descriptors when performing common operations.
- Substantially improved the performance of updating Bitbucket Server external service configurations on instances with thousands of repositories, going from e.g. several minutes to about a minute for ~20k repositories (#4037).
- Fully resolved the search performance regression in v3.2.0, restoring performance of search back to the same levels it was before changes made in v3.2.0.
- Fix a bug where using a repo search filter with the prefix `github.com` only searched for repos whose name starts with `github.com`, even though no `^` was specified in the search filter. (#4103)
- Fixed an issue where files that fail syntax highlighting would incorrectly render an error instead of gracefully falling back to their plaintext form.

## 3.3.9

### Added

- Syntax highlighting requests that fail are now logged and traced. A new Prometheus metric `src_syntax_highlighting_requests` allows monitoring and alerting. [#4877](https://github.com/sourcegraph/sourcegraph/issues/4877).

## 3.3.8

### Fixed

- Fully resolved the search performance regression in v3.2.0, restoring performance of search back to the same levels it was before changes made in v3.2.0.
- Fixed an issue where files that fail syntax highlighting would incorrectly render an error instead of gracefully falling back to their plaintext form.
- Fixed an issue introduced in v3.3 where Sourcegraph would under specific circumstances incorrectly have to re-clone and re-index repositories from Bitbucket Server and AWS CodeCommit.

## 3.3.7

### Added

- The `bitbucketserver.exclude` setting in [Bitbucket Server external service config](https://docs.sourcegraph.com/admin/external_service/bitbucketserver#configuration) additionally allows you to exclude repositories matched by a regular expression (so that they won't be synced).

### Changed

### Removed

### Fixed

- Fixed a major indexed search performance regression that occurred in v3.2.0. (#3685)
- Fixed an issue where Sourcegraph would fail to update repositories on some instances (`pq: duplicate key value violates unique constraint "repo_external_service_unique_idx"`) (#3680)
- Fixed an issue where Sourcegraph would not exclude unavailable Bitbucket Server repositories. (#3772)

## 3.3.6

## Changed

- All 24 language extensions are enabled by default.

## 3.3.5

## Changed

- Indexed search is now enabled by default for new Docker deployments. (#3540)

### Removed

- Removed smart-casing behavior from search.

### Fixed

- Removes corrupted archives in the searcher cache and tries to populate the cache again instead of returning an error.
- Fixed a bug where search scopes would not get merged, and only the lowest-level list of search scopes would appear.
- Fixed an issue where repo-updater was slower in performing its work which could sometimes cause other performance issues. https://github.com/sourcegraph/sourcegraph/pull/3633

## 3.3.4

### Fixed

- Fixed bundling of the Phabricator integration assets in the Sourcegraph docker image.

## 3.3.3

### Fixed

- Fixed bug that prevented "Find references" action from being completed in the activation checklist.

## 3.3.2

### Fixed

- Fixed an issue where the default `bitbucketserver.repositoryQuery` would not be created on migration from older Sourcegraph versions. https://github.com/sourcegraph/sourcegraph/issues/3591
- Fixed an issue where Sourcegraph would add deleted repositories to the external service configuration. https://github.com/sourcegraph/sourcegraph/issues/3588
- Fixed an issue where a repo-updater migration would hit code host rate limits. https://github.com/sourcegraph/sourcegraph/issues/3582
- The required `bitbucketserver.username` field of a [Bitbucket Server external service configuration](https://docs.sourcegraph.com/admin/external_service/bitbucketserver#configuration), if unset or empty, is automatically migrated to match the user part of the `url` (if defined). https://github.com/sourcegraph/sourcegraph/issues/3592
- Fixed a panic that would occur in indexed search / the frontend when a search error ocurred. https://github.com/sourcegraph/sourcegraph/issues/3579
- Fixed an issue where the repo-updater service could become deadlocked while performing a migration. https://github.com/sourcegraph/sourcegraph/issues/3590

## 3.3.1

### Fixed

- Fixed a bug that prevented external service configurations specifying client certificates from working (#3523)

## 3.3.0

### Added

- In search queries, treat `foo(` as `foo\(` and `bar[` as `bar\[` rather than failing with an error message.
- Enterprise admins can now customize the appearance of the homepage and search icon.
- A new settings property `notices` allows showing custom informational messages on the homepage and at the top of each page. The `motd` property is deprecated and its value is automatically migrated to the new `notices` property.
- The new `gitlab.exclude` setting in [GitLab external service config](https://docs.sourcegraph.com/admin/external_service/gitlab#configuration) allows you to exclude specific repositories matched by `gitlab.projectQuery` and `gitlab.projects` (so that they won't be synced). Upon upgrading, previously "disabled" repositories will be automatically migrated to this exclusion list.
- The new `gitlab.projects` setting in [GitLab external service config](https://docs.sourcegraph.com/admin/external_service/gitlab#configuration) allows you to select specific repositories to be synced.
- The new `bitbucketserver.exclude` setting in [Bitbucket Server external service config](https://docs.sourcegraph.com/admin/external_service/bitbucketserver#configuration) allows you to exclude specific repositories matched by `bitbucketserver.repositoryQuery` and `bitbucketserver.repos` (so that they won't be synced). Upon upgrading, previously "disabled" repositories will be automatically migrated to this exclusion list.
- The new `bitbucketserver.repos` setting in [Bitbucket Server external service config](https://docs.sourcegraph.com/admin/external_service/bitbucketserver#configuration) allows you to select specific repositories to be synced.
- The new required `bitbucketserver.repositoryQuery` setting in [Bitbucket Server external service configuration](https://docs.sourcegraph.com/admin/external_service/bitbucketserver#configuration) allows you to use Bitbucket API repository search queries to select repos to be synced. Existing configurations will be migrate to have it set to `["?visibility=public", "?visibility=private"]` which is equivalent to the previous implicit behaviour that this setting supersedes.
- "Quick configure" buttons for common actions have been added to the config editor for all external services.
- "Quick configure" buttons for common actions have been added to the management console.
- Site-admins now receive an alert every day for the seven days before their license key expires.
- The user menu (in global nav) now lists the user's organizations.
- All users on an instance now see a non-dismissible alert when when there's no license key in use and the limit of free user accounts is exceeded.
- All users will see a dismissible warning about limited search performance and accuracy on when using the sourcegraph/server Docker image with more than 100 repositories enabled.

### Changed

- Indexed searches that time out more consistently report a timeout instead of erroneously saying "No results."
- The symbols sidebar now only shows symbols defined in the current file or directory.
- The dynamic filters on search results pages will now display `lang:` instead of `file:` filters for language/file-extension filter suggestions.
- The default `github.repositoryQuery` of a [GitHub external service configuration](https://docs.sourcegraph.com/admin/external_service/github#configuration) has been changed to `["none"]`. Existing configurations that had this field unset will be migrated to have the previous default explicitly set (`["affiliated", "public"]`).
- The default `gitlab.projectQuery` of a [GitLab external service configuration](https://docs.sourcegraph.com/admin/external_service/gitlab#configuration) has been changed to `["none"]`. Existing configurations that had this field unset will be migrated to have the previous default explicitly set (`["?membership=true"]`).
- The default value of `maxReposToSearch` is now unlimited (was 500).
- The default `github.repositoryQuery` of a [GitHub external service configuration](https://docs.sourcegraph.com/admin/external_service/github#configuration) has been changed to `["none"]` and is now a required field. Existing configurations that had this field unset will be migrated to have the previous default explicitly set (`["affiliated", "public"]`).
- The default `gitlab.projectQuery` of a [GitLab external service configuration](https://docs.sourcegraph.com/admin/external_service/gitlab#configuration) has been changed to `["none"]` and is now a required field. Existing configurations that had this field unset will be migrated to have the previous default explicitly set (`["?membership=true"]`).
- The `bitbucketserver.username` field of a [Bitbucket Server external service configuration](https://docs.sourcegraph.com/admin/external_service/bitbucketserver#configuration) is now **required**. This field is necessary to authenticate with the Bitbucket Server API with either `password` or `token`.
- The settings and account pages for users and organizations are now combined into a single tab.

### Removed

- Removed the option to show saved searches on the Sourcegraph homepage.

### Fixed

- Fixed an issue where the site-admin repositories page `Cloning`, `Not Cloned`, `Needs Index` tabs were very slow on instances with thousands of repositories.
- Fixed an issue where failing to syntax highlight a single file would take down the entire syntax highlighting service.

## 3.2.6

### Fixed

- Fully resolved the search performance regression in v3.2.0, restoring performance of search back to the same levels it was before changes made in v3.2.0.

## 3.2.5

### Fixed

- Fixed a major indexed search performance regression that occurred in v3.2.0. (#3685)

## 3.2.4

### Fixed

- Fixed bundling of the Phabricator integration assets in the Sourcegraph docker image.

## 3.2.3

### Fixed

- Fixed https://github.com/sourcegraph/sourcegraph/issues/3336.
- Clearer error message when a repository sync fails due to the inability to clone a repository.
- Rewrite '@' character in Gitolite repository names to '-', which permits them to be viewable in the UI.

## 3.2.2

### Changed

- When using an external Zoekt instance (specified via the `ZOEKT_HOST` environment variable), sourcegraph/server no longer spins up a redundant internal Zoekt instance.

## 3.2.1

### Fixed

- Jaeger tracing, once enabled, can now be configured via standard [environment variables](https://github.com/jaegertracing/jaeger-client-go/blob/v2.14.0/README.md#environment-variables).
- Fixed an issue where some search and zoekt errors would not be logged.

## 3.2.0

### Added

- Sourcegraph can now automatically use the system's theme.
  To enable, open the user menu in the top right and make sure the theme dropdown is set to "System".
  This is currently supported on macOS Mojave with Safari Technology Preview 68 and later.
- The `github.exclude` setting was added to the [GitHub external service config](https://docs.sourcegraph.com/admin/external_service/github#configuration) to allow excluding repositories yielded by `github.repos` or `github.repositoryQuery` from being synced.

### Changed

- Symbols search is much faster now. After the initial indexing, you can expect code intelligence to be nearly instant no matter the size of your repository.
- Massively reduced the number of code host API requests Sourcegraph performs, which caused rate limiting issues such as slow search result loading to appear.
- The [`corsOrigin`](https://docs.sourcegraph.com/admin/config/site_config) site config property is no longer needed for integration with GitHub, GitLab, etc., via the [Sourcegraph browser extension](https://docs.sourcegraph.com/integration/browser_extension). Only the [Phabricator extension](https://github.com/sourcegraph/phabricator-extension) requires it.

### Fixed

- Fixed a bug where adding a search scope that adds a `repogroup` filter would cause invalid queries if `repogroup:sample` was already part of the query.
- An issue where errors during displaying search results would not be displayed.

### Removed

- The `"updateScheduler2"` experiment is now the default and it's no longer possible to configure.

## 3.1.2

### Added

- The `search.contextLines` setting was added to allow configuration of the number of lines of context to be displayed around search results.

### Changed

- Massively reduced the number of code host API requests Sourcegraph performs, which caused rate limiting issues such as slow search result loading to appear.
- Improved logging in various situations where Sourcegraph would potentially hit code host API rate limits.

### Fixed

- Fixed an issue where search results loading slowly would display a `Cannot read property "lastChild" of undefined` error.

## 3.1.1

### Added

- Query builder toggle (open/closed) state is now retained.

### Fixed

- Fixed an issue where single-term values entered into the "Exact match" field in the query builder were not getting wrapped in quotes.

## 3.1.0

### Added

- Added Docker-specific help text when running the Sourcegraph docker image in an environment with an sufficient open file descriptor limit.
- Added syntax highlighting for Kotlin and Dart.
- Added a management console environment variable to disable HTTPS, see [the docs](https://docs.sourcegraph.com/admin/management_console.md#can-i-disable-https-on-the-management-console) for more information.
- Added `auth.disableUsernameChanges` to critical configuration to prevent users from changing their usernames.
- Site admins can query a user by email address or username from the GraphQL API.
- Added a search query builder to the main search page. Click "Use search query builder" to open the query builder, which is a form with separate inputs for commonly used search keywords.

### Changed

- File match search results now show full repository name if there are results from mirrors on different code hosts (e.g. github.com/sourcegraph/sourcegraph and gitlab.com/sourcegraph/sourcegraph)
- Search queries now use "smart case" by default. Searches are case insensitive unless you use uppercase letters. To explicitly set the case, you can still use the `case` field (e.g. `case:yes`, `case:no`). To explicitly set smart case, use `case:auto`.

### Fixed

- Fixed an issue where the management console would improperly regenerate the TLS cert/key unless `CUSTOM_TLS=true` was set. See the documentation for [how to use your own TLS certificate with the management console](https://docs.sourcegraph.com/admin/management_console.md#how-can-i-use-my-own-tls-certificates-with-the-management-console).

## 3.0.1

### Added

- Symbol search now supports Elixir, Haskell, Kotlin, Scala, and Swift

### Changed

- Significantly optimized how file search suggestions are provided when using indexed search (cluster deployments).
- Both the `sourcegraph/server` image and the [Kubernetes deployment](https://github.com/sourcegraph/deploy-sourcegraph) manifests ship with Postgres `11.1`. For maximum compatibility, however, the minimum supported version remains `9.6`. The upgrade procedure is mostly automated for existing deployments. Please refer to [this page](https://docs.sourcegraph.com/admin/postgres) for detailed instructions.

### Removed

- The deprecated `auth.disableAccessTokens` site config property was removed. Use `auth.accessTokens` instead.
- The `disableBrowserExtension` site config property was removed. [Configure nginx](https://docs.sourcegraph.com/admin/nginx) instead to block clients (if needed).

## 3.0.0

See the changelog entries for 3.0.0 beta releases and our [3.0](https://docs.sourcegraph.com/admin/migration/3_0.md) upgrade guide if you are upgrading from 2.x.

## 3.0.0-beta.4

### Added

- Basic code intelligence for the top 10 programming languages works out of the box without any configuration. [TypeScript/JavaScript](https://sourcegraph.com/extensions/sourcegraph/typescript), [Python](https://sourcegraph.com/extensions/sourcegraph/python), [Java](https://sourcegraph.com/extensions/sourcegraph/java), [Go](https://sourcegraph.com/extensions/sourcegraph/go), [C/C++](https://sourcegraph.com/extensions/sourcegraph/cpp), [Ruby](https://sourcegraph.com/extensions/sourcegraph/ruby), [PHP](https://sourcegraph.com/extensions/sourcegraph/php), [C#](https://sourcegraph.com/extensions/sourcegraph/csharp), [Shell](https://sourcegraph.com/extensions/sourcegraph/shell), and [Scala](https://sourcegraph.com/extensions/sourcegraph/scala) are enabled by default, and you can find more in the [extension registry](https://sourcegraph.com/extensions?query=category%3A"Programming+languages").

## 3.0.0-beta.3

- Fixed an issue where the site admin is redirected to the start page instead of being redirected to the repositories overview page after deleting a repo.

## 3.0.0-beta

### Added

- Repositories can now be queried by a git clone URL through the GraphQL API.
- A new Explore area is linked from the top navigation bar (when the `localStorage.explore=true;location.reload()` feature flag is enabled).
- Authentication via GitHub is now supported. To enable, add an item to the `auth.providers` list with `type: "github"`. By default, GitHub identities must be linked to an existing Sourcegraph user account. To enable new account creation via GitHub, use the `allowSignup` option in the `GitHubConnection` config.
- Authentication via GitLab is now supported. To enable, add an item to the `auth.providers` list with `type: "gitlab"`.
- GitHub repository permissions are supported if authentication via GitHub is enabled. See the
  documentation for the `authorization` field of the `GitHubConnection` configuration.
- The repository settings mirroring page now shows when a repo is next scheduled for an update (requires experiment `"updateScheduler2": "enabled"`).
- Configured repositories are periodically scheduled for updates using a new algorithm. You can disable the new algorithm with the following site configuration: `"experimentalFeatures": { "updateScheduler2": "disabled" }`. If you do so, please file a public issue to describe why you needed to disable it.
- When using HTTP header authentication, [`stripUsernameHeaderPrefix`](https://docs.sourcegraph.com/admin/auth/#username-header-prefixes) field lets an admin specify a prefix to strip from the HTTP auth header when converting the header value to a username.
- Sourcegraph extensions whose package.json contains `"wip": true` are considered [work-in-progress extensions](https://docs.sourcegraph.com/extensions/authoring/publishing#wip-extensions) and are indicated as such to avoid users accidentally using them.
- Information about user survey submissions and a chart showing weekly active users is now displayed on the site admin Overview page.
- A new GraphQL API field `UserEmail.isPrimary` was added that indicates whether an email is the user's primary email.
- The filters bar in the search results page can now display filters from extensions.
- Extensions' `activate` functions now receive a `sourcegraph.ExtensionContext` parameter (i.e., `export function activate(ctx: sourcegraph.ExtensionContext): void { ... }`) to support deactivation and running multiple extensions in the same process.
- Users can now request an Enterprise trial license from the site init page.
- When searching, a filter button `case:yes` will now appear when relevant. This helps discovery and makes it easier to use our case-sensitive search syntax.
- Extensions can now report progress in the UI through the `withProgress()` extension API.
- When calling `editor.setDecorations()`, extensions must now provide an instance of `TextDocumentDecorationType` as first argument. This helps gracefully displaying decorations from several extensions.

### Changed

- The Postgres database backing Sourcegraph has been upgraded from 9.4 to 11.1. Existing Sourcegraph users must conduct an [upgrade procedure](https://docs.sourcegraph.com/admin/postgres_upgrade)
- Code host configuration has moved out of the site config JSON into the "External services" area of the site admin web UI. Sourcegraph instances will automatically perform a one time migration of existing data in the site config JSON. After the migration these keys can be safely deleted from the site config JSON: `awsCodeCommit`, `bitbucketServer`, `github`, `gitlab`, `gitolite`, and `phabricator`.
- Site and user usage statistics are now visible to all users. Previously only site admins (and users, for their own usage statistics) could view this information. The information consists of aggregate counts of actions such as searches, page views, etc.
- The Git blame information shown at the end of a line is now provided by the [Git extras extension](https://sourcegraph.com/extensions/sourcegraph/git-extras). You must add that extension to continue using this feature.
- The `appURL` site configuration option was renamed to `externalURL`.
- The repository and directory pages now show all entries together instead of showing files and (sub)directories separately.
- Extensions no longer can specify titles (in the `title` property in the `package.json` extension manifest). Their extension ID (such as `alice/myextension`) is used.

### Fixed

- Fixed an issue where the site admin License page showed a count of current users, rather than the max number of users over the life of the license.
- Fixed number formatting issues on site admin Overview and Survey Response pages.
- Fixed resolving of git clone URLs with `git+` prefix through the GraphQL API
- Fixed an issue where the graphql Repositories endpoint would order by a field which was not indexed. Times on Sourcegraph.com went from 10s to 200ms.
- Fixed an issue where whitespace was not handled properly in environment variable lists (`SYMBOLS_URL`, `SEARCHER_URL`).
- Fixed an issue where clicking inside the repository popover or clicking "Show more" would dismiss the popover.

### Removed

- The `siteID` site configuration option was removed because it is no longer needed. If you previously specified this in site configuration, a new, random site ID will be generated upon server startup. You can safely remove the existing `siteID` value from your site configuration after upgrading.
- The **Info** panel was removed. The information it presented can be viewed in the hover.
- The top-level `repos.list` site configuration was removed in favour of each code-host's equivalent options,
  now configured via the new _External Services UI_ available at `/site-admin/external-services`. Equivalent options in code hosts configuration:
  - GitHub via [`github.repos`](https://docs.sourcegraph.com/admin/site_config/all#repos-array)
  - Gitlab via [`gitlab.projectQuery`](https://docs.sourcegraph.com/admin/site_config/all#projectquery-array)
  - Phabricator via [`phabricator.repos`](https://docs.sourcegraph.com/admin/site_config/all#phabricator-array)
  - [Other external services](https://docs.sourcegraph.com/admin/repo/add_from_other_external_services)
- Removed the `httpStrictTransportSecurity` site configuration option. Use [nginx configuration](https://docs.sourcegraph.com/admin/nginx) for this instead.
- Removed the `tls.letsencrypt` site configuration option. Use [nginx configuration](https://docs.sourcegraph.com/admin/nginx) for this instead.
- Removed the `tls.cert` and `tls.key` site configuration options. Use [nginx configuration](https://docs.sourcegraph.com/admin/nginx) for this instead.
- Removed the `httpToHttpsRedirect` and `experimentalFeatures.canonicalURLRedireect` site configuration options. Use [nginx configuration](https://docs.sourcegraph.com/admin/nginx) for these instead.
- Sourcegraph no longer requires access to `/var/run/docker.sock`.

## 2.13.6

### Added

- The `/-/editor` endpoint now accepts a `hostname_patterns` URL parameter, which specifies a JSON
  object mapping from hostname to repository name pattern. This serves as a hint to Sourcegraph when
  resolving git clone URLs to repository names. The name pattern is the same style as is used in
  code host configurations. The default value is `{hostname}/{path}`.

## 2.13.5

### Fixed

- Fixed another issue where Sourcegraph would try to fetch more than the allowed number of repositories from AWS CodeCommit.

## 2.13.4

### Changed

- The default for `experimentalFeatures.canonicalURLRedirect` in site config was changed back to `disabled` (to avoid [#807](https://github.com/sourcegraph/sourcegraph/issues/807)).

## 2.13.3

### Fixed

- Fixed an issue that would cause the frontend health check endpoint `/healthz` to not respond. This only impacts Kubernetes deployments.
- Fixed a CORS policy issue that caused requests to be rejected when they come from origins not in our [manifest.json](https://sourcegraph.com/github.com/sourcegraph/sourcegraph/-/blob/browser/src/extension/manifest.spec.json#L72) (i.e. requested via optional permissions by the user).
- Fixed an issue that prevented `repositoryQuery` from working correctly on GitHub enterprise instances.

## 2.13.2

### Fixed

- Fixed an issue where Sourcegraph would try to fetch more than the allowed number of repositories from AWS CodeCommit.

## 2.13.1

### Changed

- The timeout when running `git ls-remote` to determine if a remote url is cloneable has been increased from 5s to 30s.
- Git commands now use [version 2 of the Git wire protocol](https://opensource.googleblog.com/2018/05/introducing-git-protocol-version-2.html), which should speed up certain operations (e.g. `git ls-remote`, `git fetch`) when communicating with a v2 enabled server.

## 2.13.0

### Added

- A new site config option `search.index.enabled` allows toggling on indexed search.
- Search now uses [Sourcegraph extensions](https://docs.sourcegraph.com/extensions) that register `queryTransformer`s.
- GitLab repository permissions are now supported. To enable this, you will need to set the `authz`
  field in the `GitLabConnection` configuration object and ensure that the access token set in the
  `token` field has both `sudo` and `api` scope.

### Changed

- When the `DEPLOY_TYPE` environment variable is incorrectly specified, Sourcegraph now shuts down and logs an error message.
- The `experimentalFeatures.canonicalURLRedirect` site config property now defaults to `enabled`. Set it to `disabled` to disable redirection to the `appURL` from other hosts.
- Updating `maxReposToSearch` site config no longer requires a server restart to take effect.
- The update check page no longer shows an error if you are using an insiders build. Insiders builds will now notify site administrators that updates are available 40 days after the release date of the installed build.
- The `github.repositoryQuery` site config property now accepts arbitrary GitHub repository searches.

### Fixed

- The user account sidebar "Password" link (to the change-password form) is now shown correctly.
- Fixed an issue where GitHub rate limits were underutilized if the remaining
  rate limit dropped below 150.
- Fixed an issue where GraphQL field `elapsedMilliseconds` returned invalid value on empty searches
- Editor extensions now properly search the selection as a literal string, instead of incorrectly using regexp.
- Fixed a bug where editing and deleting global saved searches was not possible.
- In index search, if the search regex produces multiline matches, search results are still processed per line and highlighted correctly.
- Go-To-GitHub and Go-To-GitLab buttons now link to the right branch, line and commit range.
- Go-to-GitHub button links to default branch when no rev is given.
- The close button in the panel header stays located on the top.
- The Phabricator icon is now displayed correctly.
- The view mode button in the BlobPage now shows the correct view mode to switch to.

### Removed

- The experimental feature flag to disable the new repo update scheduler has been removed.
- The `experimentalFeatures.configVars` feature flag was removed.
- The `experimentalFeatures.multipleAuthProviders` feature flag was removed because the feature is now always enabled.
- The following deprecated auth provider configuration properties were removed: `auth.provider`, `auth.saml`, `auth.openIDConnect`, `auth.userIdentityHTTPHeader`, and `auth.allowSignup`. Use `auth.providers` for all auth provider configuration. (If you were still using the deprecated properties and had no `auth.providers` set, all access to your instance will be rejected until you manually set `auth.providers`.)
- The deprecated site configuration properties `search.scopes` and `settings` were removed. Define search scopes and settings in global settings in the site admin area instead of in site configuration.
- The `pendingContents` property has been removed from our GraphQL schema.
- The **Explore** page was replaced with a **Repositories** search link in the top navigation bar.

## 2.12.3

### Fixed

- Fixed an error that prevented users without emails from submitting satisfaction surveys.

## 2.12.2

### Fixed

- Fixed an issue where private GitHub Enterprise repositories were not fetched.

## 2.12.1

### Fixed

- We use GitHub's REST API to query affliated repositories. This API has wider support on older GitHub enterprise versions.
- Fixed an issue that prevented users without email addresses from signing in (https://github.com/sourcegraph/sourcegraph/issues/426).

## 2.12.0

### Changed

- Reduced the size of in-memory data structured used for storing search results. This should reduce the backend memory usage of large result sets.
- Code intelligence is now provided by [Sourcegraph extensions](https://docs.sourcegraph.com/extensions). The extension for each language in the site configuration `langservers` property is automatically enabled.
- Support for multiple authentication providers is now enabled by default. To disable it, set the `experimentalFeatures.multipleAuthProviders` site config option to `"disabled"`. This only applies to Sourcegraph Enterprise.
- When using the `http-header` auth provider, valid auth cookies (from other auth providers that are currently configured or were previously configured) are now respected and will be used for authentication. These auth cookies also take precedence over the `http-header` auth. Previously, the `http-header` auth took precedence.
- Bitbucket Server username configuration is now used to clone repositories if the Bitbucket Server API does not set a username.
- Code discussions: On Sourcegraph.com / when `discussions.abuseProtection` is enabled in the site config, rate limits to thread creation, comment creation, and @mentions are now applied.

### Added

- Search syntax for filtering archived repositories. `archived:no` will exclude archived repositories from search results, `archived:only` will search over archived repositories only. This applies for GitHub and GitLab repositories.
- A Bitbucket Server option to exclude personal repositories in the event that you decide to give an admin-level Bitbucket access token to Sourcegraph and do not want to create a bot account. See https://docs.sourcegraph.com/integration/bitbucket_server#excluding-personal-repositories for more information.
- Site admins can now see when users of their Sourcegraph instance last used it via a code host integration (e.g. Sourcegraph browser extensions). Visit the site admin Analytics page (e.g. https://sourcegraph.example.com/site-admin/analytics) to view this information.
- A new site config option `extensions.allowRemoteExtensions` lets you explicitly specify the remote extensions (from, e.g., Sourcegraph.com) that are allowed.
- Pings now include a total count of user accounts.

### Fixed

- Files with the gitattribute `export-ignore` are no longer excluded for language analysis and search.
- "Discard changes?" confirmation popup doesn't pop up every single time you try to navigate to a new page after editting something in the site settings page anymore.
- Fixed an issue where Git repository URLs would sometimes be logged, potentially containing e.g. basic auth tokens.
- Fixed date formatting on the site admin Analytics page.
- File names of binary and large files are included in search results.

### Removed

- The deprecated environment variables `SRC_SESSION_STORE_REDIS` and `REDIS_MASTER_ENDPOINT` are no longer used to configure alternative redis endpoints. For more information, see "[using external services with Sourcegraph](https://docs.sourcegraph.com/admin/external_services)".

## 2.11.1

### Added

- A new site config option `git.cloneURLToRepositoryName` specifies manual mapping from Git clone URLs to Sourcegraph repository names. This is useful, for example, for Git submodules that have local clone URLs.

### Fixed

- Slack notifications for saved searches have been fixed.

## 2.11.0

### Changed

### Added

- Support for ACME "tls-alpn-01" challenges to obtain LetsEncrypt certificates. Previously Sourcegraph only supported ACME "http-01" challenges which required port 80 to be accessible.
- gitserver periodically removes stale lock files that git can leave behind.
- Commits with empty trees no longer return 404.
- Clients (browser/editor extensions) can now query configuration details from the `ClientConfiguration` GraphQL API.
- The config field `auth.accessTokens.allow` allows or restricts use of access tokens. It can be set to one of three values: "all-users-create" (the default), "none" (all access tokens are disabled), and "site-admin-create" (access tokens are enabled, but only site admins can create new access tokens). The field `auth.disableAccessTokens` is now deprecated in favor of this new field.
- A webhook endpoint now exists to trigger repository updates. For example, `curl -XPOST -H 'Authorization: token $ACCESS_TOKEN' $SOURCEGRAPH_ORIGIN/.api/repos/$REPO_URI/-/refresh`.
- Git submodules entries in the file tree now link to the submodule repository.

### Fixed

- An issue / edge case where the Code Intelligence management admin page would incorrectly show language servers as `Running` when they had been removed from Docker.
- Log level is respected in lsp-proxy logs.
- Fixed an error where text searches could be routed to a faulty search worker.
- Gitolite integration should correctly detect names which Gitolite would consider to be patterns, and not treat them as repositories.
- repo-updater backs off fetches on a repo that's failing to fetch.
- Attempts to add a repo with an empty string for the name are checked for and ignored.
- Fixed an issue where non-site-admin authenticated users could modify global settings (not site configuration), other organizations' settings, and other users' settings.
- Search results are rendered more eagerly, resulting in fewer blank file previews
- An issue where automatic code intelligence would fail to connect to the underlying `lsp` network, leading to `dial tcp: lookup lang on 0.0.0.0:53: no such host` errors.
- More useful error messages from lsp-proxy when a language server can't get a requested revision of a repository.
- Creation of a new user with the same name as an existing organization (and vice versa) is prevented.

### Removed

## 2.10.5

### Fixed

- Slack notifications for saved searches have been fixed.

## 2.10.4

### Fixed

- Fixed an issue that caused the frontend to return a HTTP 500 and log an error message like:
  ```
  lvl=eror msg="ui HTTP handler error response" method=GET status_code=500 error="Post http://127.0.0.1:3182/repo-lookup: context canceled"
  ```

## 2.10.3

### Fixed

- The SAML AuthnRequest signature when using HTTP redirect binding is now computed using a URL query string with correct ordering of parameters. Previously, the ordering was incorrect and caused errors when the IdP was configured to check the signature in the AuthnRequest.

## 2.10.2

### Fixed

- SAML IdP-initiated login previously failed with the IdP set a RelayState value. This now works.

## 2.10.1

### Changed

- Most `experimentalFeatures` in the site configuration now respond to configuration changes live, without requiring a server restart. As usual, you will be prompted for a restart after saving your configuration changes if one is required.
- Gravatar image avatars are no longer displayed for committers.

## 2.10.0

### Changed

- In the file tree, if a directory that contains only a single directory is expanded, its child directory is now expanded automatically.

### Fixed

- Fixed an issue where `sourcegraph/server` would not start code intelligence containers properly when the `sourcegraph/server` container was shut down non-gracefully.
- Fixed an issue where the file tree would return an error when navigating between repositories.

## 2.9.4

### Changed

- Repo-updater has a new and improved scheduler for periodic repo fetches. If you have problems with it, you can revert to the old behavior by adding `"experimentalFeatures": { "updateScheduler": "disabled" }` to your `config.json`.
- A once-off migration will run changing the layout of cloned repos on disk. This should only affect installations created January 2018 or before. There should be no user visible changes.
- Experimental feature flag "updateScheduler" enables a smarter and less spammy algorithm for automatic repository updates.
- It is no longer possible to disable code intelligence by unsetting the LSP_PROXY environment variable. Instead, code intelligence can be disabled per language on the site admin page (e.g. https://sourcegraph.example.com/site-admin/code-intelligence).
- Bitbucket API requests made by Sourcegraph are now under a self-enforced API rate limit (since Bitbucket Server does not have a concept of rate limiting yet). This will reduce any chance of Sourcegraph slowing down or causing trouble for Bitbucket Server instances connected to it. The limits are: 7,200 total requests/hr, with a bucket size / maximum burst size of 500 requests.
- Global, org, and user settings are now validated against the schema, so invalid settings will be shown in the settings editor with a red squiggly line.
- The `http-header` auth provider now supports being used with other auth providers (still only when `experimentalFeatures.multipleAuthProviders` is `true`).
- Periodic fetches of Gitolite-hosted repositories are now handled internally by repo-updater.

### Added

- The `log.sentry.dsn` field in the site config makes Sourcegraph log application errors to a Sentry instance.
- Two new repository page hotkeys were added: <kbd>r</kbd> to open the repositories menu and <kbd>v</kbd> to open the revision selector.
- Repositories are periodically (~45 days) recloned from the codehost. The codehost can be relied on to give an efficient packing. This is an alternative to running a memory and CPU intensive git gc and git prune.
- The `auth.sessionExpiry` field sets the session expiration age in seconds (defaults to 90 days).

### Fixed

- Fixed a bug in the API console that caused it to display as a blank page in some cases.
- Fixed cases where GitHub rate limit wasn't being respected.
- Fixed a bug where scrolling in references, history, etc. file panels was not possible in Firefox.
- Fixed cases where gitserver directory structure migration could fail/crash.
- Fixed "Generate access token" link on user settings page. Previously, this link would 404.
- Fixed a bug where the search query was not updated in the search bar when searching from the homepage.
- Fixed a possible crash in github-proxy.
- Fixed a bug where file matching for diff search was case sensitive by default.

### Removed

- `SOURCEGRAPH_CONFIG` environment variable has been removed. Site configuration is always read from and written to disk. You can configure the location by providing `SOURCEGRAPH_CONFIG_FILE`. The default path is `/etc/sourcegraph/config.json`.

## 2.9.3

### Changed

- The search results page will merge duplicated lines of context.
- The following deprecated site configuration properties have been removed: `github[].preemptivelyClone`, `gitOriginMap`, `phabricatorURL`, `githubPersonalAccessToken`, `githubEnterpriseURL`, `githubEnterpriseCert`, and `githubEnterpriseAccessToken`.
- The `settings` field in the site config file is deprecated and will not be supported in a future release. Site admins should move those settings (if any) to global settings (in the site admin UI). Global settings are preferred to site config file settings because the former can be applied without needing to restart/redeploy the Sourcegraph server or cluster.

### Fixed

- Fixed a goroutine leak which occurs when search requests are canceled.
- Console output should have fewer spurious line breaks.
- Fixed an issue where it was not possible to override the `StrictHostKeyChecking` SSH option in the SSH configuration.
- Cross-repository code intelligence indexing for non-Go languages is now working again (originally broken in 2.9.2).

## 2.9.1

### Fixed

- Fixed an issue where saving an organization's configuration would hang indefinitely.

## 2.9.0

### Changed

- Hover tooltips were rewritten to fix a couple of issues and are now much more robust, received a new design and show more information.
- The `max:` search flag was renamed to `count:` in 2.8.8, but for backward compatibility `max:` has been added back as a deprecated alias for `count:`.
- Drastically improved the performance / load time of the Code Intelligence site admin page.

### Added

- The site admin code intelligence page now displays an error or reason whenever language servers are unable to be managed from the UI or Sourcegraph API.
- The ability to directly specify the root import path of a repository via `.sourcegraph/config.json` in the repo root, instead of relying on the heuristics of the Go language server to detect it.

### Fixed

- Configuring Bitbucket Server now correctly suppresses the the toast message "Configure repositories and code hosts to add to Sourcegraph."
- A bug where canonical import path comments would not be detected by the Go language server's heuristics under `cmd/` folders.
- Fixed an issue where a repository would only be refreshed on demand by certain user actions (such as a page reload) and would otherwise not be updated when expected.
- If a code host returned a repository-not-found or unauthorized error (to `repo-updater`) for a repository that previously was known to Sourcegraph, then in some cases a misleading "Empty repository" screen was shown. Now the repository is displayed as though it still existed, using cached data; site admins must explicitly delete repositories on Sourcegraph after they have been deleted on the code host.
- Improved handling of GitHub API rate limit exhaustion cases. Cached repository metadata and Git data will be used to provide full functionality during this time, and log messages are more informative. Previously, in some cases, repositories would become inaccessible.
- Fixed an issue where indexed search would sometimes not indicate that there were more results to show for a given file.
- Fixed an issue where the code intelligence admin page would never finish loading language servers.

## 2.9.0-pre0

### Changed

- Search scopes have been consolidated into the "Filters" bar on the search results page.
- Usernames and organization names of up to 255 characters are allowed. Previously the max length was 38.

### Fixed

- The target commit ID of a Git tag object (i.e., not lightweight Git tag refs) is now dereferenced correctly. Previously the tag object's OID was given.
- Fixed an issue where AWS Code Commit would hit the rate limit.
- Fixed an issue where dismissing the search suggestions dropdown did not unfocus previously highlighted suggestions.
- Fixed an issue where search suggestions would appear twice.
- Indexed searches now return partial results if they timeout.
- Git repositories with files whose paths contain `.git` path components are now usable (via indexed and non-indexed search and code intelligence). These corrupt repositories are rare and generally were created by converting some other VCS repository to Git (the Git CLI will forbid creation of such paths).
- Various diff search performance improvements and bug fixes.
- New Phabricator extension versions would used cached stylesheets instead of the upgraded version.
- Fixed an issue where hovers would show an error for Rust and C/C++ files.

### Added

- The `sourcegraph/server` container now emits the most recent log message when redis terminates to make it easier to debug why redis stopped.
- Organization invites (which allow users to invite other users to join organizations) are significantly improved. A new accept-invitation page was added.
- The new help popover allows users to easily file issues in the Sourcegraph public issue tracker and view documentation.
- An issue where Java files would be highlighted incorrectly if they contained JavaDoc blocks with an uneven number of opening/closing `*`s.

### Removed

- The `secretKey` site configuration value is no longer needed. It was only used for generating tokens for inviting a user to an organization. The invitation is now stored in the database associated with the recipient, so a secret token is no longer needed.
- The `experimentalFeatures.searchTimeoutParameter` site configuration value has been removed. It defaulted to `enabled` in 2.8 and it is no longer possible to disable.

### Added

- Syntax highlighting for:
  - TOML files (including Go `Gopkg.lock` and Rust `Cargo.lock` files).
  - Rust files.
  - GraphQL files.
  - Protobuf files.
  - `.editorconfig` files.

## 2.8.9

### Changed

- The "invite user" site admin page was moved to a sub-page of the users page (`/site-admin/users/new`).
- It is now possible for a site admin to create a new user without providing an email address.

### Fixed

- Checks for whether a repo is cloned will no longer exhaust open file pools over time.

### Added

- The Phabricator extension shows code intelligence status and supports enabling / disabling code intelligence for files.

## 2.8.8

### Changed

- Queries for repositories (in the explore, site admin repositories, and repository header dropdown) are matched on case-insensitive substrings, not using fuzzy matching logic.
- HTTP Authorization headers with an unrecognized scheme are ignored; they no longer cause the HTTP request to be rejected with HTTP 401 Unauthorized and an "Invalid Authorization header." error.
- Renamed the `max` search flag to `count`. Searches that specify `count:` will fetch at least that number of results, or the full result set.
- Bumped `lsp-proxy`'s `initialize` timeout to 3 minutes for every language.
- Search results are now sorted by repository and file name.
- More easily accessible "Show more" button at the top of the search results page.
- Results from user satisfaction surveys are now always hosted locally and visible to admins. The `"experimentalFeatures": { "hostSurveysLocally" }` config option has been deprecated.
- If the OpenID Connect authentication provider reports that a user's email address is not verified, the authentication attempt will fail.

### Fixed

- Fixed an issue where the search results page would not update its title.
- The session cookie name is now `sgs` (not `sg-session`) so that Sourcegraph 2.7 and Sourcegraph 2.8 can be run side-by-side temporarily during a rolling update without clearing each other's session cookies.
- Fixed the default hostnames of the C# and R language servers
- Fixed an issue where deleting an organization prevented the creation of organizations with the name of the deleted organization.
- Non-UTF8 encoded files (e.g. ISO-8859-1/Latin1, UTF16, etc) are now displayed as text properly rather than being detected as binary files.
- Improved error message when lsp-proxy's initalize timeout occurs
- Fixed compatibility issues and added [instructions for using Microsoft ADFS 2.1 and 3.0 for SAML authentication](https://docs.sourcegraph.com/admin/auth/saml_with_microsoft_adfs).
- Fixed an issue where external accounts associated with deleted user accounts would still be returned by the GraphQL API. This caused the site admin external accounts page to fail to render in some cases.
- Significantly reduced the number of code host requests for non github.com or gitlab.com repositories.

### Added

- The repository revisions popover now shows the target commit's last-committed/authored date for branches and tags.
- Setting the env var `INSECURE_SAML_LOG_TRACES=1` on the server (or the `sourcegraph-frontend` pod in Kubernetes) causes all SAML requests and responses to be logged, which helps with debugging SAML.
- Site admins can now view user satisfaction surveys grouped by user, in addition to chronological order, and aggregate summary values (including the average score and the net promoter score over the last 30 days) are now displayed.
- The site admin overview page displays the site ID, the primary admin email, and premium feature usage information.
- Added Haskell as an experimental language server on the code intelligence admin page.

## 2.8.0

### Changed

- `gitMaxConcurrentClones` now also limits the concurrency of updates to repos in addition to the initial clone.
- In the GraphQL API, `site.users` has been renamed to `users`, `site.orgs` has been renamed to `organizations`, and `site.repositories` has been renamed to `repositories`.
- An authentication provider must be set in site configuration (see [authentication provider documentation](https://docs.sourcegraph.com/admin/auth)). Previously the server defaulted to builtin auth if none was set.
- If a process dies inside the Sourcegraph container the whole container will shut down. We suggest operators configure a [Docker Restart Policy](https://docs.docker.com/config/containers/start-containers-automatically/#restart-policy-details) or a [Kubernetes Restart Policy](https://kubernetes.io/docs/concepts/workloads/pods/pod-lifecycle/#restart-policy). Previously the container would operate in a degraded mode if a process died.
- Changes to the `auth.public` site config are applied immediately in `sourcegraph/server` (no restart needed).
- The new search timeout behavior is now enabled by default. Set `"experimentalFeatures": {"searchTimeoutParameter": "disabled"}` in site config to disable it.
- Search includes files up to 1MB (previous limit was 512KB for unindexed search and 128KB for indexed search).
- Usernames and email addresses reported by OpenID Connect and SAML auth providers are now trusted, and users will sign into existing Sourcegraph accounts that match on the auth provider's reported username or email.
- The repository sidebar file tree is much, much faster on massive repositories (200,000+ files)
- The SAML authentication provider was significantly improved. Users who were signed in using SAML previously will need to reauthenticate via SAML next time they visit Sourcegraph.
- The SAML `serviceProviderCertificate` and `serviceProviderPrivateKey` site config properties are now optional.

### Fixed

- Fixed an issue where Index Search status page failed to render.
- User data on the site admin Analytics page is now paginated, filterable by a user's recent activity, and searchable.
- The link to the root of a repository in the repository header now preserves the revision you're currently viewing.
- When using the `http-header` auth provider, signin/signup/signout links are now hidden.
- Repository paths beginning with `go/` are no longer reservered by Sourcegraph.
- Interpret `X-Forwarded-Proto` HTTP header when `httpToHttpsRedirect` is set to `load-balanced`.
- Deleting a user account no longer prevents the creation of a new user account with the same username and/or association with authentication provider account (SAML/OpenID/etc.)
- It is now possible for a user to verify an email address that was previously associated with now-deleted user account.
- Diff searches over empty repositories no longer fail (this was not an issue for Sourcegraph cluster deployments).
- Stray `tmp_pack_*` files from interrupted fetches should now go away.
- When multiple `repo:` tokens match the same repo, process @revspec requirements from all of them, not just the first one in the search.

### Removed

- The `ssoUserHeader` site config property (deprecated since January 2018) has been removed. The functionality was moved to the `http-header` authentication provider.
- The experiment flag `showMissingReposEnabled`, which defaulted to enabled, has been removed so it is no longer possible to disable this feature.
- Event-level telemetry has been completely removed from self-hosted Sourcegraph instances. As a result, the `disableTelemetry` site configuration option has been deprecated. The new site-admin Pings page clarifies the only high-level telemetry being sent to Sourcegraph.com.
- The deprecated `adminUsernames` site config property (deprecated since January 2018) has been removed because it is no longer necessary. Site admins can designate other users as site admins in the site admin area, and the first user to sign into a new instance always becomes a site admin (even when using an external authentication provider).

### Added

- The new repository contributors page (linked from the repository homepage) displays the top Git commit authors in a repository, with filtering options.
- Custom language servers in the site config may now specify a `metadata` property containing things like homepage/docs/issues URLs for the language server project, as well as whether or not the language server should be considered experimental (not ready for prime-time). This `metadata` will be displayed in the UI to better communicate the status of a language server project.
- Access tokens now have scopes (which define the set of operations they permit). All access tokens still provide full control of all resources associated with the user account (the `user:all` scope, which is now explicitly displayed).
- The new access token scope `site-admin:sudo` allows the holder to perform any action as any other user. Only site admins may create this token.
- Links to Sourcegraph's changelog have been added to the site admin Updates page and update alert.
- If the site configuration is invalid or uses deprecated properties, a global alert will be shown to all site admins.
- There is now a code intelligence status indicator when viewing files. It contains information about the capabailities of the language server that is providing code intelligence for the file.
- Java code intelligence can now be enabled for repositories that aren't automatically supported using a
  `javaconfig.json` file. For Gradle plugins, this file can be generated using
  the [Javaconfig Gradle plugin](https://docs.sourcegraph.com/extensions/language_servers/java#gradle-execution).
- The new `auth.providers` site config is an array of authentication provider objects. Currently only 1 auth provider is supported. The singular `auth.provider` is deprecated.
- Users authenticated with OpenID Connect are now able to sign out of Sourcegraph (if the provider supports token revocation or the end-session endpoint).
- Users can now specify the number of days, weeks, and months of site activity to query through the GraphQL API.
- Added 14 new experimental language servers on the code intelligence admin page.
- Added `httpStrictTransportSecurity` site configuration option to customize the Strict-Transport-Security HTTP header. It defaults to `max-age=31536000` (one year).
- Added `nameIDFormat` in the `saml` auth provider to set the SAML NameID format. The default changed from transient to persistent.
- (This feature has been removed.) Experimental env var expansion in site config JSON: set `SOURCEGRAPH_EXPAND_CONFIG_VARS=1` to replace `${var}` or `$var` (based on environment variables) in any string value in site config JSON (except for JSON object property names).
- The new (optional) SAML `serviceProviderIssuer` site config property (in an `auth.providers` array entry with `{"type":"saml", ...}`) allows customizing the SAML Service Provider issuer name.
- The site admin area now has an "Auth" section that shows the enabled authentication provider(s) and users' external accounts.

## 2.7.6

### Fixed

- If a user's account is deleted, session cookies for that user are no longer considered valid.

## 2.7.5

### Changed

- When deploying Sourcegraph to Kubernetes, RBAC is now used by default. Most Kubernetes clusters require it. See the Kubernetes installation instructions for more information (including disabling if needed).
- Increased git ssh connection timeout to 30s from 7s.
- The Phabricator integration no longer requires staging areas, but using them is still recommended because it improves performance.

### Fixed

- Fixed an issue where language servers that were not enabled would display the "Restart" button in the Code Intelligence management panel.
- Fixed an issue where the "Update" button in the Code Intelligence management panel would be displayed inconsistently.
- Fixed an issue where toggling a dynamic search scope would not also remove `@rev` (if specified)
- Fixed an issue where where modes that can only be determined by the full filename (not just the file extension) of a path weren't supported (Dockerfiles are the first example of this).
- Fixed an issue where the GraphiQL console failed when variables are specified.
- Indexed search no longer maintains its own git clones. For Kubernetes cluster deployments, this significantly reduces disk size requirements for the indexed-search pod.
- Fixed an issue where language server Docker containers would not be automatically restarted if they crashed (`sourcegraph/server` only).
- Fixed an issue where if the first user on a site authenticated via SSO, the site would remain stuck in uninitialized mode.

### Added

- More detailed progress information is displayed on pages that are waiting for repositories to clone.
- Admins can now see charts with daily, weekly, and monthly unique user counts by visiting the site-admin Analytics page.
- Admins can now host and see results from Sourcegraph user satisfaction surveys locally by setting the `"experimentalFeatures": { "hostSurveysLocally": "enabled"}` site config option. This feature will be enabled for all instances once stable.
- Access tokens are now supported for all authentication providers (including OpenID Connect and SAML, which were previously not supported).
- The new `motd` setting (in global, organization, and user settings) displays specified messages at the top of all pages.
- Site admins may now view all access tokens site-wide (for all users) and revoke tokens from the new access tokens page in the site admin area.

## 2.7.0

### Changed

- Missing repositories no longer appear as search results. Instead, a count of repositories that were not found is displayed above the search results. Hovering over the count will reveal the names of the missing repositories.
- "Show more" on the search results page will now reveal results that have already been fetched (if such results exist) without needing to do a new query.
- The bottom panel (on a file) now shows more tabs, including docstrings, multiple definitions, references (as before), external references grouped by repository, implementations (if supported by the language server), and file history.
- The repository sidebar file tree is much faster on massive repositories (200,000+ files)

### Fixed

- Searches no longer block if the index is unavailable (e.g. after the index pod restarts). Instead, it respects the normal search timeout and reports the situation to the user if the index is not yet available.
- Repository results are no longer returned for filters that are not supported (e.g. if `file:` is part of the search query)
- Fixed an issue where file tree elements may be scrolled out of view on page load.
- Fixed an issue that caused "Could not ensure repository updated" log messages when trying to update a large number of repositories from gitolite.
- When using an HTTP authentication proxy (`"auth.provider": "http-header"`), usernames are now properly normalized (special characters including `.` replaced with `-`). This fixes an issue preventing users from signing in if their username contained these special characters.
- Fixed an issue where the site-admin Updates page would incorrectly report that update checking was turned off when `telemetryDisabled` was set, even as it continued to report new updates.
- `repo:` filters that match multiple repositories and contain a revision specifier now correctly return partial results even if some of the matching repositories don't have a matching revision.
- Removed hardcoded list of supported languages for code intelligence. Any language can work now and support is determined from the server response.
- Fixed an issue where modifying `config.json` on disk would not correctly mark the server as needing a restart.
- Fixed an issue where certain diff searches (with very sparse matches in a repository's history) would incorrectly report no results found.
- Fixed an issue where the `langservers` field in the site-configuration didn't require both the `language` and `address` field to be specified for each entry

### Added

- Users (and site admins) may now create and manage access tokens to authenticate API clients. The site config `auth.disableAccessTokens` (renamed to `auth.accessTokens` in 2.11) disables this new feature. Access tokens are currently only supported when using the `builtin` and `http-header` authentication providers (not OpenID Connect or SAML).
- User and site admin management capabilities for user email addresses are improved.
- The user and organization management UI has been greatly improved. Site admins may now administer all organizations (even those they aren't a member of) and may edit profile info and configuration for all users.
- If SSO is enabled (via OpenID Connect or SAML) and the SSO system provides user avatar images and/or display names, those are now used by Sourcegraph.
- Enable new search timeout behavior by setting `"experimentalFeatures": { "searchTimeoutParameter": "enabled"}` in your site config.
  - Adds a new `timeout:` parameter to customize the timeout for searches. It defaults to 10s and may not be set higher than 1m.
  - The value of the `timeout:` parameter is a string that can be parsed by [time.Duration](https://golang.org/pkg/time/#ParseDuration) (e.g. "100ms", "2s").
  - When `timeout:` is not provided, search optimizes for retuning results as soon as possible and will include slower kinds of results (e.g. symbols) only if they are found quickly.
  - When `timeout:` is provided, all result kinds are given the full timeout to complete.
- A new user settings tokens page was added that allows users to obtain a token that they can use to authenticate to the Sourcegraph API.
- Code intelligence indexes are now built for all repositories in the background, regardless of whether or not they are visited directly by a user.
- Language servers are now automatically enabled when visiting a repository. For example, visiting a Go repository will now automatically download and run the relevant Docker container for Go code intelligence.
  - This change only affects when Sourcegraph is deployed using the `sourcegraph/server` Docker image (not using Kubernetes).
  - You will need to use the new `docker run` command at https://docs.sourcegraph.com/#quick-install in order for this feature to be enabled. Otherwise, you will receive errors in the log about `/var/run/docker.sock` and things will work just as they did before. See https://docs.sourcegraph.com/extensions/language_servers for more information.
- The site admin Analytics page will now display the number of "Code Intelligence" actions each user has made, including hovers, jump to definitions, and find references, on the Sourcegraph webapp or in a code host integration or extension.
- An experimental cross repository jump to definition which consults the OSS index on Sourcegraph.com. This is disabled by default; use `"experimentalFeatures": { "jumpToDefOSSIndex": "enabled" }` in your site configuration to enable it.
- Users can now view Git branches, tags, and commits, and compare Git branches and revisions on Sourcegraph. (The code host icon in the header takes you to the commit on the code host.)
- A new admin panel allows you to view and manage language servers. For Docker deployments, it allows you to enable/disable/update/restart language servers at the click of a button. For cluster deployments, it shows the current status of language servers.
- Users can now tweet their feedback about Sourcegraph when clicking on the feedback smiley located in the navbar and filling out a Twitter feedback form.
- A new button in the repository header toggles on/off the Git history panel for the current file.

## 2.6.8

### Bug fixes

- Searches of `type:repo` now work correctly with "Show more" and the `max` parameter.
- Fixes an issue where the server would crash if the DB was not available upon startup.

## 2.6.7

### Added

- The duration that the frontend waits for the PostgreSQL database to become available is now configurable with the `DB_STARTUP_TIMEOUT` env var (the value is any valid Go duration string).
- Dynamic search filters now suggest exclusions of Go test files, vendored files and node_modules files.

## 2.6.6

### Added

- Authentication to Bitbucket Server using username-password credentials is now supported (in the `bitbucketServer` site config `username`/`password` options), for servers running Bitbucket Server version 2.4 and older (which don't support personal access tokens).

## 2.6.5

### Added

- The externally accessible URL path `/healthz` performs a basic application health check, returning HTTP 200 on success and HTTP 500 on failure.

### Behavior changes

- Read-only forks on GitHub are no longer synced by default. If you want to add a readonly fork, navigate directly to the repository page on Sourcegraph to add it (e.g. https://sourcegraph.mycompany.internal/github.com/owner/repo). This prevents your repositories list from being cluttered with a large number of private forks of a private repository that you have access to. One notable example is https://github.com/EpicGames/UnrealEngine.
- SAML cookies now expire after 90 days. The previous behavior was every 1 hour, which was unintentionally low.

## 2.6.4

### Added

- Improve search timeout error messages
- Performance improvements for searching regular expressions that do not start with a literal.

## 2.6.3

### Bug fixes

- Symbol results are now only returned for searches that contain `type:symbol`

## 2.6.2

### Added

- More detailed logging to help diagnose errors with third-party authentication providers.
- Anchors (such as `#my-section`) in rendered Markdown files are now supported.
- Instrumentation section for admins. For each service we expose pprof, prometheus metrics and traces.

### Bug fixes

- Applies a 1s timeout to symbol search if invoked without specifying `type:` to not block plain text results. No change of behaviour if `type:symbol` is given explicitly.
- Only show line wrap toggle for code-view-rendered files.

## 2.6.1

### Bug fixes

- Fixes a bug where typing in the search query field would modify the expanded state of file search results.
- Fixes a bug where new logins via OpenID Connect would fail with the error `SSO error: ID Token verification failed`.

## 2.6.0

### Added

- Support for [Bitbucket Server](https://www.atlassian.com/software/bitbucket/server) as a codehost. Configure via the `bitbucketServer` site config field.
- Prometheus gauges for git clone queue depth (`src_gitserver_clone_queue`) and git ls-remote queue depth (`src_gitserver_lsremote_queue`).
- Slack notifications for saved searches may now be added for individual users (not just organizations).
- The new search filter `lang:` filters results by programming language (example: `foo lang:go` or `foo -lang:clojure`).
- Dynamic filters: filters generated from your search results to help refine your results.
- Search queries that consist only of `file:` now show files whose path matches the filters (instead of no results).
- Sourcegraph now automatically detects basic `$GOPATH` configurations found in `.envrc` files in the root of repositories.
- You can now configure the effective `$GOPATH`s of a repository by adding a `.sourcegraph/config.json` file to your repository with the contents `{"go": {"GOPATH": ["mygopath"]}}`.
- A new `"blacklistGoGet": ["mydomain.org,myseconddomain.com"]` offers users a quick escape hatch in the event that Sourcegraph is making unwanted `go get` or `git clone` requests to their website due to incorrectly-configured monorepos. Most users will never use this option.
- Search suggestions and results now include symbol results. The new filter `type:symbol` causes only symbol results to be shown.
  Additionally, symbols for a repository can be browsed in the new symbols sidebar.
- You can now expand and collapse all items on a search results page or selectively expand and collapse individual items.

### Configuration changes

- Reduced the `gitMaxConcurrentClones` site config option's default value from 100 to 5, to help prevent too many concurrent clones from causing issues on code hosts.
- Changes to some site configuration options are now automatically detected and no longer require a server restart. After hitting Save in the UI, you will be informed if a server restart is required, per usual.
- Saved search notifications are now only sent to the owner of a saved search (all of an organization's members for an organization-level saved search, or a single user for a user-level saved search). The `notifyUsers` and `notifyOrganizations` properties underneath `search.savedQueries` have been removed.
- Slack webhook URLs are now defined in user/organization JSON settings, not on the organization profile page. Previously defined organization Slack webhook URLs are automatically migrated to the organization's JSON settings.
- The "unlimited" value for `maxReposToSearch` is now `-1` instead of `0`, and `0` now means to use the default.
- `auth.provider` must be set (`builtin`, `openidconnect`, `saml`, `http-header`, etc.) to configure an authentication provider. Previously you could just set the detailed configuration property (`"auth.openIDConnect": {...}`, etc.) and it would implicitly enable that authentication provider.
- The `autoRepoAdd` site configuration property was removed. Site admins can add repositories via site configuration.

### Bug fixes

- Only cross reference index enabled repositories.
- Fixed an issue where search would return results with empty file contents for matches in submodules with indexing enabled. Searching over submodules is not supported yet, so these (empty) results have been removed.
- Fixed an issue where match highlighting would be incorrect on lines that contained multibyte characters.
- Fixed an issue where search suggestions would always link to master (and 404) even if the file only existed on a branch. Now suggestions always link to the revision that is being searched over.
- Fixed an issue where all file and repository links on the search results page (for all search results types) would always link to master branch, even if the results only existed in another branch. Now search results links always link to the revision that is being searched over.
- The first user to sign up for a (not-yet-initialized) server is made the site admin, even if they signed up using SSO. Previously if the first user signed up using SSO, they would not be a site admin and no site admin could be created.
- Fixed an issue where our code intelligence archive cache (in `lsp-proxy`) would not evict items from the disk. This would lead to disks running out of free space.

## 2.5.16, 2.5.17

- Version bump to keep deployment variants in sync.

## 2.5.15

### Bug fixes

- Fixed issue where a Sourcegraph cluster would incorrectly show "An update is available".
- Fixed Phabricator links to repositories
- Searches over a single repository are now less likely to immediately time out the first time they are searched.
- Fixed a bug where `auth.provider == "http-header"` would incorrectly require builtin authentication / block site access when `auth.public == "false"`.

### Phabricator Integration Changes

We now display a "View on Phabricator" link rather than a "View on other code host" link if you are using Phabricator and hosting on GitHub or another code host with a UI. Commit links also will point to Phabricator.

### Improvements to SAML authentication

You may now optionally provide the SAML Identity Provider metadata XML file contents directly, with the `auth.saml` `identityProviderMetadata` site configuration property. (Previously, you needed to specify the URL where that XML file was available; that is still possible and is more common.) The new option is useful for organizations whose SAML metadata is not web-accessible or while testing SAML metadata configuration changes.

## 2.5.13

### Improvements to builtin authentication

When using `auth.provider == "builtin"`, two new important changes mean that a Sourcegraph server will be locked down and only accessible to users who are invited by an admin user (previously, we advised users to place their own auth proxy in front of Sourcegraph servers).

1.  When `auth.provider == "builtin"` Sourcegraph will now by default require an admin to invite users instead of allowing anyone who can visit the site to sign up. Set `auth.allowSignup == true` to retain the old behavior of allowing anyone who can access the site to signup.
2.  When `auth.provider == "builtin"`, Sourcegraph will now respects a new `auth.public` site configuration option (default value: `false`). When `auth.public == false`, Sourcegraph will not allow anyone to access the site unless they have an account and are signed in.

## 2.4.3

### Added

- Code Intelligence support
- Custom links to code hosts with the `links:` config options in `repos.list`

### Changed

- Search by file path enabled by default

## 2.4.2

### Added

- Repository settings mirror/cloning diagnostics page

### Changed

- Repositories added from GitHub are no longer enabled by default. The site admin UI for enabling/disabling repositories is improved.

## 2.4.0

### Added

- Search files by name by including `type:path` in a search query
- Global alerts for configuration-needed and cloning-in-progress
- Better list interfaces for repositories, users, organizations, and threads
- Users can change their own password in settings
- Repository groups can now be specified in settings by site admins, organizations, and users. Then `repogroup:foo` in a search query will search over only those repositories specified for the `foo` repository group.

### Changed

- Log messages are much quieter by default

## 2.3.11

### Added

- Added site admin updates page and update checking
- Added site admin telemetry page

### Changed

- Enhanced site admin panel
- Changed repo- and SSO-related site config property names to be consistent, updated documentation

## 2.3.10

### Added

- Online site configuration editing and reloading

### Changed

- Site admins are now configured in the site admin area instead of in the `adminUsernames` config key or `ADMIN_USERNAMES` env var. Users specified in those deprecated configs will be designated as site admins in the database upon server startup until those configs are removed in a future release.

## 2.3.9

### Fixed

- An issue that prevented creation and deletion of saved queries

## 2.3.8

### Added

- Built-in authentication: you can now sign up without an SSO provider.
- Faster default branch code search via indexing.

### Fixed

- Many performance improvements to search.
- Much log spam has been eliminated.

### Changed

- We optionally read `SOURCEGRAPH_CONFIG` from `$DATA_DIR/config.json`.
- SSH key required to clone repositories from GitHub Enterprise when using a self-signed certificate.

## 0.3 - 13 December 2017

The last version without a CHANGELOG.<|MERGE_RESOLUTION|>--- conflicted
+++ resolved
@@ -21,13 +21,10 @@
 - Added syntax highlighting for the [Pkl](https://pkl-lang.org/) configuration language. [#61478](https://github.com/sourcegraph/sourcegraph/pull/61478)
 - New `rev:at.time()` search filter that allows you to search a branch at a point in time. [#61513](https://github.com/sourcegraph/sourcegraph/pull/61513)
 - "cody.contextFilters" field to the site config. Admins can set include and exclude rules to define which repositories Cody can use as context in its requests to third-party LLMs. [#61101](https://github.com/sourcegraph/sourcegraph/pull/61101), [#61641](https://github.com/sourcegraph/sourcegraph/pull/61641)
-<<<<<<< HEAD
 - Added whether "cody.contextFilters" field is configured in the site config to pings. [#62080](https://github.com/sourcegraph/sourcegraph/pull/62080)
 - Added exhaustive logging for all gRPC requests sent to gitserver. This feature is off by default, and can be enabled by setting the `SRC_GITSERVER_EXHAUSTIVE_LOGGING_ENABLED` environment variable to `true`. [#61270](https://github.com/sourcegraph/sourcegraph/pull/61270)
-=======
 - Added exhaustive logging for all gRPC requests sent to gitserver service gitserver. This feature is off by default, and can be enabled by setting the `SRC_GITSERVER_EXHAUSTIVE_LOGGING_ENABLED` environment variable to `true`. [#61270](https://github.com/sourcegraph/sourcegraph/pull/61270)
 - Added exhaustive logging for all gRPC requests sent to the repository service in gitserver. This feature is off by default, and can be enabled by setting the `SRC_GITSERVER_EXHAUSTIVE_LOGGING_ENABLED` environment variable to `true`. [#62158](https://github.com/sourcegraph/sourcegraph/pull/62158)
->>>>>>> 1ff9bc70
 
 ### Changed
 
