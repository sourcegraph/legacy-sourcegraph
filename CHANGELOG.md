<!--
###################################### READ ME ###########################################
### This changelog should always be read on `main` branch. Its contents on version     ###
### branches do not necessarily reflect the changes that have gone into that branch.   ###
##########################################################################################
-->

# Changelog

All notable changes to Sourcegraph are documented in this file.

<!-- START CHANGELOG -->

## Unreleased

### Added

- Added new "Getting started onboarding tour" for not authenticated users on Sourcegraph.com instead of "Search onboarding tour" [#32263](https://github.com/sourcegraph/sourcegraph/pull/32263)
- Pings now include code host integration usage metrics [#31379](https://github.com/sourcegraph/sourcegraph/pull/31379)
- Added `PRECISE_CODE_INTEL_UPLOAD_AWS_USE_EC2_ROLE_CREDENTIALS` environment variable to enable EC2 metadata API authentication to an external S3 bucket storing precise code intelligence uploads. [#31820](https://github.com/sourcegraph/sourcegraph/pull/31820)
- LSIF upload pages now include a section listing the reasons and retention policies resulting in an upload being retained and not expired. [#30864](https://github.com/sourcegraph/sourcegraph/pull/30864)
- Timestamps in the history panel can now be formatted as absolute timestamps by using user setting `history.preferAbsoluteTimestamps`
- Timestamps in the history panel can now be formatted as absolute timestamps by using user setting `history.preferAbsoluteTimestamps` [#31837](https://github.com/sourcegraph/sourcegraph/pull/31837)
- Notebooks from private enterprise instances can now be embedded in external sites by enabling the `enable-embed-route` feature flag. [#31628](https://github.com/sourcegraph/sourcegraph/issues/31628)
<<<<<<< HEAD
- Pings now include IDE extensions usage metrics [#32000](https://github.com/sourcegraph/sourcegraph/pull/32000)
- New EventSource type: `IDEEXTENSION` for IDE extensions-related events [#32000](https://github.com/sourcegraph/sourcegraph/pull/32000)
=======
- Code Monitoring now has a Logs tab enabled as a [beta feature](https://docs.sourcegraph.com/admin/beta_and_experimental_features). This lets you see recent runs of your code monitors and determine if any notifications were sent or if there were any errors during the run. [#32292](https://github.com/sourcegraph/sourcegraph/pull/32292)
>>>>>>> a500f673

### Changed

- Searching for the pattern `//` with regular expression search is now interpreted literally and will search for `//`. Previously, the `//` pattern was interpreted as our regular expression syntax `/<regexp>/` which would in turn be intrpreted as the empty string. Since searching for an empty string offers little practically utility, we now instead interpret `//` to search for its literal meaning in regular expression search. [#31520](https://github.com/sourcegraph/sourcegraph/pull/31520)
- Timestamps in the webapp will now display local time on hover instead of UTC time [#31672](https://github.com/sourcegraph/sourcegraph/pull/31672)
- Updated Postgres version from 12.6 to 12.7 [#31933](https://github.com/sourcegraph/sourcegraph/pull/31933)
- Code Insights will now periodically clean up data series that are not in use. There is a 1 hour grace period where the series can be reattached to a view, after which all of the time series data and metadata will be deleted. [#32094](https://github.com/sourcegraph/sourcegraph/pull/32094)

### Fixed

- Viewing or previewing a batch change is now more resilient when transient network or server errors occur. [#29859](https://github.com/sourcegraph/sourcegraph/issues/29859)
- Search: `select:file` and `select:file.directory` now properly deduplicates results. [#32469](https://github.com/sourcegraph/sourcegraph/pull/32469)

### Removed

-
- The deprecated GraphQL field `SearchResults.resultCount` has been removed in favor of its replacement, `matchCount`. [#31573](https://github.com/sourcegraph/sourcegraph/pull/31573)
- The deprecated site-config field `UseJaeger` has been removed. Use `"observability.tracing": { "sampling": "all" }` instead [#31294](https://github.com/sourcegraph/sourcegraph/pull/31294/commits/6793220d6cf1200535a2610d79d2dd9e18c67dca)

## 3.37.0

### Added

- Code in search results is now selectable (e.g. for copying). Just clicking on the code continues to open the corresponding file as it did before. [#30033](https://github.com/sourcegraph/sourcegraph/pull/30033)
- Search Notebooks now support importing and exporting Markdown-formatted files. [#28586](https://github.com/sourcegraph/sourcegraph/issues/28586)
- Added standalone migrator service that can be used to run database migrations independently of an upgrade. For more detail see the [standalone migrator docs](https://docs.sourcegraph.com/admin/how-to/manual_database_migrations) and the [docker-compose](https://docs.sourcegraph.com/admin/install/docker-compose/operations#database-migrations) or [kubernetes](https://docs.sourcegraph.com/admin/install/kubernetes/update#database-migrations) upgrade docs.

### Changed

- Syntax highlighting for JSON now uses a distinct color for strings in object key positions. [#30105](https://github.com/sourcegraph/sourcegraph/pull/30105)
- GraphQL API: The order of events returned by `MonitorTriggerEventConnection` has been reversed so newer events are returned first. The `after` parameter has been modified accordingly to return events older the one specified, to allow for pagination. [31219](https://github.com/sourcegraph/sourcegraph/pull/31219)
- [Query based search contexts](https://docs.sourcegraph.com/code_search/how-to/search_contexts#beta-query-based-search-contexts) are now enabled by default as a [beta feature](https://docs.sourcegraph.com/admin/beta_and_experimental_features). [#30888](https://github.com/sourcegraph/sourcegraph/pull/30888)
- The symbols sidebar loads much faster on old commits (after processing it) when scoped to a subdirectory in a big repository. [#31300](https://github.com/sourcegraph/sourcegraph/pull/31300)

### Fixed

- Links generated by editor endpoint will render image preview correctly. [#30767](https://github.com/sourcegraph/sourcegraph/pull/30767)
- Fixed a race condition in the precise code intel upload expirer process that prematurely expired new uploads. [#30546](https://github.com/sourcegraph/sourcegraph/pull/30546)
- Pushing changesets from Batch Changes to code hosts with self-signed TLS certificates has been fixed. [#31010](https://github.com/sourcegraph/sourcegraph/issues/31010)
- Fixed LSIF uploads not being expired according to retention policies when the repository contained tags and branches with the same name but pointing to different commits. [#31108](https://github.com/sourcegraph/sourcegraph/pull/31108)
- Service discovery for the symbols service can transition from no endpoints to endpoints. Previously we always returned an error after the first empty state. [#31225](https://github.com/sourcegraph/sourcegraph/pull/31225)
- Fixed performance issue in LSIF upload processing, reducing the latency between uploading an LSIF index and accessing precise code intel in the UI. ([#30978](https://github.com/sourcegraph/sourcegraph/pull/30978), [#31143](https://github.com/sourcegraph/sourcegraph/pull/31143))
- Fixed symbols not appearing when no files changed between commits. [#31295](https://github.com/sourcegraph/sourcegraph/pull/31295)
- Fixed symbols not appearing when too many files changed between commits. [#31110](https://github.com/sourcegraph/sourcegraph/pull/31110)
- Fixed runaway disk usage in the `symbols` service. [#30647](https://github.com/sourcegraph/sourcegraph/pull/30647)

### Removed

- Removed `experimentalFeature.showCodeMonitoringTestEmailButton`. Test emails can still be sent by editing the code monitor and expanding the "Send email notification" section. [#29953](https://github.com/sourcegraph/sourcegraph/pull/29953)

## 3.36.3

### Fixed

- Fix Code Monitor permissions. For more detail see our [security advisory](https://github.com/sourcegraph/sourcegraph/security/advisories/GHSA-xqv2-x6f2-w3pf) [#30547](https://github.com/sourcegraph/sourcegraph/pull/30547)

## 3.36.2

### Removed

- The TOS consent screen which would appear for all users upon signing into Sourcegraph. We had some internal miscommunication on this onboarding flow and it didn’t turn out the way we intended, this effectively reverts that change. ![#30192](https://github.com/sourcegraph/sourcegraph/issues/30192)

## 3.36.1

### Fixed

- Fix broken 'src lsif upload' inside executor due to basic auth removal. [#30023](https://github.com/sourcegraph/sourcegraph/pull/30023)

## 3.36.0

### Added

- Search contexts can now be defined with a restricted search query as an alternative to a specific list of repositories and revisions. This feature is _beta_ and may change in the following releases. Allowed filters: `repo`, `rev`, `file`, `lang`, `case`, `fork`, `visibility`. `OR`, `AND` expressions are also allowed. To enable this feature to all users, set `experimentalFeatures.searchContextsQuery` to true in global settings. You'll then see a "Create context" button from the search results page and a "Query" input field in the search contexts form. If you want revisions specified in these query based search contexts to be indexed, set `experimentalFeatures.search.index.query.contexts` to true in site configuration. [#29327](https://github.com/sourcegraph/sourcegraph/pull/29327)
- More explicit Terms of Service and Privacy Policy consent has been added to Sourcegraph Server. [#28716](https://github.com/sourcegraph/sourcegraph/issues/28716)
- Batch changes will be created on forks of the upstream repository if the new `batchChanges.enforceForks` site setting is enabled. [#17879](https://github.com/sourcegraph/sourcegraph/issues/17879)
- Symbolic links are now searchable. Previously it was possible to navigate to symbolic links in the repository tree view, however the symbolic links were ignored during searches. [#29567](https://github.com/sourcegraph/sourcegraph/pull/29567), [#237](https://github.com/sourcegraph/zoekt/pull/237)
- Maximum number of references/definitions shown in panel can be adjusted in settings with `codeIntelligence.maxPanelResults`. If not set, a hardcoded limit of 500 was used. [#29629](https://github.com/sourcegraph/sourcegraph/29629)
- Search notebooks are now fully persistable. You can create notebooks through the WYSIWYG editor and share them via a unique URL. We support two visibility modes: private (only the creator can view the notebook) and public (everyone can view the notebook). This feature is _beta_ and may change in the following releases. [#27384](https://github.com/sourcegraph/sourcegraph/issues/27384)
- Code Insights that are run over all repositories now have data points with links that lead to the search page. [#29587](https://github.com/sourcegraph/sourcegraph/pull/29587)
- Code Insights creation UI query field now supports different syntax highlight modes based on `patterntype` filter. [#29733](https://github.com/sourcegraph/sourcegraph/pull/29733)
- Code Insights creation UI query field now has live-preview button that leads to the search page with predefined query value. [#29698](https://github.com/sourcegraph/sourcegraph/pull/29698)
- Code Insights creation UI detect and track patterns can now search across all repositories. [#29906](https://github.com/sourcegraph/sourcegraph/pull/29906)
- Pings now contain aggregated CTA metrics. [#29966](https://github.com/sourcegraph/sourcegraph/pull/29966)
- Pings now contain aggregated CTA metrics. [#29966](https://github.com/sourcegraph/sourcegraph/pull/29966) and [#31389](https://github.com/sourcegraph/sourcegraph/pull/31389)

### Changed

- Sourcegraph's API (streaming search, GraphQL, etc.) may now be used from any domain when using an access token for authentication, or with no authentication in the case of Sourcegraph.com. [#28775](https://github.com/sourcegraph/sourcegraph/pull/28775)
- The endpoint `/search/stream` will be retired in favor of `/.api/search/stream`. This requires no action unless you have developed custom code against `/search/stream`. We will support both endpoints for a short period of time before removing `/search/stream`. Please refer to the [documentation](https://docs.sourcegraph.com/api/stream_api) for more information.
- When displaying the content of symbolic links in the repository tree view, we will show the relative path to the link's target instead of the target's content. This behavior is consistent with how we display symbolic links in search results. [#29687](https://github.com/sourcegraph/sourcegraph/pull/29687)
- A new janitor job, "sg maintenance" was added to gitserver. The new job replaces "garbage collect" with the goal to optimize the performance of git operations for large repositories. You can choose to enable "garbage collect" again by setting the environment variables "SRC_ENABLE_GC_AUTO" to "true" and "SRC_ENABLE_SG_MAINTENANCE" to "false" for gitserver. Note that you must not enable both options at the same time. [#28224](https://github.com/sourcegraph/sourcegraph/pull/28224).
- Search results across repositories are now ordered by repository rank by default. By default the rank is the number of stars a repository has. An administrator can inflate the rank of a repository via `experimentalFeatures.ranking.repoScores`. If you notice increased latency in results, you can disable this feature by setting `experimentalFeatures.ranking.maxReorderQueueSize` to 0. [#29856](https://github.com/sourcegraph/sourcegraph/pull/29856)
- Search results within the same file are now ordered by relevance instead of line number. To order by line number, update the setting `experimentalFeatures.clientSearchResultRanking: "by-line-number"`. [#29046](https://github.com/sourcegraph/sourcegraph/pull/29046)
- Bumped the symbols processing timeout from 20 minutes to 2 hours and made it configurable. [#29891](https://github.com/sourcegraph/sourcegraph/pull/29891)

### Fixed

- Issue preventing searches from completing when certain patterns contain `@`. [#29489](https://github.com/sourcegraph/sourcegraph/pull/29489)
- The grafana dashboard for "successful search request duration" reports the time for streaming search which is used by the browser. Previously it reported the GraphQL time which the browser no longer uses. [#29625](https://github.com/sourcegraph/sourcegraph/pull/29625)
- A regression introduced in 3.35 causing Code Insights that are run over all repositories to not query against repositories that have permissions enabled. (Restricted repositories are and remain filtered based on user permissions when a user views a chart, not at query time.) This may cause global Insights to undercount for data points generated after upgrading to 3.35 and before upgrading to 3.36. [](https://github.com/sourcegraph/sourcegraph/pull/29725)
- Renaming repositories now removes the old indexes on Zoekt's disks. This did not affect search results, only wasted disk space. This was a regression introduced in Sourcegraph 3.33. [#29685](https://github.com/sourcegraph/sourcegraph/issues/29685)

### Removed

- Removed unused backend service from Kubernetes deployments. [#4050](https://github.com/sourcegraph/deploy-sourcegraph/pull/4050)

## 3.35.2

### Fixed

- Fix Code Monitor permissions. For more detail see our [security advisory](https://github.com/sourcegraph/sourcegraph/security/advisories/GHSA-xqv2-x6f2-w3pf) [#30547](https://github.com/sourcegraph/sourcegraph/pull/30547)

## 3.35.1

**⚠️ Due to issues related to Code Insights in the 3.35.0 release, users are advised to upgrade directly to 3.35.1.**

### Fixed

- Skipped migrations caused existing Code Insights to not appear. [#29395](https://github.com/sourcegraph/sourcegraph/pull/29395)
- Enterprise-only out-of-band migrations failed to execute due to missing enterprise configuration flag. [#29426](https://github.com/sourcegraph/sourcegraph/pull/29426)

## 3.35.0

**⚠️ Due to issues related to Code Insights on this release, users are advised to upgrade directly to 3.35.1.**

### Added

- Individual batch changes can publish multiple changesets to the same repository by specifying multiple target branches using the [`on.branches`](https://docs.sourcegraph.com/batch_changes/references/batch_spec_yaml_reference#on-repository) attribute. [#25228](https://github.com/sourcegraph/sourcegraph/issues/25228)
- Low resource overlay added. NOTE: this is designed for internal-use only. Customers can use the `minikube` overlay to achieve similar results.[#4012](https://github.com/sourcegraph/deploy-sourcegraph/pull/4012)
- Code Insights has a new insight `Detect and Track` which will generate unique time series from the matches of a pattern specified as a regular expression capture group. This is currently limited to insights scoped to specific repositories. [docs](https://docs.sourcegraph.com/code_insights/explanations/automatically_generated_data_series)
- Code Insights is persisted entirely in the `codeinsights-db` database. A migration will automatically be performed to move any defined insights and dashboards from your user, org, or global settings files.
- The GraphQL API for Code Insights has entered beta. [docs](https://docs.sourcegraph.com/code_insights/references/code_insights_graphql_api)
- The `SRC_GIT_SERVICE_MAX_EGRESS_BYTES_PER_SECOND` environment variable to control the egress throughput of gitserver's git service (e.g. used by zoekt-index-server to clone repos to index). Set to -1 for no limit. [#29197](https://github.com/sourcegraph/sourcegraph/pull/29197)
- Search suggestions via the GraphQL API were deprecated last release and are now no longer available. Suggestions now work only with the search streaming API. [#29283](https://github.com/sourcegraph/sourcegraph/pull/29283)
- Clicking on a token will now jump to its definition. [#28520](https://github.com/sourcegraph/sourcegraph/pull/28520)

### Changed

- The `ALLOW_DECRYPT_MIGRATION` environment variable is now read by the `worker` service, not the `frontend` service as in previous versions.
- External services will stop syncing if they exceed the user / site level limit for total number of repositories added. It will only continue syncing if the extra repositories are removed or the corresponding limit is increased, otherwise it will stop syncing for the very first repository each time the syncer attempts to sync the external service again. [#28674](https://github.com/sourcegraph/sourcegraph/pull/28674)
- Sourcegraph services now listen to SIGTERM signals. This allows smoother rollouts in kubernetes deployments. [#27958](https://github.com/sourcegraph/sourcegraph/pull/27958)
- The sourcegraph-frontend ingress now uses the networking.k8s.io/v1 api. This adds support for k8s v1.22 and later, and deprecates support for versions older than v1.18.x [#4029](https://github.com/sourcegraph/deploy-sourcegraph/pull/4029)
- Non-bare repositories found on gitserver will be removed by a janitor job. [#28895](https://github.com/sourcegraph/sourcegraph/pull/28895)
- The search bar is no longer auto-focused when navigating between files. This change means that the keyboard shortcut Cmd+LeftArrow (or Ctrl-LeftArrow) now goes back to the browser's previous page instead of moving the cursor position to the first position of the search bar. [#28943](https://github.com/sourcegraph/sourcegraph/pull/28943)
- Code Insights series over all repositories can now be edited
- Code Insights series over all repositories now support a custom time interval and will calculate with 12 points starting at the moment the series is created and working backwards.
- Minio service upgraded to RELEASE.2021-12-10T23-03-39Z. [#29188](https://github.com/sourcegraph/sourcegraph/pull/29188)
- Code insights creation UI form query field now supports suggestions and syntax highlighting. [#28130](https://github.com/sourcegraph/sourcegraph/pull/28130)
- Using `select:repo` in search queries will now stream results incrementally, greatly improving speed and reducing time-to-first-result. [#28920](https://github.com/sourcegraph/sourcegraph/pull/28920)
- The fuzzy file finder is now enabled by default and can be activated with the shortcut `Cmd+K` on macOS and `Ctrl+K` on Linux/Windows. Change the user setting `experimentalFeatures.fuzzyFinder` to `false` to disable this feature. [#29010](https://github.com/sourcegraph/sourcegraph/pull/29010)

### Fixed

- Moving a changeset from draft state into published state was broken on GitLab code hosts. [#28239](https://github.com/sourcegraph/sourcegraph/pull/28239)
- The shortcuts for toggling the History Panel and Line Wrap were not working on Mac. [#28574](https://github.com/sourcegraph/sourcegraph/pull/28574)
- Suppresses docker-on-mac warning for Kubernetes, Docker Compose, and Pure Docker deployments. [#28405](https://github.com/sourcegraph/sourcegraph/pull/28821)
- Fixed an issue where certain regexp syntax for repository searches caused the entire search, including non-repository searches, to fail with a parse error (issue affects only version 3.34). [#28826](https://github.com/sourcegraph/sourcegraph/pull/28826)
- Modifying changesets on Bitbucket Server could previously fail if the local copy in Batch Changes was out of date. That has been fixed by retrying the operations in case of a 409 response. [#29100](https://github.com/sourcegraph/sourcegraph/pull/29100)

### Removed

- Settings files (user, org, global) as a persistence mechanism for Code Insights are now deprecated.
- Query-runner deployment has been removed. You can safely remove the `query-runner` service from your installation.

## 3.34.2

### Fixed

- A bug introduced in 3.34 and 3.34.1 that resulted in certain repositories being missed in search results. [#28624](https://github.com/sourcegraph/sourcegraph/pull/28624)

## 3.34.1

### Fixed

- Fixed Redis alerting for docker-compose deployments [#28099](https://github.com/sourcegraph/sourcegraph/issues/28099)

## 3.34.0

### Added

- Added documentation for merging site-config files. Available since 3.32 [#21220](https://github.com/sourcegraph/sourcegraph/issues/21220)
- Added site config variable `cloneProgressLog` to optionally enable logging of clone progress to temporary files for debugging. Disabled by default. [#26568](https://github.com/sourcegraph/sourcegraph/pull/26568)
- GNU's `wget` has been added to all `sourcegraph/*` Docker images that use `sourcegraph/alpine` as its base [#26823](https://github.com/sourcegraph/sourcegraph/pull/26823)
- Added the "no results page", a help page shown if a search doesn't return any results [#26154](https://github.com/sourcegraph/sourcegraph/pull/26154)
- Added monitoring page for Redis databases [#26967](https://github.com/sourcegraph/sourcegraph/issues/26967)
- The search indexer only polls repositories that have been marked as changed. This reduces a large source of load in installations with a large number of repositories. If you notice index staleness, you can try disabling by setting the environment variable `SRC_SEARCH_INDEXER_EFFICIENT_POLLING_DISABLED` on `sourcegraph-frontend`. [#27058](https://github.com/sourcegraph/sourcegraph/issues/27058)
- Pings include instance wide total counts of Code Insights grouped by presentation type, series type, and presentation-series type. [#27602](https://github.com/sourcegraph/sourcegraph/pull/27602)
- Added logging of incoming Batch Changes webhooks, which can be viewed by site admins. By default, sites without encryption will log webhooks for three days, while sites with encryption will not log webhooks without explicit configuration. [See the documentation for more details](https://docs.sourcegraph.com/admin/config/batch_changes#incoming-webhooks). [#26669](https://github.com/sourcegraph/sourcegraph/issues/26669)
- Added support for finding implementations of interfaces and methods. [#24854](https://github.com/sourcegraph/sourcegraph/pull/24854)

### Changed

- Removed liveness probes from Kubernetes Prometheus deployment [#2970](https://github.com/sourcegraph/deploy-sourcegraph/pull/2970)
- Batch Changes now requests the `workflow` scope on GitHub personal access tokens to allow batch changes to write to the `.github` directory in repositories. If you have already configured a GitHub PAT for use with Batch Changes, we suggest adding the scope to the others already granted. [#26606](https://github.com/sourcegraph/sourcegraph/issues/26606)
- Sourcegraph's Prometheus and Alertmanager dependency has been upgraded to v2.31.1 and v0.23.0 respectively. [#27336](https://github.com/sourcegraph/sourcegraph/pull/27336)
- The search UI's repositories count as well as the GraphQL API's `search().repositories` and `search().repositoriesCount` have changed semantics from the set of searchable repositories to the set of repositories with matches. In a future release, we'll introduce separate fields for the set of searchable repositories backed by a [scalable implementation](https://github.com/sourcegraph/sourcegraph/issues/27274). [#26995](https://github.com/sourcegraph/sourcegraph/issues/26995)

### Fixed

- An issue that causes the server to panic when performing a structural search via the GQL API for a query that also
  matches missing repos (affected versions 3.33.0 and 3.32.0)
  . [#26630](https://github.com/sourcegraph/sourcegraph/pull/26630)
- Improve detection for Docker running in non-linux
  environments. [#23477](https://github.com/sourcegraph/sourcegraph/issues/23477)
- Fixed the cache size calculation used for Kubernetes deployments. Previously, the calculated value was too high and would exceed the ephemeral storage request limit. #[26283](https://github.com/sourcegraph/sourcegraph/issues/26283)
- Fixed a regression that was introduced in 3.27 and broke SSH-based authentication for managing Batch Changes changesets on code hosts. SSH keys generated by Sourcegraph were not used for authentication and authenticating with the code host would fail if no SSH key with write-access had been added to `gitserver`. [#27491](https://github.com/sourcegraph/sourcegraph/pull/27491)
- Private repositories matching `-repo:` expressions are now excluded. This was a regression introduced in 3.33.0. [#27044](https://github.com/sourcegraph/sourcegraph/issues/27044)

### Removed

- All version contexts functionality (deprecated in 3.33) is now removed. [#26267](https://github.com/sourcegraph/sourcegraph/issues/26267)
- Query filter `repogroup` (deprecated in 3.33) is now removed. [#24277](https://github.com/sourcegraph/sourcegraph/issues/24277)
- Sourcegraph no longer uses CSRF security tokens/cookies to prevent CSRF attacks. Instead, Sourcegraph now relies solely on browser's CORS policies (which were already in place.) In practice, this is just as safe and leads to a simpler CSRF threat model which reduces security risks associated with our threat model complexity. [#7658](https://github.com/sourcegraph/sourcegraph/pull/7658)
- Notifications for saved searches (deprecated in v3.31.0) have been removed [#27912](https://github.com/sourcegraph/sourcegraph/pull/27912/files)

## 3.33.2

### Fixed

- Fixed: backported saved search and code monitor notification fixes from 3.34.0 [#28019](https://github.com/sourcegraph/sourcegraph/pull/28019)

## 3.33.1

### Fixed

- Private repositories matching `-repo:` expressions are now excluded. This was a regression introduced in 3.33.0. [#27044](https://github.com/sourcegraph/sourcegraph/issues/27044)
- Fixed a regression that was introduced in 3.27 and broke SSH-based authentication for managing Batch Changes changesets on code hosts. SSH keys generated by Sourcegraph were not used for authentication and authenticating with the code host would fail if no SSH key with write-access had been added to `gitserver`. [#27491](https://github.com/sourcegraph/sourcegraph/pull/27491)

## 3.33.0

### Added

- More rules have been added to the search query validation so that user get faster feedback on issues with their query. [#24747](https://github.com/sourcegraph/sourcegraph/pull/24747)
- Bloom filters have been added to the zoekt indexing backend to accelerate queries with code fragments matching `\w{4,}`. [zoekt#126](https://github.com/sourcegraph/zoekt/pull/126)
- For short search queries containing no filters but the name of a supported programming language we are now suggesting to run the query with a language filter. [#25792](https://github.com/sourcegraph/sourcegraph/pull/25792)
- The API scope used by GitLab OAuth can now optionally be configured in the provider. [#26152](https://github.com/sourcegraph/sourcegraph/pull/26152)
- Added Apex language support for syntax highlighting and search-based code intelligence. [#25268](https://github.com/sourcegraph/sourcegraph/pull/25268)

### Changed

- Search context management pages are now only available in the Sourcegraph enterprise version. Search context dropdown is disabled in the OSS version. [#25147](https://github.com/sourcegraph/sourcegraph/pull/25147)
- Search contexts GQL API is now only available in the Sourcegraph enterprise version. [#25281](https://github.com/sourcegraph/sourcegraph/pull/25281)
- When running a commit or diff query, the accepted values of `before` and `after` have changed from "whatever git accepts" to a [slightly more strict subset](https://docs.sourcegraph.com/code_search/reference/language#before) of that. [#25414](https://github.com/sourcegraph/sourcegraph/pull/25414)
- Repogroups and version contexts are deprecated in favor of search contexts. Read more about the deprecation and how to migrate to search contexts in the [blog post](https://about.sourcegraph.com/blog/introducing-search-contexts). [#25676](https://github.com/sourcegraph/sourcegraph/pull/25676)
- Search contexts are now enabled by default in the Sourcegraph enterprise version. [#25674](https://github.com/sourcegraph/sourcegraph/pull/25674)
- Code Insights background queries will now retry a maximum of 10 times (down from 100). [#26057](https://github.com/sourcegraph/sourcegraph/pull/26057)
- Our `sourcegraph/cadvisor` Docker image has been upgraded to cadvisor version `v0.42.0`. [#26126](https://github.com/sourcegraph/sourcegraph/pull/26126)
- Our `jaeger` version in the `sourcegraph/sourcegraph` Docker image has been upgraded to `1.24.0`. [#26215](https://github.com/sourcegraph/sourcegraph/pull/26215)

### Fixed

- A search regression in 3.32.0 which caused instances with search indexing _disabled_ (very rare) via `"search.index.enabled": false,` in their site config to crash with a panic. [#25321](https://github.com/sourcegraph/sourcegraph/pull/25321)
- An issue where the default `search.index.enabled` value on single-container Docker instances would incorrectly be computed as `false` in some situations. [#25321](https://github.com/sourcegraph/sourcegraph/pull/25321)
- StatefulSet service discovery in Kubernetes correctly constructs pod hostnames in the case where the ServiceName is different from the StatefulSet name. [#25146](https://github.com/sourcegraph/sourcegraph/pull/25146)
- An issue where clicking on a link in the 'Revisions' search sidebar section would result in an invalid query if the query didn't already contain a 'repo:' filter. [#25076](https://github.com/sourcegraph/sourcegraph/pull/25076)
- An issue where links to jump to Bitbucket Cloud wouldn't render in the UI. [#25533](https://github.com/sourcegraph/sourcegraph/pull/25533)
- Fixed some code insights pings being aggregated on `anonymous_user_id` instead of `user_id`. [#25926](https://github.com/sourcegraph/sourcegraph/pull/25926)
- Code insights running over all repositories using a commit search (`type:commit` or `type:diff`) would fail to deserialize and produce no results. [#25928](https://github.com/sourcegraph/sourcegraph/pull/25928)
- Fixed an issue where code insights queries could produce a panic on queued records that did not include a `record_time` [#25929](https://github.com/sourcegraph/sourcegraph/pull/25929)
- Fixed an issue where Batch Change changeset diffs would sometimes render incorrectly when previewed from the UI if they contained deleted empty lines. [#25866](https://github.com/sourcegraph/sourcegraph/pull/25866)
- An issue where `repo:contains.commit.after()` would fail on some malformed git repositories. [#25974](https://github.com/sourcegraph/sourcegraph/issues/25974)
- Fixed primary email bug where users with no primary email set would break the email setting page when trying to add a new email. [#25008](https://github.com/sourcegraph/sourcegraph/pull/25008)
- An issue where keywords like `and`, `or`, `not` would not be highlighted properly in the search bar due to the presence of quotes. [#26135](https://github.com/sourcegraph/sourcegraph/pull/26135)
- An issue where frequent search indexing operations led to incoming search queries timing out. When these timeouts happened in quick succession, `zoekt-webserver` processes would shut themselves down via their `watchdog` routine. This should now only happen when a given `zoekt-webserver` is under-provisioned on CPUs. [#25872](https://github.com/sourcegraph/sourcegraph/issues/25872)
- Since 3.28.0, Batch Changes webhooks would not update changesets opened in private repositories. This has been fixed. [#26380](https://github.com/sourcegraph/sourcegraph/issues/26380)
- Reconciling batch changes could stall when updating the state of a changeset that already existed. This has been fixed. [#26386](https://github.com/sourcegraph/sourcegraph/issues/26386)

### Removed

- Batch Changes changeset specs stored the raw JSON used when creating them, which is no longer used and is not exposed in the API. This column has been removed, thereby saving space in the Sourcegraph database. [#25453](https://github.com/sourcegraph/sourcegraph/issues/25453)
- The query builder page experimental feature, which was disabled in 3.21, is now removed. The setting `{ "experimentalFeatures": { "showQueryBuilder": true } }` now has no effect. [#26125](https://github.com/sourcegraph/sourcegraph/pull/26125)

## 3.32.1

### Fixed

- Fixed a regression that was introduced in 3.27 and broke SSH-based authentication for managing Batch Changes changesets on code hosts. SSH keys generated by Sourcegraph were not used for authentication and authenticating with the code host would fail if no SSH key with write-access had been added to `gitserver`. [#27491](https://github.com/sourcegraph/sourcegraph/pull/27491)

## 3.32.0

### Added

- The search sidebar shows a revisions section if all search results are from a single repository. This makes it easier to search in and switch between different revisions. [#23835](https://github.com/sourcegraph/sourcegraph/pull/23835)
- The various alerts overview panels in Grafana can now be clicked to go directly to the relevant panels and dashboards. [#24920](https://github.com/sourcegraph/sourcegraph/pull/24920)
- Added a `Documentation` tab to the Site Admin Maintenance panel that links to the official Sourcegraph documentation. [#24917](https://github.com/sourcegraph/sourcegraph/pull/24917)
- Code Insights that run over all repositories now generate a moving daily snapshot between time points. [#24804](https://github.com/sourcegraph/sourcegraph/pull/24804)
- The Code Insights GraphQL API now restricts the results to user, org, and globally scoped insights. Insights will be synced to the database with access associated to the user or org setting containing the insight definition. [#25017](https://github.com/sourcegraph/sourcegraph/pull/25017)
- The timeout for long-running Git commands can be customized via `gitLongCommandTimeout` in the site config. [#25080](https://github.com/sourcegraph/sourcegraph/pull/25080)

### Changed

- `allowGroupsPermissionsSync` in the GitHub authorization provider is now required to enable the experimental GitHub teams and organization permissions caching. [#24561](https://github.com/sourcegraph/sourcegraph/pull/24561)
- GitHub external code hosts now validate if a corresponding authorization provider is set, and emits a warning if not. [#24526](https://github.com/sourcegraph/sourcegraph/pull/24526)
- Sourcegraph is now built with Go 1.17. [#24566](https://github.com/sourcegraph/sourcegraph/pull/24566)
- Code Insights is now available only in the Sourcegraph enterprise. [#24741](https://github.com/sourcegraph/sourcegraph/pull/24741)
- Prometheus in Sourcegraph with Docker Compose now scrapes Postgres and Redis instances for metrics. [deploy-sourcegraph-docker#580](https://github.com/sourcegraph/deploy-sourcegraph-docker/pull/580)
- Symbol suggestions now leverage optimizations for global searches. [#24943](https://github.com/sourcegraph/sourcegraph/pull/24943)

### Fixed

- Fixed a number of issues where repository permissions sync may fail for instances with very large numbers of repositories. [#24852](https://github.com/sourcegraph/sourcegraph/pull/24852), [#24972](https://github.com/sourcegraph/sourcegraph/pull/24972)
- Fixed excessive re-rendering of the whole web application on every keypress in the search query input. [#24844](https://github.com/sourcegraph/sourcegraph/pull/24844)
- Code Insights line chart now supports different timelines for each data series (lines). [#25005](https://github.com/sourcegraph/sourcegraph/pull/25005)
- Postgres exporter now exposes pg_stat_activity account to show the number of active DB connections. [#25086](https://github.com/sourcegraph/sourcegraph/pull/25086)

### Removed

- The `PRECISE_CODE_INTEL_DATA_TTL` environment variable is no longer read by the worker service. Instead, global and repository-specific data retention policies configurable in the UI by site-admins will control the length of time LSIF uploads are considered _fresh_. [#24793](https://github.com/sourcegraph/sourcegraph/pull/24793)
- The `repo.cloned` column was removed as it was deprecated in 3.26. [#25066](https://github.com/sourcegraph/sourcegraph/pull/25066)

## 3.31.2

### Fixed

- Fixed multiple CVEs for [libssl](https://cve.mitre.org/cgi-bin/cvename.cgi?name=CVE-2021-3711) and [Python3](https://cve.mitre.org/cgi-bin/cvename.cgi?name=CVE-2021-29921). [#24700](https://github.com/sourcegraph/sourcegraph/pull/24700) [#24620](https://github.com/sourcegraph/sourcegraph/pull/24620) [#24695](https://github.com/sourcegraph/sourcegraph/pull/24695)

## 3.31.1

### Added

- The required authentication scopes required to enable caching behaviour for GitHub repository permissions can now be requested via `allowGroupsPermissionsSync` in GitHub `auth.providers`. [#24328](https://github.com/sourcegraph/sourcegraph/pull/24328)

### Changed

- Caching behaviour for GitHub repository permissions enabled via the `authorization.groupsCacheTTL` field in the code host config can now leverage additional caching of team and organization permissions for repository permissions syncing (on top of the caching for user permissions syncing introduced in 3.31). [#24328](https://github.com/sourcegraph/sourcegraph/pull/24328)

## 3.31.0

### Added

- Backend Code Insights GraphQL queries now support arguments `includeRepoRegex` and `excludeRepoRegex` to filter on repository names. [#23256](https://github.com/sourcegraph/sourcegraph/pull/23256)
- Code Insights background queries now process in a priority order backwards through time. This will allow insights to populate concurrently. [#23101](https://github.com/sourcegraph/sourcegraph/pull/23101)
- Operator documentation has been added to the Search Reference sidebar section. [#23116](https://github.com/sourcegraph/sourcegraph/pull/23116)
- Syntax highlighting support for the [Cue](https://cuelang.org) language.
- Reintroduced a revised version of the Search Types sidebar section. [#23170](https://github.com/sourcegraph/sourcegraph/pull/23170)
- Improved usability where filters followed by a space in the search query will warn users that the filter value is empty. [#23646](https://github.com/sourcegraph/sourcegraph/pull/23646)
- Perforce: [`git p4`'s `--use-client-spec` option](https://git-scm.com/docs/git-p4#Documentation/git-p4.txt---use-client-spec) can now be enabled by configuring the `p4.client` field. [#23833](https://github.com/sourcegraph/sourcegraph/pull/23833), [#23845](https://github.com/sourcegraph/sourcegraph/pull/23845)
- Code Insights will do a one-time reset of ephemeral insights specific database tables to clean up stale and invalid data. Insight data will regenerate automatically. [23791](https://github.com/sourcegraph/sourcegraph/pull/23791)
- Perforce: added basic support for Perforce permission table path wildcards. [#23755](https://github.com/sourcegraph/sourcegraph/pull/23755)
- Added autocompletion and search filtering of branch/tag/commit revisions to the repository compare page. [#23977](https://github.com/sourcegraph/sourcegraph/pull/23977)
- Batch Changes changesets can now be [set to published when previewing new or updated batch changes](https://docs.sourcegraph.com/batch_changes/how-tos/publishing_changesets#within-the-ui). [#22912](https://github.com/sourcegraph/sourcegraph/issues/22912)
- Added Python3 to server and gitserver images to enable git-p4 support. [#24204](https://github.com/sourcegraph/sourcegraph/pull/24204)
- Code Insights drill-down filters now allow filtering insights data on the dashboard page using repo: filters. [#23186](https://github.com/sourcegraph/sourcegraph/issues/23186)
- GitHub repository permissions can now leverage caching of team and organization permissions for user permissions syncing. Caching behaviour can be enabled via the `authorization.groupsCacheTTL` field in the code host config. This can significantly reduce the amount of time it takes to perform a full permissions sync due to reduced instances of being rate limited by the code host. [#23978](https://github.com/sourcegraph/sourcegraph/pull/23978)

### Changed

- Code Insights will now always backfill from the time the data series was created. [#23430](https://github.com/sourcegraph/sourcegraph/pull/23430)
- Code Insights queries will now extract repository name out of the GraphQL response instead of going to the database. [#23388](https://github.com/sourcegraph/sourcegraph/pull/23388)
- Code Insights backend has moved from the `repo-updater` service to the `worker` service. [#23050](https://github.com/sourcegraph/sourcegraph/pull/23050)
- Code Insights feature flag `DISABLE_CODE_INSIGHTS` environment variable has moved from the `repo-updater` service to the `worker` service. Any users of this flag will need to update their `worker` service configuration to continue using it. [#23050](https://github.com/sourcegraph/sourcegraph/pull/23050)
- Updated Docker-Compose Caddy Image to v2.0.0-alpine. [#468](https://github.com/sourcegraph/deploy-sourcegraph-docker/pull/468)
- Code Insights historical samples will record using the timestamp of the commit that was searched. [#23520](https://github.com/sourcegraph/sourcegraph/pull/23520)
- Authorization checks are now handled using role based permissions instead of manually altering SQL statements. [23398](https://github.com/sourcegraph/sourcegraph/pull/23398)
- Docker Compose: the Jaeger container's `SAMPLING_STRATEGIES_FILE` now has a default value. If you are currently using a custom sampling strategies configuration, you may need to make sure your configuration is not overridden by the change when upgrading. [sourcegraph/deploy-sourcegraph#489](https://github.com/sourcegraph/deploy-sourcegraph-docker/pull/489)
- Code Insights historical samples will record using the most recent commit to the start of the frame instead of the middle of the frame. [#23573](https://github.com/sourcegraph/sourcegraph/pull/23573)
- The copy icon displayed next to files and repositories will now copy the file or repository path. Previously, this action copied the URL to clipboard. [#23390](https://github.com/sourcegraph/sourcegraph/pull/23390)
- Sourcegraph's Prometheus dependency has been upgraded to v2.28.1. [23663](https://github.com/sourcegraph/sourcegraph/pull/23663)
- Sourcegraph's Alertmanager dependency has been upgraded to v0.22.2. [23663](https://github.com/sourcegraph/sourcegraph/pull/23714)
- Code Insights will now schedule sample recordings for the first of the next month after creation or a previous recording. [#23799](https://github.com/sourcegraph/sourcegraph/pull/23799)
- Code Insights now stores data in a new format. Data points will store complete vectors for all repositories even if the underlying Sourcegraph queries were compressed. [#23768](https://github.com/sourcegraph/sourcegraph/pull/23768)
- Code Insights rate limit values have been tuned for a more reasonable performance. [#23860](https://github.com/sourcegraph/sourcegraph/pull/23860)
- Code Insights will now generate historical data once per month on the first of the month, up to the configured `insights.historical.frames` number of frames. [#23768](https://github.com/sourcegraph/sourcegraph/pull/23768)
- Code Insights will now schedule recordings for the first of the next calendar month after an insight is created or recorded. [#23799](https://github.com/sourcegraph/sourcegraph/pull/23799)
- Code Insights will attempt to sync insight definitions from settings to the database once every 10 minutes. [23805](https://github.com/sourcegraph/sourcegraph/pull/23805)
- Code Insights exposes information about queries that are flagged `dirty` through the `insights` GraphQL query. [#23857](https://github.com/sourcegraph/sourcegraph/pull/23857/)
- Code Insights GraphQL query `insights` will now fetch 12 months of data instead of 6 if a specific time range is not provided. [#23786](https://github.com/sourcegraph/sourcegraph/pull/23786)
- Code Insights will now generate 12 months of historical data during a backfill instead of 6. [#23860](https://github.com/sourcegraph/sourcegraph/pull/23860)
- The `sourcegraph-frontend.Role` in Kubernetes deployments was updated to permit statefulsets access in the Kubernetes API. This is needed to better support stable service discovery for stateful sets during deployments, which isn't currently possible by using service endpoints. [#3670](https://github.com/sourcegraph/deploy-sourcegraph/pull/3670) [#23889](https://github.com/sourcegraph/sourcegraph/pull/23889)
- For Docker-Compose and Kubernetes users, the built-in main Postgres and codeintel databases have switched to an alpine Docker image. This requires re-indexing the entire database. This process can take up to a few hours on systems with large datasets. [#23697](https://github.com/sourcegraph/sourcegraph/pull/23697)
- Results are now streamed from searcher by default, improving memory usage and latency for large, unindexed searches. [#23754](https://github.com/sourcegraph/sourcegraph/pull/23754)
- [`deploy-sourcegraph` overlays](https://docs.sourcegraph.com/admin/install/kubernetes/configure#overlays) now use `resources:` instead of the [deprecated `bases:` field](https://kubectl.docs.kubernetes.io/references/kustomize/kustomization/bases/) for referencing Kustomize bases. [deploy-sourcegraph#3606](https://github.com/sourcegraph/deploy-sourcegraph/pull/3606)
- The `deploy-sourcegraph-docker` Pure Docker deployment scripts and configuration has been moved to the `./pure-docker` subdirectory. [deploy-sourcegraph-docker#454](https://github.com/sourcegraph/deploy-sourcegraph-docker/pull/454)
- In Kubernetes deployments, setting the `SRC_GIT_SERVERS` environment variable explicitly is no longer needed. Addresses of the gitserver pods will be discovered automatically and in the same numerical order as with the static list. Unset the env var in your `frontend.Deployment.yaml` to make use of this feature. [#24094](https://github.com/sourcegraph/sourcegraph/pull/24094)
- The consistent hashing scheme used to distribute repositories across indexed-search replicas has changed to improve distribution and reduce load discrepancies. In the next upgrade, indexed-search pods will re-index the majority of repositories since the repo to replica assignments will change. This can take a few hours in large instances, but searches should succeed during that time since a replica will only delete a repo once it has been indexed in the new replica that owns it. You can monitor this process in the Zoekt Index Server Grafana dashboard - the "assigned" repos in "Total number of repos" will spike and then reduce until it becomes the same as "indexed". As a fail-safe, the old consistent hashing scheme can be enabled by setting the `SRC_ENDPOINTS_CONSISTENT_HASH` env var to `consistent(crc32ieee)` in the `sourcegraph-frontend` deployment. [#23921](https://github.com/sourcegraph/sourcegraph/pull/23921)
- In Kubernetes deployments an emptyDir (`/dev/shm`) is now mounted in the `pgsql` deployment to allow Postgres to access more than 64KB shared memory. This value should be configured to match the `shared_buffers` value in your Postgres configuration. [deploy-sourcegraph#3784](https://github.com/sourcegraph/deploy-sourcegraph/pull/3784/)

### Fixed

- The search reference will now show matching entries when using the filter input. [#23224](https://github.com/sourcegraph/sourcegraph/pull/23224)
- Graceful termination periods have been added to database deployments. [#3358](https://github.com/sourcegraph/deploy-sourcegraph/pull/3358) & [#477](https://github.com/sourcegraph/deploy-sourcegraph-docker/pull/477)
- All commit search results for `and`-expressions are now highlighted. [#23336](https://github.com/sourcegraph/sourcegraph/pull/23336)
- Email notifiers in `observability.alerts` now correctly respect the `email.smtp.noVerifyTLS` site configuration field. [#23636](https://github.com/sourcegraph/sourcegraph/issues/23636)
- Alertmanager (Prometheus) now respects `SMTPServerConfig.noVerifyTLS` field. [#23636](https://github.com/sourcegraph/sourcegraph/issues/23636)
- Clicking on symbols in the left search pane now renders hover tooltips for indexed repositories. [#23664](https://github.com/sourcegraph/sourcegraph/pull/23664)
- Fixed a result streaming throttling issue that was causing significantly increased latency for some searches. [#23736](https://github.com/sourcegraph/sourcegraph/pull/23736)
- GitCredentials passwords stored in AWS CodeCommit configuration is now redacted. [#23832](https://github.com/sourcegraph/sourcegraph/pull/23832)
- Patched a vulnerability in `apk-tools`. [#23917](https://github.com/sourcegraph/sourcegraph/pull/23917)
- Line content was being duplicated in unindexed search payloads, causing memory instability for some dense search queries. [#23918](https://github.com/sourcegraph/sourcegraph/pull/23918)
- Updating draft merge requests on GitLab from batch changes no longer removes the draft status. [#23944](https://github.com/sourcegraph/sourcegraph/issues/23944)
- Report highlight matches instead of line matches in search results. [#21443](https://github.com/sourcegraph/sourcegraph/issues/21443)
- Force the `codeinsights-db` database to read from the `configMap` configuration file by explicitly setting the `POSTGRESQL_CONF_DIR` environment variable to the `configMap` mount path. [deploy-sourcegraph#3788](https://github.com/sourcegraph/deploy-sourcegraph/pull/3788)

### Removed

- The old batch repository syncer was removed and can no longer be activated by setting `ENABLE_STREAMING_REPOS_SYNCER=false`. [#22949](https://github.com/sourcegraph/sourcegraph/pull/22949)
- Email notifications for saved searches are now deprecated in favor of Code Monitoring. Email notifications can no longer be enabled for saved searches. Saved searches that already have notifications enabled will continue to work, but there is now a button users can click to migrate to code monitors. Notifications for saved searches will be removed entirely in the future. [#23275](https://github.com/sourcegraph/sourcegraph/pull/23275)
- The `sg_service` Postgres role and `sg_repo_access_policy` policy on the `repo` table have been removed due to performance concerns. [#23622](https://github.com/sourcegraph/sourcegraph/pull/23622)
- Deprecated site configuration field `email.smtp.disableTLS` has been removed. [#23639](https://github.com/sourcegraph/sourcegraph/pull/23639)
- Deprecated language servers have been removed from `deploy-sourcegraph`. [deploy-sourcegraph#3605](https://github.com/sourcegraph/deploy-sourcegraph/pull/3605)
- The experimental `codeInsightsAllRepos` feature flag has been removed. [#23850](https://github.com/sourcegraph/sourcegraph/pull/23850)

## 3.30.4

### Added

- Add a new environment variable `SRC_HTTP_CLI_EXTERNAL_TIMEOUT` to control the timeout for all external HTTP requests. [#23620](https://github.com/sourcegraph/sourcegraph/pull/23620)

### Changed

- Postgres has been upgraded to `12.8` in the single-server Sourcegraph image [#23999](https://github.com/sourcegraph/sourcegraph/pull/23999)

## 3.30.3

**⚠️ Users on 3.29.x are advised to upgrade directly to 3.30.3**. If you have already upgraded to 3.30.0, 3.30.1, or 3.30.2 please follow [this migration guide](https://docs.sourcegraph.com/admin/migration/3_30).

### Fixed

- Codeintel-db database images have been reverted back to debian due to corruption caused by glibc and alpine. [23324](https://github.com/sourcegraph/sourcegraph/pull/23324)

## 3.30.2

**⚠️ Users on 3.29.x are advised to upgrade directly to 3.30.3**. If you have already upgraded to 3.30.0, 3.30.1, or 3.30.2 please follow [this migration guide](https://docs.sourcegraph.com/admin/migration/3_30).

### Fixed

- Postgres database images have been reverted back to debian due to corruption caused by glibc and alpine. [23302](https://github.com/sourcegraph/sourcegraph/pull/23302)

## 3.30.1

**⚠️ Users on 3.29.x are advised to upgrade directly to 3.30.3**. If you have already upgraded to 3.30.0, 3.30.1, or 3.30.2 please follow [this migration guide](https://docs.sourcegraph.com/admin/migration/3_30).

### Fixed

- An issue where the UI would occasionally display `lsifStore.Ranges: ERROR: relation \"lsif_documentation_mappings\" does not exist (SQLSTATE 42P01)` [#23115](https://github.com/sourcegraph/sourcegraph/pull/23115)
- Fixed a vulnerability in our Postgres Alpine image related to libgcrypt [#23174](https://github.com/sourcegraph/sourcegraph/pull/23174)
- When syncing in streaming mode, repo-updater will now ensure a repo's transaction is committed before notifying gitserver to update that repo. [#23169](https://github.com/sourcegraph/sourcegraph/pull/23169)
- When encountering spurious errors during streaming syncing (like temporary 500s from codehosts), repo-updater will no longer delete all associated repos that weren't seen. Deletion will happen only if there were no errors or if the error was one of "Unauthorized", "Forbidden" or "Account Suspended". [#23171](https://github.com/sourcegraph/sourcegraph/pull/23171)
- External HTTP requests are now automatically retried when appropriate. [#23131](https://github.com/sourcegraph/sourcegraph/pull/23131)

## 3.30.0

**⚠️ Users on 3.29.x are advised to upgrade directly to 3.30.3**. If you have already upgraded to 3.30.0, 3.30.1, or 3.30.2 please follow [this migration guide](https://docs.sourcegraph.com/admin/migration/3_30).

### Added

- Added support for `select:file.directory` in search queries, which returns unique directory paths for results that satisfy the query. [#22449](https://github.com/sourcegraph/sourcegraph/pull/22449)
- An `sg_service` Postgres role has been introduced, as well as an `sg_repo_access_policy` policy on the `repo` table that restricts access to that role. The role that owns the `repo` table will continue to get unrestricted access. [#22303](https://github.com/sourcegraph/sourcegraph/pull/22303)
- Every service that connects to the database (i.e. Postgres) now has a "Database connections" monitoring section in its Grafana dashboard. [#22570](https://github.com/sourcegraph/sourcegraph/pull/22570)
- A new bulk operation to close many changesets at once has been added to Batch Changes. [#22547](https://github.com/sourcegraph/sourcegraph/pull/22547)
- Backend Code Insights will aggregate viewable repositories based on the authenticated user. [#22471](https://github.com/sourcegraph/sourcegraph/pull/22471)
- Added support for highlighting .frugal files as Thrift syntax.
- Added `file:contains.content(regexp)` predicate, which filters only to files that contain matches of the given pattern. [#22666](https://github.com/sourcegraph/sourcegraph/pull/22666)
- Repository syncing is now done in streaming mode by default. Customers with many repositories should notice code host updates much faster, with repo-updater consuming less memory. Using the previous batch mode can be done by setting the `ENABLE_STREAMING_REPOS_SYNCER` environment variable to `false` in `repo-updater`. That environment variable will be deleted in the next release. [#22756](https://github.com/sourcegraph/sourcegraph/pull/22756)
- Enabled the ability to query Batch Changes changesets, changesets stats, and file diff stats for an individual repository via the Sourcegraph GraphQL API. [#22744](https://github.com/sourcegraph/sourcegraph/pull/22744/)
- Added "Groovy" to the initial `lang:` filter suggestions in the search bar. [#22755](https://github.com/sourcegraph/sourcegraph/pull/22755)
- The `lang:` filter suggestions now show all supported, matching languages as the user types a language name. [#22765](https://github.com/sourcegraph/sourcegraph/pull/22765)
- Code Insights can now be grouped into dashboards. [#22215](https://github.com/sourcegraph/sourcegraph/issues/22215)
- Batch Changes changesets can now be [published from the Sourcegraph UI](https://docs.sourcegraph.com/batch_changes/how-tos/publishing_changesets#within-the-ui). [#18277](https://github.com/sourcegraph/sourcegraph/issues/18277)
- The repository page now has a new button to view batch change changesets created in that specific repository, with a badge indicating how many changesets are currently open. [#22804](https://github.com/sourcegraph/sourcegraph/pull/22804)
- Experimental: Search-based code insights can run over all repositories on the instance. To enable, use the feature flag `"experimentalFeatures": { "codeInsightsAllRepos": true }` and tick the checkbox in the insight creation/edit UI. [#22759](https://github.com/sourcegraph/sourcegraph/issues/22759)
- Search References is a new search sidebar section to simplify learning about the available search filters directly where they are used. [#21539](https://github.com/sourcegraph/sourcegraph/issues/21539)

### Changed

- Backend Code Insights only fills historical data frames that have changed to reduce the number of searches required. [#22298](https://github.com/sourcegraph/sourcegraph/pull/22298)
- Backend Code Insights displays data points for a fixed 6 months period in 2 week intervals, and will carry observations forward that are missing. [#22298](https://github.com/sourcegraph/sourcegraph/pull/22298)
- Backend Code Insights now aggregate over 26 weeks instead of 6 months. [#22527](https://github.com/sourcegraph/sourcegraph/pull/22527)
- Search queries now disallow specifying `rev:` without `repo:`. Note that to search across potentially multiple revisions, a query like `repo:.* rev:<revision>` remains valid. [#22705](https://github.com/sourcegraph/sourcegraph/pull/22705)
- The extensions status bar on diff pages has been redesigned and now shows information for both the base and head commits. [#22123](https://github.com/sourcegraph/sourcegraph/pull/22123/files)
- The `applyBatchChange` and `createBatchChange` mutations now accept an optional `publicationStates` argument to set the publication state of specific changesets within the batch change. [#22485](https://github.com/sourcegraph/sourcegraph/pull/22485) and [#22854](https://github.com/sourcegraph/sourcegraph/pull/22854)
- Search queries now return up to 80 suggested filters. Previously we returned up to 24. [#22863](https://github.com/sourcegraph/sourcegraph/pull/22863)
- GitHub code host connections can now include `repositoryQuery` entries that match more than 1000 repositories from the GitHub search API without requiring the previously documented work-around of splitting the query up with `created:` qualifiers, which is now done automatically. [#2562](https://github.com/sourcegraph/sourcegraph/issues/2562)

### Fixed

- The Batch Changes user and site credential encryption migrators added in Sourcegraph 3.28 could report zero progress when encryption was disabled, even though they had nothing to do. This has been fixed, and progress will now be correctly reported. [#22277](https://github.com/sourcegraph/sourcegraph/issues/22277)
- Listing Github Entreprise org repos now returns internal repos as well. [#22339](https://github.com/sourcegraph/sourcegraph/pull/22339)
- Jaeger works in Docker-compose deployments again. [#22691](https://github.com/sourcegraph/sourcegraph/pull/22691)
- A bug where the pattern `)` makes the browser unresponsive. [#22738](https://github.com/sourcegraph/sourcegraph/pull/22738)
- An issue where using `select:repo` in conjunction with `and` patterns did not yield expected repo results. [#22743](https://github.com/sourcegraph/sourcegraph/pull/22743)
- The `isLocked` and `isDisabled` fields of GitHub repositories are now fetched correctly from the GraphQL API of GitHub Enterprise instances. Users that rely on the `repos` config in GitHub code host connections should update so that locked and disabled repositories defined in that list are actually skipped. [#22788](https://github.com/sourcegraph/sourcegraph/pull/22788)
- Homepage no longer fails to load if there are invalid entries in user's search history. [#22857](https://github.com/sourcegraph/sourcegraph/pull/22857)
- An issue where regexp query highlighting in the search bar would render incorrectly on Firefox. [#23043](https://github.com/sourcegraph/sourcegraph/pull/23043)
- Code intelligence uploads and indexes are restricted to only site-admins. It was read-only for any user. [#22890](https://github.com/sourcegraph/sourcegraph/pull/22890)
- Daily usage statistics are restricted to only site-admins. It was read-only for any user. [#23026](https://github.com/sourcegraph/sourcegraph/pull/23026)
- Ephemeral storage requests now match their cache size requests for Kubernetes deployments. [#2953](https://github.com/sourcegraph/deploy-sourcegraph/pull/2953)

### Removed

- The experimental paginated search feature (the `stable:` keyword) has been removed, to be replaced with streaming search. [#22428](https://github.com/sourcegraph/sourcegraph/pull/22428)
- The experimental extensions view page has been removed. [#22565](https://github.com/sourcegraph/sourcegraph/pull/22565)
- A search query diagnostic that previously warned the user when quotes are interpreted literally has been removed. The literal meaning has been Sourcegraph's default search behavior for some time now. [#22892](https://github.com/sourcegraph/sourcegraph/pull/22892)
- Non-root overlays were removed for `deploy-sourcegraph` in favor of using `non-privileged`. [#3404](https://github.com/sourcegraph/deploy-sourcegraph/pull/3404)

### API docs (experimental)

API docs is a new experimental feature of Sourcegraph ([learn more](https://docs.sourcegraph.com/code_intelligence/apidocs)). It is enabled by default in Sourcegraph 3.30.0.

- API docs is enabled by default in Sourcegraph 3.30.0. It can be disabled by adding `"apiDocs": false` to the `experimentalFeatures` section of user settings.
- The API docs landing page now indicates what API docs are and provide more info.
- The API docs landing page now represents the code in the repository root, instead of an empty page.
- Pages now correctly indicate it is an experimental feature, and include a feedback widget.
- Subpages linked via the sidebar are now rendered much better, and have an expandable section.
- Symbols in documentation now have distinct icons for e.g. functions/vars/consts/etc.
- Symbols are now sorted in exported-first, alphabetical order.
- Repositories without LSIF documentation data now show a friendly error page indicating what languages are supported, how to set it up, etc.
- API docs can now distinguish between different types of symbols, tests, examples, benchmarks, etc. and whether symbols are public/private - to support filtering in the future.
- Only public/exported symbols are included by default for now.
- URL paths for Go packages are now friendlier, e.g. `/-/docs/cmd/frontend/auth` instead of `/-/docs/cmd-frontend-auth`.
- URLs are now formatted by the language indexer, in a way that makes sense for the language, e.g. `#Mocks.CreateUserAndSave` instead of `#ypeMocksCreateUserAndSave` for a Go method `CreateUserAndSave` on type `Mocks`.
- Go blank identifier assignments `var _ = ...` are no longer incorrectly included.
- Go symbols defined within functions, e.g. a `var` inside a `func` scope are no longer incorrectly included.
- `Functions`, `Variables`, and other top-level sections are no longer rendered empty if there are none in that section.
- A new test suite for LSIF indexers implementing the Sourcegraph documentation extension to LSIF [is available](https://github.com/sourcegraph/lsif-static-doc).
- We now emit the LSIF data needed to in the future support "Jump to API docs" from code views, "View code" from API docs, usage examples in API docs, and search indexing.
- Various UI style issues, color contrast issues, etc. have been fixed.
- Major improvements to the GraphQL APIs for API documentation.

## 3.29.0

### Added

- Code Insights queries can now run concurrently up to a limit set by the `insights.query.worker.concurrency` site config. [#21219](https://github.com/sourcegraph/sourcegraph/pull/21219)
- Code Insights workers now support a rate limit for query execution and historical data frame analysis using the `insights.query.worker.rateLimit` and `insights.historical.worker.rateLimit` site configurations. [#21533](https://github.com/sourcegraph/sourcegraph/pull/21533)
- The GraphQL `Site` `SettingsSubject` type now has an `allowSiteSettingsEdits` field to allow clients to determine whether the instance uses the `GLOBAL_SETTINGS_FILE` environment variable. [#21827](https://github.com/sourcegraph/sourcegraph/pull/21827)
- The Code Insights creation UI now remembers previously filled-in field values when returning to the form after having navigated away. [#21744](https://github.com/sourcegraph/sourcegraph/pull/21744)
- The Code Insights creation UI now shows autosuggestions for the repository field. [#21699](https://github.com/sourcegraph/sourcegraph/pull/21699)
- A new bulk operation to retry many changesets at once has been added to Batch Changes. [#21173](https://github.com/sourcegraph/sourcegraph/pull/21173)
- A `security_event_logs` database table has been added in support of upcoming security-related efforts. [#21949](https://github.com/sourcegraph/sourcegraph/pull/21949)
- Added featured Sourcegraph extensions query to the GraphQL API, as well as a section in the extension registry to display featured extensions. [#21665](https://github.com/sourcegraph/sourcegraph/pull/21665)
- The search page now has a `create insight` button to create search-based insight based on your search query [#21943](https://github.com/sourcegraph/sourcegraph/pull/21943)
- Added support for Terraform syntax highlighting. [#22040](https://github.com/sourcegraph/sourcegraph/pull/22040)
- A new bulk operation to merge many changesets at once has been added to Batch Changes. [#21959](https://github.com/sourcegraph/sourcegraph/pull/21959)
- Pings include aggregated usage for the Code Insights creation UI, organization visible insight count per insight type, and insight step size in days. [#21671](https://github.com/sourcegraph/sourcegraph/pull/21671)
- Search-based insight creation UI now supports `count:` filter in data series query input. [#22049](https://github.com/sourcegraph/sourcegraph/pull/22049)
- Code Insights background workers will now index commits in a new table `commit_index` for future optimization efforts. [#21994](https://github.com/sourcegraph/sourcegraph/pull/21994)
- The creation UI for search-based insights now supports the `count:` filter in the data series query input. [#22049](https://github.com/sourcegraph/sourcegraph/pull/22049)
- A new service, `worker`, has been introduced to run background jobs that were previously run in the frontend. See the [deployment documentation](https://docs.sourcegraph.com/admin/workers) for additional details. [#21768](https://github.com/sourcegraph/sourcegraph/pull/21768)

### Changed

- SSH public keys generated to access code hosts with batch changes now include a comment indicating they originated from Sourcegraph. [#20523](https://github.com/sourcegraph/sourcegraph/issues/20523)
- The copy query button is now permanently enabled and `experimentalFeatures.copyQueryButton` setting has been deprecated. [#21364](https://github.com/sourcegraph/sourcegraph/pull/21364)
- Search streaming is now permanently enabled and `experimentalFeatures.searchStreaming` setting has been deprecated. [#21522](https://github.com/sourcegraph/sourcegraph/pull/21522)
- Pings removes the collection of aggregate search filter usage counts and adds a smaller set of aggregate usage counts for query operators, predicates, and pattern counts. [#21320](https://github.com/sourcegraph/sourcegraph/pull/21320)
- Sourcegraph will now refuse to start if there are unfinished [out-of-band-migrations](https://docs.sourcegraph.com/admin/migrations) that are deprecated in the current version. See the [upgrade documentation](https://docs.sourcegraph.com/admin/updates) for changes to the upgrade process. [#20967](https://github.com/sourcegraph/sourcegraph/pull/20967)
- Code Insight pages now have new URLs [#21856](https://github.com/sourcegraph/sourcegraph/pull/21856)
- We are proud to bring you [an entirely new visual design for the Sourcegraph UI](https://about.sourcegraph.com/blog/introducing-sourcegraphs-new-ui/). We think you’ll find this new design improves your experience and sets the stage for some incredible features to come. Some of the highlights include:

  - **Refined search results:** The redesigned search bar provides more space for expressive queries, and the new results sidebar helps to discover search syntax without referencing documentation.
  - **Improved focus on code:** We’ve reduced non-essential UI elements to provide greater focus on the code itself, and positioned the most important items so they’re unobtrusive and located exactly where they are needed.
  - **Improved layouts:** We’ve improved pages like diff views to make them easier to use and to help find information quickly.
  - **New navigation:** A new global navigation provides immediate discoverability and access to current and future functionality.
  - **Promoting extensibility:** We've brought the extension registry back to the main navigation and improved its design and navigation.

  With bulk of the redesign complete, future releases will include more improvements and refinements.

### Fixed

- Stricter validation of structural search queries. The `type:` parameter is not supported for structural searches and returns an appropriate alert. [#21487](https://github.com/sourcegraph/sourcegraph/pull/21487)
- Batch changeset specs that are not attached to changesets will no longer prematurely expire before the batch specs that they are associated with. [#21678](https://github.com/sourcegraph/sourcegraph/pull/21678)
- The Y-axis of Code Insights line charts no longer start at a negative value. [#22018](https://github.com/sourcegraph/sourcegraph/pull/22018)
- Correctly handle field aliases in the query (like `r:` versus `repo:`) when used with `contains` predicates. [#22105](https://github.com/sourcegraph/sourcegraph/pull/22105)
- Running a code insight over a timeframe when the repository didn't yet exist doesn't break the entire insight anymore. [#21288](https://github.com/sourcegraph/sourcegraph/pull/21288)

### Removed

- The deprecated GraphQL `icon` field on CommitSearchResult and Repository was removed. [#21310](https://github.com/sourcegraph/sourcegraph/pull/21310)
- The undocumented `index` filter was removed from search type-ahead suggestions. [#18806](https://github.com/sourcegraph/sourcegraph/issues/18806)
- Code host connection tokens aren't used for creating changesets anymore when the user is site admin and no credential has been specified. [#16814](https://github.com/sourcegraph/sourcegraph/issues/16814)

## 3.28.0

### Added

- Added `select:commit.diff.added` and `select:commit.diff.removed` for `type:diff` search queries. These selectors return commit diffs only if a pattern matches in `added` (respespectively, `removed`) lines. [#20328](https://github.com/sourcegraph/sourcegraph/pull/20328)
- Additional language autocompletions for the `lang:` filter in the search bar. [#20535](https://github.com/sourcegraph/sourcegraph/pull/20535)
- Steps in batch specs can now have an `if:` attribute to enable conditional execution of different steps. [#20701](https://github.com/sourcegraph/sourcegraph/pull/20701)
- Extensions can now log messages through `sourcegraph.app.log` to aid debugging user issues. [#20474](https://github.com/sourcegraph/sourcegraph/pull/20474)
- Bulk comments on many changesets are now available in Batch Changes. [#20361](https://github.com/sourcegraph/sourcegraph/pull/20361)
- Batch specs are now viewable when previewing changesets. [#19534](https://github.com/sourcegraph/sourcegraph/issues/19534)
- Added a new UI for creating code insights. [#20212](https://github.com/sourcegraph/sourcegraph/issues/20212)

### Changed

- User and site credentials used in Batch Changes are now encrypted in the database if encryption is enabled with the `encryption.keys` config. [#19570](https://github.com/sourcegraph/sourcegraph/issues/19570)
- All Sourcegraph images within [deploy-sourcegraph](https://github.com/sourcegraph/deploy-sourcegraph) now specify the registry. Thanks! @k24dizzle [#2901](https://github.com/sourcegraph/deploy-sourcegraph/pull/2901).
- Default reviewers are now added to Bitbucket Server PRs opened by Batch Changes. [#20551](https://github.com/sourcegraph/sourcegraph/pull/20551)
- The default memory requirements for the `redis-*` containers have been raised by 1GB (to a new total of 7GB). This change allows Redis to properly run its key-eviction routines (when under memory pressure) without getting killed by the host machine. This affects both the docker-compose and Kubernetes deployments. [sourcegraph/deploy-sourcegraph-docker#373](https://github.com/sourcegraph/deploy-sourcegraph-docker/pull/373) and [sourcegraph/deploy-sourcegraph#2898](https://github.com/sourcegraph/deploy-sourcegraph/pull/2898)
- Only site admins can now list users on an instance. [#20619](https://github.com/sourcegraph/sourcegraph/pull/20619)
- Repository permissions can now be enabled for site admins via the `authz.enforceForSiteAdmins` setting. [#20674](https://github.com/sourcegraph/sourcegraph/pull/20674)
- Site admins can no longer view user added code host configuration. [#20851](https://github.com/sourcegraph/sourcegraph/pull/20851)
- Site admins cannot add access tokens for any user by default. [#20988](https://github.com/sourcegraph/sourcegraph/pull/20988)
- Our namespaced overlays now only scrape container metrics within that namespace. [#2969](https://github.com/sourcegraph/deploy-sourcegraph/pull/2969)
- The extension registry main page has a new visual design that better conveys the most useful information about extensions, and individual extension pages have better information architecture. [#20822](https://github.com/sourcegraph/sourcegraph/pull/20822)

### Fixed

- Search returned inconsistent result counts when a `count:` limit was not specified.
- Indexed search failed when the `master` branch needed indexing but was not the default. [#20260](https://github.com/sourcegraph/sourcegraph/pull/20260)
- `repo:contains(...)` built-in did not respect parameters that affect repo filtering (e.g., `repogroup`, `fork`). It now respects these. [#20339](https://github.com/sourcegraph/sourcegraph/pull/20339)
- An issue where duplicate results would render for certain `or`-expressions. [#20480](https://github.com/sourcegraph/sourcegraph/pull/20480)
- Issue where the search query bar suggests that some `lang` values are not valid. [#20534](https://github.com/sourcegraph/sourcegraph/pull/20534)
- Pull request event webhooks received from GitHub with unexpected actions no longer cause panics. [#20571](https://github.com/sourcegraph/sourcegraph/pull/20571)
- Repository search patterns like `^repo/(prefix-suffix|prefix)$` now correctly match both `repo/prefix-suffix` and `repo/prefix`. [#20389](https://github.com/sourcegraph/sourcegraph/issues/20389)
- Ephemeral storage requests and limits now match the default cache size to avoid Symbols pods being evicted. The symbols pod now requires 10GB of ephemeral space as a minimum to scheduled. [#2369](https://github.com/sourcegraph/deploy-sourcegraph/pull/2369)
- Minor query syntax highlighting bug for `repo:contains` predicate. [#21038](https://github.com/sourcegraph/sourcegraph/pull/21038)
- An issue causing diff and commit results with file filters to return invalid results. [#21039](https://github.com/sourcegraph/sourcegraph/pull/21039)
- All databases now have the Kubernetes Quality of Service class of 'Guaranteed' which should reduce the chance of them
  being evicted during NodePressure events. [#2900](https://github.com/sourcegraph/deploy-sourcegraph/pull/2900)
- An issue causing diff views to display without syntax highlighting [#21160](https://github.com/sourcegraph/sourcegraph/pull/21160)

### Removed

- The deprecated `SetRepositoryEnabled` mutation was removed. [#21044](https://github.com/sourcegraph/sourcegraph/pull/21044)

## 3.27.5

### Fixed

- Fix scp style VCS url parsing. [#20799](https://github.com/sourcegraph/sourcegraph/pull/20799)

## 3.27.4

### Fixed

- Fixed an issue related to Gitolite repos with `@` being prepended with a `?`. [#20297](https://github.com/sourcegraph/sourcegraph/pull/20297)
- Add missing return from handler when DisableAutoGitUpdates is true. [#20451](https://github.com/sourcegraph/sourcegraph/pull/20451)

## 3.27.3

### Fixed

- Pushing batch changes to Bitbucket Server code hosts over SSH was broken in 3.27.0, and has been fixed. [#20324](https://github.com/sourcegraph/sourcegraph/issues/20324)

## 3.27.2

### Fixed

- Fixed an issue with our release tooling that was preventing all images from being tagged with the correct version.
  All sourcegraph images have the proper release version now.

## 3.27.1

### Fixed

- Indexed search failed when the `master` branch needed indexing but was not the default. [#20260](https://github.com/sourcegraph/sourcegraph/pull/20260)
- Fixed a regression that caused "other" code hosts urls to not be built correctly which prevents code to be cloned / updated in 3.27.0. This change will provoke some cloning errors on repositories that are already sync'ed, until the next code host sync. [#20258](https://github.com/sourcegraph/sourcegraph/pull/20258)

## 3.27.0

### Added

- `count:` now supports "all" as value. Queries with `count:all` will return up to 999999 results. [#19756](https://github.com/sourcegraph/sourcegraph/pull/19756)
- Credentials for Batch Changes are now validated when adding them. [#19602](https://github.com/sourcegraph/sourcegraph/pull/19602)
- Batch Changes now ignore repositories that contain a `.batchignore` file. [#19877](https://github.com/sourcegraph/sourcegraph/pull/19877) and [src-cli#509](https://github.com/sourcegraph/src-cli/pull/509)
- Side-by-side diff for commit visualization. [#19553](https://github.com/sourcegraph/sourcegraph/pull/19553)
- The site configuration now supports defining batch change rollout windows, which can be used to slow or disable pushing changesets at particular times of day or days of the week. [#19796](https://github.com/sourcegraph/sourcegraph/pull/19796), [#19797](https://github.com/sourcegraph/sourcegraph/pull/19797), and [#19951](https://github.com/sourcegraph/sourcegraph/pull/19951).
- Search functionality via built-in `contains` predicate: `repo:contains(...)`, `repo:contains.file(...)`, `repo:contains.content(...)`, repo:contains.commit.after(...)`. [#18584](https://github.com/sourcegraph/sourcegraph/issues/18584)
- Database encryption, external service config & user auth data can now be encrypted in the database using the `encryption.keys` config. See [the docs](https://docs.sourcegraph.com/admin/encryption) for more info.
- Repositories that gitserver fails to clone or fetch are now gradually moved to the back of the background update queue instead of remaining at the front. [#20204](https://github.com/sourcegraph/sourcegraph/pull/20204)
- The new `disableAutoCodeHostSyncs` setting allows site admins to disable any periodic background syncing of configured code host connections. That includes syncing of repository metadata (i.e. not git updates, use `disableAutoGitUpdates` for that), permissions and batch changes changesets, but may include other data we'd sync from the code host API in the future.

### Changed

- Bumped the minimum supported version of Postgres from `9.6` to `12`. The upgrade procedure is mostly automated for existing deployments, but may require action if using the single-container deployment or an external database. See the [upgrade documentation](https://docs.sourcegraph.com/admin/updates) for your deployment type for detailed instructions.
- Changesets in batch changes will now be marked as archived instead of being detached when a new batch spec that doesn't include the changesets is applied. Once they're archived users can manually detach them in the UI. [#19527](https://github.com/sourcegraph/sourcegraph/pull/19527)
- The default replica count on `sourcegraph-frontend` and `precise-code-intel-worker` for Kubernetes has changed from `1` -> `2`.
- Changes to code monitor trigger search queries [#19680](https://github.com/sourcegraph/sourcegraph/pull/19680)
  - A `repo:` filter is now required. This is due to an existing limitations where only 50 repositories can be searched at a time, so using a `repo:` filter makes sure the right code is being searched. Any existing code monitor without `repo:` in the trigger query will continue to work (with the limitation that not all repositories will be searched) but will require a `repo:` filter to be added when making any changes to it.
  - A `patternType` filter is no longer required. `patternType:literal` will be added to a code monitor query if not specified.
  - Added a new checklist UI to make it more intuitive to create code monitor trigger queries.
- Deprecated the GraphQL `icon` field on `GenericSearchResultInterface`. It will be removed in a future release. [#20028](https://github.com/sourcegraph/sourcegraph/pull/20028/files)
- Creating changesets through Batch Changes as a site-admin without configured Batch Changes credentials has been deprecated. Please configure user or global credentials before Sourcegraph 3.29 to not experience any interruptions in changeset creation. [#20143](https://github.com/sourcegraph/sourcegraph/pull/20143)
- Deprecated the GraphQL `limitHit` field on `LineMatch`. It will be removed in a future release. [#20164](https://github.com/sourcegraph/sourcegraph/pull/20164)

### Fixed

- A regression caused by search onboarding tour logic to never focus input in the search bar on the homepage. Input now focuses on the homepage if the search tour isn't in effect. [#19678](https://github.com/sourcegraph/sourcegraph/pull/19678)
- New changes of a Perforce depot will now be reflected in `master` branch after the initial clone. [#19718](https://github.com/sourcegraph/sourcegraph/pull/19718)
- Gitolite and Other type code host connection configuration can be correctly displayed. [#19976](https://github.com/sourcegraph/sourcegraph/pull/19976)
- Fixed a regression that caused user and code host limits to be ignored. [#20089](https://github.com/sourcegraph/sourcegraph/pull/20089)
- A regression where incorrect query highlighting happens for certain quoted values. [#20110](https://github.com/sourcegraph/sourcegraph/pull/20110)
- We now respect the `disableAutoGitUpdates` setting when cloning or fetching repos on demand and during cleanup tasks that may re-clone old repos. [#20194](https://github.com/sourcegraph/sourcegraph/pull/20194)

## 3.26.3

### Fixed

- Setting `gitMaxCodehostRequestsPerSecond` to `0` now actually blocks all Git operations happening on the gitserver. [#19716](https://github.com/sourcegraph/sourcegraph/pull/19716)

## 3.26.2

### Fixed

- Our indexed search logic now correctly handles de-duplication of search results across multiple replicas. [#19743](https://github.com/sourcegraph/sourcegraph/pull/19743)

## 3.26.1

### Added

- Experimental: Sync permissions of Perforce depots through the Sourcegraph UI. To enable, use the feature flag `"experimentalFeatures": { "perforce": "enabled" }`. For more information, see [how to enable permissions for your Perforce depots](https://docs.sourcegraph.com/admin/repo/perforce). [#16705](https://github.com/sourcegraph/sourcegraph/issues/16705)
- Added support for user email headers in the HTTP auth proxy. See [HTTP Auth Proxy docs](https://docs.sourcegraph.com/admin/auth#http-authentication-proxies) for more information.
- Ignore locked and disabled GitHub Enterprise repositories. [#19500](https://github.com/sourcegraph/sourcegraph/pull/19500)
- Remote code host git operations (such as `clone` or `ls-remote`) can now be rate limited beyond concurrency (which was already possible with `gitMaxConcurrentClones`). Set `gitMaxCodehostRequestsPerSecond` in site config to control the maximum rate of these operations per git-server instance. [#19504](https://github.com/sourcegraph/sourcegraph/pull/19504)

### Changed

-

### Fixed

- Commit search returning duplicate commits. [#19460](https://github.com/sourcegraph/sourcegraph/pull/19460)
- Clicking the Code Monitoring tab tries to take users to a non-existent repo. [#19525](https://github.com/sourcegraph/sourcegraph/pull/19525)
- Diff and commit search not highlighting search terms correctly for some files. [#19543](https://github.com/sourcegraph/sourcegraph/pull/19543), [#19639](https://github.com/sourcegraph/sourcegraph/pull/19639)
- File actions weren't appearing on large window sizes in Firefox and Safari. [#19380](https://github.com/sourcegraph/sourcegraph/pull/19380)

### Removed

-

## 3.26.0

### Added

- Searches are streamed into Sourcegraph by default. [#19300](https://github.com/sourcegraph/sourcegraph/pull/19300)
  - This gives a faster time to first result.
  - Several heuristics around result limits have been improved. You should see more consistent result counts now.
  - Can be disabled with the setting `experimentalFeatures.streamingSearch`.
- Opsgenie API keys can now be added via an environment variable. [#18662](https://github.com/sourcegraph/sourcegraph/pull/18662)
- It's now possible to control where code insights are displayed through the boolean settings `insights.displayLocation.homepage`, `insights.displayLocation.insightsPage` and `insights.displayLocation.directory`. [#18979](https://github.com/sourcegraph/sourcegraph/pull/18979)
- Users can now create changesets in batch changes on repositories that are cloned using SSH. [#16888](https://github.com/sourcegraph/sourcegraph/issues/16888)
- Syntax highlighting for Elixir, Elm, REG, Julia, Move, Nix, Puppet, VimL, Coq. [#19282](https://github.com/sourcegraph/sourcegraph/pull/19282)
- `BUILD.in` files are now highlighted as Bazel/Starlark build files. Thanks to @jjwon0 [#19282](https://github.com/sourcegraph/sourcegraph/pull/19282)
- `*.pyst` and `*.pyst-include` are now highlighted as Python files. Thanks to @jjwon0 [#19282](https://github.com/sourcegraph/sourcegraph/pull/19282)
- The code monitoring feature flag is now enabled by default. [#19295](https://github.com/sourcegraph/sourcegraph/pull/19295)
- New query field `select` enables returning only results of the desired type. See [documentation](https://docs.sourcegraph.com/code_search/reference/language#select) for details. [#19236](https://github.com/sourcegraph/sourcegraph/pull/19236)
- Syntax highlighting for Elixer, Elm, REG, Julia, Move, Nix, Puppet, VimL thanks to @rvantonder
- `BUILD.in` files are now highlighted as Bazel/Starlark build files. Thanks to @jjwon0
- `*.pyst` and `*.pyst-include` are now highlighted as Python files. Thanks to @jjwon0
- Added a `search.defaultCaseSensitive` setting to configure whether query patterns should be treated case sensitivitely by default.

### Changed

- Campaigns have been renamed to Batch Changes! See [#18771](https://github.com/sourcegraph/sourcegraph/issues/18771) for a detailed log on what has been renamed.
  - A new [Sourcegraph CLI](https://docs.sourcegraph.com/cli) version will use `src batch [preview|apply]` commands, while keeping the old ones working to be used with older Sourcegraph versions.
  - Old URLs in the application and in the documentation will redirect.
  - GraphQL API entities with "campaign" in their name have been deprecated and have new Batch Changes counterparts:
    - Deprecated GraphQL entities: `CampaignState`, `Campaign`, `CampaignSpec`, `CampaignConnection`, `CampaignsCodeHostConnection`, `CampaignsCodeHost`, `CampaignsCredential`, `CampaignDescription`
    - Deprecated GraphQL mutations: `createCampaign`, `applyCampaign`, `moveCampaign`, `closeCampaign`, `deleteCampaign`, `createCampaignSpec`, `createCampaignsCredential`, `deleteCampaignsCredential`
    - Deprecated GraphQL queries: `Org.campaigns`, `User.campaigns`, `User.campaignsCodeHosts`, `camapigns`, `campaign`
  - Site settings with `campaigns` in their name have been replaced with equivalent `batchChanges` settings.
- A repository's `remote.origin.url` is not stored on gitserver disk anymore. Note: if you use the experimental feature `customGitFetch` your setting may need to be updated to specify the remote URL. [#18535](https://github.com/sourcegraph/sourcegraph/pull/18535)
- Repositories and files containing spaces will now render with escaped spaces in the query bar rather than being
  quoted. [#18642](https://github.com/sourcegraph/sourcegraph/pull/18642)
- Sourcegraph is now built with Go 1.16. [#18447](https://github.com/sourcegraph/sourcegraph/pull/18447)
- Cursor hover information in the search query bar will now display after 150ms (previously 0ms). [#18916](https://github.com/sourcegraph/sourcegraph/pull/18916)
- The `repo.cloned` column is deprecated in favour of `gitserver_repos.clone_status`. It will be removed in a subsequent release.
- Precision class indicators have been improved for code intelligence results in both the hover overlay as well as the definition and references locations panel. [#18843](https://github.com/sourcegraph/sourcegraph/pull/18843)
- Pings now contain added, aggregated campaigns usage data: aggregate counts of unique monthly users and Weekly campaign and changesets counts for campaign cohorts created in the last 12 months. [#18604](https://github.com/sourcegraph/sourcegraph/pull/18604)

### Fixed

- Auto complete suggestions for repositories and files containing spaces will now be automatically escaped when accepting the suggestion. [#18635](https://github.com/sourcegraph/sourcegraph/issues/18635)
- An issue causing repository results containing spaces to not be clickable in some cases. [#18668](https://github.com/sourcegraph/sourcegraph/pull/18668)
- Closing a batch change now correctly closes the entailed changesets, when requested by the user. [#18957](https://github.com/sourcegraph/sourcegraph/pull/18957)
- TypesScript highlighting bug. [#15930](https://github.com/sourcegraph/sourcegraph/issues/15930)
- The number of shards is now reported accurately in Site Admin > Repository Status > Settings > Indexing. [#19265](https://github.com/sourcegraph/sourcegraph/pull/19265)

### Removed

- Removed the deprecated GraphQL fields `SearchResults.repositoriesSearched` and `SearchResults.indexedRepositoriesSearched`.
- Removed the deprecated search field `max`
- Removed the `experimentalFeatures.showBadgeAttachments` setting

## 3.25.2

### Fixed

- A security vulnerability with in the authentication workflow has been fixed. [#18686](https://github.com/sourcegraph/sourcegraph/pull/18686)

## 3.25.1

### Added

- Experimental: Sync Perforce depots directly through the Sourcegraph UI. To enable, use the feature flag `"experimentalFeatures": { "perforce": "enabled" }`. For more information, see [how to add your Perforce depots](https://docs.sourcegraph.com/admin/repo/perforce). [#16703](https://github.com/sourcegraph/sourcegraph/issues/16703)

## 3.25.0

**IMPORTANT** Sourcegraph now uses Go 1.15. This may break AWS RDS database connections with older x509 certificates. Please follow the Amazon [docs](https://docs.aws.amazon.com/AmazonRDS/latest/UserGuide/UsingWithRDS.SSL-certificate-rotation.html) to rotate your certificate.

### Added

- New site config option `"log": { "sentry": { "backendDSN": "<REDACTED>" } }` to use a separate Sentry project for backend errors. [#17363](https://github.com/sourcegraph/sourcegraph/pull/17363)
- Structural search now supports searching indexed branches other than default. [#17726](https://github.com/sourcegraph/sourcegraph/pull/17726)
- Structural search now supports searching unindexed revisions. [#17967](https://github.com/sourcegraph/sourcegraph/pull/17967)
- New site config option `"allowSignup"` for SAML authentication to determine if automatically create new users is allowed. [#17989](https://github.com/sourcegraph/sourcegraph/pull/17989)
- Experimental: The webapp can now stream search results to the client, improving search performance. To enable it, add `{ "experimentalFeatures": { "searchStreaming": true } }` in user settings. [#16097](https://github.com/sourcegraph/sourcegraph/pull/16097)
- New product research sign-up page. This can be accessed by all users in their user settings. [#17945](https://github.com/sourcegraph/sourcegraph/pull/17945)
- New site config option `productResearchPage.enabled` to disable access to the product research sign-up page. [#17945](https://github.com/sourcegraph/sourcegraph/pull/17945)
- Pings now contain Sourcegraph extension activation statistics. [#16421](https://github.com/sourcegraph/sourcegraph/pull/16421)
- Pings now contain aggregate Sourcegraph extension activation statistics: the number of users and number of activations per (public) extension per week, and the number of total extension users per week and average extensions activated per user. [#16421](https://github.com/sourcegraph/sourcegraph/pull/16421)
- Pings now contain aggregate code insights usage data: total insight views, interactions, edits, creations, removals, and counts of unique users that view and create insights. [#16421](https://github.com/sourcegraph/sourcegraph/pull/17805)
- When previewing a campaign spec, changesets can be filtered by current state or the action(s) to be performed. [#16960](https://github.com/sourcegraph/sourcegraph/issues/16960)

### Changed

- Alert solutions links included in [monitoring alerts](https://docs.sourcegraph.com/admin/observability/alerting) now link to the relevant documentation version. [#17828](https://github.com/sourcegraph/sourcegraph/pull/17828)
- Secrets (such as access tokens and passwords) will now appear as REDACTED when editing external service config, and in graphql API responses. [#17261](https://github.com/sourcegraph/sourcegraph/issues/17261)
- Sourcegraph is now built with Go 1.15
  - Go `1.15` introduced changes to SSL/TLS connection validation which requires certificates to include a `SAN`. This field was not included in older certificates and clients relied on the `CN` field. You might see an error like `x509: certificate relies on legacy Common Name field`. We recommend that customers using Sourcegraph with an external database and connecting to it using SSL/TLS check whether the certificate is up to date.
  - RDS Customers please reference [AWS' documentation on updating the SSL/TLS certificate](https://docs.aws.amazon.com/AmazonRDS/latest/UserGuide/UsingWithRDS.SSL-certificate-rotation.html).
- Search results on `.rs` files now recommend `lang:rust` instead of `lang:renderscript` as a filter. [#18316](https://github.com/sourcegraph/sourcegraph/pull/18316)
- Campaigns users creating Personal Access Tokens on GitHub are now asked to request the `user:email` scope in addition to the [previous scopes](https://docs.sourcegraph.com/@3.24/admin/external_service/github#github-api-token-and-access). This will be used in a future Sourcegraph release to display more fine-grained information on the progress of pull requests. [#17555](https://github.com/sourcegraph/sourcegraph/issues/17555)

### Fixed

- Fixes an issue that prevented the hard deletion of a user if they had saved searches. [#17461](https://github.com/sourcegraph/sourcegraph/pull/17461)
- Fixes an issue that caused some missing results for `type:commit` when a pattern was used instead of the `message` field. [#17490](https://github.com/sourcegraph/sourcegraph/pull/17490#issuecomment-764004758)
- Fixes an issue where cAdvisor-based alerts would not fire correctly for services with multiple replicas. [#17600](https://github.com/sourcegraph/sourcegraph/pull/17600)
- Significantly improved performance of structural search on monorepo deployments [#17846](https://github.com/sourcegraph/sourcegraph/pull/17846)
- Fixes an issue where upgrades on Kubernetes may fail due to null environment variable lists in deployment manifests [#1781](https://github.com/sourcegraph/deploy-sourcegraph/pull/1781)
- Fixes an issue where counts on search filters were inaccurate. [#18158](https://github.com/sourcegraph/sourcegraph/pull/18158)
- Fixes services with emptyDir volumes being evicted from nodes. [#1852](https://github.com/sourcegraph/deploy-sourcegraph/pull/1852)

### Removed

- Removed the `search.migrateParser` setting. As of 3.20 and onward, a new parser processes search queries by default. Previously, `search.migrateParser` was available to enable the legacy parser. Enabling/disabling this setting now no longer has any effect. [#17344](https://github.com/sourcegraph/sourcegraph/pull/17344)

## 3.24.1

### Fixed

- Fixes an issue that SAML is not able to proceed with the error `Expected Enveloped and C14N transforms`. [#13032](https://github.com/sourcegraph/sourcegraph/issues/13032)

## 3.24.0

### Added

- Panels in the [Sourcegraph monitoring dashboards](https://docs.sourcegraph.com/admin/observability/metrics#grafana) now:
  - include links to relevant alerts documentation and the new [monitoring dashboards reference](https://docs.sourcegraph.com/admin/observability/dashboards). [#16939](https://github.com/sourcegraph/sourcegraph/pull/16939)
  - include alert events and version changes annotations that can be enabled from the top of each service dashboard. [#17198](https://github.com/sourcegraph/sourcegraph/pull/17198)
- Suggested filters in the search results page can now be scrolled. [#17097](https://github.com/sourcegraph/sourcegraph/pull/17097)
- Structural search queries can now be used in saved searches by adding `patternType:structural`. [#17265](https://github.com/sourcegraph/sourcegraph/pull/17265)

### Changed

- Dashboard links included in [monitoring alerts](https://docs.sourcegraph.com/admin/observability/alerting) now:
  - link directly to the relevant Grafana panel, instead of just the service dashboard. [#17014](https://github.com/sourcegraph/sourcegraph/pull/17014)
  - link to a time frame relevant to the alert, instead of just the past few hours. [#17034](https://github.com/sourcegraph/sourcegraph/pull/17034)
- Added `serviceKind` field of the `ExternalServiceKind` type to `Repository.externalURLs` GraphQL API, `serviceType` field is deprecated and will be removed in the future releases. [#14979](https://github.com/sourcegraph/sourcegraph/issues/14979)
- Deprecated the GraphQL fields `SearchResults.repositoriesSearched` and `SearchResults.indexedRepositoriesSearched`.
- The minimum Kubernetes version required to use the [Kubernetes deployment option](https://docs.sourcegraph.com/admin/install/kubernetes) is now [v1.15 (released June 2019)](https://kubernetes.io/blog/2019/06/19/kubernetes-1-15-release-announcement/).

### Fixed

- Imported changesets acquired an extra button to download the "generated diff", which did nothing, since imported changesets don't have a generated diff. This button has been removed. [#16778](https://github.com/sourcegraph/sourcegraph/issues/16778)
- Quoted global filter values (case, patterntype) are now properly extracted and set in URL parameters. [#16186](https://github.com/sourcegraph/sourcegraph/issues/16186)
- The endpoint for "Open in Sourcegraph" functionality in editor extensions now uses code host connection information to resolve the repository, which makes it more correct and respect the `repositoryPathPattern` setting. [#16846](https://github.com/sourcegraph/sourcegraph/pull/16846)
- Fixed an issue that prevented search expressions of the form `repo:foo (rev:a or rev:b)` from evaluating all revisions [#16873](https://github.com/sourcegraph/sourcegraph/pull/16873)
- Updated language detection library. Includes language detection for `lang:starlark`. [#16900](https://github.com/sourcegraph/sourcegraph/pull/16900)
- Fixed retrieving status for indexed tags and deduplicated main branches in the indexing settings page. [#13787](https://github.com/sourcegraph/sourcegraph/issues/13787)
- Specifying a ref that doesn't exist would show an alert, but still return results [#15576](https://github.com/sourcegraph/sourcegraph/issues/15576)
- Fixed search highlighting the wrong line. [#10468](https://github.com/sourcegraph/sourcegraph/issues/10468)
- Fixed an issue where searches of the form `foo type:file` returned results of type `path` too. [#17076](https://github.com/sourcegraph/sourcegraph/issues/17076)
- Fixed queries like `(type:commit or type:diff)` so that if the query matches both the commit message and the diff, both are returned as results. [#16899](https://github.com/sourcegraph/sourcegraph/issues/16899)
- Fixed container monitoring and provisioning dashboard panels not displaying metrics in certain deployment types and environments. If you continue to have issues with these panels not displaying any metrics after upgrading, please [open an issue](https://github.com/sourcegraph/sourcegraph/issues/new).
- Fixed a nonexistent field in site configuration being marked as "required" when configuring PagerDuty alert notifications. [#17277](https://github.com/sourcegraph/sourcegraph/pull/17277)
- Fixed cases of incorrect highlighting for symbol definitions in the definitions panel. [#17258](https://github.com/sourcegraph/sourcegraph/pull/17258)
- Fixed a Cross-Site Scripting vulnerability where quick links created on the homepage were not sanitized and allowed arbitrary JavaScript execution. [#17099](https://github.com/sourcegraph/sourcegraph/pull/17099)

### Removed

- Interactive mode has now been removed. [#16868](https://github.com/sourcegraph/sourcegraph/pull/16868).

## 3.23.0

### Added

- Password reset link expiration can be customized via `auth.passwordResetLinkExpiry` in the site config. [#13999](https://github.com/sourcegraph/sourcegraph/issues/13999)
- Campaign steps may now include environment variables from outside of the campaign spec using [array syntax](http://docs.sourcegraph.com/campaigns/references/campaign_spec_yaml_reference#environment-array). [#15822](https://github.com/sourcegraph/sourcegraph/issues/15822)
- The total size of all Git repositories and the lines of code for indexed branches are displayed in the site admin overview. [#15125](https://github.com/sourcegraph/sourcegraph/issues/15125)
- Extensions can now add decorations to files on the sidebar tree view and tree page through the experimental `FileDecoration` API. [#15833](https://github.com/sourcegraph/sourcegraph/pull/15833)
- Extensions can now easily query the Sourcegraph GraphQL API through a dedicated API method. [#15566](https://github.com/sourcegraph/sourcegraph/pull/15566)
- Individual changesets can now be downloaded as a diff. [#16098](https://github.com/sourcegraph/sourcegraph/issues/16098)
- The campaigns preview page is much more detailed now, especially when updating existing campaigns. [#16240](https://github.com/sourcegraph/sourcegraph/pull/16240)
- When a newer version of a campaign spec is uploaded, a message is now displayed when viewing the campaign or an outdated campaign spec. [#14532](https://github.com/sourcegraph/sourcegraph/issues/14532)
- Changesets in a campaign can now be searched by title and repository name. [#15781](https://github.com/sourcegraph/sourcegraph/issues/15781)
- Experimental: [`transformChanges` in campaign specs](https://docs.sourcegraph.com/campaigns/references/campaign_spec_yaml_reference#transformchanges) is now available as a feature preview to allow users to create multiple changesets in a single repository. [#16235](https://github.com/sourcegraph/sourcegraph/pull/16235)
- The `gitUpdateInterval` site setting was added to allow custom git update intervals based on repository names. [#16765](https://github.com/sourcegraph/sourcegraph/pull/16765)
- Various additions to syntax highlighting and hover tooltips in the search query bar (e.g., regular expressions). Can be disabled with `{ "experimentalFeatures": { "enableSmartQuery": false } }` in case of unlikely adverse effects. [#16742](https://github.com/sourcegraph/sourcegraph/pull/16742)
- Search queries may now scope subexpressions across repositories and files, and also allow greater freedom for combining search filters. See the updated documentation on [search subexpressions](https://docs.sourcegraph.com/code_search/tutorials/search_subexpressions) to learn more. [#16866](https://github.com/sourcegraph/sourcegraph/pull/16866)

### Changed

- Search indexer tuned to wait longer before assuming a deadlock has occurred. Previously if the indexserver had many cores (40+) and indexed a monorepo it could give up. [#16110](https://github.com/sourcegraph/sourcegraph/pull/16110)
- The total size of all Git repositories and the lines of code for indexed branches will be sent back in pings as part of critical telemetry. [#16188](https://github.com/sourcegraph/sourcegraph/pull/16188)
- The `gitserver` container now has a dependency on Postgres. This does not require any additional configuration unless access to Postgres requires a sidecar proxy / firewall rules. [#16121](https://github.com/sourcegraph/sourcegraph/pull/16121)
- Licensing is now enforced for campaigns: creating a campaign with more than five changesets requires a valid license. Please [contact Sourcegraph with any licensing questions](https://about.sourcegraph.com/contact/sales/). [#15715](https://github.com/sourcegraph/sourcegraph/issues/15715)

### Fixed

- Syntax highlighting on files with mixed extension case (e.g. `.CPP` vs `.cpp`) now works as expected. [#11327](https://github.com/sourcegraph/sourcegraph/issues/11327)
- After applying a campaign, some GitLab MRs might have had outdated state shown in the UI until the next sync with the code host. [#16100](https://github.com/sourcegraph/sourcegraph/pull/16100)
- The web app no longer sends stale text document content to extensions. [#14965](https://github.com/sourcegraph/sourcegraph/issues/14965)
- The blob viewer now supports multiple decorations per line as intended. [#15063](https://github.com/sourcegraph/sourcegraph/issues/15063)
- Repositories with plus signs in their name can now be navigated to as expected. [#15079](https://github.com/sourcegraph/sourcegraph/issues/15079)

### Removed

-

## 3.22.1

### Changed

- Reduced memory and CPU required for updating the code intelligence commit graph [#16517](https://github.com/sourcegraph/sourcegraph/pull/16517)

## 3.22.0

### Added

- GraphQL and TOML syntax highlighting is now back (special thanks to @rvantonder) [#13935](https://github.com/sourcegraph/sourcegraph/issues/13935)
- Zig and DreamMaker syntax highlighting.
- Campaigns now support publishing GitHub draft PRs and GitLab WIP MRs. [#7998](https://github.com/sourcegraph/sourcegraph/issues/7998)
- `indexed-searcher`'s watchdog can be configured and has additional instrumentation. This is useful when diagnosing [zoekt-webserver is restarting due to watchdog](https://docs.sourcegraph.com/admin/observability/troubleshooting#scenario-zoekt-webserver-is-restarting-due-to-watchdog). [#15148](https://github.com/sourcegraph/sourcegraph/pull/15148)
- Pings now contain Redis & Postgres server versions. [14405](https://github.com/sourcegraph/sourcegraph/14405)
- Aggregated usage data of the search onboarding tour is now included in pings. The data tracked are: total number of views of the onboarding tour, total number of views of each step in the onboarding tour, total number of tours closed. [#15113](https://github.com/sourcegraph/sourcegraph/pull/15113)
- Users can now specify credentials for code hosts to enable campaigns for non site-admin users. [#15506](https://github.com/sourcegraph/sourcegraph/pull/15506)
- A `campaigns.restrictToAdmins` site configuration option has been added to prevent non site-admin users from using campaigns. [#15785](https://github.com/sourcegraph/sourcegraph/pull/15785)
- Number of page views on campaign apply page, page views on campaign details page after create/update, closed campaigns, created campaign specs and changesets specs and the sum of changeset diff stats will be sent back in pings. [#15279](https://github.com/sourcegraph/sourcegraph/pull/15279)
- Users can now explicitly set their primary email address. [#15683](https://github.com/sourcegraph/sourcegraph/pull/15683)
- "[Why code search is still needed for monorepos](https://docs.sourcegraph.com/adopt/code_search_in_monorepos)" doc page

### Changed

- Improved contrast / visibility in comment syntax highlighting. [#14546](https://github.com/sourcegraph/sourcegraph/issues/14546)
- Campaigns are no longer in beta. [#14900](https://github.com/sourcegraph/sourcegraph/pull/14900)
- Campaigns now have a fancy new icon. [#14740](https://github.com/sourcegraph/sourcegraph/pull/14740)
- Search queries with an unbalanced closing paren `)` are now invalid, since this likely indicates an error. Previously, patterns with dangling `)` were valid in some cases. Note that patterns with dangling `)` can still be searched, but should be quoted via `content:"foo)"`. [#15042](https://github.com/sourcegraph/sourcegraph/pull/15042)
- Extension providers can now return AsyncIterables, enabling dynamic provider results without dependencies. [#15042](https://github.com/sourcegraph/sourcegraph/issues/15061)
- Deprecated the `"email.smtp": { "disableTLS" }` site config option, this field has been replaced by `"email.smtp": { "noVerifyTLS" }`. [#15682](https://github.com/sourcegraph/sourcegraph/pull/15682)

### Fixed

- The `file:` added to the search field when navigating to a tree or file view will now behave correctly when the file path contains spaces. [#12296](https://github.com/sourcegraph/sourcegraph/issues/12296)
- OAuth login now respects site configuration `experimentalFeatures: { "tls.external": {...} }` for custom certificates and skipping TLS verify. [#14144](https://github.com/sourcegraph/sourcegraph/issues/14144)
- If the `HEAD` file in a cloned repo is absent or truncated, background cleanup activities will use a best-effort default to remedy the situation. [#14962](https://github.com/sourcegraph/sourcegraph/pull/14962)
- Search input will always show suggestions. Previously we only showed suggestions for letters and some special characters. [#14982](https://github.com/sourcegraph/sourcegraph/pull/14982)
- Fixed an issue where `not` keywords were not recognized inside expression groups, and treated incorrectly as patterns. [#15139](https://github.com/sourcegraph/sourcegraph/pull/15139)
- Fixed an issue where hover pop-ups would not show on the first character of a valid hover range in search queries. [#15410](https://github.com/sourcegraph/sourcegraph/pull/15410)
- Fixed an issue where submodules configured with a relative URL resulted in non-functional hyperlinks in the file tree UI. [#15286](https://github.com/sourcegraph/sourcegraph/issues/15286)
- Pushing commits to public GitLab repositories with campaigns now works, since we use the configured token even if the repository is public. [#15536](https://github.com/sourcegraph/sourcegraph/pull/15536)
- `.kts` is now highlighted properly as Kotlin code, fixed various other issues in Kotlin syntax highlighting.
- Fixed an issue where the value of `content:` was treated literally when the regular expression toggle is active. [#15639](https://github.com/sourcegraph/sourcegraph/pull/15639)
- Fixed an issue where non-site admins were prohibited from updating some of their other personal metadata when `auth.enableUsernameChanges` was `false`. [#15663](https://github.com/sourcegraph/sourcegraph/issues/15663)
- Fixed the `url` fields of repositories and trees in GraphQL returning URLs that were not %-encoded (e.g. when the repository name contained spaces). [#15667](https://github.com/sourcegraph/sourcegraph/issues/15667)
- Fixed "Find references" showing errors in the references panel in place of the syntax-highlighted code for repositories with spaces in their name. [#15618](https://github.com/sourcegraph/sourcegraph/issues/15618)
- Fixed an issue where specifying the `repohasfile` filter did not return results as expected unless `repo` was specified. [#15894](https://github.com/sourcegraph/sourcegraph/pull/15894)
- Fixed an issue causing user input in the search query field to be erased in some cases. [#15921](https://github.com/sourcegraph/sourcegraph/issues/15921).

### Removed

-

## 3.21.2

:warning: WARNING :warning: For users of single-image Sourcegraph instance, please delete the secret key file `/var/lib/sourcegraph/token` inside the container before attempting to upgrade to 3.21.x.

### Fixed

- Fix externalURLs alert logic [#14980](https://github.com/sourcegraph/sourcegraph/pull/14980)

## 3.21.1

:warning: WARNING :warning: For users of single-image Sourcegraph instance, please delete the secret key file `/var/lib/sourcegraph/token` inside the container before attempting to upgrade to 3.21.x.

### Fixed

- Fix alerting for native integration condition [#14775](https://github.com/sourcegraph/sourcegraph/pull/14775)
- Fix query with large repo count hanging [#14944](https://github.com/sourcegraph/sourcegraph/pull/14944)
- Fix server upgrade where codeintel database does not exist [#14953](https://github.com/sourcegraph/sourcegraph/pull/14953)
- CVE-2019-18218 in postgres docker image [#14954](https://github.com/sourcegraph/sourcegraph/pull/14954)
- Fix an issue where .git/HEAD in invalid [#14962](https://github.com/sourcegraph/sourcegraph/pull/14962)
- Repository syncing will not happen more frequently than the repoListUpdateInterval config value [#14901](https://github.com/sourcegraph/sourcegraph/pull/14901) [#14983](https://github.com/sourcegraph/sourcegraph/pull/14983)

## 3.21.0

:warning: WARNING :warning: For users of single-image Sourcegraph instance, please delete the secret key file `/var/lib/sourcegraph/token` inside the container before attempting to upgrade to 3.21.x.

### Added

- The new GraphQL API query field `namespaceByName(name: String!)` makes it easier to look up the user or organization with the given name. Previously callers needed to try looking up the user and organization separately.
- Changesets created by campaigns will now include a link back to the campaign in their body text. [#14033](https://github.com/sourcegraph/sourcegraph/issues/14033)
- Users can now preview commits that are going to be created in their repositories in the campaign preview UI. [#14181](https://github.com/sourcegraph/sourcegraph/pull/14181)
- If emails are configured, the user will be sent an email when important account information is changed. This currently encompasses changing/resetting the password, adding/removing emails, and adding/removing access tokens. [#14320](https://github.com/sourcegraph/sourcegraph/pull/14320)
- A subset of changesets can now be published by setting the `published` flag in campaign specs [to an array](https://docs.sourcegraph.com/@main/campaigns/campaign_spec_yaml_reference#publishing-only-specific-changesets), which allows only specific changesets within a campaign to be published based on the repository name. [#13476](https://github.com/sourcegraph/sourcegraph/pull/13476)
- Homepage panels are now enabled by default. [#14287](https://github.com/sourcegraph/sourcegraph/issues/14287)
- The most recent ping data is now available to site admins via the Site-admin > Pings page. [#13956](https://github.com/sourcegraph/sourcegraph/issues/13956)
- Homepage panel engagement metrics will be sent back in pings. [#14589](https://github.com/sourcegraph/sourcegraph/pull/14589)
- Homepage now has a footer with links to different extensibility features. [#14638](https://github.com/sourcegraph/sourcegraph/issues/14638)
- Added an onboarding tour of Sourcegraph for new users. It can be enabled in user settings with `experimentalFeatures.showOnboardingTour` [#14636](https://github.com/sourcegraph/sourcegraph/pull/14636)
- Added an onboarding tour of Sourcegraph for new users. [#14636](https://github.com/sourcegraph/sourcegraph/pull/14636)
- Repository GraphQL queries now support an `after` parameter that permits cursor-based pagination. [#13715](https://github.com/sourcegraph/sourcegraph/issues/13715)
- Searches in the Recent Searches panel and other places are now syntax highlighted. [#14443](https://github.com/sourcegraph/sourcegraph/issues/14443)

### Changed

- Interactive search mode is now disabled by default because the new plain text search input is smarter. To reenable it, add `{ "experimentalFeatures": { "splitSearchModes": true } }` in user settings.
- The extension registry has been redesigned to make it easier to find non-default Sourcegraph extensions.
- Tokens and similar sensitive information included in the userinfo portion of remote repository URLs will no longer be visible on the Mirroring settings page. [#14153](https://github.com/sourcegraph/sourcegraph/pull/14153)
- The sign in and sign up forms have been redesigned with better input validation.
- Kubernetes admins mounting [configuration files](https://docs.sourcegraph.com/admin/config/advanced_config_file#kubernetes-configmap) are encouraged to change how the ConfigMap is mounted. See the new documentation. Previously our documentation suggested using subPath. However, this lead to Kubernetes not automatically updating the files on configuration change. [#14297](https://github.com/sourcegraph/sourcegraph/pull/14297)
- The precise code intel bundle manager will now expire any converted LSIF data that is older than `PRECISE_CODE_INTEL_MAX_DATA_AGE` (30 days by default) that is also not visible from the tip of the default branch.
- `SRC_LOG_LEVEL=warn` is now the default in Docker Compose and Kubernetes deployments, reducing the amount of uninformative log spam. [#14458](https://github.com/sourcegraph/sourcegraph/pull/14458)
- Permissions data that were stored in deprecated binary format are abandoned. Downgrade from 3.21 to 3.20 is OK, but to 3.19 or prior versions might experience missing/incomplete state of permissions for a short period of time. [#13740](https://github.com/sourcegraph/sourcegraph/issues/13740)
- The query builder page is now disabled by default. To reenable it, add `{ "experimentalFeatures": { "showQueryBuilder": true } }` in user settings.
- The GraphQL `updateUser` mutation now returns the updated user (instead of an empty response).

### Fixed

- Git clone URLs now validate their format correctly. [#14313](https://github.com/sourcegraph/sourcegraph/pull/14313)
- Usernames set in Slack `observability.alerts` now apply correctly. [#14079](https://github.com/sourcegraph/sourcegraph/pull/14079)
- Path segments in breadcrumbs get truncated correctly again on small screen sizes instead of inflating the header bar. [#14097](https://github.com/sourcegraph/sourcegraph/pull/14097)
- GitLab pipelines are now parsed correctly and show their current status in campaign changesets. [#14129](https://github.com/sourcegraph/sourcegraph/pull/14129)
- Fixed an issue where specifying any repogroups would effectively search all repositories for all repogroups. [#14190](https://github.com/sourcegraph/sourcegraph/pull/14190)
- Changesets that were previously closed after being detached from a campaign are now reopened when being reattached. [#14099](https://github.com/sourcegraph/sourcegraph/pull/14099)
- Previously large files that match the site configuration [search.largeFiles](https://docs.sourcegraph.com/admin/config/site_config#search-largeFiles) would not be indexed if they contained a large number of unique trigrams. We now index those files as well. Note: files matching the glob still need to be valid utf-8. [#12443](https://github.com/sourcegraph/sourcegraph/issues/12443)
- Git tags without a `creatordate` value will no longer break tag search within a repository. [#5453](https://github.com/sourcegraph/sourcegraph/issues/5453)
- Campaigns pages now work properly on small viewports. [#14292](https://github.com/sourcegraph/sourcegraph/pull/14292)
- Fix an issue with viewing repositories that have spaces in the repository name [#2867](https://github.com/sourcegraph/sourcegraph/issues/2867)

### Removed

- Syntax highlighting for GraphQL, INI, TOML, and Perforce files has been removed [due to incompatible/absent licenses](https://github.com/sourcegraph/sourcegraph/issues/13933). We plan to [add it back in the future](https://github.com/sourcegraph/sourcegraph/issues?q=is%3Aissue+is%3Aopen+add+syntax+highlighting+for+develop+a+).
- Search scope pages (`/search/scope/:id`) were removed.
- User-defined search scopes are no longer shown below the search bar on the homepage. Use the [`quicklinks`](https://docs.sourcegraph.com/user/personalization/quick_links) setting instead to display links there.
- The explore page (`/explore`) was removed.
- The sign out page was removed.
- The unused GraphQL types `DiffSearchResult` and `DeploymentConfiguration` were removed.
- The deprecated GraphQL mutation `updateAllMirrorRepositories`.
- The deprecated GraphQL field `Site.noRepositoriesEnabled`.
- Total counts of users by product area have been removed from pings.
- Aggregate daily, weekly, and monthly latencies (in ms) of code intelligence events (e.g., hover tooltips) have been removed from pings.

## 3.20.1

### Fixed

- gomod: rollback go-diff to v0.5.3 (v0.6.0 causes panic in certain cases) [#13973](https://github.com/sourcegraph/sourcegraph/pull/13973).
- Fixed an issue causing the scoped query in the search field to be erased when viewing files. [#13954](https://github.com/sourcegraph/sourcegraph/pull/13954).

## 3.20.0

### Added

- Site admins can now force a specific user to re-authenticate on their next request or visit. [#13647](https://github.com/sourcegraph/sourcegraph/pull/13647)
- Sourcegraph now watches its [configuration files](https://docs.sourcegraph.com/admin/config/advanced_config_file) (when using external files) and automatically applies the changes to Sourcegraph's configuration when they change. For example, this allows Sourcegraph to detect when a Kubernetes ConfigMap changes. [#13646](https://github.com/sourcegraph/sourcegraph/pull/13646)
- To define repository groups (`search.repositoryGroups` in global, org, or user settings), you can now specify regular expressions in addition to single repository names. [#13730](https://github.com/sourcegraph/sourcegraph/pull/13730)
- The new site configuration property `search.limits` configures the maximum search timeout and the maximum number of repositories to search for various types of searches. [#13448](https://github.com/sourcegraph/sourcegraph/pull/13448)
- Files and directories can now be excluded from search by adding the file `.sourcegraph/ignore` to the root directory of a repository. Each line in the _ignore_ file is interpreted as a globbing pattern. [#13690](https://github.com/sourcegraph/sourcegraph/pull/13690)
- Structural search syntax now allows regular expressions in patterns. Also, `...` can now be used in place of `:[_]`. See the [documentation](https://docs.sourcegraph.com/@main/code_search/reference/structural) for example syntax. [#13809](https://github.com/sourcegraph/sourcegraph/pull/13809)
- The total size of all Git repositories and the lines of code for indexed branches will be sent back in pings. [#13764](https://github.com/sourcegraph/sourcegraph/pull/13764)
- Experimental: A new homepage UI for Sourcegraph Server shows the user their recent searches, repositories, files, and saved searches. It can be enabled with `experimentalFeatures.showEnterpriseHomePanels`. [#13407](https://github.com/sourcegraph/sourcegraph/issues/13407)

### Changed

- Campaigns are enabled by default for all users. Site admins may view and create campaigns; everyone else may only view campaigns. The new site configuration property `campaigns.enabled` can be used to disable campaigns for all users. The properties `campaigns.readAccess`, `automation.readAccess.enabled`, and `"experimentalFeatures": { "automation": "enabled" }}` are deprecated and no longer have any effect.
- Diff and commit searches are limited to 10,000 repositories (if `before:` or `after:` filters are used), or 50 repositories (if no time filters are used). You can configure this limit in the site configuration property `search.limits`. [#13386](https://github.com/sourcegraph/sourcegraph/pull/13386)
- The site configuration `maxReposToSearch` has been deprecated in favor of the property `maxRepos` on `search.limits`. [#13439](https://github.com/sourcegraph/sourcegraph/pull/13439)
- Search queries are now processed by a new parser that will always be enabled going forward. There should be no material difference in behavior. In case of adverse effects, the previous parser can be reenabled by setting `"search.migrateParser": false` in settings. [#13435](https://github.com/sourcegraph/sourcegraph/pull/13435)
- It is now possible to search for file content that excludes a term using the `NOT` operator. [#12412](https://github.com/sourcegraph/sourcegraph/pull/12412)
- `NOT` is available as an alternative syntax of `-` on supported keywords `repo`, `file`, `content`, `lang`, and `repohasfile`. [#12412](https://github.com/sourcegraph/sourcegraph/pull/12412)
- Negated content search is now also supported for unindexed repositories. Previously it was only supported for indexed repositories [#13359](https://github.com/sourcegraph/sourcegraph/pull/13359).
- The experimental feature flag `andOrQuery` is deprecated. [#13435](https://github.com/sourcegraph/sourcegraph/pull/13435)
- After a user's password changes, they will be signed out on all devices and must sign in again. [#13647](https://github.com/sourcegraph/sourcegraph/pull/13647)
- `rev:` is available as alternative syntax of `@` for searching revisions instead of the default branch [#13133](https://github.com/sourcegraph/sourcegraph/pull/13133)
- Campaign URLs have changed to use the campaign name instead of an opaque ID. The old URLs no longer work. [#13368](https://github.com/sourcegraph/sourcegraph/pull/13368)
- A new `external_service_repos` join table was added. The migration required to make this change may take a few minutes.

### Fixed

- User satisfaction/NPS surveys will now correctly provide a range from 0–10, rather than 0–9. [#13163](https://github.com/sourcegraph/sourcegraph/pull/13163)
- Fixed a bug where we returned repositories with invalid revisions in the search results. Now, if a user specifies an invalid revision, we show an alert. [#13271](https://github.com/sourcegraph/sourcegraph/pull/13271)
- Previously it wasn't possible to search for certain patterns containing `:` because they would not be considered valid filters. We made these checks less strict. [#10920](https://github.com/sourcegraph/sourcegraph/pull/10920)
- When a user signs out of their account, all of their sessions will be invalidated, not just the session where they signed out. [#13647](https://github.com/sourcegraph/sourcegraph/pull/13647)
- URL information will no longer be leaked by the HTTP referer header. This prevents the user's password reset code from being leaked. [#13804](https://github.com/sourcegraph/sourcegraph/pull/13804)
- GitLab OAuth2 user authentication now respects `tls.external` site setting. [#13814](https://github.com/sourcegraph/sourcegraph/pull/13814)

### Removed

- The smartSearchField feature is now always enabled. The `experimentalFeatures.smartSearchField` settings option has been removed.

## 3.19.2

### Fixed

- search: always limit commit and diff to less than 10,000 repos [a97f81b0f7](https://github.com/sourcegraph/sourcegraph/commit/a97f81b0f79535253bd7eae6c30d5c91d48da5ca)
- search: configurable limits on commit/diff search [1c22d8ce1](https://github.com/sourcegraph/sourcegraph/commit/1c22d8ce13c149b3fa3a7a26f8cb96adc89fc556)
- search: add site configuration for maxTimeout [d8d61b43c0f](https://github.com/sourcegraph/sourcegraph/commit/d8d61b43c0f0d229d46236f2f128ca0f93455172)

## 3.19.1

### Fixed

- migrations: revert migration causing deadlocks in some deployments [#13194](https://github.com/sourcegraph/sourcegraph/pull/13194)

## 3.19.0

### Added

- Emails can be now be sent to SMTP servers with self-signed certificates, using `email.smtp.disableTLS`. [#12243](https://github.com/sourcegraph/sourcegraph/pull/12243)
- Saved search emails now include a link to the user's saved searches page. [#11651](https://github.com/sourcegraph/sourcegraph/pull/11651)
- Campaigns can now be synced using GitLab webhooks. [#12139](https://github.com/sourcegraph/sourcegraph/pull/12139)
- Configured `observability.alerts` can now be tested using a GraphQL endpoint, `triggerObservabilityTestAlert`. [#12532](https://github.com/sourcegraph/sourcegraph/pull/12532)
- The Sourcegraph CLI can now serve local repositories for Sourcegraph to clone. This was previously in a command called `src-expose`. See [serving local repositories](https://docs.sourcegraph.com/admin/external_service/src_serve_git) in our documentation to find out more. [#12363](https://github.com/sourcegraph/sourcegraph/issues/12363)
- The count of retained, churned, resurrected, new and deleted users will be sent back in pings. [#12136](https://github.com/sourcegraph/sourcegraph/pull/12136)
- Saved search usage will be sent back in pings. [#12956](https://github.com/sourcegraph/sourcegraph/pull/12956)
- Any request with `?trace=1` as a URL query parameter will enable Jaeger tracing (if Jaeger is enabled). [#12291](https://github.com/sourcegraph/sourcegraph/pull/12291)
- Password reset emails will now be automatically sent to users created by a site admin if email sending is configured and password reset is enabled. Previously, site admins needed to manually send the user this password reset link. [#12803](https://github.com/sourcegraph/sourcegraph/pull/12803)
- Syntax highlighting for `and` and `or` search operators. [#12694](https://github.com/sourcegraph/sourcegraph/pull/12694)
- It is now possible to search for file content that excludes a term using the `NOT` operator. Negating pattern syntax requires setting `"search.migrateParser": true` in settings and is currently only supported for literal and regexp queries on indexed repositories. [#12412](https://github.com/sourcegraph/sourcegraph/pull/12412)
- `NOT` is available as an alternative syntax of `-` on supported keywords `repo`, `file`, `content`, `lang`, and `repohasfile`. `NOT` requires setting `"search.migrateParser": true` option in settings. [#12520](https://github.com/sourcegraph/sourcegraph/pull/12520)

### Changed

- Repository permissions are now always checked and updated asynchronously ([background permissions syncing](https://docs.sourcegraph.com/admin/repo/permissions#background-permissions-syncing)) instead of blocking each operation. The site config option `permissions.backgroundSync` (which enabled this behavior in previous versions) is now a no-op and is deprecated.
- [Background permissions syncing](https://docs.sourcegraph.com/admin/repo/permissions#background-permissions-syncing) (`permissions.backgroundSync`) has become the only option for mirroring repository permissions from code hosts. All relevant site configurations are deprecated.

### Fixed

- Fixed site admins are getting errors when visiting user settings page in OSS version. [#12313](https://github.com/sourcegraph/sourcegraph/pull/12313)
- `github-proxy` now respects the environment variables `HTTP_PROXY`, `HTTPS_PROXY` and `NO_PROXY` (or the lowercase versions thereof). Other services already respect these variables, but this was missed. If you need a proxy to access github.com set the environment variable for the github-proxy container. [#12377](https://github.com/sourcegraph/sourcegraph/issues/12377)
- `sourcegraph-frontend` now respects the `tls.external` experimental setting as well as the proxy environment variables. In proxy environments this allows Sourcegraph to fetch extensions. [#12633](https://github.com/sourcegraph/sourcegraph/issues/12633)
- Fixed a bug that would sometimes cause trailing parentheses to be removed from search queries upon page load. [#12960](https://github.com/sourcegraph/sourcegraph/issues/12690)
- Indexed search will no longer stall if a specific index job stalls. Additionally at scale many corner cases causing indexing to stall have been fixed. [#12502](https://github.com/sourcegraph/sourcegraph/pull/12502)
- Indexed search will quickly recover from rebalancing / roll outs. When a indexed search shard goes down, its repositories are re-indexed by other shards. This takes a while and during a rollout leads to effectively re-indexing all repositories. We now avoid indexing the redistributed repositories once a shard comes back online. [#12474](https://github.com/sourcegraph/sourcegraph/pull/12474)
- Indexed search has many improvements to observability. More detailed Jaeger traces, detailed logging during startup and more prometheus metrics.
- The site admin repository needs-index page is significantly faster. Previously on large instances it would usually timeout. Now it should load within a second. [#12513](https://github.com/sourcegraph/sourcegraph/pull/12513)
- User password reset page now respects the value of site config `auth.minPasswordLength`. [#12971](https://github.com/sourcegraph/sourcegraph/pull/12971)
- Fixed an issue where duplicate search results would show for queries with `or`-expressions. [#12531](https://github.com/sourcegraph/sourcegraph/pull/12531)
- Faster indexed search queries over a large number of repositories. Searching 100k+ repositories is now ~400ms faster and uses much less memory. [#12546](https://github.com/sourcegraph/sourcegraph/pull/12546)

### Removed

- Deprecated site settings `lightstepAccessToken` and `lightstepProject` have been removed. We now only support sending traces to Jaeger. Configure Jaeger with `observability.tracing` site setting.
- Removed `CloneInProgress` option from GraphQL Repositories API. [#12560](https://github.com/sourcegraph/sourcegraph/pull/12560)

## 3.18.0

### Added

- To search across multiple revisions of the same repository, list multiple branch names (or other revspecs) separated by `:` in your query, as in `repo:myrepo@branch1:branch2:branch2`. To search all branches, use `repo:myrepo@*refs/heads/`. Previously this was only supported for diff and commit searches and only available via the experimental site setting `searchMultipleRevisionsPerRepository`.
- The "Add repositories" page (/site-admin/external-services/new) now displays a dismissable notification explaining how and why we access code host data. [#11789](https://github.com/sourcegraph/sourcegraph/pull/11789).
- New `observability.alerts` features:
  - Notifications now provide more details about relevant alerts.
  - Support for email and OpsGenie notifications has been added. Note that to receive email alerts, `email.address` and `email.smtp` must be configured.
  - Some notifiers now have new options:
    - PagerDuty notifiers: `severity` and `apiUrl`
    - Webhook notifiers: `bearerToken`
  - A new `disableSendResolved` option disables notifications for when alerts resolve themselves.
- Recently firing critical alerts can now be displayed to admins via site alerts, use the flag `{ "alerts.hideObservabilitySiteAlerts": false }` to enable these alerts in user configuration.
- Specific alerts can now be silenced using `observability.silenceAlerts`. [#12087](https://github.com/sourcegraph/sourcegraph/pull/12087)
- Revisions listed in `experimentalFeatures.versionContext` will be indexed for faster searching. This is the first support towards indexing non-default branches. [#6728](https://github.com/sourcegraph/sourcegraph/issues/6728)
- Revisions listed in `experimentalFeatures.versionContext` or `experimentalFeatures.search.index.branches` will be indexed for faster searching. This is the first support towards indexing non-default branches. [#6728](https://github.com/sourcegraph/sourcegraph/issues/6728)
- Campaigns are now supported on GitLab.
- Campaigns now support GitLab and allow users to create, update and track merge requests on GitLab instances.
- Added a new section on the search homepage on Sourcegraph.com. It is currently feature flagged behind `experimentalFeatures.showRepogroupHomepage` in settings.
- Added new repository group pages.

### Changed

- Some monitoring alerts now have more useful descriptions. [#11542](https://github.com/sourcegraph/sourcegraph/pull/11542)
- Searching `fork:true` or `archived:true` has the same behaviour as searching `fork:yes` or `archived:yes` respectively. Previously it incorrectly had the same behaviour as `fork:only` and `archived:only` respectively. [#11740](https://github.com/sourcegraph/sourcegraph/pull/11740)
- Configuration for `observability.alerts` has changed and notifications are now provided by Prometheus Alertmanager. [#11832](https://github.com/sourcegraph/sourcegraph/pull/11832)
  - Removed: `observability.alerts.id`.
  - Removed: Slack notifiers no longer accept `mentionUsers`, `mentionGroups`, `mentionChannel`, and `token` options.

### Fixed

- The single-container `sourcegraph/server` image now correctly reports its version.
- An issue where repositories would not clone and index in some edge cases where the clones were deleted or not successful on gitserver. [#11602](https://github.com/sourcegraph/sourcegraph/pull/11602)
- An issue where repositories previously deleted on gitserver would not immediately reclone on system startup. [#11684](https://github.com/sourcegraph/sourcegraph/issues/11684)
- An issue where the sourcegraph/server Jaeger config was invalid. [#11661](https://github.com/sourcegraph/sourcegraph/pull/11661)
- An issue where valid search queries were improperly hinted as being invalid in the search field. [#11688](https://github.com/sourcegraph/sourcegraph/pull/11688)
- Reduce frontend memory spikes by limiting the number of goroutines launched by our GraphQL resolvers. [#11736](https://github.com/sourcegraph/sourcegraph/pull/11736)
- Fixed a bug affecting Sourcegraph icon display in our Phabricator native integration [#11825](https://github.com/sourcegraph/sourcegraph/pull/11825).
- Improve performance of site-admin repositories status page. [#11932](https://github.com/sourcegraph/sourcegraph/pull/11932)
- An issue where search autocomplete for files didn't add the right path. [#12241](https://github.com/sourcegraph/sourcegraph/pull/12241)

### Removed

- Backwards compatibility for "critical configuration" (a type of configuration that was deprecated in December 2019) was removed. All critical configuration now belongs in site configuration.
- Experimental feature setting `{ "experimentalFeatures": { "searchMultipleRevisionsPerRepository": true } }` will be removed in 3.19. It is now always on. Please remove references to it.
- Removed "Cloning" tab in site-admin Repository Status page. [#12043](https://github.com/sourcegraph/sourcegraph/pull/12043)
- The `blacklist` configuration option for Gitolite that was deprecated in 3.17 has been removed in 3.19. Use `exclude.pattern` instead. [#12345](https://github.com/sourcegraph/sourcegraph/pull/12345)

## 3.17.3

### Fixed

- git: Command retrying made a copy that was never used [#11807](https://github.com/sourcegraph/sourcegraph/pull/11807)
- frontend: Allow opt out of EnsureRevision when making a comparison query [#11811](https://github.com/sourcegraph/sourcegraph/pull/11811)
- Fix Phabricator icon class [#11825](https://github.com/sourcegraph/sourcegraph/pull/11825)

## 3.17.2

### Fixed

- An issue where repositories previously deleted on gitserver would not immediately reclone on system startup. [#11684](https://github.com/sourcegraph/sourcegraph/issues/11684)

## 3.17.1

### Added

- Improved search indexing metrics

### Changed

- Some monitoring alerts now have more useful descriptions. [#11542](https://github.com/sourcegraph/sourcegraph/pull/11542)

### Fixed

- The single-container `sourcegraph/server` image now correctly reports its version.
- An issue where repositories would not clone and index in some edge cases where the clones were deleted or not successful on gitserver. [#11602](https://github.com/sourcegraph/sourcegraph/pull/11602)
- An issue where the sourcegraph/server Jaeger config was invalid. [#11661](https://github.com/sourcegraph/sourcegraph/pull/11661)

## 3.17.0

### Added

- The search results page now shows a small UI notification if either repository forks or archives are excluded, when `fork` or `archived` options are not explicitly set. [#10624](https://github.com/sourcegraph/sourcegraph/pull/10624)
- Prometheus metric `src_gitserver_repos_removed_disk_pressure` which is incremented everytime we remove a repository due to disk pressure. [#10900](https://github.com/sourcegraph/sourcegraph/pull/10900)
- `gitolite.exclude` setting in [Gitolite external service config](https://docs.sourcegraph.com/admin/external_service/gitolite#configuration) now supports a regular expression via the `pattern` field. This is consistent with how we exclude in other external services. Additionally this is a replacement for the deprecated `blacklist` configuration. [#11403](https://github.com/sourcegraph/sourcegraph/pull/11403)
- Notifications about Sourcegraph being out of date will now be shown to site admins and users (depending on how out-of-date it is).
- Alerts are now configured using `observability.alerts` in the site configuration, instead of via the Grafana web UI. This does not yet support all Grafana notification channel types, and is not yet supported on `sourcegraph/server` ([#11473](https://github.com/sourcegraph/sourcegraph/issues/11473)). For more details, please refer to the [Sourcegraph alerting guide](https://docs.sourcegraph.com/admin/observability/alerting).
- Experimental basic support for detecting if your Sourcegraph instance is over or under-provisioned has been added through a set of dashboards and warning-level alerts based on container utilization.
- Query [operators](https://docs.sourcegraph.com/code_search/reference/queries#boolean-operators) `and` and `or` are now enabled by default in all search modes for searching file content. [#11521](https://github.com/sourcegraph/sourcegraph/pull/11521)

### Changed

- Repository search within a version context will link to the revision in the version context. [#10860](https://github.com/sourcegraph/sourcegraph/pull/10860)
- Background permissions syncing becomes the default method to sync permissions from code hosts. Please [read our documentation for things to keep in mind before upgrading](https://docs.sourcegraph.com/admin/repo/permissions#background-permissions-syncing). [#10972](https://github.com/sourcegraph/sourcegraph/pull/10972)
- The styling of the hover overlay was overhauled to never have badges or the close button overlap content while also always indicating whether the overlay is currently pinned. The styling on code hosts was also improved. [#10956](https://github.com/sourcegraph/sourcegraph/pull/10956)
- Previously, it was required to quote most patterns in structural search. This is no longer a restriction and single and double quotes in structural search patterns are interpreted literally. Note: you may still use `content:"structural-pattern"` if the pattern without quotes conflicts with other syntax. [#11481](https://github.com/sourcegraph/sourcegraph/pull/11481)

### Fixed

- Dynamic repo search filters on branches which contain special characters are correctly escaped now. [#10810](https://github.com/sourcegraph/sourcegraph/pull/10810)
- Forks and archived repositories at a specific commit are searched without the need to specify "fork:yes" or "archived:yes" in the query. [#10864](https://github.com/sourcegraph/sourcegraph/pull/10864)
- The git history for binary files is now correctly shown. [#11034](https://github.com/sourcegraph/sourcegraph/pull/11034)
- Links to AWS Code Commit repositories have been fixed after the URL schema has been changed. [#11019](https://github.com/sourcegraph/sourcegraph/pull/11019)
- A link to view all repositories will now always appear on the Explore page. [#11113](https://github.com/sourcegraph/sourcegraph/pull/11113)
- The Site-admin > Pings page no longer incorrectly indicates that pings are disabled when they aren't. [#11229](https://github.com/sourcegraph/sourcegraph/pull/11229)
- Match counts are now accurately reported for indexed search. [#11242](https://github.com/sourcegraph/sourcegraph/pull/11242)
- When background permissions syncing is enabled, it is now possible to only enforce permissions for repositories from selected code hosts (instead of enforcing permissions for repositories from all code hosts). [#11336](https://github.com/sourcegraph/sourcegraph/pull/11336)
- When more than 200+ repository revisions in a search are unindexed (very rare), the remaining repositories are reported as missing instead of Sourcegraph issuing e.g. several thousand unindexed search requests which causes system slowness and ultimately times out - ensuring searches are still fast even if there are indexing issues on a deployment of Sourcegraph. This does not apply if `index:no` is present in the query.

### Removed

- Automatic syncing of Campaign webhooks for Bitbucket Server. [#10962](https://github.com/sourcegraph/sourcegraph/pull/10962)
- The `blacklist` configuration option for Gitolite is DEPRECATED and will be removed in 3.19. Use `exclude.pattern` instead.

## 3.16.2

### Fixed

- Search: fix indexed search match count [#7fc96](https://github.com/sourcegraph/sourcegraph/commit/7fc96d319f49f55da46a7649ccf261aa7e8327c3)
- Sort detected languages properly [#e7750](https://github.com/sourcegraph/sourcegraph/commit/e77507d060a40355e7b86fb093d21a7149ea03ac)

## 3.16.1

### Fixed

- Fix repo not found error for patches [#11021](https://github.com/sourcegraph/sourcegraph/pull/11021).
- Show expired license screen [#10951](https://github.com/sourcegraph/sourcegraph/pull/10951).
- Sourcegraph is now built with Go 1.14.3, fixing issues running Sourcegraph onUbuntu 19 and 20. [#10447](https://github.com/sourcegraph/sourcegraph/issues/10447)

## 3.16.0

### Added

- Autocompletion for `repogroup` filters in search queries. [#10141](https://github.com/sourcegraph/sourcegraph/pull/10286)
- If the experimental feature flag `codeInsights` is enabled, extensions can contribute content to directory pages through the experimental `ViewProvider` API. [#10236](https://github.com/sourcegraph/sourcegraph/pull/10236)
  - Directory pages are then represented as an experimental `DirectoryViewer` in the `visibleViewComponents` of the extension API. **Note: This may break extensions that were assuming `visibleViewComponents` were always `CodeEditor`s and did not check the `type` property.** Extensions checking the `type` property will continue to work. [#10236](https://github.com/sourcegraph/sourcegraph/pull/10236)
- [Major syntax highlighting improvements](https://github.com/sourcegraph/syntect_server/pull/29), including:
  - 228 commits / 1 year of improvements to the syntax highlighter library Sourcegraph uses ([syntect](https://github.com/trishume/syntect)).
  - 432 commits / 1 year of improvements to the base syntax definitions for ~36 languages Sourcegraph uses ([sublimehq/Packages](https://github.com/sublimehq/Packages)).
  - 30 new file extensions/names now detected.
  - Likely fixes other major instability and language support issues. #9557
  - Added [Smarty](#2885), [Ethereum / Solidity / Vyper)](#2440), [Cuda](#5907), [COBOL](#10154), [vb.NET](#4901), and [ASP.NET](#4262) syntax highlighting.
  - Fixed OCaml syntax highlighting #3545
  - Bazel/Starlark support improved (.star, BUILD, and many more extensions now properly highlighted). #8123
- New permissions page in both user and repository settings when background permissions syncing is enabled (`"permissions.backgroundSync": {"enabled": true}`). [#10473](https://github.com/sourcegraph/sourcegraph/pull/10473) [#10655](https://github.com/sourcegraph/sourcegraph/pull/10655)
- A new dropdown for choosing version contexts appears on the left of the query input when version contexts are specified in `experimentalFeatures.versionContext` in site configuration. Version contexts allow you to scope your search to specific sets of repos at revisions.
- Campaign changeset usage counts including changesets created, added and merged will be sent back in pings. [#10591](https://github.com/sourcegraph/sourcegraph/pull/10591)
- Diff views now feature syntax highlighting and can be properly copy-pasted. [#10437](https://github.com/sourcegraph/sourcegraph/pull/10437)
- Admins can now download an anonymized usage statistics ZIP archive in the **Site admin > Usage stats**. Opting to share this archive with the Sourcegraph team helps us make the product even better. [#10475](https://github.com/sourcegraph/sourcegraph/pull/10475)
- Extension API: There is now a field `versionContext` and subscribable `versionContextChanges` in `Workspace` to allow extensions to respect the instance's version context.
- The smart search field, providing syntax highlighting, hover tooltips, and validation on filters in search queries, is now activated by default. It can be disabled by setting `{ "experimentalFeatures": { "smartSearchField": false } }` in global settings.

### Changed

- The `userID` and `orgID` fields in the SavedSearch type in the GraphQL API have been replaced with a `namespace` field. To get the ID of the user or org that owns the saved search, use `namespace.id`. [#5327](https://github.com/sourcegraph/sourcegraph/pull/5327)
- Tree pages now redirect to blob pages if the path is not a tree and vice versa. [#10193](https://github.com/sourcegraph/sourcegraph/pull/10193)
- Files and directories that are not found now return a 404 status code. [#10193](https://github.com/sourcegraph/sourcegraph/pull/10193)
- The site admin flag `disableNonCriticalTelemetry` now allows Sourcegraph admins to disable most anonymous telemetry. Visit https://docs.sourcegraph.com/admin/pings to learn more. [#10402](https://github.com/sourcegraph/sourcegraph/pull/10402)

### Fixed

- In the OSS version of Sourcegraph, authorization providers are properly initialized and GraphQL APIs are no longer blocked. [#3487](https://github.com/sourcegraph/sourcegraph/issues/3487)
- Previously, GitLab repository paths containing certain characters could not be excluded (slashes and periods in parts of the paths). These characters are now allowed, so the repository paths can be excluded. [#10096](https://github.com/sourcegraph/sourcegraph/issues/10096)
- Symbols for indexed commits in languages Haskell, JSONNet, Kotlin, Scala, Swift, Thrift, and TypeScript will show up again. Previously our symbol indexer would not know how to extract symbols for those languages even though our unindexed symbol service did. [#10357](https://github.com/sourcegraph/sourcegraph/issues/10357)
- When periodically re-cloning a repository it will still be available. [#10663](https://github.com/sourcegraph/sourcegraph/pull/10663)

### Removed

- The deprecated feature discussions has been removed. [#9649](https://github.com/sourcegraph/sourcegraph/issues/9649)

## 3.15.2

### Fixed

- Fix repo not found error for patches [#11021](https://github.com/sourcegraph/sourcegraph/pull/11021).
- Show expired license screen [#10951](https://github.com/sourcegraph/sourcegraph/pull/10951).

## 3.15.1

### Fixed

- A potential security vulnerability with in the authentication workflow has been fixed. [#10167](https://github.com/sourcegraph/sourcegraph/pull/10167)
- An issue where `sourcegraph/postgres-11.4:3.15.0` was incorrectly an older version of the image incompatible with non-root Kubernetes deployments. `sourcegraph/postgres-11.4:3.15.1` now matches the same image version found in Sourcegraph 3.14.3 (`20-04-07_56b20163`).
- An issue that caused the search result type tabs to be overlapped in Safari. [#10191](https://github.com/sourcegraph/sourcegraph/pull/10191)

## 3.15.0

### Added

- Users and site administrators can now view a log of their actions/events in the user settings. [#9141](https://github.com/sourcegraph/sourcegraph/pull/9141)
- With the new `visibility:` filter search results can now be filtered based on a repository's visibility (possible filter values: `any`, `public` or `private`). [#8344](https://github.com/sourcegraph/sourcegraph/issues/8344)
- [`sourcegraph/git-extras`](https://sourcegraph.com/extensions/sourcegraph/git-extras) is now enabled by default on new instances [#3501](https://github.com/sourcegraph/sourcegraph/issues/3501)
- The Sourcegraph Docker image will now copy `/etc/sourcegraph/gitconfig` to `$HOME/.gitconfig`. This is a convenience similiar to what we provide for [repositories that need HTTP(S) or SSH authentication](https://docs.sourcegraph.com/admin/repo/auth). [#658](https://github.com/sourcegraph/sourcegraph/issues/658)
- Permissions background syncing is now supported for GitHub via site configuration `"permissions.backgroundSync": {"enabled": true}`. [#8890](https://github.com/sourcegraph/sourcegraph/issues/8890)
- Search: Adding `stable:true` to a query ensures a deterministic search result order. This is an experimental parameter. It applies only to file contents, and is limited to at max 5,000 results (consider using [the paginated search API](https://docs.sourcegraph.com/api/graphql/search#sourcegraph-3-9-experimental-paginated-search) if you need more than that.). [#9681](https://github.com/sourcegraph/sourcegraph/pull/9681).
- After completing the Sourcegraph user feedback survey, a button may appear for tweeting this feedback at [@sourcegraph](https://twitter.com/sourcegraph). [#9728](https://github.com/sourcegraph/sourcegraph/pull/9728)
- `git fetch` and `git clone` now inherit the parent process environment variables. This allows site admins to set `HTTPS_PROXY` or [git http configurations](https://git-scm.com/docs/git-config/2.26.0#Documentation/git-config.txt-httpproxy) via environment variables. For cluster environments site admins should set this on the gitserver container. [#250](https://github.com/sourcegraph/sourcegraph/issues/250)
- Experimental: Search for file contents using `and`- and `or`-expressions in queries. Enabled via the global settings value `{"experimentalFeatures": {"andOrQuery": "enabled"}}`. [#8567](https://github.com/sourcegraph/sourcegraph/issues/8567)
- Always include forks or archived repositories in searches via the global/org/user settings with `"search.includeForks": true` or `"search.includeArchived": true` respectively. [#9927](https://github.com/sourcegraph/sourcegraph/issues/9927)
- observability (debugging): It is now possible to log all Search and GraphQL requests slower than N milliseconds, using the new site configuration options `observability.logSlowGraphQLRequests` and `observability.logSlowSearches`.
- observability (monitoring): **More metrics monitored and alerted on, more legible dashboards**
  - Dashboard panels now show an orange/red background color when the defined warning/critical alert threshold has been met, making it even easier to see on a dashboard what is in a bad state.
  - Symbols: failing `symbols` -> `frontend-internal` requests are now monitored. [#9732](https://github.com/sourcegraph/sourcegraph/issues/9732)
  - Frontend dasbhoard: Search error types are now broken into distinct panels for improved visibility/legibility.
    - **IMPORTANT**: If you have previously configured alerting on any of these panels or on "hard search errors", you will need to reconfigure it after upgrading.
  - Frontend dasbhoard: Search error and latency are now broken down by type: Browser requests, search-based code intel requests, and API requests.
- observability (debugging): **Distributed tracing is a powerful tool for investigating performance issues.** The following changes have been made with the goal of making it easier to use distributed tracing with Sourcegraph:

  - The site configuration field `"observability.tracing": { "sampling": "..." }` allows a site admin to control which requests generate tracing data.
    - `"all"` will trace all requests.
    - `"selective"` (recommended) will trace all requests initiated from an end-user URL with `?trace=1`. Non-end-user-initiated requests can set a HTTP header `X-Sourcegraph-Should-Trace: true`. This is the recommended setting, as `"all"` can generate large amounts of tracing data that may cause network and memory resource contention in the Sourcegraph instance.
    - `"none"` (default) turns off tracing.
  - Jaeger is now the officially supported distributed tracer. The following is the recommended site configuration to connect Sourcegraph to a Jaeger agent (which must be deployed on the same host and listening on the default ports):

    ```
    "observability.tracing": {
      "sampling": "selective"
    }
    ```

  - Jaeger is now included in the Sourcegraph deployment configuration by default if you are using Kubernetes, Docker Compose, or the pure Docker cluster deployment model. (It is not yet included in the single Docker container distribution.) It will be included as part of upgrading to 3.15 in these deployment models, unless disabled.
  - The site configuration field, `useJaeger`, is deprecated in favor of `observability.tracing`.
  - Support for configuring Lightstep as a distributed tracer is deprecated and will be removed in a subsequent release. Instances that use Lightstep with Sourcegraph are encouraged to migrate to Jaeger (directions for running Jaeger alongside Sourcegraph are included in the installation instructions).

### Changed

- Multiple backwards-incompatible changes in the parts of the GraphQL API related to Campaigns [#9106](https://github.com/sourcegraph/sourcegraph/issues/9106):
  - `CampaignPlan.status` has been removed, since we don't need it anymore after moving execution of campaigns to src CLI in [#8008](https://github.com/sourcegraph/sourcegraph/pull/8008).
  - `CampaignPlan` has been renamed to `PatchSet`.
  - `ChangesetPlan`/`ChangesetPlanConnection` has been renamed to `Patch`/`PatchConnection`.
  - `CampaignPlanPatch` has been renamed to `PatchInput`.
  - `Campaign.plan` has been renamed to `Campaign.patchSet`.
  - `Campaign.changesetPlans` has been renamed to `campaign.changesetPlan`.
  - `createCampaignPlanFromPatches` mutation has been renamed to `createPatchSetFromPatches`.
- Removed the scoped search field on tree pages. When browsing code, the global search query will now get scoped to the current tree or file. [#9225](https://github.com/sourcegraph/sourcegraph/pull/9225)
- Instances without a license key that exceed the published user limit will now display a notice to all users.

### Fixed

- `.*` in the filter pattern were ignored and led to missing search results. [#9152](https://github.com/sourcegraph/sourcegraph/pull/9152)
- The Phabricator integration no longer makes duplicate requests to Phabricator's API on diff views. [#8849](https://github.com/sourcegraph/sourcegraph/issues/8849)
- Changesets on repositories that aren't available on the instance anymore are now hidden instead of failing. [#9656](https://github.com/sourcegraph/sourcegraph/pull/9656)
- observability (monitoring):
  - **Dashboard and alerting bug fixes**
    - Syntect Server dashboard: "Worker timeouts" can no longer appear to go negative. [#9523](https://github.com/sourcegraph/sourcegraph/issues/9523)
    - Symbols dashboard: "Store fetch queue size" can no longer appear to go negative. [#9731](https://github.com/sourcegraph/sourcegraph/issues/9731)
    - Syntect Server dashboard: "Worker timeouts" no longer incorrectly shows multiple values. [#9524](https://github.com/sourcegraph/sourcegraph/issues/9524)
    - Searcher dashboard: "Search errors on unindexed repositories" no longer includes cancelled search requests (which are expected).
    - Fixed an issue where NaN could leak into the `alert_count` metric. [#9832](https://github.com/sourcegraph/sourcegraph/issues/9832)
    - Gitserver: "resolve_revision_duration_slow" alert is no longer flaky / non-deterministic. [#9751](https://github.com/sourcegraph/sourcegraph/issues/9751)
    - Git Server dashboard: there is now a panel to show concurrent command executions to match the defined alerts. [#9354](https://github.com/sourcegraph/sourcegraph/issues/9354)
    - Git Server dashboard: adjusted the critical disk space alert to 15% so it can now fire. [#9351](https://github.com/sourcegraph/sourcegraph/issues/9351)
  - **Dashboard visiblity and legibility improvements**
    - all: "frontend internal errors" are now broken down just by route, which makes reading the graph easier. [#9668](https://github.com/sourcegraph/sourcegraph/issues/9668)
    - Frontend dashboard: panels no longer show misleading duplicate labels. [#9660](https://github.com/sourcegraph/sourcegraph/issues/9660)
    - Syntect Server dashboard: panels are no longer compacted, for improved visibility. [#9525](https://github.com/sourcegraph/sourcegraph/issues/9525)
    - Frontend dashboard: panels are no longer compacted, for improved visibility. [#9356](https://github.com/sourcegraph/sourcegraph/issues/9356)
    - Searcher dashboard: "Search errors on unindexed repositories" is now broken down by code instead of instance for improved readability. [#9670](https://github.com/sourcegraph/sourcegraph/issues/9670)
    - Symbols dashboard: metrics are now aggregated instead of per-instance, for improved visibility. [#9730](https://github.com/sourcegraph/sourcegraph/issues/9730)
    - Firing alerts are now correctly sorted at the top of dashboards by default. [#9766](https://github.com/sourcegraph/sourcegraph/issues/9766)
    - Panels at the bottom of the home dashboard no longer appear clipped / cut off. [#9768](https://github.com/sourcegraph/sourcegraph/issues/9768)
    - Git Server dashboard: disk usage now shown in percentages to match the alerts that can fire. [#9352](https://github.com/sourcegraph/sourcegraph/issues/9352)
    - Git Server dashboard: the 'echo command duration test' panel now properly displays units in seconds. [#7628](https://github.com/sourcegraph/sourcegraph/issues/7628)
    - Dashboard panels showing firing alerts no longer over-count firing alerts due to the number of service replicas. [#9353](https://github.com/sourcegraph/sourcegraph/issues/9353)

### Removed

- The experimental feature discussions is marked as deprecated. GraphQL and configuration fields related to it will be removed in 3.16. [#9649](https://github.com/sourcegraph/sourcegraph/issues/9649)

## 3.14.4

### Fixed

- A potential security vulnerability with in the authentication workflow has been fixed. [#10167](https://github.com/sourcegraph/sourcegraph/pull/10167)

## 3.14.3

### Fixed

- phabricator: Duplicate requests to phabricator API from sourcegraph extensions. [#8849](https://github.com/sourcegraph/sourcegraph/issues/8849)

## 3.14.2

### Fixed

- campaigns: Ignore changesets where repo does not exist anymore. [#9656](https://github.com/sourcegraph/sourcegraph/pull/9656)

## 3.14.1

### Added

- monitoring: new Permissions dashboard to show stats of repository permissions.

### Changed

- Site-Admin/Instrumentation in the Kubernetes cluster deployment now includes indexed-search.

## 3.14.0

### Added

- Site-Admin/Instrumentation is now available in the Kubernetes cluster deployment [8805](https://github.com/sourcegraph/sourcegraph/pull/8805).
- Extensions can now specify a `baseUri` in the `DocumentFilter` when registering providers.
- Admins can now exclude GitHub forks and/or archived repositories from the set of repositories being mirrored in Sourcegraph with the `"exclude": [{"forks": true}]` or `"exclude": [{"archived": true}]` GitHub external service configuration. [#8974](https://github.com/sourcegraph/sourcegraph/pull/8974)
- Campaign changesets can be filtered by State, Review State and Check State. [#8848](https://github.com/sourcegraph/sourcegraph/pull/8848)
- Counts of users of and searches conducted with interactive and plain text search modes will be sent back in pings, aggregated daily, weekly, and monthly.
- Aggregated counts of daily, weekly, and monthly active users of search will be sent back in pings.
- Counts of number of searches conducted using each filter will be sent back in pings, aggregated daily, weekly, and monthly.
- Counts of number of users conducting searches containing each filter will be sent back in pings, aggregated daily, weekly, and monthly.
- Added more entries (Bash, Erlang, Julia, OCaml, Scala) to the list of suggested languages for the `lang:` filter.
- Permissions background sync is now supported for GitLab and Bitbucket Server via site configuration `"permissions.backgroundSync": {"enabled": true}`.
- Indexed search exports more prometheus metrics and debug logs to aid debugging performance issues. [#9111](https://github.com/sourcegraph/sourcegraph/issues/9111)
- monitoring: the Frontend dashboard now shows in excellent detail how search is behaving overall and at a glance.
- monitoring: added alerts for when hard search errors (both timeouts and general errors) are high.
- monitoring: added alerts for when partial search timeouts are high.
- monitoring: added alerts for when search 90th and 99th percentile request duration is high.
- monitoring: added alerts for when users are being shown an abnormally large amount of search alert user suggestions and no results.
- monitoring: added alerts for when the internal indexed and unindexed search services are returning bad responses.
- monitoring: added alerts for when gitserver may be under heavy load due to many concurrent command executions or under-provisioning.

### Changed

- The "automation" feature was renamed to "campaigns".
  - `campaigns.readAccess.enabled` replaces the deprecated site configuration property `automation.readAccess.enabled`.
  - The experimental feature flag was not renamed (because it will go away soon) and remains `{"experimentalFeatures": {"automation": "enabled"}}`.
- The [Kubernetes deployment](https://github.com/sourcegraph/deploy-sourcegraph) for **existing** installations requires a
  [migration step](https://github.com/sourcegraph/deploy-sourcegraph/blob/master/docs/migrate.md) when upgrading
  past commit [821032e2ee45f21f701](https://github.com/sourcegraph/deploy-sourcegraph/commit/821032e2ee45f21f701caac624e4f090c59fd259) or when upgrading to 3.14.
  New installations starting with the mentioned commit or with 3.14 do not need this migration step.
- Aggregated search latencies (in ms) of search queries are now included in [pings](https://docs.sourcegraph.com/admin/pings).
- The [Kubernetes deployment](https://github.com/sourcegraph/deploy-sourcegraph) frontend role has added services as a resource to watch/listen/get.
  This change does not affect the newly-introduced, restricted Kubernetes config files.
- Archived repositories are excluded from search by default. Adding `archived:yes` includes archived repositories.
- Forked repositories are excluded from search by default. Adding `fork:yes` includes forked repositories.
- CSRF and session cookies now set `SameSite=None` when Sourcegraph is running behind HTTPS and `SameSite=Lax` when Sourcegraph is running behind HTTP in order to comply with a [recent IETF proposal](https://web.dev/samesite-cookies-explained/#samesitenone-must-be-secure). As a side effect, the Sourcegraph browser extension and GitLab/Bitbucket native integrations can only connect to private instances that have HTTPS configured. If your private instance is only running behind HTTP, please configure your instance to use HTTPS in order to continue using these.
- The Bitbucket Server rate limit that Sourcegraph self-imposes has been raised from 120 req/min to 480 req/min to account for Sourcegraph instances that make use of Sourcegraphs' Bitbucket Server repository permissions and campaigns at the same time (which require a larger number of API requests against Bitbucket Server). The new number is based on Sourcegraph consuming roughly 8% the average API request rate of a large customers' Bitbucket Server instance. [#9048](https://github.com/sourcegraph/sourcegraph/pull/9048/files)
- If a single, unambiguous commit SHA is used in a search query (e.g., `repo@c98f56`) and a search index exists at this commit (i.e., it is the `HEAD` commit), then the query is searched using the index. Prior to this change, unindexed search was performed for any query containing an `@commit` specifier.

### Fixed

- Zoekt's watchdog ensures the service is down upto 3 times before exiting. The watchdog would misfire on startup on resource constrained systems, with the retries this should make a false positive far less likely. [#7867](https://github.com/sourcegraph/sourcegraph/issues/7867)
- A regression in repo-updater was fixed that lead to every repository's git clone being updated every time the list of repositories was synced from the code host. [#8501](https://github.com/sourcegraph/sourcegraph/issues/8501)
- The default timeout of indexed search has been increased. Previously indexed search would always return within 3s. This lead to broken behaviour on new instances which had yet to tune resource allocations. [#8720](https://github.com/sourcegraph/sourcegraph/pull/8720)
- Bitbucket Server older than 5.13 failed to sync since Sourcegraph 3.12. This was due to us querying for the `archived` label, but Bitbucket Server 5.13 does not support labels. [#8883](https://github.com/sourcegraph/sourcegraph/issues/8883)
- monitoring: firing alerts are now ordered at the top of the list in dashboards by default for better visibility.
- monitoring: fixed an issue where some alerts would fail to report in for the "Total alerts defined" panel in the overview dashboard.

### Removed

- The v3.11 migration to merge critical and site configuration has been removed. If you are still making use of the deprecated `CRITICAL_CONFIG_FILE`, your instance may not start up. See the [migration notes for Sourcegraph 3.11](https://docs.sourcegraph.com/admin/migration/3_11) for more information.

## 3.13.2

### Fixed

- The default timeout of indexed search has been increased. Previously indexed search would always return within 3s. This lead to broken behaviour on new instances which had yet to tune resource allocations. [#8720](https://github.com/sourcegraph/sourcegraph/pull/8720)
- Bitbucket Server older than 5.13 failed to sync since Sourcegraph 3.12. This was due to us querying for the `archived` label, but Bitbucket Server 5.13 does not support labels. [#8883](https://github.com/sourcegraph/sourcegraph/issues/8883)
- A regression in repo-updater was fixed that lead to every repository's git clone being updated every time the list of repositories was synced from the code host. [#8501](https://github.com/sourcegraph/sourcegraph/issues/8501)

## 3.13.1

### Fixed

- To reduce the chance of users running into "502 Bad Gateway" errors an internal timeout has been increased from 60 seconds to 10 minutes so that long running requests are cut short by the proxy in front of `sourcegraph-frontend` and correctly reported as "504 Gateway Timeout". [#8606](https://github.com/sourcegraph/sourcegraph/pull/8606)
- Sourcegraph instances that are not connected to the internet will no longer display errors when users submit NPS survey responses (the responses will continue to be stored locally). Rather, an error will be printed to the frontend logs. [#8598](https://github.com/sourcegraph/sourcegraph/issues/8598)
- Showing `head>` in the search results if the first line of the file is shown [#8619](https://github.com/sourcegraph/sourcegraph/issues/8619)

## 3.13.0

### Added

- Experimental: Added new field `experimentalFeatures.customGitFetch` that allows defining custom git fetch commands for code hosts and repositories with special settings. [#8435](https://github.com/sourcegraph/sourcegraph/pull/8435)
- Experimental: the search query input now provides syntax highlighting, hover tooltips, and diagnostics on filters in search queries. Requires the global settings value `{ "experimentalFeatures": { "smartSearchField": true } }`.
- Added a setting `search.hideSuggestions`, which when set to `true`, will hide search suggestions in the search bar. [#8059](https://github.com/sourcegraph/sourcegraph/pull/8059)
- Experimental: A tool, [src-expose](https://docs.sourcegraph.com/admin/external_service/other#experimental-src-expose), can be used to import code from any code host.
- Experimental: Added new field `certificates` as in `{ "experimentalFeatures" { "tls.external": { "certificates": ["<CERT>"] } } }`. This allows you to add certificates to trust when communicating with a code host (via API or git+http). We expect this to be useful for adding internal certificate authorities/self-signed certificates. [#71](https://github.com/sourcegraph/sourcegraph/issues/71)
- Added a setting `auth.minPasswordLength`, which when set, causes a minimum password length to be enforced when users sign up or change passwords. [#7521](https://github.com/sourcegraph/sourcegraph/issues/7521)
- GitHub labels associated with code change campaigns are now displayed. [#8115](https://github.com/sourcegraph/sourcegraph/pull/8115)
- GitHub labels associated with campaigns are now displayed. [#8115](https://github.com/sourcegraph/sourcegraph/pull/8115)
- When creating a campaign, users can now specify the branch name that will be used on code host. This is also a breaking change for users of the GraphQL API since the `branch` attribute is now required in `CreateCampaignInput` when a `plan` is also specified. [#7646](https://github.com/sourcegraph/sourcegraph/issues/7646)
- Added an optional `content:` parameter for specifying a search pattern. This parameter overrides any other search patterns in a query. Useful for unambiguously specifying what to search for when search strings clash with other query syntax. [#6490](https://github.com/sourcegraph/sourcegraph/issues/6490)
- Interactive search mode, which helps users construct queries using UI elements, is now made available to users by default. A dropdown to the left of the search bar allows users to toggle between interactive and plain text modes. The option to use interactive search mode can be disabled by adding `{ "experimentalFeatures": { "splitSearchModes": false } }` in global settings. [#8461](https://github.com/sourcegraph/sourcegraph/pull/8461)
- Our [upgrade policy](https://docs.sourcegraph.com/#upgrading-sourcegraph) is now enforced by the `sourcegraph-frontend` on startup to prevent admins from mistakenly jumping too many versions. [#8157](https://github.com/sourcegraph/sourcegraph/pull/8157) [#7702](https://github.com/sourcegraph/sourcegraph/issues/7702)
- Repositories with bad object packs or bad objects are automatically repaired. We now detect suspect output of git commands to mark a repository for repair. [#6676](https://github.com/sourcegraph/sourcegraph/issues/6676)
- Hover tooltips for Scala and Perl files now have syntax highlighting. [#8456](https://github.com/sourcegraph/sourcegraph/pull/8456) [#8307](https://github.com/sourcegraph/sourcegraph/issues/8307)

### Changed

- `experimentalFeatures.splitSearchModes` was removed as a site configuration option. It should be set in global/org/user settings.
- Sourcegraph now waits for `90s` instead of `5s` for Redis to be available before quitting. This duration is configurable with the new `SRC_REDIS_WAIT_FOR` environment variable.
- Code intelligence usage statistics will be sent back via pings by default. Aggregated event counts can be disabled via the site admin flag `disableNonCriticalTelemetry`.
- The Sourcegraph Docker image optimized its use of Redis to make start-up significantly faster in certain scenarios (e.g when container restarts were frequent). ([#3300](https://github.com/sourcegraph/sourcegraph/issues/3300), [#2904](https://github.com/sourcegraph/sourcegraph/issues/2904))
- Upgrading Sourcegraph is officially supported for one minor version increment (e.g., 3.12 -> 3.13). Previously, upgrades from 2 minor versions previous were supported. Please reach out to support@sourcegraph.com if you would like assistance upgrading from a much older version of Sourcegraph.
- The GraphQL mutation `previewCampaignPlan` has been renamed to `createCampaignPlan`. This mutation is part of campaigns, which is still in beta and behind a feature flag and thus subject to possible breaking changes while we still work on it.
- The GraphQL mutation `previewCampaignPlan` has been renamed to `createCampaignPlan`. This mutation is part of the campaigns feature, which is still in beta and behind a feature flag and thus subject to possible breaking changes while we still work on it.
- The GraphQL field `CampaignPlan.changesets` has been deprecated and will be removed in 3.15. A new field called `CampaignPlan.changesetPlans` has been introduced to make the naming more consistent with the `Campaign.changesetPlans` field. Please use that instead. [#7966](https://github.com/sourcegraph/sourcegraph/pull/7966)
- Long lines (>2000 bytes) are no longer highlighted, in order to prevent performance issues in browser rendering. [#6489](https://github.com/sourcegraph/sourcegraph/issues/6489)
- No longer requires `read:org` permissions for GitHub OAuth if `allowOrgs` is not enabled in the site configuration. [#8163](https://github.com/sourcegraph/sourcegraph/issues/8163)
- [Documentation](https://github.com/sourcegraph/deploy-sourcegraph/blob/master/configure/jaeger/README.md) in github.com/sourcegraph/deploy-sourcegraph for deploying Jaeger in Kubernetes clusters running Sourcegraph has been updated to use the [Jaeger Operator](https://www.jaegertracing.io/docs/1.16/operator/), the recommended standard way of deploying Jaeger in a Kubernetes cluster. We recommend existing customers that use Jaeger adopt this new method of deployment. Please reach out to support@sourcegraph.com if you'd like assistance updating.

### Fixed

- The syntax highlighter (syntect-server) no longer fails when run in environments without IPv6 support. [#8463](https://github.com/sourcegraph/sourcegraph/pull/8463)
- After adding/removing a gitserver replica the admin interface will correctly report that repositories that need to move replicas as cloning. [#7970](https://github.com/sourcegraph/sourcegraph/issues/7970)
- Show download button for images. [#7924](https://github.com/sourcegraph/sourcegraph/issues/7924)
- gitserver backoffs trying to re-clone repositories if they fail to clone. In the case of large monorepos that failed this lead to gitserver constantly cloning them and using many resources. [#7804](https://github.com/sourcegraph/sourcegraph/issues/7804)
- It is now possible to escape spaces using `\` in the search queries when using regexp. [#7604](https://github.com/sourcegraph/sourcegraph/issues/7604)
- Clicking filter chips containing whitespace is now correctly quoted in the web UI. [#6498](https://github.com/sourcegraph/sourcegraph/issues/6498)
- **Monitoring:** Fixed an issue with the **Frontend** -> **Search responses by status** panel which caused search response types to not be aggregated as expected. [#7627](https://github.com/sourcegraph/sourcegraph/issues/7627)
- **Monitoring:** Fixed an issue with the **Replacer**, **Repo Updater**, and **Searcher** dashboards would incorrectly report on a metric from the unrelated query-runner service. [#7531](https://github.com/sourcegraph/sourcegraph/issues/7531)
- Deterministic ordering of results from indexed search. Previously when refreshing a page with many results some results may come and go.
- Spread out periodic git reclones. Previously we would reclone all git repositories every 45 days. We now add in a jitter of 12 days to spread out the load for larger installations. [#8259](https://github.com/sourcegraph/sourcegraph/issues/8259)
- Fixed an issue with missing commit information in graphql search results. [#8343](https://github.com/sourcegraph/sourcegraph/pull/8343)

### Removed

- All repository fields related to `enabled` and `disabled` have been removed from the GraphQL API. These fields have been deprecated since 3.4. [#3971](https://github.com/sourcegraph/sourcegraph/pull/3971)
- The deprecated extension API `Hover.__backcompatContents` was removed.

## 3.12.10

This release backports the fixes released in `3.13.2` for customers still on `3.12`.

### Fixed

- The default timeout of indexed search has been increased. Previously indexed search would always return within 3s. This lead to broken behaviour on new instances which had yet to tune resource allocations. [#8720](https://github.com/sourcegraph/sourcegraph/pull/8720)
- Bitbucket Server older than 5.13 failed to sync since Sourcegraph 3.12. This was due to us querying for the `archived` label, but Bitbucket Server 5.13 does not support labels. [#8883](https://github.com/sourcegraph/sourcegraph/issues/8883)
- A regression in repo-updater was fixed that lead to every repository's git clone being updated every time the list of repositories was synced from the code host. [#8501](https://github.com/sourcegraph/sourcegraph/issues/8501)

## 3.12.9

This is `3.12.8` release with internal infrastructure fixes to publish the docker images.

## 3.12.8

### Fixed

- Extension API showInputBox and other Window methods now work on search results pages [#8519](https://github.com/sourcegraph/sourcegraph/issues/8519)
- Extension error notification styling is clearer [#8521](https://github.com/sourcegraph/sourcegraph/issues/8521)

## 3.12.7

### Fixed

- Campaigns now gracefully handle GitHub review dismissals when rendering the burndown chart.

## 3.12.6

### Changed

- When GitLab permissions are turned on using GitLab OAuth authentication, GitLab project visibility is fetched in batches, which is generally more efficient than fetching them individually. The `minBatchingThreshold` and `maxBatchRequests` fields of the `authorization.identityProvider` object in the GitLab repositories configuration control when such batch fetching is used. [#8171](https://github.com/sourcegraph/sourcegraph/pull/8171)

## 3.12.5

### Fixed

- Fixed an internal race condition in our Docker build process. The previous patch version 3.12.4 contained an lsif-server version that was newer than expected. The affected artifacts have since been removed from the Docker registry.

## 3.12.4

### Added

- New optional `apiURL` configuration option for Bitbucket Cloud code host connection [#8082](https://github.com/sourcegraph/sourcegraph/pull/8082)

## 3.12.3

### Fixed

- Fixed an issue in `sourcegraph/*` Docker images where data folders were either not created or had incorrect permissions - preventing the use of Docker volumes. [#7991](https://github.com/sourcegraph/sourcegraph/pull/7991)

## 3.12.2

### Added

- Experimental: The site configuration field `campaigns.readAccess.enabled` allows site-admins to give read-only access for code change campaigns to non-site-admins. This is a setting for the experimental feature campaigns and will only have an effect when campaigns are enabled under `experimentalFeatures`. [#8013](https://github.com/sourcegraph/sourcegraph/issues/8013)

### Fixed

- A regression in 3.12.0 which caused [find-leaked-credentials campaigns](https://docs.sourcegraph.com/user/campaigns#finding-leaked-credentials) to not return any results for private repositories. [#7914](https://github.com/sourcegraph/sourcegraph/issues/7914)
- Experimental: The site configuration field `campaigns.readAccess.enabled` allows site-admins to give read-only access for campaigns to non-site-admins. This is a setting for the experimental campaigns feature and will only have an effect when campaigns is enabled under `experimentalFeatures`. [#8013](https://github.com/sourcegraph/sourcegraph/issues/8013)

### Fixed

- A regression in 3.12.0 which caused find-leaked-credentials campaigns to not return any results for private repositories. [#7914](https://github.com/sourcegraph/sourcegraph/issues/7914)
- A regression in 3.12.0 which removed the horizontal bar between search result matches.
- Manual campaigns were wrongly displayed as being in draft mode. [#8009](https://github.com/sourcegraph/sourcegraph/issues/8009)
- Manual campaigns could be published and create the wrong changesets on code hosts, even though the campaign was never in draft mode (see line above). [#8012](https://github.com/sourcegraph/sourcegraph/pull/8012)
- A regression in 3.12.0 which caused manual campaigns to not properly update the UI after adding a changeset. [#8023](https://github.com/sourcegraph/sourcegraph/pull/8023)
- Minor improvements to manual campaign form fields. [#8033](https://github.com/sourcegraph/sourcegraph/pull/8033)

## 3.12.1

### Fixed

- The ephemeral `/site-config.json` escape-hatch config file has moved to `$HOME/site-config.json`, to support non-root container environments. [#7873](https://github.com/sourcegraph/sourcegraph/issues/7873)
- Fixed an issue where repository permissions would sometimes not be cached, due to improper Redis nil value handling. [#7912](https://github.com/sourcegraph/sourcegraph/issues/7912)

## 3.12.0

### Added

- Bitbucket Server repositories with the label `archived` can be excluded from search with `archived:no` [syntax](https://docs.sourcegraph.com/code_search/reference/queries). [#5494](https://github.com/sourcegraph/sourcegraph/issues/5494)
- Add button to download file in code view. [#5478](https://github.com/sourcegraph/sourcegraph/issues/5478)
- The new `allowOrgs` site config setting in GitHub `auth.providers` enables admins to restrict GitHub logins to members of specific GitHub organizations. [#4195](https://github.com/sourcegraph/sourcegraph/issues/4195)
- Support case field in repository search. [#7671](https://github.com/sourcegraph/sourcegraph/issues/7671)
- Skip LFS content when cloning git repositories. [#7322](https://github.com/sourcegraph/sourcegraph/issues/7322)
- Hover tooltips and _Find Reference_ results now display a badge to indicate when a result is search-based. These indicators can be disabled by adding `{ "experimentalFeatures": { "showBadgeAttachments": false } }` in global settings.
- Campaigns can now be created as drafts, which can be shared and updated without creating changesets (pull requests) on code hosts. When ready, a draft can then be published, either completely or changeset by changeset, to create changesets on the code host. [#7659](https://github.com/sourcegraph/sourcegraph/pull/7659)
- Experimental: feature flag `BitbucketServerFastPerm` can be enabled to speed up fetching ACL data from Bitbucket Server instances. This requires [Bitbucket Server Sourcegraph plugin](https://github.com/sourcegraph/bitbucket-server-plugin) to be installed.
- Experimental: A site configuration field `{ "experimentalFeatures" { "tls.external": { "insecureSkipVerify": true } } }` which allows you to configure SSL/TLS settings for Sourcegraph contacting your code hosts. Currently just supports turning off TLS/SSL verification. [#71](https://github.com/sourcegraph/sourcegraph/issues/71)
- Experimental: To search across multiple revisions of the same repository, list multiple branch names (or other revspecs) separated by `:` in your query, as in `repo:myrepo@branch1:branch2:branch2`. To search all branches, use `repo:myrepo@*refs/heads/`. Requires the site configuration value `{ "experimentalFeatures": { "searchMultipleRevisionsPerRepository": true } }`. Previously this was only supported for diff and commit searches.
- Experimental: interactive search mode, which helps users construct queries using UI elements. Requires the site configuration value `{ "experimentalFeatures": { "splitSearchModes": true } }`. The existing plain text search format is still available via the dropdown menu on the left of the search bar.
- A case sensitivity toggle now appears in the search bar.
- Add explicit repository permissions support with site configuration field `{ "permissions.userMapping" { "enabled": true, "bindID": "email" } }`.

### Changed

- The "Files" tab in the search results page has been renamed to "Filenames" for clarity.
- The search query builder now lives on its own page at `/search/query-builder`. The home search page has a link to it.
- User passwords when using builtin auth are limited to 256 characters. Existing passwords longer than 256 characters will continue to work.
- GraphQL API: Campaign.changesetCreationStatus has been renamed to Campaign.status to be aligned with CampaignPlan. [#7654](https://github.com/sourcegraph/sourcegraph/pull/7654)
- When using GitHub as an authentication provider, `read:org` scope is now required. This is used to support the new `allowOrgs` site config setting in the GitHub `auth.providers` configuration, which enables site admins to restrict GitHub logins to members of a specific GitHub organization. This for example allows having a Sourcegraph instance with GitHub sign in configured be exposed to the public internet without allowing everyone with a GitHub account access to your Sourcegraph instance.

### Fixed

- The experimental search pagination API no longer times out when large repositories are encountered. [#6384](https://github.com/sourcegraph/sourcegraph/issues/6384)
- We resolve relative symbolic links from the directory of the symlink, rather than the root of the repository. [#6034](https://github.com/sourcegraph/sourcegraph/issues/6034)
- Show errors on repository settings page when repo-updater is down. [#3593](https://github.com/sourcegraph/sourcegraph/issues/3593)
- Remove benign warning that verifying config took more than 10s when updating or saving an external service. [#7176](https://github.com/sourcegraph/sourcegraph/issues/7176)
- repohasfile search filter works again (regressed in 3.10). [#7380](https://github.com/sourcegraph/sourcegraph/issues/7380)
- Structural search can now run on very large repositories containing any number of files. [#7133](https://github.com/sourcegraph/sourcegraph/issues/7133)

### Removed

- The deprecated GraphQL mutation `setAllRepositoriesEnabled` has been removed. [#7478](https://github.com/sourcegraph/sourcegraph/pull/7478)
- The deprecated GraphQL mutation `deleteRepository` has been removed. [#7483](https://github.com/sourcegraph/sourcegraph/pull/7483)

## 3.11.4

### Fixed

- The `/.auth/saml/metadata` endpoint has been fixed. Previously it panicked if no encryption key was set.
- The version updating logic has been fixed for `sourcegraph/server`. Users running `sourcegraph/server:3.11.1` will need to manually modify their `docker run` command to use `sourcegraph/server:3.11.4` or higher. [#7442](https://github.com/sourcegraph/sourcegraph/issues/7442)

## 3.11.1

### Fixed

- The syncing process for newly created campaign changesets has been fixed again after they have erroneously been marked as deleted in the database. [#7522](https://github.com/sourcegraph/sourcegraph/pull/7522)
- The syncing process for newly created changesets (in campaigns) has been fixed again after they have erroneously been marked as deleted in the database. [#7522](https://github.com/sourcegraph/sourcegraph/pull/7522)

## 3.11.0

**Important:** If you use `SITE_CONFIG_FILE` or `CRITICAL_CONFIG_FILE`, please be sure to follow the steps in: [migration notes for Sourcegraph v3.11+](https://docs.sourcegraph.com/admin/migration/3_11.md) after upgrading.

### Added

- Language statistics by commit are available via the API. [#6737](https://github.com/sourcegraph/sourcegraph/pull/6737)
- Added a new page that shows [language statistics for the results of a search query](https://docs.sourcegraph.com/user/search#statistics).
- Global settings can be configured from a local file using the environment variable `GLOBAL_SETTINGS_FILE`.
- High-level health metrics and dashboards have been added to Sourcegraph's monitoring (found under the **Site admin** -> **Monitoring** area). [#7216](https://github.com/sourcegraph/sourcegraph/pull/7216)
- Logging for GraphQL API requests not issued by Sourcegraph is now much more verbose, allowing for easier debugging of problematic queries and where they originate from. [#5706](https://github.com/sourcegraph/sourcegraph/issues/5706)
- A new campaign type finds and removes leaked NPM credentials. [#6893](https://github.com/sourcegraph/sourcegraph/pull/6893)
- Campaigns can now be retried to create failed changesets due to ephemeral errors (e.g. network problems when creating a pull request on GitHub). [#6718](https://github.com/sourcegraph/sourcegraph/issues/6718)
- The initial release of [structural code search](https://docs.sourcegraph.com/code_search/reference/structural).

### Changed

- `repohascommitafter:` search filter uses a more efficient git command to determine inclusion. [#6739](https://github.com/sourcegraph/sourcegraph/pull/6739)
- `NODE_NAME` can be specified instead of `HOSTNAME` for zoekt-indexserver. `HOSTNAME` was a confusing configuration to use in [Pure-Docker Sourcegraph deployments](https://github.com/sourcegraph/deploy-sourcegraph-docker). [#6846](https://github.com/sourcegraph/sourcegraph/issues/6846)
- The feedback toast now requests feedback every 60 days of usage (was previously only once on the 3rd day of use). [#7165](https://github.com/sourcegraph/sourcegraph/pull/7165)
- The lsif-server container now only has a dependency on Postgres, whereas before it also relied on Redis. [#6880](https://github.com/sourcegraph/sourcegraph/pull/6880)
- Renamed the GraphQL API `LanguageStatistics` fields to `name`, `totalBytes`, and `totalLines` (previously the field names started with an uppercase letter, which was inconsistent).
- Detecting a file's language uses a more accurate but slower algorithm. To revert to the old (faster and less accurate) algorithm, set the `USE_ENHANCED_LANGUAGE_DETECTION` env var to the string `false` (on the `sourcegraph/server` container, or if using the cluster deployment, on the `sourcegraph-frontend` pod).
- Diff and commit searches that make use of `before:` and `after:` filters to narrow their search area are now no longer subject to the 50-repository limit. This allows for creating saved searches on more than 50 repositories as before. [#7215](https://github.com/sourcegraph/sourcegraph/issues/7215)

### Fixed

- Changes to external service configurations are reflected much faster. [#6058](https://github.com/sourcegraph/sourcegraph/issues/6058)
- Deleting an external service will not show warnings for the non-existent service. [#5617](https://github.com/sourcegraph/sourcegraph/issues/5617)
- Suggested search filter chips are quoted if necessary. [#6498](https://github.com/sourcegraph/sourcegraph/issues/6498)
- Remove potential panic in gitserver if heavily loaded. [#6710](https://github.com/sourcegraph/sourcegraph/issues/6710)
- Multiple fixes to make the preview and creation of campaigns more robust and a smoother user experience. [#6682](https://github.com/sourcegraph/sourcegraph/pull/6682) [#6625](https://github.com/sourcegraph/sourcegraph/issues/6625) [#6658](https://github.com/sourcegraph/sourcegraph/issues/6658) [#7088](https://github.com/sourcegraph/sourcegraph/issues/7088) [#6766](https://github.com/sourcegraph/sourcegraph/issues/6766) [#6717](https://github.com/sourcegraph/sourcegraph/issues/6717) [#6659](https://github.com/sourcegraph/sourcegraph/issues/6659)
- Repositories referenced in campaigns that are removed in an external service configuration change won't lead to problems with the syncing process anymore. [#7015](https://github.com/sourcegraph/sourcegraph/pull/7015)
- The Searcher dashboard (and the `src_graphql_search_response` Prometheus metric) now properly account for search alerts instead of them being incorrectly added to the `timeout` category. [#7214](https://github.com/sourcegraph/sourcegraph/issues/7214)
- In the experimental search pagination API, the `cloning`, `missing`, and other repository fields now return a well-defined set of results. [#6000](https://github.com/sourcegraph/sourcegraph/issues/6000)

### Removed

- The management console has been removed. All critical configuration previously stored in the management console will be automatically migrated to your site configuration. For more information about this change, or if you use `SITE_CONFIG_FILE` / `CRITICAL_CONFIG_FILE`, please see the [migration notes for Sourcegraph v3.11+](https://docs.sourcegraph.com/admin/migration/3_11.md).

## 3.10.4

### Fixed

- An issue where diff/commit searches that would run over more than 50 repositories would incorrectly display a timeout error instead of the correct error suggesting users scope their query to less repositories. [#7090](https://github.com/sourcegraph/sourcegraph/issues/7090)

## 3.10.3

### Fixed

- A critical regression in 3.10.2 which caused diff, commit, and repository searches to timeout. [#7090](https://github.com/sourcegraph/sourcegraph/issues/7090)
- A critical regression in 3.10.2 which caused "No results" to appear frequently on pages with search results. [#7095](https://github.com/sourcegraph/sourcegraph/pull/7095)
- An issue where the built-in Grafana Searcher dashboard would show duplicate success/error metrics. [#7078](https://github.com/sourcegraph/sourcegraph/pull/7078)

## 3.10.2

### Added

- Site admins can now use the built-in Grafana Searcher dashboard to observe how many search requests are successful, or resulting in errors or timeouts. [#6756](https://github.com/sourcegraph/sourcegraph/issues/6756)

### Fixed

- When searches timeout, a consistent UI with clear actions like a button to increase the timeout is now returned. [#6754](https://github.com/sourcegraph/sourcegraph/issues/6754)
- To reduce the chance of search timeouts in some cases, the default indexed search timeout has been raised from 1.5s to 3s. [#6754](https://github.com/sourcegraph/sourcegraph/issues/6754)
- We now correctly inform users of the limitations of diff/commit search. If a diff/commit search would run over more than 50 repositories, users will be shown an error suggesting they scope their search to less repositories using the `repo:` filter. Global diff/commit search support is being tracked in [#6826](https://github.com/sourcegraph/sourcegraph/issues/6826). [#5519](https://github.com/sourcegraph/sourcegraph/issues/5519)

## 3.10.1

### Added

- Syntax highlighting for Starlark (Bazel) files. [#6827](https://github.com/sourcegraph/sourcegraph/issues/6827)

### Fixed

- The experimental search pagination API no longer times out when large repositories are encountered. [#6384](https://github.com/sourcegraph/sourcegraph/issues/6384) [#6383](https://github.com/sourcegraph/sourcegraph/issues/6383)
- In single-container deployments, the builtin `postgres_exporter` now correctly respects externally configured databases. This previously caused PostgreSQL metrics to not show up in Grafana when an external DB was in use. [#6735](https://github.com/sourcegraph/sourcegraph/issues/6735)

## 3.10.0

### Added

- Indexed Search supports horizontally scaling. Instances with large number of repositories can update the `replica` field of the `indexed-search` StatefulSet. See [configure indexed-search replica count](https://github.com/sourcegraph/deploy-sourcegraph/blob/master/docs/configure.md#configure-indexed-search-replica-count). [#5725](https://github.com/sourcegraph/sourcegraph/issues/5725)
- Bitbucket Cloud external service supports `exclude` config option. [#6035](https://github.com/sourcegraph/sourcegraph/issues/6035)
- `sourcegraph/server` Docker deployments now support the environment variable `IGNORE_PROCESS_DEATH`. If set to true the container will keep running, even if a subprocess has died. This is useful when manually fixing problems in the container which the container refuses to start. For example a bad database migration.
- Search input now offers filter type suggestions [#6105](https://github.com/sourcegraph/sourcegraph/pull/6105).
- The keyboard shortcut <kbd>Ctrl</kbd>+<kbd>Space</kbd> in the search input shows a list of available filter types.
- Sourcegraph Kubernetes cluster site admins can configure PostgreSQL by specifying `postgresql.conf` via ConfigMap. [sourcegraph/deploy-sourcegraph#447](https://github.com/sourcegraph/deploy-sourcegraph/pull/447)

### Changed

- **Required Kubernetes Migration:** The [Kubernetes deployment](https://github.com/sourcegraph/deploy-sourcegraph) manifest for indexed-search services has changed from a Normal Service to a Headless Service. This is to enable Sourcegraph to individually resolve indexed-search pods. Services are immutable, so please follow the [migration guide](https://github.com/sourcegraph/deploy-sourcegraph/blob/master/docs/migrate.md#310).
- Fields of type `String` in our GraphQL API that contain [JSONC](https://komkom.github.io/) now have the custom scalar type `JSONCString`. [#6209](https://github.com/sourcegraph/sourcegraph/pull/6209)
- `ZOEKT_HOST` environment variable has been deprecated. Please use `INDEXED_SEARCH_SERVERS` instead. `ZOEKT_HOST` will be removed in 3.12.
- Directory names on the repository tree page are now shown in bold to improve readability.
- Added support for Bitbucket Server pull request activity to the [campaign](https://about.sourcegraph.com/product/code-change-management/) burndown chart. When used, this feature leads to more requests being sent to Bitbucket Server, since Sourcegraph needs to keep track of how a pull request's state changes over time. With [the instance scoped webhooks](https://docs.google.com/document/d/1I3Aq1WSUh42BP8KvKr6AlmuCfo8tXYtJu40WzdNT6go/edit) in our [Bitbucket Server plugin](https://github.com/sourcegraph/bitbucket-server-plugin/pull/10) as well as up-coming [heuristical syncing changes](#6389), this additional load will be significantly reduced in the future.
- Added support for Bitbucket Server pull request activity to the campaign burndown chart. When used, this feature leads to more requests being sent to Bitbucket Server, since Sourcegraph needs to keep track of how a pull request's state changes over time. With [the instance scoped webhooks](https://docs.google.com/document/d/1I3Aq1WSUh42BP8KvKr6AlmuCfo8tXYtJu40WzdNT6go/edit) in our [Bitbucket Server plugin](https://github.com/sourcegraph/bitbucket-server-plugin/pull/10) as well as up-coming [heuristical syncing changes](#6389), this additional load will be significantly reduced in the future.

### Fixed

- Support hyphens in Bitbucket Cloud team names. [#6154](https://github.com/sourcegraph/sourcegraph/issues/6154)
- Server will run `redis-check-aof --fix` on startup to fix corrupted AOF files. [#651](https://github.com/sourcegraph/sourcegraph/issues/651)
- Authorization provider configuration errors in external services will be shown as site alerts. [#6061](https://github.com/sourcegraph/sourcegraph/issues/6061)

### Removed

## 3.9.4

### Changed

- The experimental search pagination API's `PageInfo` object now returns a `String` instead of an `ID` for its `endCursor`, and likewise for the `after` search field. Experimental paginated search API users may need to update their usages to replace `ID` cursor types with `String` ones.

### Fixed

- The experimental search pagination API no longer omits a single repository worth of results at the end of the result set. [#6286](https://github.com/sourcegraph/sourcegraph/issues/6286)
- The experimental search pagination API no longer produces search cursors that can get "stuck". [#6287](https://github.com/sourcegraph/sourcegraph/issues/6287)
- In literal search mode, searching for quoted strings now works as expected. [#6255](https://github.com/sourcegraph/sourcegraph/issues/6255)
- In literal search mode, quoted field values now work as expected. [#6271](https://github.com/sourcegraph/sourcegraph/pull/6271)
- `type:path` search queries now correctly work in indexed search again. [#6220](https://github.com/sourcegraph/sourcegraph/issues/6220)

## 3.9.3

### Changed

- Sourcegraph is now built using Go 1.13.3 [#6200](https://github.com/sourcegraph/sourcegraph/pull/6200).

## 3.9.2

### Fixed

- URI-decode the username, password, and pathname when constructing Postgres connection paramers in lsif-server [#6174](https://github.com/sourcegraph/sourcegraph/pull/6174). Fixes a crashing lsif-server process for users with passwords containing special characters.

## 3.9.1

### Changed

- Reverted [#6094](https://github.com/sourcegraph/sourcegraph/pull/6094) because it introduced a minor security hole involving only Grafana.
  [#6075](https://github.com/sourcegraph/sourcegraph/issues/6075) will be fixed with a different approach.

## 3.9.0

### Added

- Our external service syncing model will stream in new repositories to Sourcegraph. Previously we could only add a repository to our database and clone it once we had synced all information from all external services (to detect deletions and renames). Now adding a repository to an external service configuration should be reflected much sooner, even on large instances. [#5145](https://github.com/sourcegraph/sourcegraph/issues/5145)
- There is now an easy way for site admins to view and export settings and configuration when reporting a bug. The page for doing so is at /site-admin/report-bug, linked to from the site admin side panel under "Report a bug".
- An experimental search pagination API to enable better programmatic consumption of search results is now available to try. For more details and known limitations see [the documentation](https://docs.sourcegraph.com/api/graphql/search).
- Search queries can now be interpreted literally.
  - There is now a dot-star icon in the search input bar to toggle the pattern type of a query between regexp and literal.
  - There is a new `search.defaultPatternType` setting to configure the default pattern type, regexp or literal, for searches.
  - There is a new `patternType:` search token which overrides the `search.defaultPatternType` setting, and the active state of the dot-star icon in determining the pattern type of the query.
  - Old URLs without a patternType URL parameter will be redirected to the same URL with
    patternType=regexp appended to preserve intended behavior.
- Added support for GitHub organization webhooks to enable faster updates of metadata used by [campaigns](https://about.sourcegraph.com/product/code-change-management/), such as pull requests or issue comments. See the [GitHub webhook documentation](https://docs.sourcegraph.com/admin/external_service/github#webhooks) for instructions on how to enable webhooks.
- Added support for GitHub organization webhooks to enable faster updates of changeset metadata used by campaigns. See the [GitHub webhook documentation](https://docs.sourcegraph.com/admin/external_service/github#webhooks) for instructions on how to enable webhooks.
- Added burndown chart to visualize progress of campaigns.
- Added ability to edit campaign titles and descriptions.

### Changed

- **Recommended Kubernetes Migration:** The [Kubernetes deployment](https://github.com/sourcegraph/deploy-sourcegraph) manifest for indexed-search pods has changed from a Deployment to a StatefulSet. This is to enable future work on horizontally scaling indexed search. To retain your existing indexes there is a [migration guide](https://github.com/sourcegraph/deploy-sourcegraph/blob/master/docs/migrate.md#39).
- Allow single trailing hyphen in usernames and org names [#5680](https://github.com/sourcegraph/sourcegraph/pull/5680)
- Indexed search won't spam the logs on startup if the frontend API is not yet available. [zoekt#30](https://github.com/sourcegraph/zoekt/pull/30), [#5866](https://github.com/sourcegraph/sourcegraph/pull/5866)
- Search query fields are now case insensitive. For example `repoHasFile:` will now be recognized, not just `repohasfile:`. [#5168](https://github.com/sourcegraph/sourcegraph/issues/5168)
- Search queries are now interpreted literally by default, rather than as regular expressions. [#5899](https://github.com/sourcegraph/sourcegraph/pull/5899)
- The `search` GraphQL API field now takes a two new optional parameters: `version` and `patternType`. `version` determines the search syntax version to use, and `patternType` determines the pattern type to use for the query. `version` defaults to "V1", which is regular expression searches by default, if not explicitly passed in. `patternType` overrides the pattern type determined by version.
- Saved searches have been updated to support the new patternType filter. All existing saved searches have been updated to append `patternType:regexp` to the end of queries to ensure deterministic results regardless of the patternType configurations on an instance. All new saved searches are required to have a `patternType:` field in the query.
- Allow text selection in search result headers (to allow for e.g. copying filenames)

### Fixed

- Web app: Fix paths with special characters (#6050)
- Fixed an issue that rendered the search filter `repohascommitafter` unusable in the presence of an empty repository. [#5149](https://github.com/sourcegraph/sourcegraph/issues/5149)
- An issue where `externalURL` not being configured in the management console could go unnoticed. [#3899](https://github.com/sourcegraph/sourcegraph/issues/3899)
- Listing branches and refs now falls back to a fast path if there are a large number of branches. Previously we would time out. [#4581](https://github.com/sourcegraph/sourcegraph/issues/4581)
- Sourcegraph will now ignore the ambiguous ref HEAD if a repository contains it. [#5291](https://github.com/sourcegraph/sourcegraph/issues/5291)

### Removed

## 3.8.2

### Fixed

- Sourcegraph cluster deployments now run a more stable syntax highlighting server which can self-recover from rarer failure cases such as getting stuck at high CPU usage when highlighting some specific files. [#5406](https://github.com/sourcegraph/sourcegraph/issues/5406) This will be ported to single-container deployments [at a later date](https://github.com/sourcegraph/sourcegraph/issues/5841).

## 3.8.1

### Added

- Add `nameTransformations` setting to GitLab external service to help transform repository name that shows up in the Sourcegraph UI.

## 3.8.0

### Added

- A toggle button for browser extension to quickly enable/disable the core functionality without actually enable/disable the entire extension in the browser extension manager.
- Tabs to easily toggle between the different search result types on the search results page.

### Changed

- A `hardTTL` setting was added to the [Bitbucket Server `authorization` config](https://docs.sourcegraph.com/admin/external_service/bitbucketserver#configuration). This setting specifies a duration after which a user's cached permissions must be updated before any user action is authorized. This contrasts with the already existing `ttl` setting which defines a duration after which a user's cached permissions will get updated in the background, but the previously cached (and now stale) permissions are used to authorize any user action occuring before the update concludes. If your previous `ttl` value is larger than the default of the new `hardTTL` setting (i.e. **3 days**), you must change the `ttl` to be smaller or, `hardTTL` to be larger.

### Fixed

### Removed

- The `statusIndicator` feature flag has been removed from the site configuration's `experimentalFeatures` section. The status indicator has been enabled by default since 3.6.0 and you can now safely remove the feature flag from your configuration.
- Public usage is now only available on Sourcegraph.com. Because many core features rely on persisted user settings, anonymous usage leads to a degraded experience for most users. As a result, for self-hosted private instances it is preferable for all users to have accounts. But on sourcegraph.com, users will continue to have to opt-in to accounts, despite the degraded UX.

## 3.7.2

### Added

- A [migration guide for Sourcegraph v3.7+](https://docs.sourcegraph.com/admin/migration/3_7.md).

### Fixed

- Fixed an issue where some repositories with very long symbol names would fail to index after v3.7.
- We now retain one prior search index version after an upgrade, meaning upgrading AND downgrading from v3.6.2 <-> v3.7.2 is now 100% seamless and involves no downtime or negated search performance while repositories reindex. Please refer to the [v3.7+ migration guide](https://docs.sourcegraph.com/admin/migration/3_7.md) for details.

## 3.7.1

### Fixed

- When re-indexing repositories, we now continue to serve from the old index in the meantime. Thus, you can upgrade to 3.7.1 without downtime.
- Indexed symbol search is now faster, as we've fixed a performance issue that occurred when many repositories without any symbols existed.
- Indexed symbol search now uses less disk space when upgrading directly to v3.7.1 as we properly remove old indexes.

## 3.7.0

### Added

- Indexed search now supports symbol queries. This feature will require re-indexing all repositories. This will increase the disk and memory usage of indexed search by roughly 10%. You can disable the feature with the configuration `search.index.symbols.enabled`. [#3534](https://github.com/sourcegraph/sourcegraph/issues/3534)
- Multi-line search now works for non-indexed search. [#4518](https://github.com/sourcegraph/sourcegraph/issues/4518)
- When using `SITE_CONFIG_FILE` and `EXTSVC_CONFIG_FILE`, you [may now also specify e.g. `SITE_CONFIG_ALLOW_EDITS=true`](https://docs.sourcegraph.com/admin/config/advanced_config_file) to allow edits to be made to the config in the application which will be overwritten on the next process restart. [#4912](https://github.com/sourcegraph/sourcegraph/issues/4912)

### Changed

- In the [GitHub external service config](https://docs.sourcegraph.com/admin/external_service/github#configuration) it's now possible to specify `orgs` without specifying `repositoryQuery` or `repos` too.
- Out-of-the-box TypeScript code intelligence is much better with an updated ctags version with a built-in TypeScript parser.
- Sourcegraph uses Git protocol version 2 for increased efficiency and performance when fetching data from compatible code hosts.
- Searches with `repohasfile:` are faster at finding repository matches. [#4833](https://github.com/sourcegraph/sourcegraph/issues/4833).
- Zoekt now runs with GOGC=50 by default, helping to reduce the memory consumption of Sourcegraph. [#3792](https://github.com/sourcegraph/sourcegraph/issues/3792)
- Upgraded the version of Go in use, which improves security for publicly accessible Sourcegraph instances.

### Fixed

- Disk cleanup in gitserver is now done in terms of percentages to fix [#5059](https://github.com/sourcegraph/sourcegraph/issues/5059).
- Search results now correctly show highlighting of matches with runes like 'İ' that lowercase to runes with a different number of bytes in UTF-8 [#4791](https://github.com/sourcegraph/sourcegraph/issues/4791).
- Fixed an issue where search would sometimes crash with a panic due to a nil pointer. [#5246](https://github.com/sourcegraph/sourcegraph/issues/5246)

### Removed

## 3.6.2

### Fixed

- Fixed Phabricator external services so they won't stop the syncing process for repositories when Phabricator doesn't return clone URLs. [#5101](https://github.com/sourcegraph/sourcegraph/pull/5101)

## 3.6.1

### Added

- New site config option `branding.brandName` configures the brand name to display in the Sourcegraph \<title\> element.
- `repositoryPathPattern` option added to the "Other" external service type for repository name customization.

## 3.6.0

### Added

- The `github.exclude` setting in [GitHub external service config](https://docs.sourcegraph.com/admin/external_service/github#configuration) additionally allows you to specify regular expressions with `{"pattern": "regex"}`.
- A new [`quicklinks` setting](https://docs.sourcegraph.com/user/personalization/quick_links) allows adding links to be displayed on the homepage and search page for all users (or users in an organization).
- Compatibility with the [Sourcegraph for Bitbucket Server](https://github.com/sourcegraph/bitbucket-server-plugin) plugin.
- Support for [Bitbucket Cloud](https://bitbucket.org) as an external service.

### Changed

- Updating or creating an external service will no longer block until the service is synced.
- The GraphQL fields `Repository.createdAt` and `Repository.updatedAt` are deprecated and will be removed in 3.8. Now `createdAt` is always the current time and updatedAt is always null.
- In the [GitHub external service config](https://docs.sourcegraph.com/admin/external_service/github#configuration) and [Bitbucket Server external service config](https://docs.sourcegraph.com/admin/external_service/bitbucket_server#permissions) `repositoryQuery` is now only required if `repos` is not set.
- Log messages from query-runner when saved searches fail now include the raw query as part of the message.
- The status indicator in the navigation bar is now enabled by default
- Usernames and org names can now contain the `.` character. [#4674](https://github.com/sourcegraph/sourcegraph/issues/4674)

### Fixed

- Commit searches now correctly highlight unicode characters, for example 加. [#4512](https://github.com/sourcegraph/sourcegraph/issues/4512)
- Symbol searches now show the number of symbol matches rather than the number of file matches found. [#4578](https://github.com/sourcegraph/sourcegraph/issues/4578)
- Symbol searches with truncated results now show a `+` on the results page to signal that some results have been omitted. [#4579](https://github.com/sourcegraph/sourcegraph/issues/4579)

## 3.5.4

### Fixed

- Fixed Phabricator external services so they won't stop the syncing process for repositories when Phabricator doesn't return clone URLs. [#5101](https://github.com/sourcegraph/sourcegraph/pull/5101)

## 3.5.2

### Changed

- Usernames and org names can now contain the `.` character. [#4674](https://github.com/sourcegraph/sourcegraph/issues/4674)

### Added

- Syntax highlighting requests that fail are now logged and traced. A new Prometheus metric `src_syntax_highlighting_requests` allows monitoring and alerting. [#4877](https://github.com/sourcegraph/sourcegraph/issues/4877).
- Sourcegraph's SAML authentication now supports RSA PKCS#1 v1.5. [#4869](https://github.com/sourcegraph/sourcegraph/pull/4869)

### Fixed

- Increased nginx proxy buffer size to fix issue where login failed when SAML AuthnRequest was too large. [#4849](https://github.com/sourcegraph/sourcegraph/pull/4849)
- A regression in 3.3.8 where `"corsOrigin": "*"` was improperly forbidden. [#4424](https://github.com/sourcegraph/sourcegraph/issues/4424)

## 3.5.1

### Added

- A new [`quicklinks` setting](https://docs.sourcegraph.com/user/personalization/quick_links) allows adding links to be displayed on the homepage and search page for all users (or users in an organization).
- Site admins can prevent the icon in the top-left corner of the screen from spinning on hovers by setting `"branding": { "disableSymbolSpin": true }` in their site configuration.

### Fixed

- Fix `repository.language` GraphQL field (previously returned empty for most repositories).

## 3.5.0

### Added

- Indexed search now supports matching consecutive literal newlines, with queries like e.g. `foo\nbar.*` to search over multiple lines. [#4138](https://github.com/sourcegraph/sourcegraph/issues/4138)
- The `orgs` setting in [GitHub external service config](https://docs.sourcegraph.com/admin/external_service/github) allows admins to select all repositories from the specified organizations to be synced.
- A new experimental search filter `repohascommitafter:"30 days ago"` allows users to exclude stale repositories that don't contain commits (to the branch being searched over) past a specified date from their search query.
- The `authorization` setting in the [Bitbucket Server external service config](https://docs.sourcegraph.com/admin/external_service/bitbucket_server#permissions) enables Sourcegraph to enforce the repository permissions defined in Bitbucket Server.
- A new, experimental status indicator in the navigation bar allows admins to quickly see whether the configured repositories are up to date or how many are currently being updated in the background. You can enable the status indicator with the following site configuration: `"experimentalFeatures": { "statusIndicator": "enabled" }`.
- A new search filter `repohasfile` allows users to filter results to just repositories containing a matching file. For example `ubuntu file:Dockerfile repohasfile:\.py$` would find Dockerfiles mentioning Ubuntu in repositories that contain Python files. [#4501](https://github.com/sourcegraph/sourcegraph/pull/4501)

### Changed

- The saved searches UI has changed. There is now a Saved searches page in the user and organizations settings area. A saved search appears in the settings area of the user or organization it is associated with.

### Removed

### Fixed

- Fixed repository search patterns which contain `.*`. Previously our optimizer would ignore `.*`, which in some cases would lead to our repository search excluding some repositories from the results.
- Fixed an issue where the Phabricator native integration would be broken on recent Phabricator versions. This fix depends on v1.2 of the [Phabricator extension](https://github.com/sourcegraph/phabricator-extension).
- Fixed an issue where the "Empty repository" banner would be shown on a repository page when starting to clone a repository.
- Prevent data inconsistency on cached archives due to restarts. [#4366](https://github.com/sourcegraph/sourcegraph/pull/4366)
- On the /extensions page, the UI is now less ambiguous when an extension has not been activated. [#4446](https://github.com/sourcegraph/sourcegraph/issues/4446)

## 3.4.5

### Fixed

- Fixed an issue where syntax highlighting taking too long would result in errors or wait long amounts of time without properly falling back to plaintext rendering after a few seconds. [#4267](https://github.com/sourcegraph/sourcegraph/issues/4267) [#4268](https://github.com/sourcegraph/sourcegraph/issues/4268) (this fix was intended to be in 3.4.3, but was in fact left out by accident)
- Fixed an issue with `sourcegraph/server` Docker deployments where syntax highlighting could produce `server closed idle connection` errors. [#4269](https://github.com/sourcegraph/sourcegraph/issues/4269) (this fix was intended to be in 3.4.3, but was in fact left out by accident)
- Fix `repository.language` GraphQL field (previously returned empty for most repositories).

## 3.4.4

### Fixed

- Fixed an out of bounds error in the GraphQL repository query. [#4426](https://github.com/sourcegraph/sourcegraph/issues/4426)

## 3.4.3

### Fixed

- Improved performance of the /site-admin/repositories page significantly (prevents timeouts). [#4063](https://github.com/sourcegraph/sourcegraph/issues/4063)
- Fixed an issue where Gitolite repositories would be inaccessible to non-admin users after upgrading to 3.3.0+ from an older version. [#4263](https://github.com/sourcegraph/sourcegraph/issues/4263)
- Repository names are now treated as case-sensitive, fixing an issue where users saw `pq: duplicate key value violates unique constraint \"repo_name_unique\"` [#4283](https://github.com/sourcegraph/sourcegraph/issues/4283)
- Repositories containing submodules not on Sourcegraph will now load without error [#2947](https://github.com/sourcegraph/sourcegraph/issues/2947)
- HTTP metrics in Prometheus/Grafana now distinguish between different types of GraphQL requests.

## 3.4.2

### Fixed

- Fixed incorrect wording in site-admin onboarding. [#4127](https://github.com/sourcegraph/sourcegraph/issues/4127)

## 3.4.1

### Added

- You may now specify `DISABLE_CONFIG_UPDATES=true` on the management console to prevent updates to the critical configuration. This is useful when loading critical config via a file using `CRITICAL_CONFIG_FILE` on the frontend.

### Changed

- When `EXTSVC_CONFIG_FILE` or `SITE_CONFIG_FILE` are specified, updates to external services and the site config are now prevented.
- Site admins will now see a warning if creating or updating an external service was successful but the process could not complete entirely due to an ephemeral error (such as GitHub API search queries running into timeouts and returning incomplete results).

### Removed

### Fixed

- Fixed an issue where `EXTSVC_CONFIG_FILE` being specified would incorrectly cause a panic.
- Fixed an issue where user/org/global settings from old Sourcegraph versions (2.x) could incorrectly be null, leading to various errors.
- Fixed an issue where an ephemeral infrastructure error (`tar/archive: invalid tar header`) would fail a search.

## 3.4.0

### Added

- When `repositoryPathPattern` is configured, paths from the full long name will redirect to the configured name. Extensions will function with the configured name. `repositoryPathPattern` allows administrators to configure "nice names". For example `sourcegraph.example.com/github.com/foo/bar` can configured to be `sourcegraph.example.com/gh/foo/bar` with `"repositoryPathPattern": "gh/{nameWithOwner}"`. (#462)
- Admins can now turn off site alerts for patch version release updates using the `alerts.showPatchUpdates` setting. Alerts will still be shown for major and minor version updates.
- The new `gitolite.exclude` setting in [Gitolite external service config](https://docs.sourcegraph.com/admin/external_service/gitolite#configuration) allows you to exclude specific repositories by their Gitolite name so that they won't be mirrored. Upon upgrading, previously "disabled" repositories will be automatically migrated to this exclusion list.
- The new `aws_codecommit.exclude` setting in [AWS CodeCommit external service config](https://docs.sourcegraph.com/admin/external_service/aws_codecommit#configuration) allows you to exclude specific repositories by their AWS name or ID so that they won't be synced. Upon upgrading, previously "disabled" repositories will be automatically migrated to this exclusion list.
- Added a new, _required_ `aws_codecommit.gitCredentials` setting to the [AWS CodeCommit external service config](https://docs.sourcegraph.com/admin/external_service/aws_codecommit#configuration). These Git credentials are required to create long-lived authenticated clone URLs for AWS CodeCommit repositories. For more information about Git credentials, see the AWS CodeCommit documentation: https://docs.aws.amazon.com/IAM/latest/UserGuide/id_credentials_ssh-keys.html#git-credentials-code-commit. For detailed instructions on how to create the credentials in IAM, see this page: https://docs.aws.amazon.com/codecommit/latest/userguide/setting-up-gc.html
- Added support for specifying a URL formatted `gitolite.host` setting in [Gitolite external service config](https://docs.sourcegraph.com/admin/external_service/gitolite#configuration) (e.g. `ssh://git@gitolite.example.org:2222/`), in addition to the already supported SCP like format (e.g `git@gitolite.example.org`)
- Added support for overriding critical, site, and external service configurations via files. Specify `CRITICAL_CONFIG_FILE=critical.json`, `SITE_CONFIG_FILE=site.json`, and/or `EXTSVC_CONFIG_FILE=extsvc.json` on the `frontend` container to do this.

### Changed

- Kinds of external services in use are now included in [server pings](https://docs.sourcegraph.com/admin/pings).
- Bitbucket Server: An actual Bitbucket icon is now used for the jump-to-bitbucket action on repository pages instead of the previously generic icon.
- Default config for GitHub, GitHub Enterprise, GitLab, Bitbucket Server, and AWS Code Commit external services has been revised to make it easier for first time admins.

### Removed

- Fields related to Repository enablement have been deprecated. Mutations are now NOOPs, and for repositories returned the value is always true for Enabled. The enabled field and mutations will be removed in 3.6. Mutations: `setRepositoryEnabled`, `setAllRepositoriesEnabled`, `updateAllMirrorRepositories`, `deleteRepository`. Query parameters: `repositories.enabled`, `repositories.disabled`. Field: `Repository.enabled`.
- Global saved searches are now deprecated. Any existing global saved searches have been assigned to the Sourcegraph instance's first site admin's user account.
- The `search.savedQueries` configuration option is now deprecated. Existing entries remain in user and org settings for backward compatibility, but are unused as saved searches are now stored in the database.

### Fixed

- Fixed a bug where submitting a saved query without selecting the location would fail for non-site admins (#3628).
- Fixed settings editors only having a few pixels height.
- Fixed a bug where browser extension and code review integration usage stats were not being captured on the site-admin Usage Stats page.
- Fixed an issue where in some rare cases PostgreSQL starting up slowly could incorrectly trigger a panic in the `frontend` service.
- Fixed an issue where the management console password would incorrectly reset to a new secure one after a user account was created.
- Fixed a bug where gitserver would leak file descriptors when performing common operations.
- Substantially improved the performance of updating Bitbucket Server external service configurations on instances with thousands of repositories, going from e.g. several minutes to about a minute for ~20k repositories (#4037).
- Fully resolved the search performance regression in v3.2.0, restoring performance of search back to the same levels it was before changes made in v3.2.0.
- Fix a bug where using a repo search filter with the prefix `github.com` only searched for repos whose name starts with `github.com`, even though no `^` was specified in the search filter. (#4103)
- Fixed an issue where files that fail syntax highlighting would incorrectly render an error instead of gracefully falling back to their plaintext form.

## 3.3.9

### Added

- Syntax highlighting requests that fail are now logged and traced. A new Prometheus metric `src_syntax_highlighting_requests` allows monitoring and alerting. [#4877](https://github.com/sourcegraph/sourcegraph/issues/4877).

## 3.3.8

### Fixed

- Fully resolved the search performance regression in v3.2.0, restoring performance of search back to the same levels it was before changes made in v3.2.0.
- Fixed an issue where files that fail syntax highlighting would incorrectly render an error instead of gracefully falling back to their plaintext form.
- Fixed an issue introduced in v3.3 where Sourcegraph would under specific circumstances incorrectly have to re-clone and re-index repositories from Bitbucket Server and AWS CodeCommit.

## 3.3.7

### Added

- The `bitbucketserver.exclude` setting in [Bitbucket Server external service config](https://docs.sourcegraph.com/admin/external_service/bitbucketserver#configuration) additionally allows you to exclude repositories matched by a regular expression (so that they won't be synced).

### Changed

### Removed

### Fixed

- Fixed a major indexed search performance regression that occurred in v3.2.0. (#3685)
- Fixed an issue where Sourcegraph would fail to update repositories on some instances (`pq: duplicate key value violates unique constraint "repo_external_service_unique_idx"`) (#3680)
- Fixed an issue where Sourcegraph would not exclude unavailable Bitbucket Server repositories. (#3772)

## 3.3.6

## Changed

- All 24 language extensions are enabled by default.

## 3.3.5

## Changed

- Indexed search is now enabled by default for new Docker deployments. (#3540)

### Removed

- Removed smart-casing behavior from search.

### Fixed

- Removes corrupted archives in the searcher cache and tries to populate the cache again instead of returning an error.
- Fixed a bug where search scopes would not get merged, and only the lowest-level list of search scopes would appear.
- Fixed an issue where repo-updater was slower in performing its work which could sometimes cause other performance issues. https://github.com/sourcegraph/sourcegraph/pull/3633

## 3.3.4

### Fixed

- Fixed bundling of the Phabricator integration assets in the Sourcegraph docker image.

## 3.3.3

### Fixed

- Fixed bug that prevented "Find references" action from being completed in the activation checklist.

## 3.3.2

### Fixed

- Fixed an issue where the default `bitbucketserver.repositoryQuery` would not be created on migration from older Sourcegraph versions. https://github.com/sourcegraph/sourcegraph/issues/3591
- Fixed an issue where Sourcegraph would add deleted repositories to the external service configuration. https://github.com/sourcegraph/sourcegraph/issues/3588
- Fixed an issue where a repo-updater migration would hit code host rate limits. https://github.com/sourcegraph/sourcegraph/issues/3582
- The required `bitbucketserver.username` field of a [Bitbucket Server external service configuration](https://docs.sourcegraph.com/admin/external_service/bitbucketserver#configuration), if unset or empty, is automatically migrated to match the user part of the `url` (if defined). https://github.com/sourcegraph/sourcegraph/issues/3592
- Fixed a panic that would occur in indexed search / the frontend when a search error ocurred. https://github.com/sourcegraph/sourcegraph/issues/3579
- Fixed an issue where the repo-updater service could become deadlocked while performing a migration. https://github.com/sourcegraph/sourcegraph/issues/3590

## 3.3.1

### Fixed

- Fixed a bug that prevented external service configurations specifying client certificates from working (#3523)

## 3.3.0

### Added

- In search queries, treat `foo(` as `foo\(` and `bar[` as `bar\[` rather than failing with an error message.
- Enterprise admins can now customize the appearance of the homepage and search icon.
- A new settings property `notices` allows showing custom informational messages on the homepage and at the top of each page. The `motd` property is deprecated and its value is automatically migrated to the new `notices` property.
- The new `gitlab.exclude` setting in [GitLab external service config](https://docs.sourcegraph.com/admin/external_service/gitlab#configuration) allows you to exclude specific repositories matched by `gitlab.projectQuery` and `gitlab.projects` (so that they won't be synced). Upon upgrading, previously "disabled" repositories will be automatically migrated to this exclusion list.
- The new `gitlab.projects` setting in [GitLab external service config](https://docs.sourcegraph.com/admin/external_service/gitlab#configuration) allows you to select specific repositories to be synced.
- The new `bitbucketserver.exclude` setting in [Bitbucket Server external service config](https://docs.sourcegraph.com/admin/external_service/bitbucketserver#configuration) allows you to exclude specific repositories matched by `bitbucketserver.repositoryQuery` and `bitbucketserver.repos` (so that they won't be synced). Upon upgrading, previously "disabled" repositories will be automatically migrated to this exclusion list.
- The new `bitbucketserver.repos` setting in [Bitbucket Server external service config](https://docs.sourcegraph.com/admin/external_service/bitbucketserver#configuration) allows you to select specific repositories to be synced.
- The new required `bitbucketserver.repositoryQuery` setting in [Bitbucket Server external service configuration](https://docs.sourcegraph.com/admin/external_service/bitbucketserver#configuration) allows you to use Bitbucket API repository search queries to select repos to be synced. Existing configurations will be migrate to have it set to `["?visibility=public", "?visibility=private"]` which is equivalent to the previous implicit behaviour that this setting supersedes.
- "Quick configure" buttons for common actions have been added to the config editor for all external services.
- "Quick configure" buttons for common actions have been added to the management console.
- Site-admins now receive an alert every day for the seven days before their license key expires.
- The user menu (in global nav) now lists the user's organizations.
- All users on an instance now see a non-dismissable alert when when there's no license key in use and the limit of free user accounts is exceeded.
- All users will see a dismissible warning about limited search performance and accuracy on when using the sourcegraph/server Docker image with more than 100 repositories enabled.

### Changed

- Indexed searches that time out more consistently report a timeout instead of erroneously saying "No results."
- The symbols sidebar now only shows symbols defined in the current file or directory.
- The dynamic filters on search results pages will now display `lang:` instead of `file:` filters for language/file-extension filter suggestions.
- The default `github.repositoryQuery` of a [GitHub external service configuration](https://docs.sourcegraph.com/admin/external_service/github#configuration) has been changed to `["none"]`. Existing configurations that had this field unset will be migrated to have the previous default explicitly set (`["affiliated", "public"]`).
- The default `gitlab.projectQuery` of a [GitLab external service configuration](https://docs.sourcegraph.com/admin/external_service/gitlab#configuration) has been changed to `["none"]`. Existing configurations that had this field unset will be migrated to have the previous default explicitly set (`["?membership=true"]`).
- The default value of `maxReposToSearch` is now unlimited (was 500).
- The default `github.repositoryQuery` of a [GitHub external service configuration](https://docs.sourcegraph.com/admin/external_service/github#configuration) has been changed to `["none"]` and is now a required field. Existing configurations that had this field unset will be migrated to have the previous default explicitly set (`["affiliated", "public"]`).
- The default `gitlab.projectQuery` of a [GitLab external service configuration](https://docs.sourcegraph.com/admin/external_service/gitlab#configuration) has been changed to `["none"]` and is now a required field. Existing configurations that had this field unset will be migrated to have the previous default explicitly set (`["?membership=true"]`).
- The `bitbucketserver.username` field of a [Bitbucket Server external service configuration](https://docs.sourcegraph.com/admin/external_service/bitbucketserver#configuration) is now **required**. This field is necessary to authenticate with the Bitbucket Server API with either `password` or `token`.
- The settings and account pages for users and organizations are now combined into a single tab.

### Removed

- Removed the option to show saved searches on the Sourcegraph homepage.

### Fixed

- Fixed an issue where the site-admin repositories page `Cloning`, `Not Cloned`, `Needs Index` tabs were very slow on instances with thousands of repositories.
- Fixed an issue where failing to syntax highlight a single file would take down the entire syntax highlighting service.

## 3.2.6

### Fixed

- Fully resolved the search performance regression in v3.2.0, restoring performance of search back to the same levels it was before changes made in v3.2.0.

## 3.2.5

### Fixed

- Fixed a major indexed search performance regression that occurred in v3.2.0. (#3685)

## 3.2.4

### Fixed

- Fixed bundling of the Phabricator integration assets in the Sourcegraph docker image.

## 3.2.3

### Fixed

- Fixed https://github.com/sourcegraph/sourcegraph/issues/3336.
- Clearer error message when a repository sync fails due to the inability to clone a repository.
- Rewrite '@' character in Gitolite repository names to '-', which permits them to be viewable in the UI.

## 3.2.2

### Changed

- When using an external Zoekt instance (specified via the `ZOEKT_HOST` environment variable), sourcegraph/server no longer spins up a redundant internal Zoekt instance.

## 3.2.1

### Fixed

- Jaeger tracing, once enabled, can now be configured via standard [environment variables](https://github.com/jaegertracing/jaeger-client-go/blob/v2.14.0/README.md#environment-variables).
- Fixed an issue where some search and zoekt errors would not be logged.

## 3.2.0

### Added

- Sourcegraph can now automatically use the system's theme.
  To enable, open the user menu in the top right and make sure the theme dropdown is set to "System".
  This is currently supported on macOS Mojave with Safari Technology Preview 68 and later.
- The `github.exclude` setting was added to the [GitHub external service config](https://docs.sourcegraph.com/admin/external_service/github#configuration) to allow excluding repositories yielded by `github.repos` or `github.repositoryQuery` from being synced.

### Changed

- Symbols search is much faster now. After the initial indexing, you can expect code intelligence to be nearly instant no matter the size of your repository.
- Massively reduced the number of code host API requests Sourcegraph performs, which caused rate limiting issues such as slow search result loading to appear.
- The [`corsOrigin`](https://docs.sourcegraph.com/admin/config/site_config) site config property is no longer needed for integration with GitHub, GitLab, etc., via the [Sourcegraph browser extension](https://docs.sourcegraph.com/integration/browser_extension). Only the [Phabricator extension](https://github.com/sourcegraph/phabricator-extension) requires it.

### Fixed

- Fixed a bug where adding a search scope that adds a `repogroup` filter would cause invalid queries if `repogroup:sample` was already part of the query.
- An issue where errors during displaying search results would not be displayed.

### Removed

- The `"updateScheduler2"` experiment is now the default and it's no longer possible to configure.

## 3.1.2

### Added

- The `search.contextLines` setting was added to allow configuration of the number of lines of context to be displayed around search results.

### Changed

- Massively reduced the number of code host API requests Sourcegraph performs, which caused rate limiting issues such as slow search result loading to appear.
- Improved logging in various situations where Sourcegraph would potentially hit code host API rate limits.

### Fixed

- Fixed an issue where search results loading slowly would display a `Cannot read property "lastChild" of undefined` error.

## 3.1.1

### Added

- Query builder toggle (open/closed) state is now retained.

### Fixed

- Fixed an issue where single-term values entered into the "Exact match" field in the query builder were not getting wrapped in quotes.

## 3.1.0

### Added

- Added Docker-specific help text when running the Sourcegraph docker image in an environment with an sufficient open file descriptor limit.
- Added syntax highlighting for Kotlin and Dart.
- Added a management console environment variable to disable HTTPS, see [the docs](https://docs.sourcegraph.com/admin/management_console.md#can-i-disable-https-on-the-management-console) for more information.
- Added `auth.disableUsernameChanges` to critical configuration to prevent users from changing their usernames.
- Site admins can query a user by email address or username from the GraphQL API.
- Added a search query builder to the main search page. Click "Use search query builder" to open the query builder, which is a form with separate inputs for commonly used search keywords.

### Changed

- File match search results now show full repository name if there are results from mirrors on different code hosts (e.g. github.com/sourcegraph/sourcegraph and gitlab.com/sourcegraph/sourcegraph)
- Search queries now use "smart case" by default. Searches are case insensitive unless you use uppercase letters. To explicitly set the case, you can still use the `case` field (e.g. `case:yes`, `case:no`). To explicitly set smart case, use `case:auto`.

### Fixed

- Fixed an issue where the management console would improperly regenerate the TLS cert/key unless `CUSTOM_TLS=true` was set. See the documentation for [how to use your own TLS certificate with the management console](https://docs.sourcegraph.com/admin/management_console.md#how-can-i-use-my-own-tls-certificates-with-the-management-console).

## 3.0.1

### Added

- Symbol search now supports Elixir, Haskell, Kotlin, Scala, and Swift

### Changed

- Significantly optimized how file search suggestions are provided when using indexed search (cluster deployments).
- Both the `sourcegraph/server` image and the [Kubernetes deployment](https://github.com/sourcegraph/deploy-sourcegraph) manifests ship with Postgres `11.1`. For maximum compatibility, however, the minimum supported version remains `9.6`. The upgrade procedure is mostly automated for existing deployments. Please refer to [this page](https://docs.sourcegraph.com/admin/postgres) for detailed instructions.

### Removed

- The deprecated `auth.disableAccessTokens` site config property was removed. Use `auth.accessTokens` instead.
- The `disableBrowserExtension` site config property was removed. [Configure nginx](https://docs.sourcegraph.com/admin/nginx) instead to block clients (if needed).

## 3.0.0

See the changelog entries for 3.0.0 beta releases and our [3.0](https://docs.sourcegraph.com/admin/migration/3_0.md) upgrade guide if you are upgrading from 2.x.

## 3.0.0-beta.4

### Added

- Basic code intelligence for the top 10 programming languages works out of the box without any configuration. [TypeScript/JavaScript](https://sourcegraph.com/extensions/sourcegraph/typescript), [Python](https://sourcegraph.com/extensions/sourcegraph/python), [Java](https://sourcegraph.com/extensions/sourcegraph/java), [Go](https://sourcegraph.com/extensions/sourcegraph/go), [C/C++](https://sourcegraph.com/extensions/sourcegraph/cpp), [Ruby](https://sourcegraph.com/extensions/sourcegraph/ruby), [PHP](https://sourcegraph.com/extensions/sourcegraph/php), [C#](https://sourcegraph.com/extensions/sourcegraph/csharp), [Shell](https://sourcegraph.com/extensions/sourcegraph/shell), and [Scala](https://sourcegraph.com/extensions/sourcegraph/scala) are enabled by default, and you can find more in the [extension registry](https://sourcegraph.com/extensions?query=category%3A"Programming+languages").

## 3.0.0-beta.3

- Fixed an issue where the site admin is redirected to the start page instead of being redirected to the repositories overview page after deleting a repo.

## 3.0.0-beta

### Added

- Repositories can now be queried by a git clone URL through the GraphQL API.
- A new Explore area is linked from the top navigation bar (when the `localStorage.explore=true;location.reload()` feature flag is enabled).
- Authentication via GitHub is now supported. To enable, add an item to the `auth.providers` list with `type: "github"`. By default, GitHub identities must be linked to an existing Sourcegraph user account. To enable new account creation via GitHub, use the `allowSignup` option in the `GitHubConnection` config.
- Authentication via GitLab is now supported. To enable, add an item to the `auth.providers` list with `type: "gitlab"`.
- GitHub repository permissions are supported if authentication via GitHub is enabled. See the
  documentation for the `authorization` field of the `GitHubConnection` configuration.
- The repository settings mirroring page now shows when a repo is next scheduled for an update (requires experiment `"updateScheduler2": "enabled"`).
- Configured repositories are periodically scheduled for updates using a new algorithm. You can disable the new algorithm with the following site configuration: `"experimentalFeatures": { "updateScheduler2": "disabled" }`. If you do so, please file a public issue to describe why you needed to disable it.
- When using HTTP header authentication, [`stripUsernameHeaderPrefix`](https://docs.sourcegraph.com/admin/auth/#username-header-prefixes) field lets an admin specify a prefix to strip from the HTTP auth header when converting the header value to a username.
- Sourcegraph extensions whose package.json contains `"wip": true` are considered [work-in-progress extensions](https://docs.sourcegraph.com/extensions/authoring/publishing#wip-extensions) and are indicated as such to avoid users accidentally using them.
- Information about user survey submissions and a chart showing weekly active users is now displayed on the site admin Overview page.
- A new GraphQL API field `UserEmail.isPrimary` was added that indicates whether an email is the user's primary email.
- The filters bar in the search results page can now display filters from extensions.
- Extensions' `activate` functions now receive a `sourcegraph.ExtensionContext` parameter (i.e., `export function activate(ctx: sourcegraph.ExtensionContext): void { ... }`) to support deactivation and running multiple extensions in the same process.
- Users can now request an Enterprise trial license from the site init page.
- When searching, a filter button `case:yes` will now appear when relevant. This helps discovery and makes it easier to use our case-sensitive search syntax.
- Extensions can now report progress in the UI through the `withProgress()` extension API.
- When calling `editor.setDecorations()`, extensions must now provide an instance of `TextDocumentDecorationType` as first argument. This helps gracefully displaying decorations from several extensions.

### Changed

- The Postgres database backing Sourcegraph has been upgraded from 9.4 to 11.1. Existing Sourcegraph users must conduct an [upgrade procedure](https://docs.sourcegraph.com/admin/postgres_upgrade)
- Code host configuration has moved out of the site config JSON into the "External services" area of the site admin web UI. Sourcegraph instances will automatically perform a one time migration of existing data in the site config JSON. After the migration these keys can be safely deleted from the site config JSON: `awsCodeCommit`, `bitbucketServer`, `github`, `gitlab`, `gitolite`, and `phabricator`.
- Site and user usage statistics are now visible to all users. Previously only site admins (and users, for their own usage statistics) could view this information. The information consists of aggregate counts of actions such as searches, page views, etc.
- The Git blame information shown at the end of a line is now provided by the [Git extras extension](https://sourcegraph.com/extensions/sourcegraph/git-extras). You must add that extension to continue using this feature.
- The `appURL` site configuration option was renamed to `externalURL`.
- The repository and directory pages now show all entries together instead of showing files and (sub)directories separately.
- Extensions no longer can specify titles (in the `title` property in the `package.json` extension manifest). Their extension ID (such as `alice/myextension`) is used.

### Fixed

- Fixed an issue where the site admin License page showed a count of current users, rather than the max number of users over the life of the license.
- Fixed number formatting issues on site admin Overview and Survey Response pages.
- Fixed resolving of git clone URLs with `git+` prefix through the GraphQL API
- Fixed an issue where the graphql Repositories endpoint would order by a field which was not indexed. Times on Sourcegraph.com went from 10s to 200ms.
- Fixed an issue where whitespace was not handled properly in environment variable lists (`SYMBOLS_URL`, `SEARCHER_URL`).
- Fixed an issue where clicking inside the repository popover or clicking "Show more" would dismiss the popover.

### Removed

- The `siteID` site configuration option was removed because it is no longer needed. If you previously specified this in site configuration, a new, random site ID will be generated upon server startup. You can safely remove the existing `siteID` value from your site configuration after upgrading.
- The **Info** panel was removed. The information it presented can be viewed in the hover.
- The top-level `repos.list` site configuration was removed in favour of each code-host's equivalent options,
  now configured via the new _External Services UI_ available at `/site-admin/external-services`. Equivalent options in code hosts configuration:
  - GitHub via [`github.repos`](https://docs.sourcegraph.com/admin/site_config/all#repos-array)
  - Gitlab via [`gitlab.projectQuery`](https://docs.sourcegraph.com/admin/site_config/all#projectquery-array)
  - Phabricator via [`phabricator.repos`](https://docs.sourcegraph.com/admin/site_config/all#phabricator-array)
  - [Other external services](https://docs.sourcegraph.com/admin/repo/add_from_other_external_services)
- Removed the `httpStrictTransportSecurity` site configuration option. Use [nginx configuration](https://docs.sourcegraph.com/admin/nginx) for this instead.
- Removed the `tls.letsencrypt` site configuration option. Use [nginx configuration](https://docs.sourcegraph.com/admin/nginx) for this instead.
- Removed the `tls.cert` and `tls.key` site configuration options. Use [nginx configuration](https://docs.sourcegraph.com/admin/nginx) for this instead.
- Removed the `httpToHttpsRedirect` and `experimentalFeatures.canonicalURLRedireect` site configuration options. Use [nginx configuration](https://docs.sourcegraph.com/admin/nginx) for these instead.
- Sourcegraph no longer requires access to `/var/run/docker.sock`.

## 2.13.6

### Added

- The `/-/editor` endpoint now accepts a `hostname_patterns` URL parameter, which specifies a JSON
  object mapping from hostname to repository name pattern. This serves as a hint to Sourcegraph when
  resolving git clone URLs to repository names. The name pattern is the same style as is used in
  code host configurations. The default value is `{hostname}/{path}`.

## 2.13.5

### Fixed

- Fixed another issue where Sourcegraph would try to fetch more than the allowed number of repositories from AWS CodeCommit.

## 2.13.4

### Changed

- The default for `experimentalFeatures.canonicalURLRedirect` in site config was changed back to `disabled` (to avoid [#807](https://github.com/sourcegraph/sourcegraph/issues/807)).

## 2.13.3

### Fixed

- Fixed an issue that would cause the frontend health check endpoint `/healthz` to not respond. This only impacts Kubernetes deployments.
- Fixed a CORS policy issue that caused requests to be rejected when they come from origins not in our [manifest.json](https://sourcegraph.com/github.com/sourcegraph/sourcegraph/-/blob/browser/src/extension/manifest.spec.json#L72) (i.e. requested via optional permissions by the user).
- Fixed an issue that prevented `repositoryQuery` from working correctly on GitHub enterprise instances.

## 2.13.2

### Fixed

- Fixed an issue where Sourcegraph would try to fetch more than the allowed number of repositories from AWS CodeCommit.

## 2.13.1

### Changed

- The timeout when running `git ls-remote` to determine if a remote url is cloneable has been increased from 5s to 30s.
- Git commands now use [version 2 of the Git wire protocol](https://opensource.googleblog.com/2018/05/introducing-git-protocol-version-2.html), which should speed up certain operations (e.g. `git ls-remote`, `git fetch`) when communicating with a v2 enabled server.

## 2.13.0

### Added

- A new site config option `search.index.enabled` allows toggling on indexed search.
- Search now uses [Sourcegraph extensions](https://docs.sourcegraph.com/extensions) that register `queryTransformer`s.
- GitLab repository permissions are now supported. To enable this, you will need to set the `authz`
  field in the `GitLabConnection` configuration object and ensure that the access token set in the
  `token` field has both `sudo` and `api` scope.

### Changed

- When the `DEPLOY_TYPE` environment variable is incorrectly specified, Sourcegraph now shuts down and logs an error message.
- The `experimentalFeatures.canonicalURLRedirect` site config property now defaults to `enabled`. Set it to `disabled` to disable redirection to the `appURL` from other hosts.
- Updating `maxReposToSearch` site config no longer requires a server restart to take effect.
- The update check page no longer shows an error if you are using an insiders build. Insiders builds will now notify site administrators that updates are available 40 days after the release date of the installed build.
- The `github.repositoryQuery` site config property now accepts arbitrary GitHub repository searches.

### Fixed

- The user account sidebar "Password" link (to the change-password form) is now shown correctly.
- Fixed an issue where GitHub rate limits were underutilized if the remaining
  rate limit dropped below 150.
- Fixed an issue where GraphQL field `elapsedMilliseconds` returned invalid value on empty searches
- Editor extensions now properly search the selection as a literal string, instead of incorrectly using regexp.
- Fixed a bug where editing and deleting global saved searches was not possible.
- In index search, if the search regex produces multiline matches, search results are still processed per line and highlighted correctly.
- Go-To-GitHub and Go-To-GitLab buttons now link to the right branch, line and commit range.
- Go-to-GitHub button links to default branch when no rev is given.
- The close button in the panel header stays located on the top.
- The Phabricator icon is now displayed correctly.
- The view mode button in the BlobPage now shows the correct view mode to switch to.

### Removed

- The experimental feature flag to disable the new repo update scheduler has been removed.
- The `experimentalFeatures.configVars` feature flag was removed.
- The `experimentalFeatures.multipleAuthProviders` feature flag was removed because the feature is now always enabled.
- The following deprecated auth provider configuration properties were removed: `auth.provider`, `auth.saml`, `auth.openIDConnect`, `auth.userIdentityHTTPHeader`, and `auth.allowSignup`. Use `auth.providers` for all auth provider configuration. (If you were still using the deprecated properties and had no `auth.providers` set, all access to your instance will be rejected until you manually set `auth.providers`.)
- The deprecated site configuration properties `search.scopes` and `settings` were removed. Define search scopes and settings in global settings in the site admin area instead of in site configuration.
- The `pendingContents` property has been removed from our GraphQL schema.
- The **Explore** page was replaced with a **Repositories** search link in the top navigation bar.

## 2.12.3

### Fixed

- Fixed an error that prevented users without emails from submitting satisfaction surveys.

## 2.12.2

### Fixed

- Fixed an issue where private GitHub Enterprise repositories were not fetched.

## 2.12.1

### Fixed

- We use GitHub's REST API to query affliated repositories. This API has wider support on older GitHub enterprise versions.
- Fixed an issue that prevented users without email addresses from signing in (https://github.com/sourcegraph/sourcegraph/issues/426).

## 2.12.0

### Changed

- Reduced the size of in-memory data structured used for storing search results. This should reduce the backend memory usage of large result sets.
- Code intelligence is now provided by [Sourcegraph extensions](https://docs.sourcegraph.com/extensions). The extension for each language in the site configuration `langservers` property is automatically enabled.
- Support for multiple authentication providers is now enabled by default. To disable it, set the `experimentalFeatures.multipleAuthProviders` site config option to `"disabled"`. This only applies to Sourcegraph Enterprise.
- When using the `http-header` auth provider, valid auth cookies (from other auth providers that are currently configured or were previously configured) are now respected and will be used for authentication. These auth cookies also take precedence over the `http-header` auth. Previously, the `http-header` auth took precedence.
- Bitbucket Server username configuration is now used to clone repositories if the Bitbucket Server API does not set a username.
- Code discussions: On Sourcegraph.com / when `discussions.abuseProtection` is enabled in the site config, rate limits to thread creation, comment creation, and @mentions are now applied.

### Added

- Search syntax for filtering archived repositories. `archived:no` will exclude archived repositories from search results, `archived:only` will search over archived repositories only. This applies for GitHub and GitLab repositories.
- A Bitbucket Server option to exclude personal repositories in the event that you decide to give an admin-level Bitbucket access token to Sourcegraph and do not want to create a bot account. See https://docs.sourcegraph.com/integration/bitbucket_server#excluding-personal-repositories for more information.
- Site admins can now see when users of their Sourcegraph instance last used it via a code host integration (e.g. Sourcegraph browser extensions). Visit the site admin Analytics page (e.g. https://sourcegraph.example.com/site-admin/analytics) to view this information.
- A new site config option `extensions.allowRemoteExtensions` lets you explicitly specify the remote extensions (from, e.g., Sourcegraph.com) that are allowed.
- Pings now include a total count of user accounts.

### Fixed

- Files with the gitattribute `export-ignore` are no longer excluded for language analysis and search.
- "Discard changes?" confirmation popup doesn't pop up every single time you try to navigate to a new page after editting something in the site settings page anymore.
- Fixed an issue where Git repository URLs would sometimes be logged, potentially containing e.g. basic auth tokens.
- Fixed date formatting on the site admin Analytics page.
- File names of binary and large files are included in search results.

### Removed

- The deprecated environment variables `SRC_SESSION_STORE_REDIS` and `REDIS_MASTER_ENDPOINT` are no longer used to configure alternative redis endpoints. For more information, see "[using external services with Sourcegraph](https://docs.sourcegraph.com/admin/external_services)".

## 2.11.1

### Added

- A new site config option `git.cloneURLToRepositoryName` specifies manual mapping from Git clone URLs to Sourcegraph repository names. This is useful, for example, for Git submodules that have local clone URLs.

### Fixed

- Slack notifications for saved searches have been fixed.

## 2.11.0

### Changed

### Added

- Support for ACME "tls-alpn-01" challenges to obtain LetsEncrypt certificates. Previously Sourcegraph only supported ACME "http-01" challenges which required port 80 to be accessible.
- gitserver periodically removes stale lock files that git can leave behind.
- Commits with empty trees no longer return 404.
- Clients (browser/editor extensions) can now query configuration details from the `ClientConfiguration` GraphQL API.
- The config field `auth.accessTokens.allow` allows or restricts use of access tokens. It can be set to one of three values: "all-users-create" (the default), "none" (all access tokens are disabled), and "site-admin-create" (access tokens are enabled, but only site admins can create new access tokens). The field `auth.disableAccessTokens` is now deprecated in favor of this new field.
- A webhook endpoint now exists to trigger repository updates. For example, `curl -XPOST -H 'Authorization: token $ACCESS_TOKEN' $SOURCEGRAPH_ORIGIN/.api/repos/$REPO_URI/-/refresh`.
- Git submodules entries in the file tree now link to the submodule repository.

### Fixed

- An issue / edge case where the Code Intelligence management admin page would incorrectly show language servers as `Running` when they had been removed from Docker.
- Log level is respected in lsp-proxy logs.
- Fixed an error where text searches could be routed to a faulty search worker.
- Gitolite integration should correctly detect names which Gitolite would consider to be patterns, and not treat them as repositories.
- repo-updater backs off fetches on a repo that's failing to fetch.
- Attempts to add a repo with an empty string for the name are checked for and ignored.
- Fixed an issue where non-site-admin authenticated users could modify global settings (not site configuration), other organizations' settings, and other users' settings.
- Search results are rendered more eagerly, resulting in fewer blank file previews
- An issue where automatic code intelligence would fail to connect to the underlying `lsp` network, leading to `dial tcp: lookup lang on 0.0.0.0:53: no such host` errors.
- More useful error messages from lsp-proxy when a language server can't get a requested revision of a repository.
- Creation of a new user with the same name as an existing organization (and vice versa) is prevented.

### Removed

## 2.10.5

### Fixed

- Slack notifications for saved searches have been fixed.

## 2.10.4

### Fixed

- Fixed an issue that caused the frontend to return a HTTP 500 and log an error message like:
  ```
  lvl=eror msg="ui HTTP handler error response" method=GET status_code=500 error="Post http://127.0.0.1:3182/repo-lookup: context canceled"
  ```

## 2.10.3

### Fixed

- The SAML AuthnRequest signature when using HTTP redirect binding is now computed using a URL query string with correct ordering of parameters. Previously, the ordering was incorrect and caused errors when the IdP was configured to check the signature in the AuthnRequest.

## 2.10.2

### Fixed

- SAML IdP-initiated login previously failed with the IdP set a RelayState value. This now works.

## 2.10.1

### Changed

- Most `experimentalFeatures` in the site configuration now respond to configuration changes live, without requiring a server restart. As usual, you will be prompted for a restart after saving your configuration changes if one is required.
- Gravatar image avatars are no longer displayed for committers.

## 2.10.0

### Changed

- In the file tree, if a directory that contains only a single directory is expanded, its child directory is now expanded automatically.

### Fixed

- Fixed an issue where `sourcegraph/server` would not start code intelligence containers properly when the `sourcegraph/server` container was shut down non-gracefully.
- Fixed an issue where the file tree would return an error when navigating between repositories.

## 2.9.4

### Changed

- Repo-updater has a new and improved scheduler for periodic repo fetches. If you have problems with it, you can revert to the old behavior by adding `"experimentalFeatures": { "updateScheduler": "disabled" }` to your `config.json`.
- A once-off migration will run changing the layout of cloned repos on disk. This should only affect installations created January 2018 or before. There should be no user visible changes.
- Experimental feature flag "updateScheduler" enables a smarter and less spammy algorithm for automatic repository updates.
- It is no longer possible to disable code intelligence by unsetting the LSP_PROXY environment variable. Instead, code intelligence can be disabled per language on the site admin page (e.g. https://sourcegraph.example.com/site-admin/code-intelligence).
- Bitbucket API requests made by Sourcegraph are now under a self-enforced API rate limit (since Bitbucket Server does not have a concept of rate limiting yet). This will reduce any chance of Sourcegraph slowing down or causing trouble for Bitbucket Server instances connected to it. The limits are: 7,200 total requests/hr, with a bucket size / maximum burst size of 500 requests.
- Global, org, and user settings are now validated against the schema, so invalid settings will be shown in the settings editor with a red squiggly line.
- The `http-header` auth provider now supports being used with other auth providers (still only when `experimentalFeatures.multipleAuthProviders` is `true`).
- Periodic fetches of Gitolite-hosted repositories are now handled internally by repo-updater.

### Added

- The `log.sentry.dsn` field in the site config makes Sourcegraph log application errors to a Sentry instance.
- Two new repository page hotkeys were added: <kbd>r</kbd> to open the repositories menu and <kbd>v</kbd> to open the revision selector.
- Repositories are periodically (~45 days) recloned from the codehost. The codehost can be relied on to give an efficient packing. This is an alternative to running a memory and CPU intensive git gc and git prune.
- The `auth.sessionExpiry` field sets the session expiration age in seconds (defaults to 90 days).

### Fixed

- Fixed a bug in the API console that caused it to display as a blank page in some cases.
- Fixed cases where GitHub rate limit wasn't being respected.
- Fixed a bug where scrolling in references, history, etc. file panels was not possible in Firefox.
- Fixed cases where gitserver directory structure migration could fail/crash.
- Fixed "Generate access token" link on user settings page. Previously, this link would 404.
- Fixed a bug where the search query was not updated in the search bar when searching from the homepage.
- Fixed a possible crash in github-proxy.
- Fixed a bug where file matching for diff search was case sensitive by default.

### Removed

- `SOURCEGRAPH_CONFIG` environment variable has been removed. Site configuration is always read from and written to disk. You can configure the location by providing `SOURCEGRAPH_CONFIG_FILE`. The default path is `/etc/sourcegraph/config.json`.

## 2.9.3

### Changed

- The search results page will merge duplicated lines of context.
- The following deprecated site configuration properties have been removed: `github[].preemptivelyClone`, `gitOriginMap`, `phabricatorURL`, `githubPersonalAccessToken`, `githubEnterpriseURL`, `githubEnterpriseCert`, and `githubEnterpriseAccessToken`.
- The `settings` field in the site config file is deprecated and will not be supported in a future release. Site admins should move those settings (if any) to global settings (in the site admin UI). Global settings are preferred to site config file settings because the former can be applied without needing to restart/redeploy the Sourcegraph server or cluster.

### Fixed

- Fixed a goroutine leak which occurs when search requests are canceled.
- Console output should have fewer spurious line breaks.
- Fixed an issue where it was not possible to override the `StrictHostKeyChecking` SSH option in the SSH configuration.
- Cross-repository code intelligence indexing for non-Go languages is now working again (originally broken in 2.9.2).

## 2.9.1

### Fixed

- Fixed an issue where saving an organization's configuration would hang indefinitely.

## 2.9.0

### Changed

- Hover tooltips were rewritten to fix a couple of issues and are now much more robust, received a new design and show more information.
- The `max:` search flag was renamed to `count:` in 2.8.8, but for backward compatibility `max:` has been added back as a deprecated alias for `count:`.
- Drastically improved the performance / load time of the Code Intelligence site admin page.

### Added

- The site admin code intelligence page now displays an error or reason whenever language servers are unable to be managed from the UI or Sourcegraph API.
- The ability to directly specify the root import path of a repository via `.sourcegraph/config.json` in the repo root, instead of relying on the heuristics of the Go language server to detect it.

### Fixed

- Configuring Bitbucket Server now correctly suppresses the the toast message "Configure repositories and code hosts to add to Sourcegraph."
- A bug where canonical import path comments would not be detected by the Go language server's heuristics under `cmd/` folders.
- Fixed an issue where a repository would only be refreshed on demand by certain user actions (such as a page reload) and would otherwise not be updated when expected.
- If a code host returned a repository-not-found or unauthorized error (to `repo-updater`) for a repository that previously was known to Sourcegraph, then in some cases a misleading "Empty repository" screen was shown. Now the repository is displayed as though it still existed, using cached data; site admins must explicitly delete repositories on Sourcegraph after they have been deleted on the code host.
- Improved handling of GitHub API rate limit exhaustion cases. Cached repository metadata and Git data will be used to provide full functionality during this time, and log messages are more informative. Previously, in some cases, repositories would become inaccessible.
- Fixed an issue where indexed search would sometimes not indicate that there were more results to show for a given file.
- Fixed an issue where the code intelligence admin page would never finish loading language servers.

## 2.9.0-pre0

### Changed

- Search scopes have been consolidated into the "Filters" bar on the search results page.
- Usernames and organization names of up to 255 characters are allowed. Previously the max length was 38.

### Fixed

- The target commit ID of a Git tag object (i.e., not lightweight Git tag refs) is now dereferenced correctly. Previously the tag object's OID was given.
- Fixed an issue where AWS Code Commit would hit the rate limit.
- Fixed an issue where dismissing the search suggestions dropdown did not unfocus previously highlighted suggestions.
- Fixed an issue where search suggestions would appear twice.
- Indexed searches now return partial results if they timeout.
- Git repositories with files whose paths contain `.git` path components are now usable (via indexed and non-indexed search and code intelligence). These corrupt repositories are rare and generally were created by converting some other VCS repository to Git (the Git CLI will forbid creation of such paths).
- Various diff search performance improvements and bug fixes.
- New Phabricator extension versions would used cached stylesheets instead of the upgraded version.
- Fixed an issue where hovers would show an error for Rust and C/C++ files.

### Added

- The `sourcegraph/server` container now emits the most recent log message when redis terminates to make it easier to debug why redis stopped.
- Organization invites (which allow users to invite other users to join organizations) are significantly improved. A new accept-invitation page was added.
- The new help popover allows users to easily file issues in the Sourcegraph public issue tracker and view documentation.
- An issue where Java files would be highlighted incorrectly if they contained JavaDoc blocks with an uneven number of opening/closing `*`s.

### Removed

- The `secretKey` site configuration value is no longer needed. It was only used for generating tokens for inviting a user to an organization. The invitation is now stored in the database associated with the recipient, so a secret token is no longer needed.
- The `experimentalFeatures.searchTimeoutParameter` site configuration value has been removed. It defaulted to `enabled` in 2.8 and it is no longer possible to disable.

### Added

- Syntax highlighting for:
  - TOML files (including Go `Gopkg.lock` and Rust `Cargo.lock` files).
  - Rust files.
  - GraphQL files.
  - Protobuf files.
  - `.editorconfig` files.

## 2.8.9

### Changed

- The "invite user" site admin page was moved to a sub-page of the users page (`/site-admin/users/new`).
- It is now possible for a site admin to create a new user without providing an email address.

### Fixed

- Checks for whether a repo is cloned will no longer exhaust open file pools over time.

### Added

- The Phabricator extension shows code intelligence status and supports enabling / disabling code intelligence for files.

## 2.8.8

### Changed

- Queries for repositories (in the explore, site admin repositories, and repository header dropdown) are matched on case-insensitive substrings, not using fuzzy matching logic.
- HTTP Authorization headers with an unrecognized scheme are ignored; they no longer cause the HTTP request to be rejected with HTTP 401 Unauthorized and an "Invalid Authorization header." error.
- Renamed the `max` search flag to `count`. Searches that specify `count:` will fetch at least that number of results, or the full result set.
- Bumped `lsp-proxy`'s `initialize` timeout to 3 minutes for every language.
- Search results are now sorted by repository and file name.
- More easily accessible "Show more" button at the top of the search results page.
- Results from user satisfaction surveys are now always hosted locally and visible to admins. The `"experimentalFeatures": { "hostSurveysLocally" }` config option has been deprecated.
- If the OpenID Connect authentication provider reports that a user's email address is not verified, the authentication attempt will fail.

### Fixed

- Fixed an issue where the search results page would not update its title.
- The session cookie name is now `sgs` (not `sg-session`) so that Sourcegraph 2.7 and Sourcegraph 2.8 can be run side-by-side temporarily during a rolling update without clearing each other's session cookies.
- Fixed the default hostnames of the C# and R language servers
- Fixed an issue where deleting an organization prevented the creation of organizations with the name of the deleted organization.
- Non-UTF8 encoded files (e.g. ISO-8859-1/Latin1, UTF16, etc) are now displayed as text properly rather than being detected as binary files.
- Improved error message when lsp-proxy's initalize timeout occurs
- Fixed compatibility issues and added [instructions for using Microsoft ADFS 2.1 and 3.0 for SAML authentication](https://docs.sourcegraph.com/admin/auth/saml_with_microsoft_adfs).
- Fixed an issue where external accounts associated with deleted user accounts would still be returned by the GraphQL API. This caused the site admin external accounts page to fail to render in some cases.
- Significantly reduced the number of code host requests for non github.com or gitlab.com repositories.

### Added

- The repository revisions popover now shows the target commit's last-committed/authored date for branches and tags.
- Setting the env var `INSECURE_SAML_LOG_TRACES=1` on the server (or the `sourcegraph-frontend` pod in Kubernetes) causes all SAML requests and responses to be logged, which helps with debugging SAML.
- Site admins can now view user satisfaction surveys grouped by user, in addition to chronological order, and aggregate summary values (including the average score and the net promoter score over the last 30 days) are now displayed.
- The site admin overview page displays the site ID, the primary admin email, and premium feature usage information.
- Added Haskell as an experimental language server on the code intelligence admin page.

## 2.8.0

### Changed

- `gitMaxConcurrentClones` now also limits the concurrency of updates to repos in addition to the initial clone.
- In the GraphQL API, `site.users` has been renamed to `users`, `site.orgs` has been renamed to `organizations`, and `site.repositories` has been renamed to `repositories`.
- An authentication provider must be set in site configuration (see [authentication provider documentation](https://docs.sourcegraph.com/admin/auth)). Previously the server defaulted to builtin auth if none was set.
- If a process dies inside the Sourcegraph container the whole container will shut down. We suggest operators configure a [Docker Restart Policy](https://docs.docker.com/config/containers/start-containers-automatically/#restart-policy-details) or a [Kubernetes Restart Policy](https://kubernetes.io/docs/concepts/workloads/pods/pod-lifecycle/#restart-policy). Previously the container would operate in a degraded mode if a process died.
- Changes to the `auth.public` site config are applied immediately in `sourcegraph/server` (no restart needed).
- The new search timeout behavior is now enabled by default. Set `"experimentalFeatures": {"searchTimeoutParameter": "disabled"}` in site config to disable it.
- Search includes files up to 1MB (previous limit was 512KB for unindexed search and 128KB for indexed search).
- Usernames and email addresses reported by OpenID Connect and SAML auth providers are now trusted, and users will sign into existing Sourcegraph accounts that match on the auth provider's reported username or email.
- The repository sidebar file tree is much, much faster on massive repositories (200,000+ files)
- The SAML authentication provider was significantly improved. Users who were signed in using SAML previously will need to reauthenticate via SAML next time they visit Sourcegraph.
- The SAML `serviceProviderCertificate` and `serviceProviderPrivateKey` site config properties are now optional.

### Fixed

- Fixed an issue where Index Search status page failed to render.
- User data on the site admin Analytics page is now paginated, filterable by a user's recent activity, and searchable.
- The link to the root of a repository in the repository header now preserves the revision you're currently viewing.
- When using the `http-header` auth provider, signin/signup/signout links are now hidden.
- Repository paths beginning with `go/` are no longer reservered by Sourcegraph.
- Interpret `X-Forwarded-Proto` HTTP header when `httpToHttpsRedirect` is set to `load-balanced`.
- Deleting a user account no longer prevents the creation of a new user account with the same username and/or association with authentication provider account (SAML/OpenID/etc.)
- It is now possible for a user to verify an email address that was previously associated with now-deleted user account.
- Diff searches over empty repositories no longer fail (this was not an issue for Sourcegraph cluster deployments).
- Stray `tmp_pack_*` files from interrupted fetches should now go away.
- When multiple `repo:` tokens match the same repo, process @revspec requirements from all of them, not just the first one in the search.

### Removed

- The `ssoUserHeader` site config property (deprecated since January 2018) has been removed. The functionality was moved to the `http-header` authentication provider.
- The experiment flag `showMissingReposEnabled`, which defaulted to enabled, has been removed so it is no longer possible to disable this feature.
- Event-level telemetry has been completely removed from self-hosted Sourcegraph instances. As a result, the `disableTelemetry` site configuration option has been deprecated. The new site-admin Pings page clarifies the only high-level telemetry being sent to Sourcegraph.com.
- The deprecated `adminUsernames` site config property (deprecated since January 2018) has been removed because it is no longer necessary. Site admins can designate other users as site admins in the site admin area, and the first user to sign into a new instance always becomes a site admin (even when using an external authentication provider).

### Added

- The new repository contributors page (linked from the repository homepage) displays the top Git commit authors in a repository, with filtering options.
- Custom language servers in the site config may now specify a `metadata` property containing things like homepage/docs/issues URLs for the language server project, as well as whether or not the language server should be considered experimental (not ready for prime-time). This `metadata` will be displayed in the UI to better communicate the status of a language server project.
- Access tokens now have scopes (which define the set of operations they permit). All access tokens still provide full control of all resources associated with the user account (the `user:all` scope, which is now explicitly displayed).
- The new access token scope `site-admin:sudo` allows the holder to perform any action as any other user. Only site admins may create this token.
- Links to Sourcegraph's changelog have been added to the site admin Updates page and update alert.
- If the site configuration is invalid or uses deprecated properties, a global alert will be shown to all site admins.
- There is now a code intelligence status indicator when viewing files. It contains information about the capabailities of the language server that is providing code intelligence for the file.
- Java code intelligence can now be enabled for repositories that aren't automatically supported using a
  `javaconfig.json` file. For Gradle plugins, this file can be generated using
  the [Javaconfig Gradle plugin](https://docs.sourcegraph.com/extensions/language_servers/java#gradle-execution).
- The new `auth.providers` site config is an array of authentication provider objects. Currently only 1 auth provider is supported. The singular `auth.provider` is deprecated.
- Users authenticated with OpenID Connect are now able to sign out of Sourcegraph (if the provider supports token revocation or the end-session endpoint).
- Users can now specify the number of days, weeks, and months of site activity to query through the GraphQL API.
- Added 14 new experimental language servers on the code intelligence admin page.
- Added `httpStrictTransportSecurity` site configuration option to customize the Strict-Transport-Security HTTP header. It defaults to `max-age=31536000` (one year).
- Added `nameIDFormat` in the `saml` auth provider to set the SAML NameID format. The default changed from transient to persistent.
- (This feature has been removed.) Experimental env var expansion in site config JSON: set `SOURCEGRAPH_EXPAND_CONFIG_VARS=1` to replace `${var}` or `$var` (based on environment variables) in any string value in site config JSON (except for JSON object property names).
- The new (optional) SAML `serviceProviderIssuer` site config property (in an `auth.providers` array entry with `{"type":"saml", ...}`) allows customizing the SAML Service Provider issuer name.
- The site admin area now has an "Auth" section that shows the enabled authentication provider(s) and users' external accounts.

## 2.7.6

### Fixed

- If a user's account is deleted, session cookies for that user are no longer considered valid.

## 2.7.5

### Changed

- When deploying Sourcegraph to Kubernetes, RBAC is now used by default. Most Kubernetes clusters require it. See the Kubernetes installation instructions for more information (including disabling if needed).
- Increased git ssh connection timeout to 30s from 7s.
- The Phabricator integration no longer requires staging areas, but using them is still recommended because it improves performance.

### Fixed

- Fixed an issue where language servers that were not enabled would display the "Restart" button in the Code Intelligence management panel.
- Fixed an issue where the "Update" button in the Code Intelligence management panel would be displayed inconsistently.
- Fixed an issue where toggling a dynamic search scope would not also remove `@rev` (if specified)
- Fixed an issue where where modes that can only be determined by the full filename (not just the file extension) of a path weren't supported (Dockerfiles are the first example of this).
- Fixed an issue where the GraphiQL console failed when variables are specified.
- Indexed search no longer maintains its own git clones. For Kubernetes cluster deployments, this significantly reduces disk size requirements for the indexed-search pod.
- Fixed an issue where language server Docker containers would not be automatically restarted if they crashed (`sourcegraph/server` only).
- Fixed an issue where if the first user on a site authenticated via SSO, the site would remain stuck in uninitialized mode.

### Added

- More detailed progress information is displayed on pages that are waiting for repositories to clone.
- Admins can now see charts with daily, weekly, and monthly unique user counts by visiting the site-admin Analytics page.
- Admins can now host and see results from Sourcegraph user satisfaction surveys locally by setting the `"experimentalFeatures": { "hostSurveysLocally": "enabled"}` site config option. This feature will be enabled for all instances once stable.
- Access tokens are now supported for all authentication providers (including OpenID Connect and SAML, which were previously not supported).
- The new `motd` setting (in global, organization, and user settings) displays specified messages at the top of all pages.
- Site admins may now view all access tokens site-wide (for all users) and revoke tokens from the new access tokens page in the site admin area.

## 2.7.0

### Changed

- Missing repositories no longer appear as search results. Instead, a count of repositories that were not found is displayed above the search results. Hovering over the count will reveal the names of the missing repositories.
- "Show more" on the search results page will now reveal results that have already been fetched (if such results exist) without needing to do a new query.
- The bottom panel (on a file) now shows more tabs, including docstrings, multiple definitions, references (as before), external references grouped by repository, implementations (if supported by the language server), and file history.
- The repository sidebar file tree is much faster on massive repositories (200,000+ files)

### Fixed

- Searches no longer block if the index is unavailable (e.g. after the index pod restarts). Instead, it respects the normal search timeout and reports the situation to the user if the index is not yet available.
- Repository results are no longer returned for filters that are not supported (e.g. if `file:` is part of the search query)
- Fixed an issue where file tree elements may be scrolled out of view on page load.
- Fixed an issue that caused "Could not ensure repository updated" log messages when trying to update a large number of repositories from gitolite.
- When using an HTTP authentication proxy (`"auth.provider": "http-header"`), usernames are now properly normalized (special characters including `.` replaced with `-`). This fixes an issue preventing users from signing in if their username contained these special characters.
- Fixed an issue where the site-admin Updates page would incorrectly report that update checking was turned off when `telemetryDisabled` was set, even as it continued to report new updates.
- `repo:` filters that match multiple repositories and contain a revision specifier now correctly return partial results even if some of the matching repositories don't have a matching revision.
- Removed hardcoded list of supported languages for code intelligence. Any language can work now and support is determined from the server response.
- Fixed an issue where modifying `config.json` on disk would not correctly mark the server as needing a restart.
- Fixed an issue where certain diff searches (with very sparse matches in a repository's history) would incorrectly report no results found.
- Fixed an issue where the `langservers` field in the site-configuration didn't require both the `language` and `address` field to be specified for each entry

### Added

- Users (and site admins) may now create and manage access tokens to authenticate API clients. The site config `auth.disableAccessTokens` (renamed to `auth.accessTokens` in 2.11) disables this new feature. Access tokens are currently only supported when using the `builtin` and `http-header` authentication providers (not OpenID Connect or SAML).
- User and site admin management capabilities for user email addresses are improved.
- The user and organization management UI has been greatly improved. Site admins may now administer all organizations (even those they aren't a member of) and may edit profile info and configuration for all users.
- If SSO is enabled (via OpenID Connect or SAML) and the SSO system provides user avatar images and/or display names, those are now used by Sourcegraph.
- Enable new search timeout behavior by setting `"experimentalFeatures": { "searchTimeoutParameter": "enabled"}` in your site config.
  - Adds a new `timeout:` parameter to customize the timeout for searches. It defaults to 10s and may not be set higher than 1m.
  - The value of the `timeout:` parameter is a string that can be parsed by [time.Duration](https://golang.org/pkg/time/#ParseDuration) (e.g. "100ms", "2s").
  - When `timeout:` is not provided, search optimizes for retuning results as soon as possible and will include slower kinds of results (e.g. symbols) only if they are found quickly.
  - When `timeout:` is provided, all result kinds are given the full timeout to complete.
- A new user settings tokens page was added that allows users to obtain a token that they can use to authenticate to the Sourcegraph API.
- Code intelligence indexes are now built for all repositories in the background, regardless of whether or not they are visited directly by a user.
- Language servers are now automatically enabled when visiting a repository. For example, visiting a Go repository will now automatically download and run the relevant Docker container for Go code intelligence.
  - This change only affects when Sourcegraph is deployed using the `sourcegraph/server` Docker image (not using Kubernetes).
  - You will need to use the new `docker run` command at https://docs.sourcegraph.com/#quick-install in order for this feature to be enabled. Otherwise, you will receive errors in the log about `/var/run/docker.sock` and things will work just as they did before. See https://docs.sourcegraph.com/extensions/language_servers for more information.
- The site admin Analytics page will now display the number of "Code Intelligence" actions each user has made, including hovers, jump to definitions, and find references, on the Sourcegraph webapp or in a code host integration or extension.
- An experimental cross repository jump to definition which consults the OSS index on Sourcegraph.com. This is disabled by default; use `"experimentalFeatures": { "jumpToDefOSSIndex": "enabled" }` in your site configuration to enable it.
- Users can now view Git branches, tags, and commits, and compare Git branches and revisions on Sourcegraph. (The code host icon in the header takes you to the commit on the code host.)
- A new admin panel allows you to view and manage language servers. For Docker deployments, it allows you to enable/disable/update/restart language servers at the click of a button. For cluster deployments, it shows the current status of language servers.
- Users can now tweet their feedback about Sourcegraph when clicking on the feedback smiley located in the navbar and filling out a Twitter feedback form.
- A new button in the repository header toggles on/off the Git history panel for the current file.

## 2.6.8

### Bug fixes

- Searches of `type:repo` now work correctly with "Show more" and the `max` parameter.
- Fixes an issue where the server would crash if the DB was not available upon startup.

## 2.6.7

### Added

- The duration that the frontend waits for the PostgreSQL database to become available is now configurable with the `DB_STARTUP_TIMEOUT` env var (the value is any valid Go duration string).
- Dynamic search filters now suggest exclusions of Go test files, vendored files and node_modules files.

## 2.6.6

### Added

- Authentication to Bitbucket Server using username-password credentials is now supported (in the `bitbucketServer` site config `username`/`password` options), for servers running Bitbucket Server version 2.4 and older (which don't support personal access tokens).

## 2.6.5

### Added

- The externally accessible URL path `/healthz` performs a basic application health check, returning HTTP 200 on success and HTTP 500 on failure.

### Behavior changes

- Read-only forks on GitHub are no longer synced by default. If you want to add a readonly fork, navigate directly to the repository page on Sourcegraph to add it (e.g. https://sourcegraph.mycompany.internal/github.com/owner/repo). This prevents your repositories list from being cluttered with a large number of private forks of a private repository that you have access to. One notable example is https://github.com/EpicGames/UnrealEngine.
- SAML cookies now expire after 90 days. The previous behavior was every 1 hour, which was unintentionally low.

## 2.6.4

### Added

- Improve search timeout error messages
- Performance improvements for searching regular expressions that do not start with a literal.

## 2.6.3

### Bug fixes

- Symbol results are now only returned for searches that contain `type:symbol`

## 2.6.2

### Added

- More detailed logging to help diagnose errors with third-party authentication providers.
- Anchors (such as `#my-section`) in rendered Markdown files are now supported.
- Instrumentation section for admins. For each service we expose pprof, prometheus metrics and traces.

### Bug fixes

- Applies a 1s timeout to symbol search if invoked without specifying `type:` to not block plain text results. No change of behaviour if `type:symbol` is given explicitly.
- Only show line wrap toggle for code-view-rendered files.

## 2.6.1

### Bug fixes

- Fixes a bug where typing in the search query field would modify the expanded state of file search results.
- Fixes a bug where new logins via OpenID Connect would fail with the error `SSO error: ID Token verification failed`.

## 2.6.0

### Added

- Support for [Bitbucket Server](https://www.atlassian.com/software/bitbucket/server) as a codehost. Configure via the `bitbucketServer` site config field.
- Prometheus gauges for git clone queue depth (`src_gitserver_clone_queue`) and git ls-remote queue depth (`src_gitserver_lsremote_queue`).
- Slack notifications for saved searches may now be added for individual users (not just organizations).
- The new search filter `lang:` filters results by programming language (example: `foo lang:go` or `foo -lang:clojure`).
- Dynamic filters: filters generated from your search results to help refine your results.
- Search queries that consist only of `file:` now show files whose path matches the filters (instead of no results).
- Sourcegraph now automatically detects basic `$GOPATH` configurations found in `.envrc` files in the root of repositories.
- You can now configure the effective `$GOPATH`s of a repository by adding a `.sourcegraph/config.json` file to your repository with the contents `{"go": {"GOPATH": ["mygopath"]}}`.
- A new `"blacklistGoGet": ["mydomain.org,myseconddomain.com"]` offers users a quick escape hatch in the event that Sourcegraph is making unwanted `go get` or `git clone` requests to their website due to incorrectly-configured monorepos. Most users will never use this option.
- Search suggestions and results now include symbol results. The new filter `type:symbol` causes only symbol results to be shown.
  Additionally, symbols for a repository can be browsed in the new symbols sidebar.
- You can now expand and collapse all items on a search results page or selectively expand and collapse individual items.

### Configuration changes

- Reduced the `gitMaxConcurrentClones` site config option's default value from 100 to 5, to help prevent too many concurrent clones from causing issues on code hosts.
- Changes to some site configuration options are now automatically detected and no longer require a server restart. After hitting Save in the UI, you will be informed if a server restart is required, per usual.
- Saved search notifications are now only sent to the owner of a saved search (all of an organization's members for an organization-level saved search, or a single user for a user-level saved search). The `notifyUsers` and `notifyOrganizations` properties underneath `search.savedQueries` have been removed.
- Slack webhook URLs are now defined in user/organization JSON settings, not on the organization profile page. Previously defined organization Slack webhook URLs are automatically migrated to the organization's JSON settings.
- The "unlimited" value for `maxReposToSearch` is now `-1` instead of `0`, and `0` now means to use the default.
- `auth.provider` must be set (`builtin`, `openidconnect`, `saml`, `http-header`, etc.) to configure an authentication provider. Previously you could just set the detailed configuration property (`"auth.openIDConnect": {...}`, etc.) and it would implicitly enable that authentication provider.
- The `autoRepoAdd` site configuration property was removed. Site admins can add repositories via site configuration.

### Bug fixes

- Only cross reference index enabled repositories.
- Fixed an issue where search would return results with empty file contents for matches in submodules with indexing enabled. Searching over submodules is not supported yet, so these (empty) results have been removed.
- Fixed an issue where match highlighting would be incorrect on lines that contained multibyte characters.
- Fixed an issue where search suggestions would always link to master (and 404) even if the file only existed on a branch. Now suggestions always link to the revision that is being searched over.
- Fixed an issue where all file and repository links on the search results page (for all search results types) would always link to master branch, even if the results only existed in another branch. Now search results links always link to the revision that is being searched over.
- The first user to sign up for a (not-yet-initialized) server is made the site admin, even if they signed up using SSO. Previously if the first user signed up using SSO, they would not be a site admin and no site admin could be created.
- Fixed an issue where our code intelligence archive cache (in `lsp-proxy`) would not evict items from the disk. This would lead to disks running out of free space.

## 2.5.16, 2.5.17

- Version bump to keep deployment variants in sync.

## 2.5.15

### Bug fixes

- Fixed issue where a Sourcegraph cluster would incorrectly show "An update is available".
- Fixed Phabricator links to repositories
- Searches over a single repository are now less likely to immediately time out the first time they are searched.
- Fixed a bug where `auth.provider == "http-header"` would incorrectly require builtin authentication / block site access when `auth.public == "false"`.

### Phabricator Integration Changes

We now display a "View on Phabricator" link rather than a "View on other code host" link if you are using Phabricator and hosting on GitHub or another code host with a UI. Commit links also will point to Phabricator.

### Improvements to SAML authentication

You may now optionally provide the SAML Identity Provider metadata XML file contents directly, with the `auth.saml` `identityProviderMetadata` site configuration property. (Previously, you needed to specify the URL where that XML file was available; that is still possible and is more common.) The new option is useful for organizations whose SAML metadata is not web-accessible or while testing SAML metadata configuration changes.

## 2.5.13

### Improvements to builtin authentication

When using `auth.provider == "builtin"`, two new important changes mean that a Sourcegraph server will be locked down and only accessible to users who are invited by an admin user (previously, we advised users to place their own auth proxy in front of Sourcegraph servers).

1.  When `auth.provider == "builtin"` Sourcegraph will now by default require an admin to invite users instead of allowing anyone who can visit the site to sign up. Set `auth.allowSignup == true` to retain the old behavior of allowing anyone who can access the site to signup.
2.  When `auth.provider == "builtin"`, Sourcegraph will now respects a new `auth.public` site configuration option (default value: `false`). When `auth.public == false`, Sourcegraph will not allow anyone to access the site unless they have an account and are signed in.

## 2.4.3

### Added

- Code Intelligence support
- Custom links to code hosts with the `links:` config options in `repos.list`

### Changed

- Search by file path enabled by default

## 2.4.2

### Added

- Repository settings mirror/cloning diagnostics page

### Changed

- Repositories added from GitHub are no longer enabled by default. The site admin UI for enabling/disabling repositories is improved.

## 2.4.0

### Added

- Search files by name by including `type:path` in a search query
- Global alerts for configuration-needed and cloning-in-progress
- Better list interfaces for repositories, users, organizations, and threads
- Users can change their own password in settings
- Repository groups can now be specified in settings by site admins, organizations, and users. Then `repogroup:foo` in a search query will search over only those repositories specified for the `foo` repository group.

### Changed

- Log messages are much quieter by default

## 2.3.11

### Added

- Added site admin updates page and update checking
- Added site admin telemetry page

### Changed

- Enhanced site admin panel
- Changed repo- and SSO-related site config property names to be consistent, updated documentation

## 2.3.10

### Added

- Online site configuration editing and reloading

### Changed

- Site admins are now configured in the site admin area instead of in the `adminUsernames` config key or `ADMIN_USERNAMES` env var. Users specified in those deprecated configs will be designated as site admins in the database upon server startup until those configs are removed in a future release.

## 2.3.9

### Fixed

- An issue that prevented creation and deletion of saved queries

## 2.3.8

### Added

- Built-in authentication: you can now sign up without an SSO provider.
- Faster default branch code search via indexing.

### Fixed

- Many performance improvements to search.
- Much log spam has been eliminated.

### Changed

- We optionally read `SOURCEGRAPH_CONFIG` from `$DATA_DIR/config.json`.
- SSH key required to clone repositories from GitHub Enterprise when using a self-signed certificate.

## 0.3 - 13 December 2017

The last version without a CHANGELOG.<|MERGE_RESOLUTION|>--- conflicted
+++ resolved
@@ -22,12 +22,9 @@
 - Timestamps in the history panel can now be formatted as absolute timestamps by using user setting `history.preferAbsoluteTimestamps`
 - Timestamps in the history panel can now be formatted as absolute timestamps by using user setting `history.preferAbsoluteTimestamps` [#31837](https://github.com/sourcegraph/sourcegraph/pull/31837)
 - Notebooks from private enterprise instances can now be embedded in external sites by enabling the `enable-embed-route` feature flag. [#31628](https://github.com/sourcegraph/sourcegraph/issues/31628)
-<<<<<<< HEAD
 - Pings now include IDE extensions usage metrics [#32000](https://github.com/sourcegraph/sourcegraph/pull/32000)
 - New EventSource type: `IDEEXTENSION` for IDE extensions-related events [#32000](https://github.com/sourcegraph/sourcegraph/pull/32000)
-=======
 - Code Monitoring now has a Logs tab enabled as a [beta feature](https://docs.sourcegraph.com/admin/beta_and_experimental_features). This lets you see recent runs of your code monitors and determine if any notifications were sent or if there were any errors during the run. [#32292](https://github.com/sourcegraph/sourcegraph/pull/32292)
->>>>>>> a500f673
 
 ### Changed
 
