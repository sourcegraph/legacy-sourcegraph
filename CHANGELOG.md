<!--
###################################### READ ME ###########################################
### This changelog should always be read on `main` branch. Its contents on version     ###
### branches do not necessarily reflect the changes that have gone into that branch.   ###
### To update the changelog add your changes to the appropriate section under the      ###
### "Unreleased" heading. ###
##########################################################################################
-->

# Changelog

All notable changes to Sourcegraph are documented in this file.

<!-- START CHANGELOG -->

## Unreleased

### Added

- Added support for LSIF upload authentication against GitLab.com on Sourcegraph Cloud. [#33254](https://github.com/sourcegraph/sourcegraph/pull/33254)
- Add "getting started/quick start checklist for authenticated users" [#32882](https://github.com/sourcegraph/sourcegraph/pull/32882)
- A redesigned repository page is now available under the `new-repo-page` feature flag. [#33319](https://github.com/sourcegraph/sourcegraph/pull/33319)
- Notebooks are now enabled by default. [#33706](https://github.com/sourcegraph/sourcegraph/pull/33706)
- The Code Insights GraphQL API now accepts Search Contexts as a filter and will extract the expressions embedded the `repo` and `-repo` search query fields from the contexts to apply them as filters on the insight. [#33866](https://github.com/sourcegraph/sourcegraph/pull/33866)
- The Code Insights commit indexer can now index commits in smaller batches. Set the number of days per batch in the site setting `insights.commit.indexer.windowDuration`. A value of 0 (default) will disable batching. [#33666](https://github.com/sourcegraph/sourcegraph/pull/33666)
- Support account lockout after consecutive failed sign-in attempts for builtin authentication provider (i.e. username and password), new config options are added to the site configuration under `"auth.lockout"` to customize the threshold, length of lockout and consecutive periods. [#33999](https://github.com/sourcegraph/sourcegraph/pull/33999)
<<<<<<< HEAD
- pgsql-exporter for Code Insights has been added to docker-compose and Kubernetes deployments to gather database-level metrics. [#780](https://github.com/sourcegraph/deploy-sourcegraph-docker/pull/780), [#4111](https://github.com/sourcegraph/deploy-sourcegraph/pull/4111)
=======
- `repo:dependencies(...)` predicate can now search through the [Go dependencies of your repositories](https://docs.sourcegraph.com/code_search/how-to/dependencies_search). [#32658](https://github.com/sourcegraph/sourcegraph/issues/32658)
>>>>>>> 947423ea

### Changed

- Code Insights: Series data is now sorted by semantic version then alphabetically.
- Code Insights: Added locked insights overlays for frozen insights while in limited access mode. Restricted insight editing save change button for frozen insights. [#33062](https://github.com/sourcegraph/sourcegraph/pull/33062)
- Code Insights: A global dashboard will now be automatically created while in limited access mode to provide consistent visibility for unlocked insights. This dashboard cannot be deleted or modified while in limited access mode. [#32992](https://github.com/sourcegraph/sourcegraph/pull/32992)
- Update "getting started checklist for visitors" to a new design [TODO:]
- Update "getting started/quick start checklist for visitors" to a new design [#32882](https://github.com/sourcegraph/sourcegraph/pull/32882)
- Code Insights: Capture group values are now restricted to 100 characters. [#32828](https://github.com/sourcegraph/sourcegraph/pull/32828)
- Repositories for which gitserver's janitor job "sg maintenance" fails will eventually be re-cloned if "DisableAutoGitUpdates" is set to false (default) in site configuration. [#33432](https://github.com/sourcegraph/sourcegraph/pull/33432)
- The Code Insights database is now based on Postgres 12, removing the dependency on TimescaleDB. [#32697](https://github.com/sourcegraph/sourcegraph/pull/32697)

### Fixed

- Fixed create insight button being erroneously disabled.
- Fixed an issue where a `Warning: Sourcegraph cannot send emails!` banner would appear for all users instead of just site admins (introduced in v3.38).
- Fixed reading search pattern type from settings [#32989](https://github.com/sourcegraph/sourcegraph/issues/32989)
- Display a tooltip and truncate the title of a search result when content overflows [#32904](https://github.com/sourcegraph/sourcegraph/pull/32904)
- Search patterns containing `and` and `not` expressions are now optimized to evaluate natively on the Zoekt backend for indexed code content and symbol search wherever possible. These kinds of queries are now typically an order of magnitude faster. Previous cases where no results were returned for expensive search expressions should now work and return results quickly. [#33308](https://github.com/sourcegraph/sourcegraph/pull/33308)
- Fail to log extension activation event will no longer block extension from activating [#33300][https://github.com/sourcegraph/sourcegraph/pull/33300]
- Fixed out-ouf-memory events for gitserver's janitor job "sg maintenance". [#33353](https://github.com/sourcegraph/sourcegraph/issues/33353)
- Setting the publication state for changesets when previewing a batch spec now works correctly if all changesets are selected and there is more than one page of changesets. [#33619](https://github.com/sourcegraph/sourcegraph/issues/33619)

### Removed

-

## 3.38.1

### Fixed

- An issue introduced in 3.38 that caused alerts to not be delivered [#33398](https://github.com/sourcegraph/sourcegraph/pull/33398)

## 3.38.0

### Added

- Added new "Getting started onboarding tour" for not authenticated users on Sourcegraph.com instead of "Search onboarding tour" [#32263](https://github.com/sourcegraph/sourcegraph/pull/32263)
- Pings now include code host integration usage metrics [#31379](https://github.com/sourcegraph/sourcegraph/pull/31379)
- Added `PRECISE_CODE_INTEL_UPLOAD_AWS_USE_EC2_ROLE_CREDENTIALS` environment variable to enable EC2 metadata API authentication to an external S3 bucket storing precise code intelligence uploads. [#31820](https://github.com/sourcegraph/sourcegraph/pull/31820)
- LSIF upload pages now include a section listing the reasons and retention policies resulting in an upload being retained and not expired. [#30864](https://github.com/sourcegraph/sourcegraph/pull/30864)
- Timestamps in the history panel can now be formatted as absolute timestamps by using user setting `history.preferAbsoluteTimestamps`
- Timestamps in the history panel can now be formatted as absolute timestamps by using user setting `history.preferAbsoluteTimestamps` [#31837](https://github.com/sourcegraph/sourcegraph/pull/31837)
- Notebooks from private enterprise instances can now be embedded in external sites by enabling the `enable-embed-route` feature flag. [#31628](https://github.com/sourcegraph/sourcegraph/issues/31628)
- Pings now include IDE extensions usage metrics [#32000](https://github.com/sourcegraph/sourcegraph/pull/32000)
- New EventSource type: `IDEEXTENSION` for IDE extensions-related events [#32000](https://github.com/sourcegraph/sourcegraph/pull/32000)
- Code Monitoring now has a Logs tab enabled as a [beta feature](https://docs.sourcegraph.com/admin/beta_and_experimental_features). This lets you see recent runs of your code monitors and determine if any notifications were sent or if there were any errors during the run. [#32292](https://github.com/sourcegraph/sourcegraph/pull/32292)
- Code Monitoring creation and editing now supports syntax highlighting and autocomplete on the search box. [#32536](https://github.com/sourcegraph/sourcegraph/pull/32536)
- New `repo:dependencies(...)` predicate allows you to [search through the dependencies of your repositories](https://docs.sourcegraph.com/code_search/how-to/dependencies_search). This feature is currently in beta and only npm package repositories are supported with dependencies from `package-lock.json` and `yarn.lock` files. [#32405](https://github.com/sourcegraph/sourcegraph/issues/32405)
- Site config has a new _experimental_ feature called `gitServerPinnedRepos` that allows admins to pin specific repositories to particular gitserver instances. [#32831](https://github.com/sourcegraph/sourcegraph/pull/32831).
- Added [Rockskip](https://docs.sourcegraph.com/code_intelligence/explanations/rockskip), a scalable symbol service backend for a fast symbol sidebar and search-based code intelligence on monorepos.
- Code monitor email notifications can now optionally include the content of new search results. This is disabled by default but can be enabled by editing the code monitor's email action and toggling on "Include search results in sent message". [#32097](https://github.com/sourcegraph/sourcegraph/pull/32097)

### Changed

- Searching for the pattern `//` with regular expression search is now interpreted literally and will search for `//`. Previously, the `//` pattern was interpreted as our regular expression syntax `/<regexp>/` which would in turn be intrpreted as the empty string. Since searching for an empty string offers little practically utility, we now instead interpret `//` to search for its literal meaning in regular expression search. [#31520](https://github.com/sourcegraph/sourcegraph/pull/31520)
- Timestamps in the webapp will now display local time on hover instead of UTC time [#31672](https://github.com/sourcegraph/sourcegraph/pull/31672)
- Updated Postgres version from 12.6 to 12.7 [#31933](https://github.com/sourcegraph/sourcegraph/pull/31933)
- Code Insights will now periodically clean up data series that are not in use. There is a 1 hour grace period where the series can be reattached to a view, after which all of the time series data and metadata will be deleted. [#32094](https://github.com/sourcegraph/sourcegraph/pull/32094)
- Code Insights critical telemetry total count now only includes insights that are not frozen (limited by trial mode restrictions). [#32529](https://github.com/sourcegraph/sourcegraph/pull/32529)
- The Phabricator integration with Gitolite code hosts has been deprecated, the fields have been kept to not break existing systems, but the integration does not work anymore
- The SSH library used to push Batch Change branches to code hosts has been updated to prevent issues pushing to github.com or GitHub Enterprise releases after March 15, 2022. [#32641](https://github.com/sourcegraph/sourcegraph/issues/32641)
- Bumped the minimum supported version of Docker Compose from `1.22.0` to `1.29.0`. [#32631](https://github.com/sourcegraph/sourcegraph/pull/32631)
- [Code host API rate limit configuration](https://docs.sourcegraph.com/admin/repo/update_frequency#code-host-api-rate-limiting) no longer based on code host URLs but only takes effect on each individual external services. To enforce API rate limit, please add configuration to all external services that are intended to be rate limited. [#32768](https://github.com/sourcegraph/sourcegraph/pull/32768)

### Fixed

- Viewing or previewing a batch change is now more resilient when transient network or server errors occur. [#29859](https://github.com/sourcegraph/sourcegraph/issues/29859)
- Search: `select:file` and `select:file.directory` now properly deduplicates results. [#32469](https://github.com/sourcegraph/sourcegraph/pull/32469)
- Security: Patch container images against CVE 2022-0778 [#32679](https://github.com/sourcegraph/sourcegraph/issues/32679)
- When closing a batch change, draft changesets that will be closed are now also shown. [#32481](https://github.com/sourcegraph/sourcegraph/pull/32481)

### Removed

- The deprecated GraphQL field `SearchResults.resultCount` has been removed in favor of its replacement, `matchCount`. [#31573](https://github.com/sourcegraph/sourcegraph/pull/31573)
- The deprecated site-config field `UseJaeger` has been removed. Use `"observability.tracing": { "sampling": "all" }` instead [#31294](https://github.com/sourcegraph/sourcegraph/pull/31294/commits/6793220d6cf1200535a2610d79d2dd9e18c67dca)

## 3.37.0

### Added

- Code in search results is now selectable (e.g. for copying). Just clicking on the code continues to open the corresponding file as it did before. [#30033](https://github.com/sourcegraph/sourcegraph/pull/30033)
- Search Notebooks now support importing and exporting Markdown-formatted files. [#28586](https://github.com/sourcegraph/sourcegraph/issues/28586)
- Added standalone migrator service that can be used to run database migrations independently of an upgrade. For more detail see the [standalone migrator docs](https://docs.sourcegraph.com/admin/how-to/manual_database_migrations) and the [docker-compose](https://docs.sourcegraph.com/admin/install/docker-compose/operations#database-migrations) or [kubernetes](https://docs.sourcegraph.com/admin/install/kubernetes/update#database-migrations) upgrade docs.

### Changed

- Syntax highlighting for JSON now uses a distinct color for strings in object key positions. [#30105](https://github.com/sourcegraph/sourcegraph/pull/30105)
- GraphQL API: The order of events returned by `MonitorTriggerEventConnection` has been reversed so newer events are returned first. The `after` parameter has been modified accordingly to return events older the one specified, to allow for pagination. [31219](https://github.com/sourcegraph/sourcegraph/pull/31219)
- [Query based search contexts](https://docs.sourcegraph.com/code_search/how-to/search_contexts#beta-query-based-search-contexts) are now enabled by default as a [beta feature](https://docs.sourcegraph.com/admin/beta_and_experimental_features). [#30888](https://github.com/sourcegraph/sourcegraph/pull/30888)
- The symbols sidebar loads much faster on old commits (after processing it) when scoped to a subdirectory in a big repository. [#31300](https://github.com/sourcegraph/sourcegraph/pull/31300)

### Fixed

- Links generated by editor endpoint will render image preview correctly. [#30767](https://github.com/sourcegraph/sourcegraph/pull/30767)
- Fixed a race condition in the precise code intel upload expirer process that prematurely expired new uploads. [#30546](https://github.com/sourcegraph/sourcegraph/pull/30546)
- Pushing changesets from Batch Changes to code hosts with self-signed TLS certificates has been fixed. [#31010](https://github.com/sourcegraph/sourcegraph/issues/31010)
- Fixed LSIF uploads not being expired according to retention policies when the repository contained tags and branches with the same name but pointing to different commits. [#31108](https://github.com/sourcegraph/sourcegraph/pull/31108)
- Service discovery for the symbols service can transition from no endpoints to endpoints. Previously we always returned an error after the first empty state. [#31225](https://github.com/sourcegraph/sourcegraph/pull/31225)
- Fixed performance issue in LSIF upload processing, reducing the latency between uploading an LSIF index and accessing precise code intel in the UI. ([#30978](https://github.com/sourcegraph/sourcegraph/pull/30978), [#31143](https://github.com/sourcegraph/sourcegraph/pull/31143))
- Fixed symbols not appearing when no files changed between commits. [#31295](https://github.com/sourcegraph/sourcegraph/pull/31295)
- Fixed symbols not appearing when too many files changed between commits. [#31110](https://github.com/sourcegraph/sourcegraph/pull/31110)
- Fixed runaway disk usage in the `symbols` service. [#30647](https://github.com/sourcegraph/sourcegraph/pull/30647)

### Removed

- Removed `experimentalFeature.showCodeMonitoringTestEmailButton`. Test emails can still be sent by editing the code monitor and expanding the "Send email notification" section. [#29953](https://github.com/sourcegraph/sourcegraph/pull/29953)

## 3.36.3

### Fixed

- Fix Code Monitor permissions. For more detail see our [security advisory](https://github.com/sourcegraph/sourcegraph/security/advisories/GHSA-xqv2-x6f2-w3pf) [#30547](https://github.com/sourcegraph/sourcegraph/pull/30547)

## 3.36.2

### Removed

- The TOS consent screen which would appear for all users upon signing into Sourcegraph. We had some internal miscommunication on this onboarding flow and it didn’t turn out the way we intended, this effectively reverts that change. ![#30192](https://github.com/sourcegraph/sourcegraph/issues/30192)

## 3.36.1

### Fixed

- Fix broken 'src lsif upload' inside executor due to basic auth removal. [#30023](https://github.com/sourcegraph/sourcegraph/pull/30023)

## 3.36.0

### Added

- Search contexts can now be defined with a restricted search query as an alternative to a specific list of repositories and revisions. This feature is _beta_ and may change in the following releases. Allowed filters: `repo`, `rev`, `file`, `lang`, `case`, `fork`, `visibility`. `OR`, `AND` expressions are also allowed. To enable this feature to all users, set `experimentalFeatures.searchContextsQuery` to true in global settings. You'll then see a "Create context" button from the search results page and a "Query" input field in the search contexts form. If you want revisions specified in these query based search contexts to be indexed, set `experimentalFeatures.search.index.query.contexts` to true in site configuration. [#29327](https://github.com/sourcegraph/sourcegraph/pull/29327)
- More explicit Terms of Service and Privacy Policy consent has been added to Sourcegraph Server. [#28716](https://github.com/sourcegraph/sourcegraph/issues/28716)
- Batch changes will be created on forks of the upstream repository if the new `batchChanges.enforceForks` site setting is enabled. [#17879](https://github.com/sourcegraph/sourcegraph/issues/17879)
- Symbolic links are now searchable. Previously it was possible to navigate to symbolic links in the repository tree view, however the symbolic links were ignored during searches. [#29567](https://github.com/sourcegraph/sourcegraph/pull/29567), [#237](https://github.com/sourcegraph/zoekt/pull/237)
- Maximum number of references/definitions shown in panel can be adjusted in settings with `codeIntelligence.maxPanelResults`. If not set, a hardcoded limit of 500 was used. [#29629](https://github.com/sourcegraph/sourcegraph/29629)
- Search notebooks are now fully persistable. You can create notebooks through the WYSIWYG editor and share them via a unique URL. We support two visibility modes: private (only the creator can view the notebook) and public (everyone can view the notebook). This feature is _beta_ and may change in the following releases. [#27384](https://github.com/sourcegraph/sourcegraph/issues/27384)
- Code Insights that are run over all repositories now have data points with links that lead to the search page. [#29587](https://github.com/sourcegraph/sourcegraph/pull/29587)
- Code Insights creation UI query field now supports different syntax highlight modes based on `patterntype` filter. [#29733](https://github.com/sourcegraph/sourcegraph/pull/29733)
- Code Insights creation UI query field now has live-preview button that leads to the search page with predefined query value. [#29698](https://github.com/sourcegraph/sourcegraph/pull/29698)
- Code Insights creation UI detect and track patterns can now search across all repositories. [#29906](https://github.com/sourcegraph/sourcegraph/pull/29906)
- Pings now contain aggregated CTA metrics. [#29966](https://github.com/sourcegraph/sourcegraph/pull/29966)
- Pings now contain aggregated CTA metrics. [#29966](https://github.com/sourcegraph/sourcegraph/pull/29966) and [#31389](https://github.com/sourcegraph/sourcegraph/pull/31389)

### Changed

- Sourcegraph's API (streaming search, GraphQL, etc.) may now be used from any domain when using an access token for authentication, or with no authentication in the case of Sourcegraph.com. [#28775](https://github.com/sourcegraph/sourcegraph/pull/28775)
- The endpoint `/search/stream` will be retired in favor of `/.api/search/stream`. This requires no action unless you have developed custom code against `/search/stream`. We will support both endpoints for a short period of time before removing `/search/stream`. Please refer to the [documentation](https://docs.sourcegraph.com/api/stream_api) for more information.
- When displaying the content of symbolic links in the repository tree view, we will show the relative path to the link's target instead of the target's content. This behavior is consistent with how we display symbolic links in search results. [#29687](https://github.com/sourcegraph/sourcegraph/pull/29687)
- A new janitor job, "sg maintenance" was added to gitserver. The new job replaces "garbage collect" with the goal to optimize the performance of git operations for large repositories. You can choose to enable "garbage collect" again by setting the environment variables "SRC_ENABLE_GC_AUTO" to "true" and "SRC_ENABLE_SG_MAINTENANCE" to "false" for gitserver. Note that you must not enable both options at the same time. [#28224](https://github.com/sourcegraph/sourcegraph/pull/28224).
- Search results across repositories are now ordered by repository rank by default. By default the rank is the number of stars a repository has. An administrator can inflate the rank of a repository via `experimentalFeatures.ranking.repoScores`. If you notice increased latency in results, you can disable this feature by setting `experimentalFeatures.ranking.maxReorderQueueSize` to 0. [#29856](https://github.com/sourcegraph/sourcegraph/pull/29856)
- Search results within the same file are now ordered by relevance instead of line number. To order by line number, update the setting `experimentalFeatures.clientSearchResultRanking: "by-line-number"`. [#29046](https://github.com/sourcegraph/sourcegraph/pull/29046)
- Bumped the symbols processing timeout from 20 minutes to 2 hours and made it configurable. [#29891](https://github.com/sourcegraph/sourcegraph/pull/29891)

### Fixed

- Issue preventing searches from completing when certain patterns contain `@`. [#29489](https://github.com/sourcegraph/sourcegraph/pull/29489)
- The grafana dashboard for "successful search request duration" reports the time for streaming search which is used by the browser. Previously it reported the GraphQL time which the browser no longer uses. [#29625](https://github.com/sourcegraph/sourcegraph/pull/29625)
- A regression introduced in 3.35 causing Code Insights that are run over all repositories to not query against repositories that have permissions enabled. (Restricted repositories are and remain filtered based on user permissions when a user views a chart, not at query time.) This may cause global Insights to undercount for data points generated after upgrading to 3.35 and before upgrading to 3.36. [](https://github.com/sourcegraph/sourcegraph/pull/29725)
- Renaming repositories now removes the old indexes on Zoekt's disks. This did not affect search results, only wasted disk space. This was a regression introduced in Sourcegraph 3.33. [#29685](https://github.com/sourcegraph/sourcegraph/issues/29685)

### Removed

- Removed unused backend service from Kubernetes deployments. [#4050](https://github.com/sourcegraph/deploy-sourcegraph/pull/4050)

## 3.35.2

### Fixed

- Fix Code Monitor permissions. For more detail see our [security advisory](https://github.com/sourcegraph/sourcegraph/security/advisories/GHSA-xqv2-x6f2-w3pf) [#30547](https://github.com/sourcegraph/sourcegraph/pull/30547)

## 3.35.1

**⚠️ Due to issues related to Code Insights in the 3.35.0 release, users are advised to upgrade directly to 3.35.1.**

### Fixed

- Skipped migrations caused existing Code Insights to not appear. [#29395](https://github.com/sourcegraph/sourcegraph/pull/29395)
- Enterprise-only out-of-band migrations failed to execute due to missing enterprise configuration flag. [#29426](https://github.com/sourcegraph/sourcegraph/pull/29426)

## 3.35.0

**⚠️ Due to issues related to Code Insights on this release, users are advised to upgrade directly to 3.35.1.**

### Added

- Individual batch changes can publish multiple changesets to the same repository by specifying multiple target branches using the [`on.branches`](https://docs.sourcegraph.com/batch_changes/references/batch_spec_yaml_reference#on-repository) attribute. [#25228](https://github.com/sourcegraph/sourcegraph/issues/25228)
- Low resource overlay added. NOTE: this is designed for internal-use only. Customers can use the `minikube` overlay to achieve similar results.[#4012](https://github.com/sourcegraph/deploy-sourcegraph/pull/4012)
- Code Insights has a new insight `Detect and Track` which will generate unique time series from the matches of a pattern specified as a regular expression capture group. This is currently limited to insights scoped to specific repositories. [docs](https://docs.sourcegraph.com/code_insights/explanations/automatically_generated_data_series)
- Code Insights is persisted entirely in the `codeinsights-db` database. A migration will automatically be performed to move any defined insights and dashboards from your user, org, or global settings files.
- The GraphQL API for Code Insights has entered beta. [docs](https://docs.sourcegraph.com/code_insights/references/code_insights_graphql_api)
- The `SRC_GIT_SERVICE_MAX_EGRESS_BYTES_PER_SECOND` environment variable to control the egress throughput of gitserver's git service (e.g. used by zoekt-index-server to clone repos to index). Set to -1 for no limit. [#29197](https://github.com/sourcegraph/sourcegraph/pull/29197)
- Search suggestions via the GraphQL API were deprecated last release and are now no longer available. Suggestions now work only with the search streaming API. [#29283](https://github.com/sourcegraph/sourcegraph/pull/29283)
- Clicking on a token will now jump to its definition. [#28520](https://github.com/sourcegraph/sourcegraph/pull/28520)

### Changed

- The `ALLOW_DECRYPT_MIGRATION` environment variable is now read by the `worker` service, not the `frontend` service as in previous versions.
- External services will stop syncing if they exceed the user / site level limit for total number of repositories added. It will only continue syncing if the extra repositories are removed or the corresponding limit is increased, otherwise it will stop syncing for the very first repository each time the syncer attempts to sync the external service again. [#28674](https://github.com/sourcegraph/sourcegraph/pull/28674)
- Sourcegraph services now listen to SIGTERM signals. This allows smoother rollouts in kubernetes deployments. [#27958](https://github.com/sourcegraph/sourcegraph/pull/27958)
- The sourcegraph-frontend ingress now uses the networking.k8s.io/v1 api. This adds support for k8s v1.22 and later, and deprecates support for versions older than v1.18.x [#4029](https://github.com/sourcegraph/deploy-sourcegraph/pull/4029)
- Non-bare repositories found on gitserver will be removed by a janitor job. [#28895](https://github.com/sourcegraph/sourcegraph/pull/28895)
- The search bar is no longer auto-focused when navigating between files. This change means that the keyboard shortcut Cmd+LeftArrow (or Ctrl-LeftArrow) now goes back to the browser's previous page instead of moving the cursor position to the first position of the search bar. [#28943](https://github.com/sourcegraph/sourcegraph/pull/28943)
- Code Insights series over all repositories can now be edited
- Code Insights series over all repositories now support a custom time interval and will calculate with 12 points starting at the moment the series is created and working backwards.
- Minio service upgraded to RELEASE.2021-12-10T23-03-39Z. [#29188](https://github.com/sourcegraph/sourcegraph/pull/29188)
- Code insights creation UI form query field now supports suggestions and syntax highlighting. [#28130](https://github.com/sourcegraph/sourcegraph/pull/28130)
- Using `select:repo` in search queries will now stream results incrementally, greatly improving speed and reducing time-to-first-result. [#28920](https://github.com/sourcegraph/sourcegraph/pull/28920)
- The fuzzy file finder is now enabled by default and can be activated with the shortcut `Cmd+K` on macOS and `Ctrl+K` on Linux/Windows. Change the user setting `experimentalFeatures.fuzzyFinder` to `false` to disable this feature. [#29010](https://github.com/sourcegraph/sourcegraph/pull/29010)
- Search-based code intelligence and the symbol sidebar are much faster now that the symbols service incrementally processes files that changed. [#27932](https://github.com/sourcegraph/sourcegraph/pull/27932)

### Fixed

- Moving a changeset from draft state into published state was broken on GitLab code hosts. [#28239](https://github.com/sourcegraph/sourcegraph/pull/28239)
- The shortcuts for toggling the History Panel and Line Wrap were not working on Mac. [#28574](https://github.com/sourcegraph/sourcegraph/pull/28574)
- Suppresses docker-on-mac warning for Kubernetes, Docker Compose, and Pure Docker deployments. [#28405](https://github.com/sourcegraph/sourcegraph/pull/28821)
- Fixed an issue where certain regexp syntax for repository searches caused the entire search, including non-repository searches, to fail with a parse error (issue affects only version 3.34). [#28826](https://github.com/sourcegraph/sourcegraph/pull/28826)
- Modifying changesets on Bitbucket Server could previously fail if the local copy in Batch Changes was out of date. That has been fixed by retrying the operations in case of a 409 response. [#29100](https://github.com/sourcegraph/sourcegraph/pull/29100)

### Removed

- Settings files (user, org, global) as a persistence mechanism for Code Insights are now deprecated.
- Query-runner deployment has been removed. You can safely remove the `query-runner` service from your installation.

## 3.34.2

### Fixed

- A bug introduced in 3.34 and 3.34.1 that resulted in certain repositories being missed in search results. [#28624](https://github.com/sourcegraph/sourcegraph/pull/28624)

## 3.34.1

### Fixed

- Fixed Redis alerting for docker-compose deployments [#28099](https://github.com/sourcegraph/sourcegraph/issues/28099)

## 3.34.0

### Added

- Added documentation for merging site-config files. Available since 3.32 [#21220](https://github.com/sourcegraph/sourcegraph/issues/21220)
- Added site config variable `cloneProgressLog` to optionally enable logging of clone progress to temporary files for debugging. Disabled by default. [#26568](https://github.com/sourcegraph/sourcegraph/pull/26568)
- GNU's `wget` has been added to all `sourcegraph/*` Docker images that use `sourcegraph/alpine` as its base [#26823](https://github.com/sourcegraph/sourcegraph/pull/26823)
- Added the "no results page", a help page shown if a search doesn't return any results [#26154](https://github.com/sourcegraph/sourcegraph/pull/26154)
- Added monitoring page for Redis databases [#26967](https://github.com/sourcegraph/sourcegraph/issues/26967)
- The search indexer only polls repositories that have been marked as changed. This reduces a large source of load in installations with a large number of repositories. If you notice index staleness, you can try disabling by setting the environment variable `SRC_SEARCH_INDEXER_EFFICIENT_POLLING_DISABLED` on `sourcegraph-frontend`. [#27058](https://github.com/sourcegraph/sourcegraph/issues/27058)
- Pings include instance wide total counts of Code Insights grouped by presentation type, series type, and presentation-series type. [#27602](https://github.com/sourcegraph/sourcegraph/pull/27602)
- Added logging of incoming Batch Changes webhooks, which can be viewed by site admins. By default, sites without encryption will log webhooks for three days, while sites with encryption will not log webhooks without explicit configuration. [See the documentation for more details](https://docs.sourcegraph.com/admin/config/batch_changes#incoming-webhooks). [#26669](https://github.com/sourcegraph/sourcegraph/issues/26669)
- Added support for finding implementations of interfaces and methods. [#24854](https://github.com/sourcegraph/sourcegraph/pull/24854)

### Changed

- Removed liveness probes from Kubernetes Prometheus deployment [#2970](https://github.com/sourcegraph/deploy-sourcegraph/pull/2970)
- Batch Changes now requests the `workflow` scope on GitHub personal access tokens to allow batch changes to write to the `.github` directory in repositories. If you have already configured a GitHub PAT for use with Batch Changes, we suggest adding the scope to the others already granted. [#26606](https://github.com/sourcegraph/sourcegraph/issues/26606)
- Sourcegraph's Prometheus and Alertmanager dependency has been upgraded to v2.31.1 and v0.23.0 respectively. [#27336](https://github.com/sourcegraph/sourcegraph/pull/27336)
- The search UI's repositories count as well as the GraphQL API's `search().repositories` and `search().repositoriesCount` have changed semantics from the set of searchable repositories to the set of repositories with matches. In a future release, we'll introduce separate fields for the set of searchable repositories backed by a [scalable implementation](https://github.com/sourcegraph/sourcegraph/issues/27274). [#26995](https://github.com/sourcegraph/sourcegraph/issues/26995)

### Fixed

- An issue that causes the server to panic when performing a structural search via the GQL API for a query that also
  matches missing repos (affected versions 3.33.0 and 3.32.0)
  . [#26630](https://github.com/sourcegraph/sourcegraph/pull/26630)
- Improve detection for Docker running in non-linux
  environments. [#23477](https://github.com/sourcegraph/sourcegraph/issues/23477)
- Fixed the cache size calculation used for Kubernetes deployments. Previously, the calculated value was too high and would exceed the ephemeral storage request limit. #[26283](https://github.com/sourcegraph/sourcegraph/issues/26283)
- Fixed a regression that was introduced in 3.27 and broke SSH-based authentication for managing Batch Changes changesets on code hosts. SSH keys generated by Sourcegraph were not used for authentication and authenticating with the code host would fail if no SSH key with write-access had been added to `gitserver`. [#27491](https://github.com/sourcegraph/sourcegraph/pull/27491)
- Private repositories matching `-repo:` expressions are now excluded. This was a regression introduced in 3.33.0. [#27044](https://github.com/sourcegraph/sourcegraph/issues/27044)

### Removed

- All version contexts functionality (deprecated in 3.33) is now removed. [#26267](https://github.com/sourcegraph/sourcegraph/issues/26267)
- Query filter `repogroup` (deprecated in 3.33) is now removed. [#24277](https://github.com/sourcegraph/sourcegraph/issues/24277)
- Sourcegraph no longer uses CSRF security tokens/cookies to prevent CSRF attacks. Instead, Sourcegraph now relies solely on browser's CORS policies (which were already in place.) In practice, this is just as safe and leads to a simpler CSRF threat model which reduces security risks associated with our threat model complexity. [#7658](https://github.com/sourcegraph/sourcegraph/pull/7658)
- Notifications for saved searches (deprecated in v3.31.0) have been removed [#27912](https://github.com/sourcegraph/sourcegraph/pull/27912/files)

## 3.33.2

### Fixed

- Fixed: backported saved search and code monitor notification fixes from 3.34.0 [#28019](https://github.com/sourcegraph/sourcegraph/pull/28019)

## 3.33.1

### Fixed

- Private repositories matching `-repo:` expressions are now excluded. This was a regression introduced in 3.33.0. [#27044](https://github.com/sourcegraph/sourcegraph/issues/27044)
- Fixed a regression that was introduced in 3.27 and broke SSH-based authentication for managing Batch Changes changesets on code hosts. SSH keys generated by Sourcegraph were not used for authentication and authenticating with the code host would fail if no SSH key with write-access had been added to `gitserver`. [#27491](https://github.com/sourcegraph/sourcegraph/pull/27491)

## 3.33.0

### Added

- More rules have been added to the search query validation so that user get faster feedback on issues with their query. [#24747](https://github.com/sourcegraph/sourcegraph/pull/24747)
- Bloom filters have been added to the zoekt indexing backend to accelerate queries with code fragments matching `\w{4,}`. [zoekt#126](https://github.com/sourcegraph/zoekt/pull/126)
- For short search queries containing no filters but the name of a supported programming language we are now suggesting to run the query with a language filter. [#25792](https://github.com/sourcegraph/sourcegraph/pull/25792)
- The API scope used by GitLab OAuth can now optionally be configured in the provider. [#26152](https://github.com/sourcegraph/sourcegraph/pull/26152)
- Added Apex language support for syntax highlighting and search-based code intelligence. [#25268](https://github.com/sourcegraph/sourcegraph/pull/25268)

### Changed

- Search context management pages are now only available in the Sourcegraph enterprise version. Search context dropdown is disabled in the OSS version. [#25147](https://github.com/sourcegraph/sourcegraph/pull/25147)
- Search contexts GQL API is now only available in the Sourcegraph enterprise version. [#25281](https://github.com/sourcegraph/sourcegraph/pull/25281)
- When running a commit or diff query, the accepted values of `before` and `after` have changed from "whatever git accepts" to a [slightly more strict subset](https://docs.sourcegraph.com/code_search/reference/language#before) of that. [#25414](https://github.com/sourcegraph/sourcegraph/pull/25414)
- Repogroups and version contexts are deprecated in favor of search contexts. Read more about the deprecation and how to migrate to search contexts in the [blog post](https://about.sourcegraph.com/blog/introducing-search-contexts). [#25676](https://github.com/sourcegraph/sourcegraph/pull/25676)
- Search contexts are now enabled by default in the Sourcegraph enterprise version. [#25674](https://github.com/sourcegraph/sourcegraph/pull/25674)
- Code Insights background queries will now retry a maximum of 10 times (down from 100). [#26057](https://github.com/sourcegraph/sourcegraph/pull/26057)
- Our `sourcegraph/cadvisor` Docker image has been upgraded to cadvisor version `v0.42.0`. [#26126](https://github.com/sourcegraph/sourcegraph/pull/26126)
- Our `jaeger` version in the `sourcegraph/sourcegraph` Docker image has been upgraded to `1.24.0`. [#26215](https://github.com/sourcegraph/sourcegraph/pull/26215)

### Fixed

- A search regression in 3.32.0 which caused instances with search indexing _disabled_ (very rare) via `"search.index.enabled": false,` in their site config to crash with a panic. [#25321](https://github.com/sourcegraph/sourcegraph/pull/25321)
- An issue where the default `search.index.enabled` value on single-container Docker instances would incorrectly be computed as `false` in some situations. [#25321](https://github.com/sourcegraph/sourcegraph/pull/25321)
- StatefulSet service discovery in Kubernetes correctly constructs pod hostnames in the case where the ServiceName is different from the StatefulSet name. [#25146](https://github.com/sourcegraph/sourcegraph/pull/25146)
- An issue where clicking on a link in the 'Revisions' search sidebar section would result in an invalid query if the query didn't already contain a 'repo:' filter. [#25076](https://github.com/sourcegraph/sourcegraph/pull/25076)
- An issue where links to jump to Bitbucket Cloud wouldn't render in the UI. [#25533](https://github.com/sourcegraph/sourcegraph/pull/25533)
- Fixed some code insights pings being aggregated on `anonymous_user_id` instead of `user_id`. [#25926](https://github.com/sourcegraph/sourcegraph/pull/25926)
- Code insights running over all repositories using a commit search (`type:commit` or `type:diff`) would fail to deserialize and produce no results. [#25928](https://github.com/sourcegraph/sourcegraph/pull/25928)
- Fixed an issue where code insights queries could produce a panic on queued records that did not include a `record_time` [#25929](https://github.com/sourcegraph/sourcegraph/pull/25929)
- Fixed an issue where Batch Change changeset diffs would sometimes render incorrectly when previewed from the UI if they contained deleted empty lines. [#25866](https://github.com/sourcegraph/sourcegraph/pull/25866)
- An issue where `repo:contains.commit.after()` would fail on some malformed git repositories. [#25974](https://github.com/sourcegraph/sourcegraph/issues/25974)
- Fixed primary email bug where users with no primary email set would break the email setting page when trying to add a new email. [#25008](https://github.com/sourcegraph/sourcegraph/pull/25008)
- An issue where keywords like `and`, `or`, `not` would not be highlighted properly in the search bar due to the presence of quotes. [#26135](https://github.com/sourcegraph/sourcegraph/pull/26135)
- An issue where frequent search indexing operations led to incoming search queries timing out. When these timeouts happened in quick succession, `zoekt-webserver` processes would shut themselves down via their `watchdog` routine. This should now only happen when a given `zoekt-webserver` is under-provisioned on CPUs. [#25872](https://github.com/sourcegraph/sourcegraph/issues/25872)
- Since 3.28.0, Batch Changes webhooks would not update changesets opened in private repositories. This has been fixed. [#26380](https://github.com/sourcegraph/sourcegraph/issues/26380)
- Reconciling batch changes could stall when updating the state of a changeset that already existed. This has been fixed. [#26386](https://github.com/sourcegraph/sourcegraph/issues/26386)

### Removed

- Batch Changes changeset specs stored the raw JSON used when creating them, which is no longer used and is not exposed in the API. This column has been removed, thereby saving space in the Sourcegraph database. [#25453](https://github.com/sourcegraph/sourcegraph/issues/25453)
- The query builder page experimental feature, which was disabled in 3.21, is now removed. The setting `{ "experimentalFeatures": { "showQueryBuilder": true } }` now has no effect. [#26125](https://github.com/sourcegraph/sourcegraph/pull/26125)

## 3.32.1

### Fixed

- Fixed a regression that was introduced in 3.27 and broke SSH-based authentication for managing Batch Changes changesets on code hosts. SSH keys generated by Sourcegraph were not used for authentication and authenticating with the code host would fail if no SSH key with write-access had been added to `gitserver`. [#27491](https://github.com/sourcegraph/sourcegraph/pull/27491)

## 3.32.0

### Added

- The search sidebar shows a revisions section if all search results are from a single repository. This makes it easier to search in and switch between different revisions. [#23835](https://github.com/sourcegraph/sourcegraph/pull/23835)
- The various alerts overview panels in Grafana can now be clicked to go directly to the relevant panels and dashboards. [#24920](https://github.com/sourcegraph/sourcegraph/pull/24920)
- Added a `Documentation` tab to the Site Admin Maintenance panel that links to the official Sourcegraph documentation. [#24917](https://github.com/sourcegraph/sourcegraph/pull/24917)
- Code Insights that run over all repositories now generate a moving daily snapshot between time points. [#24804](https://github.com/sourcegraph/sourcegraph/pull/24804)
- The Code Insights GraphQL API now restricts the results to user, org, and globally scoped insights. Insights will be synced to the database with access associated to the user or org setting containing the insight definition. [#25017](https://github.com/sourcegraph/sourcegraph/pull/25017)
- The timeout for long-running Git commands can be customized via `gitLongCommandTimeout` in the site config. [#25080](https://github.com/sourcegraph/sourcegraph/pull/25080)

### Changed

- `allowGroupsPermissionsSync` in the GitHub authorization provider is now required to enable the experimental GitHub teams and organization permissions caching. [#24561](https://github.com/sourcegraph/sourcegraph/pull/24561)
- GitHub external code hosts now validate if a corresponding authorization provider is set, and emits a warning if not. [#24526](https://github.com/sourcegraph/sourcegraph/pull/24526)
- Sourcegraph is now built with Go 1.17. [#24566](https://github.com/sourcegraph/sourcegraph/pull/24566)
- Code Insights is now available only in the Sourcegraph enterprise. [#24741](https://github.com/sourcegraph/sourcegraph/pull/24741)
- Prometheus in Sourcegraph with Docker Compose now scrapes Postgres and Redis instances for metrics. [deploy-sourcegraph-docker#580](https://github.com/sourcegraph/deploy-sourcegraph-docker/pull/580)
- Symbol suggestions now leverage optimizations for global searches. [#24943](https://github.com/sourcegraph/sourcegraph/pull/24943)

### Fixed

- Fixed a number of issues where repository permissions sync may fail for instances with very large numbers of repositories. [#24852](https://github.com/sourcegraph/sourcegraph/pull/24852), [#24972](https://github.com/sourcegraph/sourcegraph/pull/24972)
- Fixed excessive re-rendering of the whole web application on every keypress in the search query input. [#24844](https://github.com/sourcegraph/sourcegraph/pull/24844)
- Code Insights line chart now supports different timelines for each data series (lines). [#25005](https://github.com/sourcegraph/sourcegraph/pull/25005)
- Postgres exporter now exposes pg_stat_activity account to show the number of active DB connections. [#25086](https://github.com/sourcegraph/sourcegraph/pull/25086)

### Removed

- The `PRECISE_CODE_INTEL_DATA_TTL` environment variable is no longer read by the worker service. Instead, global and repository-specific data retention policies configurable in the UI by site-admins will control the length of time LSIF uploads are considered _fresh_. [#24793](https://github.com/sourcegraph/sourcegraph/pull/24793)
- The `repo.cloned` column was removed as it was deprecated in 3.26. [#25066](https://github.com/sourcegraph/sourcegraph/pull/25066)

## 3.31.2

### Fixed

- Fixed multiple CVEs for [libssl](https://cve.mitre.org/cgi-bin/cvename.cgi?name=CVE-2021-3711) and [Python3](https://cve.mitre.org/cgi-bin/cvename.cgi?name=CVE-2021-29921). [#24700](https://github.com/sourcegraph/sourcegraph/pull/24700) [#24620](https://github.com/sourcegraph/sourcegraph/pull/24620) [#24695](https://github.com/sourcegraph/sourcegraph/pull/24695)

## 3.31.1

### Added

- The required authentication scopes required to enable caching behaviour for GitHub repository permissions can now be requested via `allowGroupsPermissionsSync` in GitHub `auth.providers`. [#24328](https://github.com/sourcegraph/sourcegraph/pull/24328)

### Changed

- Caching behaviour for GitHub repository permissions enabled via the `authorization.groupsCacheTTL` field in the code host config can now leverage additional caching of team and organization permissions for repository permissions syncing (on top of the caching for user permissions syncing introduced in 3.31). [#24328](https://github.com/sourcegraph/sourcegraph/pull/24328)

## 3.31.0

### Added

- Backend Code Insights GraphQL queries now support arguments `includeRepoRegex` and `excludeRepoRegex` to filter on repository names. [#23256](https://github.com/sourcegraph/sourcegraph/pull/23256)
- Code Insights background queries now process in a priority order backwards through time. This will allow insights to populate concurrently. [#23101](https://github.com/sourcegraph/sourcegraph/pull/23101)
- Operator documentation has been added to the Search Reference sidebar section. [#23116](https://github.com/sourcegraph/sourcegraph/pull/23116)
- Syntax highlighting support for the [Cue](https://cuelang.org) language.
- Reintroduced a revised version of the Search Types sidebar section. [#23170](https://github.com/sourcegraph/sourcegraph/pull/23170)
- Improved usability where filters followed by a space in the search query will warn users that the filter value is empty. [#23646](https://github.com/sourcegraph/sourcegraph/pull/23646)
- Perforce: [`git p4`'s `--use-client-spec` option](https://git-scm.com/docs/git-p4#Documentation/git-p4.txt---use-client-spec) can now be enabled by configuring the `p4.client` field. [#23833](https://github.com/sourcegraph/sourcegraph/pull/23833), [#23845](https://github.com/sourcegraph/sourcegraph/pull/23845)
- Code Insights will do a one-time reset of ephemeral insights specific database tables to clean up stale and invalid data. Insight data will regenerate automatically. [23791](https://github.com/sourcegraph/sourcegraph/pull/23791)
- Perforce: added basic support for Perforce permission table path wildcards. [#23755](https://github.com/sourcegraph/sourcegraph/pull/23755)
- Added autocompletion and search filtering of branch/tag/commit revisions to the repository compare page. [#23977](https://github.com/sourcegraph/sourcegraph/pull/23977)
- Batch Changes changesets can now be [set to published when previewing new or updated batch changes](https://docs.sourcegraph.com/batch_changes/how-tos/publishing_changesets#within-the-ui). [#22912](https://github.com/sourcegraph/sourcegraph/issues/22912)
- Added Python3 to server and gitserver images to enable git-p4 support. [#24204](https://github.com/sourcegraph/sourcegraph/pull/24204)
- Code Insights drill-down filters now allow filtering insights data on the dashboard page using repo: filters. [#23186](https://github.com/sourcegraph/sourcegraph/issues/23186)
- GitHub repository permissions can now leverage caching of team and organization permissions for user permissions syncing. Caching behaviour can be enabled via the `authorization.groupsCacheTTL` field in the code host config. This can significantly reduce the amount of time it takes to perform a full permissions sync due to reduced instances of being rate limited by the code host. [#23978](https://github.com/sourcegraph/sourcegraph/pull/23978)

### Changed

- Code Insights will now always backfill from the time the data series was created. [#23430](https://github.com/sourcegraph/sourcegraph/pull/23430)
- Code Insights queries will now extract repository name out of the GraphQL response instead of going to the database. [#23388](https://github.com/sourcegraph/sourcegraph/pull/23388)
- Code Insights backend has moved from the `repo-updater` service to the `worker` service. [#23050](https://github.com/sourcegraph/sourcegraph/pull/23050)
- Code Insights feature flag `DISABLE_CODE_INSIGHTS` environment variable has moved from the `repo-updater` service to the `worker` service. Any users of this flag will need to update their `worker` service configuration to continue using it. [#23050](https://github.com/sourcegraph/sourcegraph/pull/23050)
- Updated Docker-Compose Caddy Image to v2.0.0-alpine. [#468](https://github.com/sourcegraph/deploy-sourcegraph-docker/pull/468)
- Code Insights historical samples will record using the timestamp of the commit that was searched. [#23520](https://github.com/sourcegraph/sourcegraph/pull/23520)
- Authorization checks are now handled using role based permissions instead of manually altering SQL statements. [23398](https://github.com/sourcegraph/sourcegraph/pull/23398)
- Docker Compose: the Jaeger container's `SAMPLING_STRATEGIES_FILE` now has a default value. If you are currently using a custom sampling strategies configuration, you may need to make sure your configuration is not overridden by the change when upgrading. [sourcegraph/deploy-sourcegraph#489](https://github.com/sourcegraph/deploy-sourcegraph-docker/pull/489)
- Code Insights historical samples will record using the most recent commit to the start of the frame instead of the middle of the frame. [#23573](https://github.com/sourcegraph/sourcegraph/pull/23573)
- The copy icon displayed next to files and repositories will now copy the file or repository path. Previously, this action copied the URL to clipboard. [#23390](https://github.com/sourcegraph/sourcegraph/pull/23390)
- Sourcegraph's Prometheus dependency has been upgraded to v2.28.1. [23663](https://github.com/sourcegraph/sourcegraph/pull/23663)
- Sourcegraph's Alertmanager dependency has been upgraded to v0.22.2. [23663](https://github.com/sourcegraph/sourcegraph/pull/23714)
- Code Insights will now schedule sample recordings for the first of the next month after creation or a previous recording. [#23799](https://github.com/sourcegraph/sourcegraph/pull/23799)
- Code Insights now stores data in a new format. Data points will store complete vectors for all repositories even if the underlying Sourcegraph queries were compressed. [#23768](https://github.com/sourcegraph/sourcegraph/pull/23768)
- Code Insights rate limit values have been tuned for a more reasonable performance. [#23860](https://github.com/sourcegraph/sourcegraph/pull/23860)
- Code Insights will now generate historical data once per month on the first of the month, up to the configured `insights.historical.frames` number of frames. [#23768](https://github.com/sourcegraph/sourcegraph/pull/23768)
- Code Insights will now schedule recordings for the first of the next calendar month after an insight is created or recorded. [#23799](https://github.com/sourcegraph/sourcegraph/pull/23799)
- Code Insights will attempt to sync insight definitions from settings to the database once every 10 minutes. [23805](https://github.com/sourcegraph/sourcegraph/pull/23805)
- Code Insights exposes information about queries that are flagged `dirty` through the `insights` GraphQL query. [#23857](https://github.com/sourcegraph/sourcegraph/pull/23857/)
- Code Insights GraphQL query `insights` will now fetch 12 months of data instead of 6 if a specific time range is not provided. [#23786](https://github.com/sourcegraph/sourcegraph/pull/23786)
- Code Insights will now generate 12 months of historical data during a backfill instead of 6. [#23860](https://github.com/sourcegraph/sourcegraph/pull/23860)
- The `sourcegraph-frontend.Role` in Kubernetes deployments was updated to permit statefulsets access in the Kubernetes API. This is needed to better support stable service discovery for stateful sets during deployments, which isn't currently possible by using service endpoints. [#3670](https://github.com/sourcegraph/deploy-sourcegraph/pull/3670) [#23889](https://github.com/sourcegraph/sourcegraph/pull/23889)
- For Docker-Compose and Kubernetes users, the built-in main Postgres and codeintel databases have switched to an alpine Docker image. This requires re-indexing the entire database. This process can take up to a few hours on systems with large datasets. [#23697](https://github.com/sourcegraph/sourcegraph/pull/23697)
- Results are now streamed from searcher by default, improving memory usage and latency for large, unindexed searches. [#23754](https://github.com/sourcegraph/sourcegraph/pull/23754)
- [`deploy-sourcegraph` overlays](https://docs.sourcegraph.com/admin/install/kubernetes/configure#overlays) now use `resources:` instead of the [deprecated `bases:` field](https://kubectl.docs.kubernetes.io/references/kustomize/kustomization/bases/) for referencing Kustomize bases. [deploy-sourcegraph#3606](https://github.com/sourcegraph/deploy-sourcegraph/pull/3606)
- The `deploy-sourcegraph-docker` Pure Docker deployment scripts and configuration has been moved to the `./pure-docker` subdirectory. [deploy-sourcegraph-docker#454](https://github.com/sourcegraph/deploy-sourcegraph-docker/pull/454)
- In Kubernetes deployments, setting the `SRC_GIT_SERVERS` environment variable explicitly is no longer needed. Addresses of the gitserver pods will be discovered automatically and in the same numerical order as with the static list. Unset the env var in your `frontend.Deployment.yaml` to make use of this feature. [#24094](https://github.com/sourcegraph/sourcegraph/pull/24094)
- The consistent hashing scheme used to distribute repositories across indexed-search replicas has changed to improve distribution and reduce load discrepancies. In the next upgrade, indexed-search pods will re-index the majority of repositories since the repo to replica assignments will change. This can take a few hours in large instances, but searches should succeed during that time since a replica will only delete a repo once it has been indexed in the new replica that owns it. You can monitor this process in the Zoekt Index Server Grafana dashboard - the "assigned" repos in "Total number of repos" will spike and then reduce until it becomes the same as "indexed". As a fail-safe, the old consistent hashing scheme can be enabled by setting the `SRC_ENDPOINTS_CONSISTENT_HASH` env var to `consistent(crc32ieee)` in the `sourcegraph-frontend` deployment. [#23921](https://github.com/sourcegraph/sourcegraph/pull/23921)
- In Kubernetes deployments an emptyDir (`/dev/shm`) is now mounted in the `pgsql` deployment to allow Postgres to access more than 64KB shared memory. This value should be configured to match the `shared_buffers` value in your Postgres configuration. [deploy-sourcegraph#3784](https://github.com/sourcegraph/deploy-sourcegraph/pull/3784/)

### Fixed

- The search reference will now show matching entries when using the filter input. [#23224](https://github.com/sourcegraph/sourcegraph/pull/23224)
- Graceful termination periods have been added to database deployments. [#3358](https://github.com/sourcegraph/deploy-sourcegraph/pull/3358) & [#477](https://github.com/sourcegraph/deploy-sourcegraph-docker/pull/477)
- All commit search results for `and`-expressions are now highlighted. [#23336](https://github.com/sourcegraph/sourcegraph/pull/23336)
- Email notifiers in `observability.alerts` now correctly respect the `email.smtp.noVerifyTLS` site configuration field. [#23636](https://github.com/sourcegraph/sourcegraph/issues/23636)
- Alertmanager (Prometheus) now respects `SMTPServerConfig.noVerifyTLS` field. [#23636](https://github.com/sourcegraph/sourcegraph/issues/23636)
- Clicking on symbols in the left search pane now renders hover tooltips for indexed repositories. [#23664](https://github.com/sourcegraph/sourcegraph/pull/23664)
- Fixed a result streaming throttling issue that was causing significantly increased latency for some searches. [#23736](https://github.com/sourcegraph/sourcegraph/pull/23736)
- GitCredentials passwords stored in AWS CodeCommit configuration is now redacted. [#23832](https://github.com/sourcegraph/sourcegraph/pull/23832)
- Patched a vulnerability in `apk-tools`. [#23917](https://github.com/sourcegraph/sourcegraph/pull/23917)
- Line content was being duplicated in unindexed search payloads, causing memory instability for some dense search queries. [#23918](https://github.com/sourcegraph/sourcegraph/pull/23918)
- Updating draft merge requests on GitLab from batch changes no longer removes the draft status. [#23944](https://github.com/sourcegraph/sourcegraph/issues/23944)
- Report highlight matches instead of line matches in search results. [#21443](https://github.com/sourcegraph/sourcegraph/issues/21443)
- Force the `codeinsights-db` database to read from the `configMap` configuration file by explicitly setting the `POSTGRESQL_CONF_DIR` environment variable to the `configMap` mount path. [deploy-sourcegraph#3788](https://github.com/sourcegraph/deploy-sourcegraph/pull/3788)

### Removed

- The old batch repository syncer was removed and can no longer be activated by setting `ENABLE_STREAMING_REPOS_SYNCER=false`. [#22949](https://github.com/sourcegraph/sourcegraph/pull/22949)
- Email notifications for saved searches are now deprecated in favor of Code Monitoring. Email notifications can no longer be enabled for saved searches. Saved searches that already have notifications enabled will continue to work, but there is now a button users can click to migrate to code monitors. Notifications for saved searches will be removed entirely in the future. [#23275](https://github.com/sourcegraph/sourcegraph/pull/23275)
- The `sg_service` Postgres role and `sg_repo_access_policy` policy on the `repo` table have been removed due to performance concerns. [#23622](https://github.com/sourcegraph/sourcegraph/pull/23622)
- Deprecated site configuration field `email.smtp.disableTLS` has been removed. [#23639](https://github.com/sourcegraph/sourcegraph/pull/23639)
- Deprecated language servers have been removed from `deploy-sourcegraph`. [deploy-sourcegraph#3605](https://github.com/sourcegraph/deploy-sourcegraph/pull/3605)
- The experimental `codeInsightsAllRepos` feature flag has been removed. [#23850](https://github.com/sourcegraph/sourcegraph/pull/23850)

## 3.30.4

### Added

- Add a new environment variable `SRC_HTTP_CLI_EXTERNAL_TIMEOUT` to control the timeout for all external HTTP requests. [#23620](https://github.com/sourcegraph/sourcegraph/pull/23620)

### Changed

- Postgres has been upgraded to `12.8` in the single-server Sourcegraph image [#23999](https://github.com/sourcegraph/sourcegraph/pull/23999)

## 3.30.3

**⚠️ Users on 3.29.x are advised to upgrade directly to 3.30.3**. If you have already upgraded to 3.30.0, 3.30.1, or 3.30.2 please follow [this migration guide](https://docs.sourcegraph.com/admin/migration/3_30).

### Fixed

- Codeintel-db database images have been reverted back to debian due to corruption caused by glibc and alpine. [23324](https://github.com/sourcegraph/sourcegraph/pull/23324)

## 3.30.2

**⚠️ Users on 3.29.x are advised to upgrade directly to 3.30.3**. If you have already upgraded to 3.30.0, 3.30.1, or 3.30.2 please follow [this migration guide](https://docs.sourcegraph.com/admin/migration/3_30).

### Fixed

- Postgres database images have been reverted back to debian due to corruption caused by glibc and alpine. [23302](https://github.com/sourcegraph/sourcegraph/pull/23302)

## 3.30.1

**⚠️ Users on 3.29.x are advised to upgrade directly to 3.30.3**. If you have already upgraded to 3.30.0, 3.30.1, or 3.30.2 please follow [this migration guide](https://docs.sourcegraph.com/admin/migration/3_30).

### Fixed

- An issue where the UI would occasionally display `lsifStore.Ranges: ERROR: relation \"lsif_documentation_mappings\" does not exist (SQLSTATE 42P01)` [#23115](https://github.com/sourcegraph/sourcegraph/pull/23115)
- Fixed a vulnerability in our Postgres Alpine image related to libgcrypt [#23174](https://github.com/sourcegraph/sourcegraph/pull/23174)
- When syncing in streaming mode, repo-updater will now ensure a repo's transaction is committed before notifying gitserver to update that repo. [#23169](https://github.com/sourcegraph/sourcegraph/pull/23169)
- When encountering spurious errors during streaming syncing (like temporary 500s from codehosts), repo-updater will no longer delete all associated repos that weren't seen. Deletion will happen only if there were no errors or if the error was one of "Unauthorized", "Forbidden" or "Account Suspended". [#23171](https://github.com/sourcegraph/sourcegraph/pull/23171)
- External HTTP requests are now automatically retried when appropriate. [#23131](https://github.com/sourcegraph/sourcegraph/pull/23131)

## 3.30.0

**⚠️ Users on 3.29.x are advised to upgrade directly to 3.30.3**. If you have already upgraded to 3.30.0, 3.30.1, or 3.30.2 please follow [this migration guide](https://docs.sourcegraph.com/admin/migration/3_30).

### Added

- Added support for `select:file.directory` in search queries, which returns unique directory paths for results that satisfy the query. [#22449](https://github.com/sourcegraph/sourcegraph/pull/22449)
- An `sg_service` Postgres role has been introduced, as well as an `sg_repo_access_policy` policy on the `repo` table that restricts access to that role. The role that owns the `repo` table will continue to get unrestricted access. [#22303](https://github.com/sourcegraph/sourcegraph/pull/22303)
- Every service that connects to the database (i.e. Postgres) now has a "Database connections" monitoring section in its Grafana dashboard. [#22570](https://github.com/sourcegraph/sourcegraph/pull/22570)
- A new bulk operation to close many changesets at once has been added to Batch Changes. [#22547](https://github.com/sourcegraph/sourcegraph/pull/22547)
- Backend Code Insights will aggregate viewable repositories based on the authenticated user. [#22471](https://github.com/sourcegraph/sourcegraph/pull/22471)
- Added support for highlighting .frugal files as Thrift syntax.
- Added `file:contains.content(regexp)` predicate, which filters only to files that contain matches of the given pattern. [#22666](https://github.com/sourcegraph/sourcegraph/pull/22666)
- Repository syncing is now done in streaming mode by default. Customers with many repositories should notice code host updates much faster, with repo-updater consuming less memory. Using the previous batch mode can be done by setting the `ENABLE_STREAMING_REPOS_SYNCER` environment variable to `false` in `repo-updater`. That environment variable will be deleted in the next release. [#22756](https://github.com/sourcegraph/sourcegraph/pull/22756)
- Enabled the ability to query Batch Changes changesets, changesets stats, and file diff stats for an individual repository via the Sourcegraph GraphQL API. [#22744](https://github.com/sourcegraph/sourcegraph/pull/22744/)
- Added "Groovy" to the initial `lang:` filter suggestions in the search bar. [#22755](https://github.com/sourcegraph/sourcegraph/pull/22755)
- The `lang:` filter suggestions now show all supported, matching languages as the user types a language name. [#22765](https://github.com/sourcegraph/sourcegraph/pull/22765)
- Code Insights can now be grouped into dashboards. [#22215](https://github.com/sourcegraph/sourcegraph/issues/22215)
- Batch Changes changesets can now be [published from the Sourcegraph UI](https://docs.sourcegraph.com/batch_changes/how-tos/publishing_changesets#within-the-ui). [#18277](https://github.com/sourcegraph/sourcegraph/issues/18277)
- The repository page now has a new button to view batch change changesets created in that specific repository, with a badge indicating how many changesets are currently open. [#22804](https://github.com/sourcegraph/sourcegraph/pull/22804)
- Experimental: Search-based code insights can run over all repositories on the instance. To enable, use the feature flag `"experimentalFeatures": { "codeInsightsAllRepos": true }` and tick the checkbox in the insight creation/edit UI. [#22759](https://github.com/sourcegraph/sourcegraph/issues/22759)
- Search References is a new search sidebar section to simplify learning about the available search filters directly where they are used. [#21539](https://github.com/sourcegraph/sourcegraph/issues/21539)

### Changed

- Backend Code Insights only fills historical data frames that have changed to reduce the number of searches required. [#22298](https://github.com/sourcegraph/sourcegraph/pull/22298)
- Backend Code Insights displays data points for a fixed 6 months period in 2 week intervals, and will carry observations forward that are missing. [#22298](https://github.com/sourcegraph/sourcegraph/pull/22298)
- Backend Code Insights now aggregate over 26 weeks instead of 6 months. [#22527](https://github.com/sourcegraph/sourcegraph/pull/22527)
- Search queries now disallow specifying `rev:` without `repo:`. Note that to search across potentially multiple revisions, a query like `repo:.* rev:<revision>` remains valid. [#22705](https://github.com/sourcegraph/sourcegraph/pull/22705)
- The extensions status bar on diff pages has been redesigned and now shows information for both the base and head commits. [#22123](https://github.com/sourcegraph/sourcegraph/pull/22123/files)
- The `applyBatchChange` and `createBatchChange` mutations now accept an optional `publicationStates` argument to set the publication state of specific changesets within the batch change. [#22485](https://github.com/sourcegraph/sourcegraph/pull/22485) and [#22854](https://github.com/sourcegraph/sourcegraph/pull/22854)
- Search queries now return up to 80 suggested filters. Previously we returned up to 24. [#22863](https://github.com/sourcegraph/sourcegraph/pull/22863)
- GitHub code host connections can now include `repositoryQuery` entries that match more than 1000 repositories from the GitHub search API without requiring the previously documented work-around of splitting the query up with `created:` qualifiers, which is now done automatically. [#2562](https://github.com/sourcegraph/sourcegraph/issues/2562)

### Fixed

- The Batch Changes user and site credential encryption migrators added in Sourcegraph 3.28 could report zero progress when encryption was disabled, even though they had nothing to do. This has been fixed, and progress will now be correctly reported. [#22277](https://github.com/sourcegraph/sourcegraph/issues/22277)
- Listing Github Entreprise org repos now returns internal repos as well. [#22339](https://github.com/sourcegraph/sourcegraph/pull/22339)
- Jaeger works in Docker-compose deployments again. [#22691](https://github.com/sourcegraph/sourcegraph/pull/22691)
- A bug where the pattern `)` makes the browser unresponsive. [#22738](https://github.com/sourcegraph/sourcegraph/pull/22738)
- An issue where using `select:repo` in conjunction with `and` patterns did not yield expected repo results. [#22743](https://github.com/sourcegraph/sourcegraph/pull/22743)
- The `isLocked` and `isDisabled` fields of GitHub repositories are now fetched correctly from the GraphQL API of GitHub Enterprise instances. Users that rely on the `repos` config in GitHub code host connections should update so that locked and disabled repositories defined in that list are actually skipped. [#22788](https://github.com/sourcegraph/sourcegraph/pull/22788)
- Homepage no longer fails to load if there are invalid entries in user's search history. [#22857](https://github.com/sourcegraph/sourcegraph/pull/22857)
- An issue where regexp query highlighting in the search bar would render incorrectly on Firefox. [#23043](https://github.com/sourcegraph/sourcegraph/pull/23043)
- Code intelligence uploads and indexes are restricted to only site-admins. It was read-only for any user. [#22890](https://github.com/sourcegraph/sourcegraph/pull/22890)
- Daily usage statistics are restricted to only site-admins. It was read-only for any user. [#23026](https://github.com/sourcegraph/sourcegraph/pull/23026)
- Ephemeral storage requests now match their cache size requests for Kubernetes deployments. [#2953](https://github.com/sourcegraph/deploy-sourcegraph/pull/2953)

### Removed

- The experimental paginated search feature (the `stable:` keyword) has been removed, to be replaced with streaming search. [#22428](https://github.com/sourcegraph/sourcegraph/pull/22428)
- The experimental extensions view page has been removed. [#22565](https://github.com/sourcegraph/sourcegraph/pull/22565)
- A search query diagnostic that previously warned the user when quotes are interpreted literally has been removed. The literal meaning has been Sourcegraph's default search behavior for some time now. [#22892](https://github.com/sourcegraph/sourcegraph/pull/22892)
- Non-root overlays were removed for `deploy-sourcegraph` in favor of using `non-privileged`. [#3404](https://github.com/sourcegraph/deploy-sourcegraph/pull/3404)

### API docs (experimental)

API docs is a new experimental feature of Sourcegraph ([learn more](https://docs.sourcegraph.com/code_intelligence/apidocs)). It is enabled by default in Sourcegraph 3.30.0.

- API docs is enabled by default in Sourcegraph 3.30.0. It can be disabled by adding `"apiDocs": false` to the `experimentalFeatures` section of user settings.
- The API docs landing page now indicates what API docs are and provide more info.
- The API docs landing page now represents the code in the repository root, instead of an empty page.
- Pages now correctly indicate it is an experimental feature, and include a feedback widget.
- Subpages linked via the sidebar are now rendered much better, and have an expandable section.
- Symbols in documentation now have distinct icons for e.g. functions/vars/consts/etc.
- Symbols are now sorted in exported-first, alphabetical order.
- Repositories without LSIF documentation data now show a friendly error page indicating what languages are supported, how to set it up, etc.
- API docs can now distinguish between different types of symbols, tests, examples, benchmarks, etc. and whether symbols are public/private - to support filtering in the future.
- Only public/exported symbols are included by default for now.
- URL paths for Go packages are now friendlier, e.g. `/-/docs/cmd/frontend/auth` instead of `/-/docs/cmd-frontend-auth`.
- URLs are now formatted by the language indexer, in a way that makes sense for the language, e.g. `#Mocks.CreateUserAndSave` instead of `#ypeMocksCreateUserAndSave` for a Go method `CreateUserAndSave` on type `Mocks`.
- Go blank identifier assignments `var _ = ...` are no longer incorrectly included.
- Go symbols defined within functions, e.g. a `var` inside a `func` scope are no longer incorrectly included.
- `Functions`, `Variables`, and other top-level sections are no longer rendered empty if there are none in that section.
- A new test suite for LSIF indexers implementing the Sourcegraph documentation extension to LSIF [is available](https://github.com/sourcegraph/lsif-static-doc).
- We now emit the LSIF data needed to in the future support "Jump to API docs" from code views, "View code" from API docs, usage examples in API docs, and search indexing.
- Various UI style issues, color contrast issues, etc. have been fixed.
- Major improvements to the GraphQL APIs for API documentation.

## 3.29.0

### Added

- Code Insights queries can now run concurrently up to a limit set by the `insights.query.worker.concurrency` site config. [#21219](https://github.com/sourcegraph/sourcegraph/pull/21219)
- Code Insights workers now support a rate limit for query execution and historical data frame analysis using the `insights.query.worker.rateLimit` and `insights.historical.worker.rateLimit` site configurations. [#21533](https://github.com/sourcegraph/sourcegraph/pull/21533)
- The GraphQL `Site` `SettingsSubject` type now has an `allowSiteSettingsEdits` field to allow clients to determine whether the instance uses the `GLOBAL_SETTINGS_FILE` environment variable. [#21827](https://github.com/sourcegraph/sourcegraph/pull/21827)
- The Code Insights creation UI now remembers previously filled-in field values when returning to the form after having navigated away. [#21744](https://github.com/sourcegraph/sourcegraph/pull/21744)
- The Code Insights creation UI now shows autosuggestions for the repository field. [#21699](https://github.com/sourcegraph/sourcegraph/pull/21699)
- A new bulk operation to retry many changesets at once has been added to Batch Changes. [#21173](https://github.com/sourcegraph/sourcegraph/pull/21173)
- A `security_event_logs` database table has been added in support of upcoming security-related efforts. [#21949](https://github.com/sourcegraph/sourcegraph/pull/21949)
- Added featured Sourcegraph extensions query to the GraphQL API, as well as a section in the extension registry to display featured extensions. [#21665](https://github.com/sourcegraph/sourcegraph/pull/21665)
- The search page now has a `create insight` button to create search-based insight based on your search query [#21943](https://github.com/sourcegraph/sourcegraph/pull/21943)
- Added support for Terraform syntax highlighting. [#22040](https://github.com/sourcegraph/sourcegraph/pull/22040)
- A new bulk operation to merge many changesets at once has been added to Batch Changes. [#21959](https://github.com/sourcegraph/sourcegraph/pull/21959)
- Pings include aggregated usage for the Code Insights creation UI, organization visible insight count per insight type, and insight step size in days. [#21671](https://github.com/sourcegraph/sourcegraph/pull/21671)
- Search-based insight creation UI now supports `count:` filter in data series query input. [#22049](https://github.com/sourcegraph/sourcegraph/pull/22049)
- Code Insights background workers will now index commits in a new table `commit_index` for future optimization efforts. [#21994](https://github.com/sourcegraph/sourcegraph/pull/21994)
- The creation UI for search-based insights now supports the `count:` filter in the data series query input. [#22049](https://github.com/sourcegraph/sourcegraph/pull/22049)
- A new service, `worker`, has been introduced to run background jobs that were previously run in the frontend. See the [deployment documentation](https://docs.sourcegraph.com/admin/workers) for additional details. [#21768](https://github.com/sourcegraph/sourcegraph/pull/21768)

### Changed

- SSH public keys generated to access code hosts with batch changes now include a comment indicating they originated from Sourcegraph. [#20523](https://github.com/sourcegraph/sourcegraph/issues/20523)
- The copy query button is now permanently enabled and `experimentalFeatures.copyQueryButton` setting has been deprecated. [#21364](https://github.com/sourcegraph/sourcegraph/pull/21364)
- Search streaming is now permanently enabled and `experimentalFeatures.searchStreaming` setting has been deprecated. [#21522](https://github.com/sourcegraph/sourcegraph/pull/21522)
- Pings removes the collection of aggregate search filter usage counts and adds a smaller set of aggregate usage counts for query operators, predicates, and pattern counts. [#21320](https://github.com/sourcegraph/sourcegraph/pull/21320)
- Sourcegraph will now refuse to start if there are unfinished [out-of-band-migrations](https://docs.sourcegraph.com/admin/migrations) that are deprecated in the current version. See the [upgrade documentation](https://docs.sourcegraph.com/admin/updates) for changes to the upgrade process. [#20967](https://github.com/sourcegraph/sourcegraph/pull/20967)
- Code Insight pages now have new URLs [#21856](https://github.com/sourcegraph/sourcegraph/pull/21856)
- We are proud to bring you [an entirely new visual design for the Sourcegraph UI](https://about.sourcegraph.com/blog/introducing-sourcegraphs-new-ui/). We think you’ll find this new design improves your experience and sets the stage for some incredible features to come. Some of the highlights include:

  - **Refined search results:** The redesigned search bar provides more space for expressive queries, and the new results sidebar helps to discover search syntax without referencing documentation.
  - **Improved focus on code:** We’ve reduced non-essential UI elements to provide greater focus on the code itself, and positioned the most important items so they’re unobtrusive and located exactly where they are needed.
  - **Improved layouts:** We’ve improved pages like diff views to make them easier to use and to help find information quickly.
  - **New navigation:** A new global navigation provides immediate discoverability and access to current and future functionality.
  - **Promoting extensibility:** We've brought the extension registry back to the main navigation and improved its design and navigation.

  With bulk of the redesign complete, future releases will include more improvements and refinements.

### Fixed

- Stricter validation of structural search queries. The `type:` parameter is not supported for structural searches and returns an appropriate alert. [#21487](https://github.com/sourcegraph/sourcegraph/pull/21487)
- Batch changeset specs that are not attached to changesets will no longer prematurely expire before the batch specs that they are associated with. [#21678](https://github.com/sourcegraph/sourcegraph/pull/21678)
- The Y-axis of Code Insights line charts no longer start at a negative value. [#22018](https://github.com/sourcegraph/sourcegraph/pull/22018)
- Correctly handle field aliases in the query (like `r:` versus `repo:`) when used with `contains` predicates. [#22105](https://github.com/sourcegraph/sourcegraph/pull/22105)
- Running a code insight over a timeframe when the repository didn't yet exist doesn't break the entire insight anymore. [#21288](https://github.com/sourcegraph/sourcegraph/pull/21288)

### Removed

- The deprecated GraphQL `icon` field on CommitSearchResult and Repository was removed. [#21310](https://github.com/sourcegraph/sourcegraph/pull/21310)
- The undocumented `index` filter was removed from search type-ahead suggestions. [#18806](https://github.com/sourcegraph/sourcegraph/issues/18806)
- Code host connection tokens aren't used for creating changesets anymore when the user is site admin and no credential has been specified. [#16814](https://github.com/sourcegraph/sourcegraph/issues/16814)

## 3.28.0

### Added

- Added `select:commit.diff.added` and `select:commit.diff.removed` for `type:diff` search queries. These selectors return commit diffs only if a pattern matches in `added` (respespectively, `removed`) lines. [#20328](https://github.com/sourcegraph/sourcegraph/pull/20328)
- Additional language autocompletions for the `lang:` filter in the search bar. [#20535](https://github.com/sourcegraph/sourcegraph/pull/20535)
- Steps in batch specs can now have an `if:` attribute to enable conditional execution of different steps. [#20701](https://github.com/sourcegraph/sourcegraph/pull/20701)
- Extensions can now log messages through `sourcegraph.app.log` to aid debugging user issues. [#20474](https://github.com/sourcegraph/sourcegraph/pull/20474)
- Bulk comments on many changesets are now available in Batch Changes. [#20361](https://github.com/sourcegraph/sourcegraph/pull/20361)
- Batch specs are now viewable when previewing changesets. [#19534](https://github.com/sourcegraph/sourcegraph/issues/19534)
- Added a new UI for creating code insights. [#20212](https://github.com/sourcegraph/sourcegraph/issues/20212)

### Changed

- User and site credentials used in Batch Changes are now encrypted in the database if encryption is enabled with the `encryption.keys` config. [#19570](https://github.com/sourcegraph/sourcegraph/issues/19570)
- All Sourcegraph images within [deploy-sourcegraph](https://github.com/sourcegraph/deploy-sourcegraph) now specify the registry. Thanks! @k24dizzle [#2901](https://github.com/sourcegraph/deploy-sourcegraph/pull/2901).
- Default reviewers are now added to Bitbucket Server PRs opened by Batch Changes. [#20551](https://github.com/sourcegraph/sourcegraph/pull/20551)
- The default memory requirements for the `redis-*` containers have been raised by 1GB (to a new total of 7GB). This change allows Redis to properly run its key-eviction routines (when under memory pressure) without getting killed by the host machine. This affects both the docker-compose and Kubernetes deployments. [sourcegraph/deploy-sourcegraph-docker#373](https://github.com/sourcegraph/deploy-sourcegraph-docker/pull/373) and [sourcegraph/deploy-sourcegraph#2898](https://github.com/sourcegraph/deploy-sourcegraph/pull/2898)
- Only site admins can now list users on an instance. [#20619](https://github.com/sourcegraph/sourcegraph/pull/20619)
- Repository permissions can now be enabled for site admins via the `authz.enforceForSiteAdmins` setting. [#20674](https://github.com/sourcegraph/sourcegraph/pull/20674)
- Site admins can no longer view user added code host configuration. [#20851](https://github.com/sourcegraph/sourcegraph/pull/20851)
- Site admins cannot add access tokens for any user by default. [#20988](https://github.com/sourcegraph/sourcegraph/pull/20988)
- Our namespaced overlays now only scrape container metrics within that namespace. [#2969](https://github.com/sourcegraph/deploy-sourcegraph/pull/2969)
- The extension registry main page has a new visual design that better conveys the most useful information about extensions, and individual extension pages have better information architecture. [#20822](https://github.com/sourcegraph/sourcegraph/pull/20822)

### Fixed

- Search returned inconsistent result counts when a `count:` limit was not specified.
- Indexed search failed when the `master` branch needed indexing but was not the default. [#20260](https://github.com/sourcegraph/sourcegraph/pull/20260)
- `repo:contains(...)` built-in did not respect parameters that affect repo filtering (e.g., `repogroup`, `fork`). It now respects these. [#20339](https://github.com/sourcegraph/sourcegraph/pull/20339)
- An issue where duplicate results would render for certain `or`-expressions. [#20480](https://github.com/sourcegraph/sourcegraph/pull/20480)
- Issue where the search query bar suggests that some `lang` values are not valid. [#20534](https://github.com/sourcegraph/sourcegraph/pull/20534)
- Pull request event webhooks received from GitHub with unexpected actions no longer cause panics. [#20571](https://github.com/sourcegraph/sourcegraph/pull/20571)
- Repository search patterns like `^repo/(prefix-suffix|prefix)$` now correctly match both `repo/prefix-suffix` and `repo/prefix`. [#20389](https://github.com/sourcegraph/sourcegraph/issues/20389)
- Ephemeral storage requests and limits now match the default cache size to avoid Symbols pods being evicted. The symbols pod now requires 10GB of ephemeral space as a minimum to scheduled. [#2369](https://github.com/sourcegraph/deploy-sourcegraph/pull/2369)
- Minor query syntax highlighting bug for `repo:contains` predicate. [#21038](https://github.com/sourcegraph/sourcegraph/pull/21038)
- An issue causing diff and commit results with file filters to return invalid results. [#21039](https://github.com/sourcegraph/sourcegraph/pull/21039)
- All databases now have the Kubernetes Quality of Service class of 'Guaranteed' which should reduce the chance of them
  being evicted during NodePressure events. [#2900](https://github.com/sourcegraph/deploy-sourcegraph/pull/2900)
- An issue causing diff views to display without syntax highlighting [#21160](https://github.com/sourcegraph/sourcegraph/pull/21160)

### Removed

- The deprecated `SetRepositoryEnabled` mutation was removed. [#21044](https://github.com/sourcegraph/sourcegraph/pull/21044)

## 3.27.5

### Fixed

- Fix scp style VCS url parsing. [#20799](https://github.com/sourcegraph/sourcegraph/pull/20799)

## 3.27.4

### Fixed

- Fixed an issue related to Gitolite repos with `@` being prepended with a `?`. [#20297](https://github.com/sourcegraph/sourcegraph/pull/20297)
- Add missing return from handler when DisableAutoGitUpdates is true. [#20451](https://github.com/sourcegraph/sourcegraph/pull/20451)

## 3.27.3

### Fixed

- Pushing batch changes to Bitbucket Server code hosts over SSH was broken in 3.27.0, and has been fixed. [#20324](https://github.com/sourcegraph/sourcegraph/issues/20324)

## 3.27.2

### Fixed

- Fixed an issue with our release tooling that was preventing all images from being tagged with the correct version.
  All sourcegraph images have the proper release version now.

## 3.27.1

### Fixed

- Indexed search failed when the `master` branch needed indexing but was not the default. [#20260](https://github.com/sourcegraph/sourcegraph/pull/20260)
- Fixed a regression that caused "other" code hosts urls to not be built correctly which prevents code to be cloned / updated in 3.27.0. This change will provoke some cloning errors on repositories that are already sync'ed, until the next code host sync. [#20258](https://github.com/sourcegraph/sourcegraph/pull/20258)

## 3.27.0

### Added

- `count:` now supports "all" as value. Queries with `count:all` will return up to 999999 results. [#19756](https://github.com/sourcegraph/sourcegraph/pull/19756)
- Credentials for Batch Changes are now validated when adding them. [#19602](https://github.com/sourcegraph/sourcegraph/pull/19602)
- Batch Changes now ignore repositories that contain a `.batchignore` file. [#19877](https://github.com/sourcegraph/sourcegraph/pull/19877) and [src-cli#509](https://github.com/sourcegraph/src-cli/pull/509)
- Side-by-side diff for commit visualization. [#19553](https://github.com/sourcegraph/sourcegraph/pull/19553)
- The site configuration now supports defining batch change rollout windows, which can be used to slow or disable pushing changesets at particular times of day or days of the week. [#19796](https://github.com/sourcegraph/sourcegraph/pull/19796), [#19797](https://github.com/sourcegraph/sourcegraph/pull/19797), and [#19951](https://github.com/sourcegraph/sourcegraph/pull/19951).
- Search functionality via built-in `contains` predicate: `repo:contains(...)`, `repo:contains.file(...)`, `repo:contains.content(...)`, repo:contains.commit.after(...)`. [#18584](https://github.com/sourcegraph/sourcegraph/issues/18584)
- Database encryption, external service config & user auth data can now be encrypted in the database using the `encryption.keys` config. See [the docs](https://docs.sourcegraph.com/admin/encryption) for more info.
- Repositories that gitserver fails to clone or fetch are now gradually moved to the back of the background update queue instead of remaining at the front. [#20204](https://github.com/sourcegraph/sourcegraph/pull/20204)
- The new `disableAutoCodeHostSyncs` setting allows site admins to disable any periodic background syncing of configured code host connections. That includes syncing of repository metadata (i.e. not git updates, use `disableAutoGitUpdates` for that), permissions and batch changes changesets, but may include other data we'd sync from the code host API in the future.

### Changed

- Bumped the minimum supported version of Postgres from `9.6` to `12`. The upgrade procedure is mostly automated for existing deployments, but may require action if using the single-container deployment or an external database. See the [upgrade documentation](https://docs.sourcegraph.com/admin/updates) for your deployment type for detailed instructions.
- Changesets in batch changes will now be marked as archived instead of being detached when a new batch spec that doesn't include the changesets is applied. Once they're archived users can manually detach them in the UI. [#19527](https://github.com/sourcegraph/sourcegraph/pull/19527)
- The default replica count on `sourcegraph-frontend` and `precise-code-intel-worker` for Kubernetes has changed from `1` -> `2`.
- Changes to code monitor trigger search queries [#19680](https://github.com/sourcegraph/sourcegraph/pull/19680)
  - A `repo:` filter is now required. This is due to an existing limitations where only 50 repositories can be searched at a time, so using a `repo:` filter makes sure the right code is being searched. Any existing code monitor without `repo:` in the trigger query will continue to work (with the limitation that not all repositories will be searched) but will require a `repo:` filter to be added when making any changes to it.
  - A `patternType` filter is no longer required. `patternType:literal` will be added to a code monitor query if not specified.
  - Added a new checklist UI to make it more intuitive to create code monitor trigger queries.
- Deprecated the GraphQL `icon` field on `GenericSearchResultInterface`. It will be removed in a future release. [#20028](https://github.com/sourcegraph/sourcegraph/pull/20028/files)
- Creating changesets through Batch Changes as a site-admin without configured Batch Changes credentials has been deprecated. Please configure user or global credentials before Sourcegraph 3.29 to not experience any interruptions in changeset creation. [#20143](https://github.com/sourcegraph/sourcegraph/pull/20143)
- Deprecated the GraphQL `limitHit` field on `LineMatch`. It will be removed in a future release. [#20164](https://github.com/sourcegraph/sourcegraph/pull/20164)

### Fixed

- A regression caused by search onboarding tour logic to never focus input in the search bar on the homepage. Input now focuses on the homepage if the search tour isn't in effect. [#19678](https://github.com/sourcegraph/sourcegraph/pull/19678)
- New changes of a Perforce depot will now be reflected in `master` branch after the initial clone. [#19718](https://github.com/sourcegraph/sourcegraph/pull/19718)
- Gitolite and Other type code host connection configuration can be correctly displayed. [#19976](https://github.com/sourcegraph/sourcegraph/pull/19976)
- Fixed a regression that caused user and code host limits to be ignored. [#20089](https://github.com/sourcegraph/sourcegraph/pull/20089)
- A regression where incorrect query highlighting happens for certain quoted values. [#20110](https://github.com/sourcegraph/sourcegraph/pull/20110)
- We now respect the `disableAutoGitUpdates` setting when cloning or fetching repos on demand and during cleanup tasks that may re-clone old repos. [#20194](https://github.com/sourcegraph/sourcegraph/pull/20194)

## 3.26.3

### Fixed

- Setting `gitMaxCodehostRequestsPerSecond` to `0` now actually blocks all Git operations happening on the gitserver. [#19716](https://github.com/sourcegraph/sourcegraph/pull/19716)

## 3.26.2

### Fixed

- Our indexed search logic now correctly handles de-duplication of search results across multiple replicas. [#19743](https://github.com/sourcegraph/sourcegraph/pull/19743)

## 3.26.1

### Added

- Experimental: Sync permissions of Perforce depots through the Sourcegraph UI. To enable, use the feature flag `"experimentalFeatures": { "perforce": "enabled" }`. For more information, see [how to enable permissions for your Perforce depots](https://docs.sourcegraph.com/admin/repo/perforce). [#16705](https://github.com/sourcegraph/sourcegraph/issues/16705)
- Added support for user email headers in the HTTP auth proxy. See [HTTP Auth Proxy docs](https://docs.sourcegraph.com/admin/auth#http-authentication-proxies) for more information.
- Ignore locked and disabled GitHub Enterprise repositories. [#19500](https://github.com/sourcegraph/sourcegraph/pull/19500)
- Remote code host git operations (such as `clone` or `ls-remote`) can now be rate limited beyond concurrency (which was already possible with `gitMaxConcurrentClones`). Set `gitMaxCodehostRequestsPerSecond` in site config to control the maximum rate of these operations per git-server instance. [#19504](https://github.com/sourcegraph/sourcegraph/pull/19504)

### Changed

-

### Fixed

- Commit search returning duplicate commits. [#19460](https://github.com/sourcegraph/sourcegraph/pull/19460)
- Clicking the Code Monitoring tab tries to take users to a non-existent repo. [#19525](https://github.com/sourcegraph/sourcegraph/pull/19525)
- Diff and commit search not highlighting search terms correctly for some files. [#19543](https://github.com/sourcegraph/sourcegraph/pull/19543), [#19639](https://github.com/sourcegraph/sourcegraph/pull/19639)
- File actions weren't appearing on large window sizes in Firefox and Safari. [#19380](https://github.com/sourcegraph/sourcegraph/pull/19380)

### Removed

-

## 3.26.0

### Added

- Searches are streamed into Sourcegraph by default. [#19300](https://github.com/sourcegraph/sourcegraph/pull/19300)
  - This gives a faster time to first result.
  - Several heuristics around result limits have been improved. You should see more consistent result counts now.
  - Can be disabled with the setting `experimentalFeatures.streamingSearch`.
- Opsgenie API keys can now be added via an environment variable. [#18662](https://github.com/sourcegraph/sourcegraph/pull/18662)
- It's now possible to control where code insights are displayed through the boolean settings `insights.displayLocation.homepage`, `insights.displayLocation.insightsPage` and `insights.displayLocation.directory`. [#18979](https://github.com/sourcegraph/sourcegraph/pull/18979)
- Users can now create changesets in batch changes on repositories that are cloned using SSH. [#16888](https://github.com/sourcegraph/sourcegraph/issues/16888)
- Syntax highlighting for Elixir, Elm, REG, Julia, Move, Nix, Puppet, VimL, Coq. [#19282](https://github.com/sourcegraph/sourcegraph/pull/19282)
- `BUILD.in` files are now highlighted as Bazel/Starlark build files. Thanks to @jjwon0 [#19282](https://github.com/sourcegraph/sourcegraph/pull/19282)
- `*.pyst` and `*.pyst-include` are now highlighted as Python files. Thanks to @jjwon0 [#19282](https://github.com/sourcegraph/sourcegraph/pull/19282)
- The code monitoring feature flag is now enabled by default. [#19295](https://github.com/sourcegraph/sourcegraph/pull/19295)
- New query field `select` enables returning only results of the desired type. See [documentation](https://docs.sourcegraph.com/code_search/reference/language#select) for details. [#19236](https://github.com/sourcegraph/sourcegraph/pull/19236)
- Syntax highlighting for Elixer, Elm, REG, Julia, Move, Nix, Puppet, VimL thanks to @rvantonder
- `BUILD.in` files are now highlighted as Bazel/Starlark build files. Thanks to @jjwon0
- `*.pyst` and `*.pyst-include` are now highlighted as Python files. Thanks to @jjwon0
- Added a `search.defaultCaseSensitive` setting to configure whether query patterns should be treated case sensitivitely by default.

### Changed

- Campaigns have been renamed to Batch Changes! See [#18771](https://github.com/sourcegraph/sourcegraph/issues/18771) for a detailed log on what has been renamed.
  - A new [Sourcegraph CLI](https://docs.sourcegraph.com/cli) version will use `src batch [preview|apply]` commands, while keeping the old ones working to be used with older Sourcegraph versions.
  - Old URLs in the application and in the documentation will redirect.
  - GraphQL API entities with "campaign" in their name have been deprecated and have new Batch Changes counterparts:
    - Deprecated GraphQL entities: `CampaignState`, `Campaign`, `CampaignSpec`, `CampaignConnection`, `CampaignsCodeHostConnection`, `CampaignsCodeHost`, `CampaignsCredential`, `CampaignDescription`
    - Deprecated GraphQL mutations: `createCampaign`, `applyCampaign`, `moveCampaign`, `closeCampaign`, `deleteCampaign`, `createCampaignSpec`, `createCampaignsCredential`, `deleteCampaignsCredential`
    - Deprecated GraphQL queries: `Org.campaigns`, `User.campaigns`, `User.campaignsCodeHosts`, `camapigns`, `campaign`
  - Site settings with `campaigns` in their name have been replaced with equivalent `batchChanges` settings.
- A repository's `remote.origin.url` is not stored on gitserver disk anymore. Note: if you use the experimental feature `customGitFetch` your setting may need to be updated to specify the remote URL. [#18535](https://github.com/sourcegraph/sourcegraph/pull/18535)
- Repositories and files containing spaces will now render with escaped spaces in the query bar rather than being
  quoted. [#18642](https://github.com/sourcegraph/sourcegraph/pull/18642)
- Sourcegraph is now built with Go 1.16. [#18447](https://github.com/sourcegraph/sourcegraph/pull/18447)
- Cursor hover information in the search query bar will now display after 150ms (previously 0ms). [#18916](https://github.com/sourcegraph/sourcegraph/pull/18916)
- The `repo.cloned` column is deprecated in favour of `gitserver_repos.clone_status`. It will be removed in a subsequent release.
- Precision class indicators have been improved for code intelligence results in both the hover overlay as well as the definition and references locations panel. [#18843](https://github.com/sourcegraph/sourcegraph/pull/18843)
- Pings now contain added, aggregated campaigns usage data: aggregate counts of unique monthly users and Weekly campaign and changesets counts for campaign cohorts created in the last 12 months. [#18604](https://github.com/sourcegraph/sourcegraph/pull/18604)

### Fixed

- Auto complete suggestions for repositories and files containing spaces will now be automatically escaped when accepting the suggestion. [#18635](https://github.com/sourcegraph/sourcegraph/issues/18635)
- An issue causing repository results containing spaces to not be clickable in some cases. [#18668](https://github.com/sourcegraph/sourcegraph/pull/18668)
- Closing a batch change now correctly closes the entailed changesets, when requested by the user. [#18957](https://github.com/sourcegraph/sourcegraph/pull/18957)
- TypesScript highlighting bug. [#15930](https://github.com/sourcegraph/sourcegraph/issues/15930)
- The number of shards is now reported accurately in Site Admin > Repository Status > Settings > Indexing. [#19265](https://github.com/sourcegraph/sourcegraph/pull/19265)

### Removed

- Removed the deprecated GraphQL fields `SearchResults.repositoriesSearched` and `SearchResults.indexedRepositoriesSearched`.
- Removed the deprecated search field `max`
- Removed the `experimentalFeatures.showBadgeAttachments` setting

## 3.25.2

### Fixed

- A security vulnerability with in the authentication workflow has been fixed. [#18686](https://github.com/sourcegraph/sourcegraph/pull/18686)

## 3.25.1

### Added

- Experimental: Sync Perforce depots directly through the Sourcegraph UI. To enable, use the feature flag `"experimentalFeatures": { "perforce": "enabled" }`. For more information, see [how to add your Perforce depots](https://docs.sourcegraph.com/admin/repo/perforce). [#16703](https://github.com/sourcegraph/sourcegraph/issues/16703)

## 3.25.0

**IMPORTANT** Sourcegraph now uses Go 1.15. This may break AWS RDS database connections with older x509 certificates. Please follow the Amazon [docs](https://docs.aws.amazon.com/AmazonRDS/latest/UserGuide/UsingWithRDS.SSL-certificate-rotation.html) to rotate your certificate.

### Added

- New site config option `"log": { "sentry": { "backendDSN": "<REDACTED>" } }` to use a separate Sentry project for backend errors. [#17363](https://github.com/sourcegraph/sourcegraph/pull/17363)
- Structural search now supports searching indexed branches other than default. [#17726](https://github.com/sourcegraph/sourcegraph/pull/17726)
- Structural search now supports searching unindexed revisions. [#17967](https://github.com/sourcegraph/sourcegraph/pull/17967)
- New site config option `"allowSignup"` for SAML authentication to determine if automatically create new users is allowed. [#17989](https://github.com/sourcegraph/sourcegraph/pull/17989)
- Experimental: The webapp can now stream search results to the client, improving search performance. To enable it, add `{ "experimentalFeatures": { "searchStreaming": true } }` in user settings. [#16097](https://github.com/sourcegraph/sourcegraph/pull/16097)
- New product research sign-up page. This can be accessed by all users in their user settings. [#17945](https://github.com/sourcegraph/sourcegraph/pull/17945)
- New site config option `productResearchPage.enabled` to disable access to the product research sign-up page. [#17945](https://github.com/sourcegraph/sourcegraph/pull/17945)
- Pings now contain Sourcegraph extension activation statistics. [#16421](https://github.com/sourcegraph/sourcegraph/pull/16421)
- Pings now contain aggregate Sourcegraph extension activation statistics: the number of users and number of activations per (public) extension per week, and the number of total extension users per week and average extensions activated per user. [#16421](https://github.com/sourcegraph/sourcegraph/pull/16421)
- Pings now contain aggregate code insights usage data: total insight views, interactions, edits, creations, removals, and counts of unique users that view and create insights. [#16421](https://github.com/sourcegraph/sourcegraph/pull/17805)
- When previewing a campaign spec, changesets can be filtered by current state or the action(s) to be performed. [#16960](https://github.com/sourcegraph/sourcegraph/issues/16960)

### Changed

- Alert solutions links included in [monitoring alerts](https://docs.sourcegraph.com/admin/observability/alerting) now link to the relevant documentation version. [#17828](https://github.com/sourcegraph/sourcegraph/pull/17828)
- Secrets (such as access tokens and passwords) will now appear as REDACTED when editing external service config, and in graphql API responses. [#17261](https://github.com/sourcegraph/sourcegraph/issues/17261)
- Sourcegraph is now built with Go 1.15
  - Go `1.15` introduced changes to SSL/TLS connection validation which requires certificates to include a `SAN`. This field was not included in older certificates and clients relied on the `CN` field. You might see an error like `x509: certificate relies on legacy Common Name field`. We recommend that customers using Sourcegraph with an external database and connecting to it using SSL/TLS check whether the certificate is up to date.
  - RDS Customers please reference [AWS' documentation on updating the SSL/TLS certificate](https://docs.aws.amazon.com/AmazonRDS/latest/UserGuide/UsingWithRDS.SSL-certificate-rotation.html).
- Search results on `.rs` files now recommend `lang:rust` instead of `lang:renderscript` as a filter. [#18316](https://github.com/sourcegraph/sourcegraph/pull/18316)
- Campaigns users creating Personal Access Tokens on GitHub are now asked to request the `user:email` scope in addition to the [previous scopes](https://docs.sourcegraph.com/@3.24/admin/external_service/github#github-api-token-and-access). This will be used in a future Sourcegraph release to display more fine-grained information on the progress of pull requests. [#17555](https://github.com/sourcegraph/sourcegraph/issues/17555)

### Fixed

- Fixes an issue that prevented the hard deletion of a user if they had saved searches. [#17461](https://github.com/sourcegraph/sourcegraph/pull/17461)
- Fixes an issue that caused some missing results for `type:commit` when a pattern was used instead of the `message` field. [#17490](https://github.com/sourcegraph/sourcegraph/pull/17490#issuecomment-764004758)
- Fixes an issue where cAdvisor-based alerts would not fire correctly for services with multiple replicas. [#17600](https://github.com/sourcegraph/sourcegraph/pull/17600)
- Significantly improved performance of structural search on monorepo deployments [#17846](https://github.com/sourcegraph/sourcegraph/pull/17846)
- Fixes an issue where upgrades on Kubernetes may fail due to null environment variable lists in deployment manifests [#1781](https://github.com/sourcegraph/deploy-sourcegraph/pull/1781)
- Fixes an issue where counts on search filters were inaccurate. [#18158](https://github.com/sourcegraph/sourcegraph/pull/18158)
- Fixes services with emptyDir volumes being evicted from nodes. [#1852](https://github.com/sourcegraph/deploy-sourcegraph/pull/1852)

### Removed

- Removed the `search.migrateParser` setting. As of 3.20 and onward, a new parser processes search queries by default. Previously, `search.migrateParser` was available to enable the legacy parser. Enabling/disabling this setting now no longer has any effect. [#17344](https://github.com/sourcegraph/sourcegraph/pull/17344)

## 3.24.1

### Fixed

- Fixes an issue that SAML is not able to proceed with the error `Expected Enveloped and C14N transforms`. [#13032](https://github.com/sourcegraph/sourcegraph/issues/13032)

## 3.24.0

### Added

- Panels in the [Sourcegraph monitoring dashboards](https://docs.sourcegraph.com/admin/observability/metrics#grafana) now:
  - include links to relevant alerts documentation and the new [monitoring dashboards reference](https://docs.sourcegraph.com/admin/observability/dashboards). [#16939](https://github.com/sourcegraph/sourcegraph/pull/16939)
  - include alert events and version changes annotations that can be enabled from the top of each service dashboard. [#17198](https://github.com/sourcegraph/sourcegraph/pull/17198)
- Suggested filters in the search results page can now be scrolled. [#17097](https://github.com/sourcegraph/sourcegraph/pull/17097)
- Structural search queries can now be used in saved searches by adding `patternType:structural`. [#17265](https://github.com/sourcegraph/sourcegraph/pull/17265)

### Changed

- Dashboard links included in [monitoring alerts](https://docs.sourcegraph.com/admin/observability/alerting) now:
  - link directly to the relevant Grafana panel, instead of just the service dashboard. [#17014](https://github.com/sourcegraph/sourcegraph/pull/17014)
  - link to a time frame relevant to the alert, instead of just the past few hours. [#17034](https://github.com/sourcegraph/sourcegraph/pull/17034)
- Added `serviceKind` field of the `ExternalServiceKind` type to `Repository.externalURLs` GraphQL API, `serviceType` field is deprecated and will be removed in the future releases. [#14979](https://github.com/sourcegraph/sourcegraph/issues/14979)
- Deprecated the GraphQL fields `SearchResults.repositoriesSearched` and `SearchResults.indexedRepositoriesSearched`.
- The minimum Kubernetes version required to use the [Kubernetes deployment option](https://docs.sourcegraph.com/admin/install/kubernetes) is now [v1.15 (released June 2019)](https://kubernetes.io/blog/2019/06/19/kubernetes-1-15-release-announcement/).

### Fixed

- Imported changesets acquired an extra button to download the "generated diff", which did nothing, since imported changesets don't have a generated diff. This button has been removed. [#16778](https://github.com/sourcegraph/sourcegraph/issues/16778)
- Quoted global filter values (case, patterntype) are now properly extracted and set in URL parameters. [#16186](https://github.com/sourcegraph/sourcegraph/issues/16186)
- The endpoint for "Open in Sourcegraph" functionality in editor extensions now uses code host connection information to resolve the repository, which makes it more correct and respect the `repositoryPathPattern` setting. [#16846](https://github.com/sourcegraph/sourcegraph/pull/16846)
- Fixed an issue that prevented search expressions of the form `repo:foo (rev:a or rev:b)` from evaluating all revisions [#16873](https://github.com/sourcegraph/sourcegraph/pull/16873)
- Updated language detection library. Includes language detection for `lang:starlark`. [#16900](https://github.com/sourcegraph/sourcegraph/pull/16900)
- Fixed retrieving status for indexed tags and deduplicated main branches in the indexing settings page. [#13787](https://github.com/sourcegraph/sourcegraph/issues/13787)
- Specifying a ref that doesn't exist would show an alert, but still return results [#15576](https://github.com/sourcegraph/sourcegraph/issues/15576)
- Fixed search highlighting the wrong line. [#10468](https://github.com/sourcegraph/sourcegraph/issues/10468)
- Fixed an issue where searches of the form `foo type:file` returned results of type `path` too. [#17076](https://github.com/sourcegraph/sourcegraph/issues/17076)
- Fixed queries like `(type:commit or type:diff)` so that if the query matches both the commit message and the diff, both are returned as results. [#16899](https://github.com/sourcegraph/sourcegraph/issues/16899)
- Fixed container monitoring and provisioning dashboard panels not displaying metrics in certain deployment types and environments. If you continue to have issues with these panels not displaying any metrics after upgrading, please [open an issue](https://github.com/sourcegraph/sourcegraph/issues/new).
- Fixed a nonexistent field in site configuration being marked as "required" when configuring PagerDuty alert notifications. [#17277](https://github.com/sourcegraph/sourcegraph/pull/17277)
- Fixed cases of incorrect highlighting for symbol definitions in the definitions panel. [#17258](https://github.com/sourcegraph/sourcegraph/pull/17258)
- Fixed a Cross-Site Scripting vulnerability where quick links created on the homepage were not sanitized and allowed arbitrary JavaScript execution. [#17099](https://github.com/sourcegraph/sourcegraph/pull/17099)

### Removed

- Interactive mode has now been removed. [#16868](https://github.com/sourcegraph/sourcegraph/pull/16868).

## 3.23.0

### Added

- Password reset link expiration can be customized via `auth.passwordResetLinkExpiry` in the site config. [#13999](https://github.com/sourcegraph/sourcegraph/issues/13999)
- Campaign steps may now include environment variables from outside of the campaign spec using [array syntax](http://docs.sourcegraph.com/campaigns/references/campaign_spec_yaml_reference#environment-array). [#15822](https://github.com/sourcegraph/sourcegraph/issues/15822)
- The total size of all Git repositories and the lines of code for indexed branches are displayed in the site admin overview. [#15125](https://github.com/sourcegraph/sourcegraph/issues/15125)
- Extensions can now add decorations to files on the sidebar tree view and tree page through the experimental `FileDecoration` API. [#15833](https://github.com/sourcegraph/sourcegraph/pull/15833)
- Extensions can now easily query the Sourcegraph GraphQL API through a dedicated API method. [#15566](https://github.com/sourcegraph/sourcegraph/pull/15566)
- Individual changesets can now be downloaded as a diff. [#16098](https://github.com/sourcegraph/sourcegraph/issues/16098)
- The campaigns preview page is much more detailed now, especially when updating existing campaigns. [#16240](https://github.com/sourcegraph/sourcegraph/pull/16240)
- When a newer version of a campaign spec is uploaded, a message is now displayed when viewing the campaign or an outdated campaign spec. [#14532](https://github.com/sourcegraph/sourcegraph/issues/14532)
- Changesets in a campaign can now be searched by title and repository name. [#15781](https://github.com/sourcegraph/sourcegraph/issues/15781)
- Experimental: [`transformChanges` in campaign specs](https://docs.sourcegraph.com/campaigns/references/campaign_spec_yaml_reference#transformchanges) is now available as a feature preview to allow users to create multiple changesets in a single repository. [#16235](https://github.com/sourcegraph/sourcegraph/pull/16235)
- The `gitUpdateInterval` site setting was added to allow custom git update intervals based on repository names. [#16765](https://github.com/sourcegraph/sourcegraph/pull/16765)
- Various additions to syntax highlighting and hover tooltips in the search query bar (e.g., regular expressions). Can be disabled with `{ "experimentalFeatures": { "enableSmartQuery": false } }` in case of unlikely adverse effects. [#16742](https://github.com/sourcegraph/sourcegraph/pull/16742)
- Search queries may now scope subexpressions across repositories and files, and also allow greater freedom for combining search filters. See the updated documentation on [search subexpressions](https://docs.sourcegraph.com/code_search/tutorials/search_subexpressions) to learn more. [#16866](https://github.com/sourcegraph/sourcegraph/pull/16866)

### Changed

- Search indexer tuned to wait longer before assuming a deadlock has occurred. Previously if the indexserver had many cores (40+) and indexed a monorepo it could give up. [#16110](https://github.com/sourcegraph/sourcegraph/pull/16110)
- The total size of all Git repositories and the lines of code for indexed branches will be sent back in pings as part of critical telemetry. [#16188](https://github.com/sourcegraph/sourcegraph/pull/16188)
- The `gitserver` container now has a dependency on Postgres. This does not require any additional configuration unless access to Postgres requires a sidecar proxy / firewall rules. [#16121](https://github.com/sourcegraph/sourcegraph/pull/16121)
- Licensing is now enforced for campaigns: creating a campaign with more than five changesets requires a valid license. Please [contact Sourcegraph with any licensing questions](https://about.sourcegraph.com/contact/sales/). [#15715](https://github.com/sourcegraph/sourcegraph/issues/15715)

### Fixed

- Syntax highlighting on files with mixed extension case (e.g. `.CPP` vs `.cpp`) now works as expected. [#11327](https://github.com/sourcegraph/sourcegraph/issues/11327)
- After applying a campaign, some GitLab MRs might have had outdated state shown in the UI until the next sync with the code host. [#16100](https://github.com/sourcegraph/sourcegraph/pull/16100)
- The web app no longer sends stale text document content to extensions. [#14965](https://github.com/sourcegraph/sourcegraph/issues/14965)
- The blob viewer now supports multiple decorations per line as intended. [#15063](https://github.com/sourcegraph/sourcegraph/issues/15063)
- Repositories with plus signs in their name can now be navigated to as expected. [#15079](https://github.com/sourcegraph/sourcegraph/issues/15079)

### Removed

-

## 3.22.1

### Changed

- Reduced memory and CPU required for updating the code intelligence commit graph [#16517](https://github.com/sourcegraph/sourcegraph/pull/16517)

## 3.22.0

### Added

- GraphQL and TOML syntax highlighting is now back (special thanks to @rvantonder) [#13935](https://github.com/sourcegraph/sourcegraph/issues/13935)
- Zig and DreamMaker syntax highlighting.
- Campaigns now support publishing GitHub draft PRs and GitLab WIP MRs. [#7998](https://github.com/sourcegraph/sourcegraph/issues/7998)
- `indexed-searcher`'s watchdog can be configured and has additional instrumentation. This is useful when diagnosing [zoekt-webserver is restarting due to watchdog](https://docs.sourcegraph.com/admin/observability/troubleshooting#scenario-zoekt-webserver-is-restarting-due-to-watchdog). [#15148](https://github.com/sourcegraph/sourcegraph/pull/15148)
- Pings now contain Redis & Postgres server versions. [14405](https://github.com/sourcegraph/sourcegraph/14405)
- Aggregated usage data of the search onboarding tour is now included in pings. The data tracked are: total number of views of the onboarding tour, total number of views of each step in the onboarding tour, total number of tours closed. [#15113](https://github.com/sourcegraph/sourcegraph/pull/15113)
- Users can now specify credentials for code hosts to enable campaigns for non site-admin users. [#15506](https://github.com/sourcegraph/sourcegraph/pull/15506)
- A `campaigns.restrictToAdmins` site configuration option has been added to prevent non site-admin users from using campaigns. [#15785](https://github.com/sourcegraph/sourcegraph/pull/15785)
- Number of page views on campaign apply page, page views on campaign details page after create/update, closed campaigns, created campaign specs and changesets specs and the sum of changeset diff stats will be sent back in pings. [#15279](https://github.com/sourcegraph/sourcegraph/pull/15279)
- Users can now explicitly set their primary email address. [#15683](https://github.com/sourcegraph/sourcegraph/pull/15683)
- "[Why code search is still needed for monorepos](https://docs.sourcegraph.com/adopt/code_search_in_monorepos)" doc page

### Changed

- Improved contrast / visibility in comment syntax highlighting. [#14546](https://github.com/sourcegraph/sourcegraph/issues/14546)
- Campaigns are no longer in beta. [#14900](https://github.com/sourcegraph/sourcegraph/pull/14900)
- Campaigns now have a fancy new icon. [#14740](https://github.com/sourcegraph/sourcegraph/pull/14740)
- Search queries with an unbalanced closing paren `)` are now invalid, since this likely indicates an error. Previously, patterns with dangling `)` were valid in some cases. Note that patterns with dangling `)` can still be searched, but should be quoted via `content:"foo)"`. [#15042](https://github.com/sourcegraph/sourcegraph/pull/15042)
- Extension providers can now return AsyncIterables, enabling dynamic provider results without dependencies. [#15042](https://github.com/sourcegraph/sourcegraph/issues/15061)
- Deprecated the `"email.smtp": { "disableTLS" }` site config option, this field has been replaced by `"email.smtp": { "noVerifyTLS" }`. [#15682](https://github.com/sourcegraph/sourcegraph/pull/15682)

### Fixed

- The `file:` added to the search field when navigating to a tree or file view will now behave correctly when the file path contains spaces. [#12296](https://github.com/sourcegraph/sourcegraph/issues/12296)
- OAuth login now respects site configuration `experimentalFeatures: { "tls.external": {...} }` for custom certificates and skipping TLS verify. [#14144](https://github.com/sourcegraph/sourcegraph/issues/14144)
- If the `HEAD` file in a cloned repo is absent or truncated, background cleanup activities will use a best-effort default to remedy the situation. [#14962](https://github.com/sourcegraph/sourcegraph/pull/14962)
- Search input will always show suggestions. Previously we only showed suggestions for letters and some special characters. [#14982](https://github.com/sourcegraph/sourcegraph/pull/14982)
- Fixed an issue where `not` keywords were not recognized inside expression groups, and treated incorrectly as patterns. [#15139](https://github.com/sourcegraph/sourcegraph/pull/15139)
- Fixed an issue where hover pop-ups would not show on the first character of a valid hover range in search queries. [#15410](https://github.com/sourcegraph/sourcegraph/pull/15410)
- Fixed an issue where submodules configured with a relative URL resulted in non-functional hyperlinks in the file tree UI. [#15286](https://github.com/sourcegraph/sourcegraph/issues/15286)
- Pushing commits to public GitLab repositories with campaigns now works, since we use the configured token even if the repository is public. [#15536](https://github.com/sourcegraph/sourcegraph/pull/15536)
- `.kts` is now highlighted properly as Kotlin code, fixed various other issues in Kotlin syntax highlighting.
- Fixed an issue where the value of `content:` was treated literally when the regular expression toggle is active. [#15639](https://github.com/sourcegraph/sourcegraph/pull/15639)
- Fixed an issue where non-site admins were prohibited from updating some of their other personal metadata when `auth.enableUsernameChanges` was `false`. [#15663](https://github.com/sourcegraph/sourcegraph/issues/15663)
- Fixed the `url` fields of repositories and trees in GraphQL returning URLs that were not %-encoded (e.g. when the repository name contained spaces). [#15667](https://github.com/sourcegraph/sourcegraph/issues/15667)
- Fixed "Find references" showing errors in the references panel in place of the syntax-highlighted code for repositories with spaces in their name. [#15618](https://github.com/sourcegraph/sourcegraph/issues/15618)
- Fixed an issue where specifying the `repohasfile` filter did not return results as expected unless `repo` was specified. [#15894](https://github.com/sourcegraph/sourcegraph/pull/15894)
- Fixed an issue causing user input in the search query field to be erased in some cases. [#15921](https://github.com/sourcegraph/sourcegraph/issues/15921).

### Removed

-

## 3.21.2

:warning: WARNING :warning: For users of single-image Sourcegraph instance, please delete the secret key file `/var/lib/sourcegraph/token` inside the container before attempting to upgrade to 3.21.x.

### Fixed

- Fix externalURLs alert logic [#14980](https://github.com/sourcegraph/sourcegraph/pull/14980)

## 3.21.1

:warning: WARNING :warning: For users of single-image Sourcegraph instance, please delete the secret key file `/var/lib/sourcegraph/token` inside the container before attempting to upgrade to 3.21.x.

### Fixed

- Fix alerting for native integration condition [#14775](https://github.com/sourcegraph/sourcegraph/pull/14775)
- Fix query with large repo count hanging [#14944](https://github.com/sourcegraph/sourcegraph/pull/14944)
- Fix server upgrade where codeintel database does not exist [#14953](https://github.com/sourcegraph/sourcegraph/pull/14953)
- CVE-2019-18218 in postgres docker image [#14954](https://github.com/sourcegraph/sourcegraph/pull/14954)
- Fix an issue where .git/HEAD in invalid [#14962](https://github.com/sourcegraph/sourcegraph/pull/14962)
- Repository syncing will not happen more frequently than the repoListUpdateInterval config value [#14901](https://github.com/sourcegraph/sourcegraph/pull/14901) [#14983](https://github.com/sourcegraph/sourcegraph/pull/14983)

## 3.21.0

:warning: WARNING :warning: For users of single-image Sourcegraph instance, please delete the secret key file `/var/lib/sourcegraph/token` inside the container before attempting to upgrade to 3.21.x.

### Added

- The new GraphQL API query field `namespaceByName(name: String!)` makes it easier to look up the user or organization with the given name. Previously callers needed to try looking up the user and organization separately.
- Changesets created by campaigns will now include a link back to the campaign in their body text. [#14033](https://github.com/sourcegraph/sourcegraph/issues/14033)
- Users can now preview commits that are going to be created in their repositories in the campaign preview UI. [#14181](https://github.com/sourcegraph/sourcegraph/pull/14181)
- If emails are configured, the user will be sent an email when important account information is changed. This currently encompasses changing/resetting the password, adding/removing emails, and adding/removing access tokens. [#14320](https://github.com/sourcegraph/sourcegraph/pull/14320)
- A subset of changesets can now be published by setting the `published` flag in campaign specs [to an array](https://docs.sourcegraph.com/@main/campaigns/campaign_spec_yaml_reference#publishing-only-specific-changesets), which allows only specific changesets within a campaign to be published based on the repository name. [#13476](https://github.com/sourcegraph/sourcegraph/pull/13476)
- Homepage panels are now enabled by default. [#14287](https://github.com/sourcegraph/sourcegraph/issues/14287)
- The most recent ping data is now available to site admins via the Site-admin > Pings page. [#13956](https://github.com/sourcegraph/sourcegraph/issues/13956)
- Homepage panel engagement metrics will be sent back in pings. [#14589](https://github.com/sourcegraph/sourcegraph/pull/14589)
- Homepage now has a footer with links to different extensibility features. [#14638](https://github.com/sourcegraph/sourcegraph/issues/14638)
- Added an onboarding tour of Sourcegraph for new users. It can be enabled in user settings with `experimentalFeatures.showOnboardingTour` [#14636](https://github.com/sourcegraph/sourcegraph/pull/14636)
- Added an onboarding tour of Sourcegraph for new users. [#14636](https://github.com/sourcegraph/sourcegraph/pull/14636)
- Repository GraphQL queries now support an `after` parameter that permits cursor-based pagination. [#13715](https://github.com/sourcegraph/sourcegraph/issues/13715)
- Searches in the Recent Searches panel and other places are now syntax highlighted. [#14443](https://github.com/sourcegraph/sourcegraph/issues/14443)

### Changed

- Interactive search mode is now disabled by default because the new plain text search input is smarter. To reenable it, add `{ "experimentalFeatures": { "splitSearchModes": true } }` in user settings.
- The extension registry has been redesigned to make it easier to find non-default Sourcegraph extensions.
- Tokens and similar sensitive information included in the userinfo portion of remote repository URLs will no longer be visible on the Mirroring settings page. [#14153](https://github.com/sourcegraph/sourcegraph/pull/14153)
- The sign in and sign up forms have been redesigned with better input validation.
- Kubernetes admins mounting [configuration files](https://docs.sourcegraph.com/admin/config/advanced_config_file#kubernetes-configmap) are encouraged to change how the ConfigMap is mounted. See the new documentation. Previously our documentation suggested using subPath. However, this lead to Kubernetes not automatically updating the files on configuration change. [#14297](https://github.com/sourcegraph/sourcegraph/pull/14297)
- The precise code intel bundle manager will now expire any converted LSIF data that is older than `PRECISE_CODE_INTEL_MAX_DATA_AGE` (30 days by default) that is also not visible from the tip of the default branch.
- `SRC_LOG_LEVEL=warn` is now the default in Docker Compose and Kubernetes deployments, reducing the amount of uninformative log spam. [#14458](https://github.com/sourcegraph/sourcegraph/pull/14458)
- Permissions data that were stored in deprecated binary format are abandoned. Downgrade from 3.21 to 3.20 is OK, but to 3.19 or prior versions might experience missing/incomplete state of permissions for a short period of time. [#13740](https://github.com/sourcegraph/sourcegraph/issues/13740)
- The query builder page is now disabled by default. To reenable it, add `{ "experimentalFeatures": { "showQueryBuilder": true } }` in user settings.
- The GraphQL `updateUser` mutation now returns the updated user (instead of an empty response).

### Fixed

- Git clone URLs now validate their format correctly. [#14313](https://github.com/sourcegraph/sourcegraph/pull/14313)
- Usernames set in Slack `observability.alerts` now apply correctly. [#14079](https://github.com/sourcegraph/sourcegraph/pull/14079)
- Path segments in breadcrumbs get truncated correctly again on small screen sizes instead of inflating the header bar. [#14097](https://github.com/sourcegraph/sourcegraph/pull/14097)
- GitLab pipelines are now parsed correctly and show their current status in campaign changesets. [#14129](https://github.com/sourcegraph/sourcegraph/pull/14129)
- Fixed an issue where specifying any repogroups would effectively search all repositories for all repogroups. [#14190](https://github.com/sourcegraph/sourcegraph/pull/14190)
- Changesets that were previously closed after being detached from a campaign are now reopened when being reattached. [#14099](https://github.com/sourcegraph/sourcegraph/pull/14099)
- Previously large files that match the site configuration [search.largeFiles](https://docs.sourcegraph.com/admin/config/site_config#search-largeFiles) would not be indexed if they contained a large number of unique trigrams. We now index those files as well. Note: files matching the glob still need to be valid utf-8. [#12443](https://github.com/sourcegraph/sourcegraph/issues/12443)
- Git tags without a `creatordate` value will no longer break tag search within a repository. [#5453](https://github.com/sourcegraph/sourcegraph/issues/5453)
- Campaigns pages now work properly on small viewports. [#14292](https://github.com/sourcegraph/sourcegraph/pull/14292)
- Fix an issue with viewing repositories that have spaces in the repository name [#2867](https://github.com/sourcegraph/sourcegraph/issues/2867)

### Removed

- Syntax highlighting for GraphQL, INI, TOML, and Perforce files has been removed [due to incompatible/absent licenses](https://github.com/sourcegraph/sourcegraph/issues/13933). We plan to [add it back in the future](https://github.com/sourcegraph/sourcegraph/issues?q=is%3Aissue+is%3Aopen+add+syntax+highlighting+for+develop+a+).
- Search scope pages (`/search/scope/:id`) were removed.
- User-defined search scopes are no longer shown below the search bar on the homepage. Use the [`quicklinks`](https://docs.sourcegraph.com/user/personalization/quick_links) setting instead to display links there.
- The explore page (`/explore`) was removed.
- The sign out page was removed.
- The unused GraphQL types `DiffSearchResult` and `DeploymentConfiguration` were removed.
- The deprecated GraphQL mutation `updateAllMirrorRepositories`.
- The deprecated GraphQL field `Site.noRepositoriesEnabled`.
- Total counts of users by product area have been removed from pings.
- Aggregate daily, weekly, and monthly latencies (in ms) of code intelligence events (e.g., hover tooltips) have been removed from pings.

## 3.20.1

### Fixed

- gomod: rollback go-diff to v0.5.3 (v0.6.0 causes panic in certain cases) [#13973](https://github.com/sourcegraph/sourcegraph/pull/13973).
- Fixed an issue causing the scoped query in the search field to be erased when viewing files. [#13954](https://github.com/sourcegraph/sourcegraph/pull/13954).

## 3.20.0

### Added

- Site admins can now force a specific user to re-authenticate on their next request or visit. [#13647](https://github.com/sourcegraph/sourcegraph/pull/13647)
- Sourcegraph now watches its [configuration files](https://docs.sourcegraph.com/admin/config/advanced_config_file) (when using external files) and automatically applies the changes to Sourcegraph's configuration when they change. For example, this allows Sourcegraph to detect when a Kubernetes ConfigMap changes. [#13646](https://github.com/sourcegraph/sourcegraph/pull/13646)
- To define repository groups (`search.repositoryGroups` in global, org, or user settings), you can now specify regular expressions in addition to single repository names. [#13730](https://github.com/sourcegraph/sourcegraph/pull/13730)
- The new site configuration property `search.limits` configures the maximum search timeout and the maximum number of repositories to search for various types of searches. [#13448](https://github.com/sourcegraph/sourcegraph/pull/13448)
- Files and directories can now be excluded from search by adding the file `.sourcegraph/ignore` to the root directory of a repository. Each line in the _ignore_ file is interpreted as a globbing pattern. [#13690](https://github.com/sourcegraph/sourcegraph/pull/13690)
- Structural search syntax now allows regular expressions in patterns. Also, `...` can now be used in place of `:[_]`. See the [documentation](https://docs.sourcegraph.com/@main/code_search/reference/structural) for example syntax. [#13809](https://github.com/sourcegraph/sourcegraph/pull/13809)
- The total size of all Git repositories and the lines of code for indexed branches will be sent back in pings. [#13764](https://github.com/sourcegraph/sourcegraph/pull/13764)
- Experimental: A new homepage UI for Sourcegraph Server shows the user their recent searches, repositories, files, and saved searches. It can be enabled with `experimentalFeatures.showEnterpriseHomePanels`. [#13407](https://github.com/sourcegraph/sourcegraph/issues/13407)

### Changed

- Campaigns are enabled by default for all users. Site admins may view and create campaigns; everyone else may only view campaigns. The new site configuration property `campaigns.enabled` can be used to disable campaigns for all users. The properties `campaigns.readAccess`, `automation.readAccess.enabled`, and `"experimentalFeatures": { "automation": "enabled" }}` are deprecated and no longer have any effect.
- Diff and commit searches are limited to 10,000 repositories (if `before:` or `after:` filters are used), or 50 repositories (if no time filters are used). You can configure this limit in the site configuration property `search.limits`. [#13386](https://github.com/sourcegraph/sourcegraph/pull/13386)
- The site configuration `maxReposToSearch` has been deprecated in favor of the property `maxRepos` on `search.limits`. [#13439](https://github.com/sourcegraph/sourcegraph/pull/13439)
- Search queries are now processed by a new parser that will always be enabled going forward. There should be no material difference in behavior. In case of adverse effects, the previous parser can be reenabled by setting `"search.migrateParser": false` in settings. [#13435](https://github.com/sourcegraph/sourcegraph/pull/13435)
- It is now possible to search for file content that excludes a term using the `NOT` operator. [#12412](https://github.com/sourcegraph/sourcegraph/pull/12412)
- `NOT` is available as an alternative syntax of `-` on supported keywords `repo`, `file`, `content`, `lang`, and `repohasfile`. [#12412](https://github.com/sourcegraph/sourcegraph/pull/12412)
- Negated content search is now also supported for unindexed repositories. Previously it was only supported for indexed repositories [#13359](https://github.com/sourcegraph/sourcegraph/pull/13359).
- The experimental feature flag `andOrQuery` is deprecated. [#13435](https://github.com/sourcegraph/sourcegraph/pull/13435)
- After a user's password changes, they will be signed out on all devices and must sign in again. [#13647](https://github.com/sourcegraph/sourcegraph/pull/13647)
- `rev:` is available as alternative syntax of `@` for searching revisions instead of the default branch [#13133](https://github.com/sourcegraph/sourcegraph/pull/13133)
- Campaign URLs have changed to use the campaign name instead of an opaque ID. The old URLs no longer work. [#13368](https://github.com/sourcegraph/sourcegraph/pull/13368)
- A new `external_service_repos` join table was added. The migration required to make this change may take a few minutes.

### Fixed

- User satisfaction/NPS surveys will now correctly provide a range from 0–10, rather than 0–9. [#13163](https://github.com/sourcegraph/sourcegraph/pull/13163)
- Fixed a bug where we returned repositories with invalid revisions in the search results. Now, if a user specifies an invalid revision, we show an alert. [#13271](https://github.com/sourcegraph/sourcegraph/pull/13271)
- Previously it wasn't possible to search for certain patterns containing `:` because they would not be considered valid filters. We made these checks less strict. [#10920](https://github.com/sourcegraph/sourcegraph/pull/10920)
- When a user signs out of their account, all of their sessions will be invalidated, not just the session where they signed out. [#13647](https://github.com/sourcegraph/sourcegraph/pull/13647)
- URL information will no longer be leaked by the HTTP referer header. This prevents the user's password reset code from being leaked. [#13804](https://github.com/sourcegraph/sourcegraph/pull/13804)
- GitLab OAuth2 user authentication now respects `tls.external` site setting. [#13814](https://github.com/sourcegraph/sourcegraph/pull/13814)

### Removed

- The smartSearchField feature is now always enabled. The `experimentalFeatures.smartSearchField` settings option has been removed.

## 3.19.2

### Fixed

- search: always limit commit and diff to less than 10,000 repos [a97f81b0f7](https://github.com/sourcegraph/sourcegraph/commit/a97f81b0f79535253bd7eae6c30d5c91d48da5ca)
- search: configurable limits on commit/diff search [1c22d8ce1](https://github.com/sourcegraph/sourcegraph/commit/1c22d8ce13c149b3fa3a7a26f8cb96adc89fc556)
- search: add site configuration for maxTimeout [d8d61b43c0f](https://github.com/sourcegraph/sourcegraph/commit/d8d61b43c0f0d229d46236f2f128ca0f93455172)

## 3.19.1

### Fixed

- migrations: revert migration causing deadlocks in some deployments [#13194](https://github.com/sourcegraph/sourcegraph/pull/13194)

## 3.19.0

### Added

- Emails can be now be sent to SMTP servers with self-signed certificates, using `email.smtp.disableTLS`. [#12243](https://github.com/sourcegraph/sourcegraph/pull/12243)
- Saved search emails now include a link to the user's saved searches page. [#11651](https://github.com/sourcegraph/sourcegraph/pull/11651)
- Campaigns can now be synced using GitLab webhooks. [#12139](https://github.com/sourcegraph/sourcegraph/pull/12139)
- Configured `observability.alerts` can now be tested using a GraphQL endpoint, `triggerObservabilityTestAlert`. [#12532](https://github.com/sourcegraph/sourcegraph/pull/12532)
- The Sourcegraph CLI can now serve local repositories for Sourcegraph to clone. This was previously in a command called `src-expose`. See [serving local repositories](https://docs.sourcegraph.com/admin/external_service/src_serve_git) in our documentation to find out more. [#12363](https://github.com/sourcegraph/sourcegraph/issues/12363)
- The count of retained, churned, resurrected, new and deleted users will be sent back in pings. [#12136](https://github.com/sourcegraph/sourcegraph/pull/12136)
- Saved search usage will be sent back in pings. [#12956](https://github.com/sourcegraph/sourcegraph/pull/12956)
- Any request with `?trace=1` as a URL query parameter will enable Jaeger tracing (if Jaeger is enabled). [#12291](https://github.com/sourcegraph/sourcegraph/pull/12291)
- Password reset emails will now be automatically sent to users created by a site admin if email sending is configured and password reset is enabled. Previously, site admins needed to manually send the user this password reset link. [#12803](https://github.com/sourcegraph/sourcegraph/pull/12803)
- Syntax highlighting for `and` and `or` search operators. [#12694](https://github.com/sourcegraph/sourcegraph/pull/12694)
- It is now possible to search for file content that excludes a term using the `NOT` operator. Negating pattern syntax requires setting `"search.migrateParser": true` in settings and is currently only supported for literal and regexp queries on indexed repositories. [#12412](https://github.com/sourcegraph/sourcegraph/pull/12412)
- `NOT` is available as an alternative syntax of `-` on supported keywords `repo`, `file`, `content`, `lang`, and `repohasfile`. `NOT` requires setting `"search.migrateParser": true` option in settings. [#12520](https://github.com/sourcegraph/sourcegraph/pull/12520)

### Changed

- Repository permissions are now always checked and updated asynchronously ([background permissions syncing](https://docs.sourcegraph.com/admin/repo/permissions#background-permissions-syncing)) instead of blocking each operation. The site config option `permissions.backgroundSync` (which enabled this behavior in previous versions) is now a no-op and is deprecated.
- [Background permissions syncing](https://docs.sourcegraph.com/admin/repo/permissions#background-permissions-syncing) (`permissions.backgroundSync`) has become the only option for mirroring repository permissions from code hosts. All relevant site configurations are deprecated.

### Fixed

- Fixed site admins are getting errors when visiting user settings page in OSS version. [#12313](https://github.com/sourcegraph/sourcegraph/pull/12313)
- `github-proxy` now respects the environment variables `HTTP_PROXY`, `HTTPS_PROXY` and `NO_PROXY` (or the lowercase versions thereof). Other services already respect these variables, but this was missed. If you need a proxy to access github.com set the environment variable for the github-proxy container. [#12377](https://github.com/sourcegraph/sourcegraph/issues/12377)
- `sourcegraph-frontend` now respects the `tls.external` experimental setting as well as the proxy environment variables. In proxy environments this allows Sourcegraph to fetch extensions. [#12633](https://github.com/sourcegraph/sourcegraph/issues/12633)
- Fixed a bug that would sometimes cause trailing parentheses to be removed from search queries upon page load. [#12960](https://github.com/sourcegraph/sourcegraph/issues/12690)
- Indexed search will no longer stall if a specific index job stalls. Additionally at scale many corner cases causing indexing to stall have been fixed. [#12502](https://github.com/sourcegraph/sourcegraph/pull/12502)
- Indexed search will quickly recover from rebalancing / roll outs. When a indexed search shard goes down, its repositories are re-indexed by other shards. This takes a while and during a rollout leads to effectively re-indexing all repositories. We now avoid indexing the redistributed repositories once a shard comes back online. [#12474](https://github.com/sourcegraph/sourcegraph/pull/12474)
- Indexed search has many improvements to observability. More detailed Jaeger traces, detailed logging during startup and more prometheus metrics.
- The site admin repository needs-index page is significantly faster. Previously on large instances it would usually timeout. Now it should load within a second. [#12513](https://github.com/sourcegraph/sourcegraph/pull/12513)
- User password reset page now respects the value of site config `auth.minPasswordLength`. [#12971](https://github.com/sourcegraph/sourcegraph/pull/12971)
- Fixed an issue where duplicate search results would show for queries with `or`-expressions. [#12531](https://github.com/sourcegraph/sourcegraph/pull/12531)
- Faster indexed search queries over a large number of repositories. Searching 100k+ repositories is now ~400ms faster and uses much less memory. [#12546](https://github.com/sourcegraph/sourcegraph/pull/12546)

### Removed

- Deprecated site settings `lightstepAccessToken` and `lightstepProject` have been removed. We now only support sending traces to Jaeger. Configure Jaeger with `observability.tracing` site setting.
- Removed `CloneInProgress` option from GraphQL Repositories API. [#12560](https://github.com/sourcegraph/sourcegraph/pull/12560)

## 3.18.0

### Added

- To search across multiple revisions of the same repository, list multiple branch names (or other revspecs) separated by `:` in your query, as in `repo:myrepo@branch1:branch2:branch2`. To search all branches, use `repo:myrepo@*refs/heads/`. Previously this was only supported for diff and commit searches and only available via the experimental site setting `searchMultipleRevisionsPerRepository`.
- The "Add repositories" page (/site-admin/external-services/new) now displays a dismissable notification explaining how and why we access code host data. [#11789](https://github.com/sourcegraph/sourcegraph/pull/11789).
- New `observability.alerts` features:
  - Notifications now provide more details about relevant alerts.
  - Support for email and OpsGenie notifications has been added. Note that to receive email alerts, `email.address` and `email.smtp` must be configured.
  - Some notifiers now have new options:
    - PagerDuty notifiers: `severity` and `apiUrl`
    - Webhook notifiers: `bearerToken`
  - A new `disableSendResolved` option disables notifications for when alerts resolve themselves.
- Recently firing critical alerts can now be displayed to admins via site alerts, use the flag `{ "alerts.hideObservabilitySiteAlerts": false }` to enable these alerts in user configuration.
- Specific alerts can now be silenced using `observability.silenceAlerts`. [#12087](https://github.com/sourcegraph/sourcegraph/pull/12087)
- Revisions listed in `experimentalFeatures.versionContext` will be indexed for faster searching. This is the first support towards indexing non-default branches. [#6728](https://github.com/sourcegraph/sourcegraph/issues/6728)
- Revisions listed in `experimentalFeatures.versionContext` or `experimentalFeatures.search.index.branches` will be indexed for faster searching. This is the first support towards indexing non-default branches. [#6728](https://github.com/sourcegraph/sourcegraph/issues/6728)
- Campaigns are now supported on GitLab.
- Campaigns now support GitLab and allow users to create, update and track merge requests on GitLab instances.
- Added a new section on the search homepage on Sourcegraph.com. It is currently feature flagged behind `experimentalFeatures.showRepogroupHomepage` in settings.
- Added new repository group pages.

### Changed

- Some monitoring alerts now have more useful descriptions. [#11542](https://github.com/sourcegraph/sourcegraph/pull/11542)
- Searching `fork:true` or `archived:true` has the same behaviour as searching `fork:yes` or `archived:yes` respectively. Previously it incorrectly had the same behaviour as `fork:only` and `archived:only` respectively. [#11740](https://github.com/sourcegraph/sourcegraph/pull/11740)
- Configuration for `observability.alerts` has changed and notifications are now provided by Prometheus Alertmanager. [#11832](https://github.com/sourcegraph/sourcegraph/pull/11832)
  - Removed: `observability.alerts.id`.
  - Removed: Slack notifiers no longer accept `mentionUsers`, `mentionGroups`, `mentionChannel`, and `token` options.

### Fixed

- The single-container `sourcegraph/server` image now correctly reports its version.
- An issue where repositories would not clone and index in some edge cases where the clones were deleted or not successful on gitserver. [#11602](https://github.com/sourcegraph/sourcegraph/pull/11602)
- An issue where repositories previously deleted on gitserver would not immediately reclone on system startup. [#11684](https://github.com/sourcegraph/sourcegraph/issues/11684)
- An issue where the sourcegraph/server Jaeger config was invalid. [#11661](https://github.com/sourcegraph/sourcegraph/pull/11661)
- An issue where valid search queries were improperly hinted as being invalid in the search field. [#11688](https://github.com/sourcegraph/sourcegraph/pull/11688)
- Reduce frontend memory spikes by limiting the number of goroutines launched by our GraphQL resolvers. [#11736](https://github.com/sourcegraph/sourcegraph/pull/11736)
- Fixed a bug affecting Sourcegraph icon display in our Phabricator native integration [#11825](https://github.com/sourcegraph/sourcegraph/pull/11825).
- Improve performance of site-admin repositories status page. [#11932](https://github.com/sourcegraph/sourcegraph/pull/11932)
- An issue where search autocomplete for files didn't add the right path. [#12241](https://github.com/sourcegraph/sourcegraph/pull/12241)

### Removed

- Backwards compatibility for "critical configuration" (a type of configuration that was deprecated in December 2019) was removed. All critical configuration now belongs in site configuration.
- Experimental feature setting `{ "experimentalFeatures": { "searchMultipleRevisionsPerRepository": true } }` will be removed in 3.19. It is now always on. Please remove references to it.
- Removed "Cloning" tab in site-admin Repository Status page. [#12043](https://github.com/sourcegraph/sourcegraph/pull/12043)
- The `blacklist` configuration option for Gitolite that was deprecated in 3.17 has been removed in 3.19. Use `exclude.pattern` instead. [#12345](https://github.com/sourcegraph/sourcegraph/pull/12345)

## 3.17.3

### Fixed

- git: Command retrying made a copy that was never used [#11807](https://github.com/sourcegraph/sourcegraph/pull/11807)
- frontend: Allow opt out of EnsureRevision when making a comparison query [#11811](https://github.com/sourcegraph/sourcegraph/pull/11811)
- Fix Phabricator icon class [#11825](https://github.com/sourcegraph/sourcegraph/pull/11825)

## 3.17.2

### Fixed

- An issue where repositories previously deleted on gitserver would not immediately reclone on system startup. [#11684](https://github.com/sourcegraph/sourcegraph/issues/11684)

## 3.17.1

### Added

- Improved search indexing metrics

### Changed

- Some monitoring alerts now have more useful descriptions. [#11542](https://github.com/sourcegraph/sourcegraph/pull/11542)

### Fixed

- The single-container `sourcegraph/server` image now correctly reports its version.
- An issue where repositories would not clone and index in some edge cases where the clones were deleted or not successful on gitserver. [#11602](https://github.com/sourcegraph/sourcegraph/pull/11602)
- An issue where the sourcegraph/server Jaeger config was invalid. [#11661](https://github.com/sourcegraph/sourcegraph/pull/11661)

## 3.17.0

### Added

- The search results page now shows a small UI notification if either repository forks or archives are excluded, when `fork` or `archived` options are not explicitly set. [#10624](https://github.com/sourcegraph/sourcegraph/pull/10624)
- Prometheus metric `src_gitserver_repos_removed_disk_pressure` which is incremented everytime we remove a repository due to disk pressure. [#10900](https://github.com/sourcegraph/sourcegraph/pull/10900)
- `gitolite.exclude` setting in [Gitolite external service config](https://docs.sourcegraph.com/admin/external_service/gitolite#configuration) now supports a regular expression via the `pattern` field. This is consistent with how we exclude in other external services. Additionally this is a replacement for the deprecated `blacklist` configuration. [#11403](https://github.com/sourcegraph/sourcegraph/pull/11403)
- Notifications about Sourcegraph being out of date will now be shown to site admins and users (depending on how out-of-date it is).
- Alerts are now configured using `observability.alerts` in the site configuration, instead of via the Grafana web UI. This does not yet support all Grafana notification channel types, and is not yet supported on `sourcegraph/server` ([#11473](https://github.com/sourcegraph/sourcegraph/issues/11473)). For more details, please refer to the [Sourcegraph alerting guide](https://docs.sourcegraph.com/admin/observability/alerting).
- Experimental basic support for detecting if your Sourcegraph instance is over or under-provisioned has been added through a set of dashboards and warning-level alerts based on container utilization.
- Query [operators](https://docs.sourcegraph.com/code_search/reference/queries#boolean-operators) `and` and `or` are now enabled by default in all search modes for searching file content. [#11521](https://github.com/sourcegraph/sourcegraph/pull/11521)

### Changed

- Repository search within a version context will link to the revision in the version context. [#10860](https://github.com/sourcegraph/sourcegraph/pull/10860)
- Background permissions syncing becomes the default method to sync permissions from code hosts. Please [read our documentation for things to keep in mind before upgrading](https://docs.sourcegraph.com/admin/repo/permissions#background-permissions-syncing). [#10972](https://github.com/sourcegraph/sourcegraph/pull/10972)
- The styling of the hover overlay was overhauled to never have badges or the close button overlap content while also always indicating whether the overlay is currently pinned. The styling on code hosts was also improved. [#10956](https://github.com/sourcegraph/sourcegraph/pull/10956)
- Previously, it was required to quote most patterns in structural search. This is no longer a restriction and single and double quotes in structural search patterns are interpreted literally. Note: you may still use `content:"structural-pattern"` if the pattern without quotes conflicts with other syntax. [#11481](https://github.com/sourcegraph/sourcegraph/pull/11481)

### Fixed

- Dynamic repo search filters on branches which contain special characters are correctly escaped now. [#10810](https://github.com/sourcegraph/sourcegraph/pull/10810)
- Forks and archived repositories at a specific commit are searched without the need to specify "fork:yes" or "archived:yes" in the query. [#10864](https://github.com/sourcegraph/sourcegraph/pull/10864)
- The git history for binary files is now correctly shown. [#11034](https://github.com/sourcegraph/sourcegraph/pull/11034)
- Links to AWS Code Commit repositories have been fixed after the URL schema has been changed. [#11019](https://github.com/sourcegraph/sourcegraph/pull/11019)
- A link to view all repositories will now always appear on the Explore page. [#11113](https://github.com/sourcegraph/sourcegraph/pull/11113)
- The Site-admin > Pings page no longer incorrectly indicates that pings are disabled when they aren't. [#11229](https://github.com/sourcegraph/sourcegraph/pull/11229)
- Match counts are now accurately reported for indexed search. [#11242](https://github.com/sourcegraph/sourcegraph/pull/11242)
- When background permissions syncing is enabled, it is now possible to only enforce permissions for repositories from selected code hosts (instead of enforcing permissions for repositories from all code hosts). [#11336](https://github.com/sourcegraph/sourcegraph/pull/11336)
- When more than 200+ repository revisions in a search are unindexed (very rare), the remaining repositories are reported as missing instead of Sourcegraph issuing e.g. several thousand unindexed search requests which causes system slowness and ultimately times out - ensuring searches are still fast even if there are indexing issues on a deployment of Sourcegraph. This does not apply if `index:no` is present in the query.

### Removed

- Automatic syncing of Campaign webhooks for Bitbucket Server. [#10962](https://github.com/sourcegraph/sourcegraph/pull/10962)
- The `blacklist` configuration option for Gitolite is DEPRECATED and will be removed in 3.19. Use `exclude.pattern` instead.

## 3.16.2

### Fixed

- Search: fix indexed search match count [#7fc96](https://github.com/sourcegraph/sourcegraph/commit/7fc96d319f49f55da46a7649ccf261aa7e8327c3)
- Sort detected languages properly [#e7750](https://github.com/sourcegraph/sourcegraph/commit/e77507d060a40355e7b86fb093d21a7149ea03ac)

## 3.16.1

### Fixed

- Fix repo not found error for patches [#11021](https://github.com/sourcegraph/sourcegraph/pull/11021).
- Show expired license screen [#10951](https://github.com/sourcegraph/sourcegraph/pull/10951).
- Sourcegraph is now built with Go 1.14.3, fixing issues running Sourcegraph onUbuntu 19 and 20. [#10447](https://github.com/sourcegraph/sourcegraph/issues/10447)

## 3.16.0

### Added

- Autocompletion for `repogroup` filters in search queries. [#10141](https://github.com/sourcegraph/sourcegraph/pull/10286)
- If the experimental feature flag `codeInsights` is enabled, extensions can contribute content to directory pages through the experimental `ViewProvider` API. [#10236](https://github.com/sourcegraph/sourcegraph/pull/10236)
  - Directory pages are then represented as an experimental `DirectoryViewer` in the `visibleViewComponents` of the extension API. **Note: This may break extensions that were assuming `visibleViewComponents` were always `CodeEditor`s and did not check the `type` property.** Extensions checking the `type` property will continue to work. [#10236](https://github.com/sourcegraph/sourcegraph/pull/10236)
- [Major syntax highlighting improvements](https://github.com/sourcegraph/syntect_server/pull/29), including:
  - 228 commits / 1 year of improvements to the syntax highlighter library Sourcegraph uses ([syntect](https://github.com/trishume/syntect)).
  - 432 commits / 1 year of improvements to the base syntax definitions for ~36 languages Sourcegraph uses ([sublimehq/Packages](https://github.com/sublimehq/Packages)).
  - 30 new file extensions/names now detected.
  - Likely fixes other major instability and language support issues. #9557
  - Added [Smarty](#2885), [Ethereum / Solidity / Vyper)](#2440), [Cuda](#5907), [COBOL](#10154), [vb.NET](#4901), and [ASP.NET](#4262) syntax highlighting.
  - Fixed OCaml syntax highlighting #3545
  - Bazel/Starlark support improved (.star, BUILD, and many more extensions now properly highlighted). #8123
- New permissions page in both user and repository settings when background permissions syncing is enabled (`"permissions.backgroundSync": {"enabled": true}`). [#10473](https://github.com/sourcegraph/sourcegraph/pull/10473) [#10655](https://github.com/sourcegraph/sourcegraph/pull/10655)
- A new dropdown for choosing version contexts appears on the left of the query input when version contexts are specified in `experimentalFeatures.versionContext` in site configuration. Version contexts allow you to scope your search to specific sets of repos at revisions.
- Campaign changeset usage counts including changesets created, added and merged will be sent back in pings. [#10591](https://github.com/sourcegraph/sourcegraph/pull/10591)
- Diff views now feature syntax highlighting and can be properly copy-pasted. [#10437](https://github.com/sourcegraph/sourcegraph/pull/10437)
- Admins can now download an anonymized usage statistics ZIP archive in the **Site admin > Usage stats**. Opting to share this archive with the Sourcegraph team helps us make the product even better. [#10475](https://github.com/sourcegraph/sourcegraph/pull/10475)
- Extension API: There is now a field `versionContext` and subscribable `versionContextChanges` in `Workspace` to allow extensions to respect the instance's version context.
- The smart search field, providing syntax highlighting, hover tooltips, and validation on filters in search queries, is now activated by default. It can be disabled by setting `{ "experimentalFeatures": { "smartSearchField": false } }` in global settings.

### Changed

- The `userID` and `orgID` fields in the SavedSearch type in the GraphQL API have been replaced with a `namespace` field. To get the ID of the user or org that owns the saved search, use `namespace.id`. [#5327](https://github.com/sourcegraph/sourcegraph/pull/5327)
- Tree pages now redirect to blob pages if the path is not a tree and vice versa. [#10193](https://github.com/sourcegraph/sourcegraph/pull/10193)
- Files and directories that are not found now return a 404 status code. [#10193](https://github.com/sourcegraph/sourcegraph/pull/10193)
- The site admin flag `disableNonCriticalTelemetry` now allows Sourcegraph admins to disable most anonymous telemetry. Visit https://docs.sourcegraph.com/admin/pings to learn more. [#10402](https://github.com/sourcegraph/sourcegraph/pull/10402)

### Fixed

- In the OSS version of Sourcegraph, authorization providers are properly initialized and GraphQL APIs are no longer blocked. [#3487](https://github.com/sourcegraph/sourcegraph/issues/3487)
- Previously, GitLab repository paths containing certain characters could not be excluded (slashes and periods in parts of the paths). These characters are now allowed, so the repository paths can be excluded. [#10096](https://github.com/sourcegraph/sourcegraph/issues/10096)
- Symbols for indexed commits in languages Haskell, JSONNet, Kotlin, Scala, Swift, Thrift, and TypeScript will show up again. Previously our symbol indexer would not know how to extract symbols for those languages even though our unindexed symbol service did. [#10357](https://github.com/sourcegraph/sourcegraph/issues/10357)
- When periodically re-cloning a repository it will still be available. [#10663](https://github.com/sourcegraph/sourcegraph/pull/10663)

### Removed

- The deprecated feature discussions has been removed. [#9649](https://github.com/sourcegraph/sourcegraph/issues/9649)

## 3.15.2

### Fixed

- Fix repo not found error for patches [#11021](https://github.com/sourcegraph/sourcegraph/pull/11021).
- Show expired license screen [#10951](https://github.com/sourcegraph/sourcegraph/pull/10951).

## 3.15.1

### Fixed

- A potential security vulnerability with in the authentication workflow has been fixed. [#10167](https://github.com/sourcegraph/sourcegraph/pull/10167)
- An issue where `sourcegraph/postgres-11.4:3.15.0` was incorrectly an older version of the image incompatible with non-root Kubernetes deployments. `sourcegraph/postgres-11.4:3.15.1` now matches the same image version found in Sourcegraph 3.14.3 (`20-04-07_56b20163`).
- An issue that caused the search result type tabs to be overlapped in Safari. [#10191](https://github.com/sourcegraph/sourcegraph/pull/10191)

## 3.15.0

### Added

- Users and site administrators can now view a log of their actions/events in the user settings. [#9141](https://github.com/sourcegraph/sourcegraph/pull/9141)
- With the new `visibility:` filter search results can now be filtered based on a repository's visibility (possible filter values: `any`, `public` or `private`). [#8344](https://github.com/sourcegraph/sourcegraph/issues/8344)
- [`sourcegraph/git-extras`](https://sourcegraph.com/extensions/sourcegraph/git-extras) is now enabled by default on new instances [#3501](https://github.com/sourcegraph/sourcegraph/issues/3501)
- The Sourcegraph Docker image will now copy `/etc/sourcegraph/gitconfig` to `$HOME/.gitconfig`. This is a convenience similiar to what we provide for [repositories that need HTTP(S) or SSH authentication](https://docs.sourcegraph.com/admin/repo/auth). [#658](https://github.com/sourcegraph/sourcegraph/issues/658)
- Permissions background syncing is now supported for GitHub via site configuration `"permissions.backgroundSync": {"enabled": true}`. [#8890](https://github.com/sourcegraph/sourcegraph/issues/8890)
- Search: Adding `stable:true` to a query ensures a deterministic search result order. This is an experimental parameter. It applies only to file contents, and is limited to at max 5,000 results (consider using [the paginated search API](https://docs.sourcegraph.com/api/graphql/search#sourcegraph-3-9-experimental-paginated-search) if you need more than that.). [#9681](https://github.com/sourcegraph/sourcegraph/pull/9681).
- After completing the Sourcegraph user feedback survey, a button may appear for tweeting this feedback at [@sourcegraph](https://twitter.com/sourcegraph). [#9728](https://github.com/sourcegraph/sourcegraph/pull/9728)
- `git fetch` and `git clone` now inherit the parent process environment variables. This allows site admins to set `HTTPS_PROXY` or [git http configurations](https://git-scm.com/docs/git-config/2.26.0#Documentation/git-config.txt-httpproxy) via environment variables. For cluster environments site admins should set this on the gitserver container. [#250](https://github.com/sourcegraph/sourcegraph/issues/250)
- Experimental: Search for file contents using `and`- and `or`-expressions in queries. Enabled via the global settings value `{"experimentalFeatures": {"andOrQuery": "enabled"}}`. [#8567](https://github.com/sourcegraph/sourcegraph/issues/8567)
- Always include forks or archived repositories in searches via the global/org/user settings with `"search.includeForks": true` or `"search.includeArchived": true` respectively. [#9927](https://github.com/sourcegraph/sourcegraph/issues/9927)
- observability (debugging): It is now possible to log all Search and GraphQL requests slower than N milliseconds, using the new site configuration options `observability.logSlowGraphQLRequests` and `observability.logSlowSearches`.
- observability (monitoring): **More metrics monitored and alerted on, more legible dashboards**
  - Dashboard panels now show an orange/red background color when the defined warning/critical alert threshold has been met, making it even easier to see on a dashboard what is in a bad state.
  - Symbols: failing `symbols` -> `frontend-internal` requests are now monitored. [#9732](https://github.com/sourcegraph/sourcegraph/issues/9732)
  - Frontend dasbhoard: Search error types are now broken into distinct panels for improved visibility/legibility.
    - **IMPORTANT**: If you have previously configured alerting on any of these panels or on "hard search errors", you will need to reconfigure it after upgrading.
  - Frontend dasbhoard: Search error and latency are now broken down by type: Browser requests, search-based code intel requests, and API requests.
- observability (debugging): **Distributed tracing is a powerful tool for investigating performance issues.** The following changes have been made with the goal of making it easier to use distributed tracing with Sourcegraph:

  - The site configuration field `"observability.tracing": { "sampling": "..." }` allows a site admin to control which requests generate tracing data.
    - `"all"` will trace all requests.
    - `"selective"` (recommended) will trace all requests initiated from an end-user URL with `?trace=1`. Non-end-user-initiated requests can set a HTTP header `X-Sourcegraph-Should-Trace: true`. This is the recommended setting, as `"all"` can generate large amounts of tracing data that may cause network and memory resource contention in the Sourcegraph instance.
    - `"none"` (default) turns off tracing.
  - Jaeger is now the officially supported distributed tracer. The following is the recommended site configuration to connect Sourcegraph to a Jaeger agent (which must be deployed on the same host and listening on the default ports):

    ```
    "observability.tracing": {
      "sampling": "selective"
    }
    ```

  - Jaeger is now included in the Sourcegraph deployment configuration by default if you are using Kubernetes, Docker Compose, or the pure Docker cluster deployment model. (It is not yet included in the single Docker container distribution.) It will be included as part of upgrading to 3.15 in these deployment models, unless disabled.
  - The site configuration field, `useJaeger`, is deprecated in favor of `observability.tracing`.
  - Support for configuring Lightstep as a distributed tracer is deprecated and will be removed in a subsequent release. Instances that use Lightstep with Sourcegraph are encouraged to migrate to Jaeger (directions for running Jaeger alongside Sourcegraph are included in the installation instructions).

### Changed

- Multiple backwards-incompatible changes in the parts of the GraphQL API related to Campaigns [#9106](https://github.com/sourcegraph/sourcegraph/issues/9106):
  - `CampaignPlan.status` has been removed, since we don't need it anymore after moving execution of campaigns to src CLI in [#8008](https://github.com/sourcegraph/sourcegraph/pull/8008).
  - `CampaignPlan` has been renamed to `PatchSet`.
  - `ChangesetPlan`/`ChangesetPlanConnection` has been renamed to `Patch`/`PatchConnection`.
  - `CampaignPlanPatch` has been renamed to `PatchInput`.
  - `Campaign.plan` has been renamed to `Campaign.patchSet`.
  - `Campaign.changesetPlans` has been renamed to `campaign.changesetPlan`.
  - `createCampaignPlanFromPatches` mutation has been renamed to `createPatchSetFromPatches`.
- Removed the scoped search field on tree pages. When browsing code, the global search query will now get scoped to the current tree or file. [#9225](https://github.com/sourcegraph/sourcegraph/pull/9225)
- Instances without a license key that exceed the published user limit will now display a notice to all users.

### Fixed

- `.*` in the filter pattern were ignored and led to missing search results. [#9152](https://github.com/sourcegraph/sourcegraph/pull/9152)
- The Phabricator integration no longer makes duplicate requests to Phabricator's API on diff views. [#8849](https://github.com/sourcegraph/sourcegraph/issues/8849)
- Changesets on repositories that aren't available on the instance anymore are now hidden instead of failing. [#9656](https://github.com/sourcegraph/sourcegraph/pull/9656)
- observability (monitoring):
  - **Dashboard and alerting bug fixes**
    - Syntect Server dashboard: "Worker timeouts" can no longer appear to go negative. [#9523](https://github.com/sourcegraph/sourcegraph/issues/9523)
    - Symbols dashboard: "Store fetch queue size" can no longer appear to go negative. [#9731](https://github.com/sourcegraph/sourcegraph/issues/9731)
    - Syntect Server dashboard: "Worker timeouts" no longer incorrectly shows multiple values. [#9524](https://github.com/sourcegraph/sourcegraph/issues/9524)
    - Searcher dashboard: "Search errors on unindexed repositories" no longer includes cancelled search requests (which are expected).
    - Fixed an issue where NaN could leak into the `alert_count` metric. [#9832](https://github.com/sourcegraph/sourcegraph/issues/9832)
    - Gitserver: "resolve_revision_duration_slow" alert is no longer flaky / non-deterministic. [#9751](https://github.com/sourcegraph/sourcegraph/issues/9751)
    - Git Server dashboard: there is now a panel to show concurrent command executions to match the defined alerts. [#9354](https://github.com/sourcegraph/sourcegraph/issues/9354)
    - Git Server dashboard: adjusted the critical disk space alert to 15% so it can now fire. [#9351](https://github.com/sourcegraph/sourcegraph/issues/9351)
  - **Dashboard visiblity and legibility improvements**
    - all: "frontend internal errors" are now broken down just by route, which makes reading the graph easier. [#9668](https://github.com/sourcegraph/sourcegraph/issues/9668)
    - Frontend dashboard: panels no longer show misleading duplicate labels. [#9660](https://github.com/sourcegraph/sourcegraph/issues/9660)
    - Syntect Server dashboard: panels are no longer compacted, for improved visibility. [#9525](https://github.com/sourcegraph/sourcegraph/issues/9525)
    - Frontend dashboard: panels are no longer compacted, for improved visibility. [#9356](https://github.com/sourcegraph/sourcegraph/issues/9356)
    - Searcher dashboard: "Search errors on unindexed repositories" is now broken down by code instead of instance for improved readability. [#9670](https://github.com/sourcegraph/sourcegraph/issues/9670)
    - Symbols dashboard: metrics are now aggregated instead of per-instance, for improved visibility. [#9730](https://github.com/sourcegraph/sourcegraph/issues/9730)
    - Firing alerts are now correctly sorted at the top of dashboards by default. [#9766](https://github.com/sourcegraph/sourcegraph/issues/9766)
    - Panels at the bottom of the home dashboard no longer appear clipped / cut off. [#9768](https://github.com/sourcegraph/sourcegraph/issues/9768)
    - Git Server dashboard: disk usage now shown in percentages to match the alerts that can fire. [#9352](https://github.com/sourcegraph/sourcegraph/issues/9352)
    - Git Server dashboard: the 'echo command duration test' panel now properly displays units in seconds. [#7628](https://github.com/sourcegraph/sourcegraph/issues/7628)
    - Dashboard panels showing firing alerts no longer over-count firing alerts due to the number of service replicas. [#9353](https://github.com/sourcegraph/sourcegraph/issues/9353)

### Removed

- The experimental feature discussions is marked as deprecated. GraphQL and configuration fields related to it will be removed in 3.16. [#9649](https://github.com/sourcegraph/sourcegraph/issues/9649)

## 3.14.4

### Fixed

- A potential security vulnerability with in the authentication workflow has been fixed. [#10167](https://github.com/sourcegraph/sourcegraph/pull/10167)

## 3.14.3

### Fixed

- phabricator: Duplicate requests to phabricator API from sourcegraph extensions. [#8849](https://github.com/sourcegraph/sourcegraph/issues/8849)

## 3.14.2

### Fixed

- campaigns: Ignore changesets where repo does not exist anymore. [#9656](https://github.com/sourcegraph/sourcegraph/pull/9656)

## 3.14.1

### Added

- monitoring: new Permissions dashboard to show stats of repository permissions.

### Changed

- Site-Admin/Instrumentation in the Kubernetes cluster deployment now includes indexed-search.

## 3.14.0

### Added

- Site-Admin/Instrumentation is now available in the Kubernetes cluster deployment [8805](https://github.com/sourcegraph/sourcegraph/pull/8805).
- Extensions can now specify a `baseUri` in the `DocumentFilter` when registering providers.
- Admins can now exclude GitHub forks and/or archived repositories from the set of repositories being mirrored in Sourcegraph with the `"exclude": [{"forks": true}]` or `"exclude": [{"archived": true}]` GitHub external service configuration. [#8974](https://github.com/sourcegraph/sourcegraph/pull/8974)
- Campaign changesets can be filtered by State, Review State and Check State. [#8848](https://github.com/sourcegraph/sourcegraph/pull/8848)
- Counts of users of and searches conducted with interactive and plain text search modes will be sent back in pings, aggregated daily, weekly, and monthly.
- Aggregated counts of daily, weekly, and monthly active users of search will be sent back in pings.
- Counts of number of searches conducted using each filter will be sent back in pings, aggregated daily, weekly, and monthly.
- Counts of number of users conducting searches containing each filter will be sent back in pings, aggregated daily, weekly, and monthly.
- Added more entries (Bash, Erlang, Julia, OCaml, Scala) to the list of suggested languages for the `lang:` filter.
- Permissions background sync is now supported for GitLab and Bitbucket Server via site configuration `"permissions.backgroundSync": {"enabled": true}`.
- Indexed search exports more prometheus metrics and debug logs to aid debugging performance issues. [#9111](https://github.com/sourcegraph/sourcegraph/issues/9111)
- monitoring: the Frontend dashboard now shows in excellent detail how search is behaving overall and at a glance.
- monitoring: added alerts for when hard search errors (both timeouts and general errors) are high.
- monitoring: added alerts for when partial search timeouts are high.
- monitoring: added alerts for when search 90th and 99th percentile request duration is high.
- monitoring: added alerts for when users are being shown an abnormally large amount of search alert user suggestions and no results.
- monitoring: added alerts for when the internal indexed and unindexed search services are returning bad responses.
- monitoring: added alerts for when gitserver may be under heavy load due to many concurrent command executions or under-provisioning.

### Changed

- The "automation" feature was renamed to "campaigns".
  - `campaigns.readAccess.enabled` replaces the deprecated site configuration property `automation.readAccess.enabled`.
  - The experimental feature flag was not renamed (because it will go away soon) and remains `{"experimentalFeatures": {"automation": "enabled"}}`.
- The [Kubernetes deployment](https://github.com/sourcegraph/deploy-sourcegraph) for **existing** installations requires a
  [migration step](https://github.com/sourcegraph/deploy-sourcegraph/blob/master/docs/migrate.md) when upgrading
  past commit [821032e2ee45f21f701](https://github.com/sourcegraph/deploy-sourcegraph/commit/821032e2ee45f21f701caac624e4f090c59fd259) or when upgrading to 3.14.
  New installations starting with the mentioned commit or with 3.14 do not need this migration step.
- Aggregated search latencies (in ms) of search queries are now included in [pings](https://docs.sourcegraph.com/admin/pings).
- The [Kubernetes deployment](https://github.com/sourcegraph/deploy-sourcegraph) frontend role has added services as a resource to watch/listen/get.
  This change does not affect the newly-introduced, restricted Kubernetes config files.
- Archived repositories are excluded from search by default. Adding `archived:yes` includes archived repositories.
- Forked repositories are excluded from search by default. Adding `fork:yes` includes forked repositories.
- CSRF and session cookies now set `SameSite=None` when Sourcegraph is running behind HTTPS and `SameSite=Lax` when Sourcegraph is running behind HTTP in order to comply with a [recent IETF proposal](https://web.dev/samesite-cookies-explained/#samesitenone-must-be-secure). As a side effect, the Sourcegraph browser extension and GitLab/Bitbucket native integrations can only connect to private instances that have HTTPS configured. If your private instance is only running behind HTTP, please configure your instance to use HTTPS in order to continue using these.
- The Bitbucket Server rate limit that Sourcegraph self-imposes has been raised from 120 req/min to 480 req/min to account for Sourcegraph instances that make use of Sourcegraphs' Bitbucket Server repository permissions and campaigns at the same time (which require a larger number of API requests against Bitbucket Server). The new number is based on Sourcegraph consuming roughly 8% the average API request rate of a large customers' Bitbucket Server instance. [#9048](https://github.com/sourcegraph/sourcegraph/pull/9048/files)
- If a single, unambiguous commit SHA is used in a search query (e.g., `repo@c98f56`) and a search index exists at this commit (i.e., it is the `HEAD` commit), then the query is searched using the index. Prior to this change, unindexed search was performed for any query containing an `@commit` specifier.

### Fixed

- Zoekt's watchdog ensures the service is down upto 3 times before exiting. The watchdog would misfire on startup on resource constrained systems, with the retries this should make a false positive far less likely. [#7867](https://github.com/sourcegraph/sourcegraph/issues/7867)
- A regression in repo-updater was fixed that lead to every repository's git clone being updated every time the list of repositories was synced from the code host. [#8501](https://github.com/sourcegraph/sourcegraph/issues/8501)
- The default timeout of indexed search has been increased. Previously indexed search would always return within 3s. This lead to broken behaviour on new instances which had yet to tune resource allocations. [#8720](https://github.com/sourcegraph/sourcegraph/pull/8720)
- Bitbucket Server older than 5.13 failed to sync since Sourcegraph 3.12. This was due to us querying for the `archived` label, but Bitbucket Server 5.13 does not support labels. [#8883](https://github.com/sourcegraph/sourcegraph/issues/8883)
- monitoring: firing alerts are now ordered at the top of the list in dashboards by default for better visibility.
- monitoring: fixed an issue where some alerts would fail to report in for the "Total alerts defined" panel in the overview dashboard.

### Removed

- The v3.11 migration to merge critical and site configuration has been removed. If you are still making use of the deprecated `CRITICAL_CONFIG_FILE`, your instance may not start up. See the [migration notes for Sourcegraph 3.11](https://docs.sourcegraph.com/admin/migration/3_11) for more information.

## 3.13.2

### Fixed

- The default timeout of indexed search has been increased. Previously indexed search would always return within 3s. This lead to broken behaviour on new instances which had yet to tune resource allocations. [#8720](https://github.com/sourcegraph/sourcegraph/pull/8720)
- Bitbucket Server older than 5.13 failed to sync since Sourcegraph 3.12. This was due to us querying for the `archived` label, but Bitbucket Server 5.13 does not support labels. [#8883](https://github.com/sourcegraph/sourcegraph/issues/8883)
- A regression in repo-updater was fixed that lead to every repository's git clone being updated every time the list of repositories was synced from the code host. [#8501](https://github.com/sourcegraph/sourcegraph/issues/8501)

## 3.13.1

### Fixed

- To reduce the chance of users running into "502 Bad Gateway" errors an internal timeout has been increased from 60 seconds to 10 minutes so that long running requests are cut short by the proxy in front of `sourcegraph-frontend` and correctly reported as "504 Gateway Timeout". [#8606](https://github.com/sourcegraph/sourcegraph/pull/8606)
- Sourcegraph instances that are not connected to the internet will no longer display errors when users submit NPS survey responses (the responses will continue to be stored locally). Rather, an error will be printed to the frontend logs. [#8598](https://github.com/sourcegraph/sourcegraph/issues/8598)
- Showing `head>` in the search results if the first line of the file is shown [#8619](https://github.com/sourcegraph/sourcegraph/issues/8619)

## 3.13.0

### Added

- Experimental: Added new field `experimentalFeatures.customGitFetch` that allows defining custom git fetch commands for code hosts and repositories with special settings. [#8435](https://github.com/sourcegraph/sourcegraph/pull/8435)
- Experimental: the search query input now provides syntax highlighting, hover tooltips, and diagnostics on filters in search queries. Requires the global settings value `{ "experimentalFeatures": { "smartSearchField": true } }`.
- Added a setting `search.hideSuggestions`, which when set to `true`, will hide search suggestions in the search bar. [#8059](https://github.com/sourcegraph/sourcegraph/pull/8059)
- Experimental: A tool, [src-expose](https://docs.sourcegraph.com/admin/external_service/other#experimental-src-expose), can be used to import code from any code host.
- Experimental: Added new field `certificates` as in `{ "experimentalFeatures" { "tls.external": { "certificates": ["<CERT>"] } } }`. This allows you to add certificates to trust when communicating with a code host (via API or git+http). We expect this to be useful for adding internal certificate authorities/self-signed certificates. [#71](https://github.com/sourcegraph/sourcegraph/issues/71)
- Added a setting `auth.minPasswordLength`, which when set, causes a minimum password length to be enforced when users sign up or change passwords. [#7521](https://github.com/sourcegraph/sourcegraph/issues/7521)
- GitHub labels associated with code change campaigns are now displayed. [#8115](https://github.com/sourcegraph/sourcegraph/pull/8115)
- GitHub labels associated with campaigns are now displayed. [#8115](https://github.com/sourcegraph/sourcegraph/pull/8115)
- When creating a campaign, users can now specify the branch name that will be used on code host. This is also a breaking change for users of the GraphQL API since the `branch` attribute is now required in `CreateCampaignInput` when a `plan` is also specified. [#7646](https://github.com/sourcegraph/sourcegraph/issues/7646)
- Added an optional `content:` parameter for specifying a search pattern. This parameter overrides any other search patterns in a query. Useful for unambiguously specifying what to search for when search strings clash with other query syntax. [#6490](https://github.com/sourcegraph/sourcegraph/issues/6490)
- Interactive search mode, which helps users construct queries using UI elements, is now made available to users by default. A dropdown to the left of the search bar allows users to toggle between interactive and plain text modes. The option to use interactive search mode can be disabled by adding `{ "experimentalFeatures": { "splitSearchModes": false } }` in global settings. [#8461](https://github.com/sourcegraph/sourcegraph/pull/8461)
- Our [upgrade policy](https://docs.sourcegraph.com/#upgrading-sourcegraph) is now enforced by the `sourcegraph-frontend` on startup to prevent admins from mistakenly jumping too many versions. [#8157](https://github.com/sourcegraph/sourcegraph/pull/8157) [#7702](https://github.com/sourcegraph/sourcegraph/issues/7702)
- Repositories with bad object packs or bad objects are automatically repaired. We now detect suspect output of git commands to mark a repository for repair. [#6676](https://github.com/sourcegraph/sourcegraph/issues/6676)
- Hover tooltips for Scala and Perl files now have syntax highlighting. [#8456](https://github.com/sourcegraph/sourcegraph/pull/8456) [#8307](https://github.com/sourcegraph/sourcegraph/issues/8307)

### Changed

- `experimentalFeatures.splitSearchModes` was removed as a site configuration option. It should be set in global/org/user settings.
- Sourcegraph now waits for `90s` instead of `5s` for Redis to be available before quitting. This duration is configurable with the new `SRC_REDIS_WAIT_FOR` environment variable.
- Code intelligence usage statistics will be sent back via pings by default. Aggregated event counts can be disabled via the site admin flag `disableNonCriticalTelemetry`.
- The Sourcegraph Docker image optimized its use of Redis to make start-up significantly faster in certain scenarios (e.g when container restarts were frequent). ([#3300](https://github.com/sourcegraph/sourcegraph/issues/3300), [#2904](https://github.com/sourcegraph/sourcegraph/issues/2904))
- Upgrading Sourcegraph is officially supported for one minor version increment (e.g., 3.12 -> 3.13). Previously, upgrades from 2 minor versions previous were supported. Please reach out to support@sourcegraph.com if you would like assistance upgrading from a much older version of Sourcegraph.
- The GraphQL mutation `previewCampaignPlan` has been renamed to `createCampaignPlan`. This mutation is part of campaigns, which is still in beta and behind a feature flag and thus subject to possible breaking changes while we still work on it.
- The GraphQL mutation `previewCampaignPlan` has been renamed to `createCampaignPlan`. This mutation is part of the campaigns feature, which is still in beta and behind a feature flag and thus subject to possible breaking changes while we still work on it.
- The GraphQL field `CampaignPlan.changesets` has been deprecated and will be removed in 3.15. A new field called `CampaignPlan.changesetPlans` has been introduced to make the naming more consistent with the `Campaign.changesetPlans` field. Please use that instead. [#7966](https://github.com/sourcegraph/sourcegraph/pull/7966)
- Long lines (>2000 bytes) are no longer highlighted, in order to prevent performance issues in browser rendering. [#6489](https://github.com/sourcegraph/sourcegraph/issues/6489)
- No longer requires `read:org` permissions for GitHub OAuth if `allowOrgs` is not enabled in the site configuration. [#8163](https://github.com/sourcegraph/sourcegraph/issues/8163)
- [Documentation](https://github.com/sourcegraph/deploy-sourcegraph/blob/master/configure/jaeger/README.md) in github.com/sourcegraph/deploy-sourcegraph for deploying Jaeger in Kubernetes clusters running Sourcegraph has been updated to use the [Jaeger Operator](https://www.jaegertracing.io/docs/1.16/operator/), the recommended standard way of deploying Jaeger in a Kubernetes cluster. We recommend existing customers that use Jaeger adopt this new method of deployment. Please reach out to support@sourcegraph.com if you'd like assistance updating.

### Fixed

- The syntax highlighter (syntect-server) no longer fails when run in environments without IPv6 support. [#8463](https://github.com/sourcegraph/sourcegraph/pull/8463)
- After adding/removing a gitserver replica the admin interface will correctly report that repositories that need to move replicas as cloning. [#7970](https://github.com/sourcegraph/sourcegraph/issues/7970)
- Show download button for images. [#7924](https://github.com/sourcegraph/sourcegraph/issues/7924)
- gitserver backoffs trying to re-clone repositories if they fail to clone. In the case of large monorepos that failed this lead to gitserver constantly cloning them and using many resources. [#7804](https://github.com/sourcegraph/sourcegraph/issues/7804)
- It is now possible to escape spaces using `\` in the search queries when using regexp. [#7604](https://github.com/sourcegraph/sourcegraph/issues/7604)
- Clicking filter chips containing whitespace is now correctly quoted in the web UI. [#6498](https://github.com/sourcegraph/sourcegraph/issues/6498)
- **Monitoring:** Fixed an issue with the **Frontend** -> **Search responses by status** panel which caused search response types to not be aggregated as expected. [#7627](https://github.com/sourcegraph/sourcegraph/issues/7627)
- **Monitoring:** Fixed an issue with the **Replacer**, **Repo Updater**, and **Searcher** dashboards would incorrectly report on a metric from the unrelated query-runner service. [#7531](https://github.com/sourcegraph/sourcegraph/issues/7531)
- Deterministic ordering of results from indexed search. Previously when refreshing a page with many results some results may come and go.
- Spread out periodic git reclones. Previously we would reclone all git repositories every 45 days. We now add in a jitter of 12 days to spread out the load for larger installations. [#8259](https://github.com/sourcegraph/sourcegraph/issues/8259)
- Fixed an issue with missing commit information in graphql search results. [#8343](https://github.com/sourcegraph/sourcegraph/pull/8343)

### Removed

- All repository fields related to `enabled` and `disabled` have been removed from the GraphQL API. These fields have been deprecated since 3.4. [#3971](https://github.com/sourcegraph/sourcegraph/pull/3971)
- The deprecated extension API `Hover.__backcompatContents` was removed.

## 3.12.10

This release backports the fixes released in `3.13.2` for customers still on `3.12`.

### Fixed

- The default timeout of indexed search has been increased. Previously indexed search would always return within 3s. This lead to broken behaviour on new instances which had yet to tune resource allocations. [#8720](https://github.com/sourcegraph/sourcegraph/pull/8720)
- Bitbucket Server older than 5.13 failed to sync since Sourcegraph 3.12. This was due to us querying for the `archived` label, but Bitbucket Server 5.13 does not support labels. [#8883](https://github.com/sourcegraph/sourcegraph/issues/8883)
- A regression in repo-updater was fixed that lead to every repository's git clone being updated every time the list of repositories was synced from the code host. [#8501](https://github.com/sourcegraph/sourcegraph/issues/8501)

## 3.12.9

This is `3.12.8` release with internal infrastructure fixes to publish the docker images.

## 3.12.8

### Fixed

- Extension API showInputBox and other Window methods now work on search results pages [#8519](https://github.com/sourcegraph/sourcegraph/issues/8519)
- Extension error notification styling is clearer [#8521](https://github.com/sourcegraph/sourcegraph/issues/8521)

## 3.12.7

### Fixed

- Campaigns now gracefully handle GitHub review dismissals when rendering the burndown chart.

## 3.12.6

### Changed

- When GitLab permissions are turned on using GitLab OAuth authentication, GitLab project visibility is fetched in batches, which is generally more efficient than fetching them individually. The `minBatchingThreshold` and `maxBatchRequests` fields of the `authorization.identityProvider` object in the GitLab repositories configuration control when such batch fetching is used. [#8171](https://github.com/sourcegraph/sourcegraph/pull/8171)

## 3.12.5

### Fixed

- Fixed an internal race condition in our Docker build process. The previous patch version 3.12.4 contained an lsif-server version that was newer than expected. The affected artifacts have since been removed from the Docker registry.

## 3.12.4

### Added

- New optional `apiURL` configuration option for Bitbucket Cloud code host connection [#8082](https://github.com/sourcegraph/sourcegraph/pull/8082)

## 3.12.3

### Fixed

- Fixed an issue in `sourcegraph/*` Docker images where data folders were either not created or had incorrect permissions - preventing the use of Docker volumes. [#7991](https://github.com/sourcegraph/sourcegraph/pull/7991)

## 3.12.2

### Added

- Experimental: The site configuration field `campaigns.readAccess.enabled` allows site-admins to give read-only access for code change campaigns to non-site-admins. This is a setting for the experimental feature campaigns and will only have an effect when campaigns are enabled under `experimentalFeatures`. [#8013](https://github.com/sourcegraph/sourcegraph/issues/8013)

### Fixed

- A regression in 3.12.0 which caused [find-leaked-credentials campaigns](https://docs.sourcegraph.com/user/campaigns#finding-leaked-credentials) to not return any results for private repositories. [#7914](https://github.com/sourcegraph/sourcegraph/issues/7914)
- Experimental: The site configuration field `campaigns.readAccess.enabled` allows site-admins to give read-only access for campaigns to non-site-admins. This is a setting for the experimental campaigns feature and will only have an effect when campaigns is enabled under `experimentalFeatures`. [#8013](https://github.com/sourcegraph/sourcegraph/issues/8013)

### Fixed

- A regression in 3.12.0 which caused find-leaked-credentials campaigns to not return any results for private repositories. [#7914](https://github.com/sourcegraph/sourcegraph/issues/7914)
- A regression in 3.12.0 which removed the horizontal bar between search result matches.
- Manual campaigns were wrongly displayed as being in draft mode. [#8009](https://github.com/sourcegraph/sourcegraph/issues/8009)
- Manual campaigns could be published and create the wrong changesets on code hosts, even though the campaign was never in draft mode (see line above). [#8012](https://github.com/sourcegraph/sourcegraph/pull/8012)
- A regression in 3.12.0 which caused manual campaigns to not properly update the UI after adding a changeset. [#8023](https://github.com/sourcegraph/sourcegraph/pull/8023)
- Minor improvements to manual campaign form fields. [#8033](https://github.com/sourcegraph/sourcegraph/pull/8033)

## 3.12.1

### Fixed

- The ephemeral `/site-config.json` escape-hatch config file has moved to `$HOME/site-config.json`, to support non-root container environments. [#7873](https://github.com/sourcegraph/sourcegraph/issues/7873)
- Fixed an issue where repository permissions would sometimes not be cached, due to improper Redis nil value handling. [#7912](https://github.com/sourcegraph/sourcegraph/issues/7912)

## 3.12.0

### Added

- Bitbucket Server repositories with the label `archived` can be excluded from search with `archived:no` [syntax](https://docs.sourcegraph.com/code_search/reference/queries). [#5494](https://github.com/sourcegraph/sourcegraph/issues/5494)
- Add button to download file in code view. [#5478](https://github.com/sourcegraph/sourcegraph/issues/5478)
- The new `allowOrgs` site config setting in GitHub `auth.providers` enables admins to restrict GitHub logins to members of specific GitHub organizations. [#4195](https://github.com/sourcegraph/sourcegraph/issues/4195)
- Support case field in repository search. [#7671](https://github.com/sourcegraph/sourcegraph/issues/7671)
- Skip LFS content when cloning git repositories. [#7322](https://github.com/sourcegraph/sourcegraph/issues/7322)
- Hover tooltips and _Find Reference_ results now display a badge to indicate when a result is search-based. These indicators can be disabled by adding `{ "experimentalFeatures": { "showBadgeAttachments": false } }` in global settings.
- Campaigns can now be created as drafts, which can be shared and updated without creating changesets (pull requests) on code hosts. When ready, a draft can then be published, either completely or changeset by changeset, to create changesets on the code host. [#7659](https://github.com/sourcegraph/sourcegraph/pull/7659)
- Experimental: feature flag `BitbucketServerFastPerm` can be enabled to speed up fetching ACL data from Bitbucket Server instances. This requires [Bitbucket Server Sourcegraph plugin](https://github.com/sourcegraph/bitbucket-server-plugin) to be installed.
- Experimental: A site configuration field `{ "experimentalFeatures" { "tls.external": { "insecureSkipVerify": true } } }` which allows you to configure SSL/TLS settings for Sourcegraph contacting your code hosts. Currently just supports turning off TLS/SSL verification. [#71](https://github.com/sourcegraph/sourcegraph/issues/71)
- Experimental: To search across multiple revisions of the same repository, list multiple branch names (or other revspecs) separated by `:` in your query, as in `repo:myrepo@branch1:branch2:branch2`. To search all branches, use `repo:myrepo@*refs/heads/`. Requires the site configuration value `{ "experimentalFeatures": { "searchMultipleRevisionsPerRepository": true } }`. Previously this was only supported for diff and commit searches.
- Experimental: interactive search mode, which helps users construct queries using UI elements. Requires the site configuration value `{ "experimentalFeatures": { "splitSearchModes": true } }`. The existing plain text search format is still available via the dropdown menu on the left of the search bar.
- A case sensitivity toggle now appears in the search bar.
- Add explicit repository permissions support with site configuration field `{ "permissions.userMapping" { "enabled": true, "bindID": "email" } }`.

### Changed

- The "Files" tab in the search results page has been renamed to "Filenames" for clarity.
- The search query builder now lives on its own page at `/search/query-builder`. The home search page has a link to it.
- User passwords when using builtin auth are limited to 256 characters. Existing passwords longer than 256 characters will continue to work.
- GraphQL API: Campaign.changesetCreationStatus has been renamed to Campaign.status to be aligned with CampaignPlan. [#7654](https://github.com/sourcegraph/sourcegraph/pull/7654)
- When using GitHub as an authentication provider, `read:org` scope is now required. This is used to support the new `allowOrgs` site config setting in the GitHub `auth.providers` configuration, which enables site admins to restrict GitHub logins to members of a specific GitHub organization. This for example allows having a Sourcegraph instance with GitHub sign in configured be exposed to the public internet without allowing everyone with a GitHub account access to your Sourcegraph instance.

### Fixed

- The experimental search pagination API no longer times out when large repositories are encountered. [#6384](https://github.com/sourcegraph/sourcegraph/issues/6384)
- We resolve relative symbolic links from the directory of the symlink, rather than the root of the repository. [#6034](https://github.com/sourcegraph/sourcegraph/issues/6034)
- Show errors on repository settings page when repo-updater is down. [#3593](https://github.com/sourcegraph/sourcegraph/issues/3593)
- Remove benign warning that verifying config took more than 10s when updating or saving an external service. [#7176](https://github.com/sourcegraph/sourcegraph/issues/7176)
- repohasfile search filter works again (regressed in 3.10). [#7380](https://github.com/sourcegraph/sourcegraph/issues/7380)
- Structural search can now run on very large repositories containing any number of files. [#7133](https://github.com/sourcegraph/sourcegraph/issues/7133)

### Removed

- The deprecated GraphQL mutation `setAllRepositoriesEnabled` has been removed. [#7478](https://github.com/sourcegraph/sourcegraph/pull/7478)
- The deprecated GraphQL mutation `deleteRepository` has been removed. [#7483](https://github.com/sourcegraph/sourcegraph/pull/7483)

## 3.11.4

### Fixed

- The `/.auth/saml/metadata` endpoint has been fixed. Previously it panicked if no encryption key was set.
- The version updating logic has been fixed for `sourcegraph/server`. Users running `sourcegraph/server:3.11.1` will need to manually modify their `docker run` command to use `sourcegraph/server:3.11.4` or higher. [#7442](https://github.com/sourcegraph/sourcegraph/issues/7442)

## 3.11.1

### Fixed

- The syncing process for newly created campaign changesets has been fixed again after they have erroneously been marked as deleted in the database. [#7522](https://github.com/sourcegraph/sourcegraph/pull/7522)
- The syncing process for newly created changesets (in campaigns) has been fixed again after they have erroneously been marked as deleted in the database. [#7522](https://github.com/sourcegraph/sourcegraph/pull/7522)

## 3.11.0

**Important:** If you use `SITE_CONFIG_FILE` or `CRITICAL_CONFIG_FILE`, please be sure to follow the steps in: [migration notes for Sourcegraph v3.11+](https://docs.sourcegraph.com/admin/migration/3_11.md) after upgrading.

### Added

- Language statistics by commit are available via the API. [#6737](https://github.com/sourcegraph/sourcegraph/pull/6737)
- Added a new page that shows [language statistics for the results of a search query](https://docs.sourcegraph.com/user/search#statistics).
- Global settings can be configured from a local file using the environment variable `GLOBAL_SETTINGS_FILE`.
- High-level health metrics and dashboards have been added to Sourcegraph's monitoring (found under the **Site admin** -> **Monitoring** area). [#7216](https://github.com/sourcegraph/sourcegraph/pull/7216)
- Logging for GraphQL API requests not issued by Sourcegraph is now much more verbose, allowing for easier debugging of problematic queries and where they originate from. [#5706](https://github.com/sourcegraph/sourcegraph/issues/5706)
- A new campaign type finds and removes leaked npm credentials. [#6893](https://github.com/sourcegraph/sourcegraph/pull/6893)
- Campaigns can now be retried to create failed changesets due to ephemeral errors (e.g. network problems when creating a pull request on GitHub). [#6718](https://github.com/sourcegraph/sourcegraph/issues/6718)
- The initial release of [structural code search](https://docs.sourcegraph.com/code_search/reference/structural).

### Changed

- `repohascommitafter:` search filter uses a more efficient git command to determine inclusion. [#6739](https://github.com/sourcegraph/sourcegraph/pull/6739)
- `NODE_NAME` can be specified instead of `HOSTNAME` for zoekt-indexserver. `HOSTNAME` was a confusing configuration to use in [Pure-Docker Sourcegraph deployments](https://github.com/sourcegraph/deploy-sourcegraph-docker). [#6846](https://github.com/sourcegraph/sourcegraph/issues/6846)
- The feedback toast now requests feedback every 60 days of usage (was previously only once on the 3rd day of use). [#7165](https://github.com/sourcegraph/sourcegraph/pull/7165)
- The lsif-server container now only has a dependency on Postgres, whereas before it also relied on Redis. [#6880](https://github.com/sourcegraph/sourcegraph/pull/6880)
- Renamed the GraphQL API `LanguageStatistics` fields to `name`, `totalBytes`, and `totalLines` (previously the field names started with an uppercase letter, which was inconsistent).
- Detecting a file's language uses a more accurate but slower algorithm. To revert to the old (faster and less accurate) algorithm, set the `USE_ENHANCED_LANGUAGE_DETECTION` env var to the string `false` (on the `sourcegraph/server` container, or if using the cluster deployment, on the `sourcegraph-frontend` pod).
- Diff and commit searches that make use of `before:` and `after:` filters to narrow their search area are now no longer subject to the 50-repository limit. This allows for creating saved searches on more than 50 repositories as before. [#7215](https://github.com/sourcegraph/sourcegraph/issues/7215)

### Fixed

- Changes to external service configurations are reflected much faster. [#6058](https://github.com/sourcegraph/sourcegraph/issues/6058)
- Deleting an external service will not show warnings for the non-existent service. [#5617](https://github.com/sourcegraph/sourcegraph/issues/5617)
- Suggested search filter chips are quoted if necessary. [#6498](https://github.com/sourcegraph/sourcegraph/issues/6498)
- Remove potential panic in gitserver if heavily loaded. [#6710](https://github.com/sourcegraph/sourcegraph/issues/6710)
- Multiple fixes to make the preview and creation of campaigns more robust and a smoother user experience. [#6682](https://github.com/sourcegraph/sourcegraph/pull/6682) [#6625](https://github.com/sourcegraph/sourcegraph/issues/6625) [#6658](https://github.com/sourcegraph/sourcegraph/issues/6658) [#7088](https://github.com/sourcegraph/sourcegraph/issues/7088) [#6766](https://github.com/sourcegraph/sourcegraph/issues/6766) [#6717](https://github.com/sourcegraph/sourcegraph/issues/6717) [#6659](https://github.com/sourcegraph/sourcegraph/issues/6659)
- Repositories referenced in campaigns that are removed in an external service configuration change won't lead to problems with the syncing process anymore. [#7015](https://github.com/sourcegraph/sourcegraph/pull/7015)
- The Searcher dashboard (and the `src_graphql_search_response` Prometheus metric) now properly account for search alerts instead of them being incorrectly added to the `timeout` category. [#7214](https://github.com/sourcegraph/sourcegraph/issues/7214)
- In the experimental search pagination API, the `cloning`, `missing`, and other repository fields now return a well-defined set of results. [#6000](https://github.com/sourcegraph/sourcegraph/issues/6000)

### Removed

- The management console has been removed. All critical configuration previously stored in the management console will be automatically migrated to your site configuration. For more information about this change, or if you use `SITE_CONFIG_FILE` / `CRITICAL_CONFIG_FILE`, please see the [migration notes for Sourcegraph v3.11+](https://docs.sourcegraph.com/admin/migration/3_11.md).

## 3.10.4

### Fixed

- An issue where diff/commit searches that would run over more than 50 repositories would incorrectly display a timeout error instead of the correct error suggesting users scope their query to less repositories. [#7090](https://github.com/sourcegraph/sourcegraph/issues/7090)

## 3.10.3

### Fixed

- A critical regression in 3.10.2 which caused diff, commit, and repository searches to timeout. [#7090](https://github.com/sourcegraph/sourcegraph/issues/7090)
- A critical regression in 3.10.2 which caused "No results" to appear frequently on pages with search results. [#7095](https://github.com/sourcegraph/sourcegraph/pull/7095)
- An issue where the built-in Grafana Searcher dashboard would show duplicate success/error metrics. [#7078](https://github.com/sourcegraph/sourcegraph/pull/7078)

## 3.10.2

### Added

- Site admins can now use the built-in Grafana Searcher dashboard to observe how many search requests are successful, or resulting in errors or timeouts. [#6756](https://github.com/sourcegraph/sourcegraph/issues/6756)

### Fixed

- When searches timeout, a consistent UI with clear actions like a button to increase the timeout is now returned. [#6754](https://github.com/sourcegraph/sourcegraph/issues/6754)
- To reduce the chance of search timeouts in some cases, the default indexed search timeout has been raised from 1.5s to 3s. [#6754](https://github.com/sourcegraph/sourcegraph/issues/6754)
- We now correctly inform users of the limitations of diff/commit search. If a diff/commit search would run over more than 50 repositories, users will be shown an error suggesting they scope their search to less repositories using the `repo:` filter. Global diff/commit search support is being tracked in [#6826](https://github.com/sourcegraph/sourcegraph/issues/6826). [#5519](https://github.com/sourcegraph/sourcegraph/issues/5519)

## 3.10.1

### Added

- Syntax highlighting for Starlark (Bazel) files. [#6827](https://github.com/sourcegraph/sourcegraph/issues/6827)

### Fixed

- The experimental search pagination API no longer times out when large repositories are encountered. [#6384](https://github.com/sourcegraph/sourcegraph/issues/6384) [#6383](https://github.com/sourcegraph/sourcegraph/issues/6383)
- In single-container deployments, the builtin `postgres_exporter` now correctly respects externally configured databases. This previously caused PostgreSQL metrics to not show up in Grafana when an external DB was in use. [#6735](https://github.com/sourcegraph/sourcegraph/issues/6735)

## 3.10.0

### Added

- Indexed Search supports horizontally scaling. Instances with large number of repositories can update the `replica` field of the `indexed-search` StatefulSet. See [configure indexed-search replica count](https://github.com/sourcegraph/deploy-sourcegraph/blob/master/docs/configure.md#configure-indexed-search-replica-count). [#5725](https://github.com/sourcegraph/sourcegraph/issues/5725)
- Bitbucket Cloud external service supports `exclude` config option. [#6035](https://github.com/sourcegraph/sourcegraph/issues/6035)
- `sourcegraph/server` Docker deployments now support the environment variable `IGNORE_PROCESS_DEATH`. If set to true the container will keep running, even if a subprocess has died. This is useful when manually fixing problems in the container which the container refuses to start. For example a bad database migration.
- Search input now offers filter type suggestions [#6105](https://github.com/sourcegraph/sourcegraph/pull/6105).
- The keyboard shortcut <kbd>Ctrl</kbd>+<kbd>Space</kbd> in the search input shows a list of available filter types.
- Sourcegraph Kubernetes cluster site admins can configure PostgreSQL by specifying `postgresql.conf` via ConfigMap. [sourcegraph/deploy-sourcegraph#447](https://github.com/sourcegraph/deploy-sourcegraph/pull/447)

### Changed

- **Required Kubernetes Migration:** The [Kubernetes deployment](https://github.com/sourcegraph/deploy-sourcegraph) manifest for indexed-search services has changed from a Normal Service to a Headless Service. This is to enable Sourcegraph to individually resolve indexed-search pods. Services are immutable, so please follow the [migration guide](https://github.com/sourcegraph/deploy-sourcegraph/blob/master/docs/migrate.md#310).
- Fields of type `String` in our GraphQL API that contain [JSONC](https://komkom.github.io/) now have the custom scalar type `JSONCString`. [#6209](https://github.com/sourcegraph/sourcegraph/pull/6209)
- `ZOEKT_HOST` environment variable has been deprecated. Please use `INDEXED_SEARCH_SERVERS` instead. `ZOEKT_HOST` will be removed in 3.12.
- Directory names on the repository tree page are now shown in bold to improve readability.
- Added support for Bitbucket Server pull request activity to the [campaign](https://about.sourcegraph.com/product/code-change-management/) burndown chart. When used, this feature leads to more requests being sent to Bitbucket Server, since Sourcegraph needs to keep track of how a pull request's state changes over time. With [the instance scoped webhooks](https://docs.google.com/document/d/1I3Aq1WSUh42BP8KvKr6AlmuCfo8tXYtJu40WzdNT6go/edit) in our [Bitbucket Server plugin](https://github.com/sourcegraph/bitbucket-server-plugin/pull/10) as well as up-coming [heuristical syncing changes](#6389), this additional load will be significantly reduced in the future.
- Added support for Bitbucket Server pull request activity to the campaign burndown chart. When used, this feature leads to more requests being sent to Bitbucket Server, since Sourcegraph needs to keep track of how a pull request's state changes over time. With [the instance scoped webhooks](https://docs.google.com/document/d/1I3Aq1WSUh42BP8KvKr6AlmuCfo8tXYtJu40WzdNT6go/edit) in our [Bitbucket Server plugin](https://github.com/sourcegraph/bitbucket-server-plugin/pull/10) as well as up-coming [heuristical syncing changes](#6389), this additional load will be significantly reduced in the future.

### Fixed

- Support hyphens in Bitbucket Cloud team names. [#6154](https://github.com/sourcegraph/sourcegraph/issues/6154)
- Server will run `redis-check-aof --fix` on startup to fix corrupted AOF files. [#651](https://github.com/sourcegraph/sourcegraph/issues/651)
- Authorization provider configuration errors in external services will be shown as site alerts. [#6061](https://github.com/sourcegraph/sourcegraph/issues/6061)

### Removed

## 3.9.4

### Changed

- The experimental search pagination API's `PageInfo` object now returns a `String` instead of an `ID` for its `endCursor`, and likewise for the `after` search field. Experimental paginated search API users may need to update their usages to replace `ID` cursor types with `String` ones.

### Fixed

- The experimental search pagination API no longer omits a single repository worth of results at the end of the result set. [#6286](https://github.com/sourcegraph/sourcegraph/issues/6286)
- The experimental search pagination API no longer produces search cursors that can get "stuck". [#6287](https://github.com/sourcegraph/sourcegraph/issues/6287)
- In literal search mode, searching for quoted strings now works as expected. [#6255](https://github.com/sourcegraph/sourcegraph/issues/6255)
- In literal search mode, quoted field values now work as expected. [#6271](https://github.com/sourcegraph/sourcegraph/pull/6271)
- `type:path` search queries now correctly work in indexed search again. [#6220](https://github.com/sourcegraph/sourcegraph/issues/6220)

## 3.9.3

### Changed

- Sourcegraph is now built using Go 1.13.3 [#6200](https://github.com/sourcegraph/sourcegraph/pull/6200).

## 3.9.2

### Fixed

- URI-decode the username, password, and pathname when constructing Postgres connection paramers in lsif-server [#6174](https://github.com/sourcegraph/sourcegraph/pull/6174). Fixes a crashing lsif-server process for users with passwords containing special characters.

## 3.9.1

### Changed

- Reverted [#6094](https://github.com/sourcegraph/sourcegraph/pull/6094) because it introduced a minor security hole involving only Grafana.
  [#6075](https://github.com/sourcegraph/sourcegraph/issues/6075) will be fixed with a different approach.

## 3.9.0

### Added

- Our external service syncing model will stream in new repositories to Sourcegraph. Previously we could only add a repository to our database and clone it once we had synced all information from all external services (to detect deletions and renames). Now adding a repository to an external service configuration should be reflected much sooner, even on large instances. [#5145](https://github.com/sourcegraph/sourcegraph/issues/5145)
- There is now an easy way for site admins to view and export settings and configuration when reporting a bug. The page for doing so is at /site-admin/report-bug, linked to from the site admin side panel under "Report a bug".
- An experimental search pagination API to enable better programmatic consumption of search results is now available to try. For more details and known limitations see [the documentation](https://docs.sourcegraph.com/api/graphql/search).
- Search queries can now be interpreted literally.
  - There is now a dot-star icon in the search input bar to toggle the pattern type of a query between regexp and literal.
  - There is a new `search.defaultPatternType` setting to configure the default pattern type, regexp or literal, for searches.
  - There is a new `patternType:` search token which overrides the `search.defaultPatternType` setting, and the active state of the dot-star icon in determining the pattern type of the query.
  - Old URLs without a patternType URL parameter will be redirected to the same URL with
    patternType=regexp appended to preserve intended behavior.
- Added support for GitHub organization webhooks to enable faster updates of metadata used by [campaigns](https://about.sourcegraph.com/product/code-change-management/), such as pull requests or issue comments. See the [GitHub webhook documentation](https://docs.sourcegraph.com/admin/external_service/github#webhooks) for instructions on how to enable webhooks.
- Added support for GitHub organization webhooks to enable faster updates of changeset metadata used by campaigns. See the [GitHub webhook documentation](https://docs.sourcegraph.com/admin/external_service/github#webhooks) for instructions on how to enable webhooks.
- Added burndown chart to visualize progress of campaigns.
- Added ability to edit campaign titles and descriptions.

### Changed

- **Recommended Kubernetes Migration:** The [Kubernetes deployment](https://github.com/sourcegraph/deploy-sourcegraph) manifest for indexed-search pods has changed from a Deployment to a StatefulSet. This is to enable future work on horizontally scaling indexed search. To retain your existing indexes there is a [migration guide](https://github.com/sourcegraph/deploy-sourcegraph/blob/master/docs/migrate.md#39).
- Allow single trailing hyphen in usernames and org names [#5680](https://github.com/sourcegraph/sourcegraph/pull/5680)
- Indexed search won't spam the logs on startup if the frontend API is not yet available. [zoekt#30](https://github.com/sourcegraph/zoekt/pull/30), [#5866](https://github.com/sourcegraph/sourcegraph/pull/5866)
- Search query fields are now case insensitive. For example `repoHasFile:` will now be recognized, not just `repohasfile:`. [#5168](https://github.com/sourcegraph/sourcegraph/issues/5168)
- Search queries are now interpreted literally by default, rather than as regular expressions. [#5899](https://github.com/sourcegraph/sourcegraph/pull/5899)
- The `search` GraphQL API field now takes a two new optional parameters: `version` and `patternType`. `version` determines the search syntax version to use, and `patternType` determines the pattern type to use for the query. `version` defaults to "V1", which is regular expression searches by default, if not explicitly passed in. `patternType` overrides the pattern type determined by version.
- Saved searches have been updated to support the new patternType filter. All existing saved searches have been updated to append `patternType:regexp` to the end of queries to ensure deterministic results regardless of the patternType configurations on an instance. All new saved searches are required to have a `patternType:` field in the query.
- Allow text selection in search result headers (to allow for e.g. copying filenames)

### Fixed

- Web app: Fix paths with special characters (#6050)
- Fixed an issue that rendered the search filter `repohascommitafter` unusable in the presence of an empty repository. [#5149](https://github.com/sourcegraph/sourcegraph/issues/5149)
- An issue where `externalURL` not being configured in the management console could go unnoticed. [#3899](https://github.com/sourcegraph/sourcegraph/issues/3899)
- Listing branches and refs now falls back to a fast path if there are a large number of branches. Previously we would time out. [#4581](https://github.com/sourcegraph/sourcegraph/issues/4581)
- Sourcegraph will now ignore the ambiguous ref HEAD if a repository contains it. [#5291](https://github.com/sourcegraph/sourcegraph/issues/5291)

### Removed

## 3.8.2

### Fixed

- Sourcegraph cluster deployments now run a more stable syntax highlighting server which can self-recover from rarer failure cases such as getting stuck at high CPU usage when highlighting some specific files. [#5406](https://github.com/sourcegraph/sourcegraph/issues/5406) This will be ported to single-container deployments [at a later date](https://github.com/sourcegraph/sourcegraph/issues/5841).

## 3.8.1

### Added

- Add `nameTransformations` setting to GitLab external service to help transform repository name that shows up in the Sourcegraph UI.

## 3.8.0

### Added

- A toggle button for browser extension to quickly enable/disable the core functionality without actually enable/disable the entire extension in the browser extension manager.
- Tabs to easily toggle between the different search result types on the search results page.

### Changed

- A `hardTTL` setting was added to the [Bitbucket Server `authorization` config](https://docs.sourcegraph.com/admin/external_service/bitbucketserver#configuration). This setting specifies a duration after which a user's cached permissions must be updated before any user action is authorized. This contrasts with the already existing `ttl` setting which defines a duration after which a user's cached permissions will get updated in the background, but the previously cached (and now stale) permissions are used to authorize any user action occuring before the update concludes. If your previous `ttl` value is larger than the default of the new `hardTTL` setting (i.e. **3 days**), you must change the `ttl` to be smaller or, `hardTTL` to be larger.

### Fixed

### Removed

- The `statusIndicator` feature flag has been removed from the site configuration's `experimentalFeatures` section. The status indicator has been enabled by default since 3.6.0 and you can now safely remove the feature flag from your configuration.
- Public usage is now only available on Sourcegraph.com. Because many core features rely on persisted user settings, anonymous usage leads to a degraded experience for most users. As a result, for self-hosted private instances it is preferable for all users to have accounts. But on sourcegraph.com, users will continue to have to opt-in to accounts, despite the degraded UX.

## 3.7.2

### Added

- A [migration guide for Sourcegraph v3.7+](https://docs.sourcegraph.com/admin/migration/3_7.md).

### Fixed

- Fixed an issue where some repositories with very long symbol names would fail to index after v3.7.
- We now retain one prior search index version after an upgrade, meaning upgrading AND downgrading from v3.6.2 <-> v3.7.2 is now 100% seamless and involves no downtime or negated search performance while repositories reindex. Please refer to the [v3.7+ migration guide](https://docs.sourcegraph.com/admin/migration/3_7.md) for details.

## 3.7.1

### Fixed

- When re-indexing repositories, we now continue to serve from the old index in the meantime. Thus, you can upgrade to 3.7.1 without downtime.
- Indexed symbol search is now faster, as we've fixed a performance issue that occurred when many repositories without any symbols existed.
- Indexed symbol search now uses less disk space when upgrading directly to v3.7.1 as we properly remove old indexes.

## 3.7.0

### Added

- Indexed search now supports symbol queries. This feature will require re-indexing all repositories. This will increase the disk and memory usage of indexed search by roughly 10%. You can disable the feature with the configuration `search.index.symbols.enabled`. [#3534](https://github.com/sourcegraph/sourcegraph/issues/3534)
- Multi-line search now works for non-indexed search. [#4518](https://github.com/sourcegraph/sourcegraph/issues/4518)
- When using `SITE_CONFIG_FILE` and `EXTSVC_CONFIG_FILE`, you [may now also specify e.g. `SITE_CONFIG_ALLOW_EDITS=true`](https://docs.sourcegraph.com/admin/config/advanced_config_file) to allow edits to be made to the config in the application which will be overwritten on the next process restart. [#4912](https://github.com/sourcegraph/sourcegraph/issues/4912)

### Changed

- In the [GitHub external service config](https://docs.sourcegraph.com/admin/external_service/github#configuration) it's now possible to specify `orgs` without specifying `repositoryQuery` or `repos` too.
- Out-of-the-box TypeScript code intelligence is much better with an updated ctags version with a built-in TypeScript parser.
- Sourcegraph uses Git protocol version 2 for increased efficiency and performance when fetching data from compatible code hosts.
- Searches with `repohasfile:` are faster at finding repository matches. [#4833](https://github.com/sourcegraph/sourcegraph/issues/4833).
- Zoekt now runs with GOGC=50 by default, helping to reduce the memory consumption of Sourcegraph. [#3792](https://github.com/sourcegraph/sourcegraph/issues/3792)
- Upgraded the version of Go in use, which improves security for publicly accessible Sourcegraph instances.

### Fixed

- Disk cleanup in gitserver is now done in terms of percentages to fix [#5059](https://github.com/sourcegraph/sourcegraph/issues/5059).
- Search results now correctly show highlighting of matches with runes like 'İ' that lowercase to runes with a different number of bytes in UTF-8 [#4791](https://github.com/sourcegraph/sourcegraph/issues/4791).
- Fixed an issue where search would sometimes crash with a panic due to a nil pointer. [#5246](https://github.com/sourcegraph/sourcegraph/issues/5246)

### Removed

## 3.6.2

### Fixed

- Fixed Phabricator external services so they won't stop the syncing process for repositories when Phabricator doesn't return clone URLs. [#5101](https://github.com/sourcegraph/sourcegraph/pull/5101)

## 3.6.1

### Added

- New site config option `branding.brandName` configures the brand name to display in the Sourcegraph \<title\> element.
- `repositoryPathPattern` option added to the "Other" external service type for repository name customization.

## 3.6.0

### Added

- The `github.exclude` setting in [GitHub external service config](https://docs.sourcegraph.com/admin/external_service/github#configuration) additionally allows you to specify regular expressions with `{"pattern": "regex"}`.
- A new [`quicklinks` setting](https://docs.sourcegraph.com/user/personalization/quick_links) allows adding links to be displayed on the homepage and search page for all users (or users in an organization).
- Compatibility with the [Sourcegraph for Bitbucket Server](https://github.com/sourcegraph/bitbucket-server-plugin) plugin.
- Support for [Bitbucket Cloud](https://bitbucket.org) as an external service.

### Changed

- Updating or creating an external service will no longer block until the service is synced.
- The GraphQL fields `Repository.createdAt` and `Repository.updatedAt` are deprecated and will be removed in 3.8. Now `createdAt` is always the current time and updatedAt is always null.
- In the [GitHub external service config](https://docs.sourcegraph.com/admin/external_service/github#configuration) and [Bitbucket Server external service config](https://docs.sourcegraph.com/admin/external_service/bitbucket_server#permissions) `repositoryQuery` is now only required if `repos` is not set.
- Log messages from query-runner when saved searches fail now include the raw query as part of the message.
- The status indicator in the navigation bar is now enabled by default
- Usernames and org names can now contain the `.` character. [#4674](https://github.com/sourcegraph/sourcegraph/issues/4674)

### Fixed

- Commit searches now correctly highlight unicode characters, for example 加. [#4512](https://github.com/sourcegraph/sourcegraph/issues/4512)
- Symbol searches now show the number of symbol matches rather than the number of file matches found. [#4578](https://github.com/sourcegraph/sourcegraph/issues/4578)
- Symbol searches with truncated results now show a `+` on the results page to signal that some results have been omitted. [#4579](https://github.com/sourcegraph/sourcegraph/issues/4579)

## 3.5.4

### Fixed

- Fixed Phabricator external services so they won't stop the syncing process for repositories when Phabricator doesn't return clone URLs. [#5101](https://github.com/sourcegraph/sourcegraph/pull/5101)

## 3.5.2

### Changed

- Usernames and org names can now contain the `.` character. [#4674](https://github.com/sourcegraph/sourcegraph/issues/4674)

### Added

- Syntax highlighting requests that fail are now logged and traced. A new Prometheus metric `src_syntax_highlighting_requests` allows monitoring and alerting. [#4877](https://github.com/sourcegraph/sourcegraph/issues/4877).
- Sourcegraph's SAML authentication now supports RSA PKCS#1 v1.5. [#4869](https://github.com/sourcegraph/sourcegraph/pull/4869)

### Fixed

- Increased nginx proxy buffer size to fix issue where login failed when SAML AuthnRequest was too large. [#4849](https://github.com/sourcegraph/sourcegraph/pull/4849)
- A regression in 3.3.8 where `"corsOrigin": "*"` was improperly forbidden. [#4424](https://github.com/sourcegraph/sourcegraph/issues/4424)

## 3.5.1

### Added

- A new [`quicklinks` setting](https://docs.sourcegraph.com/user/personalization/quick_links) allows adding links to be displayed on the homepage and search page for all users (or users in an organization).
- Site admins can prevent the icon in the top-left corner of the screen from spinning on hovers by setting `"branding": { "disableSymbolSpin": true }` in their site configuration.

### Fixed

- Fix `repository.language` GraphQL field (previously returned empty for most repositories).

## 3.5.0

### Added

- Indexed search now supports matching consecutive literal newlines, with queries like e.g. `foo\nbar.*` to search over multiple lines. [#4138](https://github.com/sourcegraph/sourcegraph/issues/4138)
- The `orgs` setting in [GitHub external service config](https://docs.sourcegraph.com/admin/external_service/github) allows admins to select all repositories from the specified organizations to be synced.
- A new experimental search filter `repohascommitafter:"30 days ago"` allows users to exclude stale repositories that don't contain commits (to the branch being searched over) past a specified date from their search query.
- The `authorization` setting in the [Bitbucket Server external service config](https://docs.sourcegraph.com/admin/external_service/bitbucket_server#permissions) enables Sourcegraph to enforce the repository permissions defined in Bitbucket Server.
- A new, experimental status indicator in the navigation bar allows admins to quickly see whether the configured repositories are up to date or how many are currently being updated in the background. You can enable the status indicator with the following site configuration: `"experimentalFeatures": { "statusIndicator": "enabled" }`.
- A new search filter `repohasfile` allows users to filter results to just repositories containing a matching file. For example `ubuntu file:Dockerfile repohasfile:\.py$` would find Dockerfiles mentioning Ubuntu in repositories that contain Python files. [#4501](https://github.com/sourcegraph/sourcegraph/pull/4501)

### Changed

- The saved searches UI has changed. There is now a Saved searches page in the user and organizations settings area. A saved search appears in the settings area of the user or organization it is associated with.

### Removed

### Fixed

- Fixed repository search patterns which contain `.*`. Previously our optimizer would ignore `.*`, which in some cases would lead to our repository search excluding some repositories from the results.
- Fixed an issue where the Phabricator native integration would be broken on recent Phabricator versions. This fix depends on v1.2 of the [Phabricator extension](https://github.com/sourcegraph/phabricator-extension).
- Fixed an issue where the "Empty repository" banner would be shown on a repository page when starting to clone a repository.
- Prevent data inconsistency on cached archives due to restarts. [#4366](https://github.com/sourcegraph/sourcegraph/pull/4366)
- On the /extensions page, the UI is now less ambiguous when an extension has not been activated. [#4446](https://github.com/sourcegraph/sourcegraph/issues/4446)

## 3.4.5

### Fixed

- Fixed an issue where syntax highlighting taking too long would result in errors or wait long amounts of time without properly falling back to plaintext rendering after a few seconds. [#4267](https://github.com/sourcegraph/sourcegraph/issues/4267) [#4268](https://github.com/sourcegraph/sourcegraph/issues/4268) (this fix was intended to be in 3.4.3, but was in fact left out by accident)
- Fixed an issue with `sourcegraph/server` Docker deployments where syntax highlighting could produce `server closed idle connection` errors. [#4269](https://github.com/sourcegraph/sourcegraph/issues/4269) (this fix was intended to be in 3.4.3, but was in fact left out by accident)
- Fix `repository.language` GraphQL field (previously returned empty for most repositories).

## 3.4.4

### Fixed

- Fixed an out of bounds error in the GraphQL repository query. [#4426](https://github.com/sourcegraph/sourcegraph/issues/4426)

## 3.4.3

### Fixed

- Improved performance of the /site-admin/repositories page significantly (prevents timeouts). [#4063](https://github.com/sourcegraph/sourcegraph/issues/4063)
- Fixed an issue where Gitolite repositories would be inaccessible to non-admin users after upgrading to 3.3.0+ from an older version. [#4263](https://github.com/sourcegraph/sourcegraph/issues/4263)
- Repository names are now treated as case-sensitive, fixing an issue where users saw `pq: duplicate key value violates unique constraint \"repo_name_unique\"` [#4283](https://github.com/sourcegraph/sourcegraph/issues/4283)
- Repositories containing submodules not on Sourcegraph will now load without error [#2947](https://github.com/sourcegraph/sourcegraph/issues/2947)
- HTTP metrics in Prometheus/Grafana now distinguish between different types of GraphQL requests.

## 3.4.2

### Fixed

- Fixed incorrect wording in site-admin onboarding. [#4127](https://github.com/sourcegraph/sourcegraph/issues/4127)

## 3.4.1

### Added

- You may now specify `DISABLE_CONFIG_UPDATES=true` on the management console to prevent updates to the critical configuration. This is useful when loading critical config via a file using `CRITICAL_CONFIG_FILE` on the frontend.

### Changed

- When `EXTSVC_CONFIG_FILE` or `SITE_CONFIG_FILE` are specified, updates to external services and the site config are now prevented.
- Site admins will now see a warning if creating or updating an external service was successful but the process could not complete entirely due to an ephemeral error (such as GitHub API search queries running into timeouts and returning incomplete results).

### Removed

### Fixed

- Fixed an issue where `EXTSVC_CONFIG_FILE` being specified would incorrectly cause a panic.
- Fixed an issue where user/org/global settings from old Sourcegraph versions (2.x) could incorrectly be null, leading to various errors.
- Fixed an issue where an ephemeral infrastructure error (`tar/archive: invalid tar header`) would fail a search.

## 3.4.0

### Added

- When `repositoryPathPattern` is configured, paths from the full long name will redirect to the configured name. Extensions will function with the configured name. `repositoryPathPattern` allows administrators to configure "nice names". For example `sourcegraph.example.com/github.com/foo/bar` can configured to be `sourcegraph.example.com/gh/foo/bar` with `"repositoryPathPattern": "gh/{nameWithOwner}"`. (#462)
- Admins can now turn off site alerts for patch version release updates using the `alerts.showPatchUpdates` setting. Alerts will still be shown for major and minor version updates.
- The new `gitolite.exclude` setting in [Gitolite external service config](https://docs.sourcegraph.com/admin/external_service/gitolite#configuration) allows you to exclude specific repositories by their Gitolite name so that they won't be mirrored. Upon upgrading, previously "disabled" repositories will be automatically migrated to this exclusion list.
- The new `aws_codecommit.exclude` setting in [AWS CodeCommit external service config](https://docs.sourcegraph.com/admin/external_service/aws_codecommit#configuration) allows you to exclude specific repositories by their AWS name or ID so that they won't be synced. Upon upgrading, previously "disabled" repositories will be automatically migrated to this exclusion list.
- Added a new, _required_ `aws_codecommit.gitCredentials` setting to the [AWS CodeCommit external service config](https://docs.sourcegraph.com/admin/external_service/aws_codecommit#configuration). These Git credentials are required to create long-lived authenticated clone URLs for AWS CodeCommit repositories. For more information about Git credentials, see the AWS CodeCommit documentation: https://docs.aws.amazon.com/IAM/latest/UserGuide/id_credentials_ssh-keys.html#git-credentials-code-commit. For detailed instructions on how to create the credentials in IAM, see this page: https://docs.aws.amazon.com/codecommit/latest/userguide/setting-up-gc.html
- Added support for specifying a URL formatted `gitolite.host` setting in [Gitolite external service config](https://docs.sourcegraph.com/admin/external_service/gitolite#configuration) (e.g. `ssh://git@gitolite.example.org:2222/`), in addition to the already supported SCP like format (e.g `git@gitolite.example.org`)
- Added support for overriding critical, site, and external service configurations via files. Specify `CRITICAL_CONFIG_FILE=critical.json`, `SITE_CONFIG_FILE=site.json`, and/or `EXTSVC_CONFIG_FILE=extsvc.json` on the `frontend` container to do this.

### Changed

- Kinds of external services in use are now included in [server pings](https://docs.sourcegraph.com/admin/pings).
- Bitbucket Server: An actual Bitbucket icon is now used for the jump-to-bitbucket action on repository pages instead of the previously generic icon.
- Default config for GitHub, GitHub Enterprise, GitLab, Bitbucket Server, and AWS Code Commit external services has been revised to make it easier for first time admins.

### Removed

- Fields related to Repository enablement have been deprecated. Mutations are now NOOPs, and for repositories returned the value is always true for Enabled. The enabled field and mutations will be removed in 3.6. Mutations: `setRepositoryEnabled`, `setAllRepositoriesEnabled`, `updateAllMirrorRepositories`, `deleteRepository`. Query parameters: `repositories.enabled`, `repositories.disabled`. Field: `Repository.enabled`.
- Global saved searches are now deprecated. Any existing global saved searches have been assigned to the Sourcegraph instance's first site admin's user account.
- The `search.savedQueries` configuration option is now deprecated. Existing entries remain in user and org settings for backward compatibility, but are unused as saved searches are now stored in the database.

### Fixed

- Fixed a bug where submitting a saved query without selecting the location would fail for non-site admins (#3628).
- Fixed settings editors only having a few pixels height.
- Fixed a bug where browser extension and code review integration usage stats were not being captured on the site-admin Usage Stats page.
- Fixed an issue where in some rare cases PostgreSQL starting up slowly could incorrectly trigger a panic in the `frontend` service.
- Fixed an issue where the management console password would incorrectly reset to a new secure one after a user account was created.
- Fixed a bug where gitserver would leak file descriptors when performing common operations.
- Substantially improved the performance of updating Bitbucket Server external service configurations on instances with thousands of repositories, going from e.g. several minutes to about a minute for ~20k repositories (#4037).
- Fully resolved the search performance regression in v3.2.0, restoring performance of search back to the same levels it was before changes made in v3.2.0.
- Fix a bug where using a repo search filter with the prefix `github.com` only searched for repos whose name starts with `github.com`, even though no `^` was specified in the search filter. (#4103)
- Fixed an issue where files that fail syntax highlighting would incorrectly render an error instead of gracefully falling back to their plaintext form.

## 3.3.9

### Added

- Syntax highlighting requests that fail are now logged and traced. A new Prometheus metric `src_syntax_highlighting_requests` allows monitoring and alerting. [#4877](https://github.com/sourcegraph/sourcegraph/issues/4877).

## 3.3.8

### Fixed

- Fully resolved the search performance regression in v3.2.0, restoring performance of search back to the same levels it was before changes made in v3.2.0.
- Fixed an issue where files that fail syntax highlighting would incorrectly render an error instead of gracefully falling back to their plaintext form.
- Fixed an issue introduced in v3.3 where Sourcegraph would under specific circumstances incorrectly have to re-clone and re-index repositories from Bitbucket Server and AWS CodeCommit.

## 3.3.7

### Added

- The `bitbucketserver.exclude` setting in [Bitbucket Server external service config](https://docs.sourcegraph.com/admin/external_service/bitbucketserver#configuration) additionally allows you to exclude repositories matched by a regular expression (so that they won't be synced).

### Changed

### Removed

### Fixed

- Fixed a major indexed search performance regression that occurred in v3.2.0. (#3685)
- Fixed an issue where Sourcegraph would fail to update repositories on some instances (`pq: duplicate key value violates unique constraint "repo_external_service_unique_idx"`) (#3680)
- Fixed an issue where Sourcegraph would not exclude unavailable Bitbucket Server repositories. (#3772)

## 3.3.6

## Changed

- All 24 language extensions are enabled by default.

## 3.3.5

## Changed

- Indexed search is now enabled by default for new Docker deployments. (#3540)

### Removed

- Removed smart-casing behavior from search.

### Fixed

- Removes corrupted archives in the searcher cache and tries to populate the cache again instead of returning an error.
- Fixed a bug where search scopes would not get merged, and only the lowest-level list of search scopes would appear.
- Fixed an issue where repo-updater was slower in performing its work which could sometimes cause other performance issues. https://github.com/sourcegraph/sourcegraph/pull/3633

## 3.3.4

### Fixed

- Fixed bundling of the Phabricator integration assets in the Sourcegraph docker image.

## 3.3.3

### Fixed

- Fixed bug that prevented "Find references" action from being completed in the activation checklist.

## 3.3.2

### Fixed

- Fixed an issue where the default `bitbucketserver.repositoryQuery` would not be created on migration from older Sourcegraph versions. https://github.com/sourcegraph/sourcegraph/issues/3591
- Fixed an issue where Sourcegraph would add deleted repositories to the external service configuration. https://github.com/sourcegraph/sourcegraph/issues/3588
- Fixed an issue where a repo-updater migration would hit code host rate limits. https://github.com/sourcegraph/sourcegraph/issues/3582
- The required `bitbucketserver.username` field of a [Bitbucket Server external service configuration](https://docs.sourcegraph.com/admin/external_service/bitbucketserver#configuration), if unset or empty, is automatically migrated to match the user part of the `url` (if defined). https://github.com/sourcegraph/sourcegraph/issues/3592
- Fixed a panic that would occur in indexed search / the frontend when a search error ocurred. https://github.com/sourcegraph/sourcegraph/issues/3579
- Fixed an issue where the repo-updater service could become deadlocked while performing a migration. https://github.com/sourcegraph/sourcegraph/issues/3590

## 3.3.1

### Fixed

- Fixed a bug that prevented external service configurations specifying client certificates from working (#3523)

## 3.3.0

### Added

- In search queries, treat `foo(` as `foo\(` and `bar[` as `bar\[` rather than failing with an error message.
- Enterprise admins can now customize the appearance of the homepage and search icon.
- A new settings property `notices` allows showing custom informational messages on the homepage and at the top of each page. The `motd` property is deprecated and its value is automatically migrated to the new `notices` property.
- The new `gitlab.exclude` setting in [GitLab external service config](https://docs.sourcegraph.com/admin/external_service/gitlab#configuration) allows you to exclude specific repositories matched by `gitlab.projectQuery` and `gitlab.projects` (so that they won't be synced). Upon upgrading, previously "disabled" repositories will be automatically migrated to this exclusion list.
- The new `gitlab.projects` setting in [GitLab external service config](https://docs.sourcegraph.com/admin/external_service/gitlab#configuration) allows you to select specific repositories to be synced.
- The new `bitbucketserver.exclude` setting in [Bitbucket Server external service config](https://docs.sourcegraph.com/admin/external_service/bitbucketserver#configuration) allows you to exclude specific repositories matched by `bitbucketserver.repositoryQuery` and `bitbucketserver.repos` (so that they won't be synced). Upon upgrading, previously "disabled" repositories will be automatically migrated to this exclusion list.
- The new `bitbucketserver.repos` setting in [Bitbucket Server external service config](https://docs.sourcegraph.com/admin/external_service/bitbucketserver#configuration) allows you to select specific repositories to be synced.
- The new required `bitbucketserver.repositoryQuery` setting in [Bitbucket Server external service configuration](https://docs.sourcegraph.com/admin/external_service/bitbucketserver#configuration) allows you to use Bitbucket API repository search queries to select repos to be synced. Existing configurations will be migrate to have it set to `["?visibility=public", "?visibility=private"]` which is equivalent to the previous implicit behaviour that this setting supersedes.
- "Quick configure" buttons for common actions have been added to the config editor for all external services.
- "Quick configure" buttons for common actions have been added to the management console.
- Site-admins now receive an alert every day for the seven days before their license key expires.
- The user menu (in global nav) now lists the user's organizations.
- All users on an instance now see a non-dismissable alert when when there's no license key in use and the limit of free user accounts is exceeded.
- All users will see a dismissible warning about limited search performance and accuracy on when using the sourcegraph/server Docker image with more than 100 repositories enabled.

### Changed

- Indexed searches that time out more consistently report a timeout instead of erroneously saying "No results."
- The symbols sidebar now only shows symbols defined in the current file or directory.
- The dynamic filters on search results pages will now display `lang:` instead of `file:` filters for language/file-extension filter suggestions.
- The default `github.repositoryQuery` of a [GitHub external service configuration](https://docs.sourcegraph.com/admin/external_service/github#configuration) has been changed to `["none"]`. Existing configurations that had this field unset will be migrated to have the previous default explicitly set (`["affiliated", "public"]`).
- The default `gitlab.projectQuery` of a [GitLab external service configuration](https://docs.sourcegraph.com/admin/external_service/gitlab#configuration) has been changed to `["none"]`. Existing configurations that had this field unset will be migrated to have the previous default explicitly set (`["?membership=true"]`).
- The default value of `maxReposToSearch` is now unlimited (was 500).
- The default `github.repositoryQuery` of a [GitHub external service configuration](https://docs.sourcegraph.com/admin/external_service/github#configuration) has been changed to `["none"]` and is now a required field. Existing configurations that had this field unset will be migrated to have the previous default explicitly set (`["affiliated", "public"]`).
- The default `gitlab.projectQuery` of a [GitLab external service configuration](https://docs.sourcegraph.com/admin/external_service/gitlab#configuration) has been changed to `["none"]` and is now a required field. Existing configurations that had this field unset will be migrated to have the previous default explicitly set (`["?membership=true"]`).
- The `bitbucketserver.username` field of a [Bitbucket Server external service configuration](https://docs.sourcegraph.com/admin/external_service/bitbucketserver#configuration) is now **required**. This field is necessary to authenticate with the Bitbucket Server API with either `password` or `token`.
- The settings and account pages for users and organizations are now combined into a single tab.

### Removed

- Removed the option to show saved searches on the Sourcegraph homepage.

### Fixed

- Fixed an issue where the site-admin repositories page `Cloning`, `Not Cloned`, `Needs Index` tabs were very slow on instances with thousands of repositories.
- Fixed an issue where failing to syntax highlight a single file would take down the entire syntax highlighting service.

## 3.2.6

### Fixed

- Fully resolved the search performance regression in v3.2.0, restoring performance of search back to the same levels it was before changes made in v3.2.0.

## 3.2.5

### Fixed

- Fixed a major indexed search performance regression that occurred in v3.2.0. (#3685)

## 3.2.4

### Fixed

- Fixed bundling of the Phabricator integration assets in the Sourcegraph docker image.

## 3.2.3

### Fixed

- Fixed https://github.com/sourcegraph/sourcegraph/issues/3336.
- Clearer error message when a repository sync fails due to the inability to clone a repository.
- Rewrite '@' character in Gitolite repository names to '-', which permits them to be viewable in the UI.

## 3.2.2

### Changed

- When using an external Zoekt instance (specified via the `ZOEKT_HOST` environment variable), sourcegraph/server no longer spins up a redundant internal Zoekt instance.

## 3.2.1

### Fixed

- Jaeger tracing, once enabled, can now be configured via standard [environment variables](https://github.com/jaegertracing/jaeger-client-go/blob/v2.14.0/README.md#environment-variables).
- Fixed an issue where some search and zoekt errors would not be logged.

## 3.2.0

### Added

- Sourcegraph can now automatically use the system's theme.
  To enable, open the user menu in the top right and make sure the theme dropdown is set to "System".
  This is currently supported on macOS Mojave with Safari Technology Preview 68 and later.
- The `github.exclude` setting was added to the [GitHub external service config](https://docs.sourcegraph.com/admin/external_service/github#configuration) to allow excluding repositories yielded by `github.repos` or `github.repositoryQuery` from being synced.

### Changed

- Symbols search is much faster now. After the initial indexing, you can expect code intelligence to be nearly instant no matter the size of your repository.
- Massively reduced the number of code host API requests Sourcegraph performs, which caused rate limiting issues such as slow search result loading to appear.
- The [`corsOrigin`](https://docs.sourcegraph.com/admin/config/site_config) site config property is no longer needed for integration with GitHub, GitLab, etc., via the [Sourcegraph browser extension](https://docs.sourcegraph.com/integration/browser_extension). Only the [Phabricator extension](https://github.com/sourcegraph/phabricator-extension) requires it.

### Fixed

- Fixed a bug where adding a search scope that adds a `repogroup` filter would cause invalid queries if `repogroup:sample` was already part of the query.
- An issue where errors during displaying search results would not be displayed.

### Removed

- The `"updateScheduler2"` experiment is now the default and it's no longer possible to configure.

## 3.1.2

### Added

- The `search.contextLines` setting was added to allow configuration of the number of lines of context to be displayed around search results.

### Changed

- Massively reduced the number of code host API requests Sourcegraph performs, which caused rate limiting issues such as slow search result loading to appear.
- Improved logging in various situations where Sourcegraph would potentially hit code host API rate limits.

### Fixed

- Fixed an issue where search results loading slowly would display a `Cannot read property "lastChild" of undefined` error.

## 3.1.1

### Added

- Query builder toggle (open/closed) state is now retained.

### Fixed

- Fixed an issue where single-term values entered into the "Exact match" field in the query builder were not getting wrapped in quotes.

## 3.1.0

### Added

- Added Docker-specific help text when running the Sourcegraph docker image in an environment with an sufficient open file descriptor limit.
- Added syntax highlighting for Kotlin and Dart.
- Added a management console environment variable to disable HTTPS, see [the docs](https://docs.sourcegraph.com/admin/management_console.md#can-i-disable-https-on-the-management-console) for more information.
- Added `auth.disableUsernameChanges` to critical configuration to prevent users from changing their usernames.
- Site admins can query a user by email address or username from the GraphQL API.
- Added a search query builder to the main search page. Click "Use search query builder" to open the query builder, which is a form with separate inputs for commonly used search keywords.

### Changed

- File match search results now show full repository name if there are results from mirrors on different code hosts (e.g. github.com/sourcegraph/sourcegraph and gitlab.com/sourcegraph/sourcegraph)
- Search queries now use "smart case" by default. Searches are case insensitive unless you use uppercase letters. To explicitly set the case, you can still use the `case` field (e.g. `case:yes`, `case:no`). To explicitly set smart case, use `case:auto`.

### Fixed

- Fixed an issue where the management console would improperly regenerate the TLS cert/key unless `CUSTOM_TLS=true` was set. See the documentation for [how to use your own TLS certificate with the management console](https://docs.sourcegraph.com/admin/management_console.md#how-can-i-use-my-own-tls-certificates-with-the-management-console).

## 3.0.1

### Added

- Symbol search now supports Elixir, Haskell, Kotlin, Scala, and Swift

### Changed

- Significantly optimized how file search suggestions are provided when using indexed search (cluster deployments).
- Both the `sourcegraph/server` image and the [Kubernetes deployment](https://github.com/sourcegraph/deploy-sourcegraph) manifests ship with Postgres `11.1`. For maximum compatibility, however, the minimum supported version remains `9.6`. The upgrade procedure is mostly automated for existing deployments. Please refer to [this page](https://docs.sourcegraph.com/admin/postgres) for detailed instructions.

### Removed

- The deprecated `auth.disableAccessTokens` site config property was removed. Use `auth.accessTokens` instead.
- The `disableBrowserExtension` site config property was removed. [Configure nginx](https://docs.sourcegraph.com/admin/nginx) instead to block clients (if needed).

## 3.0.0

See the changelog entries for 3.0.0 beta releases and our [3.0](https://docs.sourcegraph.com/admin/migration/3_0.md) upgrade guide if you are upgrading from 2.x.

## 3.0.0-beta.4

### Added

- Basic code intelligence for the top 10 programming languages works out of the box without any configuration. [TypeScript/JavaScript](https://sourcegraph.com/extensions/sourcegraph/typescript), [Python](https://sourcegraph.com/extensions/sourcegraph/python), [Java](https://sourcegraph.com/extensions/sourcegraph/java), [Go](https://sourcegraph.com/extensions/sourcegraph/go), [C/C++](https://sourcegraph.com/extensions/sourcegraph/cpp), [Ruby](https://sourcegraph.com/extensions/sourcegraph/ruby), [PHP](https://sourcegraph.com/extensions/sourcegraph/php), [C#](https://sourcegraph.com/extensions/sourcegraph/csharp), [Shell](https://sourcegraph.com/extensions/sourcegraph/shell), and [Scala](https://sourcegraph.com/extensions/sourcegraph/scala) are enabled by default, and you can find more in the [extension registry](https://sourcegraph.com/extensions?query=category%3A"Programming+languages").

## 3.0.0-beta.3

- Fixed an issue where the site admin is redirected to the start page instead of being redirected to the repositories overview page after deleting a repo.

## 3.0.0-beta

### Added

- Repositories can now be queried by a git clone URL through the GraphQL API.
- A new Explore area is linked from the top navigation bar (when the `localStorage.explore=true;location.reload()` feature flag is enabled).
- Authentication via GitHub is now supported. To enable, add an item to the `auth.providers` list with `type: "github"`. By default, GitHub identities must be linked to an existing Sourcegraph user account. To enable new account creation via GitHub, use the `allowSignup` option in the `GitHubConnection` config.
- Authentication via GitLab is now supported. To enable, add an item to the `auth.providers` list with `type: "gitlab"`.
- GitHub repository permissions are supported if authentication via GitHub is enabled. See the
  documentation for the `authorization` field of the `GitHubConnection` configuration.
- The repository settings mirroring page now shows when a repo is next scheduled for an update (requires experiment `"updateScheduler2": "enabled"`).
- Configured repositories are periodically scheduled for updates using a new algorithm. You can disable the new algorithm with the following site configuration: `"experimentalFeatures": { "updateScheduler2": "disabled" }`. If you do so, please file a public issue to describe why you needed to disable it.
- When using HTTP header authentication, [`stripUsernameHeaderPrefix`](https://docs.sourcegraph.com/admin/auth/#username-header-prefixes) field lets an admin specify a prefix to strip from the HTTP auth header when converting the header value to a username.
- Sourcegraph extensions whose package.json contains `"wip": true` are considered [work-in-progress extensions](https://docs.sourcegraph.com/extensions/authoring/publishing#wip-extensions) and are indicated as such to avoid users accidentally using them.
- Information about user survey submissions and a chart showing weekly active users is now displayed on the site admin Overview page.
- A new GraphQL API field `UserEmail.isPrimary` was added that indicates whether an email is the user's primary email.
- The filters bar in the search results page can now display filters from extensions.
- Extensions' `activate` functions now receive a `sourcegraph.ExtensionContext` parameter (i.e., `export function activate(ctx: sourcegraph.ExtensionContext): void { ... }`) to support deactivation and running multiple extensions in the same process.
- Users can now request an Enterprise trial license from the site init page.
- When searching, a filter button `case:yes` will now appear when relevant. This helps discovery and makes it easier to use our case-sensitive search syntax.
- Extensions can now report progress in the UI through the `withProgress()` extension API.
- When calling `editor.setDecorations()`, extensions must now provide an instance of `TextDocumentDecorationType` as first argument. This helps gracefully displaying decorations from several extensions.

### Changed

- The Postgres database backing Sourcegraph has been upgraded from 9.4 to 11.1. Existing Sourcegraph users must conduct an [upgrade procedure](https://docs.sourcegraph.com/admin/postgres_upgrade)
- Code host configuration has moved out of the site config JSON into the "External services" area of the site admin web UI. Sourcegraph instances will automatically perform a one time migration of existing data in the site config JSON. After the migration these keys can be safely deleted from the site config JSON: `awsCodeCommit`, `bitbucketServer`, `github`, `gitlab`, `gitolite`, and `phabricator`.
- Site and user usage statistics are now visible to all users. Previously only site admins (and users, for their own usage statistics) could view this information. The information consists of aggregate counts of actions such as searches, page views, etc.
- The Git blame information shown at the end of a line is now provided by the [Git extras extension](https://sourcegraph.com/extensions/sourcegraph/git-extras). You must add that extension to continue using this feature.
- The `appURL` site configuration option was renamed to `externalURL`.
- The repository and directory pages now show all entries together instead of showing files and (sub)directories separately.
- Extensions no longer can specify titles (in the `title` property in the `package.json` extension manifest). Their extension ID (such as `alice/myextension`) is used.

### Fixed

- Fixed an issue where the site admin License page showed a count of current users, rather than the max number of users over the life of the license.
- Fixed number formatting issues on site admin Overview and Survey Response pages.
- Fixed resolving of git clone URLs with `git+` prefix through the GraphQL API
- Fixed an issue where the graphql Repositories endpoint would order by a field which was not indexed. Times on Sourcegraph.com went from 10s to 200ms.
- Fixed an issue where whitespace was not handled properly in environment variable lists (`SYMBOLS_URL`, `SEARCHER_URL`).
- Fixed an issue where clicking inside the repository popover or clicking "Show more" would dismiss the popover.

### Removed

- The `siteID` site configuration option was removed because it is no longer needed. If you previously specified this in site configuration, a new, random site ID will be generated upon server startup. You can safely remove the existing `siteID` value from your site configuration after upgrading.
- The **Info** panel was removed. The information it presented can be viewed in the hover.
- The top-level `repos.list` site configuration was removed in favour of each code-host's equivalent options,
  now configured via the new _External Services UI_ available at `/site-admin/external-services`. Equivalent options in code hosts configuration:
  - GitHub via [`github.repos`](https://docs.sourcegraph.com/admin/site_config/all#repos-array)
  - Gitlab via [`gitlab.projectQuery`](https://docs.sourcegraph.com/admin/site_config/all#projectquery-array)
  - Phabricator via [`phabricator.repos`](https://docs.sourcegraph.com/admin/site_config/all#phabricator-array)
  - [Other external services](https://docs.sourcegraph.com/admin/repo/add_from_other_external_services)
- Removed the `httpStrictTransportSecurity` site configuration option. Use [nginx configuration](https://docs.sourcegraph.com/admin/nginx) for this instead.
- Removed the `tls.letsencrypt` site configuration option. Use [nginx configuration](https://docs.sourcegraph.com/admin/nginx) for this instead.
- Removed the `tls.cert` and `tls.key` site configuration options. Use [nginx configuration](https://docs.sourcegraph.com/admin/nginx) for this instead.
- Removed the `httpToHttpsRedirect` and `experimentalFeatures.canonicalURLRedireect` site configuration options. Use [nginx configuration](https://docs.sourcegraph.com/admin/nginx) for these instead.
- Sourcegraph no longer requires access to `/var/run/docker.sock`.

## 2.13.6

### Added

- The `/-/editor` endpoint now accepts a `hostname_patterns` URL parameter, which specifies a JSON
  object mapping from hostname to repository name pattern. This serves as a hint to Sourcegraph when
  resolving git clone URLs to repository names. The name pattern is the same style as is used in
  code host configurations. The default value is `{hostname}/{path}`.

## 2.13.5

### Fixed

- Fixed another issue where Sourcegraph would try to fetch more than the allowed number of repositories from AWS CodeCommit.

## 2.13.4

### Changed

- The default for `experimentalFeatures.canonicalURLRedirect` in site config was changed back to `disabled` (to avoid [#807](https://github.com/sourcegraph/sourcegraph/issues/807)).

## 2.13.3

### Fixed

- Fixed an issue that would cause the frontend health check endpoint `/healthz` to not respond. This only impacts Kubernetes deployments.
- Fixed a CORS policy issue that caused requests to be rejected when they come from origins not in our [manifest.json](https://sourcegraph.com/github.com/sourcegraph/sourcegraph/-/blob/browser/src/extension/manifest.spec.json#L72) (i.e. requested via optional permissions by the user).
- Fixed an issue that prevented `repositoryQuery` from working correctly on GitHub enterprise instances.

## 2.13.2

### Fixed

- Fixed an issue where Sourcegraph would try to fetch more than the allowed number of repositories from AWS CodeCommit.

## 2.13.1

### Changed

- The timeout when running `git ls-remote` to determine if a remote url is cloneable has been increased from 5s to 30s.
- Git commands now use [version 2 of the Git wire protocol](https://opensource.googleblog.com/2018/05/introducing-git-protocol-version-2.html), which should speed up certain operations (e.g. `git ls-remote`, `git fetch`) when communicating with a v2 enabled server.

## 2.13.0

### Added

- A new site config option `search.index.enabled` allows toggling on indexed search.
- Search now uses [Sourcegraph extensions](https://docs.sourcegraph.com/extensions) that register `queryTransformer`s.
- GitLab repository permissions are now supported. To enable this, you will need to set the `authz`
  field in the `GitLabConnection` configuration object and ensure that the access token set in the
  `token` field has both `sudo` and `api` scope.

### Changed

- When the `DEPLOY_TYPE` environment variable is incorrectly specified, Sourcegraph now shuts down and logs an error message.
- The `experimentalFeatures.canonicalURLRedirect` site config property now defaults to `enabled`. Set it to `disabled` to disable redirection to the `appURL` from other hosts.
- Updating `maxReposToSearch` site config no longer requires a server restart to take effect.
- The update check page no longer shows an error if you are using an insiders build. Insiders builds will now notify site administrators that updates are available 40 days after the release date of the installed build.
- The `github.repositoryQuery` site config property now accepts arbitrary GitHub repository searches.

### Fixed

- The user account sidebar "Password" link (to the change-password form) is now shown correctly.
- Fixed an issue where GitHub rate limits were underutilized if the remaining
  rate limit dropped below 150.
- Fixed an issue where GraphQL field `elapsedMilliseconds` returned invalid value on empty searches
- Editor extensions now properly search the selection as a literal string, instead of incorrectly using regexp.
- Fixed a bug where editing and deleting global saved searches was not possible.
- In index search, if the search regex produces multiline matches, search results are still processed per line and highlighted correctly.
- Go-To-GitHub and Go-To-GitLab buttons now link to the right branch, line and commit range.
- Go-to-GitHub button links to default branch when no rev is given.
- The close button in the panel header stays located on the top.
- The Phabricator icon is now displayed correctly.
- The view mode button in the BlobPage now shows the correct view mode to switch to.

### Removed

- The experimental feature flag to disable the new repo update scheduler has been removed.
- The `experimentalFeatures.configVars` feature flag was removed.
- The `experimentalFeatures.multipleAuthProviders` feature flag was removed because the feature is now always enabled.
- The following deprecated auth provider configuration properties were removed: `auth.provider`, `auth.saml`, `auth.openIDConnect`, `auth.userIdentityHTTPHeader`, and `auth.allowSignup`. Use `auth.providers` for all auth provider configuration. (If you were still using the deprecated properties and had no `auth.providers` set, all access to your instance will be rejected until you manually set `auth.providers`.)
- The deprecated site configuration properties `search.scopes` and `settings` were removed. Define search scopes and settings in global settings in the site admin area instead of in site configuration.
- The `pendingContents` property has been removed from our GraphQL schema.
- The **Explore** page was replaced with a **Repositories** search link in the top navigation bar.

## 2.12.3

### Fixed

- Fixed an error that prevented users without emails from submitting satisfaction surveys.

## 2.12.2

### Fixed

- Fixed an issue where private GitHub Enterprise repositories were not fetched.

## 2.12.1

### Fixed

- We use GitHub's REST API to query affliated repositories. This API has wider support on older GitHub enterprise versions.
- Fixed an issue that prevented users without email addresses from signing in (https://github.com/sourcegraph/sourcegraph/issues/426).

## 2.12.0

### Changed

- Reduced the size of in-memory data structured used for storing search results. This should reduce the backend memory usage of large result sets.
- Code intelligence is now provided by [Sourcegraph extensions](https://docs.sourcegraph.com/extensions). The extension for each language in the site configuration `langservers` property is automatically enabled.
- Support for multiple authentication providers is now enabled by default. To disable it, set the `experimentalFeatures.multipleAuthProviders` site config option to `"disabled"`. This only applies to Sourcegraph Enterprise.
- When using the `http-header` auth provider, valid auth cookies (from other auth providers that are currently configured or were previously configured) are now respected and will be used for authentication. These auth cookies also take precedence over the `http-header` auth. Previously, the `http-header` auth took precedence.
- Bitbucket Server username configuration is now used to clone repositories if the Bitbucket Server API does not set a username.
- Code discussions: On Sourcegraph.com / when `discussions.abuseProtection` is enabled in the site config, rate limits to thread creation, comment creation, and @mentions are now applied.

### Added

- Search syntax for filtering archived repositories. `archived:no` will exclude archived repositories from search results, `archived:only` will search over archived repositories only. This applies for GitHub and GitLab repositories.
- A Bitbucket Server option to exclude personal repositories in the event that you decide to give an admin-level Bitbucket access token to Sourcegraph and do not want to create a bot account. See https://docs.sourcegraph.com/integration/bitbucket_server#excluding-personal-repositories for more information.
- Site admins can now see when users of their Sourcegraph instance last used it via a code host integration (e.g. Sourcegraph browser extensions). Visit the site admin Analytics page (e.g. https://sourcegraph.example.com/site-admin/analytics) to view this information.
- A new site config option `extensions.allowRemoteExtensions` lets you explicitly specify the remote extensions (from, e.g., Sourcegraph.com) that are allowed.
- Pings now include a total count of user accounts.

### Fixed

- Files with the gitattribute `export-ignore` are no longer excluded for language analysis and search.
- "Discard changes?" confirmation popup doesn't pop up every single time you try to navigate to a new page after editting something in the site settings page anymore.
- Fixed an issue where Git repository URLs would sometimes be logged, potentially containing e.g. basic auth tokens.
- Fixed date formatting on the site admin Analytics page.
- File names of binary and large files are included in search results.

### Removed

- The deprecated environment variables `SRC_SESSION_STORE_REDIS` and `REDIS_MASTER_ENDPOINT` are no longer used to configure alternative redis endpoints. For more information, see "[using external services with Sourcegraph](https://docs.sourcegraph.com/admin/external_services)".

## 2.11.1

### Added

- A new site config option `git.cloneURLToRepositoryName` specifies manual mapping from Git clone URLs to Sourcegraph repository names. This is useful, for example, for Git submodules that have local clone URLs.

### Fixed

- Slack notifications for saved searches have been fixed.

## 2.11.0

### Changed

### Added

- Support for ACME "tls-alpn-01" challenges to obtain LetsEncrypt certificates. Previously Sourcegraph only supported ACME "http-01" challenges which required port 80 to be accessible.
- gitserver periodically removes stale lock files that git can leave behind.
- Commits with empty trees no longer return 404.
- Clients (browser/editor extensions) can now query configuration details from the `ClientConfiguration` GraphQL API.
- The config field `auth.accessTokens.allow` allows or restricts use of access tokens. It can be set to one of three values: "all-users-create" (the default), "none" (all access tokens are disabled), and "site-admin-create" (access tokens are enabled, but only site admins can create new access tokens). The field `auth.disableAccessTokens` is now deprecated in favor of this new field.
- A webhook endpoint now exists to trigger repository updates. For example, `curl -XPOST -H 'Authorization: token $ACCESS_TOKEN' $SOURCEGRAPH_ORIGIN/.api/repos/$REPO_URI/-/refresh`.
- Git submodules entries in the file tree now link to the submodule repository.

### Fixed

- An issue / edge case where the Code Intelligence management admin page would incorrectly show language servers as `Running` when they had been removed from Docker.
- Log level is respected in lsp-proxy logs.
- Fixed an error where text searches could be routed to a faulty search worker.
- Gitolite integration should correctly detect names which Gitolite would consider to be patterns, and not treat them as repositories.
- repo-updater backs off fetches on a repo that's failing to fetch.
- Attempts to add a repo with an empty string for the name are checked for and ignored.
- Fixed an issue where non-site-admin authenticated users could modify global settings (not site configuration), other organizations' settings, and other users' settings.
- Search results are rendered more eagerly, resulting in fewer blank file previews
- An issue where automatic code intelligence would fail to connect to the underlying `lsp` network, leading to `dial tcp: lookup lang on 0.0.0.0:53: no such host` errors.
- More useful error messages from lsp-proxy when a language server can't get a requested revision of a repository.
- Creation of a new user with the same name as an existing organization (and vice versa) is prevented.

### Removed

## 2.10.5

### Fixed

- Slack notifications for saved searches have been fixed.

## 2.10.4

### Fixed

- Fixed an issue that caused the frontend to return a HTTP 500 and log an error message like:
  ```
  lvl=eror msg="ui HTTP handler error response" method=GET status_code=500 error="Post http://127.0.0.1:3182/repo-lookup: context canceled"
  ```

## 2.10.3

### Fixed

- The SAML AuthnRequest signature when using HTTP redirect binding is now computed using a URL query string with correct ordering of parameters. Previously, the ordering was incorrect and caused errors when the IdP was configured to check the signature in the AuthnRequest.

## 2.10.2

### Fixed

- SAML IdP-initiated login previously failed with the IdP set a RelayState value. This now works.

## 2.10.1

### Changed

- Most `experimentalFeatures` in the site configuration now respond to configuration changes live, without requiring a server restart. As usual, you will be prompted for a restart after saving your configuration changes if one is required.
- Gravatar image avatars are no longer displayed for committers.

## 2.10.0

### Changed

- In the file tree, if a directory that contains only a single directory is expanded, its child directory is now expanded automatically.

### Fixed

- Fixed an issue where `sourcegraph/server` would not start code intelligence containers properly when the `sourcegraph/server` container was shut down non-gracefully.
- Fixed an issue where the file tree would return an error when navigating between repositories.

## 2.9.4

### Changed

- Repo-updater has a new and improved scheduler for periodic repo fetches. If you have problems with it, you can revert to the old behavior by adding `"experimentalFeatures": { "updateScheduler": "disabled" }` to your `config.json`.
- A once-off migration will run changing the layout of cloned repos on disk. This should only affect installations created January 2018 or before. There should be no user visible changes.
- Experimental feature flag "updateScheduler" enables a smarter and less spammy algorithm for automatic repository updates.
- It is no longer possible to disable code intelligence by unsetting the LSP_PROXY environment variable. Instead, code intelligence can be disabled per language on the site admin page (e.g. https://sourcegraph.example.com/site-admin/code-intelligence).
- Bitbucket API requests made by Sourcegraph are now under a self-enforced API rate limit (since Bitbucket Server does not have a concept of rate limiting yet). This will reduce any chance of Sourcegraph slowing down or causing trouble for Bitbucket Server instances connected to it. The limits are: 7,200 total requests/hr, with a bucket size / maximum burst size of 500 requests.
- Global, org, and user settings are now validated against the schema, so invalid settings will be shown in the settings editor with a red squiggly line.
- The `http-header` auth provider now supports being used with other auth providers (still only when `experimentalFeatures.multipleAuthProviders` is `true`).
- Periodic fetches of Gitolite-hosted repositories are now handled internally by repo-updater.

### Added

- The `log.sentry.dsn` field in the site config makes Sourcegraph log application errors to a Sentry instance.
- Two new repository page hotkeys were added: <kbd>r</kbd> to open the repositories menu and <kbd>v</kbd> to open the revision selector.
- Repositories are periodically (~45 days) recloned from the codehost. The codehost can be relied on to give an efficient packing. This is an alternative to running a memory and CPU intensive git gc and git prune.
- The `auth.sessionExpiry` field sets the session expiration age in seconds (defaults to 90 days).

### Fixed

- Fixed a bug in the API console that caused it to display as a blank page in some cases.
- Fixed cases where GitHub rate limit wasn't being respected.
- Fixed a bug where scrolling in references, history, etc. file panels was not possible in Firefox.
- Fixed cases where gitserver directory structure migration could fail/crash.
- Fixed "Generate access token" link on user settings page. Previously, this link would 404.
- Fixed a bug where the search query was not updated in the search bar when searching from the homepage.
- Fixed a possible crash in github-proxy.
- Fixed a bug where file matching for diff search was case sensitive by default.

### Removed

- `SOURCEGRAPH_CONFIG` environment variable has been removed. Site configuration is always read from and written to disk. You can configure the location by providing `SOURCEGRAPH_CONFIG_FILE`. The default path is `/etc/sourcegraph/config.json`.

## 2.9.3

### Changed

- The search results page will merge duplicated lines of context.
- The following deprecated site configuration properties have been removed: `github[].preemptivelyClone`, `gitOriginMap`, `phabricatorURL`, `githubPersonalAccessToken`, `githubEnterpriseURL`, `githubEnterpriseCert`, and `githubEnterpriseAccessToken`.
- The `settings` field in the site config file is deprecated and will not be supported in a future release. Site admins should move those settings (if any) to global settings (in the site admin UI). Global settings are preferred to site config file settings because the former can be applied without needing to restart/redeploy the Sourcegraph server or cluster.

### Fixed

- Fixed a goroutine leak which occurs when search requests are canceled.
- Console output should have fewer spurious line breaks.
- Fixed an issue where it was not possible to override the `StrictHostKeyChecking` SSH option in the SSH configuration.
- Cross-repository code intelligence indexing for non-Go languages is now working again (originally broken in 2.9.2).

## 2.9.1

### Fixed

- Fixed an issue where saving an organization's configuration would hang indefinitely.

## 2.9.0

### Changed

- Hover tooltips were rewritten to fix a couple of issues and are now much more robust, received a new design and show more information.
- The `max:` search flag was renamed to `count:` in 2.8.8, but for backward compatibility `max:` has been added back as a deprecated alias for `count:`.
- Drastically improved the performance / load time of the Code Intelligence site admin page.

### Added

- The site admin code intelligence page now displays an error or reason whenever language servers are unable to be managed from the UI or Sourcegraph API.
- The ability to directly specify the root import path of a repository via `.sourcegraph/config.json` in the repo root, instead of relying on the heuristics of the Go language server to detect it.

### Fixed

- Configuring Bitbucket Server now correctly suppresses the the toast message "Configure repositories and code hosts to add to Sourcegraph."
- A bug where canonical import path comments would not be detected by the Go language server's heuristics under `cmd/` folders.
- Fixed an issue where a repository would only be refreshed on demand by certain user actions (such as a page reload) and would otherwise not be updated when expected.
- If a code host returned a repository-not-found or unauthorized error (to `repo-updater`) for a repository that previously was known to Sourcegraph, then in some cases a misleading "Empty repository" screen was shown. Now the repository is displayed as though it still existed, using cached data; site admins must explicitly delete repositories on Sourcegraph after they have been deleted on the code host.
- Improved handling of GitHub API rate limit exhaustion cases. Cached repository metadata and Git data will be used to provide full functionality during this time, and log messages are more informative. Previously, in some cases, repositories would become inaccessible.
- Fixed an issue where indexed search would sometimes not indicate that there were more results to show for a given file.
- Fixed an issue where the code intelligence admin page would never finish loading language servers.

## 2.9.0-pre0

### Changed

- Search scopes have been consolidated into the "Filters" bar on the search results page.
- Usernames and organization names of up to 255 characters are allowed. Previously the max length was 38.

### Fixed

- The target commit ID of a Git tag object (i.e., not lightweight Git tag refs) is now dereferenced correctly. Previously the tag object's OID was given.
- Fixed an issue where AWS Code Commit would hit the rate limit.
- Fixed an issue where dismissing the search suggestions dropdown did not unfocus previously highlighted suggestions.
- Fixed an issue where search suggestions would appear twice.
- Indexed searches now return partial results if they timeout.
- Git repositories with files whose paths contain `.git` path components are now usable (via indexed and non-indexed search and code intelligence). These corrupt repositories are rare and generally were created by converting some other VCS repository to Git (the Git CLI will forbid creation of such paths).
- Various diff search performance improvements and bug fixes.
- New Phabricator extension versions would used cached stylesheets instead of the upgraded version.
- Fixed an issue where hovers would show an error for Rust and C/C++ files.

### Added

- The `sourcegraph/server` container now emits the most recent log message when redis terminates to make it easier to debug why redis stopped.
- Organization invites (which allow users to invite other users to join organizations) are significantly improved. A new accept-invitation page was added.
- The new help popover allows users to easily file issues in the Sourcegraph public issue tracker and view documentation.
- An issue where Java files would be highlighted incorrectly if they contained JavaDoc blocks with an uneven number of opening/closing `*`s.

### Removed

- The `secretKey` site configuration value is no longer needed. It was only used for generating tokens for inviting a user to an organization. The invitation is now stored in the database associated with the recipient, so a secret token is no longer needed.
- The `experimentalFeatures.searchTimeoutParameter` site configuration value has been removed. It defaulted to `enabled` in 2.8 and it is no longer possible to disable.

### Added

- Syntax highlighting for:
  - TOML files (including Go `Gopkg.lock` and Rust `Cargo.lock` files).
  - Rust files.
  - GraphQL files.
  - Protobuf files.
  - `.editorconfig` files.

## 2.8.9

### Changed

- The "invite user" site admin page was moved to a sub-page of the users page (`/site-admin/users/new`).
- It is now possible for a site admin to create a new user without providing an email address.

### Fixed

- Checks for whether a repo is cloned will no longer exhaust open file pools over time.

### Added

- The Phabricator extension shows code intelligence status and supports enabling / disabling code intelligence for files.

## 2.8.8

### Changed

- Queries for repositories (in the explore, site admin repositories, and repository header dropdown) are matched on case-insensitive substrings, not using fuzzy matching logic.
- HTTP Authorization headers with an unrecognized scheme are ignored; they no longer cause the HTTP request to be rejected with HTTP 401 Unauthorized and an "Invalid Authorization header." error.
- Renamed the `max` search flag to `count`. Searches that specify `count:` will fetch at least that number of results, or the full result set.
- Bumped `lsp-proxy`'s `initialize` timeout to 3 minutes for every language.
- Search results are now sorted by repository and file name.
- More easily accessible "Show more" button at the top of the search results page.
- Results from user satisfaction surveys are now always hosted locally and visible to admins. The `"experimentalFeatures": { "hostSurveysLocally" }` config option has been deprecated.
- If the OpenID Connect authentication provider reports that a user's email address is not verified, the authentication attempt will fail.

### Fixed

- Fixed an issue where the search results page would not update its title.
- The session cookie name is now `sgs` (not `sg-session`) so that Sourcegraph 2.7 and Sourcegraph 2.8 can be run side-by-side temporarily during a rolling update without clearing each other's session cookies.
- Fixed the default hostnames of the C# and R language servers
- Fixed an issue where deleting an organization prevented the creation of organizations with the name of the deleted organization.
- Non-UTF8 encoded files (e.g. ISO-8859-1/Latin1, UTF16, etc) are now displayed as text properly rather than being detected as binary files.
- Improved error message when lsp-proxy's initalize timeout occurs
- Fixed compatibility issues and added [instructions for using Microsoft ADFS 2.1 and 3.0 for SAML authentication](https://docs.sourcegraph.com/admin/auth/saml_with_microsoft_adfs).
- Fixed an issue where external accounts associated with deleted user accounts would still be returned by the GraphQL API. This caused the site admin external accounts page to fail to render in some cases.
- Significantly reduced the number of code host requests for non github.com or gitlab.com repositories.

### Added

- The repository revisions popover now shows the target commit's last-committed/authored date for branches and tags.
- Setting the env var `INSECURE_SAML_LOG_TRACES=1` on the server (or the `sourcegraph-frontend` pod in Kubernetes) causes all SAML requests and responses to be logged, which helps with debugging SAML.
- Site admins can now view user satisfaction surveys grouped by user, in addition to chronological order, and aggregate summary values (including the average score and the net promoter score over the last 30 days) are now displayed.
- The site admin overview page displays the site ID, the primary admin email, and premium feature usage information.
- Added Haskell as an experimental language server on the code intelligence admin page.

## 2.8.0

### Changed

- `gitMaxConcurrentClones` now also limits the concurrency of updates to repos in addition to the initial clone.
- In the GraphQL API, `site.users` has been renamed to `users`, `site.orgs` has been renamed to `organizations`, and `site.repositories` has been renamed to `repositories`.
- An authentication provider must be set in site configuration (see [authentication provider documentation](https://docs.sourcegraph.com/admin/auth)). Previously the server defaulted to builtin auth if none was set.
- If a process dies inside the Sourcegraph container the whole container will shut down. We suggest operators configure a [Docker Restart Policy](https://docs.docker.com/config/containers/start-containers-automatically/#restart-policy-details) or a [Kubernetes Restart Policy](https://kubernetes.io/docs/concepts/workloads/pods/pod-lifecycle/#restart-policy). Previously the container would operate in a degraded mode if a process died.
- Changes to the `auth.public` site config are applied immediately in `sourcegraph/server` (no restart needed).
- The new search timeout behavior is now enabled by default. Set `"experimentalFeatures": {"searchTimeoutParameter": "disabled"}` in site config to disable it.
- Search includes files up to 1MB (previous limit was 512KB for unindexed search and 128KB for indexed search).
- Usernames and email addresses reported by OpenID Connect and SAML auth providers are now trusted, and users will sign into existing Sourcegraph accounts that match on the auth provider's reported username or email.
- The repository sidebar file tree is much, much faster on massive repositories (200,000+ files)
- The SAML authentication provider was significantly improved. Users who were signed in using SAML previously will need to reauthenticate via SAML next time they visit Sourcegraph.
- The SAML `serviceProviderCertificate` and `serviceProviderPrivateKey` site config properties are now optional.

### Fixed

- Fixed an issue where Index Search status page failed to render.
- User data on the site admin Analytics page is now paginated, filterable by a user's recent activity, and searchable.
- The link to the root of a repository in the repository header now preserves the revision you're currently viewing.
- When using the `http-header` auth provider, signin/signup/signout links are now hidden.
- Repository paths beginning with `go/` are no longer reservered by Sourcegraph.
- Interpret `X-Forwarded-Proto` HTTP header when `httpToHttpsRedirect` is set to `load-balanced`.
- Deleting a user account no longer prevents the creation of a new user account with the same username and/or association with authentication provider account (SAML/OpenID/etc.)
- It is now possible for a user to verify an email address that was previously associated with now-deleted user account.
- Diff searches over empty repositories no longer fail (this was not an issue for Sourcegraph cluster deployments).
- Stray `tmp_pack_*` files from interrupted fetches should now go away.
- When multiple `repo:` tokens match the same repo, process @revspec requirements from all of them, not just the first one in the search.

### Removed

- The `ssoUserHeader` site config property (deprecated since January 2018) has been removed. The functionality was moved to the `http-header` authentication provider.
- The experiment flag `showMissingReposEnabled`, which defaulted to enabled, has been removed so it is no longer possible to disable this feature.
- Event-level telemetry has been completely removed from self-hosted Sourcegraph instances. As a result, the `disableTelemetry` site configuration option has been deprecated. The new site-admin Pings page clarifies the only high-level telemetry being sent to Sourcegraph.com.
- The deprecated `adminUsernames` site config property (deprecated since January 2018) has been removed because it is no longer necessary. Site admins can designate other users as site admins in the site admin area, and the first user to sign into a new instance always becomes a site admin (even when using an external authentication provider).

### Added

- The new repository contributors page (linked from the repository homepage) displays the top Git commit authors in a repository, with filtering options.
- Custom language servers in the site config may now specify a `metadata` property containing things like homepage/docs/issues URLs for the language server project, as well as whether or not the language server should be considered experimental (not ready for prime-time). This `metadata` will be displayed in the UI to better communicate the status of a language server project.
- Access tokens now have scopes (which define the set of operations they permit). All access tokens still provide full control of all resources associated with the user account (the `user:all` scope, which is now explicitly displayed).
- The new access token scope `site-admin:sudo` allows the holder to perform any action as any other user. Only site admins may create this token.
- Links to Sourcegraph's changelog have been added to the site admin Updates page and update alert.
- If the site configuration is invalid or uses deprecated properties, a global alert will be shown to all site admins.
- There is now a code intelligence status indicator when viewing files. It contains information about the capabailities of the language server that is providing code intelligence for the file.
- Java code intelligence can now be enabled for repositories that aren't automatically supported using a
  `javaconfig.json` file. For Gradle plugins, this file can be generated using
  the [Javaconfig Gradle plugin](https://docs.sourcegraph.com/extensions/language_servers/java#gradle-execution).
- The new `auth.providers` site config is an array of authentication provider objects. Currently only 1 auth provider is supported. The singular `auth.provider` is deprecated.
- Users authenticated with OpenID Connect are now able to sign out of Sourcegraph (if the provider supports token revocation or the end-session endpoint).
- Users can now specify the number of days, weeks, and months of site activity to query through the GraphQL API.
- Added 14 new experimental language servers on the code intelligence admin page.
- Added `httpStrictTransportSecurity` site configuration option to customize the Strict-Transport-Security HTTP header. It defaults to `max-age=31536000` (one year).
- Added `nameIDFormat` in the `saml` auth provider to set the SAML NameID format. The default changed from transient to persistent.
- (This feature has been removed.) Experimental env var expansion in site config JSON: set `SOURCEGRAPH_EXPAND_CONFIG_VARS=1` to replace `${var}` or `$var` (based on environment variables) in any string value in site config JSON (except for JSON object property names).
- The new (optional) SAML `serviceProviderIssuer` site config property (in an `auth.providers` array entry with `{"type":"saml", ...}`) allows customizing the SAML Service Provider issuer name.
- The site admin area now has an "Auth" section that shows the enabled authentication provider(s) and users' external accounts.

## 2.7.6

### Fixed

- If a user's account is deleted, session cookies for that user are no longer considered valid.

## 2.7.5

### Changed

- When deploying Sourcegraph to Kubernetes, RBAC is now used by default. Most Kubernetes clusters require it. See the Kubernetes installation instructions for more information (including disabling if needed).
- Increased git ssh connection timeout to 30s from 7s.
- The Phabricator integration no longer requires staging areas, but using them is still recommended because it improves performance.

### Fixed

- Fixed an issue where language servers that were not enabled would display the "Restart" button in the Code Intelligence management panel.
- Fixed an issue where the "Update" button in the Code Intelligence management panel would be displayed inconsistently.
- Fixed an issue where toggling a dynamic search scope would not also remove `@rev` (if specified)
- Fixed an issue where where modes that can only be determined by the full filename (not just the file extension) of a path weren't supported (Dockerfiles are the first example of this).
- Fixed an issue where the GraphiQL console failed when variables are specified.
- Indexed search no longer maintains its own git clones. For Kubernetes cluster deployments, this significantly reduces disk size requirements for the indexed-search pod.
- Fixed an issue where language server Docker containers would not be automatically restarted if they crashed (`sourcegraph/server` only).
- Fixed an issue where if the first user on a site authenticated via SSO, the site would remain stuck in uninitialized mode.

### Added

- More detailed progress information is displayed on pages that are waiting for repositories to clone.
- Admins can now see charts with daily, weekly, and monthly unique user counts by visiting the site-admin Analytics page.
- Admins can now host and see results from Sourcegraph user satisfaction surveys locally by setting the `"experimentalFeatures": { "hostSurveysLocally": "enabled"}` site config option. This feature will be enabled for all instances once stable.
- Access tokens are now supported for all authentication providers (including OpenID Connect and SAML, which were previously not supported).
- The new `motd` setting (in global, organization, and user settings) displays specified messages at the top of all pages.
- Site admins may now view all access tokens site-wide (for all users) and revoke tokens from the new access tokens page in the site admin area.

## 2.7.0

### Changed

- Missing repositories no longer appear as search results. Instead, a count of repositories that were not found is displayed above the search results. Hovering over the count will reveal the names of the missing repositories.
- "Show more" on the search results page will now reveal results that have already been fetched (if such results exist) without needing to do a new query.
- The bottom panel (on a file) now shows more tabs, including docstrings, multiple definitions, references (as before), external references grouped by repository, implementations (if supported by the language server), and file history.
- The repository sidebar file tree is much faster on massive repositories (200,000+ files)

### Fixed

- Searches no longer block if the index is unavailable (e.g. after the index pod restarts). Instead, it respects the normal search timeout and reports the situation to the user if the index is not yet available.
- Repository results are no longer returned for filters that are not supported (e.g. if `file:` is part of the search query)
- Fixed an issue where file tree elements may be scrolled out of view on page load.
- Fixed an issue that caused "Could not ensure repository updated" log messages when trying to update a large number of repositories from gitolite.
- When using an HTTP authentication proxy (`"auth.provider": "http-header"`), usernames are now properly normalized (special characters including `.` replaced with `-`). This fixes an issue preventing users from signing in if their username contained these special characters.
- Fixed an issue where the site-admin Updates page would incorrectly report that update checking was turned off when `telemetryDisabled` was set, even as it continued to report new updates.
- `repo:` filters that match multiple repositories and contain a revision specifier now correctly return partial results even if some of the matching repositories don't have a matching revision.
- Removed hardcoded list of supported languages for code intelligence. Any language can work now and support is determined from the server response.
- Fixed an issue where modifying `config.json` on disk would not correctly mark the server as needing a restart.
- Fixed an issue where certain diff searches (with very sparse matches in a repository's history) would incorrectly report no results found.
- Fixed an issue where the `langservers` field in the site-configuration didn't require both the `language` and `address` field to be specified for each entry

### Added

- Users (and site admins) may now create and manage access tokens to authenticate API clients. The site config `auth.disableAccessTokens` (renamed to `auth.accessTokens` in 2.11) disables this new feature. Access tokens are currently only supported when using the `builtin` and `http-header` authentication providers (not OpenID Connect or SAML).
- User and site admin management capabilities for user email addresses are improved.
- The user and organization management UI has been greatly improved. Site admins may now administer all organizations (even those they aren't a member of) and may edit profile info and configuration for all users.
- If SSO is enabled (via OpenID Connect or SAML) and the SSO system provides user avatar images and/or display names, those are now used by Sourcegraph.
- Enable new search timeout behavior by setting `"experimentalFeatures": { "searchTimeoutParameter": "enabled"}` in your site config.
  - Adds a new `timeout:` parameter to customize the timeout for searches. It defaults to 10s and may not be set higher than 1m.
  - The value of the `timeout:` parameter is a string that can be parsed by [time.Duration](https://golang.org/pkg/time/#ParseDuration) (e.g. "100ms", "2s").
  - When `timeout:` is not provided, search optimizes for retuning results as soon as possible and will include slower kinds of results (e.g. symbols) only if they are found quickly.
  - When `timeout:` is provided, all result kinds are given the full timeout to complete.
- A new user settings tokens page was added that allows users to obtain a token that they can use to authenticate to the Sourcegraph API.
- Code intelligence indexes are now built for all repositories in the background, regardless of whether or not they are visited directly by a user.
- Language servers are now automatically enabled when visiting a repository. For example, visiting a Go repository will now automatically download and run the relevant Docker container for Go code intelligence.
  - This change only affects when Sourcegraph is deployed using the `sourcegraph/server` Docker image (not using Kubernetes).
  - You will need to use the new `docker run` command at https://docs.sourcegraph.com/#quick-install in order for this feature to be enabled. Otherwise, you will receive errors in the log about `/var/run/docker.sock` and things will work just as they did before. See https://docs.sourcegraph.com/extensions/language_servers for more information.
- The site admin Analytics page will now display the number of "Code Intelligence" actions each user has made, including hovers, jump to definitions, and find references, on the Sourcegraph webapp or in a code host integration or extension.
- An experimental cross repository jump to definition which consults the OSS index on Sourcegraph.com. This is disabled by default; use `"experimentalFeatures": { "jumpToDefOSSIndex": "enabled" }` in your site configuration to enable it.
- Users can now view Git branches, tags, and commits, and compare Git branches and revisions on Sourcegraph. (The code host icon in the header takes you to the commit on the code host.)
- A new admin panel allows you to view and manage language servers. For Docker deployments, it allows you to enable/disable/update/restart language servers at the click of a button. For cluster deployments, it shows the current status of language servers.
- Users can now tweet their feedback about Sourcegraph when clicking on the feedback smiley located in the navbar and filling out a Twitter feedback form.
- A new button in the repository header toggles on/off the Git history panel for the current file.

## 2.6.8

### Bug fixes

- Searches of `type:repo` now work correctly with "Show more" and the `max` parameter.
- Fixes an issue where the server would crash if the DB was not available upon startup.

## 2.6.7

### Added

- The duration that the frontend waits for the PostgreSQL database to become available is now configurable with the `DB_STARTUP_TIMEOUT` env var (the value is any valid Go duration string).
- Dynamic search filters now suggest exclusions of Go test files, vendored files and node_modules files.

## 2.6.6

### Added

- Authentication to Bitbucket Server using username-password credentials is now supported (in the `bitbucketServer` site config `username`/`password` options), for servers running Bitbucket Server version 2.4 and older (which don't support personal access tokens).

## 2.6.5

### Added

- The externally accessible URL path `/healthz` performs a basic application health check, returning HTTP 200 on success and HTTP 500 on failure.

### Behavior changes

- Read-only forks on GitHub are no longer synced by default. If you want to add a readonly fork, navigate directly to the repository page on Sourcegraph to add it (e.g. https://sourcegraph.mycompany.internal/github.com/owner/repo). This prevents your repositories list from being cluttered with a large number of private forks of a private repository that you have access to. One notable example is https://github.com/EpicGames/UnrealEngine.
- SAML cookies now expire after 90 days. The previous behavior was every 1 hour, which was unintentionally low.

## 2.6.4

### Added

- Improve search timeout error messages
- Performance improvements for searching regular expressions that do not start with a literal.

## 2.6.3

### Bug fixes

- Symbol results are now only returned for searches that contain `type:symbol`

## 2.6.2

### Added

- More detailed logging to help diagnose errors with third-party authentication providers.
- Anchors (such as `#my-section`) in rendered Markdown files are now supported.
- Instrumentation section for admins. For each service we expose pprof, prometheus metrics and traces.

### Bug fixes

- Applies a 1s timeout to symbol search if invoked without specifying `type:` to not block plain text results. No change of behaviour if `type:symbol` is given explicitly.
- Only show line wrap toggle for code-view-rendered files.

## 2.6.1

### Bug fixes

- Fixes a bug where typing in the search query field would modify the expanded state of file search results.
- Fixes a bug where new logins via OpenID Connect would fail with the error `SSO error: ID Token verification failed`.

## 2.6.0

### Added

- Support for [Bitbucket Server](https://www.atlassian.com/software/bitbucket/server) as a codehost. Configure via the `bitbucketServer` site config field.
- Prometheus gauges for git clone queue depth (`src_gitserver_clone_queue`) and git ls-remote queue depth (`src_gitserver_lsremote_queue`).
- Slack notifications for saved searches may now be added for individual users (not just organizations).
- The new search filter `lang:` filters results by programming language (example: `foo lang:go` or `foo -lang:clojure`).
- Dynamic filters: filters generated from your search results to help refine your results.
- Search queries that consist only of `file:` now show files whose path matches the filters (instead of no results).
- Sourcegraph now automatically detects basic `$GOPATH` configurations found in `.envrc` files in the root of repositories.
- You can now configure the effective `$GOPATH`s of a repository by adding a `.sourcegraph/config.json` file to your repository with the contents `{"go": {"GOPATH": ["mygopath"]}}`.
- A new `"blacklistGoGet": ["mydomain.org,myseconddomain.com"]` offers users a quick escape hatch in the event that Sourcegraph is making unwanted `go get` or `git clone` requests to their website due to incorrectly-configured monorepos. Most users will never use this option.
- Search suggestions and results now include symbol results. The new filter `type:symbol` causes only symbol results to be shown.
  Additionally, symbols for a repository can be browsed in the new symbols sidebar.
- You can now expand and collapse all items on a search results page or selectively expand and collapse individual items.

### Configuration changes

- Reduced the `gitMaxConcurrentClones` site config option's default value from 100 to 5, to help prevent too many concurrent clones from causing issues on code hosts.
- Changes to some site configuration options are now automatically detected and no longer require a server restart. After hitting Save in the UI, you will be informed if a server restart is required, per usual.
- Saved search notifications are now only sent to the owner of a saved search (all of an organization's members for an organization-level saved search, or a single user for a user-level saved search). The `notifyUsers` and `notifyOrganizations` properties underneath `search.savedQueries` have been removed.
- Slack webhook URLs are now defined in user/organization JSON settings, not on the organization profile page. Previously defined organization Slack webhook URLs are automatically migrated to the organization's JSON settings.
- The "unlimited" value for `maxReposToSearch` is now `-1` instead of `0`, and `0` now means to use the default.
- `auth.provider` must be set (`builtin`, `openidconnect`, `saml`, `http-header`, etc.) to configure an authentication provider. Previously you could just set the detailed configuration property (`"auth.openIDConnect": {...}`, etc.) and it would implicitly enable that authentication provider.
- The `autoRepoAdd` site configuration property was removed. Site admins can add repositories via site configuration.

### Bug fixes

- Only cross reference index enabled repositories.
- Fixed an issue where search would return results with empty file contents for matches in submodules with indexing enabled. Searching over submodules is not supported yet, so these (empty) results have been removed.
- Fixed an issue where match highlighting would be incorrect on lines that contained multibyte characters.
- Fixed an issue where search suggestions would always link to master (and 404) even if the file only existed on a branch. Now suggestions always link to the revision that is being searched over.
- Fixed an issue where all file and repository links on the search results page (for all search results types) would always link to master branch, even if the results only existed in another branch. Now search results links always link to the revision that is being searched over.
- The first user to sign up for a (not-yet-initialized) server is made the site admin, even if they signed up using SSO. Previously if the first user signed up using SSO, they would not be a site admin and no site admin could be created.
- Fixed an issue where our code intelligence archive cache (in `lsp-proxy`) would not evict items from the disk. This would lead to disks running out of free space.

## 2.5.16, 2.5.17

- Version bump to keep deployment variants in sync.

## 2.5.15

### Bug fixes

- Fixed issue where a Sourcegraph cluster would incorrectly show "An update is available".
- Fixed Phabricator links to repositories
- Searches over a single repository are now less likely to immediately time out the first time they are searched.
- Fixed a bug where `auth.provider == "http-header"` would incorrectly require builtin authentication / block site access when `auth.public == "false"`.

### Phabricator Integration Changes

We now display a "View on Phabricator" link rather than a "View on other code host" link if you are using Phabricator and hosting on GitHub or another code host with a UI. Commit links also will point to Phabricator.

### Improvements to SAML authentication

You may now optionally provide the SAML Identity Provider metadata XML file contents directly, with the `auth.saml` `identityProviderMetadata` site configuration property. (Previously, you needed to specify the URL where that XML file was available; that is still possible and is more common.) The new option is useful for organizations whose SAML metadata is not web-accessible or while testing SAML metadata configuration changes.

## 2.5.13

### Improvements to builtin authentication

When using `auth.provider == "builtin"`, two new important changes mean that a Sourcegraph server will be locked down and only accessible to users who are invited by an admin user (previously, we advised users to place their own auth proxy in front of Sourcegraph servers).

1.  When `auth.provider == "builtin"` Sourcegraph will now by default require an admin to invite users instead of allowing anyone who can visit the site to sign up. Set `auth.allowSignup == true` to retain the old behavior of allowing anyone who can access the site to signup.
2.  When `auth.provider == "builtin"`, Sourcegraph will now respects a new `auth.public` site configuration option (default value: `false`). When `auth.public == false`, Sourcegraph will not allow anyone to access the site unless they have an account and are signed in.

## 2.4.3

### Added

- Code Intelligence support
- Custom links to code hosts with the `links:` config options in `repos.list`

### Changed

- Search by file path enabled by default

## 2.4.2

### Added

- Repository settings mirror/cloning diagnostics page

### Changed

- Repositories added from GitHub are no longer enabled by default. The site admin UI for enabling/disabling repositories is improved.

## 2.4.0

### Added

- Search files by name by including `type:path` in a search query
- Global alerts for configuration-needed and cloning-in-progress
- Better list interfaces for repositories, users, organizations, and threads
- Users can change their own password in settings
- Repository groups can now be specified in settings by site admins, organizations, and users. Then `repogroup:foo` in a search query will search over only those repositories specified for the `foo` repository group.

### Changed

- Log messages are much quieter by default

## 2.3.11

### Added

- Added site admin updates page and update checking
- Added site admin telemetry page

### Changed

- Enhanced site admin panel
- Changed repo- and SSO-related site config property names to be consistent, updated documentation

## 2.3.10

### Added

- Online site configuration editing and reloading

### Changed

- Site admins are now configured in the site admin area instead of in the `adminUsernames` config key or `ADMIN_USERNAMES` env var. Users specified in those deprecated configs will be designated as site admins in the database upon server startup until those configs are removed in a future release.

## 2.3.9

### Fixed

- An issue that prevented creation and deletion of saved queries

## 2.3.8

### Added

- Built-in authentication: you can now sign up without an SSO provider.
- Faster default branch code search via indexing.

### Fixed

- Many performance improvements to search.
- Much log spam has been eliminated.

### Changed

- We optionally read `SOURCEGRAPH_CONFIG` from `$DATA_DIR/config.json`.
- SSH key required to clone repositories from GitHub Enterprise when using a self-signed certificate.

## 0.3 - 13 December 2017

The last version without a CHANGELOG.<|MERGE_RESOLUTION|>--- conflicted
+++ resolved
@@ -24,11 +24,8 @@
 - The Code Insights GraphQL API now accepts Search Contexts as a filter and will extract the expressions embedded the `repo` and `-repo` search query fields from the contexts to apply them as filters on the insight. [#33866](https://github.com/sourcegraph/sourcegraph/pull/33866)
 - The Code Insights commit indexer can now index commits in smaller batches. Set the number of days per batch in the site setting `insights.commit.indexer.windowDuration`. A value of 0 (default) will disable batching. [#33666](https://github.com/sourcegraph/sourcegraph/pull/33666)
 - Support account lockout after consecutive failed sign-in attempts for builtin authentication provider (i.e. username and password), new config options are added to the site configuration under `"auth.lockout"` to customize the threshold, length of lockout and consecutive periods. [#33999](https://github.com/sourcegraph/sourcegraph/pull/33999)
-<<<<<<< HEAD
 - pgsql-exporter for Code Insights has been added to docker-compose and Kubernetes deployments to gather database-level metrics. [#780](https://github.com/sourcegraph/deploy-sourcegraph-docker/pull/780), [#4111](https://github.com/sourcegraph/deploy-sourcegraph/pull/4111)
-=======
 - `repo:dependencies(...)` predicate can now search through the [Go dependencies of your repositories](https://docs.sourcegraph.com/code_search/how-to/dependencies_search). [#32658](https://github.com/sourcegraph/sourcegraph/issues/32658)
->>>>>>> 947423ea
 
 ### Changed
 
