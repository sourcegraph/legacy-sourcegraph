--- conflicted
+++ resolved
@@ -21,13 +21,10 @@
 
 - Added Docker-specific help text when running the Sourcegraph docker image in an environment with an sufficient open file descriptor limit.
 - Added syntax highlighting for Kotlin and Dart.
-<<<<<<< HEAD
-- Added support for line numbers in file names to the search suggestions list
-=======
 - Added a management console environment variable to disable HTTPS, see [the docs](doc/admin/management_console.md#can-i-disable-https-on-the-management-console) for more information.
 - Added `auth.disableUsernameChanges` to critical configuration to prevent users from changing their usernames.
 - Added a search query builder to the main search page. Click "Use search query builder" to open the query builder, which is a form with separate inputs for commonly used search keywords.
->>>>>>> 287db5c1
+- Added support for line numbers in file names to the search suggestions list
 
 ### Changed
 
