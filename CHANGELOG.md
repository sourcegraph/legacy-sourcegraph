--- conflicted
+++ resolved
@@ -65,11 +65,8 @@
 - Zoekt by default eagerly unmarshals the symbol index into memory. Previously we would unmarshal on every request for the purposes of symbol searches or ranking. This lead to pressure on the Go garbage collector. On sourcegraph.com we have noticed time spent in the garbage collector halved. In the unlikely event this leads to more OOMs in zoekt-webserver, you can disable by setting the environment variable `ZOEKT_ENABLE_LAZY_DOC_SECTIONS=t`. [zoekt#503](https://github.com/sourcegraph/zoekt/pull/503)
 - Removes the right side action sidebar that is shown on the code view page and moves the icons into the top nav. [#46339](https://github.com/sourcegraph/sourcegraph/pull/46339)
 - The `sourcegraph/prometheus` image no longer starts with `--web.enable-lifecycle --web.enable-admin-api` by default - these flags can be re-enabled by configuring `PROMETHEUS_ADDITIONAL_FLAGS` on the container. [#46393](https://github.com/sourcegraph/sourcegraph/pull/46393)
-<<<<<<< HEAD
 - The experimental setting `authz.syncJobsRecordsTTL` has been changed to `authz.syncJobsRecordsLimit` - records are no longer retained based on age, but based on this size cap. [#46676](https://github.com/sourcegraph/sourcegraph/pull/46676)
-=======
 - Renders GitHub pull request references in git blame view. [#46409](https://github.com/sourcegraph/sourcegraph/pull/46409)
->>>>>>> 4b23cb2e
 
 ### Fixed
 
