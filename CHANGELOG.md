--- conflicted
+++ resolved
@@ -14,10 +14,8 @@
 ### Added
 
 - Users and site administrators can now view a log of their actions/events in the user settings.
-<<<<<<< HEAD
-- monitoring: Dashboard panels now show an orange/red background color when the defined warning/critical alert threshold has been met, making it even easier to see on a dashboard what is in a bad state.
-=======
-- Distributed tracing is a powerful tool for investigating performance issues. The following changes have been made with the goal of making it easier to use distributed tracing with Sourcegraph:
+- observability: Dashboard panels now show an orange/red background color when the defined warning/critical alert threshold has been met, making it even easier to see on a dashboard what is in a bad state.
+- observability: Distributed tracing is a powerful tool for investigating performance issues. The following changes have been made with the goal of making it easier to use distributed tracing with Sourcegraph:
 
   - The site configuration field `"observability.tracing": { "sampling": "..." }` allows a site admin to control which requests generate tracing data.
     - `"all"` will trace all requests.
@@ -33,7 +31,6 @@
 
   - The site configuration field, `useJaeger`, is deprecated in favor of `observability.tracing`.
   - Support for configuring Lightstep as a distributed tracer is deprecated and will be removed in a subsequent release. Instances that use Lightstep with Sourcegraph are encouraged to migrate to Jaeger (directions for running Jaeger alongside Sourcegraph are included in the installation instructions).
->>>>>>> 69763d87
 
 ### Changed
 
