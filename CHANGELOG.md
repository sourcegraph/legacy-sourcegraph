--- conflicted
+++ resolved
@@ -18,11 +18,8 @@
 - Search contexts can now be defined with a restricted search query as an alternative to a specific list of repositories and revisions. This feature is _beta_ and may change in the following releases. Allowed filters: `repo`, `rev`, `file`, `lang`, `case`, `fork`, `visibility`. `OR`, `AND` expressions are also allowed. To enable this feature to all users, set `experimentalFeatures.searchContextsQuery` to true in global settings. You'll then see a "Create context" button from the search results page and a "Query" input field in the search contexts form. If you want revisions specified in these query based search contexts to be indexed, set `experimentalFeatures.search.index.query.contexts` to true in site configuration. [#29327](https://github.com/sourcegraph/sourcegraph/pull/29327)
 - More explicit Terms of Service and Privacy Policy consent has been added to Sourcegraph Server. [#28716](https://github.com/sourcegraph/sourcegraph/issues/28716)
 - Batch changes will be created on forks of the upstream repository if the new `batchChanges.enforceForks` site setting is enabled. [#17879](https://github.com/sourcegraph/sourcegraph/issues/17879)
-<<<<<<< HEAD
 - Symbolic links are now searchable. Previously it was possible to navigate to symbolic links in the repository tree view, however the symbolic links were ignored during searches. [#29567](https://github.com/sourcegraph/sourcegraph/pull/29567), [#237](https://github.com/sourcegraph/zoekt/pull/237)
-=======
 - Maximum number of references/definitions shown in panel can be adjusted in settings with `codeIntelligence.maxPanelResults`. If not set, a hardcoded limit of 500 was used. [#29629](https://github.com/sourcegraph/sourcegraph/29629)
->>>>>>> 52bb9c5c
 
 ### Changed
 
