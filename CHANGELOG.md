--- conflicted
+++ resolved
@@ -15,11 +15,8 @@
 
 - The search results page now shows a small UI notification if either repository forks or archives are excluded, when `fork` or `archived` options are not explicitly set. [#10624](https://github.com/sourcegraph/sourcegraph/pull/10624)
 - Prometheus metric `src_gitserver_repos_removed_disk_pressure` which is incremented everytime we remove a repository due to disk pressure. [#10900](https://github.com/sourcegraph/sourcegraph/pull/10900)
-<<<<<<< HEAD
 - `gitolite.exclude` setting in [Gitolite external service config](https://docs.sourcegraph.com/admin/external_service/gitolite#configuration) now supports a regular expression via the `pattern` field. This is consistent with how we exclude in other external services. Additionally this is a replacement for the deprecated `blacklist` configuration. [#11403](https://github.com/sourcegraph/sourcegraph/pull/11403)
-=======
 - Notifications about Sourcegraph being out of date will now be shown to site admins and users (depending on how out-of-date it is).
->>>>>>> 274a08f2
 
 ### Changed
 
