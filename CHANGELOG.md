<!--
###################################### READ ME ###########################################
### This changelog should always be read on `main` branch. Its contents on version   ###
### branches do not necessarily reflect the changes that have gone into that branch.   ###
##########################################################################################
-->

# Changelog

All notable changes to Sourcegraph are documented in this file.

<!-- START CHANGELOG -->

## Unreleased

### Added

- New site config option `"log": { "sentry": { "backendDSN": "<REDACTED>" } }` to use a separate Sentry project for backend errors. [#17363](https://github.com/sourcegraph/sourcegraph/pull/17363)
- Structural search now supports searching indexed branches other than default. [#17726](https://github.com/sourcegraph/sourcegraph/pull/17726)
<<<<<<< HEAD
- Structural search now supports searching unindexed revisions. [#17967](https://github.com/sourcegraph/sourcegraph/pull/17967)
=======
- New site config option `"allowSignup"` for SAML authentication to determine if automatically create new users is allowed. [#17989](https://github.com/sourcegraph/sourcegraph/pull/17989)
>>>>>>> d198008b

### Changed

- Secrets (such as access tokens and passwords) will now appear as REDACTED when editing external service config, and in graphql API responses. [#17261](https://github.com/sourcegraph/sourcegraph/issues/17261)

### Fixed

- Fixes an issue that prevented the hard deletion of a user if they had saved searches. [#17461](https://github.com/sourcegraph/sourcegraph/pull/17461)
- Fixes an issue that caused some missing results for `type:commit` when a pattern was used instead of the `message` field. [#17490](https://github.com/sourcegraph/sourcegraph/pull/17490#issuecomment-764004758)
- Fixes an issue where cAdvisor-based alerts would not fire correctly for services with multiple replicas. [#17600](https://github.com/sourcegraph/sourcegraph/pull/17600)
- Significantly improved performance of structural search on monorepo deployments [#17846](https://github.com/sourcegraph/sourcegraph/pull/17846)

### Removed

- Removed the `search.migrateParser` setting. As of 3.20 and onward, a new parser processes search queries by default. Previously, `search.migrateParser` was available to enable the legacy parser. Enabling/disabling this setting now no longer has any effect. [#17344](https://github.com/sourcegraph/sourcegraph/pull/17344)

## 3.24.1

### Fixed

- Fixes an issue that SAML is not able to proceed with the error `Expected Enveloped and C14N transforms`. [#13032](https://github.com/sourcegraph/sourcegraph/issues/13032)

## 3.24.0

### Added

- Panels in the [Sourcegraph monitoring dashboards](https://docs.sourcegraph.com/admin/observability/metrics#grafana) now:
  - include links to relevant alerts documentation and the new [monitoring dashboards reference](https://docs.sourcegraph.com/admin/observability/dashboards). [#16939](https://github.com/sourcegraph/sourcegraph/pull/16939)
  - include alert events and version changes annotations that can be enabled from the top of each service dashboard. [#17198](https://github.com/sourcegraph/sourcegraph/pull/17198)
- Suggested filters in the search results page can now be scrolled. [#17097](https://github.com/sourcegraph/sourcegraph/pull/17097)
- Structural search queries can now be used in saved searches by adding `patternType:structural`. [#17265](https://github.com/sourcegraph/sourcegraph/pull/17265)

### Changed

- Dashboard links included in [monitoring alerts](https://docs.sourcegraph.com/admin/observability/alerting) now:
  - link directly to the relevant Grafana panel, instead of just the service dashboard. [#17014](https://github.com/sourcegraph/sourcegraph/pull/17014)
  - link to a time frame relevant to the alert, instead of just the past few hours. [#17034](https://github.com/sourcegraph/sourcegraph/pull/17034)
- Added `serviceKind` field of the `ExternalServiceKind` type to `Repository.externalURLs` GraphQL API, `serviceType` field is deprecated and will be removed in the future releases. [#14979](https://github.com/sourcegraph/sourcegraph/issues/14979)
- Deprecated the GraphQL fields `SearchResults.repositoriesSearched` and `SearchResults.indexedRepositoriesSearched`.
- The minimum Kubernetes version required to use the [Kubernetes deployment option](https://docs.sourcegraph.com/admin/install/kubernetes) is now [v1.15 (released June 2019)](https://kubernetes.io/blog/2019/06/19/kubernetes-1-15-release-announcement/).

### Fixed

- Imported changesets acquired an extra button to download the "generated diff", which did nothing, since imported changesets don't have a generated diff. This button has been removed. [#16778](https://github.com/sourcegraph/sourcegraph/issues/16778)
- Quoted global filter values (case, patterntype) are now properly extracted and set in URL parameters. [#16186](https://github.com/sourcegraph/sourcegraph/issues/16186)
- The endpoint for "Open in Sourcegraph" functionality in editor extensions now uses code host connection information to resolve the repository, which makes it more correct and respect the `repositoryPathPattern` setting. [#16846](https://github.com/sourcegraph/sourcegraph/pull/16846)
- Fixed an issue that prevented search expressions of the form `repo:foo (rev:a or rev:b)` from evaluating all revisions [#16873](https://github.com/sourcegraph/sourcegraph/pull/16873)
- Updated language detection library. Includes language detection for `lang:starlark`. [#16900](https://github.com/sourcegraph/sourcegraph/pull/16900)
- Fixed retrieving status for indexed tags and deduplicated main branches in the indexing settings page. [#13787](https://github.com/sourcegraph/sourcegraph/issues/13787)
- Specifying a ref that doesn't exist would show an alert, but still return results [#15576](https://github.com/sourcegraph/sourcegraph/issues/15576)
- Fixed search highlighting the wrong line. [#10468](https://github.com/sourcegraph/sourcegraph/issues/10468)
- Fixed an issue where searches of the form `foo type:file` returned results of type `path` too. [#17076](https://github.com/sourcegraph/sourcegraph/issues/17076)
- Fixed queries like `(type:commit or type:diff)` so that if the query matches both the commit message and the diff, both are returned as results. [#16899](https://github.com/sourcegraph/sourcegraph/issues/16899)
- Fixed container monitoring and provisioning dashboard panels not displaying metrics in certain deployment types and environments. If you continue to have issues with these panels not displaying any metrics after upgrading, please [open an issue](https://github.com/sourcegraph/sourcegraph/issues/new).
- Fixed a nonexistent field in site configuration being marked as "required" when configuring PagerDuty alert notifications. [#17277](https://github.com/sourcegraph/sourcegraph/pull/17277)
- Fixed cases of incorrect highlighting for symbol definitions in the definitions panel. [#17258](https://github.com/sourcegraph/sourcegraph/pull/17258)
- Fixed a Cross-Site Scripting vulnerability where quick links created on the homepage were not sanitized and allowed arbitrary JavaScript execution. [#17099](https://github.com/sourcegraph/sourcegraph/pull/17099)

### Removed

- Interactive mode has now been removed. [#16868](https://github.com/sourcegraph/sourcegraph/pull/16868).

## 3.23.0

### Added

- Password reset link expiration can be customized via `auth.passwordResetLinkExpiry` in the site config. [#13999](https://github.com/sourcegraph/sourcegraph/issues/13999)
- Campaign steps may now include environment variables from outside of the campaign spec using [array syntax](http://docs.sourcegraph.com/campaigns/references/campaign_spec_yaml_reference#environment-array). [#15822](https://github.com/sourcegraph/sourcegraph/issues/15822)
- The total size of all Git repositories and the lines of code for indexed branches are displayed in the site admin overview. [#15125](https://github.com/sourcegraph/sourcegraph/issues/15125)
- Extensions can now add decorations to files on the sidebar tree view and tree page through the experimental `FileDecoration` API. [#15833](https://github.com/sourcegraph/sourcegraph/pull/15833)
- Extensions can now easily query the Sourcegraph GraphQL API through a dedicated API method. [#15566](https://github.com/sourcegraph/sourcegraph/pull/15566)
- Individual changesets can now be downloaded as a diff. [#16098](https://github.com/sourcegraph/sourcegraph/issues/16098)
- The campaigns preview page is much more detailed now, especially when updating existing campaigns. [#16240](https://github.com/sourcegraph/sourcegraph/pull/16240)
- When a newer version of a campaign spec is uploaded, a message is now displayed when viewing the campaign or an outdated campaign spec. [#14532](https://github.com/sourcegraph/sourcegraph/issues/14532)
- Changesets in a campaign can now be searched by title and repository name. [#15781](https://github.com/sourcegraph/sourcegraph/issues/15781)
- Experimental: [`transformChanges` in campaign specs](https://docs.sourcegraph.com/campaigns/references/campaign_spec_yaml_reference#transformchanges) is now available as a feature preview to allow users to create multiple changesets in a single repository. [#16235](https://github.com/sourcegraph/sourcegraph/pull/16235)
- The `gitUpdateInterval` site setting was added to allow custom git update intervals based on repository names. [#16765](https://github.com/sourcegraph/sourcegraph/pull/16765)
- Various additions to syntax highlighting and hover tooltips in the search query bar (e.g., regular expressions). Can be disabled with `{ "experimentalFeatures": { "enableSmartQuery": false } }` in case of unlikely adverse effects. [#16742](https://github.com/sourcegraph/sourcegraph/pull/16742)
- Search queries may now scope subexpressions across repositories and files, and also allow greater freedom for combining search filters. See the updated documentation on [search subexpressions](https://docs.sourcegraph.com/code_search/tutorials/search_subexpressions) to learn more. [#16866](https://github.com/sourcegraph/sourcegraph/pull/16866)

### Changed

- Search indexer tuned to wait longer before assuming a deadlock has occurred. Previously if the indexserver had many cores (40+) and indexed a monorepo it could give up. [#16110](https://github.com/sourcegraph/sourcegraph/pull/16110)
- The total size of all Git repositories and the lines of code for indexed branches will be sent back in pings as part of critical telemetry. [#16188](https://github.com/sourcegraph/sourcegraph/pull/16188)
- The `gitserver` container now has a dependency on Postgres. This does not require any additional configuration unless access to Postgres requires a sidecar proxy / firewall rules. [#16121](https://github.com/sourcegraph/sourcegraph/pull/16121)
- Licensing is now enforced for campaigns: creating a campaign with more than five changesets requires a valid license. Please [contact Sourcegraph with any licensing questions](https://about.sourcegraph.com/contact/sales/). [#15715](https://github.com/sourcegraph/sourcegraph/issues/15715)

### Fixed

- Syntax highlighting on files with mixed extension case (e.g. `.CPP` vs `.cpp`) now works as expected. [#11327](https://github.com/sourcegraph/sourcegraph/issues/11327)
- After applying a campaign, some GitLab MRs might have had outdated state shown in the UI until the next sync with the code host. [#16100](https://github.com/sourcegraph/sourcegraph/pull/16100)
- The web app no longer sends stale text document content to extensions. [#14965](https://github.com/sourcegraph/sourcegraph/issues/14965)
- The blob viewer now supports multiple decorations per line as intended. [#15063](https://github.com/sourcegraph/sourcegraph/issues/15063)
- Repositories with plus signs in their name can now be navigated to as expected. [#15079](https://github.com/sourcegraph/sourcegraph/issues/15079)

### Removed

-

## 3.22.1

### Changed

- Reduced memory and CPU required for updating the code intelligence commit graph [#16517](https://github.com/sourcegraph/sourcegraph/pull/16517)

## 3.22.0

### Added

- GraphQL and TOML syntax highlighting is now back (special thanks to @rvantonder) [#13935](https://github.com/sourcegraph/sourcegraph/issues/13935)
- Zig and DreamMaker syntax highlighting.
- Campaigns now support publishing GitHub draft PRs and GitLab WIP MRs. [#7998](https://github.com/sourcegraph/sourcegraph/issues/7998)
- `indexed-searcher`'s watchdog can be configured and has additional instrumentation. This is useful when diagnosing [zoekt-webserver is restarting due to watchdog](https://docs.sourcegraph.com/admin/observability/troubleshooting#scenario-zoekt-webserver-is-restarting-due-to-watchdog). [#15148](https://github.com/sourcegraph/sourcegraph/pull/15148)
- Pings now contain Redis & Postgres server versions. [14405](https://github.com/sourcegraph/sourcegraph/14405)
- Aggregated usage data of the search onboarding tour is now included in pings. The data tracked are: total number of views of the onboarding tour, total number of views of each step in the onboarding tour, total number of tours closed. [#15113](https://github.com/sourcegraph/sourcegraph/pull/15113)
- Users can now specify credentials for code hosts to enable campaigns for non site-admin users. [#15506](https://github.com/sourcegraph/sourcegraph/pull/15506)
- A `campaigns.restrictToAdmins` site configuration option has been added to prevent non site-admin users from using campaigns. [#15785](https://github.com/sourcegraph/sourcegraph/pull/15785)
- Number of page views on campaign apply page, page views on campaign details page after create/update, closed campaigns, created campaign specs and changesets specs and the sum of changeset diff stats will be sent back in pings. [#15279](https://github.com/sourcegraph/sourcegraph/pull/15279)
- Users can now explicitly set their primary email address. [#15683](https://github.com/sourcegraph/sourcegraph/pull/15683)
- "[Why code search is still needed for monorepos](https://docs.sourcegraph.com/adopt/code_search_in_monorepos)" doc page

### Changed

- Improved contrast / visibility in comment syntax highlighting. [#14546](https://github.com/sourcegraph/sourcegraph/issues/14546)
- Campaigns are no longer in beta. [#14900](https://github.com/sourcegraph/sourcegraph/pull/14900)
- Campaigns now have a fancy new icon. [#14740](https://github.com/sourcegraph/sourcegraph/pull/14740)
- Search queries with an unbalanced closing paren `)` are now invalid, since this likely indicates an error. Previously, patterns with dangling `)` were valid in some cases. Note that patterns with dangling `)` can still be searched, but should be quoted via `content:"foo)"`. [#15042](https://github.com/sourcegraph/sourcegraph/pull/15042)
- Extension providers can now return AsyncIterables, enabling dynamic provider results without dependencies. [#15042](https://github.com/sourcegraph/sourcegraph/issues/15061)
- Deprecated the `"email.smtp": { "disableTLS" }` site config option, this field has been replaced by `"email.smtp": { "noVerifyTLS" }`. [#15682](https://github.com/sourcegraph/sourcegraph/pull/15682)

### Fixed

- The `file:` added to the search field when navigating to a tree or file view will now behave correctly when the file path contains spaces. [#12296](https://github.com/sourcegraph/sourcegraph/issues/12296)
- OAuth login now respects site configuration `experimentalFeatures: { "tls.external": {...} }` for custom certificates and skipping TLS verify. [#14144](https://github.com/sourcegraph/sourcegraph/issues/14144)
- If the `HEAD` file in a cloned repo is absent or truncated, background cleanup activities will use a best-effort default to remedy the situation. [#14962](https://github.com/sourcegraph/sourcegraph/pull/14962)
- Search input will always show suggestions. Previously we only showed suggestions for letters and some special characters. [#14982](https://github.com/sourcegraph/sourcegraph/pull/14982)
- Fixed an issue where `not` keywords were not recognized inside expression groups, and treated incorrectly as patterns. [#15139](https://github.com/sourcegraph/sourcegraph/pull/15139)
- Fixed an issue where hover pop-ups would not show on the first character of a valid hover range in search queries. [#15410](https://github.com/sourcegraph/sourcegraph/pull/15410)
- Fixed an issue where submodules configured with a relative URL resulted in non-functional hyperlinks in the file tree UI. [#15286](https://github.com/sourcegraph/sourcegraph/issues/15286)
- Pushing commits to public GitLab repositories with campaigns now works, since we use the configured token even if the repository is public. [#15536](https://github.com/sourcegraph/sourcegraph/pull/15536)
- `.kts` is now highlighted properly as Kotlin code, fixed various other issues in Kotlin syntax highlighting.
- Fixed an issue where the value of `content:` was treated literally when the regular expression toggle is active. [#15639](https://github.com/sourcegraph/sourcegraph/pull/15639)
- Fixed an issue where non-site admins were prohibited from updating some of their other personal metadata when `auth.enableUsernameChanges` was `false`. [#15663](https://github.com/sourcegraph/sourcegraph/issues/15663)
- Fixed the `url` fields of repositories and trees in GraphQL returning URLs that were not %-encoded (e.g. when the repository name contained spaces). [#15667](https://github.com/sourcegraph/sourcegraph/issues/15667)
- Fixed "Find references" showing errors in the references panel in place of the syntax-highlighted code for repositories with spaces in their name. [#15618](https://github.com/sourcegraph/sourcegraph/issues/15618)
- Fixed an issue where specifying the `repohasfile` filter did not return results as expected unless `repo` was specified. [#15894](https://github.com/sourcegraph/sourcegraph/pull/15894)
- Fixed an issue causing user input in the search query field to be erased in some cases. [#15921](https://github.com/sourcegraph/sourcegraph/issues/15921).

### Removed

-

## 3.21.2

:warning: WARNING :warning: For users of single-image Sourcegraph instance, please delete the secret key file `/var/lib/sourcegraph/token` inside the container before attempting to upgrade to 3.21.x.

### Fixed

- Fix externalURLs alert logic [#14980](https://github.com/sourcegraph/sourcegraph/pull/14980)

## 3.21.1

:warning: WARNING :warning: For users of single-image Sourcegraph instance, please delete the secret key file `/var/lib/sourcegraph/token` inside the container before attempting to upgrade to 3.21.x.

### Fixed

- Fix alerting for native integration condition [#14775](https://github.com/sourcegraph/sourcegraph/pull/14775)
- Fix query with large repo count hanging [#14944](https://github.com/sourcegraph/sourcegraph/pull/14944)
- Fix server upgrade where codeintel database does not exist [#14953](https://github.com/sourcegraph/sourcegraph/pull/14953)
- CVE-2019-18218 in postgres docker image [#14954](https://github.com/sourcegraph/sourcegraph/pull/14954)
- Fix an issue where .git/HEAD in invalid [#14962](https://github.com/sourcegraph/sourcegraph/pull/14962)
- Repository syncing will not happen more frequently than the repoListUpdateInterval config value [#14901](https://github.com/sourcegraph/sourcegraph/pull/14901) [#14983](https://github.com/sourcegraph/sourcegraph/pull/14983)

## 3.21.0

:warning: WARNING :warning: For users of single-image Sourcegraph instance, please delete the secret key file `/var/lib/sourcegraph/token` inside the container before attempting to upgrade to 3.21.x.

### Added

- The new GraphQL API query field `namespaceByName(name: String!)` makes it easier to look up the user or organization with the given name. Previously callers needed to try looking up the user and organization separately.
- Changesets created by campaigns will now include a link back to the campaign in their body text. [#14033](https://github.com/sourcegraph/sourcegraph/issues/14033)
- Users can now preview commits that are going to be created in their repositories in the campaign preview UI. [#14181](https://github.com/sourcegraph/sourcegraph/pull/14181)
- If emails are configured, the user will be sent an email when important account information is changed. This currently encompasses changing/resetting the password, adding/removing emails, and adding/removing access tokens. [#14320](https://github.com/sourcegraph/sourcegraph/pull/14320)
- A subset of changesets can now be published by setting the `published` flag in campaign specs [to an array](https://docs.sourcegraph.com/@main/campaigns/campaign_spec_yaml_reference#publishing-only-specific-changesets), which allows only specific changesets within a campaign to be published based on the repository name. [#13476](https://github.com/sourcegraph/sourcegraph/pull/13476)
- Homepage panels are now enabled by default. [#14287](https://github.com/sourcegraph/sourcegraph/issues/14287)
- The most recent ping data is now available to site admins via the Site-admin > Pings page. [#13956](https://github.com/sourcegraph/sourcegraph/issues/13956)
- Homepage panel engagement metrics will be sent back in pings. [#14589](https://github.com/sourcegraph/sourcegraph/pull/14589)
- Homepage now has a footer with links to different extensibility features. [#14638](https://github.com/sourcegraph/sourcegraph/issues/14638)
- Added an onboarding tour of Sourcegraph for new users. It can be enabled in user settings with `experimentalFeatures.showOnboardingTour` [#14636](https://github.com/sourcegraph/sourcegraph/pull/14636)
- Added an onboarding tour of Sourcegraph for new users. [#14636](https://github.com/sourcegraph/sourcegraph/pull/14636)
- Repository GraphQL queries now support an `after` parameter that permits cursor-based pagination. [#13715](https://github.com/sourcegraph/sourcegraph/issues/13715)
- Searches in the Recent Searches panel and other places are now syntax highlighted. [#14443](https://github.com/sourcegraph/sourcegraph/issues/14443)

### Changed

- Interactive search mode is now disabled by default because the new plain text search input is smarter. To reenable it, add `{ "experimentalFeatures": { "splitSearchModes": true } }` in user settings.
- The extension registry has been redesigned to make it easier to find non-default Sourcegraph extensions.
- Tokens and similar sensitive information included in the userinfo portion of remote repository URLs will no longer be visible on the Mirroring settings page. [#14153](https://github.com/sourcegraph/sourcegraph/pull/14153)
- The sign in and sign up forms have been redesigned with better input validation.
- Kubernetes admins mounting [configuration files](https://docs.sourcegraph.com/admin/config/advanced_config_file#kubernetes-configmap) are encouraged to change how the ConfigMap is mounted. See the new documentation. Previously our documentation suggested using subPath. However, this lead to Kubernetes not automatically updating the files on configuration change. [#14297](https://github.com/sourcegraph/sourcegraph/pull/14297)
- The precise code intel bundle manager will now expire any converted LSIF data that is older than `PRECISE_CODE_INTEL_MAX_DATA_AGE` (30 days by default) that is also not visible from the tip of the default branch.
- `SRC_LOG_LEVEL=warn` is now the default in Docker Compose and Kubernetes deployments, reducing the amount of uninformative log spam. [#14458](https://github.com/sourcegraph/sourcegraph/pull/14458)
- Permissions data that were stored in deprecated binary format are abandoned. Downgrade from 3.21 to 3.20 is OK, but to 3.19 or prior versions might experience missing/incomplete state of permissions for a short period of time. [#13740](https://github.com/sourcegraph/sourcegraph/issues/13740)
- The query builder page is now disabled by default. To reenable it, add `{ "experimentalFeatures": { "showQueryBuilder": true } }` in user settings.
- The GraphQL `updateUser` mutation now returns the updated user (instead of an empty response).

### Fixed

- Git clone URLs now validate their format correctly. [#14313](https://github.com/sourcegraph/sourcegraph/pull/14313)
- Usernames set in Slack `observability.alerts` now apply correctly. [#14079](https://github.com/sourcegraph/sourcegraph/pull/14079)
- Path segments in breadcrumbs get truncated correctly again on small screen sizes instead of inflating the header bar. [#14097](https://github.com/sourcegraph/sourcegraph/pull/14097)
- GitLab pipelines are now parsed correctly and show their current status in campaign changesets. [#14129](https://github.com/sourcegraph/sourcegraph/pull/14129)
- Fixed an issue where specifying any repogroups would effectively search all repositories for all repogroups. [#14190](https://github.com/sourcegraph/sourcegraph/pull/14190)
- Changesets that were previously closed after being detached from a campaign are now reopened when being reattached. [#14099](https://github.com/sourcegraph/sourcegraph/pull/14099)
- Previously large files that match the site configuration [search.largeFiles](https://docs.sourcegraph.com/admin/config/site_config#search-largeFiles) would not be indexed if they contained a large number of unique trigrams. We now index those files as well. Note: files matching the glob still need to be valid utf-8. [#12443](https://github.com/sourcegraph/sourcegraph/issues/12443)
- Git tags without a `creatordate` value will no longer break tag search within a repository. [#5453](https://github.com/sourcegraph/sourcegraph/issues/5453)
- Campaigns pages now work properly on small viewports. [#14292](https://github.com/sourcegraph/sourcegraph/pull/14292)
- Fix an issue with viewing repositories that have spaces in the repository name [#2867](https://github.com/sourcegraph/sourcegraph/issues/2867)

### Removed

- Syntax highlighting for GraphQL, INI, TOML, and Perforce files has been removed [due to incompatible/absent licenses](https://github.com/sourcegraph/sourcegraph/issues/13933). We plan to [add it back in the future](https://github.com/sourcegraph/sourcegraph/issues?q=is%3Aissue+is%3Aopen+add+syntax+highlighting+for+develop+a+).
- Search scope pages (`/search/scope/:id`) were removed.
- User-defined search scopes are no longer shown below the search bar on the homepage. Use the [`quicklinks`](https://docs.sourcegraph.com/user/personalization/quick_links) setting instead to display links there.
- The explore page (`/explore`) was removed.
- The sign out page was removed.
- The unused GraphQL types `DiffSearchResult` and `DeploymentConfiguration` were removed.
- The deprecated GraphQL mutation `updateAllMirrorRepositories`.
- The deprecated GraphQL field `Site.noRepositoriesEnabled`.
- Total counts of users by product area have been removed from pings.
- Aggregate daily, weekly, and monthly latencies (in ms) of code intelligence events (e.g., hover tooltips) have been removed from pings.

## 3.20.1

### Fixed

- gomod: rollback go-diff to v0.5.3 (v0.6.0 causes panic in certain cases) [#13973](https://github.com/sourcegraph/sourcegraph/pull/13973).
- Fixed an issue causing the scoped query in the search field to be erased when viewing files. [#13954](https://github.com/sourcegraph/sourcegraph/pull/13954).

## 3.20.0

### Added

- Site admins can now force a specific user to re-authenticate on their next request or visit. [#13647](https://github.com/sourcegraph/sourcegraph/pull/13647)
- Sourcegraph now watches its [configuration files](https://docs.sourcegraph.com/admin/config/advanced_config_file) (when using external files) and automatically applies the changes to Sourcegraph's configuration when they change. For example, this allows Sourcegraph to detect when a Kubernetes ConfigMap changes. [#13646](https://github.com/sourcegraph/sourcegraph/pull/13646)
- To define repository groups (`search.repositoryGroups` in global, org, or user settings), you can now specify regular expressions in addition to single repository names. [#13730](https://github.com/sourcegraph/sourcegraph/pull/13730)
- The new site configuration property `search.limits` configures the maximum search timeout and the maximum number of repositories to search for various types of searches. [#13448](https://github.com/sourcegraph/sourcegraph/pull/13448)
- Files and directories can now be excluded from search by adding the file `.sourcegraph/ignore` to the root directory of a repository. Each line in the _ignore_ file is interpreted as a globbing pattern. [#13690](https://github.com/sourcegraph/sourcegraph/pull/13690)
- Structural search syntax now allows regular expressions in patterns. Also, `...` can now be used in place of `:[_]`. See the [documentation](https://docs.sourcegraph.com/@main/code_search/reference/structural) for example syntax. [#13809](https://github.com/sourcegraph/sourcegraph/pull/13809)
- The total size of all Git repositories and the lines of code for indexed branches will be sent back in pings. [#13764](https://github.com/sourcegraph/sourcegraph/pull/13764)
- Experimental: A new homepage UI for Sourcegraph Server shows the user their recent searches, repositories, files, and saved searches. It can be enabled with `experimentalFeatures.showEnterpriseHomePanels`. [#13407](https://github.com/sourcegraph/sourcegraph/issues/13407)

### Changed

- Campaigns are enabled by default for all users. Site admins may view and create campaigns; everyone else may only view campaigns. The new site configuration property `campaigns.enabled` can be used to disable campaigns for all users. The properties `campaigns.readAccess`, `automation.readAccess.enabled`, and `"experimentalFeatures": { "automation": "enabled" }}` are deprecated and no longer have any effect.
- Diff and commit searches are limited to 10,000 repositories (if `before:` or `after:` filters are used), or 50 repositories (if no time filters are used). You can configure this limit in the site configuration property `search.limits`. [#13386](https://github.com/sourcegraph/sourcegraph/pull/13386)
- The site configuration `maxReposToSearch` has been deprecated in favor of the property `maxRepos` on `search.limits`. [#13439](https://github.com/sourcegraph/sourcegraph/pull/13439)
- Search queries are now processed by a new parser that will always be enabled going forward. There should be no material difference in behavior. In case of adverse effects, the previous parser can be reenabled by setting `"search.migrateParser": false` in settings. [#13435](https://github.com/sourcegraph/sourcegraph/pull/13435)
- It is now possible to search for file content that excludes a term using the `NOT` operator. [#12412](https://github.com/sourcegraph/sourcegraph/pull/12412)
- `NOT` is available as an alternative syntax of `-` on supported keywords `repo`, `file`, `content`, `lang`, and `repohasfile`. [#12412](https://github.com/sourcegraph/sourcegraph/pull/12412)
- Negated content search is now also supported for unindexed repositories. Previously it was only supported for indexed repositories [#13359](https://github.com/sourcegraph/sourcegraph/pull/13359).
- The experimental feature flag `andOrQuery` is deprecated. [#13435](https://github.com/sourcegraph/sourcegraph/pull/13435)
- After a user's password changes, they will be signed out on all devices and must sign in again. [#13647](https://github.com/sourcegraph/sourcegraph/pull/13647)
- `rev:` is available as alternative syntax of `@` for searching revisions instead of the default branch [#13133](https://github.com/sourcegraph/sourcegraph/pull/13133)
- Campaign URLs have changed to use the campaign name instead of an opaque ID. The old URLs no longer work. [#13368](https://github.com/sourcegraph/sourcegraph/pull/13368)
- A new `external_service_repos` join table was added. The migration required to make this change may take a few minutes.

### Fixed

- User satisfaction/NPS surveys will now correctly provide a range from 0–10, rather than 0–9. [#13163](https://github.com/sourcegraph/sourcegraph/pull/13163)
- Fixed a bug where we returned repositories with invalid revisions in the search results. Now, if a user specifies an invalid revision, we show an alert. [#13271](https://github.com/sourcegraph/sourcegraph/pull/13271)
- Previously it wasn't possible to search for certain patterns containing `:` because they would not be considered valid filters. We made these checks less strict. [#10920](https://github.com/sourcegraph/sourcegraph/pull/10920)
- When a user signs out of their account, all of their sessions will be invalidated, not just the session where they signed out. [#13647](https://github.com/sourcegraph/sourcegraph/pull/13647)
- URL information will no longer be leaked by the HTTP referer header. This prevents the user's password reset code from being leaked. [#13804](https://github.com/sourcegraph/sourcegraph/pull/13804)
- GitLab OAuth2 user authentication now respects `tls.external` site setting. [#13814](https://github.com/sourcegraph/sourcegraph/pull/13814)

### Removed

- The smartSearchField feature is now always enabled. The `experimentalFeatures.smartSearchField` settings option has been removed.

## 3.19.2

### Fixed

- search: always limit commit and diff to less than 10,000 repos [a97f81b0f7](https://github.com/sourcegraph/sourcegraph/commit/a97f81b0f79535253bd7eae6c30d5c91d48da5ca)
- search: configurable limits on commit/diff search [1c22d8ce1](https://github.com/sourcegraph/sourcegraph/commit/1c22d8ce13c149b3fa3a7a26f8cb96adc89fc556)
- search: add site configuration for maxTimeout [d8d61b43c0f](https://github.com/sourcegraph/sourcegraph/commit/d8d61b43c0f0d229d46236f2f128ca0f93455172)

## 3.19.1

### Fixed

- migrations: revert migration causing deadlocks in some deployments [#13194](https://github.com/sourcegraph/sourcegraph/pull/13194)

## 3.19.0

### Added

- Emails can be now be sent to SMTP servers with self-signed certificates, using `email.smtp.disableTLS`. [#12243](https://github.com/sourcegraph/sourcegraph/pull/12243)
- Saved search emails now include a link to the user's saved searches page. [#11651](https://github.com/sourcegraph/sourcegraph/pull/11651)
- Campaigns can now be synced using GitLab webhooks. [#12139](https://github.com/sourcegraph/sourcegraph/pull/12139)
- Configured `observability.alerts` can now be tested using a GraphQL endpoint, `triggerObservabilityTestAlert`. [#12532](https://github.com/sourcegraph/sourcegraph/pull/12532)
- The Sourcegraph CLI can now serve local repositories for Sourcegraph to clone. This was previously in a command called `src-expose`. See [serving local repositories](https://docs.sourcegraph.com/admin/external_service/src_serve_git) in our documentation to find out more. [#12363](https://github.com/sourcegraph/sourcegraph/issues/12363)
- The count of retained, churned, resurrected, new and deleted users will be sent back in pings. [#12136](https://github.com/sourcegraph/sourcegraph/pull/12136)
- Saved search usage will be sent back in pings. [#12956](https://github.com/sourcegraph/sourcegraph/pull/12956)
- Any request with `?trace=1` as a URL query parameter will enable Jaeger tracing (if Jaeger is enabled). [#12291](https://github.com/sourcegraph/sourcegraph/pull/12291)
- Password reset emails will now be automatically sent to users created by a site admin if email sending is configured and password reset is enabled. Previously, site admins needed to manually send the user this password reset link. [#12803](https://github.com/sourcegraph/sourcegraph/pull/12803)
- Syntax highlighting for `and` and `or` search operators. [#12694](https://github.com/sourcegraph/sourcegraph/pull/12694)
- It is now possible to search for file content that excludes a term using the `NOT` operator. Negating pattern syntax requires setting `"search.migrateParser": true` in settings and is currently only supported for literal and regexp queries on indexed repositories. [#12412](https://github.com/sourcegraph/sourcegraph/pull/12412)
- `NOT` is available as an alternative syntax of `-` on supported keywords `repo`, `file`, `content`, `lang`, and `repohasfile`. `NOT` requires setting `"search.migrateParser": true` option in settings. [#12520](https://github.com/sourcegraph/sourcegraph/pull/12520)

### Changed

- Repository permissions are now always checked and updated asynchronously ([background permissions syncing](https://docs.sourcegraph.com/admin/repo/permissions#background-permissions-syncing)) instead of blocking each operation. The site config option `permissions.backgroundSync` (which enabled this behavior in previous versions) is now a no-op and is deprecated.
- [Background permissions syncing](https://docs.sourcegraph.com/admin/repo/permissions#background-permissions-syncing) (`permissions.backgroundSync`) has become the only option for mirroring repository permissions from code hosts. All relevant site configurations are deprecated.

### Fixed

- Fixed site admins are getting errors when visiting user settings page in OSS version. [#12313](https://github.com/sourcegraph/sourcegraph/pull/12313)
- `github-proxy` now respects the environment variables `HTTP_PROXY`, `HTTPS_PROXY` and `NO_PROXY` (or the lowercase versions thereof). Other services already respect these variables, but this was missed. If you need a proxy to access github.com set the environment variable for the github-proxy container. [#12377](https://github.com/sourcegraph/sourcegraph/issues/12377)
- `sourcegraph-frontend` now respects the `tls.external` experimental setting as well as the proxy environment variables. In proxy environments this allows Sourcegraph to fetch extensions. [#12633](https://github.com/sourcegraph/sourcegraph/issues/12633)
- Fixed a bug that would sometimes cause trailing parentheses to be removed from search queries upon page load. [#12960](https://github.com/sourcegraph/sourcegraph/issues/12690)
- Indexed search will no longer stall if a specific index job stalls. Additionally at scale many corner cases causing indexing to stall have been fixed. [#12502](https://github.com/sourcegraph/sourcegraph/pull/12502)
- Indexed search will quickly recover from rebalancing / roll outs. When a indexed search shard goes down, its repositories are re-indexed by other shards. This takes a while and during a rollout leads to effectively re-indexing all repositories. We now avoid indexing the redistributed repositories once a shard comes back online. [#12474](https://github.com/sourcegraph/sourcegraph/pull/12474)
- Indexed search has many improvements to observability. More detailed Jaeger traces, detailed logging during startup and more prometheus metrics.
- The site admin repository needs-index page is significantly faster. Previously on large instances it would usually timeout. Now it should load within a second. [#12513](https://github.com/sourcegraph/sourcegraph/pull/12513)
- User password reset page now respects the value of site config `auth.minPasswordLength`. [#12971](https://github.com/sourcegraph/sourcegraph/pull/12971)
- Fixed an issue where duplicate search results would show for queries with `or`-expressions. [#12531](https://github.com/sourcegraph/sourcegraph/pull/12531)
- Faster indexed search queries over a large number of repositories. Searching 100k+ repositories is now ~400ms faster and uses much less memory. [#12546](https://github.com/sourcegraph/sourcegraph/pull/12546)

### Removed

- Deprecated site settings `lightstepAccessToken` and `lightstepProject` have been removed. We now only support sending traces to Jaeger. Configure Jaeger with `observability.tracing` site setting.
- Removed `CloneInProgress` option from GraphQL Repositories API. [#12560](https://github.com/sourcegraph/sourcegraph/pull/12560)

## 3.18.0

### Added

- To search across multiple revisions of the same repository, list multiple branch names (or other revspecs) separated by `:` in your query, as in `repo:myrepo@branch1:branch2:branch2`. To search all branches, use `repo:myrepo@*refs/heads/`. Previously this was only supported for diff and commit searches and only available via the experimental site setting `searchMultipleRevisionsPerRepository`.
- The "Add repositories" page (/site-admin/external-services/new) now displays a dismissable notification explaining how and why we access code host data. [#11789](https://github.com/sourcegraph/sourcegraph/pull/11789).
- New `observability.alerts` features:
  - Notifications now provide more details about relevant alerts.
  - Support for email and OpsGenie notifications has been added. Note that to receive email alerts, `email.address` and `email.smtp` must be configured.
  - Some notifiers now have new options:
    - PagerDuty notifiers: `severity` and `apiUrl`
    - Webhook notifiers: `bearerToken`
  - A new `disableSendResolved` option disables notifications for when alerts resolve themselves.
- Recently firing critical alerts can now be displayed to admins via site alerts, use the flag `{ "alerts.hideObservabilitySiteAlerts": false }` to enable these alerts in user configuration.
- Specific alerts can now be silenced using `observability.silenceAlerts`. [#12087](https://github.com/sourcegraph/sourcegraph/pull/12087)
- Revisions listed in `experimentalFeatures.versionContext` will be indexed for faster searching. This is the first support towards indexing non-default branches. [#6728](https://github.com/sourcegraph/sourcegraph/issues/6728)
- Revisions listed in `experimentalFeatures.versionContext` or `experimentalFeatures.search.index.branches` will be indexed for faster searching. This is the first support towards indexing non-default branches. [#6728](https://github.com/sourcegraph/sourcegraph/issues/6728)
- Campaigns are now supported on GitLab.
- Campaigns now support GitLab and allow users to create, update and track merge requests on GitLab instances.
- Added a new section on the search homepage on Sourcegraph.com. It is currently feature flagged behind `experimentalFeatures.showRepogroupHomepage` in settings.
- Added new repository group pages.

### Changed

- Some monitoring alerts now have more useful descriptions. [#11542](https://github.com/sourcegraph/sourcegraph/pull/11542)
- Searching `fork:true` or `archived:true` has the same behaviour as searching `fork:yes` or `archived:yes` respectively. Previously it incorrectly had the same behaviour as `fork:only` and `archived:only` respectively. [#11740](https://github.com/sourcegraph/sourcegraph/pull/11740)
- Configuration for `observability.alerts` has changed and notifications are now provided by Prometheus Alertmanager. [#11832](https://github.com/sourcegraph/sourcegraph/pull/11832)
  - Removed: `observability.alerts.id`.
  - Removed: Slack notifiers no longer accept `mentionUsers`, `mentionGroups`, `mentionChannel`, and `token` options.

### Fixed

- The single-container `sourcegraph/server` image now correctly reports its version.
- An issue where repositories would not clone and index in some edge cases where the clones were deleted or not successful on gitserver. [#11602](https://github.com/sourcegraph/sourcegraph/pull/11602)
- An issue where repositories previously deleted on gitserver would not immediately reclone on system startup. [#11684](https://github.com/sourcegraph/sourcegraph/issues/11684)
- An issue where the sourcegraph/server Jaeger config was invalid. [#11661](https://github.com/sourcegraph/sourcegraph/pull/11661)
- An issue where valid search queries were improperly hinted as being invalid in the search field. [#11688](https://github.com/sourcegraph/sourcegraph/pull/11688)
- Reduce frontend memory spikes by limiting the number of goroutines launched by our GraphQL resolvers. [#11736](https://github.com/sourcegraph/sourcegraph/pull/11736)
- Fixed a bug affecting Sourcegraph icon display in our Phabricator native integration [#11825](https://github.com/sourcegraph/sourcegraph/pull/11825).
- Improve performance of site-admin repositories status page. [#11932](https://github.com/sourcegraph/sourcegraph/pull/11932)
- An issue where search autocomplete for files didn't add the right path. [#12241](https://github.com/sourcegraph/sourcegraph/pull/12241)

### Removed

- Backwards compatibility for "critical configuration" (a type of configuration that was deprecated in December 2019) was removed. All critical configuration now belongs in site configuration.
- Experimental feature setting `{ "experimentalFeatures": { "searchMultipleRevisionsPerRepository": true } }` will be removed in 3.19. It is now always on. Please remove references to it.
- Removed "Cloning" tab in site-admin Repository Status page. [#12043](https://github.com/sourcegraph/sourcegraph/pull/12043)
- The `blacklist` configuration option for Gitolite that was deprecated in 3.17 has been removed in 3.19. Use `exclude.pattern` instead. [#12345](https://github.com/sourcegraph/sourcegraph/pull/12345)

## 3.17.3

### Fixed

- git: Command retrying made a copy that was never used [#11807](https://github.com/sourcegraph/sourcegraph/pull/11807)
- frontend: Allow opt out of EnsureRevision when making a comparison query [#11811](https://github.com/sourcegraph/sourcegraph/pull/11811)
- Fix Phabricator icon class [#11825](https://github.com/sourcegraph/sourcegraph/pull/11825)

## 3.17.2

### Fixed

- An issue where repositories previously deleted on gitserver would not immediately reclone on system startup. [#11684](https://github.com/sourcegraph/sourcegraph/issues/11684)

## 3.17.1

### Added

- Improved search indexing metrics

### Changed

- Some monitoring alerts now have more useful descriptions. [#11542](https://github.com/sourcegraph/sourcegraph/pull/11542)

### Fixed

- The single-container `sourcegraph/server` image now correctly reports its version.
- An issue where repositories would not clone and index in some edge cases where the clones were deleted or not successful on gitserver. [#11602](https://github.com/sourcegraph/sourcegraph/pull/11602)
- An issue where the sourcegraph/server Jaeger config was invalid. [#11661](https://github.com/sourcegraph/sourcegraph/pull/11661)

## 3.17.0

### Added

- The search results page now shows a small UI notification if either repository forks or archives are excluded, when `fork` or `archived` options are not explicitly set. [#10624](https://github.com/sourcegraph/sourcegraph/pull/10624)
- Prometheus metric `src_gitserver_repos_removed_disk_pressure` which is incremented everytime we remove a repository due to disk pressure. [#10900](https://github.com/sourcegraph/sourcegraph/pull/10900)
- `gitolite.exclude` setting in [Gitolite external service config](https://docs.sourcegraph.com/admin/external_service/gitolite#configuration) now supports a regular expression via the `pattern` field. This is consistent with how we exclude in other external services. Additionally this is a replacement for the deprecated `blacklist` configuration. [#11403](https://github.com/sourcegraph/sourcegraph/pull/11403)
- Notifications about Sourcegraph being out of date will now be shown to site admins and users (depending on how out-of-date it is).
- Alerts are now configured using `observability.alerts` in the site configuration, instead of via the Grafana web UI. This does not yet support all Grafana notification channel types, and is not yet supported on `sourcegraph/server` ([#11473](https://github.com/sourcegraph/sourcegraph/issues/11473)). For more details, please refer to the [Sourcegraph alerting guide](https://docs.sourcegraph.com/admin/observability/alerting).
- Experimental basic support for detecting if your Sourcegraph instance is over or under-provisioned has been added through a set of dashboards and warning-level alerts based on container utilization.
- Query [operators](https://docs.sourcegraph.com/code_search/reference/queries#operators) `and` and `or` are now enabled by default in all search modes for searching file content. [#11521](https://github.com/sourcegraph/sourcegraph/pull/11521)

### Changed

- Repository search within a version context will link to the revision in the version context. [#10860](https://github.com/sourcegraph/sourcegraph/pull/10860)
- Background permissions syncing becomes the default method to sync permissions from code hosts. Please [read our documentation for things to keep in mind before upgrading](https://docs.sourcegraph.com/admin/repo/permissions#background-permissions-syncing). [#10972](https://github.com/sourcegraph/sourcegraph/pull/10972)
- The styling of the hover overlay was overhauled to never have badges or the close button overlap content while also always indicating whether the overlay is currently pinned. The styling on code hosts was also improved. [#10956](https://github.com/sourcegraph/sourcegraph/pull/10956)
- Previously, it was required to quote most patterns in structural search. This is no longer a restriction and single and double quotes in structural search patterns are interpreted literally. Note: you may still use `content:"structural-pattern"` if the pattern without quotes conflicts with other syntax. [#11481](https://github.com/sourcegraph/sourcegraph/pull/11481)

### Fixed

- Dynamic repo search filters on branches which contain special characters are correctly escaped now. [#10810](https://github.com/sourcegraph/sourcegraph/pull/10810)
- Forks and archived repositories at a specific commit are searched without the need to specify "fork:yes" or "archived:yes" in the query. [#10864](https://github.com/sourcegraph/sourcegraph/pull/10864)
- The git history for binary files is now correctly shown. [#11034](https://github.com/sourcegraph/sourcegraph/pull/11034)
- Links to AWS Code Commit repositories have been fixed after the URL schema has been changed. [#11019](https://github.com/sourcegraph/sourcegraph/pull/11019)
- A link to view all repositories will now always appear on the Explore page. [#11113](https://github.com/sourcegraph/sourcegraph/pull/11113)
- The Site-admin > Pings page no longer incorrectly indicates that pings are disabled when they aren't. [#11229](https://github.com/sourcegraph/sourcegraph/pull/11229)
- Match counts are now accurately reported for indexed search. [#11242](https://github.com/sourcegraph/sourcegraph/pull/11242)
- When background permissions syncing is enabled, it is now possible to only enforce permissions for repositories from selected code hosts (instead of enforcing permissions for repositories from all code hosts). [#11336](https://github.com/sourcegraph/sourcegraph/pull/11336)
- When more than 200+ repository revisions in a search are unindexed (very rare), the remaining repositories are reported as missing instead of Sourcegraph issuing e.g. several thousand unindexed search requests which causes system slowness and ultimately times out - ensuring searches are still fast even if there are indexing issues on a deployment of Sourcegraph. This does not apply if `index:no` is present in the query.

### Removed

- Automatic syncing of Campaign webhooks for Bitbucket Server. [#10962](https://github.com/sourcegraph/sourcegraph/pull/10962)
- The `blacklist` configuration option for Gitolite is DEPRECATED and will be removed in 3.19. Use `exclude.pattern` instead.

## 3.16.2

### Fixed

- Search: fix indexed search match count [#7fc96](https://github.com/sourcegraph/sourcegraph/commit/7fc96d319f49f55da46a7649ccf261aa7e8327c3)
- Sort detected languages properly [#e7750](https://github.com/sourcegraph/sourcegraph/commit/e77507d060a40355e7b86fb093d21a7149ea03ac)

## 3.16.1

### Fixed

- Fix repo not found error for patches [#11021](https://github.com/sourcegraph/sourcegraph/pull/11021).
- Show expired license screen [#10951](https://github.com/sourcegraph/sourcegraph/pull/10951).
- Sourcegraph is now built with Go 1.14.3, fixing issues running Sourcegraph onUbuntu 19 and 20. [#10447](https://github.com/sourcegraph/sourcegraph/issues/10447)

## 3.16.0

### Added

- Autocompletion for `repogroup` filters in search queries. [#10141](https://github.com/sourcegraph/sourcegraph/pull/10286)
- If the experimental feature flag `codeInsights` is enabled, extensions can contribute content to directory pages through the experimental `ViewProvider` API. [#10236](https://github.com/sourcegraph/sourcegraph/pull/10236)
  - Directory pages are then represented as an experimental `DirectoryViewer` in the `visibleViewComponents` of the extension API. **Note: This may break extensions that were assuming `visibleViewComponents` were always `CodeEditor`s and did not check the `type` property.** Extensions checking the `type` property will continue to work. [#10236](https://github.com/sourcegraph/sourcegraph/pull/10236)
- [Major syntax highlighting improvements](https://github.com/sourcegraph/syntect_server/pull/29), including:
  - 228 commits / 1 year of improvements to the syntax highlighter library Sourcegraph uses ([syntect](https://github.com/trishume/syntect)).
  - 432 commits / 1 year of improvements to the base syntax definitions for ~36 languages Sourcegraph uses ([sublimehq/Packages](https://github.com/sublimehq/Packages)).
  - 30 new file extensions/names now detected.
  - Likely fixes other major instability and language support issues. #9557
  - Added [Smarty](#2885), [Ethereum / Solidity / Vyper)](#2440), [Cuda](#5907), [COBOL](#10154), [vb.NET](#4901), and [ASP.NET](#4262) syntax highlighting.
  - Fixed OCaml syntax highlighting #3545
  - Bazel/Starlark support improved (.star, BUILD, and many more extensions now properly highlighted). #8123
- New permissions page in both user and repository settings when background permissions syncing is enabled (`"permissions.backgroundSync": {"enabled": true}`). [#10473](https://github.com/sourcegraph/sourcegraph/pull/10473) [#10655](https://github.com/sourcegraph/sourcegraph/pull/10655)
- A new dropdown for choosing version contexts appears on the left of the query input when version contexts are specified in `experimentalFeatures.versionContext` in site configuration. Version contexts allow you to scope your search to specific sets of repos at revisions.
- Campaign changeset usage counts including changesets created, added and merged will be sent back in pings. [#10591](https://github.com/sourcegraph/sourcegraph/pull/10591)
- Diff views now feature syntax highlighting and can be properly copy-pasted. [#10437](https://github.com/sourcegraph/sourcegraph/pull/10437)
- Admins can now download an anonymized usage statistics ZIP archive in the **Site admin > Usage stats**. Opting to share this archive with the Sourcegraph team helps us make the product even better. [#10475](https://github.com/sourcegraph/sourcegraph/pull/10475)
- Extension API: There is now a field `versionContext` and subscribable `versionContextChanges` in `Workspace` to allow extensions to respect the instance's version context.
- The smart search field, providing syntax highlighting, hover tooltips, and validation on filters in search queries, is now activated by default. It can be disabled by setting `{ "experimentalFeatures": { "smartSearchField": false } }` in global settings.

### Changed

- The `userID` and `orgID` fields in the SavedSearch type in the GraphQL API have been replaced with a `namespace` field. To get the ID of the user or org that owns the saved search, use `namespace.id`. [#5327](https://github.com/sourcegraph/sourcegraph/pull/5327)
- Tree pages now redirect to blob pages if the path is not a tree and vice versa. [#10193](https://github.com/sourcegraph/sourcegraph/pull/10193)
- Files and directories that are not found now return a 404 status code. [#10193](https://github.com/sourcegraph/sourcegraph/pull/10193)
- The site admin flag `disableNonCriticalTelemetry` now allows Sourcegraph admins to disable most anonymous telemetry. Visit https://docs.sourcegraph.com/admin/pings to learn more. [#10402](https://github.com/sourcegraph/sourcegraph/pull/10402)

### Fixed

- In the OSS version of Sourcegraph, authorization providers are properly initialized and GraphQL APIs are no longer blocked. [#3487](https://github.com/sourcegraph/sourcegraph/issues/3487)
- Previously, GitLab repository paths containing certain characters could not be excluded (slashes and periods in parts of the paths). These characters are now allowed, so the repository paths can be excluded. [#10096](https://github.com/sourcegraph/sourcegraph/issues/10096)
- Symbols for indexed commits in languages Haskell, JSONNet, Kotlin, Scala, Swift, Thrift, and TypeScript will show up again. Previously our symbol indexer would not know how to extract symbols for those languages even though our unindexed symbol service did. [#10357](https://github.com/sourcegraph/sourcegraph/issues/10357)
- When periodically re-cloning a repository it will still be available. [#10663](https://github.com/sourcegraph/sourcegraph/pull/10663)

### Removed

- The deprecated feature discussions has been removed. [#9649](https://github.com/sourcegraph/sourcegraph/issues/9649)

## 3.15.2

### Fixed

- Fix repo not found error for patches [#11021](https://github.com/sourcegraph/sourcegraph/pull/11021).
- Show expired license screen [#10951](https://github.com/sourcegraph/sourcegraph/pull/10951).

## 3.15.1

### Fixed

- A potential security vulnerability with in the authentication workflow has been fixed. [#10167](https://github.com/sourcegraph/sourcegraph/pull/10167)
- An issue where `sourcegraph/postgres-11.4:3.15.0` was incorrectly an older version of the image incompatible with non-root Kubernetes deployments. `sourcegraph/postgres-11.4:3.15.1` now matches the same image version found in Sourcegraph 3.14.3 (`20-04-07_56b20163`).
- An issue that caused the search result type tabs to be overlapped in Safari. [#10191](https://github.com/sourcegraph/sourcegraph/pull/10191)

## 3.15.0

### Added

- Users and site administrators can now view a log of their actions/events in the user settings. [#9141](https://github.com/sourcegraph/sourcegraph/pull/9141)
- With the new `visibility:` filter search results can now be filtered based on a repository's visibility (possible filter values: `any`, `public` or `private`). [#8344](https://github.com/sourcegraph/sourcegraph/issues/8344)
- [`sourcegraph/git-extras`](https://sourcegraph.com/extensions/sourcegraph/git-extras) is now enabled by default on new instances [#3501](https://github.com/sourcegraph/sourcegraph/issues/3501)
- The Sourcegraph Docker image will now copy `/etc/sourcegraph/gitconfig` to `$HOME/.gitconfig`. This is a convenience similiar to what we provide for [repositories that need HTTP(S) or SSH authentication](https://docs.sourcegraph.com/admin/repo/auth). [#658](https://github.com/sourcegraph/sourcegraph/issues/658)
- Permissions background syncing is now supported for GitHub via site configuration `"permissions.backgroundSync": {"enabled": true}`. [#8890](https://github.com/sourcegraph/sourcegraph/issues/8890)
- Search: Adding `stable:true` to a query ensures a deterministic search result order. This is an experimental parameter. It applies only to file contents, and is limited to at max 5,000 results (consider using [the paginated search API](https://docs.sourcegraph.com/api/graphql/search#sourcegraph-3-9-experimental-paginated-search) if you need more than that.). [#9681](https://github.com/sourcegraph/sourcegraph/pull/9681).
- After completing the Sourcegraph user feedback survey, a button may appear for tweeting this feedback at [@srcgraph](https://twitter.com/srcgraph). [#9728](https://github.com/sourcegraph/sourcegraph/pull/9728)
- `git fetch` and `git clone` now inherit the parent process environment variables. This allows site admins to set `HTTPS_PROXY` or [git http configurations](https://git-scm.com/docs/git-config/2.26.0#Documentation/git-config.txt-httpproxy) via environment variables. For cluster environments site admins should set this on the gitserver container. [#250](https://github.com/sourcegraph/sourcegraph/issues/250)
- Experimental: Search for file contents using `and`- and `or`-expressions in queries. Enabled via the global settings value `{"experimentalFeatures": {"andOrQuery": "enabled"}}`. [#8567](https://github.com/sourcegraph/sourcegraph/issues/8567)
- Always include forks or archived repositories in searches via the global/org/user settings with `"search.includeForks": true` or `"search.includeArchived": true` respectively. [#9927](https://github.com/sourcegraph/sourcegraph/issues/9927)
- observability (debugging): It is now possible to log all Search and GraphQL requests slower than N milliseconds, using the new site configuration options `observability.logSlowGraphQLRequests` and `observability.logSlowSearches`.
- observability (monitoring): **More metrics monitored and alerted on, more legible dashboards**
  - Dashboard panels now show an orange/red background color when the defined warning/critical alert threshold has been met, making it even easier to see on a dashboard what is in a bad state.
  - Symbols: failing `symbols` -> `frontend-internal` requests are now monitored. [#9732](https://github.com/sourcegraph/sourcegraph/issues/9732)
  - Frontend dasbhoard: Search error types are now broken into distinct panels for improved visibility/legibility.
    - **IMPORTANT**: If you have previously configured alerting on any of these panels or on "hard search errors", you will need to reconfigure it after upgrading.
  - Frontend dasbhoard: Search error and latency are now broken down by type: Browser requests, search-based code intel requests, and API requests.
- observability (debugging): **Distributed tracing is a powerful tool for investigating performance issues.** The following changes have been made with the goal of making it easier to use distributed tracing with Sourcegraph:

  - The site configuration field `"observability.tracing": { "sampling": "..." }` allows a site admin to control which requests generate tracing data.
    - `"all"` will trace all requests.
    - `"selective"` (recommended) will trace all requests initiated from an end-user URL with `?trace=1`. Non-end-user-initiated requests can set a HTTP header `X-Sourcegraph-Should-Trace: true`. This is the recommended setting, as `"all"` can generate large amounts of tracing data that may cause network and memory resource contention in the Sourcegraph instance.
    - `"none"` (default) turns off tracing.
  - Jaeger is now the officially supported distributed tracer. The following is the recommended site configuration to connect Sourcegraph to a Jaeger agent (which must be deployed on the same host and listening on the default ports):

    ```
    "observability.tracing": {
      "sampling": "selective"
    }
    ```

  - Jaeger is now included in the Sourcegraph deployment configuration by default if you are using Kubernetes, Docker Compose, or the pure Docker cluster deployment model. (It is not yet included in the single Docker container distribution.) It will be included as part of upgrading to 3.15 in these deployment models, unless disabled.
  - The site configuration field, `useJaeger`, is deprecated in favor of `observability.tracing`.
  - Support for configuring Lightstep as a distributed tracer is deprecated and will be removed in a subsequent release. Instances that use Lightstep with Sourcegraph are encouraged to migrate to Jaeger (directions for running Jaeger alongside Sourcegraph are included in the installation instructions).

### Changed

- Multiple backwards-incompatible changes in the parts of the GraphQL API related to Campaigns [#9106](https://github.com/sourcegraph/sourcegraph/issues/9106):
  - `CampaignPlan.status` has been removed, since we don't need it anymore after moving execution of campaigns to src CLI in [#8008](https://github.com/sourcegraph/sourcegraph/pull/8008).
  - `CampaignPlan` has been renamed to `PatchSet`.
  - `ChangesetPlan`/`ChangesetPlanConnection` has been renamed to `Patch`/`PatchConnection`.
  - `CampaignPlanPatch` has been renamed to `PatchInput`.
  - `Campaign.plan` has been renamed to `Campaign.patchSet`.
  - `Campaign.changesetPlans` has been renamed to `campaign.changesetPlan`.
  - `createCampaignPlanFromPatches` mutation has been renamed to `createPatchSetFromPatches`.
- Removed the scoped search field on tree pages. When browsing code, the global search query will now get scoped to the current tree or file. [#9225](https://github.com/sourcegraph/sourcegraph/pull/9225)
- Instances without a license key that exceed the published user limit will now display a notice to all users.

### Fixed

- `.*` in the filter pattern were ignored and led to missing search results. [#9152](https://github.com/sourcegraph/sourcegraph/pull/9152)
- The Phabricator integration no longer makes duplicate requests to Phabricator's API on diff views. [#8849](https://github.com/sourcegraph/sourcegraph/issues/8849)
- Changesets on repositories that aren't available on the instance anymore are now hidden instead of failing. [#9656](https://github.com/sourcegraph/sourcegraph/pull/9656)
- observability (monitoring):
  - **Dashboard and alerting bug fixes**
    - Syntect Server dashboard: "Worker timeouts" can no longer appear to go negative. [#9523](https://github.com/sourcegraph/sourcegraph/issues/9523)
    - Symbols dashboard: "Store fetch queue size" can no longer appear to go negative. [#9731](https://github.com/sourcegraph/sourcegraph/issues/9731)
    - Syntect Server dashboard: "Worker timeouts" no longer incorrectly shows multiple values. [#9524](https://github.com/sourcegraph/sourcegraph/issues/9524)
    - Searcher dashboard: "Search errors on unindexed repositories" no longer includes cancelled search requests (which are expected).
    - Fixed an issue where NaN could leak into the `alert_count` metric. [#9832](https://github.com/sourcegraph/sourcegraph/issues/9832)
    - Gitserver: "resolve_revision_duration_slow" alert is no longer flaky / non-deterministic. [#9751](https://github.com/sourcegraph/sourcegraph/issues/9751)
    - Git Server dashboard: there is now a panel to show concurrent command executions to match the defined alerts. [#9354](https://github.com/sourcegraph/sourcegraph/issues/9354)
    - Git Server dashboard: adjusted the critical disk space alert to 15% so it can now fire. [#9351](https://github.com/sourcegraph/sourcegraph/issues/9351)
  - **Dashboard visiblity and legibility improvements**
    - all: "frontend internal errors" are now broken down just by route, which makes reading the graph easier. [#9668](https://github.com/sourcegraph/sourcegraph/issues/9668)
    - Frontend dashboard: panels no longer show misleading duplicate labels. [#9660](https://github.com/sourcegraph/sourcegraph/issues/9660)
    - Syntect Server dashboard: panels are no longer compacted, for improved visibility. [#9525](https://github.com/sourcegraph/sourcegraph/issues/9525)
    - Frontend dashboard: panels are no longer compacted, for improved visibility. [#9356](https://github.com/sourcegraph/sourcegraph/issues/9356)
    - Searcher dashboard: "Search errors on unindexed repositories" is now broken down by code instead of instance for improved readability. [#9670](https://github.com/sourcegraph/sourcegraph/issues/9670)
    - Symbols dashboard: metrics are now aggregated instead of per-instance, for improved visibility. [#9730](https://github.com/sourcegraph/sourcegraph/issues/9730)
    - Firing alerts are now correctly sorted at the top of dashboards by default. [#9766](https://github.com/sourcegraph/sourcegraph/issues/9766)
    - Panels at the bottom of the home dashboard no longer appear clipped / cut off. [#9768](https://github.com/sourcegraph/sourcegraph/issues/9768)
    - Git Server dashboard: disk usage now shown in percentages to match the alerts that can fire. [#9352](https://github.com/sourcegraph/sourcegraph/issues/9352)
    - Git Server dashboard: the 'echo command duration test' panel now properly displays units in seconds. [#7628](https://github.com/sourcegraph/sourcegraph/issues/7628)
    - Dashboard panels showing firing alerts no longer over-count firing alerts due to the number of service replicas. [#9353](https://github.com/sourcegraph/sourcegraph/issues/9353)

### Removed

- The experimental feature discussions is marked as deprecated. GraphQL and configuration fields related to it will be removed in 3.16. [#9649](https://github.com/sourcegraph/sourcegraph/issues/9649)

## 3.14.4

### Fixed

- A potential security vulnerability with in the authentication workflow has been fixed. [#10167](https://github.com/sourcegraph/sourcegraph/pull/10167)

## 3.14.3

### Fixed

- phabricator: Duplicate requests to phabricator API from sourcegraph extensions. [#8849](https://github.com/sourcegraph/sourcegraph/issues/8849)

## 3.14.2

### Fixed

- campaigns: Ignore changesets where repo does not exist anymore. [#9656](https://github.com/sourcegraph/sourcegraph/pull/9656)

## 3.14.1

### Added

- monitoring: new Permissions dashboard to show stats of repository permissions.

### Changed

- Site-Admin/Instrumentation in the Kubernetes cluster deployment now includes indexed-search.

## 3.14.0

### Added

- Site-Admin/Instrumentation is now available in the Kubernetes cluster deployment [8805](https://github.com/sourcegraph/sourcegraph/pull/8805).
- Extensions can now specify a `baseUri` in the `DocumentFilter` when registering providers.
- Admins can now exclude GitHub forks and/or archived repositories from the set of repositories being mirrored in Sourcegraph with the `"exclude": [{"forks": true}]` or `"exclude": [{"archived": true}]` GitHub external service configuration. [#8974](https://github.com/sourcegraph/sourcegraph/pull/8974)
- Campaign changesets can be filtered by State, Review State and Check State. [#8848](https://github.com/sourcegraph/sourcegraph/pull/8848)
- Counts of users of and searches conducted with interactive and plain text search modes will be sent back in pings, aggregated daily, weekly, and monthly.
- Aggregated counts of daily, weekly, and monthly active users of search will be sent back in pings.
- Counts of number of searches conducted using each filter will be sent back in pings, aggregated daily, weekly, and monthly.
- Counts of number of users conducting searches containing each filter will be sent back in pings, aggregated daily, weekly, and monthly.
- Added more entries (Bash, Erlang, Julia, OCaml, Scala) to the list of suggested languages for the `lang:` filter.
- Permissions background sync is now supported for GitLab and Bitbucket Server via site configuration `"permissions.backgroundSync": {"enabled": true}`.
- Indexed search exports more prometheus metrics and debug logs to aid debugging performance issues. [#9111](https://github.com/sourcegraph/sourcegraph/issues/9111)
- monitoring: the Frontend dashboard now shows in excellent detail how search is behaving overall and at a glance.
- monitoring: added alerts for when hard search errors (both timeouts and general errors) are high.
- monitoring: added alerts for when partial search timeouts are high.
- monitoring: added alerts for when search 90th and 99th percentile request duration is high.
- monitoring: added alerts for when users are being shown an abnormally large amount of search alert user suggestions and no results.
- monitoring: added alerts for when the internal indexed and unindexed search services are returning bad responses.
- monitoring: added alerts for when gitserver may be under heavy load due to many concurrent command executions or under-provisioning.

### Changed

- The "automation" feature was renamed to "campaigns".
  - `campaigns.readAccess.enabled` replaces the deprecated site configuration property `automation.readAccess.enabled`.
  - The experimental feature flag was not renamed (because it will go away soon) and remains `{"experimentalFeatures": {"automation": "enabled"}}`.
- The [Kubernetes deployment](https://github.com/sourcegraph/deploy-sourcegraph) for **existing** installations requires a
  [migration step](https://github.com/sourcegraph/deploy-sourcegraph/blob/master/docs/migrate.md) when upgrading
  past commit [821032e2ee45f21f701](https://github.com/sourcegraph/deploy-sourcegraph/commit/821032e2ee45f21f701caac624e4f090c59fd259) or when upgrading to 3.14.
  New installations starting with the mentioned commit or with 3.14 do not need this migration step.
- Aggregated search latencies (in ms) of search queries are now included in [pings](https://docs.sourcegraph.com/admin/pings).
- The [Kubernetes deployment](https://github.com/sourcegraph/deploy-sourcegraph) frontend role has added services as a resource to watch/listen/get.
  This change does not affect the newly-introduced, restricted Kubernetes config files.
- Archived repositories are excluded from search by default. Adding `archived:yes` includes archived repositories.
- Forked repositories are excluded from search by default. Adding `fork:yes` includes forked repositories.
- CSRF and session cookies now set `SameSite=None` when Sourcegraph is running behind HTTPS and `SameSite=Lax` when Sourcegraph is running behind HTTP in order to comply with a [recent IETF proposal](https://web.dev/samesite-cookies-explained/#samesitenone-must-be-secure). As a side effect, the Sourcegraph browser extension and GitLab/Bitbucket native integrations can only connect to private instances that have HTTPS configured. If your private instance is only running behind HTTP, please configure your instance to use HTTPS in order to continue using these.
- The Bitbucket Server rate limit that Sourcegraph self-imposes has been raised from 120 req/min to 480 req/min to account for Sourcegraph instances that make use of Sourcegraphs' Bitbucket Server repository permissions and campaigns at the same time (which require a larger number of API requests against Bitbucket Server). The new number is based on Sourcegraph consuming roughly 8% the average API request rate of a large customers' Bitbucket Server instance. [#9048](https://github.com/sourcegraph/sourcegraph/pull/9048/files)
- If a single, unambiguous commit SHA is used in a search query (e.g., `repo@c98f56`) and a search index exists at this commit (i.e., it is the `HEAD` commit), then the query is searched using the index. Prior to this change, unindexed search was performed for any query containing an `@commit` specifier.

### Fixed

- Zoekt's watchdog ensures the service is down upto 3 times before exiting. The watchdog would misfire on startup on resource constrained systems, with the retries this should make a false positive far less likely. [#7867](https://github.com/sourcegraph/sourcegraph/issues/7867)
- A regression in repo-updater was fixed that lead to every repository's git clone being updated every time the list of repositories was synced from the code host. [#8501](https://github.com/sourcegraph/sourcegraph/issues/8501)
- The default timeout of indexed search has been increased. Previously indexed search would always return within 3s. This lead to broken behaviour on new instances which had yet to tune resource allocations. [#8720](https://github.com/sourcegraph/sourcegraph/pull/8720)
- Bitbucket Server older than 5.13 failed to sync since Sourcegraph 3.12. This was due to us querying for the `archived` label, but Bitbucket Server 5.13 does not support labels. [#8883](https://github.com/sourcegraph/sourcegraph/issues/8883)
- monitoring: firing alerts are now ordered at the top of the list in dashboards by default for better visibility.
- monitoring: fixed an issue where some alerts would fail to report in for the "Total alerts defined" panel in the overview dashboard.

### Removed

- The v3.11 migration to merge critical and site configuration has been removed. If you are still making use of the deprecated `CRITICAL_CONFIG_FILE`, your instance may not start up. See the [migration notes for Sourcegraph 3.11](https://docs.sourcegraph.com/admin/migration/3_11) for more information.

## 3.13.2

### Fixed

- The default timeout of indexed search has been increased. Previously indexed search would always return within 3s. This lead to broken behaviour on new instances which had yet to tune resource allocations. [#8720](https://github.com/sourcegraph/sourcegraph/pull/8720)
- Bitbucket Server older than 5.13 failed to sync since Sourcegraph 3.12. This was due to us querying for the `archived` label, but Bitbucket Server 5.13 does not support labels. [#8883](https://github.com/sourcegraph/sourcegraph/issues/8883)
- A regression in repo-updater was fixed that lead to every repository's git clone being updated every time the list of repositories was synced from the code host. [#8501](https://github.com/sourcegraph/sourcegraph/issues/8501)

## 3.13.1

### Fixed

- To reduce the chance of users running into "502 Bad Gateway" errors an internal timeout has been increased from 60 seconds to 10 minutes so that long running requests are cut short by the proxy in front of `sourcegraph-frontend` and correctly reported as "504 Gateway Timeout". [#8606](https://github.com/sourcegraph/sourcegraph/pull/8606)
- Sourcegraph instances that are not connected to the internet will no longer display errors when users submit NPS survey responses (the responses will continue to be stored locally). Rather, an error will be printed to the frontend logs. [#8598](https://github.com/sourcegraph/sourcegraph/issues/8598)
- Showing `head>` in the search results if the first line of the file is shown [#8619](https://github.com/sourcegraph/sourcegraph/issues/8619)

## 3.13.0

### Added

- Experimental: Added new field `experimentalFeatures.customGitFetch` that allows defining custom git fetch commands for code hosts and repositories with special settings. [#8435](https://github.com/sourcegraph/sourcegraph/pull/8435)
- Experimental: the search query input now provides syntax highlighting, hover tooltips, and diagnostics on filters in search queries. Requires the global settings value `{ "experimentalFeatures": { "smartSearchField": true } }`.
- Added a setting `search.hideSuggestions`, which when set to `true`, will hide search suggestions in the search bar. [#8059](https://github.com/sourcegraph/sourcegraph/pull/8059)
- Experimental: A tool, [src-expose](https://docs.sourcegraph.com/admin/external_service/other#experimental-src-expose), can be used to import code from any code host.
- Experimental: Added new field `certificates` as in `{ "experimentalFeatures" { "tls.external": { "certificates": ["<CERT>"] } } }`. This allows you to add certificates to trust when communicating with a code host (via API or git+http). We expect this to be useful for adding internal certificate authorities/self-signed certificates. [#71](https://github.com/sourcegraph/sourcegraph/issues/71)
- Added a setting `auth.minPasswordLength`, which when set, causes a minimum password length to be enforced when users sign up or change passwords. [#7521](https://github.com/sourcegraph/sourcegraph/issues/7521)
- GitHub labels associated with code change campaigns are now displayed. [#8115](https://github.com/sourcegraph/sourcegraph/pull/8115)
- GitHub labels associated with campaigns are now displayed. [#8115](https://github.com/sourcegraph/sourcegraph/pull/8115)
- When creating a campaign, users can now specify the branch name that will be used on code host. This is also a breaking change for users of the GraphQL API since the `branch` attribute is now required in `CreateCampaignInput` when a `plan` is also specified. [#7646](https://github.com/sourcegraph/sourcegraph/issues/7646)
- Added an optional `content:` parameter for specifying a search pattern. This parameter overrides any other search patterns in a query. Useful for unambiguously specifying what to search for when search strings clash with other query syntax. [#6490](https://github.com/sourcegraph/sourcegraph/issues/6490)
- Interactive search mode, which helps users construct queries using UI elements, is now made available to users by default. A dropdown to the left of the search bar allows users to toggle between interactive and plain text modes. The option to use interactive search mode can be disabled by adding `{ "experimentalFeatures": { "splitSearchModes": false } }` in global settings. [#8461](https://github.com/sourcegraph/sourcegraph/pull/8461)
- Our [upgrade policy](https://docs.sourcegraph.com/#upgrading-sourcegraph) is now enforced by the `sourcegraph-frontend` on startup to prevent admins from mistakenly jumping too many versions. [#8157](https://github.com/sourcegraph/sourcegraph/pull/8157) [#7702](https://github.com/sourcegraph/sourcegraph/issues/7702)
- Repositories with bad object packs or bad objects are automatically repaired. We now detect suspect output of git commands to mark a repository for repair. [#6676](https://github.com/sourcegraph/sourcegraph/issues/6676)
- Hover tooltips for Scala and Perl files now have syntax highlighting. [#8456](https://github.com/sourcegraph/sourcegraph/pull/8456) [#8307](https://github.com/sourcegraph/sourcegraph/issues/8307)

### Changed

- `experimentalFeatures.splitSearchModes` was removed as a site configuration option. It should be set in global/org/user settings.
- Sourcegraph now waits for `90s` instead of `5s` for Redis to be available before quitting. This duration is configurable with the new `SRC_REDIS_WAIT_FOR` environment variable.
- Code intelligence usage statistics will be sent back via pings by default. Aggregated event counts can be disabled via the site admin flag `disableNonCriticalTelemetry`.
- The Sourcegraph Docker image optimized its use of Redis to make start-up significantly faster in certain scenarios (e.g when container restarts were frequent). ([#3300](https://github.com/sourcegraph/sourcegraph/issues/3300), [#2904](https://github.com/sourcegraph/sourcegraph/issues/2904))
- Upgrading Sourcegraph is officially supported for one minor version increment (e.g., 3.12 -> 3.13). Previously, upgrades from 2 minor versions previous were supported. Please reach out to support@sourcegraph.com if you would like assistance upgrading from a much older version of Sourcegraph.
- The GraphQL mutation `previewCampaignPlan` has been renamed to `createCampaignPlan`. This mutation is part of campaigns, which is still in beta and behind a feature flag and thus subject to possible breaking changes while we still work on it.
- The GraphQL mutation `previewCampaignPlan` has been renamed to `createCampaignPlan`. This mutation is part of the campaigns feature, which is still in beta and behind a feature flag and thus subject to possible breaking changes while we still work on it.
- The GraphQL field `CampaignPlan.changesets` has been deprecated and will be removed in 3.15. A new field called `CampaignPlan.changesetPlans` has been introduced to make the naming more consistent with the `Campaign.changesetPlans` field. Please use that instead. [#7966](https://github.com/sourcegraph/sourcegraph/pull/7966)
- Long lines (>2000 bytes) are no longer highlighted, in order to prevent performance issues in browser rendering. [#6489](https://github.com/sourcegraph/sourcegraph/issues/6489)
- No longer requires `read:org` permissions for GitHub OAuth if `allowOrgs` is not enabled in the site configuration. [#8163](https://github.com/sourcegraph/sourcegraph/issues/8163)
- [Documentation](https://github.com/sourcegraph/deploy-sourcegraph/blob/master/configure/jaeger/README.md) in github.com/sourcegraph/deploy-sourcegraph for deploying Jaeger in Kubernetes clusters running Sourcegraph has been updated to use the [Jaeger Operator](https://www.jaegertracing.io/docs/1.16/operator/), the recommended standard way of deploying Jaeger in a Kubernetes cluster. We recommend existing customers that use Jaeger adopt this new method of deployment. Please reach out to support@sourcegraph.com if you'd like assistance updating.

### Fixed

- The syntax highlighter (syntect-server) no longer fails when run in environments without IPv6 support. [#8463](https://github.com/sourcegraph/sourcegraph/pull/8463)
- After adding/removing a gitserver replica the admin interface will correctly report that repositories that need to move replicas as cloning. [#7970](https://github.com/sourcegraph/sourcegraph/issues/7970)
- Show download button for images. [#7924](https://github.com/sourcegraph/sourcegraph/issues/7924)
- gitserver backoffs trying to re-clone repositories if they fail to clone. In the case of large monorepos that failed this lead to gitserver constantly cloning them and using many resources. [#7804](https://github.com/sourcegraph/sourcegraph/issues/7804)
- It is now possible to escape spaces using `\` in the search queries when using regexp. [#7604](https://github.com/sourcegraph/sourcegraph/issues/7604)
- Clicking filter chips containing whitespace is now correctly quoted in the web UI. [#6498](https://github.com/sourcegraph/sourcegraph/issues/6498)
- **Monitoring:** Fixed an issue with the **Frontend** -> **Search responses by status** panel which caused search response types to not be aggregated as expected. [#7627](https://github.com/sourcegraph/sourcegraph/issues/7627)
- **Monitoring:** Fixed an issue with the **Replacer**, **Repo Updater**, and **Searcher** dashboards would incorrectly report on a metric from the unrelated query-runner service. [#7531](https://github.com/sourcegraph/sourcegraph/issues/7531)
- Deterministic ordering of results from indexed search. Previously when refreshing a page with many results some results may come and go.
- Spread out periodic git reclones. Previously we would reclone all git repositories every 45 days. We now add in a jitter of 12 days to spread out the load for larger installations. [#8259](https://github.com/sourcegraph/sourcegraph/issues/8259)
- Fixed an issue with missing commit information in graphql search results. [#8343](https://github.com/sourcegraph/sourcegraph/pull/8343)

### Removed

- All repository fields related to `enabled` and `disabled` have been removed from the GraphQL API. These fields have been deprecated since 3.4. [#3971](https://github.com/sourcegraph/sourcegraph/pull/3971)
- The deprecated extension API `Hover.__backcompatContents` was removed.

## 3.12.10

This release backports the fixes released in `3.13.2` for customers still on `3.12`.

### Fixed

- The default timeout of indexed search has been increased. Previously indexed search would always return within 3s. This lead to broken behaviour on new instances which had yet to tune resource allocations. [#8720](https://github.com/sourcegraph/sourcegraph/pull/8720)
- Bitbucket Server older than 5.13 failed to sync since Sourcegraph 3.12. This was due to us querying for the `archived` label, but Bitbucket Server 5.13 does not support labels. [#8883](https://github.com/sourcegraph/sourcegraph/issues/8883)
- A regression in repo-updater was fixed that lead to every repository's git clone being updated every time the list of repositories was synced from the code host. [#8501](https://github.com/sourcegraph/sourcegraph/issues/8501)

## 3.12.9

This is `3.12.8` release with internal infrastructure fixes to publish the docker images.

## 3.12.8

### Fixed

- Extension API showInputBox and other Window methods now work on search results pages [#8519](https://github.com/sourcegraph/sourcegraph/issues/8519)
- Extension error notification styling is clearer [#8521](https://github.com/sourcegraph/sourcegraph/issues/8521)

## 3.12.7

### Fixed

- Campaigns now gracefully handle GitHub review dismissals when rendering the burndown chart.

## 3.12.6

### Changed

- When GitLab permissions are turned on using GitLab OAuth authentication, GitLab project visibility is fetched in batches, which is generally more efficient than fetching them individually. The `minBatchingThreshold` and `maxBatchRequests` fields of the `authorization.identityProvider` object in the GitLab repositories configuration control when such batch fetching is used. [#8171](https://github.com/sourcegraph/sourcegraph/pull/8171)

## 3.12.5

### Fixed

- Fixed an internal race condition in our Docker build process. The previous patch version 3.12.4 contained an lsif-server version that was newer than expected. The affected artifacts have since been removed from the Docker registry.

## 3.12.4

### Added

- New optional `apiURL` configuration option for Bitbucket Cloud code host connection [#8082](https://github.com/sourcegraph/sourcegraph/pull/8082)

## 3.12.3

### Fixed

- Fixed an issue in `sourcegraph/*` Docker images where data folders were either not created or had incorrect permissions - preventing the use of Docker volumes. [#7991](https://github.com/sourcegraph/sourcegraph/pull/7991)

## 3.12.2

### Added

- Experimental: The site configuration field `campaigns.readAccess.enabled` allows site-admins to give read-only access for code change campaigns to non-site-admins. This is a setting for the experimental feature campaigns and will only have an effect when campaigns are enabled under `experimentalFeatures`. [#8013](https://github.com/sourcegraph/sourcegraph/issues/8013)

### Fixed

- A regression in 3.12.0 which caused [find-leaked-credentials campaigns](https://docs.sourcegraph.com/user/campaigns#finding-leaked-credentials) to not return any results for private repositories. [#7914](https://github.com/sourcegraph/sourcegraph/issues/7914)
- Experimental: The site configuration field `campaigns.readAccess.enabled` allows site-admins to give read-only access for campaigns to non-site-admins. This is a setting for the experimental campaigns feature and will only have an effect when campaigns is enabled under `experimentalFeatures`. [#8013](https://github.com/sourcegraph/sourcegraph/issues/8013)

### Fixed

- A regression in 3.12.0 which caused find-leaked-credentials campaigns to not return any results for private repositories. [#7914](https://github.com/sourcegraph/sourcegraph/issues/7914)
- A regression in 3.12.0 which removed the horizontal bar between search result matches.
- Manual campaigns were wrongly displayed as being in draft mode. [#8009](https://github.com/sourcegraph/sourcegraph/issues/8009)
- Manual campaigns could be published and create the wrong changesets on code hosts, even though the campaign was never in draft mode (see line above). [#8012](https://github.com/sourcegraph/sourcegraph/pull/8012)
- A regression in 3.12.0 which caused manual campaigns to not properly update the UI after adding a changeset. [#8023](https://github.com/sourcegraph/sourcegraph/pull/8023)
- Minor improvements to manual campaign form fields. [#8033](https://github.com/sourcegraph/sourcegraph/pull/8033)

## 3.12.1

### Fixed

- The ephemeral `/site-config.json` escape-hatch config file has moved to `$HOME/site-config.json`, to support non-root container environments. [#7873](https://github.com/sourcegraph/sourcegraph/issues/7873)
- Fixed an issue where repository permissions would sometimes not be cached, due to improper Redis nil value handling. [#7912](https://github.com/sourcegraph/sourcegraph/issues/7912)

## 3.12.0

### Added

- Bitbucket Server repositories with the label `archived` can be excluded from search with `archived:no` [syntax](https://docs.sourcegraph.com/code_search/reference/queries). [#5494](https://github.com/sourcegraph/sourcegraph/issues/5494)
- Add button to download file in code view. [#5478](https://github.com/sourcegraph/sourcegraph/issues/5478)
- The new `allowOrgs` site config setting in GitHub `auth.providers` enables admins to restrict GitHub logins to members of specific GitHub organizations. [#4195](https://github.com/sourcegraph/sourcegraph/issues/4195)
- Support case field in repository search. [#7671](https://github.com/sourcegraph/sourcegraph/issues/7671)
- Skip LFS content when cloning git repositories. [#7322](https://github.com/sourcegraph/sourcegraph/issues/7322)
- Hover tooltips and _Find Reference_ results now display a badge to indicate when a result is search-based. These indicators can be disabled by adding `{ "experimentalFeatures": { "showBadgeAttachments": false } }` in global settings.
- Campaigns can now be created as drafts, which can be shared and updated without creating changesets (pull requests) on code hosts. When ready, a draft can then be published, either completely or changeset by changeset, to create changesets on the code host. [#7659](https://github.com/sourcegraph/sourcegraph/pull/7659)
- Experimental: feature flag `BitbucketServerFastPerm` can be enabled to speed up fetching ACL data from Bitbucket Server instances. This requires [Bitbucket Server Sourcegraph plugin](https://github.com/sourcegraph/bitbucket-server-plugin) to be installed.
- Experimental: A site configuration field `{ "experimentalFeatures" { "tls.external": { "insecureSkipVerify": true } } }` which allows you to configure SSL/TLS settings for Sourcegraph contacting your code hosts. Currently just supports turning off TLS/SSL verification. [#71](https://github.com/sourcegraph/sourcegraph/issues/71)
- Experimental: To search across multiple revisions of the same repository, list multiple branch names (or other revspecs) separated by `:` in your query, as in `repo:myrepo@branch1:branch2:branch2`. To search all branches, use `repo:myrepo@*refs/heads/`. Requires the site configuration value `{ "experimentalFeatures": { "searchMultipleRevisionsPerRepository": true } }`. Previously this was only supported for diff and commit searches.
- Experimental: interactive search mode, which helps users construct queries using UI elements. Requires the site configuration value `{ "experimentalFeatures": { "splitSearchModes": true } }`. The existing plain text search format is still available via the dropdown menu on the left of the search bar.
- A case sensitivity toggle now appears in the search bar.
- Add explicit repository permissions support with site configuration field `{ "permissions.userMapping" { "enabled": true, "bindID": "email" } }`.

### Changed

- The "Files" tab in the search results page has been renamed to "Filenames" for clarity.
- The search query builder now lives on its own page at `/search/query-builder`. The home search page has a link to it.
- User passwords when using builtin auth are limited to 256 characters. Existing passwords longer than 256 characters will continue to work.
- GraphQL API: Campaign.changesetCreationStatus has been renamed to Campaign.status to be aligned with CampaignPlan. [#7654](https://github.com/sourcegraph/sourcegraph/pull/7654)
- When using GitHub as an authentication provider, `read:org` scope is now required. This is used to support the new `allowOrgs` site config setting in the GitHub `auth.providers` configuration, which enables site admins to restrict GitHub logins to members of a specific GitHub organization. This for example allows having a Sourcegraph instance with GitHub sign in configured be exposed to the public internet without allowing everyone with a GitHub account access to your Sourcegraph instance.

### Fixed

- The experimental search pagination API no longer times out when large repositories are encountered. [#6384](https://github.com/sourcegraph/sourcegraph/issues/6384)
- We resolve relative symbolic links from the directory of the symlink, rather than the root of the repository. [#6034](https://github.com/sourcegraph/sourcegraph/issues/6034)
- Show errors on repository settings page when repo-updater is down. [#3593](https://github.com/sourcegraph/sourcegraph/issues/3593)
- Remove benign warning that verifying config took more than 10s when updating or saving an external service. [#7176](https://github.com/sourcegraph/sourcegraph/issues/7176)
- repohasfile search filter works again (regressed in 3.10). [#7380](https://github.com/sourcegraph/sourcegraph/issues/7380)
- Structural search can now run on very large repositories containing any number of files. [#7133](https://github.com/sourcegraph/sourcegraph/issues/7133)

### Removed

- The deprecated GraphQL mutation `setAllRepositoriesEnabled` has been removed. [#7478](https://github.com/sourcegraph/sourcegraph/pull/7478)
- The deprecated GraphQL mutation `deleteRepository` has been removed. [#7483](https://github.com/sourcegraph/sourcegraph/pull/7483)

## 3.11.4

### Fixed

- The `/.auth/saml/metadata` endpoint has been fixed. Previously it panicked if no encryption key was set.
- The version updating logic has been fixed for `sourcegraph/server`. Users running `sourcegraph/server:3.11.1` will need to manually modify their `docker run` command to use `sourcegraph/server:3.11.4` or higher. [#7442](https://github.com/sourcegraph/sourcegraph/issues/7442)

## 3.11.1

### Fixed

- The syncing process for newly created campaign changesets has been fixed again after they have erroneously been marked as deleted in the database. [#7522](https://github.com/sourcegraph/sourcegraph/pull/7522)
- The syncing process for newly created changesets (in campaigns) has been fixed again after they have erroneously been marked as deleted in the database. [#7522](https://github.com/sourcegraph/sourcegraph/pull/7522)

## 3.11.0

**Important:** If you use `SITE_CONFIG_FILE` or `CRITICAL_CONFIG_FILE`, please be sure to follow the steps in: [migration notes for Sourcegraph v3.11+](doc/admin/migration/3_11.md) after upgrading.

### Added

- Language statistics by commit are available via the API. [#6737](https://github.com/sourcegraph/sourcegraph/pull/6737)
- Added a new page that shows [language statistics for the results of a search query](https://docs.sourcegraph.com/user/search#statistics).
- Global settings can be configured from a local file using the environment variable `GLOBAL_SETTINGS_FILE`.
- High-level health metrics and dashboards have been added to Sourcegraph's monitoring (found under the **Site admin** -> **Monitoring** area). [#7216](https://github.com/sourcegraph/sourcegraph/pull/7216)
- Logging for GraphQL API requests not issued by Sourcegraph is now much more verbose, allowing for easier debugging of problematic queries and where they originate from. [#5706](https://github.com/sourcegraph/sourcegraph/issues/5706)
- A new campaign type finds and removes leaked NPM credentials. [#6893](https://github.com/sourcegraph/sourcegraph/pull/6893)
- Campaigns can now be retried to create failed changesets due to ephemeral errors (e.g. network problems when creating a pull request on GitHub). [#6718](https://github.com/sourcegraph/sourcegraph/issues/6718)
- The initial release of [structural code search](https://docs.sourcegraph.com/code_search/reference/structural).

### Changed

- `repohascommitafter:` search filter uses a more efficient git command to determine inclusion. [#6739](https://github.com/sourcegraph/sourcegraph/pull/6739)
- `NODE_NAME` can be specified instead of `HOSTNAME` for zoekt-indexserver. `HOSTNAME` was a confusing configuration to use in [Pure-Docker Sourcegraph deployments](https://github.com/sourcegraph/deploy-sourcegraph-docker). [#6846](https://github.com/sourcegraph/sourcegraph/issues/6846)
- The feedback toast now requests feedback every 60 days of usage (was previously only once on the 3rd day of use). [#7165](https://github.com/sourcegraph/sourcegraph/pull/7165)
- The lsif-server container now only has a dependency on Postgres, whereas before it also relied on Redis. [#6880](https://github.com/sourcegraph/sourcegraph/pull/6880)
- Renamed the GraphQL API `LanguageStatistics` fields to `name`, `totalBytes`, and `totalLines` (previously the field names started with an uppercase letter, which was inconsistent).
- Detecting a file's language uses a more accurate but slower algorithm. To revert to the old (faster and less accurate) algorithm, set the `USE_ENHANCED_LANGUAGE_DETECTION` env var to the string `false` (on the `sourcegraph/server` container, or if using the cluster deployment, on the `sourcegraph-frontend` pod).
- Diff and commit searches that make use of `before:` and `after:` filters to narrow their search area are now no longer subject to the 50-repository limit. This allows for creating saved searches on more than 50 repositories as before. [#7215](https://github.com/sourcegraph/sourcegraph/issues/7215)

### Fixed

- Changes to external service configurations are reflected much faster. [#6058](https://github.com/sourcegraph/sourcegraph/issues/6058)
- Deleting an external service will not show warnings for the non-existent service. [#5617](https://github.com/sourcegraph/sourcegraph/issues/5617)
- Suggested search filter chips are quoted if necessary. [#6498](https://github.com/sourcegraph/sourcegraph/issues/6498)
- Remove potential panic in gitserver if heavily loaded. [#6710](https://github.com/sourcegraph/sourcegraph/issues/6710)
- Multiple fixes to make the preview and creation of campaigns more robust and a smoother user experience. [#6682](https://github.com/sourcegraph/sourcegraph/pull/6682) [#6625](https://github.com/sourcegraph/sourcegraph/issues/6625) [#6658](https://github.com/sourcegraph/sourcegraph/issues/6658) [#7088](https://github.com/sourcegraph/sourcegraph/issues/7088) [#6766](https://github.com/sourcegraph/sourcegraph/issues/6766) [#6717](https://github.com/sourcegraph/sourcegraph/issues/6717) [#6659](https://github.com/sourcegraph/sourcegraph/issues/6659)
- Repositories referenced in campaigns that are removed in an external service configuration change won't lead to problems with the syncing process anymore. [#7015](https://github.com/sourcegraph/sourcegraph/pull/7015)
- The Searcher dashboard (and the `src_graphql_search_response` Prometheus metric) now properly account for search alerts instead of them being incorrectly added to the `timeout` category. [#7214](https://github.com/sourcegraph/sourcegraph/issues/7214)
- In the experimental search pagination API, the `cloning`, `missing`, and other repository fields now return a well-defined set of results. [#6000](https://github.com/sourcegraph/sourcegraph/issues/6000)

### Removed

- The management console has been removed. All critical configuration previously stored in the management console will be automatically migrated to your site configuration. For more information about this change, or if you use `SITE_CONFIG_FILE` / `CRITICAL_CONFIG_FILE`, please see the [migration notes for Sourcegraph v3.11+](doc/admin/migration/3_11.md).

## 3.10.4

### Fixed

- An issue where diff/commit searches that would run over more than 50 repositories would incorrectly display a timeout error instead of the correct error suggesting users scope their query to less repositories. [#7090](https://github.com/sourcegraph/sourcegraph/issues/7090)

## 3.10.3

### Fixed

- A critical regression in 3.10.2 which caused diff, commit, and repository searches to timeout. [#7090](https://github.com/sourcegraph/sourcegraph/issues/7090)
- A critical regression in 3.10.2 which caused "No results" to appear frequently on pages with search results. [#7095](https://github.com/sourcegraph/sourcegraph/pull/7095)
- An issue where the built-in Grafana Searcher dashboard would show duplicate success/error metrics. [#7078](https://github.com/sourcegraph/sourcegraph/pull/7078)

## 3.10.2

### Added

- Site admins can now use the built-in Grafana Searcher dashboard to observe how many search requests are successful, or resulting in errors or timeouts. [#6756](https://github.com/sourcegraph/sourcegraph/issues/6756)

### Fixed

- When searches timeout, a consistent UI with clear actions like a button to increase the timeout is now returned. [#6754](https://github.com/sourcegraph/sourcegraph/issues/6754)
- To reduce the chance of search timeouts in some cases, the default indexed search timeout has been raised from 1.5s to 3s. [#6754](https://github.com/sourcegraph/sourcegraph/issues/6754)
- We now correctly inform users of the limitations of diff/commit search. If a diff/commit search would run over more than 50 repositories, users will be shown an error suggesting they scope their search to less repositories using the `repo:` filter. Global diff/commit search support is being tracked in [#6826](https://github.com/sourcegraph/sourcegraph/issues/6826). [#5519](https://github.com/sourcegraph/sourcegraph/issues/5519)

## 3.10.1

### Added

- Syntax highlighting for Starlark (Bazel) files. [#6827](https://github.com/sourcegraph/sourcegraph/issues/6827)

### Fixed

- The experimental search pagination API no longer times out when large repositories are encountered. [#6384](https://github.com/sourcegraph/sourcegraph/issues/6384) [#6383](https://github.com/sourcegraph/sourcegraph/issues/6383)
- In single-container deployments, the builtin `postgres_exporter` now correctly respects externally configured databases. This previously caused PostgreSQL metrics to not show up in Grafana when an external DB was in use. [#6735](https://github.com/sourcegraph/sourcegraph/issues/6735)

## 3.10.0

### Added

- Indexed Search supports horizontally scaling. Instances with large number of repositories can update the `replica` field of the `indexed-search` StatefulSet. See [configure indexed-search replica count](https://github.com/sourcegraph/deploy-sourcegraph/blob/master/docs/configure.md#configure-indexed-search-replica-count). [#5725](https://github.com/sourcegraph/sourcegraph/issues/5725)
- Bitbucket Cloud external service supports `exclude` config option. [#6035](https://github.com/sourcegraph/sourcegraph/issues/6035)
- `sourcegraph/server` Docker deployments now support the environment variable `IGNORE_PROCESS_DEATH`. If set to true the container will keep running, even if a subprocess has died. This is useful when manually fixing problems in the container which the container refuses to start. For example a bad database migration.
- Search input now offers filter type suggestions [#6105](https://github.com/sourcegraph/sourcegraph/pull/6105).
- The keyboard shortcut <kbd>Ctrl</kbd>+<kbd>Space</kbd> in the search input shows a list of available filter types.
- Sourcegraph Kubernetes cluster site admins can configure PostgreSQL by specifying `postgresql.conf` via ConfigMap. [sourcegraph/deploy-sourcegraph#447](https://github.com/sourcegraph/deploy-sourcegraph/pull/447)

### Changed

- **Required Kubernetes Migration:** The [Kubernetes deployment](https://github.com/sourcegraph/deploy-sourcegraph) manifest for indexed-search services has changed from a Normal Service to a Headless Service. This is to enable Sourcegraph to individually resolve indexed-search pods. Services are immutable, so please follow the [migration guide](https://github.com/sourcegraph/deploy-sourcegraph/blob/master/docs/migrate.md#310).
- Fields of type `String` in our GraphQL API that contain [JSONC](https://komkom.github.io/) now have the custom scalar type `JSONCString`. [#6209](https://github.com/sourcegraph/sourcegraph/pull/6209)
- `ZOEKT_HOST` environment variable has been deprecated. Please use `INDEXED_SEARCH_SERVERS` instead. `ZOEKT_HOST` will be removed in 3.12.
- Directory names on the repository tree page are now shown in bold to improve readability.
- Added support for Bitbucket Server pull request activity to the [campaign](https://about.sourcegraph.com/product/code-change-management/) burndown chart. When used, this feature leads to more requests being sent to Bitbucket Server, since Sourcegraph needs to keep track of how a pull request's state changes over time. With [the instance scoped webhooks](https://docs.google.com/document/d/1I3Aq1WSUh42BP8KvKr6AlmuCfo8tXYtJu40WzdNT6go/edit) in our [Bitbucket Server plugin](https://github.com/sourcegraph/bitbucket-server-plugin/pull/10) as well as up-coming [heuristical syncing changes](#6389), this additional load will be significantly reduced in the future.
- Added support for Bitbucket Server pull request activity to the campaign burndown chart. When used, this feature leads to more requests being sent to Bitbucket Server, since Sourcegraph needs to keep track of how a pull request's state changes over time. With [the instance scoped webhooks](https://docs.google.com/document/d/1I3Aq1WSUh42BP8KvKr6AlmuCfo8tXYtJu40WzdNT6go/edit) in our [Bitbucket Server plugin](https://github.com/sourcegraph/bitbucket-server-plugin/pull/10) as well as up-coming [heuristical syncing changes](#6389), this additional load will be significantly reduced in the future.

### Fixed

- Support hyphens in Bitbucket Cloud team names. [#6154](https://github.com/sourcegraph/sourcegraph/issues/6154)
- Server will run `redis-check-aof --fix` on startup to fix corrupted AOF files. [#651](https://github.com/sourcegraph/sourcegraph/issues/651)
- Authorization provider configuration errors in external services will be shown as site alerts. [#6061](https://github.com/sourcegraph/sourcegraph/issues/6061)

### Removed

## 3.9.4

### Changed

- The experimental search pagination API's `PageInfo` object now returns a `String` instead of an `ID` for its `endCursor`, and likewise for the `after` search field. Experimental paginated search API users may need to update their usages to replace `ID` cursor types with `String` ones.

### Fixed

- The experimental search pagination API no longer omits a single repository worth of results at the end of the result set. [#6286](https://github.com/sourcegraph/sourcegraph/issues/6286)
- The experimental search pagination API no longer produces search cursors that can get "stuck". [#6287](https://github.com/sourcegraph/sourcegraph/issues/6287)
- In literal search mode, searching for quoted strings now works as expected. [#6255](https://github.com/sourcegraph/sourcegraph/issues/6255)
- In literal search mode, quoted field values now work as expected. [#6271](https://github.com/sourcegraph/sourcegraph/pull/6271)
- `type:path` search queries now correctly work in indexed search again. [#6220](https://github.com/sourcegraph/sourcegraph/issues/6220)

## 3.9.3

### Changed

- Sourcegraph is now built using Go 1.13.3 [#6200](https://github.com/sourcegraph/sourcegraph/pull/6200).

## 3.9.2

### Fixed

- URI-decode the username, password, and pathname when constructing Postgres connection paramers in lsif-server [#6174](https://github.com/sourcegraph/sourcegraph/pull/6174). Fixes a crashing lsif-server process for users with passwords containing special characters.

## 3.9.1

### Changed

- Reverted [#6094](https://github.com/sourcegraph/sourcegraph/pull/6094) because it introduced a minor security hole involving only Grafana.
  [#6075](https://github.com/sourcegraph/sourcegraph/issues/6075) will be fixed with a different approach.

## 3.9.0

### Added

- Our external service syncing model will stream in new repositories to Sourcegraph. Previously we could only add a repository to our database and clone it once we had synced all information from all external services (to detect deletions and renames). Now adding a repository to an external service configuration should be reflected much sooner, even on large instances. [#5145](https://github.com/sourcegraph/sourcegraph/issues/5145)
- There is now an easy way for site admins to view and export settings and configuration when reporting a bug. The page for doing so is at /site-admin/report-bug, linked to from the site admin side panel under "Report a bug".
- An experimental search pagination API to enable better programmatic consumption of search results is now available to try. For more details and known limitations see [the documentation](https://docs.sourcegraph.com/api/graphql/search).
- Search queries can now be interpreted literally.
  - There is now a dot-star icon in the search input bar to toggle the pattern type of a query between regexp and literal.
  - There is a new `search.defaultPatternType` setting to configure the default pattern type, regexp or literal, for searches.
  - There is a new `patternType:` search token which overrides the `search.defaultPatternType` setting, and the active state of the dot-star icon in determining the pattern type of the query.
  - Old URLs without a patternType URL parameter will be redirected to the same URL with
    patternType=regexp appended to preserve intended behavior.
- Added support for GitHub organization webhooks to enable faster updates of metadata used by [campaigns](https://about.sourcegraph.com/product/code-change-management/), such as pull requests or issue comments. See the [GitHub webhook documentation](https://docs.sourcegraph.com/admin/external_service/github#webhooks) for instructions on how to enable webhooks.
- Added support for GitHub organization webhooks to enable faster updates of changeset metadata used by campaigns. See the [GitHub webhook documentation](https://docs.sourcegraph.com/admin/external_service/github#webhooks) for instructions on how to enable webhooks.
- Added burndown chart to visualize progress of campaigns.
- Added ability to edit campaign titles and descriptions.

### Changed

- **Recommended Kubernetes Migration:** The [Kubernetes deployment](https://github.com/sourcegraph/deploy-sourcegraph) manifest for indexed-search pods has changed from a Deployment to a StatefulSet. This is to enable future work on horizontally scaling indexed search. To retain your existing indexes there is a [migration guide](https://github.com/sourcegraph/deploy-sourcegraph/blob/master/docs/migrate.md#39).
- Allow single trailing hyphen in usernames and org names [#5680](https://github.com/sourcegraph/sourcegraph/pull/5680)
- Indexed search won't spam the logs on startup if the frontend API is not yet available. [zoekt#30](https://github.com/sourcegraph/zoekt/pull/30), [#5866](https://github.com/sourcegraph/sourcegraph/pull/5866)
- Search query fields are now case insensitive. For example `repoHasFile:` will now be recognized, not just `repohasfile:`. [#5168](https://github.com/sourcegraph/sourcegraph/issues/5168)
- Search queries are now interpreted literally by default, rather than as regular expressions. [#5899](https://github.com/sourcegraph/sourcegraph/pull/5899)
- The `search` GraphQL API field now takes a two new optional parameters: `version` and `patternType`. `version` determines the search syntax version to use, and `patternType` determines the pattern type to use for the query. `version` defaults to "V1", which is regular expression searches by default, if not explicitly passed in. `patternType` overrides the pattern type determined by version.
- Saved searches have been updated to support the new patternType filter. All existing saved searches have been updated to append `patternType:regexp` to the end of queries to ensure deterministic results regardless of the patternType configurations on an instance. All new saved searches are required to have a `patternType:` field in the query.
- Allow text selection in search result headers (to allow for e.g. copying filenames)

### Fixed

- Web app: Fix paths with special characters (#6050)
- Fixed an issue that rendered the search filter `repohascommitafter` unusable in the presence of an empty repository. [#5149](https://github.com/sourcegraph/sourcegraph/issues/5149)
- An issue where `externalURL` not being configured in the management console could go unnoticed. [#3899](https://github.com/sourcegraph/sourcegraph/issues/3899)
- Listing branches and refs now falls back to a fast path if there are a large number of branches. Previously we would time out. [#4581](https://github.com/sourcegraph/sourcegraph/issues/4581)
- Sourcegraph will now ignore the ambiguous ref HEAD if a repository contains it. [#5291](https://github.com/sourcegraph/sourcegraph/issues/5291)

### Removed

## 3.8.2

### Fixed

- Sourcegraph cluster deployments now run a more stable syntax highlighting server which can self-recover from rarer failure cases such as getting stuck at high CPU usage when highlighting some specific files. [#5406](https://github.com/sourcegraph/sourcegraph/issues/5406) This will be ported to single-container deployments [at a later date](https://github.com/sourcegraph/sourcegraph/issues/5841).

## 3.8.1

### Added

- Add `nameTransformations` setting to GitLab external service to help transform repository name that shows up in the Sourcegraph UI.

## 3.8.0

### Added

- A toggle button for browser extension to quickly enable/disable the core functionality without actually enable/disable the entire extension in the browser extension manager.
- Tabs to easily toggle between the different search result types on the search results page.

### Changed

- A `hardTTL` setting was added to the [Bitbucket Server `authorization` config](https://docs.sourcegraph.com/admin/external_service/bitbucketserver#configuration). This setting specifies a duration after which a user's cached permissions must be updated before any user action is authorized. This contrasts with the already existing `ttl` setting which defines a duration after which a user's cached permissions will get updated in the background, but the previously cached (and now stale) permissions are used to authorize any user action occuring before the update concludes. If your previous `ttl` value is larger than the default of the new `hardTTL` setting (i.e. **3 days**), you must change the `ttl` to be smaller or, `hardTTL` to be larger.

### Fixed

### Removed

- The `statusIndicator` feature flag has been removed from the site configuration's `experimentalFeatures` section. The status indicator has been enabled by default since 3.6.0 and you can now safely remove the feature flag from your configuration.
- Public usage is now only available on Sourcegraph.com. Because many core features rely on persisted user settings, anonymous usage leads to a degraded experience for most users. As a result, for self-hosted private instances it is preferable for all users to have accounts. But on sourcegraph.com, users will continue to have to opt-in to accounts, despite the degraded UX.

## 3.7.2

### Added

- A [migration guide for Sourcegraph v3.7+](doc/admin/migration/3_7.md).

### Fixed

- Fixed an issue where some repositories with very long symbol names would fail to index after v3.7.
- We now retain one prior search index version after an upgrade, meaning upgrading AND downgrading from v3.6.2 <-> v3.7.2 is now 100% seamless and involves no downtime or negated search performance while repositories reindex. Please refer to the [v3.7+ migration guide](doc/admin/migration/3_7.md) for details.

## 3.7.1

### Fixed

- When re-indexing repositories, we now continue to serve from the old index in the meantime. Thus, you can upgrade to 3.7.1 without downtime.
- Indexed symbol search is now faster, as we've fixed a performance issue that occurred when many repositories without any symbols existed.
- Indexed symbol search now uses less disk space when upgrading directly to v3.7.1 as we properly remove old indexes.

## 3.7.0

### Added

- Indexed search now supports symbol queries. This feature will require re-indexing all repositories. This will increase the disk and memory usage of indexed search by roughly 10%. You can disable the feature with the configuration `search.index.symbols.enabled`. [#3534](https://github.com/sourcegraph/sourcegraph/issues/3534)
- Multi-line search now works for non-indexed search. [#4518](https://github.com/sourcegraph/sourcegraph/issues/4518)
- When using `SITE_CONFIG_FILE` and `EXTSVC_CONFIG_FILE`, you [may now also specify e.g. `SITE_CONFIG_ALLOW_EDITS=true`](https://docs.sourcegraph.com/admin/config/advanced_config_file) to allow edits to be made to the config in the application which will be overwritten on the next process restart. [#4912](https://github.com/sourcegraph/sourcegraph/issues/4912)

### Changed

- In the [GitHub external service config](https://docs.sourcegraph.com/admin/external_service/github#configuration) it's now possible to specify `orgs` without specifying `repositoryQuery` or `repos` too.
- Out-of-the-box TypeScript code intelligence is much better with an updated ctags version with a built-in TypeScript parser.
- Sourcegraph uses Git protocol version 2 for increased efficiency and performance when fetching data from compatible code hosts.
- Searches with `repohasfile:` are faster at finding repository matches. [#4833](https://github.com/sourcegraph/sourcegraph/issues/4833).
- Zoekt now runs with GOGC=50 by default, helping to reduce the memory consumption of Sourcegraph. [#3792](https://github.com/sourcegraph/sourcegraph/issues/3792)
- Upgraded the version of Go in use, which improves security for publicly accessible Sourcegraph instances.

### Fixed

- Disk cleanup in gitserver is now done in terms of percentages to fix [#5059](https://github.com/sourcegraph/sourcegraph/issues/5059).
- Search results now correctly show highlighting of matches with runes like 'İ' that lowercase to runes with a different number of bytes in UTF-8 [#4791](https://github.com/sourcegraph/sourcegraph/issues/4791).
- Fixed an issue where search would sometimes crash with a panic due to a nil pointer. [#5246](https://github.com/sourcegraph/sourcegraph/issues/5246)

### Removed

## 3.6.2

### Fixed

- Fixed Phabricator external services so they won't stop the syncing process for repositories when Phabricator doesn't return clone URLs. [#5101](https://github.com/sourcegraph/sourcegraph/pull/5101)

## 3.6.1

### Added

- New site config option `branding.brandName` configures the brand name to display in the Sourcegraph \<title\> element.
- `repositoryPathPattern` option added to the "Other" external service type for repository name customization.

## 3.6.0

### Added

- The `github.exclude` setting in [GitHub external service config](https://docs.sourcegraph.com/admin/external_service/github#configuration) additionally allows you to specify regular expressions with `{"pattern": "regex"}`.
- A new [`quicklinks` setting](https://docs.sourcegraph.com/user/personalization/quick_links) allows adding links to be displayed on the homepage and search page for all users (or users in an organization).
- Compatibility with the [Sourcegraph for Bitbucket Server](https://github.com/sourcegraph/bitbucket-server-plugin) plugin.
- Support for [Bitbucket Cloud](https://bitbucket.org) as an external service.

### Changed

- Updating or creating an external service will no longer block until the service is synced.
- The GraphQL fields `Repository.createdAt` and `Repository.updatedAt` are deprecated and will be removed in 3.8. Now `createdAt` is always the current time and updatedAt is always null.
- In the [GitHub external service config](https://docs.sourcegraph.com/admin/external_service/github#configuration) and [Bitbucket Server external service config](https://docs.sourcegraph.com/admin/external_service/bitbucket_server#permissions) `repositoryQuery` is now only required if `repos` is not set.
- Log messages from query-runner when saved searches fail now include the raw query as part of the message.
- The status indicator in the navigation bar is now enabled by default
- Usernames and org names can now contain the `.` character. [#4674](https://github.com/sourcegraph/sourcegraph/issues/4674)

### Fixed

- Commit searches now correctly highlight unicode characters, for example 加. [#4512](https://github.com/sourcegraph/sourcegraph/issues/4512)
- Symbol searches now show the number of symbol matches rather than the number of file matches found. [#4578](https://github.com/sourcegraph/sourcegraph/issues/4578)
- Symbol searches with truncated results now show a `+` on the results page to signal that some results have been omitted. [#4579](https://github.com/sourcegraph/sourcegraph/issues/4579)

## 3.5.4

### Fixed

- Fixed Phabricator external services so they won't stop the syncing process for repositories when Phabricator doesn't return clone URLs. [#5101](https://github.com/sourcegraph/sourcegraph/pull/5101)

## 3.5.2

### Changed

- Usernames and org names can now contain the `.` character. [#4674](https://github.com/sourcegraph/sourcegraph/issues/4674)

### Added

- Syntax highlighting requests that fail are now logged and traced. A new Prometheus metric `src_syntax_highlighting_requests` allows monitoring and alerting. [#4877](https://github.com/sourcegraph/sourcegraph/issues/4877).
- Sourcegraph's SAML authentication now supports RSA PKCS#1 v1.5. [#4869](https://github.com/sourcegraph/sourcegraph/pull/4869)

### Fixed

- Increased nginx proxy buffer size to fix issue where login failed when SAML AuthnRequest was too large. [#4849](https://github.com/sourcegraph/sourcegraph/pull/4849)
- A regression in 3.3.8 where `"corsOrigin": "*"` was improperly forbidden. [#4424](https://github.com/sourcegraph/sourcegraph/issues/4424)

## 3.5.1

### Added

- A new [`quicklinks` setting](https://docs.sourcegraph.com/user/personalization/quick_links) allows adding links to be displayed on the homepage and search page for all users (or users in an organization).
- Site admins can prevent the icon in the top-left corner of the screen from spinning on hovers by setting `"branding": { "disableSymbolSpin": true }` in their site configuration.

### Fixed

- Fix `repository.language` GraphQL field (previously returned empty for most repositories).

## 3.5.0

### Added

- Indexed search now supports matching consecutive literal newlines, with queries like e.g. `foo\nbar.*` to search over multiple lines. [#4138](https://github.com/sourcegraph/sourcegraph/issues/4138)
- The `orgs` setting in [GitHub external service config](https://docs.sourcegraph.com/admin/external_service/github) allows admins to select all repositories from the specified organizations to be synced.
- A new experimental search filter `repohascommitafter:"30 days ago"` allows users to exclude stale repositories that don't contain commits (to the branch being searched over) past a specified date from their search query.
- The `authorization` setting in the [Bitbucket Server external service config](https://docs.sourcegraph.com/admin/external_service/bitbucket_server#permissions) enables Sourcegraph to enforce the repository permissions defined in Bitbucket Server.
- A new, experimental status indicator in the navigation bar allows admins to quickly see whether the configured repositories are up to date or how many are currently being updated in the background. You can enable the status indicator with the following site configuration: `"experimentalFeatures": { "statusIndicator": "enabled" }`.
- A new search filter `repohasfile` allows users to filter results to just repositories containing a matching file. For example `ubuntu file:Dockerfile repohasfile:\.py$` would find Dockerfiles mentioning Ubuntu in repositories that contain Python files. [#4501](https://github.com/sourcegraph/sourcegraph/pull/4501)

### Changed

- The saved searches UI has changed. There is now a Saved searches page in the user and organizations settings area. A saved search appears in the settings area of the user or organization it is associated with.

### Removed

### Fixed

- Fixed repository search patterns which contain `.*`. Previously our optimizer would ignore `.*`, which in some cases would lead to our repository search excluding some repositories from the results.
- Fixed an issue where the Phabricator native integration would be broken on recent Phabricator versions. This fix depends on v1.2 of the [Phabricator extension](https://github.com/sourcegraph/phabricator-extension).
- Fixed an issue where the "Empty repository" banner would be shown on a repository page when starting to clone a repository.
- Prevent data inconsistency on cached archives due to restarts. [#4366](https://github.com/sourcegraph/sourcegraph/pull/4366)
- On the /extensions page, the UI is now less ambiguous when an extension has not been activated. [#4446](https://github.com/sourcegraph/sourcegraph/issues/4446)

## 3.4.5

### Fixed

- Fixed an issue where syntax highlighting taking too long would result in errors or wait long amounts of time without properly falling back to plaintext rendering after a few seconds. [#4267](https://github.com/sourcegraph/sourcegraph/issues/4267) [#4268](https://github.com/sourcegraph/sourcegraph/issues/4268) (this fix was intended to be in 3.4.3, but was in fact left out by accident)
- Fixed an issue with `sourcegraph/server` Docker deployments where syntax highlighting could produce `server closed idle connection` errors. [#4269](https://github.com/sourcegraph/sourcegraph/issues/4269) (this fix was intended to be in 3.4.3, but was in fact left out by accident)
- Fix `repository.language` GraphQL field (previously returned empty for most repositories).

## 3.4.4

### Fixed

- Fixed an out of bounds error in the GraphQL repository query. [#4426](https://github.com/sourcegraph/sourcegraph/issues/4426)

## 3.4.3

### Fixed

- Improved performance of the /site-admin/repositories page significantly (prevents timeouts). [#4063](https://github.com/sourcegraph/sourcegraph/issues/4063)
- Fixed an issue where Gitolite repositories would be inaccessible to non-admin users after upgrading to 3.3.0+ from an older version. [#4263](https://github.com/sourcegraph/sourcegraph/issues/4263)
- Repository names are now treated as case-sensitive, fixing an issue where users saw `pq: duplicate key value violates unique constraint \"repo_name_unique\"` [#4283](https://github.com/sourcegraph/sourcegraph/issues/4283)
- Repositories containing submodules not on Sourcegraph will now load without error [#2947](https://github.com/sourcegraph/sourcegraph/issues/2947)
- HTTP metrics in Prometheus/Grafana now distinguish between different types of GraphQL requests.

## 3.4.2

### Fixed

- Fixed incorrect wording in site-admin onboarding. [#4127](https://github.com/sourcegraph/sourcegraph/issues/4127)

## 3.4.1

### Added

- You may now specify `DISABLE_CONFIG_UPDATES=true` on the management console to prevent updates to the critical configuration. This is useful when loading critical config via a file using `CRITICAL_CONFIG_FILE` on the frontend.

### Changed

- When `EXTSVC_CONFIG_FILE` or `SITE_CONFIG_FILE` are specified, updates to external services and the site config are now prevented.
- Site admins will now see a warning if creating or updating an external service was successful but the process could not complete entirely due to an ephemeral error (such as GitHub API search queries running into timeouts and returning incomplete results).

### Removed

### Fixed

- Fixed an issue where `EXTSVC_CONFIG_FILE` being specified would incorrectly cause a panic.
- Fixed an issue where user/org/global settings from old Sourcegraph versions (2.x) could incorrectly be null, leading to various errors.
- Fixed an issue where an ephemeral infrastructure error (`tar/archive: invalid tar header`) would fail a search.

## 3.4.0

### Added

- When `repositoryPathPattern` is configured, paths from the full long name will redirect to the configured name. Extensions will function with the configured name. `repositoryPathPattern` allows administrators to configure "nice names". For example `sourcegraph.example.com/github.com/foo/bar` can configured to be `sourcegraph.example.com/gh/foo/bar` with `"repositoryPathPattern": "gh/{nameWithOwner}"`. (#462)
- Admins can now turn off site alerts for patch version release updates using the `alerts.showPatchUpdates` setting. Alerts will still be shown for major and minor version updates.
- The new `gitolite.exclude` setting in [Gitolite external service config](https://docs.sourcegraph.com/admin/external_service/gitolite#configuration) allows you to exclude specific repositories by their Gitolite name so that they won't be mirrored. Upon upgrading, previously "disabled" repositories will be automatically migrated to this exclusion list.
- The new `aws_codecommit.exclude` setting in [AWS CodeCommit external service config](https://docs.sourcegraph.com/admin/external_service/aws_codecommit#configuration) allows you to exclude specific repositories by their AWS name or ID so that they won't be synced. Upon upgrading, previously "disabled" repositories will be automatically migrated to this exclusion list.
- Added a new, _required_ `aws_codecommit.gitCredentials` setting to the [AWS CodeCommit external service config](https://docs.sourcegraph.com/admin/external_service/aws_codecommit#configuration). These Git credentials are required to create long-lived authenticated clone URLs for AWS CodeCommit repositories. For more information about Git credentials, see the AWS CodeCommit documentation: https://docs.aws.amazon.com/IAM/latest/UserGuide/id_credentials_ssh-keys.html#git-credentials-code-commit. For detailed instructions on how to create the credentials in IAM, see this page: https://docs.aws.amazon.com/codecommit/latest/userguide/setting-up-gc.html
- Added support for specifying a URL formatted `gitolite.host` setting in [Gitolite external service config](https://docs.sourcegraph.com/admin/external_service/gitolite#configuration) (e.g. `ssh://git@gitolite.example.org:2222/`), in addition to the already supported SCP like format (e.g `git@gitolite.example.org`)
- Added support for overriding critical, site, and external service configurations via files. Specify `CRITICAL_CONFIG_FILE=critical.json`, `SITE_CONFIG_FILE=site.json`, and/or `EXTSVC_CONFIG_FILE=extsvc.json` on the `frontend` container to do this.

### Changed

- Kinds of external services in use are now included in [server pings](https://docs.sourcegraph.com/admin/pings).
- Bitbucket Server: An actual Bitbucket icon is now used for the jump-to-bitbucket action on repository pages instead of the previously generic icon.
- Default config for GitHub, GitHub Enterprise, GitLab, Bitbucket Server, and AWS Code Commit external services has been revised to make it easier for first time admins.

### Removed

- Fields related to Repository enablement have been deprecated. Mutations are now NOOPs, and for repositories returned the value is always true for Enabled. The enabled field and mutations will be removed in 3.6. Mutations: `setRepositoryEnabled`, `setAllRepositoriesEnabled`, `updateAllMirrorRepositories`, `deleteRepository`. Query parameters: `repositories.enabled`, `repositories.disabled`. Field: `Repository.enabled`.
- Global saved searches are now deprecated. Any existing global saved searches have been assigned to the Sourcegraph instance's first site admin's user account.
- The `search.savedQueries` configuration option is now deprecated. Existing entries remain in user and org settings for backward compatibility, but are unused as saved searches are now stored in the database.

### Fixed

- Fixed a bug where submitting a saved query without selecting the location would fail for non-site admins (#3628).
- Fixed settings editors only having a few pixels height.
- Fixed a bug where browser extension and code review integration usage stats were not being captured on the site-admin Usage Stats page.
- Fixed an issue where in some rare cases PostgreSQL starting up slowly could incorrectly trigger a panic in the `frontend` service.
- Fixed an issue where the management console password would incorrectly reset to a new secure one after a user account was created.
- Fixed a bug where gitserver would leak file descriptors when performing common operations.
- Substantially improved the performance of updating Bitbucket Server external service configurations on instances with thousands of repositories, going from e.g. several minutes to about a minute for ~20k repositories (#4037).
- Fully resolved the search performance regression in v3.2.0, restoring performance of search back to the same levels it was before changes made in v3.2.0.
- Fix a bug where using a repo search filter with the prefix `github.com` only searched for repos whose name starts with `github.com`, even though no `^` was specified in the search filter. (#4103)
- Fixed an issue where files that fail syntax highlighting would incorrectly render an error instead of gracefully falling back to their plaintext form.

## 3.3.9

### Added

- Syntax highlighting requests that fail are now logged and traced. A new Prometheus metric `src_syntax_highlighting_requests` allows monitoring and alerting. [#4877](https://github.com/sourcegraph/sourcegraph/issues/4877).

## 3.3.8

### Fixed

- Fully resolved the search performance regression in v3.2.0, restoring performance of search back to the same levels it was before changes made in v3.2.0.
- Fixed an issue where files that fail syntax highlighting would incorrectly render an error instead of gracefully falling back to their plaintext form.
- Fixed an issue introduced in v3.3 where Sourcegraph would under specific circumstances incorrectly have to re-clone and re-index repositories from Bitbucket Server and AWS CodeCommit.

## 3.3.7

### Added

- The `bitbucketserver.exclude` setting in [Bitbucket Server external service config](https://docs.sourcegraph.com/admin/external_service/bitbucketserver#configuration) additionally allows you to exclude repositories matched by a regular expression (so that they won't be synced).

### Changed

### Removed

### Fixed

- Fixed a major indexed search performance regression that occurred in v3.2.0. (#3685)
- Fixed an issue where Sourcegraph would fail to update repositories on some instances (`pq: duplicate key value violates unique constraint "repo_external_service_unique_idx"`) (#3680)
- Fixed an issue where Sourcegraph would not exclude unavailable Bitbucket Server repositories. (#3772)

## 3.3.6

## Changed

- All 24 language extensions are enabled by default.

## 3.3.5

## Changed

- Indexed search is now enabled by default for new Docker deployments. (#3540)

### Removed

- Removed smart-casing behavior from search.

### Fixed

- Removes corrupted archives in the searcher cache and tries to populate the cache again instead of returning an error.
- Fixed a bug where search scopes would not get merged, and only the lowest-level list of search scopes would appear.
- Fixed an issue where repo-updater was slower in performing its work which could sometimes cause other performance issues. https://github.com/sourcegraph/sourcegraph/pull/3633

## 3.3.4

### Fixed

- Fixed bundling of the Phabricator integration assets in the Sourcegraph docker image.

## 3.3.3

### Fixed

- Fixed bug that prevented "Find references" action from being completed in the activation checklist.

## 3.3.2

### Fixed

- Fixed an issue where the default `bitbucketserver.repositoryQuery` would not be created on migration from older Sourcegraph versions. https://github.com/sourcegraph/sourcegraph/issues/3591
- Fixed an issue where Sourcegraph would add deleted repositories to the external service configuration. https://github.com/sourcegraph/sourcegraph/issues/3588
- Fixed an issue where a repo-updater migration would hit code host rate limits. https://github.com/sourcegraph/sourcegraph/issues/3582
- The required `bitbucketserver.username` field of a [Bitbucket Server external service configuration](https://docs.sourcegraph.com/admin/external_service/bitbucketserver#configuration), if unset or empty, is automatically migrated to match the user part of the `url` (if defined). https://github.com/sourcegraph/sourcegraph/issues/3592
- Fixed a panic that would occur in indexed search / the frontend when a search error ocurred. https://github.com/sourcegraph/sourcegraph/issues/3579
- Fixed an issue where the repo-updater service could become deadlocked while performing a migration. https://github.com/sourcegraph/sourcegraph/issues/3590

## 3.3.1

### Fixed

- Fixed a bug that prevented external service configurations specifying client certificates from working (#3523)

## 3.3.0

### Added

- In search queries, treat `foo(` as `foo\(` and `bar[` as `bar\[` rather than failing with an error message.
- Enterprise admins can now customize the appearance of the homepage and search icon.
- A new settings property `notices` allows showing custom informational messages on the homepage and at the top of each page. The `motd` property is deprecated and its value is automatically migrated to the new `notices` property.
- The new `gitlab.exclude` setting in [GitLab external service config](https://docs.sourcegraph.com/admin/external_service/gitlab#configuration) allows you to exclude specific repositories matched by `gitlab.projectQuery` and `gitlab.projects` (so that they won't be synced). Upon upgrading, previously "disabled" repositories will be automatically migrated to this exclusion list.
- The new `gitlab.projects` setting in [GitLab external service config](https://docs.sourcegraph.com/admin/external_service/gitlab#configuration) allows you to select specific repositories to be synced.
- The new `bitbucketserver.exclude` setting in [Bitbucket Server external service config](https://docs.sourcegraph.com/admin/external_service/bitbucketserver#configuration) allows you to exclude specific repositories matched by `bitbucketserver.repositoryQuery` and `bitbucketserver.repos` (so that they won't be synced). Upon upgrading, previously "disabled" repositories will be automatically migrated to this exclusion list.
- The new `bitbucketserver.repos` setting in [Bitbucket Server external service config](https://docs.sourcegraph.com/admin/external_service/bitbucketserver#configuration) allows you to select specific repositories to be synced.
- The new required `bitbucketserver.repositoryQuery` setting in [Bitbucket Server external service configuration](https://docs.sourcegraph.com/admin/external_service/bitbucketserver#configuration) allows you to use Bitbucket API repository search queries to select repos to be synced. Existing configurations will be migrate to have it set to `["?visibility=public", "?visibility=private"]` which is equivalent to the previous implicit behaviour that this setting supersedes.
- "Quick configure" buttons for common actions have been added to the config editor for all external services.
- "Quick configure" buttons for common actions have been added to the management console.
- Site-admins now receive an alert every day for the seven days before their license key expires.
- The user menu (in global nav) now lists the user's organizations.
- All users on an instance now see a non-dismissable alert when when there's no license key in use and the limit of free user accounts is exceeded.
- All users will see a dismissible warning about limited search performance and accuracy on when using the sourcegraph/server Docker image with more than 100 repositories enabled.

### Changed

- Indexed searches that time out more consistently report a timeout instead of erroneously saying "No results."
- The symbols sidebar now only shows symbols defined in the current file or directory.
- The dynamic filters on search results pages will now display `lang:` instead of `file:` filters for language/file-extension filter suggestions.
- The default `github.repositoryQuery` of a [GitHub external service configuration](https://docs.sourcegraph.com/admin/external_service/github#configuration) has been changed to `["none"]`. Existing configurations that had this field unset will be migrated to have the previous default explicitly set (`["affiliated", "public"]`).
- The default `gitlab.projectQuery` of a [GitLab external service configuration](https://docs.sourcegraph.com/admin/external_service/gitlab#configuration) has been changed to `["none"]`. Existing configurations that had this field unset will be migrated to have the previous default explicitly set (`["?membership=true"]`).
- The default value of `maxReposToSearch` is now unlimited (was 500).
- The default `github.repositoryQuery` of a [GitHub external service configuration](https://docs.sourcegraph.com/admin/external_service/github#configuration) has been changed to `["none"]` and is now a required field. Existing configurations that had this field unset will be migrated to have the previous default explicitly set (`["affiliated", "public"]`).
- The default `gitlab.projectQuery` of a [GitLab external service configuration](https://docs.sourcegraph.com/admin/external_service/gitlab#configuration) has been changed to `["none"]` and is now a required field. Existing configurations that had this field unset will be migrated to have the previous default explicitly set (`["?membership=true"]`).
- The `bitbucketserver.username` field of a [Bitbucket Server external service configuration](https://docs.sourcegraph.com/admin/external_service/bitbucketserver#configuration) is now **required**. This field is necessary to authenticate with the Bitbucket Server API with either `password` or `token`.
- The settings and account pages for users and organizations are now combined into a single tab.

### Removed

- Removed the option to show saved searches on the Sourcegraph homepage.

### Fixed

- Fixed an issue where the site-admin repositories page `Cloning`, `Not Cloned`, `Needs Index` tabs were very slow on instances with thousands of repositories.
- Fixed an issue where failing to syntax highlight a single file would take down the entire syntax highlighting service.

## 3.2.6

### Fixed

- Fully resolved the search performance regression in v3.2.0, restoring performance of search back to the same levels it was before changes made in v3.2.0.

## 3.2.5

### Fixed

- Fixed a major indexed search performance regression that occurred in v3.2.0. (#3685)

## 3.2.4

### Fixed

- Fixed bundling of the Phabricator integration assets in the Sourcegraph docker image.

## 3.2.3

### Fixed

- Fixed https://github.com/sourcegraph/sourcegraph/issues/3336.
- Clearer error message when a repository sync fails due to the inability to clone a repository.
- Rewrite '@' character in Gitolite repository names to '-', which permits them to be viewable in the UI.

## 3.2.2

### Changed

- When using an external Zoekt instance (specified via the `ZOEKT_HOST` environment variable), sourcegraph/server no longer spins up a redundant internal Zoekt instance.

## 3.2.1

### Fixed

- Jaeger tracing, once enabled, can now be configured via standard [environment variables](https://github.com/jaegertracing/jaeger-client-go/blob/v2.14.0/README.md#environment-variables).
- Fixed an issue where some search and zoekt errors would not be logged.

## 3.2.0

### Added

- Sourcegraph can now automatically use the system's theme.
  To enable, open the user menu in the top right and make sure the theme dropdown is set to "System".
  This is currently supported on macOS Mojave with Safari Technology Preview 68 and later.
- The `github.exclude` setting was added to the [GitHub external service config](https://docs.sourcegraph.com/admin/external_service/github#configuration) to allow excluding repositories yielded by `github.repos` or `github.repositoryQuery` from being synced.

### Changed

- Symbols search is much faster now. After the initial indexing, you can expect code intelligence to be nearly instant no matter the size of your repository.
- Massively reduced the number of code host API requests Sourcegraph performs, which caused rate limiting issues such as slow search result loading to appear.
- The [`corsOrigin`](https://docs.sourcegraph.com/admin/config/site_config) site config property is no longer needed for integration with GitHub, GitLab, etc., via the [Sourcegraph browser extension](https://docs.sourcegraph.com/integration/browser_extension). Only the [Phabricator extension](https://github.com/sourcegraph/phabricator-extension) requires it.

### Fixed

- Fixed a bug where adding a search scope that adds a `repogroup` filter would cause invalid queries if `repogroup:sample` was already part of the query.
- An issue where errors during displaying search results would not be displayed.

### Removed

- The `"updateScheduler2"` experiment is now the default and it's no longer possible to configure.

## 3.1.2

### Added

- The `search.contextLines` setting was added to allow configuration of the number of lines of context to be displayed around search results.

### Changed

- Massively reduced the number of code host API requests Sourcegraph performs, which caused rate limiting issues such as slow search result loading to appear.
- Improved logging in various situations where Sourcegraph would potentially hit code host API rate limits.

### Fixed

- Fixed an issue where search results loading slowly would display a `Cannot read property "lastChild" of undefined` error.

## 3.1.1

### Added

- Query builder toggle (open/closed) state is now retained.

### Fixed

- Fixed an issue where single-term values entered into the "Exact match" field in the query builder were not getting wrapped in quotes.

## 3.1.0

### Added

- Added Docker-specific help text when running the Sourcegraph docker image in an environment with an sufficient open file descriptor limit.
- Added syntax highlighting for Kotlin and Dart.
- Added a management console environment variable to disable HTTPS, see [the docs](doc/admin/management_console.md#can-i-disable-https-on-the-management-console) for more information.
- Added `auth.disableUsernameChanges` to critical configuration to prevent users from changing their usernames.
- Site admins can query a user by email address or username from the GraphQL API.
- Added a search query builder to the main search page. Click "Use search query builder" to open the query builder, which is a form with separate inputs for commonly used search keywords.

### Changed

- File match search results now show full repository name if there are results from mirrors on different code hosts (e.g. github.com/sourcegraph/sourcegraph and gitlab.com/sourcegraph/sourcegraph)
- Search queries now use "smart case" by default. Searches are case insensitive unless you use uppercase letters. To explicitly set the case, you can still use the `case` field (e.g. `case:yes`, `case:no`). To explicitly set smart case, use `case:auto`.

### Fixed

- Fixed an issue where the management console would improperly regenerate the TLS cert/key unless `CUSTOM_TLS=true` was set. See the documentation for [how to use your own TLS certificate with the management console](doc/admin/management_console.md#how-can-i-use-my-own-tls-certificates-with-the-management-console).

## 3.0.1

### Added

- Symbol search now supports Elixir, Haskell, Kotlin, Scala, and Swift

### Changed

- Significantly optimized how file search suggestions are provided when using indexed search (cluster deployments).
- Both the `sourcegraph/server` image and the [Kubernetes deployment](https://github.com/sourcegraph/deploy-sourcegraph) manifests ship with Postgres `11.1`. For maximum compatibility, however, the minimum supported version remains `9.6`. The upgrade procedure is mostly automated for existing deployments. Please refer to [this page](https://docs.sourcegraph.com/admin/postgres) for detailed instructions.

### Removed

- The deprecated `auth.disableAccessTokens` site config property was removed. Use `auth.accessTokens` instead.
- The `disableBrowserExtension` site config property was removed. [Configure nginx](https://docs.sourcegraph.com/admin/nginx) instead to block clients (if needed).

## 3.0.0

See the changelog entries for 3.0.0 beta releases and our [3.0](doc/admin/migration/3_0.md) upgrade guide if you are upgrading from 2.x.

## 3.0.0-beta.4

### Added

- Basic code intelligence for the top 10 programming languages works out of the box without any configuration. [TypeScript/JavaScript](https://sourcegraph.com/extensions/sourcegraph/typescript), [Python](https://sourcegraph.com/extensions/sourcegraph/python), [Java](https://sourcegraph.com/extensions/sourcegraph/java), [Go](https://sourcegraph.com/extensions/sourcegraph/go), [C/C++](https://sourcegraph.com/extensions/sourcegraph/cpp), [Ruby](https://sourcegraph.com/extensions/sourcegraph/ruby), [PHP](https://sourcegraph.com/extensions/sourcegraph/php), [C#](https://sourcegraph.com/extensions/sourcegraph/csharp), [Shell](https://sourcegraph.com/extensions/sourcegraph/shell), and [Scala](https://sourcegraph.com/extensions/sourcegraph/scala) are enabled by default, and you can find more in the [extension registry](https://sourcegraph.com/extensions?query=category%3A"Programming+languages").

## 3.0.0-beta.3

- Fixed an issue where the site admin is redirected to the start page instead of being redirected to the repositories overview page after deleting a repo.

## 3.0.0-beta

### Added

- Repositories can now be queried by a git clone URL through the GraphQL API.
- A new Explore area is linked from the top navigation bar (when the `localStorage.explore=true;location.reload()` feature flag is enabled).
- Authentication via GitHub is now supported. To enable, add an item to the `auth.providers` list with `type: "github"`. By default, GitHub identities must be linked to an existing Sourcegraph user account. To enable new account creation via GitHub, use the `allowSignup` option in the `GitHubConnection` config.
- Authentication via GitLab is now supported. To enable, add an item to the `auth.providers` list with `type: "gitlab"`.
- GitHub repository permissions are supported if authentication via GitHub is enabled. See the
  documentation for the `authorization` field of the `GitHubConnection` configuration.
- The repository settings mirroring page now shows when a repo is next scheduled for an update (requires experiment `"updateScheduler2": "enabled"`).
- Configured repositories are periodically scheduled for updates using a new algorithm. You can disable the new algorithm with the following site configuration: `"experimentalFeatures": { "updateScheduler2": "disabled" }`. If you do so, please file a public issue to describe why you needed to disable it.
- When using HTTP header authentication, [`stripUsernameHeaderPrefix`](https://docs.sourcegraph.com/admin/auth/#username-header-prefixes) field lets an admin specify a prefix to strip from the HTTP auth header when converting the header value to a username.
- Sourcegraph extensions whose package.json contains `"wip": true` are considered [work-in-progress extensions](https://docs.sourcegraph.com/extensions/authoring/publishing#wip-extensions) and are indicated as such to avoid users accidentally using them.
- Information about user survey submissions and a chart showing weekly active users is now displayed on the site admin Overview page.
- A new GraphQL API field `UserEmail.isPrimary` was added that indicates whether an email is the user's primary email.
- The filters bar in the search results page can now display filters from extensions.
- Extensions' `activate` functions now receive a `sourcegraph.ExtensionContext` parameter (i.e., `export function activate(ctx: sourcegraph.ExtensionContext): void { ... }`) to support deactivation and running multiple extensions in the same process.
- Users can now request an Enterprise trial license from the site init page.
- When searching, a filter button `case:yes` will now appear when relevant. This helps discovery and makes it easier to use our case-sensitive search syntax.
- Extensions can now report progress in the UI through the `withProgress()` extension API.
- When calling `editor.setDecorations()`, extensions must now provide an instance of `TextDocumentDecorationType` as first argument. This helps gracefully displaying decorations from several extensions.

### Changed

- The Postgres database backing Sourcegraph has been upgraded from 9.4 to 11.1. Existing Sourcegraph users must conduct an [upgrade procedure](https://docs.sourcegraph.com/admin/postgres_upgrade)
- Code host configuration has moved out of the site config JSON into the "External services" area of the site admin web UI. Sourcegraph instances will automatically perform a one time migration of existing data in the site config JSON. After the migration these keys can be safely deleted from the site config JSON: `awsCodeCommit`, `bitbucketServer`, `github`, `gitlab`, `gitolite`, and `phabricator`.
- Site and user usage statistics are now visible to all users. Previously only site admins (and users, for their own usage statistics) could view this information. The information consists of aggregate counts of actions such as searches, page views, etc.
- The Git blame information shown at the end of a line is now provided by the [Git extras extension](https://sourcegraph.com/extensions/sourcegraph/git-extras). You must add that extension to continue using this feature.
- The `appURL` site configuration option was renamed to `externalURL`.
- The repository and directory pages now show all entries together instead of showing files and (sub)directories separately.
- Extensions no longer can specify titles (in the `title` property in the `package.json` extension manifest). Their extension ID (such as `alice/myextension`) is used.

### Fixed

- Fixed an issue where the site admin License page showed a count of current users, rather than the max number of users over the life of the license.
- Fixed number formatting issues on site admin Overview and Survey Response pages.
- Fixed resolving of git clone URLs with `git+` prefix through the GraphQL API
- Fixed an issue where the graphql Repositories endpoint would order by a field which was not indexed. Times on Sourcegraph.com went from 10s to 200ms.
- Fixed an issue where whitespace was not handled properly in environment variable lists (`SYMBOLS_URL`, `SEARCHER_URL`).
- Fixed an issue where clicking inside the repository popover or clicking "Show more" would dismiss the popover.

### Removed

- The `siteID` site configuration option was removed because it is no longer needed. If you previously specified this in site configuration, a new, random site ID will be generated upon server startup. You can safely remove the existing `siteID` value from your site configuration after upgrading.
- The **Info** panel was removed. The information it presented can be viewed in the hover.
- The top-level `repos.list` site configuration was removed in favour of each code-host's equivalent options,
  now configured via the new _External Services UI_ available at `/site-admin/external-services`. Equivalent options in code hosts configuration:
  - GitHub via [`github.repos`](https://docs.sourcegraph.com/admin/site_config/all#repos-array)
  - Gitlab via [`gitlab.projectQuery`](https://docs.sourcegraph.com/admin/site_config/all#projectquery-array)
  - Phabricator via [`phabricator.repos`](https://docs.sourcegraph.com/admin/site_config/all#phabricator-array)
  - [Other external services](https://docs.sourcegraph.com/admin/repo/add_from_other_external_services)
- Removed the `httpStrictTransportSecurity` site configuration option. Use [nginx configuration](https://docs.sourcegraph.com/admin/nginx) for this instead.
- Removed the `tls.letsencrypt` site configuration option. Use [nginx configuration](https://docs.sourcegraph.com/admin/nginx) for this instead.
- Removed the `tls.cert` and `tls.key` site configuration options. Use [nginx configuration](https://docs.sourcegraph.com/admin/nginx) for this instead.
- Removed the `httpToHttpsRedirect` and `experimentalFeatures.canonicalURLRedireect` site configuration options. Use [nginx configuration](https://docs.sourcegraph.com/admin/nginx) for these instead.
- Sourcegraph no longer requires access to `/var/run/docker.sock`.

## 2.13.6

### Added

- The `/-/editor` endpoint now accepts a `hostname_patterns` URL parameter, which specifies a JSON
  object mapping from hostname to repository name pattern. This serves as a hint to Sourcegraph when
  resolving git clone URLs to repository names. The name pattern is the same style as is used in
  code host configurations. The default value is `{hostname}/{path}`.

## 2.13.5

### Fixed

- Fixed another issue where Sourcegraph would try to fetch more than the allowed number of repositories from AWS CodeCommit.

## 2.13.4

### Changed

- The default for `experimentalFeatures.canonicalURLRedirect` in site config was changed back to `disabled` (to avoid [#807](https://github.com/sourcegraph/sourcegraph/issues/807)).

## 2.13.3

### Fixed

- Fixed an issue that would cause the frontend health check endpoint `/healthz` to not respond. This only impacts Kubernetes deployments.
- Fixed a CORS policy issue that caused requests to be rejected when they come from origins not in our [manifest.json](https://sourcegraph.com/github.com/sourcegraph/sourcegraph/-/blob/browser/src/extension/manifest.spec.json#L72) (i.e. requested via optional permissions by the user).
- Fixed an issue that prevented `repositoryQuery` from working correctly on GitHub enterprise instances.

## 2.13.2

### Fixed

- Fixed an issue where Sourcegraph would try to fetch more than the allowed number of repositories from AWS CodeCommit.

## 2.13.1

### Changed

- The timeout when running `git ls-remote` to determine if a remote url is cloneable has been increased from 5s to 30s.
- Git commands now use [version 2 of the Git wire protocol](https://opensource.googleblog.com/2018/05/introducing-git-protocol-version-2.html), which should speed up certain operations (e.g. `git ls-remote`, `git fetch`) when communicating with a v2 enabled server.

## 2.13.0

### Added

- A new site config option `search.index.enabled` allows toggling on indexed search.
- Search now uses [Sourcegraph extensions](https://docs.sourcegraph.com/extensions) that register `queryTransformer`s.
- GitLab repository permissions are now supported. To enable this, you will need to set the `authz`
  field in the `GitLabConnection` configuration object and ensure that the access token set in the
  `token` field has both `sudo` and `api` scope.

### Changed

- When the `DEPLOY_TYPE` environment variable is incorrectly specified, Sourcegraph now shuts down and logs an error message.
- The `experimentalFeatures.canonicalURLRedirect` site config property now defaults to `enabled`. Set it to `disabled` to disable redirection to the `appURL` from other hosts.
- Updating `maxReposToSearch` site config no longer requires a server restart to take effect.
- The update check page no longer shows an error if you are using an insiders build. Insiders builds will now notify site administrators that updates are available 40 days after the release date of the installed build.
- The `github.repositoryQuery` site config property now accepts arbitrary GitHub repository searches.

### Fixed

- The user account sidebar "Password" link (to the change-password form) is now shown correctly.
- Fixed an issue where GitHub rate limits were underutilized if the remaining
  rate limit dropped below 150.
- Fixed an issue where GraphQL field `elapsedMilliseconds` returned invalid value on empty searches
- Editor extensions now properly search the selection as a literal string, instead of incorrectly using regexp.
- Fixed a bug where editing and deleting global saved searches was not possible.
- In index search, if the search regex produces multiline matches, search results are still processed per line and highlighted correctly.
- Go-To-GitHub and Go-To-GitLab buttons now link to the right branch, line and commit range.
- Go-to-GitHub button links to default branch when no rev is given.
- The close button in the panel header stays located on the top.
- The Phabricator icon is now displayed correctly.
- The view mode button in the BlobPage now shows the correct view mode to switch to.

### Removed

- The experimental feature flag to disable the new repo update scheduler has been removed.
- The `experimentalFeatures.configVars` feature flag was removed.
- The `experimentalFeatures.multipleAuthProviders` feature flag was removed because the feature is now always enabled.
- The following deprecated auth provider configuration properties were removed: `auth.provider`, `auth.saml`, `auth.openIDConnect`, `auth.userIdentityHTTPHeader`, and `auth.allowSignup`. Use `auth.providers` for all auth provider configuration. (If you were still using the deprecated properties and had no `auth.providers` set, all access to your instance will be rejected until you manually set `auth.providers`.)
- The deprecated site configuration properties `search.scopes` and `settings` were removed. Define search scopes and settings in global settings in the site admin area instead of in site configuration.
- The `pendingContents` property has been removed from our GraphQL schema.
- The **Explore** page was replaced with a **Repositories** search link in the top navigation bar.

## 2.12.3

### Fixed

- Fixed an error that prevented users without emails from submitting satisfaction surveys.

## 2.12.2

### Fixed

- Fixed an issue where private GitHub Enterprise repositories were not fetched.

## 2.12.1

### Fixed

- We use GitHub's REST API to query affliated repositories. This API has wider support on older GitHub enterprise versions.
- Fixed an issue that prevented users without email addresses from signing in (https://github.com/sourcegraph/sourcegraph/issues/426).

## 2.12.0

### Changed

- Reduced the size of in-memory data structured used for storing search results. This should reduce the backend memory usage of large result sets.
- Code intelligence is now provided by [Sourcegraph extensions](https://docs.sourcegraph.com/extensions). The extension for each language in the site configuration `langservers` property is automatically enabled.
- Support for multiple authentication providers is now enabled by default. To disable it, set the `experimentalFeatures.multipleAuthProviders` site config option to `"disabled"`. This only applies to Sourcegraph Enterprise.
- When using the `http-header` auth provider, valid auth cookies (from other auth providers that are currently configured or were previously configured) are now respected and will be used for authentication. These auth cookies also take precedence over the `http-header` auth. Previously, the `http-header` auth took precedence.
- Bitbucket Server username configuration is now used to clone repositories if the Bitbucket Server API does not set a username.
- Code discussions: On Sourcegraph.com / when `discussions.abuseProtection` is enabled in the site config, rate limits to thread creation, comment creation, and @mentions are now applied.

### Added

- Search syntax for filtering archived repositories. `archived:no` will exclude archived repositories from search results, `archived:only` will search over archived repositories only. This applies for GitHub and GitLab repositories.
- A Bitbucket Server option to exclude personal repositories in the event that you decide to give an admin-level Bitbucket access token to Sourcegraph and do not want to create a bot account. See https://docs.sourcegraph.com/integration/bitbucket_server#excluding-personal-repositories for more information.
- Site admins can now see when users of their Sourcegraph instance last used it via a code host integration (e.g. Sourcegraph browser extensions). Visit the site admin Analytics page (e.g. https://sourcegraph.example.com/site-admin/analytics) to view this information.
- A new site config option `extensions.allowRemoteExtensions` lets you explicitly specify the remote extensions (from, e.g., Sourcegraph.com) that are allowed.
- Pings now include a total count of user accounts.

### Fixed

- Files with the gitattribute `export-ignore` are no longer excluded for language analysis and search.
- "Discard changes?" confirmation popup doesn't pop up every single time you try to navigate to a new page after editting something in the site settings page anymore.
- Fixed an issue where Git repository URLs would sometimes be logged, potentially containing e.g. basic auth tokens.
- Fixed date formatting on the site admin Analytics page.
- File names of binary and large files are included in search results.

### Removed

- The deprecated environment variables `SRC_SESSION_STORE_REDIS` and `REDIS_MASTER_ENDPOINT` are no longer used to configure alternative redis endpoints. For more information, see "[using external services with Sourcegraph](https://docs.sourcegraph.com/admin/external_services)".

## 2.11.1

### Added

- A new site config option `git.cloneURLToRepositoryName` specifies manual mapping from Git clone URLs to Sourcegraph repository names. This is useful, for example, for Git submodules that have local clone URLs.

### Fixed

- Slack notifications for saved searches have been fixed.

## 2.11.0

### Changed

### Added

- Support for ACME "tls-alpn-01" challenges to obtain LetsEncrypt certificates. Previously Sourcegraph only supported ACME "http-01" challenges which required port 80 to be accessible.
- gitserver periodically removes stale lock files that git can leave behind.
- Commits with empty trees no longer return 404.
- Clients (browser/editor extensions) can now query configuration details from the `ClientConfiguration` GraphQL API.
- The config field `auth.accessTokens.allow` allows or restricts use of access tokens. It can be set to one of three values: "all-users-create" (the default), "none" (all access tokens are disabled), and "site-admin-create" (access tokens are enabled, but only site admins can create new access tokens). The field `auth.disableAccessTokens` is now deprecated in favor of this new field.
- A webhook endpoint now exists to trigger repository updates. For example, `curl -XPOST -H 'Authorization: token $ACCESS_TOKEN' $SOURCEGRAPH_ORIGIN/.api/repos/$REPO_URI/-/refresh`.
- Git submodules entries in the file tree now link to the submodule repository.

### Fixed

- An issue / edge case where the Code Intelligence management admin page would incorrectly show language servers as `Running` when they had been removed from Docker.
- Log level is respected in lsp-proxy logs.
- Fixed an error where text searches could be routed to a faulty search worker.
- Gitolite integration should correctly detect names which Gitolite would consider to be patterns, and not treat them as repositories.
- repo-updater backs off fetches on a repo that's failing to fetch.
- Attempts to add a repo with an empty string for the name are checked for and ignored.
- Fixed an issue where non-site-admin authenticated users could modify global settings (not site configuration), other organizations' settings, and other users' settings.
- Search results are rendered more eagerly, resulting in fewer blank file previews
- An issue where automatic code intelligence would fail to connect to the underlying `lsp` network, leading to `dial tcp: lookup lang on 0.0.0.0:53: no such host` errors.
- More useful error messages from lsp-proxy when a language server can't get a requested revision of a repository.
- Creation of a new user with the same name as an existing organization (and vice versa) is prevented.

### Removed

## 2.10.5

### Fixed

- Slack notifications for saved searches have been fixed.

## 2.10.4

### Fixed

- Fixed an issue that caused the frontend to return a HTTP 500 and log an error message like:
  ```
  lvl=eror msg="ui HTTP handler error response" method=GET status_code=500 error="Post http://127.0.0.1:3182/repo-lookup: context canceled"
  ```

## 2.10.3

### Fixed

- The SAML AuthnRequest signature when using HTTP redirect binding is now computed using a URL query string with correct ordering of parameters. Previously, the ordering was incorrect and caused errors when the IdP was configured to check the signature in the AuthnRequest.

## 2.10.2

### Fixed

- SAML IdP-initiated login previously failed with the IdP set a RelayState value. This now works.

## 2.10.1

### Changed

- Most `experimentalFeatures` in the site configuration now respond to configuration changes live, without requiring a server restart. As usual, you will be prompted for a restart after saving your configuration changes if one is required.
- Gravatar image avatars are no longer displayed for committers.

## 2.10.0

### Changed

- In the file tree, if a directory that contains only a single directory is expanded, its child directory is now expanded automatically.

### Fixed

- Fixed an issue where `sourcegraph/server` would not start code intelligence containers properly when the `sourcegraph/server` container was shut down non-gracefully.
- Fixed an issue where the file tree would return an error when navigating between repositories.

## 2.9.4

### Changed

- Repo-updater has a new and improved scheduler for periodic repo fetches. If you have problems with it, you can revert to the old behavior by adding `"experimentalFeatures": { "updateScheduler": "disabled" }` to your `config.json`.
- A once-off migration will run changing the layout of cloned repos on disk. This should only affect installations created January 2018 or before. There should be no user visible changes.
- Experimental feature flag "updateScheduler" enables a smarter and less spammy algorithm for automatic repository updates.
- It is no longer possible to disable code intelligence by unsetting the LSP_PROXY environment variable. Instead, code intelligence can be disabled per language on the site admin page (e.g. https://sourcegraph.example.com/site-admin/code-intelligence).
- Bitbucket API requests made by Sourcegraph are now under a self-enforced API rate limit (since Bitbucket Server does not have a concept of rate limiting yet). This will reduce any chance of Sourcegraph slowing down or causing trouble for Bitbucket Server instances connected to it. The limits are: 7,200 total requests/hr, with a bucket size / maximum burst size of 500 requests.
- Global, org, and user settings are now validated against the schema, so invalid settings will be shown in the settings editor with a red squiggly line.
- The `http-header` auth provider now supports being used with other auth providers (still only when `experimentalFeatures.multipleAuthProviders` is `true`).
- Periodic fetches of Gitolite-hosted repositories are now handled internally by repo-updater.

### Added

- The `log.sentry.dsn` field in the site config makes Sourcegraph log application errors to a Sentry instance.
- Two new repository page hotkeys were added: <kbd>r</kbd> to open the repositories menu and <kbd>v</kbd> to open the revision selector.
- Repositories are periodically (~45 days) recloned from the codehost. The codehost can be relied on to give an efficient packing. This is an alternative to running a memory and CPU intensive git gc and git prune.
- The `auth.sessionExpiry` field sets the session expiration age in seconds (defaults to 90 days).

### Fixed

- Fixed a bug in the API console that caused it to display as a blank page in some cases.
- Fixed cases where GitHub rate limit wasn't being respected.
- Fixed a bug where scrolling in references, history, etc. file panels was not possible in Firefox.
- Fixed cases where gitserver directory structure migration could fail/crash.
- Fixed "Generate access token" link on user settings page. Previously, this link would 404.
- Fixed a bug where the search query was not updated in the search bar when searching from the homepage.
- Fixed a possible crash in github-proxy.
- Fixed a bug where file matching for diff search was case sensitive by default.

### Removed

- `SOURCEGRAPH_CONFIG` environment variable has been removed. Site configuration is always read from and written to disk. You can configure the location by providing `SOURCEGRAPH_CONFIG_FILE`. The default path is `/etc/sourcegraph/config.json`.

## 2.9.3

### Changed

- The search results page will merge duplicated lines of context.
- The following deprecated site configuration properties have been removed: `github[].preemptivelyClone`, `gitOriginMap`, `phabricatorURL`, `githubPersonalAccessToken`, `githubEnterpriseURL`, `githubEnterpriseCert`, and `githubEnterpriseAccessToken`.
- The `settings` field in the site config file is deprecated and will not be supported in a future release. Site admins should move those settings (if any) to global settings (in the site admin UI). Global settings are preferred to site config file settings because the former can be applied without needing to restart/redeploy the Sourcegraph server or cluster.

### Fixed

- Fixed a goroutine leak which occurs when search requests are canceled.
- Console output should have fewer spurious line breaks.
- Fixed an issue where it was not possible to override the `StrictHostKeyChecking` SSH option in the SSH configuration.
- Cross-repository code intelligence indexing for non-Go languages is now working again (originally broken in 2.9.2).

## 2.9.1

### Fixed

- Fixed an issue where saving an organization's configuration would hang indefinitely.

## 2.9.0

### Changed

- Hover tooltips were rewritten to fix a couple of issues and are now much more robust, received a new design and show more information.
- The `max:` search flag was renamed to `count:` in 2.8.8, but for backward compatibility `max:` has been added back as a deprecated alias for `count:`.
- Drastically improved the performance / load time of the Code Intelligence site admin page.

### Added

- The site admin code intelligence page now displays an error or reason whenever language servers are unable to be managed from the UI or Sourcegraph API.
- The ability to directly specify the root import path of a repository via `.sourcegraph/config.json` in the repo root, instead of relying on the heuristics of the Go language server to detect it.

### Fixed

- Configuring Bitbucket Server now correctly suppresses the the toast message "Configure repositories and code hosts to add to Sourcegraph."
- A bug where canonical import path comments would not be detected by the Go language server's heuristics under `cmd/` folders.
- Fixed an issue where a repository would only be refreshed on demand by certain user actions (such as a page reload) and would otherwise not be updated when expected.
- If a code host returned a repository-not-found or unauthorized error (to `repo-updater`) for a repository that previously was known to Sourcegraph, then in some cases a misleading "Empty repository" screen was shown. Now the repository is displayed as though it still existed, using cached data; site admins must explicitly delete repositories on Sourcegraph after they have been deleted on the code host.
- Improved handling of GitHub API rate limit exhaustion cases. Cached repository metadata and Git data will be used to provide full functionality during this time, and log messages are more informative. Previously, in some cases, repositories would become inaccessible.
- Fixed an issue where indexed search would sometimes not indicate that there were more results to show for a given file.
- Fixed an issue where the code intelligence admin page would never finish loading language servers.

## 2.9.0-pre0

### Changed

- Search scopes have been consolidated into the "Filters" bar on the search results page.
- Usernames and organization names of up to 255 characters are allowed. Previously the max length was 38.

### Fixed

- The target commit ID of a Git tag object (i.e., not lightweight Git tag refs) is now dereferenced correctly. Previously the tag object's OID was given.
- Fixed an issue where AWS Code Commit would hit the rate limit.
- Fixed an issue where dismissing the search suggestions dropdown did not unfocus previously highlighted suggestions.
- Fixed an issue where search suggestions would appear twice.
- Indexed searches now return partial results if they timeout.
- Git repositories with files whose paths contain `.git` path components are now usable (via indexed and non-indexed search and code intelligence). These corrupt repositories are rare and generally were created by converting some other VCS repository to Git (the Git CLI will forbid creation of such paths).
- Various diff search performance improvements and bug fixes.
- New Phabricator extension versions would used cached stylesheets instead of the upgraded version.
- Fixed an issue where hovers would show an error for Rust and C/C++ files.

### Added

- The `sourcegraph/server` container now emits the most recent log message when redis terminates to make it easier to debug why redis stopped.
- Organization invites (which allow users to invite other users to join organizations) are significantly improved. A new accept-invitation page was added.
- The new help popover allows users to easily file issues in the Sourcegraph public issue tracker and view documentation.
- An issue where Java files would be highlighted incorrectly if they contained JavaDoc blocks with an uneven number of opening/closing `*`s.

### Removed

- The `secretKey` site configuration value is no longer needed. It was only used for generating tokens for inviting a user to an organization. The invitation is now stored in the database associated with the recipient, so a secret token is no longer needed.
- The `experimentalFeatures.searchTimeoutParameter` site configuration value has been removed. It defaulted to `enabled` in 2.8 and it is no longer possible to disable.

### Added

- Syntax highlighting for:
  - TOML files (including Go `Gopkg.lock` and Rust `Cargo.lock` files).
  - Rust files.
  - GraphQL files.
  - Protobuf files.
  - `.editorconfig` files.

## 2.8.9

### Changed

- The "invite user" site admin page was moved to a sub-page of the users page (`/site-admin/users/new`).
- It is now possible for a site admin to create a new user without providing an email address.

### Fixed

- Checks for whether a repo is cloned will no longer exhaust open file pools over time.

### Added

- The Phabricator extension shows code intelligence status and supports enabling / disabling code intelligence for files.

## 2.8.8

### Changed

- Queries for repositories (in the explore, site admin repositories, and repository header dropdown) are matched on case-insensitive substrings, not using fuzzy matching logic.
- HTTP Authorization headers with an unrecognized scheme are ignored; they no longer cause the HTTP request to be rejected with HTTP 401 Unauthorized and an "Invalid Authorization header." error.
- Renamed the `max` search flag to `count`. Searches that specify `count:` will fetch at least that number of results, or the full result set.
- Bumped `lsp-proxy`'s `initialize` timeout to 3 minutes for every language.
- Search results are now sorted by repository and file name.
- More easily accessible "Show more" button at the top of the search results page.
- Results from user satisfaction surveys are now always hosted locally and visible to admins. The `"experimentalFeatures": { "hostSurveysLocally" }` config option has been deprecated.
- If the OpenID Connect authentication provider reports that a user's email address is not verified, the authentication attempt will fail.

### Fixed

- Fixed an issue where the search results page would not update its title.
- The session cookie name is now `sgs` (not `sg-session`) so that Sourcegraph 2.7 and Sourcegraph 2.8 can be run side-by-side temporarily during a rolling update without clearing each other's session cookies.
- Fixed the default hostnames of the C# and R language servers
- Fixed an issue where deleting an organization prevented the creation of organizations with the name of the deleted organization.
- Non-UTF8 encoded files (e.g. ISO-8859-1/Latin1, UTF16, etc) are now displayed as text properly rather than being detected as binary files.
- Improved error message when lsp-proxy's initalize timeout occurs
- Fixed compatibility issues and added [instructions for using Microsoft ADFS 2.1 and 3.0 for SAML authentication](https://docs.sourcegraph.com/admin/auth/saml_with_microsoft_adfs).
- Fixed an issue where external accounts associated with deleted user accounts would still be returned by the GraphQL API. This caused the site admin external accounts page to fail to render in some cases.
- Significantly reduced the number of code host requests for non github.com or gitlab.com repositories.

### Added

- The repository revisions popover now shows the target commit's last-committed/authored date for branches and tags.
- Setting the env var `INSECURE_SAML_LOG_TRACES=1` on the server (or the `sourcegraph-frontend` pod in Kubernetes) causes all SAML requests and responses to be logged, which helps with debugging SAML.
- Site admins can now view user satisfaction surveys grouped by user, in addition to chronological order, and aggregate summary values (including the average score and the net promoter score over the last 30 days) are now displayed.
- The site admin overview page displays the site ID, the primary admin email, and premium feature usage information.
- Added Haskell as an experimental language server on the code intelligence admin page.

## 2.8.0

### Changed

- `gitMaxConcurrentClones` now also limits the concurrency of updates to repos in addition to the initial clone.
- In the GraphQL API, `site.users` has been renamed to `users`, `site.orgs` has been renamed to `organizations`, and `site.repositories` has been renamed to `repositories`.
- An authentication provider must be set in site configuration (see [authentication provider documentation](https://docs.sourcegraph.com/admin/auth)). Previously the server defaulted to builtin auth if none was set.
- If a process dies inside the Sourcegraph container the whole container will shut down. We suggest operators configure a [Docker Restart Policy](https://docs.docker.com/config/containers/start-containers-automatically/#restart-policy-details) or a [Kubernetes Restart Policy](https://kubernetes.io/docs/concepts/workloads/pods/pod-lifecycle/#restart-policy). Previously the container would operate in a degraded mode if a process died.
- Changes to the `auth.public` site config are applied immediately in `sourcegraph/server` (no restart needed).
- The new search timeout behavior is now enabled by default. Set `"experimentalFeatures": {"searchTimeoutParameter": "disabled"}` in site config to disable it.
- Search includes files up to 1MB (previous limit was 512KB for unindexed search and 128KB for indexed search).
- Usernames and email addresses reported by OpenID Connect and SAML auth providers are now trusted, and users will sign into existing Sourcegraph accounts that match on the auth provider's reported username or email.
- The repository sidebar file tree is much, much faster on massive repositories (200,000+ files)
- The SAML authentication provider was significantly improved. Users who were signed in using SAML previously will need to reauthenticate via SAML next time they visit Sourcegraph.
- The SAML `serviceProviderCertificate` and `serviceProviderPrivateKey` site config properties are now optional.

### Fixed

- Fixed an issue where Index Search status page failed to render.
- User data on the site admin Analytics page is now paginated, filterable by a user's recent activity, and searchable.
- The link to the root of a repository in the repository header now preserves the revision you're currently viewing.
- When using the `http-header` auth provider, signin/signup/signout links are now hidden.
- Repository paths beginning with `go/` are no longer reservered by Sourcegraph.
- Interpret `X-Forwarded-Proto` HTTP header when `httpToHttpsRedirect` is set to `load-balanced`.
- Deleting a user account no longer prevents the creation of a new user account with the same username and/or association with authentication provider account (SAML/OpenID/etc.)
- It is now possible for a user to verify an email address that was previously associated with now-deleted user account.
- Diff searches over empty repositories no longer fail (this was not an issue for Sourcegraph cluster deployments).
- Stray `tmp_pack_*` files from interrupted fetches should now go away.
- When multiple `repo:` tokens match the same repo, process @revspec requirements from all of them, not just the first one in the search.

### Removed

- The `ssoUserHeader` site config property (deprecated since January 2018) has been removed. The functionality was moved to the `http-header` authentication provider.
- The experiment flag `showMissingReposEnabled`, which defaulted to enabled, has been removed so it is no longer possible to disable this feature.
- Event-level telemetry has been completely removed from self-hosted Sourcegraph instances. As a result, the `disableTelemetry` site configuration option has been deprecated. The new site-admin Pings page clarifies the only high-level telemetry being sent to Sourcegraph.com.
- The deprecated `adminUsernames` site config property (deprecated since January 2018) has been removed because it is no longer necessary. Site admins can designate other users as site admins in the site admin area, and the first user to sign into a new instance always becomes a site admin (even when using an external authentication provider).

### Added

- The new repository contributors page (linked from the repository homepage) displays the top Git commit authors in a repository, with filtering options.
- Custom language servers in the site config may now specify a `metadata` property containing things like homepage/docs/issues URLs for the language server project, as well as whether or not the language server should be considered experimental (not ready for prime-time). This `metadata` will be displayed in the UI to better communicate the status of a language server project.
- Access tokens now have scopes (which define the set of operations they permit). All access tokens still provide full control of all resources associated with the user account (the `user:all` scope, which is now explicitly displayed).
- The new access token scope `site-admin:sudo` allows the holder to perform any action as any other user. Only site admins may create this token.
- Links to Sourcegraph's changelog have been added to the site admin Updates page and update alert.
- If the site configuration is invalid or uses deprecated properties, a global alert will be shown to all site admins.
- There is now a code intelligence status indicator when viewing files. It contains information about the capabailities of the language server that is providing code intelligence for the file.
- Java code intelligence can now be enabled for repositories that aren't automatically supported using a
  `javaconfig.json` file. For Gradle plugins, this file can be generated using
  the [Javaconfig Gradle plugin](https://docs.sourcegraph.com/extensions/language_servers/java#gradle-execution).
- The new `auth.providers` site config is an array of authentication provider objects. Currently only 1 auth provider is supported. The singular `auth.provider` is deprecated.
- Users authenticated with OpenID Connect are now able to sign out of Sourcegraph (if the provider supports token revocation or the end-session endpoint).
- Users can now specify the number of days, weeks, and months of site activity to query through the GraphQL API.
- Added 14 new experimental language servers on the code intelligence admin page.
- Added `httpStrictTransportSecurity` site configuration option to customize the Strict-Transport-Security HTTP header. It defaults to `max-age=31536000` (one year).
- Added `nameIDFormat` in the `saml` auth provider to set the SAML NameID format. The default changed from transient to persistent.
- (This feature has been removed.) Experimental env var expansion in site config JSON: set `SOURCEGRAPH_EXPAND_CONFIG_VARS=1` to replace `${var}` or `$var` (based on environment variables) in any string value in site config JSON (except for JSON object property names).
- The new (optional) SAML `serviceProviderIssuer` site config property (in an `auth.providers` array entry with `{"type":"saml", ...}`) allows customizing the SAML Service Provider issuer name.
- The site admin area now has an "Auth" section that shows the enabled authentication provider(s) and users' external accounts.

## 2.7.6

### Fixed

- If a user's account is deleted, session cookies for that user are no longer considered valid.

## 2.7.5

### Changed

- When deploying Sourcegraph to Kubernetes, RBAC is now used by default. Most Kubernetes clusters require it. See the Kubernetes installation instructions for more information (including disabling if needed).
- Increased git ssh connection timeout to 30s from 7s.
- The Phabricator integration no longer requires staging areas, but using them is still recommended because it improves performance.

### Fixed

- Fixed an issue where language servers that were not enabled would display the "Restart" button in the Code Intelligence management panel.
- Fixed an issue where the "Update" button in the Code Intelligence management panel would be displayed inconsistently.
- Fixed an issue where toggling a dynamic search scope would not also remove `@rev` (if specified)
- Fixed an issue where where modes that can only be determined by the full filename (not just the file extension) of a path weren't supported (Dockerfiles are the first example of this).
- Fixed an issue where the GraphiQL console failed when variables are specified.
- Indexed search no longer maintains its own git clones. For Kubernetes cluster deployments, this significantly reduces disk size requirements for the indexed-search pod.
- Fixed an issue where language server Docker containers would not be automatically restarted if they crashed (`sourcegraph/server` only).
- Fixed an issue where if the first user on a site authenticated via SSO, the site would remain stuck in uninitialized mode.

### Added

- More detailed progress information is displayed on pages that are waiting for repositories to clone.
- Admins can now see charts with daily, weekly, and monthly unique user counts by visiting the site-admin Analytics page.
- Admins can now host and see results from Sourcegraph user satisfaction surveys locally by setting the `"experimentalFeatures": { "hostSurveysLocally": "enabled"}` site config option. This feature will be enabled for all instances once stable.
- Access tokens are now supported for all authentication providers (including OpenID Connect and SAML, which were previously not supported).
- The new `motd` setting (in global, organization, and user settings) displays specified messages at the top of all pages.
- Site admins may now view all access tokens site-wide (for all users) and revoke tokens from the new access tokens page in the site admin area.

## 2.7.0

### Changed

- Missing repositories no longer appear as search results. Instead, a count of repositories that were not found is displayed above the search results. Hovering over the count will reveal the names of the missing repositories.
- "Show more" on the search results page will now reveal results that have already been fetched (if such results exist) without needing to do a new query.
- The bottom panel (on a file) now shows more tabs, including docstrings, multiple definitions, references (as before), external references grouped by repository, implementations (if supported by the language server), and file history.
- The repository sidebar file tree is much faster on massive repositories (200,000+ files)

### Fixed

- Searches no longer block if the index is unavailable (e.g. after the index pod restarts). Instead, it respects the normal search timeout and reports the situation to the user if the index is not yet available.
- Repository results are no longer returned for filters that are not supported (e.g. if `file:` is part of the search query)
- Fixed an issue where file tree elements may be scrolled out of view on page load.
- Fixed an issue that caused "Could not ensure repository updated" log messages when trying to update a large number of repositories from gitolite.
- When using an HTTP authentication proxy (`"auth.provider": "http-header"`), usernames are now properly normalized (special characters including `.` replaced with `-`). This fixes an issue preventing users from signing in if their username contained these special characters.
- Fixed an issue where the site-admin Updates page would incorrectly report that update checking was turned off when `telemetryDisabled` was set, even as it continued to report new updates.
- `repo:` filters that match multiple repositories and contain a revision specifier now correctly return partial results even if some of the matching repositories don't have a matching revision.
- Removed hardcoded list of supported languages for code intelligence. Any language can work now and support is determined from the server response.
- Fixed an issue where modifying `config.json` on disk would not correctly mark the server as needing a restart.
- Fixed an issue where certain diff searches (with very sparse matches in a repository's history) would incorrectly report no results found.
- Fixed an issue where the `langservers` field in the site-configuration didn't require both the `language` and `address` field to be specified for each entry

### Added

- Users (and site admins) may now create and manage access tokens to authenticate API clients. The site config `auth.disableAccessTokens` (renamed to `auth.accessTokens` in 2.11) disables this new feature. Access tokens are currently only supported when using the `builtin` and `http-header` authentication providers (not OpenID Connect or SAML).
- User and site admin management capabilities for user email addresses are improved.
- The user and organization management UI has been greatly improved. Site admins may now administer all organizations (even those they aren't a member of) and may edit profile info and configuration for all users.
- If SSO is enabled (via OpenID Connect or SAML) and the SSO system provides user avatar images and/or display names, those are now used by Sourcegraph.
- Enable new search timeout behavior by setting `"experimentalFeatures": { "searchTimeoutParameter": "enabled"}` in your site config.
  - Adds a new `timeout:` parameter to customize the timeout for searches. It defaults to 10s and may not be set higher than 1m.
  - The value of the `timeout:` parameter is a string that can be parsed by [time.Duration](https://golang.org/pkg/time/#ParseDuration) (e.g. "100ms", "2s").
  - When `timeout:` is not provided, search optimizes for retuning results as soon as possible and will include slower kinds of results (e.g. symbols) only if they are found quickly.
  - When `timeout:` is provided, all result kinds are given the full timeout to complete.
- A new user settings tokens page was added that allows users to obtain a token that they can use to authenticate to the Sourcegraph API.
- Code intelligence indexes are now built for all repositories in the background, regardless of whether or not they are visited directly by a user.
- Language servers are now automatically enabled when visiting a repository. For example, visiting a Go repository will now automatically download and run the relevant Docker container for Go code intelligence.
  - This change only affects when Sourcegraph is deployed using the `sourcegraph/server` Docker image (not using Kubernetes).
  - You will need to use the new `docker run` command at https://docs.sourcegraph.com/#quickstart in order for this feature to be enabled. Otherwise, you will receive errors in the log about `/var/run/docker.sock` and things will work just as they did before. See https://docs.sourcegraph.com/extensions/language_servers for more information.
- The site admin Analytics page will now display the number of "Code Intelligence" actions each user has made, including hovers, jump to definitions, and find references, on the Sourcegraph webapp or in a code host integration or extension.
- An experimental cross repository jump to definition which consults the OSS index on Sourcegraph.com. This is disabled by default; use `"experimentalFeatures": { "jumpToDefOSSIndex": "enabled" }` in your site configuration to enable it.
- Users can now view Git branches, tags, and commits, and compare Git branches and revisions on Sourcegraph. (The code host icon in the header takes you to the commit on the code host.)
- A new admin panel allows you to view and manage language servers. For Docker deployments, it allows you to enable/disable/update/restart language servers at the click of a button. For cluster deployments, it shows the current status of language servers.
- Users can now tweet their feedback about Sourcegraph when clicking on the feedback smiley located in the navbar and filling out a Twitter feedback form.
- A new button in the repository header toggles on/off the Git history panel for the current file.

## 2.6.8

### Bug fixes

- Searches of `type:repo` now work correctly with "Show more" and the `max` parameter.
- Fixes an issue where the server would crash if the DB was not available upon startup.

## 2.6.7

### Added

- The duration that the frontend waits for the PostgreSQL database to become available is now configurable with the `DB_STARTUP_TIMEOUT` env var (the value is any valid Go duration string).
- Dynamic search filters now suggest exclusions of Go test files, vendored files and node_modules files.

## 2.6.6

### Added

- Authentication to Bitbucket Server using username-password credentials is now supported (in the `bitbucketServer` site config `username`/`password` options), for servers running Bitbucket Server version 2.4 and older (which don't support personal access tokens).

## 2.6.5

### Added

- The externally accessible URL path `/healthz` performs a basic application health check, returning HTTP 200 on success and HTTP 500 on failure.

### Behavior changes

- Read-only forks on GitHub are no longer synced by default. If you want to add a readonly fork, navigate directly to the repository page on Sourcegraph to add it (e.g. https://sourcegraph.mycompany.internal/github.com/owner/repo). This prevents your repositories list from being cluttered with a large number of private forks of a private repository that you have access to. One notable example is https://github.com/EpicGames/UnrealEngine.
- SAML cookies now expire after 90 days. The previous behavior was every 1 hour, which was unintentionally low.

## 2.6.4

### Added

- Improve search timeout error messages
- Performance improvements for searching regular expressions that do not start with a literal.

## 2.6.3

### Bug fixes

- Symbol results are now only returned for searches that contain `type:symbol`

## 2.6.2

### Added

- More detailed logging to help diagnose errors with third-party authentication providers.
- Anchors (such as `#my-section`) in rendered Markdown files are now supported.
- Instrumentation section for admins. For each service we expose pprof, prometheus metrics and traces.

### Bug fixes

- Applies a 1s timeout to symbol search if invoked without specifying `type:` to not block plain text results. No change of behaviour if `type:symbol` is given explicitly.
- Only show line wrap toggle for code-view-rendered files.

## 2.6.1

### Bug fixes

- Fixes a bug where typing in the search query field would modify the expanded state of file search results.
- Fixes a bug where new logins via OpenID Connect would fail with the error `SSO error: ID Token verification failed`.

## 2.6.0

### Added

- Support for [Bitbucket Server](https://www.atlassian.com/software/bitbucket/server) as a codehost. Configure via the `bitbucketServer` site config field.
- Prometheus gauges for git clone queue depth (`src_gitserver_clone_queue`) and git ls-remote queue depth (`src_gitserver_lsremote_queue`).
- Slack notifications for saved searches may now be added for individual users (not just organizations).
- The new search filter `lang:` filters results by programming language (example: `foo lang:go` or `foo -lang:clojure`).
- Dynamic filters: filters generated from your search results to help refine your results.
- Search queries that consist only of `file:` now show files whose path matches the filters (instead of no results).
- Sourcegraph now automatically detects basic `$GOPATH` configurations found in `.envrc` files in the root of repositories.
- You can now configure the effective `$GOPATH`s of a repository by adding a `.sourcegraph/config.json` file to your repository with the contents `{"go": {"GOPATH": ["mygopath"]}}`.
- A new `"blacklistGoGet": ["mydomain.org,myseconddomain.com"]` offers users a quick escape hatch in the event that Sourcegraph is making unwanted `go get` or `git clone` requests to their website due to incorrectly-configured monorepos. Most users will never use this option.
- Search suggestions and results now include symbol results. The new filter `type:symbol` causes only symbol results to be shown.
  Additionally, symbols for a repository can be browsed in the new symbols sidebar.
- You can now expand and collapse all items on a search results page or selectively expand and collapse individual items.

### Configuration changes

- Reduced the `gitMaxConcurrentClones` site config option's default value from 100 to 5, to help prevent too many concurrent clones from causing issues on code hosts.
- Changes to some site configuration options are now automatically detected and no longer require a server restart. After hitting Save in the UI, you will be informed if a server restart is required, per usual.
- Saved search notifications are now only sent to the owner of a saved search (all of an organization's members for an organization-level saved search, or a single user for a user-level saved search). The `notifyUsers` and `notifyOrganizations` properties underneath `search.savedQueries` have been removed.
- Slack webhook URLs are now defined in user/organization JSON settings, not on the organization profile page. Previously defined organization Slack webhook URLs are automatically migrated to the organization's JSON settings.
- The "unlimited" value for `maxReposToSearch` is now `-1` instead of `0`, and `0` now means to use the default.
- `auth.provider` must be set (`builtin`, `openidconnect`, `saml`, `http-header`, etc.) to configure an authentication provider. Previously you could just set the detailed configuration property (`"auth.openIDConnect": {...}`, etc.) and it would implicitly enable that authentication provider.
- The `autoRepoAdd` site configuration property was removed. Site admins can add repositories via site configuration.

### Bug fixes

- Only cross reference index enabled repositories.
- Fixed an issue where search would return results with empty file contents for matches in submodules with indexing enabled. Searching over submodules is not supported yet, so these (empty) results have been removed.
- Fixed an issue where match highlighting would be incorrect on lines that contained multibyte characters.
- Fixed an issue where search suggestions would always link to master (and 404) even if the file only existed on a branch. Now suggestions always link to the revision that is being searched over.
- Fixed an issue where all file and repository links on the search results page (for all search results types) would always link to master branch, even if the results only existed in another branch. Now search results links always link to the revision that is being searched over.
- The first user to sign up for a (not-yet-initialized) server is made the site admin, even if they signed up using SSO. Previously if the first user signed up using SSO, they would not be a site admin and no site admin could be created.
- Fixed an issue where our code intelligence archive cache (in `lsp-proxy`) would not evict items from the disk. This would lead to disks running out of free space.

## 2.5.16, 2.5.17

- Version bump to keep deployment variants in sync.

## 2.5.15

### Bug fixes

- Fixed issue where a Sourcegraph cluster would incorrectly show "An update is available".
- Fixed Phabricator links to repositories
- Searches over a single repository are now less likely to immediately time out the first time they are searched.
- Fixed a bug where `auth.provider == "http-header"` would incorrectly require builtin authentication / block site access when `auth.public == "false"`.

### Phabricator Integration Changes

We now display a "View on Phabricator" link rather than a "View on other code host" link if you are using Phabricator and hosting on GitHub or another code host with a UI. Commit links also will point to Phabricator.

### Improvements to SAML authentication

You may now optionally provide the SAML Identity Provider metadata XML file contents directly, with the `auth.saml` `identityProviderMetadata` site configuration property. (Previously, you needed to specify the URL where that XML file was available; that is still possible and is more common.) The new option is useful for organizations whose SAML metadata is not web-accessible or while testing SAML metadata configuration changes.

## 2.5.13

### Improvements to builtin authentication

When using `auth.provider == "builtin"`, two new important changes mean that a Sourcegraph server will be locked down and only accessible to users who are invited by an admin user (previously, we advised users to place their own auth proxy in front of Sourcegraph servers).

1.  When `auth.provider == "builtin"` Sourcegraph will now by default require an admin to invite users instead of allowing anyone who can visit the site to sign up. Set `auth.allowSignup == true` to retain the old behavior of allowing anyone who can access the site to signup.
2.  When `auth.provider == "builtin"`, Sourcegraph will now respects a new `auth.public` site configuration option (default value: `false`). When `auth.public == false`, Sourcegraph will not allow anyone to access the site unless they have an account and are signed in.

## 2.4.3

### Added

- Code Intelligence support
- Custom links to code hosts with the `links:` config options in `repos.list`

### Changed

- Search by file path enabled by default

## 2.4.2

### Added

- Repository settings mirror/cloning diagnostics page

### Changed

- Repositories added from GitHub are no longer enabled by default. The site admin UI for enabling/disabling repositories is improved.

## 2.4.0

### Added

- Search files by name by including `type:path` in a search query
- Global alerts for configuration-needed and cloning-in-progress
- Better list interfaces for repositories, users, organizations, and threads
- Users can change their own password in settings
- Repository groups can now be specified in settings by site admins, organizations, and users. Then `repogroup:foo` in a search query will search over only those repositories specified for the `foo` repository group.

### Changed

- Log messages are much quieter by default

## 2.3.11

### Added

- Added site admin updates page and update checking
- Added site admin telemetry page

### Changed

- Enhanced site admin panel
- Changed repo- and SSO-related site config property names to be consistent, updated documentation

## 2.3.10

### Added

- Online site configuration editing and reloading

### Changed

- Site admins are now configured in the site admin area instead of in the `adminUsernames` config key or `ADMIN_USERNAMES` env var. Users specified in those deprecated configs will be designated as site admins in the database upon server startup until those configs are removed in a future release.

## 2.3.9

### Fixed

- An issue that prevented creation and deletion of saved queries

## 2.3.8

### Added

- Built-in authentication: you can now sign up without an SSO provider.
- Faster default branch code search via indexing.

### Fixed

- Many performance improvements to search.
- Much log spam has been eliminated.

### Changed

- We optionally read `SOURCEGRAPH_CONFIG` from `$DATA_DIR/config.json`.
- SSH key required to clone repositories from GitHub Enterprise when using a self-signed certificate.

## 0.3 - 13 December 2017

The last version without a CHANGELOG.<|MERGE_RESOLUTION|>--- conflicted
+++ resolved
@@ -17,11 +17,8 @@
 
 - New site config option `"log": { "sentry": { "backendDSN": "<REDACTED>" } }` to use a separate Sentry project for backend errors. [#17363](https://github.com/sourcegraph/sourcegraph/pull/17363)
 - Structural search now supports searching indexed branches other than default. [#17726](https://github.com/sourcegraph/sourcegraph/pull/17726)
-<<<<<<< HEAD
 - Structural search now supports searching unindexed revisions. [#17967](https://github.com/sourcegraph/sourcegraph/pull/17967)
-=======
 - New site config option `"allowSignup"` for SAML authentication to determine if automatically create new users is allowed. [#17989](https://github.com/sourcegraph/sourcegraph/pull/17989)
->>>>>>> d198008b
 
 ### Changed
 
