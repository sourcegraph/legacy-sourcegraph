--- conflicted
+++ resolved
@@ -32,11 +32,8 @@
 - All Perforce rules are now stored together in one column and evaluated on a "last rule takes precedence" basis. [#41785](https://github.com/sourcegraph/sourcegraph/pull/41785)
 - Security events are now a part of the audit log. [#42653](https://github.com/sourcegraph/sourcegraph/pull/42653)
 - "GC AUTO" is now the default garbage collection job. We disable sg maintenance, which had previously replace "GC AUTO", after repeated reports about repo corruption. [#42856](https://github.com/sourcegraph/sourcegraph/pull/42856)
-<<<<<<< HEAD
 - Security events (audit log) can now optionally omit the internal actor actions (background jobs). [#42946](https://github.com/sourcegraph/sourcegraph/pull/42946)
-=======
 - To use the optional `customGitFetch` feature, the `ENABLE_CUSTOM_GIT_FETCH` env var must be set on `gitserver`. [#42704](https://github.com/sourcegraph/sourcegraph/pull/42704)
->>>>>>> 1a2946e2
 
 ### Fixed
 
