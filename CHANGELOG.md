--- conflicted
+++ resolved
@@ -60,11 +60,8 @@
 
 - Fixed a bug where path matches on files in the root directory of a repository were not highlighted. [#43275](https://github.com/sourcegraph/sourcegraph/pull/43275)
 - Fixed a bug where a search query wouldn't be validated after the query type has changed. [#43849](https://github.com/sourcegraph/sourcegraph/pull/43849)
-<<<<<<< HEAD
 - Fixed an issue with insights where a single erroring insight would block access to all insights. This is a breaking change for users of the insights GraphQL api as the `InsightViewConnection.nodes` list may now contain `null`. [#44491](https://github.com/sourcegraph/sourcegraph/pull/44491)
-=======
 - Fixed a bug where Open in Editor didn't work well with `"repositoryPathPattern" = "{nameWithOwner}"` [#43839](https://github.com/sourcegraph/sourcegraph/pull/44475)
->>>>>>> 77009d46
 
 ### Removed
 
