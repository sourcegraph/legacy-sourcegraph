<!-- **NOTE:** this changelog should always be read on `master` branch. Its contents on version
branches do not necessarily reflect the changes that have gone into that branch. -->

# Changelog

All notable changes to Sourcegraph are documented in this file.

## Unreleased

### Added

- Sourcegraph can now automatically use the system's theme.
  To enable, open the user menu in the top right and make sure the theme dropdown is set to "System".
  This is currently supported on macOS Mojave with Safari Technology Preview 68 and later.
- The `github.exclude` setting was added to the [GitHub external service config](https://docs.sourcegraph.com/admin/external_service/github#configuration) to allow excluding repositories yielded by `github.repos` or `github.repositoryQuery` from being synced.

### Changed

- Symbols search is much faster now. After the initial indexing, you can expect code intelligence to be nearly instant no matter the size of your repository.
- Massively reduced the number of code host API requests Sourcegraph performs, which caused rate limiting issues such as slow search result loading to appear.
- The [`corsOrigin`](https://docs.sourcegraph.com/admin/config/site_config) site config property is no longer needed for integration with GitHub, GitLab, etc., via the [Sourcegraph browser extension](https://docs.sourcegraph.com/integration/browser_extension). Only the [Phabricator extension](https://github.com/sourcegraph/phabricator-extension) requires it.

### Fixed

<<<<<<< HEAD
- Fixed a bug where adding a search scope that adds a `repogroup` filter would cause invalid queries if `repogroup:sample` was already part of the query.
=======
- An issue where errors during displaying search results would not be displayed.
>>>>>>> 84936ad8

### Removed

- The `"updateScheduler2"` experiment is now the default and it's no longer possible to configure.

## 3.1.2

### Added

- The `search.contextLines` setting was added to allow configuration of the number of lines of context to be displayed around search results.

### Changed

- Massively reduced the number of code host API requests Sourcegraph performs, which caused rate limiting issues such as slow search result loading to appear.
- Improved logging in various situations where Sourcegraph would potentially hit code host API rate limits.

### Fixed

- Fixed an issue where search results loading slowly would display a `Cannot read property "lastChild" of undefined` error.

## 3.1.1

### Added

- Query builder toggle (open/closed) state is now retained.

### Fixed

- Fixed an issue where single-term values entered into the "Exact match" field in the query builder were not getting wrapped in quotes.

## 3.1.0

### Added

- Added Docker-specific help text when running the Sourcegraph docker image in an environment with an sufficient open file descriptor limit.
- Added syntax highlighting for Kotlin and Dart.
- Added a management console environment variable to disable HTTPS, see [the docs](doc/admin/management_console.md#can-i-disable-https-on-the-management-console) for more information.
- Added `auth.disableUsernameChanges` to critical configuration to prevent users from changing their usernames.
- Site admins can query a user by email address or username from the GraphQL API.
- Added a search query builder to the main search page. Click "Use search query builder" to open the query builder, which is a form with separate inputs for commonly used search keywords.

### Changed

- File match search results now show full repository name if there are results from mirrors on different code hosts (e.g. github.com/sourcegraph/sourcegraph and gitlab.com/sourcegraph/sourcegraph)
- Search queries now use "smart case" by default. Searches are case insensitive unless you use uppercase letters. To explicitly set the case, you can still use the `case` field (e.g. `case:yes`, `case:no`). To explicitly set smart case, use `case:auto`.

### Fixed

- Fixed an issue where the management console would improperly regenerate the TLS cert/key unless `CUSTOM_TLS=true` was set. See the documentation for [how to use your own TLS certificate with the management console](doc/admin/management_console.md#how-can-i-use-my-own-tls-certificates-with-the-management-console).

## 3.0.1

### Added

- Symbol search now supports Elixir, Haskell, Kotlin, Scala, and Swift

### Changed

- Significantly optimized how file search suggestions are provided when using indexed search (cluster deployments).
- Both the `sourcegraph/server` image and the [Kubernetes deployment](https://github.com/sourcegraph/deploy-sourcegraph) manifests ship with Postgres `11.1`. For maximum compatibility, however, the minimum supported version remains `9.6`. The upgrade procedure is mostly automated for existing deployments. Please refer to [this page](https://docs.sourcegraph.com/admin/postgres) for detailed instructions.

### Removed

- The deprecated `auth.disableAccessTokens` site config property was removed. Use `auth.accessTokens` instead.
- The `disableBrowserExtension` site config property was removed. [Configure nginx](https://docs.sourcegraph.com/admin/nginx) instead to block clients (if needed).

## 3.0.0

See the changelog entries for 3.0.0 beta releases and our [3.0](doc/admin/migration/3_0.md) upgrade guide if you are upgrading from 2.x.

## 3.0.0-beta.4

### Added

- Basic code intelligence for the top 10 programming languages works out of the box without any configuration. [TypeScript/JavaScript](https://sourcegraph.com/extensions/sourcegraph/typescript), [Python](https://sourcegraph.com/extensions/sourcegraph/python), [Java](https://sourcegraph.com/extensions/sourcegraph/java), [Go](https://sourcegraph.com/extensions/sourcegraph/go), [C/C++](https://sourcegraph.com/extensions/sourcegraph/cpp), [Ruby](https://sourcegraph.com/extensions/sourcegraph/ruby), [PHP](https://sourcegraph.com/extensions/sourcegraph/php), [C#](https://sourcegraph.com/extensions/sourcegraph/csharp), [Shell](https://sourcegraph.com/extensions/sourcegraph/shell), and [Scala](https://sourcegraph.com/extensions/sourcegraph/scala) are enabled by default, and you can find more in the [extension registry](https://sourcegraph.com/extensions?query=category%3A"Programming+languages").

## 3.0.0-beta.3

- Fixed an issue where the site admin is redirected to the start page instead of being redirected to the repositories overview page after deleting a repo.

## 3.0.0-beta

### Added

- Repositories can now be queried by a git clone URL through the GraphQL API.
- A new Explore area is linked from the top navigation bar (when the `localStorage.explore=true;location.reload()` feature flag is enabled).
- Authentication via GitHub is now supported. To enable, add an item to the `auth.providers` list with `type: "github"`. By default, GitHub identities must be linked to an existing Sourcegraph user account. To enable new account creation via GitHub, use the `allowSignup` option in the `GitHubConnection` config.
- Authentication via GitLab is now supported. To enable, add an item to the `auth.providers` list with `type: "gitlab"`.
- GitHub repository permissions are supported if authentication via GitHub is enabled. See the
  documentation for the `authorization` field of the `GitHubConnection` configuration.
- The repository settings mirroring page now shows when a repo is next scheduled for an update (requires experiment `"updateScheduler2": "enabled"`).
- Configured repositories are periodically scheduled for updates using a new algorithm. You can disable the new algorithm with the following site configuration: `"experimentalFeatures": { "updateScheduler2": "disabled" }`. If you do so, please file a public issue to describe why you needed to disable it.
- When using HTTP header authentication, [`stripUsernameHeaderPrefix`](https://docs.sourcegraph.com/admin/auth/#username-header-prefixes) field lets an admin specify a prefix to strip from the HTTP auth header when converting the header value to a username.
- Sourcegraph extensions whose package.json contains `"wip": true` are considered [work-in-progress extensions](https://docs.sourcegraph.com/extensions/authoring/publishing#wip-extensions) and are indicated as such to avoid users accidentally using them.
- Information about user survey submissions and a chart showing weekly active users is now displayed on the site admin Overview page.
- A new GraphQL API field `UserEmail.isPrimary` was added that indicates whether an email is the user's primary email.
- The filters bar in the search results page can now display filters from extensions.
- Extensions' `activate` functions now receive a `sourcegraph.ExtensionContext` parameter (i.e., `export function activate(ctx: sourcegraph.ExtensionContext): void { ... }`) to support deactivation and running multiple extensions in the same process.
- Users can now request an Enterprise trial license from the site init page.
- When searching, a filter button `case:yes` will now appear when relevant. This helps discovery and makes it easier to use our case-sensitive search syntax.
- Extensions can now report progress in the UI through the `withProgress()` extension API.
- When calling `editor.setDecorations()`, extensions must now provide an instance of `TextDocumentDecorationType` as first argument. This helps gracefully displaying decorations from several extensions.

### Changed

- The Postgres database backing Sourcegraph has been upgraded from 9.4 to 11.1. Existing Sourcegraph users must conduct an [upgrade procedure](https://docs.sourcegraph.com/admin/postgres_upgrade)
- Code host configuration has moved out of the site config JSON into the "External services" area of the site admin web UI. Sourcegraph instances will automatically perform a one time migration of existing data in the site config JSON. After the migration these keys can be safely deleted from the site config JSON: `awsCodeCommit`, `bitbucketServer`, `github`, `gitlab`, `gitolite`, and `phabricator`.
- Site and user usage statistics are now visible to all users. Previously only site admins (and users, for their own usage statistics) could view this information. The information consists of aggregate counts of actions such as searches, page views, etc.
- The Git blame information shown at the end of a line is now provided by the [Git extras extension](https://sourcegraph.com/extensions/sourcegraph/git-extras). You must add that extension to continue using this feature.
- The `appURL` site configuration option was renamed to `externalURL`.
- The repository and directory pages now show all entries together instead of showing files and (sub)directories separately.
- Extensions no longer can specify titles (in the `title` property in the `package.json` extension manifest). Their extension ID (such as `alice/myextension`) is used.

### Fixed

- Fixed an issue where the site admin License page showed a count of current users, rather than the max number of users over the life of the license.
- Fixed number formatting issues on site admin Overview and Survey Response pages.
- Fixed resolving of git clone URLs with `git+` prefix through the GraphQL API
- Fixed an issue where the graphql Repositories endpoint would order by a field which was not indexed. Times on Sourcegraph.com went from 10s to 200ms.
- Fixed an issue where whitespace was not handled properly in environment variable lists (`SYMBOLS_URL`, `SEARCHER_URL`).
- Fixed an issue where clicking inside the repository popover or clicking "Show more" would dismiss the popover.

### Removed

- The `siteID` site configuration option was removed because it is no longer needed. If you previously specified this in site configuration, a new, random site ID will be generated upon server startup. You can safely remove the existing `siteID` value from your site configuration after upgrading.
- The **Info** panel was removed. The information it presented can be viewed in the hover.
- The top-level `repos.list` site configuration was removed in favour of each code-host's equivalent options,
  now configured via the new _External Services UI_ available at `/site-admin/external-services`. Equivalent options in code hosts configuration:
  - Github via [`github.repos`](https://docs.sourcegraph.com/admin/site_config/all#repos-array)
  - Gitlab via [`gitlab.projectQuery`](https://docs.sourcegraph.com/admin/site_config/all#projectquery-array)
  - Phabricator via [`phabricator.repos`](https://docs.sourcegraph.com/admin/site_config/all#phabricator-array)
  - [Other external services](https://docs.sourcegraph.com/admin/repo/add_from_other_external_services)
- Removed the `httpStrictTransportSecurity` site configuration option. Use [nginx configuration](https://docs.sourcegraph.com/admin/nginx) for this instead.
- Removed the `tls.letsencrypt` site configuration option. Use [nginx configuration](https://docs.sourcegraph.com/admin/nginx) for this instead.
- Removed the `tls.cert` and `tls.key` site configuration options. Use [nginx configuration](https://docs.sourcegraph.com/admin/nginx) for this instead.
- Removed the `httpToHttpsRedirect` and `experimentalFeatures.canonicalURLRedireect` site configuration options. Use [nginx configuration](https://docs.sourcegraph.com/admin/nginx) for these instead.
- Sourcegraph no longer requires access to `/var/run/docker.sock`.

## 2.13.6

### Added

- The `/-/editor` endpoint now accepts a `hostname_patterns` URL parameter, which specifies a JSON
  object mapping from hostname to repository name pattern. This serves as a hint to Sourcegraph when
  resolving git clone URLs to repository names. The name pattern is the same style as is used in
  code host configurations. The default value is `{hostname}/{path}`.

## 2.13.5

### Fixed

- Fixed another issue where Sourcegraph would try to fetch more than the allowed number of repositories from AWS CodeCommit.

## 2.13.4

### Changed

- The default for `experimentalFeatures.canonicalURLRedirect` in site config was changed back to `disabled` (to avoid [#807](https://github.com/sourcegraph/sourcegraph/issues/807)).

## 2.13.3

### Fixed

- Fixed an issue that would cause the frontend health check endpoint `/healthz` to not respond. This only impacts Kubernetes deployments.
- Fixed a CORS policy issue that caused requests to be rejected when they come from origins not in our [manifest.json](https://sourcegraph.com/github.com/sourcegraph/sourcegraph/-/blob/client/browser/src/extension/manifest.spec.json#L72) (i.e. requested via optional permissions by the user).
- Fixed an issue that prevented `repositoryQuery` from working correctly on GitHub enterprise instances.

## 2.13.2

### Fixed

- Fixed an issue where Sourcegraph would try to fetch more than the allowed number of repositories from AWS CodeCommit.

## 2.13.1

### Changed

- The timeout when running `git ls-remote` to determine if a remote url is cloneable has been increased from 5s to 30s.
- Git commands now use [version 2 of the Git wire protocol](https://opensource.googleblog.com/2018/05/introducing-git-protocol-version-2.html), which should speed up certain operations (e.g. `git ls-remote`, `git fetch`) when communicating with a v2 enabled server.

## 2.13.0

### Added

- A new site config option `search.index.enabled` allows toggling on indexed search.
- Search now uses [Sourcegraph extensions](https://docs.sourcegraph.com/extensions) that register `queryTransformer`s.
- GitLab repository permissions are now supported. To enable this, you will need to set the `authz`
  field in the `GitLabConnection` configuration object and ensure that the access token set in the
  `token` field has both `sudo` and `api` scope.

### Changed

- When the `DEPLOY_TYPE` environment variable is incorrectly specified, Sourcegraph now shuts down and logs an error message.
- The `experimentalFeatures.canonicalURLRedirect` site config property now defaults to `enabled`. Set it to `disabled` to disable redirection to the `appURL` from other hosts.
- Updating `maxReposToSearch` site config no longer requires a server restart to take effect.
- The update check page no longer shows an error if you are using an insiders build. Insiders builds will now notify site administrators that updates are available 40 days after the release date of the installed build.
- The `github.repositoryQuery` site config property now accepts arbitrary GitHub repository searches.

### Fixed

- The user account sidebar "Password" link (to the change-password form) is now shown correctly.
- Fixed an issue where GitHub rate limits were underutilized if the remaining
  rate limit dropped below 150.
- Fixed an issue where GraphQL field `elapsedMilliseconds` returned invalid value on empty searches
- Editor extensions now properly search the selection as a literal string, instead of incorrectly using regexp.
- Fixed a bug where editing and deleting global saved searches was not possible.
- In index search, if the search regex produces multiline matches, search results are still processed per line and highlighted correctly.
- Go-To-GitHub and Go-To-GitLab buttons now link to the right branch, line and commit range.
- Go-to-GitHub button links to default branch when no rev is given.
- The close button in the panel header stays located on the top.
- The Phabricator icon is now displayed correctly.
- The view mode button in the BlobPage now shows the correct view mode to switch to.

### Removed

- The experimental feature flag to disable the new repo update scheduler has been removed.
- The `experimentalFeatures.configVars` feature flag was removed.
- The `experimentalFeatures.multipleAuthProviders` feature flag was removed because the feature is now always enabled.
- The following deprecated auth provider configuration properties were removed: `auth.provider`, `auth.saml`, `auth.openIDConnect`, `auth.userIdentityHTTPHeader`, and `auth.allowSignup`. Use `auth.providers` for all auth provider configuration. (If you were still using the deprecated properties and had no `auth.providers` set, all access to your instance will be rejected until you manually set `auth.providers`.)
- The deprecated site configuration properties `search.scopes` and `settings` were removed. Define search scopes and settings in global settings in the site admin area instead of in site configuration.
- The `pendingContents` property has been removed from our GraphQL schema.
- The **Explore** page was replaced with a **Repositories** search link in the top navigation bar.

## 2.12.3

### Fixed

- Fixed an error that prevented users without emails from submitting satisfaction surveys.

## 2.12.2

### Fixed

- Fixed an issue where private GitHub Enterprise repositories were not fetched.

## 2.12.1

### Fixed

- We use GitHub's REST API to query affliated repositories. This API has wider support on older GitHub enterprise versions.
- Fixed an issue that prevented users without email addresses from signing in (https://github.com/sourcegraph/sourcegraph/issues/426).

## 2.12.0

### Changed

- Reduced the size of in-memory data structured used for storing search results. This should reduce the backend memory usage of large result sets.
- Code intelligence is now provided by [Sourcegraph extensions](https://docs.sourcegraph.com/extensions). The extension for each language in the site configuration `langservers` property is automatically enabled.
- Support for multiple authentication providers is now enabled by default. To disable it, set the `experimentalFeatures.multipleAuthProviders` site config option to `"disabled"`. This only applies to Sourcegraph Enterprise.
- When using the `http-header` auth provider, valid auth cookies (from other auth providers that are currently configured or were previously configured) are now respected and will be used for authentication. These auth cookies also take precedence over the `http-header` auth. Previously, the `http-header` auth took precedence.
- Bitbucket Server username configuration is now used to clone repositories if the Bitbucket Server API does not set a username.
- Code discussions: On Sourcegraph.com / when `discussions.abuseProtection` is enabled in the site config, rate limits to thread creation, comment creation, and @mentions are now applied.

### Added

- Search syntax for filtering archived repositories. `archived:no` will exclude archived repositories from search results, `archived:only` will search over archived repositories only. This applies for GitHub and GitLab repositories.
- A Bitbucket Server option to exclude personal repositories in the event that you decide to give an admin-level Bitbucket access token to Sourcegraph and do not want to create a bot account. See https://docs.sourcegraph.com/integration/bitbucket_server#excluding-personal-repositories for more information.
- Site admins can now see when users of their Sourcegraph instance last used it via a code host integration (e.g. Sourcegraph browser extensions). Visit the site admin Analytics page (e.g. https://sourcegraph.example.com/site-admin/analytics) to view this information.
- A new site config option `extensions.allowRemoteExtensions` lets you explicitly specify the remote extensions (from, e.g., Sourcegraph.com) that are allowed.
- Pings now include a total count of user accounts.

### Fixed

- Files with the gitattribute `export-ignore` are no longer excluded for language analysis and search.
- "Discard changes?" confirmation popup doesn't pop up every single time you try to navigate to a new page after editting something in the site settings page anymore.
- Fixed an issue where Git repository URLs would sometimes be logged, potentially containing e.g. basic auth tokens.
- Fixed date formatting on the site admin Analytics page.
- File names of binary and large files are included in search results.

### Removed

- The deprecated environment variables `SRC_SESSION_STORE_REDIS` and `REDIS_MASTER_ENDPOINT` are no longer used to configure alternative redis endpoints. For more information, see "[Using external databases with Sourcegraph](https://docs.sourcegraph.com/admin/external_database)".

## 2.11.1

### Added

- A new site config option `git.cloneURLToRepositoryName` specifies manual mapping from Git clone URLs to Sourcegraph repository names. This is useful, for example, for Git submodules that have local clone URLs.

### Fixed

- Slack notifications for saved searches have been fixed.

## 2.11.0

### Changed

### Added

- Support for ACME "tls-alpn-01" challenges to obtain LetsEncrypt certificates. Previously Sourcegraph only supported ACME "http-01" challenges which required port 80 to be accessible.
- gitserver periodically removes stale lock files that git can leave behind.
- Commits with empty trees no longer return 404.
- Clients (browser/editor extensions) can now query configuration details from the `ClientConfiguration` GraphQL API.
- The config field `auth.accessTokens.allow` allows or restricts use of access tokens. It can be set to one of three values: "all-users-create" (the default), "none" (all access tokens are disabled), and "site-admin-create" (access tokens are enabled, but only site admins can create new access tokens). The field `auth.disableAccessTokens` is now deprecated in favor of this new field.
- A webhook endpoint now exists to trigger repository updates. For example, `curl -XPOST -H 'Authorization: token $ACCESS_TOKEN' $SOURCEGRAPH_ORIGIN/.api/repos/$REPO_URI/-/refresh`.
- Git submodules entries in the file tree now link to the submodule repository.

### Fixed

- An issue / edge case where the Code Intelligence management admin page would incorrectly show language servers as `Running` when they had been removed from Docker.
- Log level is respected in lsp-proxy logs.
- Fixed an error where text searches could be routed to a faulty search worker.
- Gitolite integration should correctly detect names which Gitolite would consider to be patterns, and not treat them as repositories.
- repo-updater backs off fetches on a repo that's failing to fetch.
- Attempts to add a repo with an empty string for the name are checked for and ignored.
- Fixed an issue where non-site-admin authenticated users could modify global settings (not site configuration), other organizations' settings, and other users' settings.
- Search results are rendered more eagerly, resulting in fewer blank file previews
- An issue where automatic code intelligence would fail to connect to the underlying `lsp` network, leading to `dial tcp: lookup lang on 0.0.0.0:53: no such host` errors.
- More useful error messages from lsp-proxy when a language server can't get a requested revision of a repository.
- Creation of a new user with the same name as an existing organization (and vice versa) is prevented.

### Removed

## 2.10.5

### Fixed

- Slack notifications for saved searches have been fixed.

## 2.10.4

### Fixed

- Fixed an issue that caused the frontend to return a HTTP 500 and log an error message like:
  ```
  lvl=eror msg="ui HTTP handler error response" method=GET status_code=500 error="Post http://127.0.0.1:3182/repo-lookup: context canceled"
  ```

## 2.10.3

### Fixed

- The SAML AuthnRequest signature when using HTTP redirect binding is now computed using a URL query string with correct ordering of parameters. Previously, the ordering was incorrect and caused errors when the IdP was configured to check the signature in the AuthnRequest.

## 2.10.2

### Fixed

- SAML IdP-initiated login previously failed with the IdP set a RelayState value. This now works.

## 2.10.1

### Changed

- Most `experimentalFeatures` in the site configuration now respond to configuration changes live, without requiring a server restart. As usual, you will be prompted for a restart after saving your configuration changes if one is required.
- Gravatar image avatars are no longer displayed for committers.

## 2.10.0

### Changed

- In the file tree, if a directory that contains only a single directory is expanded, its child directory is now expanded automatically.

### Fixed

- Fixed an issue where `sourcegraph/server` would not start code intelligence containers properly when the `sourcegraph/server` container was shut down non-gracefully.
- Fixed an issue where the file tree would return an error when navigating between repositories.

## 2.9.4

### Changed

- Repo-updater has a new and improved scheduler for periodic repo fetches. If you have problems with it, you can revert to the old behavior by adding `"experimentalFeatures": { "updateScheduler": "disabled" }` to your `config.json`.
- A once-off migration will run changing the layout of cloned repos on disk. This should only affect installations created January 2018 or before. There should be no user visible changes.
- Experimental feature flag "updateScheduler" enables a smarter and less spammy algorithm for automatic repository updates.
- It is no longer possible to disable code intelligence by unsetting the LSP_PROXY environment variable. Instead, code intelligence can be disabled per language on the site admin page (e.g. https://sourcegraph.example.com/site-admin/code-intelligence).
- Bitbucket API requests made by Sourcegraph are now under a self-enforced API rate limit (since Bitbucket Server does not have a concept of rate limiting yet). This will reduce any chance of Sourcegraph slowing down or causing trouble for Bitbucket Server instances connected to it. The limits are: 7,200 total requests/hr, with a bucket size / maximum burst size of 500 requests.
- Global, org, and user settings are now validated against the schema, so invalid settings will be shown in the settings editor with a red squiggly line.
- The `http-header` auth provider now supports being used with other auth providers (still only when `experimentalFeatures.multipleAuthProviders` is `true`).
- Periodic fetches of Gitolite-hosted repositories are now handled internally by repo-updater.

### Added

- The `log.sentry.dsn` field in the site config makes Sourcegraph log application errors to a Sentry instance.
- Two new repository page hotkeys were added: <kbd>r</kbd> to open the repositories menu and <kbd>v</kbd> to open the revision selector.
- Repositories are periodically (~45 days) recloned from the codehost. The codehost can be relied on to give an efficient packing. This is an alternative to running a memory and CPU intensive git gc and git prune.
- The `auth.sessionExpiry` field sets the session expiration age in seconds (defaults to 90 days).

### Fixed

- Fixed a bug in the API console that caused it to display as a blank page in some cases.
- Fixed cases where GitHub rate limit wasn't being respected.
- Fixed a bug where scrolling in references, history, etc. file panels was not possible in Firefox.
- Fixed cases where gitserver directory structure migration could fail/crash.
- Fixed "Generate access token" link on user settings page. Previously, this link would 404.
- Fixed a bug where the search query was not updated in the search bar when searching from the homepage.
- Fixed a possible crash in github-proxy.
- Fixed a bug where file matching for diff search was case sensitive by default.

### Removed

- `SOURCEGRAPH_CONFIG` environment variable has been removed. Site configuration is always read from and written to disk. You can configure the location by providing `SOURCEGRAPH_CONFIG_FILE`. The default path is `/etc/sourcegraph/config.json`.

## 2.9.3

### Changed

- The search results page will merge duplicated lines of context.
- The following deprecated site configuration properties have been removed: `github[].preemptivelyClone`, `gitOriginMap`, `phabricatorURL`, `githubPersonalAccessToken`, `githubEnterpriseURL`, `githubEnterpriseCert`, and `githubEnterpriseAccessToken`.
- The `settings` field in the site config file is deprecated and will not be supported in a future release. Site admins should move those settings (if any) to global settings (in the site admin UI). Global settings are preferred to site config file settings because the former can be applied without needing to restart/redeploy the Sourcegraph server or cluster.

### Fixed

- Fixed a goroutine leak which occurs when search requests are canceled.
- Console output should have fewer spurious line breaks.
- Fixed an issue where it was not possible to override the `StrictHostKeyChecking` SSH option in the SSH configuration.
- Cross-repository code intelligence indexing for non-Go languages is now working again (originally broken in 2.9.2).

## 2.9.1

### Fixed

- Fixed an issue where saving an organization's configuration would hang indefinitely.

## 2.9.0

### Changed

- Hover tooltips were rewritten to fix a couple of issues and are now much more robust, received a new design and show more information.
- The `max:` search flag was renamed to `count:` in 2.8.8, but for backward compatibility `max:` has been added back as a deprecated alias for `count:`.
- Drastically improved the performance / load time of the Code Intelligence site admin page.

### Added

- The site admin code intelligence page now displays an error or reason whenever language servers are unable to be managed from the UI or Sourcegraph API.
- The ability to directly specify the root import path of a repository via `.sourcegraph/config.json` in the repo root, instead of relying on the heuristics of the Go language server to detect it.

### Fixed

- Configuring Bitbucket Server now correctly suppresses the the toast message "Configure repositories and code hosts to add to Sourcegraph."
- A bug where canonical import path comments would not be detected by the Go language server's heuristics under `cmd/` folders.
- Fixed an issue where a repository would only be refreshed on demand by certain user actions (such as a page reload) and would otherwise not be updated when expected.
- If a code host returned a repository-not-found or unauthorized error (to `repo-updater`) for a repository that previously was known to Sourcegraph, then in some cases a misleading "Empty repository" screen was shown. Now the repository is displayed as though it still existed, using cached data; site admins must explicitly delete repositories on Sourcegraph after they have been deleted on the code host.
- Improved handling of GitHub API rate limit exhaustion cases. Cached repository metadata and Git data will be used to provide full functionality during this time, and log messages are more informative. Previously, in some cases, repositories would become inaccessible.
- Fixed an issue where indexed search would sometimes not indicate that there were more results to show for a given file.
- Fixed an issue where the code intelligence admin page would never finish loading language servers.

## 2.9.0-pre0

### Changed

- Search scopes have been consolidated into the "Filters" bar on the search results page.
- Usernames and organization names of up to 255 characters are allowed. Previously the max length was 38.

### Fixed

- The target commit ID of a Git tag object (i.e., not lightweight Git tag refs) is now dereferenced correctly. Previously the tag object's OID was given.
- Fixed an issue where AWS Code Commit would hit the rate limit.
- Fixed an issue where dismissing the search suggestions dropdown did not unfocus previously highlighted suggestions.
- Fixed an issue where search suggestions would appear twice.
- Indexed searches now return partial results if they timeout.
- Git repositories with files whose paths contain `.git` path components are now usable (via indexed and non-indexed search and code intelligence). These corrupt repositories are rare and generally were created by converting some other VCS repository to Git (the Git CLI will forbid creation of such paths).
- Various diff search performance improvements and bug fixes.
- New Phabricator extension versions would used cached stylesheets instead of the upgraded version.
- Fixed an issue where hovers would show an error for Rust and C/C++ files.

### Added

- The `sourcegraph/server` container now emits the most recent log message when redis terminates to make it easier to debug why redis stopped.
- Organization invites (which allow users to invite other users to join organizations) are significantly improved. A new accept-invitation page was added.
- The new help popover allows users to easily file issues in the Sourcegraph public issue tracker and view documentation.
- An issue where Java files would be highlighted incorrectly if they contained JavaDoc blocks with an uneven number of opening/closing `*`s.

### Removed

- The `secretKey` site configuration value is no longer needed. It was only used for generating tokens for inviting a user to an organization. The invitation is now stored in the database associated with the recipient, so a secret token is no longer needed.
- The `experimentalFeatures.searchTimeoutParameter` site configuration value has been removed. It defaulted to `enabled` in 2.8 and it is no longer possible to disable.

### Added

- Syntax highlighting for:
  - TOML files (including Go `Gopkg.lock` and Rust `Cargo.lock` files).
  - Rust files.
  - GraphQL files.
  - Protobuf files.
  - `.editorconfig` files.

## 2.8.9

### Changed

- The "invite user" site admin page was moved to a sub-page of the users page (`/site-admin/users/new`).
- It is now possible for a site admin to create a new user without providing an email address.

### Fixed

- Checks for whether a repo is cloned will no longer exhaust open file pools over time.

### Added

- The Phabricator extension shows code intelligence status and supports enabling / disabling code intelligence for files.

## 2.8.8

### Changed

- Queries for repositories (in the explore, site admin repositories, and repository header dropdown) are matched on case-insensitive substrings, not using fuzzy matching logic.
- HTTP Authorization headers with an unrecognized scheme are ignored; they no longer cause the HTTP request to be rejected with HTTP 401 Unauthorized and an "Invalid Authorization header." error.
- Renamed the `max` search flag to `count`. Searches that specify `count:` will fetch at least that number of results, or the full result set.
- Bumped `lsp-proxy`'s `initialize` timeout to 3 minutes for every language.
- Search results are now sorted by repository and file name.
- More easily accessible "Show more" button at the top of the search results page.
- Results from user satisfaction surveys are now always hosted locally and visible to admins. The `"experimentalFeatures": { "hostSurveysLocally" }` config option has been deprecated.
- If the OpenID Connect authentication provider reports that a user's email address is not verified, the authentication attempt will fail.

### Fixed

- Fixed an issue where the search results page would not update its title.
- The session cookie name is now `sgs` (not `sg-session`) so that Sourcegraph 2.7 and Sourcegraph 2.8 can be run side-by-side temporarily during a rolling update without clearing each other's session cookies.
- Fixed the default hostnames of the C# and R language servers
- Fixed an issue where deleting an organization prevented the creation of organizations with the name of the deleted organization.
- Non-UTF8 encoded files (e.g. ISO-8859-1/Latin1, UTF16, etc) are now displayed as text properly rather than being detected as binary files.
- Improved error message when lsp-proxy's initalize timeout occurs
- Fixed compatibility issues and added [instructions for using Microsoft ADFS 2.1 and 3.0 for SAML authentication](https://docs.sourcegraph.com/admin/auth/saml_with_microsoft_adfs).
- Fixed an issue where external accounts associated with deleted user accounts would still be returned by the GraphQL API. This caused the site admin external accounts page to fail to render in some cases.
- Significantly reduced the number of code host requests for non github.com or gitlab.com repositories.

### Added

- The repository revisions popover now shows the target commit's last-committed/authored date for branches and tags.
- Setting the env var `INSECURE_SAML_LOG_TRACES=1` on the server (or the `sourcegraph-frontend` pod in Kubernetes) causes all SAML requests and responses to be logged, which helps with debugging SAML.
- Site admins can now view user satisfaction surveys grouped by user, in addition to chronological order, and aggregate summary values (including the average score and the net promoter score over the last 30 days) are now displayed.
- The site admin overview page displays the site ID, the primary admin email, and premium feature usage information.
- Added Haskell as an experimental language server on the code intelligence admin page.

## 2.8.0

### Changed

- `gitMaxConcurrentClones` now also limits the concurrency of updates to repos in addition to the initial clone.
- In the GraphQL API, `site.users` has been renamed to `users`, `site.orgs` has been renamed to `organizations`, and `site.repositories` has been renamed to `repositories`.
- An authentication provider must be set in site configuration (see [authentication provider documentation](https://docs.sourcegraph.com/admin/auth)). Previously the server defaulted to builtin auth if none was set.
- If a process dies inside the Sourcegraph container the whole container will shut down. We suggest operators configure a [Docker Restart Policy](https://docs.docker.com/config/containers/start-containers-automatically/#restart-policy-details) or a [Kubernetes Restart Policy](https://kubernetes.io/docs/concepts/workloads/pods/pod-lifecycle/#restart-policy). Previously the container would operate in a degraded mode if a process died.
- Changes to the `auth.public` site config are applied immediately in `sourcegraph/server` (no restart needed).
- The new search timeout behavior is now enabled by default. Set `"experimentalFeatures": {"searchTimeoutParameter": "disabled"}` in site config to disable it.
- Search includes files up to 1MB (previous limit was 512KB for unindexed search and 128KB for indexed search).
- Usernames and email addresses reported by OpenID Connect and SAML auth providers are now trusted, and users will sign into existing Sourcegraph accounts that match on the auth provider's reported username or email.
- The repository sidebar file tree is much, much faster on massive repositories (200,000+ files)
- The SAML authentication provider was significantly improved. Users who were signed in using SAML previously will need to reauthenticate via SAML next time they visit Sourcegraph.
- The SAML `serviceProviderCertificate` and `serviceProviderPrivateKey` site config properties are now optional.

### Fixed

- Fixed an issue where Index Search status page failed to render.
- User data on the site admin Analytics page is now paginated, filterable by a user's recent activity, and searchable.
- The link to the root of a repository in the repository header now preserves the revision you're currently viewing.
- When using the `http-header` auth provider, signin/signup/signout links are now hidden.
- Repository paths beginning with `go/` are no longer reservered by Sourcegraph.
- Interpret `X-Forwarded-Proto` HTTP header when `httpToHttpsRedirect` is set to `load-balanced`.
- Deleting a user account no longer prevents the creation of a new user account with the same username and/or association with authentication provider account (SAML/OpenID/etc.)
- It is now possible for a user to verify an email address that was previously associated with now-deleted user account.
- Diff searches over empty repositories no longer fail (this was not an issue for Sourcegraph cluster deployments).
- Stray `tmp_pack_*` files from interrupted fetches should now go away.
- When multiple `repo:` tokens match the same repo, process @revspec requirements from all of them, not just the first one in the search.

### Removed

- The `ssoUserHeader` site config property (deprecated since January 2018) has been removed. The functionality was moved to the `http-header` authentication provider.
- The experiment flag `showMissingReposEnabled`, which defaulted to enabled, has been removed so it is no longer possible to disable this feature.
- Event-level telemetry has been completely removed from self-hosted Sourcegraph instances. As a result, the `disableTelemetry` site configuration option has been deprecated. The new site-admin Pings page clarifies the only high-level telemetry being sent to Sourcegraph.com.
- The deprecated `adminUsernames` site config property (deprecated since January 2018) has been removed because it is no longer necessary. Site admins can designate other users as site admins in the site admin area, and the first user to sign into a new instance always becomes a site admin (even when using an external authentication provider).

### Added

- The new repository contributors page (linked from the repository homepage) displays the top Git commit authors in a repository, with filtering options.
- Custom language servers in the site config may now specify a `metadata` property containing things like homepage/docs/issues URLs for the language server project, as well as whether or not the language server should be considered experimental (not ready for prime-time). This `metadata` will be displayed in the UI to better communicate the status of a language server project.
- Access tokens now have scopes (which define the set of operations they permit). All access tokens still provide full control of all resources associated with the user account (the `user:all` scope, which is now explicitly displayed).
- The new access token scope `site-admin:sudo` allows the holder to perform any action as any other user. Only site admins may create this token.
- Links to Sourcegraph's changelog have been added to the site admin Updates page and update alert.
- If the site configuration is invalid or uses deprecated properties, a global alert will be shown to all site admins.
- There is now a code intelligence status indicator when viewing files. It contains information about the capabailities of the language server that is providing code intelligence for the file.
- Java code intelligence can now be enabled for repositories that aren't automatically supported using a
  `javaconfig.json` file. For Gradle plugins, this file can be generated using
  the [Javaconfig Gradle plugin](https://docs.sourcegraph.com/extensions/language_servers/java#gradle-execution).
- The new `auth.providers` site config is an array of authentication provider objects. Currently only 1 auth provider is supported. The singular `auth.provider` is deprecated.
- Users authenticated with OpenID Connect are now able to sign out of Sourcegraph (if the provider supports token revocation or the end-session endpoint).
- Users can now specify the number of days, weeks, and months of site activity to query through the GraphQL API.
- Added 14 new experimental language servers on the code intelligence admin page.
- Added `httpStrictTransportSecurity` site configuration option to customize the Strict-Transport-Security HTTP header. It defaults to `max-age=31536000` (one year).
- Added `nameIDFormat` in the `saml` auth provider to set the SAML NameID format. The default changed from transient to persistent.
- (This feature has been removed.) Experimental env var expansion in site config JSON: set `SOURCEGRAPH_EXPAND_CONFIG_VARS=1` to replace `${var}` or `$var` (based on environment variables) in any string value in site config JSON (except for JSON object property names).
- The new (optional) SAML `serviceProviderIssuer` site config property (in an `auth.providers` array entry with `{"type":"saml", ...}`) allows customizing the SAML Service Provider issuer name.
- The site admin area now has an "Auth" section that shows the enabled authentication provider(s) and users' external accounts.

## 2.7.6

### Fixed

- If a user's account is deleted, session cookies for that user are no longer considered valid.

## 2.7.5

### Changed

- When deploying Sourcegraph to Kubernetes, RBAC is now used by default. Most Kubernetes clusters require it. See the Kubernetes installation instructions for more information (including disabling if needed).
- Increased git ssh connection timeout to 30s from 7s.
- The Phabricator integration no longer requires staging areas, but using them is still recommended because it improves performance.

### Fixed

- Fixed an issue where language servers that were not enabled would display the "Restart" button in the Code Intelligence management panel.
- Fixed an issue where the "Update" button in the Code Intelligence management panel would be displayed inconsistently.
- Fixed an issue where toggling a dynamic search scope would not also remove `@rev` (if specified)
- Fixed an issue where where modes that can only be determined by the full filename (not just the file extension) of a path weren't supported (Dockerfiles are the first example of this).
- Fixed an issue where the GraphiQL console failed when variables are specified.
- Indexed search no longer maintains its own git clones. For Kubernetes cluster deployments, this significantly reduces disk size requirements for the indexed-search pod.
- Fixed an issue where language server Docker containers would not be automatically restarted if they crashed (`sourcegraph/server` only).
- Fixed an issue where if the first user on a site authenticated via SSO, the site would remain stuck in uninitialized mode.

### Added

- More detailed progress information is displayed on pages that are waiting for repositories to clone.
- Admins can now see charts with daily, weekly, and monthly unique user counts by visiting the site-admin Analytics page.
- Admins can now host and see results from Sourcegraph user satisfaction surveys locally by setting the `"experimentalFeatures": { "hostSurveysLocally": "enabled"}` site config option. This feature will be enabled for all instances once stable.
- Access tokens are now supported for all authentication providers (including OpenID Connect and SAML, which were previously not supported).
- The new `motd` setting (in global, organization, and user settings) displays specified messages at the top of all pages.
- Site admins may now view all access tokens site-wide (for all users) and revoke tokens from the new access tokens page in the site admin area.

## 2.7.0

### Changed

- Missing repositories no longer appear as search results. Instead, a count of repositories that were not found is displayed above the search results. Hovering over the count will reveal the names of the missing repositories.
- "Show more" on the search results page will now reveal results that have already been fetched (if such results exist) without needing to do a new query.
- The bottom panel (on a file) now shows more tabs, including docstrings, multiple definitions, references (as before), external references grouped by repository, implementations (if supported by the language server), and file history.
- The repository sidebar file tree is much faster on massive repositories (200,000+ files)

### Fixed

- Searches no longer block if the index is unavailable (e.g. after the index pod restarts). Instead, it respects the normal search timeout and reports the situation to the user if the index is not yet available.
- Repository results are no longer returned for filters that are not supported (e.g. if `file:` is part of the search query)
- Fixed an issue where file tree elements may be scrolled out of view on page load.
- Fixed an issue that caused "Could not ensure repository updated" log messages when trying to update a large number of repositories from gitolite.
- When using an HTTP authentication proxy (`"auth.provider": "http-header"`), usernames are now properly normalized (special characters including `.` replaced with `-`). This fixes an issue preventing users from signing in if their username contained these special characters.
- Fixed an issue where the site-admin Updates page would incorrectly report that update checking was turned off when `telemetryDisabled` was set, even as it continued to report new updates.
- `repo:` filters that match multiple repositories and contain a revision specifier now correctly return partial results even if some of the matching repositories don't have a matching revision.
- Removed hardcoded list of supported languages for code intelligence. Any language can work now and support is determined from the server response.
- Fixed an issue where modifying `config.json` on disk would not correctly mark the server as needing a restart.
- Fixed an issue where certain diff searches (with very sparse matches in a repository's history) would incorrectly report no results found.
- Fixed an issue where the `langservers` field in the site-configuration didn't require both the `language` and `address` field to be specified for each entry

### Added

- Users (and site admins) may now create and manage access tokens to authenticate API clients. The site config `auth.disableAccessTokens` (renamed to `auth.accessTokens` in 2.11) disables this new feature. Access tokens are currently only supported when using the `builtin` and `http-header` authentication providers (not OpenID Connect or SAML).
- User and site admin management capabilities for user email addresses are improved.
- The user and organization management UI has been greatly improved. Site admins may now administer all organizations (even those they aren't a member of) and may edit profile info and configuration for all users.
- If SSO is enabled (via OpenID Connect or SAML) and the SSO system provides user avatar images and/or display names, those are now used by Sourcegraph.
- Enable new search timeout behavior by setting `"experimentalFeatures": { "searchTimeoutParameter": "enabled"}` in your site config.
  - Adds a new `timeout:` parameter to customize the timeout for searches. It defaults to 10s and may not be set higher than 1m.
  - The value of the `timeout:` parameter is a string that can be parsed by [time.Duration](https://golang.org/pkg/time/#ParseDuration) (e.g. "100ms", "2s").
  - When `timeout:` is not provided, search optimizes for retuning results as soon as possible and will include slower kinds of results (e.g. symbols) only if they are found quickly.
  - When `timeout:` is provided, all result kinds are given the full timeout to complete.
- A new user settings tokens page was added that allows users to obtain a token that they can use to authenticate to the Sourcegraph API.
- Code intelligence indexes are now built for all repositories in the background, regardless of whether or not they are visited directly by a user.
- Language servers are now automatically enabled when visiting a repository. For example, visiting a Go repository will now automatically download and run the relevant Docker container for Go code intelligence.
  - This change only affects when Sourcegraph is deployed using the `sourcegraph/server` Docker image (not using Kubernetes).
  - You will need to use the new `docker run` command at https://docs.sourcegraph.com/#quickstart in order for this feature to be enabled. Otherwise, you will receive errors in the log about `/var/run/docker.sock` and things will work just as they did before. See https://docs.sourcegraph.com/extensions/language_servers for more information.
- The site admin Analytics page will now display the number of "Code Intelligence" actions each user has made, including hovers, jump to definitions, and find references, on the Sourcegraph webapp or in a code host integration or extension.
- An experimental cross repository jump to definition which consults the OSS index on Sourcegraph.com. This is disabled by default; use `"experimentalFeatures": { "jumpToDefOSSIndex": "enabled" }` in your site configuration to enable it.
- Users can now view Git branches, tags, and commits, and compare Git branches and revisions on Sourcegraph. (The code host icon in the header takes you to the commit on the code host.)
- A new admin panel allows you to view and manage language servers. For Docker deployments, it allows you to enable/disable/update/restart language servers at the click of a button. For cluster deployments, it shows the current status of language servers.
- Users can now tweet their feedback about Sourcegraph when clicking on the feedback smiley located in the navbar and filling out a Twitter feedback form.
- A new button in the repository header toggles on/off the Git history panel for the current file.

## 2.6.8

### Bug fixes

- Searches of `type:repo` now work correctly with "Show more" and the `max` parameter.
- Fixes an issue where the server would crash if the DB was not available upon startup.

## 2.6.7

### Added

- The duration that the frontend waits for the PostgreSQL database to become available is now configurable with the `DB_STARTUP_TIMEOUT` env var (the value is any valid Go duration string).
- Dynamic search filters now suggest exclusions of Go test files, vendored files and node_modules files.

## 2.6.6

### Added

- Authentication to Bitbucket Server using username-password credentials is now supported (in the `bitbucketServer` site config `username`/`password` options), for servers running Bitbucket Server version 2.4 and older (which don't support personal access tokens).

## 2.6.5

### Added

- The externally accessible URL path `/healthz` performs a basic application health check, returning HTTP 200 on success and HTTP 500 on failure.

### Behavior changes

- Read-only forks on GitHub are no longer synced by default. If you want to add a readonly fork, navigate directly to the repository page on Sourcegraph to add it (e.g. https://sourcegraph.mycompany.internal/github.com/owner/repo). This prevents your repositories list from being cluttered with a large number of private forks of a private repository that you have access to. One notable example is https://github.com/EpicGames/UnrealEngine.
- SAML cookies now expire after 90 days. The previous behavior was every 1 hour, which was unintentionally low.

## 2.6.4

### Added

- Improve search timeout error messages
- Performance improvements for searching regular expressions that do not start with a literal.

## 2.6.3

### Bug fixes

- Symbol results are now only returned for searches that contain `type:symbol`

## 2.6.2

### Added

- More detailed logging to help diagnose errors with third-party authentication providers.
- Anchors (such as `#my-section`) in rendered Markdown files are now supported.
- Instrumentation section for admins. For each service we expose pprof, prometheus metrics and traces.

### Bug fixes

- Applies a 1s timeout to symbol search if invoked without specifying `type:` to not block plain text results. No change of behaviour if `type:symbol` is given explicitly.
- Only show line wrap toggle for code-view-rendered files.

## 2.6.1

### Bug fixes

- Fixes a bug where typing in the search query field would modify the expanded state of file search results.
- Fixes a bug where new logins via OpenID Connect would fail with the error `SSO error: ID Token verification failed`.

## 2.6.0

### Added

- Support for [Bitbucket Server](https://www.atlassian.com/software/bitbucket/server) as a codehost. Configure via the `bitbucketServer` site config field.
- Prometheus gauges for git clone queue depth (`src_gitserver_clone_queue`) and git ls-remote queue depth (`src_gitserver_lsremote_queue`).
- Slack notifications for saved searches may now be added for individual users (not just organizations).
- The new search filter `lang:` filters results by programming language (example: `foo lang:go` or `foo -lang:clojure`).
- Dynamic filters: filters generated from your search results to help refine your results.
- Search queries that consist only of `file:` now show files whose path matches the filters (instead of no results).
- Sourcegraph now automatically detects basic `$GOPATH` configurations found in `.envrc` files in the root of repositories.
- You can now configure the effective `$GOPATH`s of a repository by adding a `.sourcegraph/config.json` file to your repository with the contents `{"go": {"GOPATH": ["mygopath"]}}`.
- A new `"blacklistGoGet": ["mydomain.org,myseconddomain.com"]` offers users a quick escape hatch in the event that Sourcegraph is making unwanted `go get` or `git clone` requests to their website due to incorrectly-configured monorepos. Most users will never use this option.
- Search suggestions and results now include symbol results. The new filter `type:symbol` causes only symbol results to be shown.
  Additionally, symbols for a repository can be browsed in the new symbols sidebar.
- You can now expand and collapse all items on a search results page or selectively expand and collapse individual items.

### Configuration changes

- Reduced the `gitMaxConcurrentClones` site config option's default value from 100 to 5, to help prevent too many concurrent clones from causing issues on code hosts.
- Changes to some site configuration options are now automatically detected and no longer require a server restart. After hitting Save in the UI, you will be informed if a server restart is required, per usual.
- Saved search notifications are now only sent to the owner of a saved search (all of an organization's members for an organization-level saved search, or a single user for a user-level saved search). The `notifyUsers` and `notifyOrganizations` properties underneath `search.savedQueries` have been removed.
- Slack webhook URLs are now defined in user/organization JSON settings, not on the organization profile page. Previously defined organization Slack webhook URLs are automatically migrated to the organization's JSON settings.
- The "unlimited" value for `maxReposToSearch` is now `-1` instead of `0`, and `0` now means to use the default.
- `auth.provider` must be set (`builtin`, `openidconnect`, `saml`, `http-header`, etc.) to configure an authentication provider. Previously you could just set the detailed configuration property (`"auth.openIDConnect": {...}`, etc.) and it would implicitly enable that authentication provider.
- The `autoRepoAdd` site configuration property was removed. Site admins can add repositories via site configuration.

### Bug fixes

- Only cross reference index enabled repositories.
- Fixed an issue where search would return results with empty file contents for matches in submodules with indexing enabled. Searching over submodules is not supported yet, so these (empty) results have been removed.
- Fixed an issue where match highlighting would be incorrect on lines that contained multibyte characters.
- Fixed an issue where search suggestions would always link to master (and 404) even if the file only existed on a branch. Now suggestions always link to the revision that is being searched over.
- Fixed an issue where all file and repository links on the search results page (for all search results types) would always link to master branch, even if the results only existed in another branch. Now search results links always link to the revision that is being searched over.
- The first user to sign up for a (not-yet-initialized) server is made the site admin, even if they signed up using SSO. Previously if the first user signed up using SSO, they would not be a site admin and no site admin could be created.
- Fixed an issue where our code intelligence archive cache (in `lsp-proxy`) would not evict items from the disk. This would lead to disks running out of free space.

## 2.5.16, 2.5.17

- Version bump to keep deployment variants in sync.

## 2.5.15

### Bug fixes

- Fixed issue where a Sourcegraph cluster would incorrectly show "An update is available".
- Fixed Phabricator links to repositories
- Searches over a single repository are now less likely to immediately time out the first time they are searched.
- Fixed a bug where `auth.provider == "http-header"` would incorrectly require builtin authentication / block site access when `auth.public == "false"`.

### Phabricator Integration Changes

We now display a "View on Phabricator" link rather than a "View on other code host" link if you are using Phabricator and hosting on Github or another code host with a UI. Commit links also will point to Phabricator.

### Improvements to SAML authentication

You may now optionally provide the SAML Identity Provider metadata XML file contents directly, with the `auth.saml` `identityProviderMetadata` site configuration property. (Previously, you needed to specify the URL where that XML file was available; that is still possible and is more common.) The new option is useful for organizations whose SAML metadata is not web-accessible or while testing SAML metadata configuration changes.

## 2.5.13

### Improvements to builtin authentication

When using `auth.provider == "builtin"`, two new important changes mean that a Sourcegraph server will be locked down and only accessible to users who are invited by an admin user (previously, we advised users to place their own auth proxy in front of Sourcegraph servers).

1.  When `auth.provider == "builtin"` Sourcegraph will now by default require an admin to invite users instead of allowing anyone who can visit the site to sign up. Set `auth.allowSignup == true` to retain the old behavior of allowing anyone who can access the site to signup.
2.  When `auth.provider == "builtin"`, Sourcegraph will now respects a new `auth.public` site configuration option (default value: `false`). When `auth.public == false`, Sourcegraph will not allow anyone to access the site unless they have an account and are signed in.

## 2.4.3

### Added

- Code Intelligence support
- Custom links to code hosts with the `links:` config options in `repos.list`

### Changed

- Search by file path enabled by default

## 2.4.2

### Added

- Repository settings mirror/cloning diagnostics page

### Changed

- Repositories added from GitHub are no longer enabled by default. The site admin UI for enabling/disabling repositories is improved.

## 2.4.0

### Added

- Search files by name by including `type:path` in a search query
- Global alerts for configuration-needed and cloning-in-progress
- Better list interfaces for repositories, users, organizations, and threads
- Users can change their own password in settings
- Repository groups can now be specified in settings by site admins, organizations, and users. Then `repogroup:foo` in a search query will search over only those repositories specified for the `foo` repository group.

### Changed

- Log messages are much quieter by default

## 2.3.11

### Added

- Added site admin updates page and update checking
- Added site admin telemetry page

### Changed

- Enhanced site admin panel
- Changed repo- and SSO-related site config property names to be consistent, updated documentation

## 2.3.10

### Added

- Online site configuration editing and reloading

### Changed

- Site admins are now configured in the site admin area instead of in the `adminUsernames` config key or `ADMIN_USERNAMES` env var. Users specified in those deprecated configs will be designated as site admins in the database upon server startup until those configs are removed in a future release.

## 2.3.9

### Fixed

- An issue that prevented creation and deletion of saved queries

## 2.3.8

### Added

- Built-in authentication: you can now sign up without an SSO provider.
- Faster default branch code search via indexing.

### Fixed

- Many performance improvements to search.
- Much log spam has been eliminated.

### Changed

- We optionally read `SOURCEGRAPH_CONFIG` from `$DATA_DIR/config.json`.
- SSH key required to clone repositories from GitHub Enterprise when using a self-signed certificate.

## 0.3 - 13 December 2017

The last version without a CHANGELOG.<|MERGE_RESOLUTION|>--- conflicted
+++ resolved
@@ -22,11 +22,8 @@
 
 ### Fixed
 
-<<<<<<< HEAD
 - Fixed a bug where adding a search scope that adds a `repogroup` filter would cause invalid queries if `repogroup:sample` was already part of the query.
-=======
 - An issue where errors during displaying search results would not be displayed.
->>>>>>> 84936ad8
 
 ### Removed
 
