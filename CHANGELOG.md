<!--
###################################### READ ME ###########################################
### This changelog should always be read on `main` branch. Its contents on version     ###
### branches do not necessarily reflect the changes that have gone into that branch.   ###
### To update the changelog add your changes to the appropriate section under the      ###
### "Unreleased" heading.                                                              ###
##########################################################################################
-->

# Changelog

All notable changes to Sourcegraph are documented in this file.

<!-- START CHANGELOG -->

## Unreleased

### Added

-

### Changed

-

### Fixed

-

### Removed

-

## 4.4.0

### Added

- Added a button "Reindex now" to the index status page. Admins can now force an immediate reindex of a repository. [#45533](https://github.com/sourcegraph/sourcegraph/pull/45533)
- Added an option "Unlock user" to the actions dropdown on the Site Admin Users page. Admins can unlock user accounts that wer locked after too many sign-in attempts. [#45650](https://github.com/sourcegraph/sourcegraph/pull/45650)
<<<<<<< HEAD
- Templates for certain emails sent by Sourcegraph are now configurable via `email.templates` in site configuration. [#45671](https://github.com/sourcegraph/sourcegraph/pull/45671)
- Added support for determining the network address of each shard in the sharded statefulsets based on replica counts in the sourcegraph-frontend service. This is achieved by updating the existing environment variables (`SEARCHER_URL`, `SYMBOLS_URL`, `INDEXED_SEARCH_SERVERS`, `SRC_GIT_SERVERS`) with the respective replica count number. [#45862](https://github.com/sourcegraph/sourcegraph/pull/45862)
=======
- Templates for certain emails sent by Sourcegraph are now configurable via `email.templates` in site configuration. [#45671](https://github.com/sourcegraph/sourcegraph/pull/45671), [#46085](https://github.com/sourcegraph/sourcegraph/pull/46085)
>>>>>>> c3d8acce
- Keyboard navigation for search results is now enabled by default. Use Arrow Up/Down keys to navigate between search results, Arrow Left/Right to collapse and expand file matches, Enter to open the search result in the current tab, Ctrl/Cmd+Enter to open the result in a separate tab, / to refocus the search input, and Ctrl/Cmd+Arrow Down to jump from the search input to the first result. Arrow Left/Down/Up/Right in previous examples can be substituted with h/j/k/l for Vim-style bindings. Keyboard navigation can be disabled by creating the `search-results-keyboard-navigation` feature flag and setting it to false. [#45890](https://github.com/sourcegraph/sourcegraph/pull/45890)
- Added support for receiving GitLab webhook `push` events. [#45856](https://github.com/sourcegraph/sourcegraph/pull/45856)
- Added support for receiving Bitbucket Server / Datacenter webhook `push` events. [#45909](https://github.com/sourcegraph/sourcegraph/pull/45909)
- Monitoring: Indexed-Search's dashboard now has new graphs for search request durations and "in-flight" search request workloads [#45966](https://github.com/sourcegraph/sourcegraph/pull/45966)
- The GraphQL API now supports listing single-file commit history across renames (with `GitCommit.ancestors(follow: true, path: "<some-path>")`). [#45882](https://github.com/sourcegraph/sourcegraph/pull/45882)
- Added support for receiving Bitbucket Cloud webhook `push` events. [#45960](https://github.com/sourcegraph/sourcegraph/pull/45960)
- Added a way to test code host connection from the `Manage code hosts` page. [#45972](https://github.com/sourcegraph/sourcegraph/pull/45972)
- Updates to the site configuration from the site admin panel will now also record the user id of the author in the database in the `critical_and_site_config.author_user_id` column. [#46150](https://github.com/sourcegraph/sourcegraph/pull/46150)
- When setting and resetting passwords, if the user's primary email address is not yet verified, using the password reset link sent via email will now also verify the email address. [#46307](https://github.com/sourcegraph/sourcegraph/pull/46307)
- Added new code host details and updated edit code host pages in site admin area. [#46327](https://github.com/sourcegraph/sourcegraph/pull/46327)
- If the experimental setting `insightsDataRetention` is enabled, the number of Code Insights data points that can be viewed will be limited by the site configuration setting `insights.maximumSampleSize`, set to 30 by default. Older points beyond that number will be periodically archived. [#46206](https://github.com/sourcegraph/sourcegraph/pull/46206), [#46440](https://github.com/sourcegraph/sourcegraph/pull/46440)
- Bitbucket Cloud can now be added as an authentication provider on Sourcegraph. [#46309](https://github.com/sourcegraph/sourcegraph/pull/46309)
- Bitbucket Cloud code host connections now support permissions syncing. [#46312](https://github.com/sourcegraph/sourcegraph/pull/46312)
- Keep a log of corruption events that happen on repositories as they are detected. The Admin repositories page will now show when a repository has been detected as being corrupt and they'll also be able to see a history log of the corruption for that repository. [#46004](https://github.com/sourcegraph/sourcegraph/pull/46004)
- Added corrupted statistic as part of the global repositories statistics. [46412](https://github.com/sourcegraph/sourcegraph/pull/46412)
- Added a `Corrupted` status filter on the Admin repositories page, allowing Administrators to filter the list of repositories to only those that have been detected as corrupt. [#46415](https://github.com/sourcegraph/sourcegraph/pull/46415)
- Added “Background job dashboard” admin feature [#44901](https://github.com/sourcegraph/sourcegraph/pull/44901)

### Changed

- Code Insights no longer uses a custom index of commits to compress historical backfill and instead queries the repository log directly. This allows the compression algorithm to span any arbitrary time frame, and should improve the reliability of the compression in general. [#45644](https://github.com/sourcegraph/sourcegraph/pull/45644)
- GitHub code host configuration: The error message for non-existent organizations has been clarified to indicate that the organization is one that the user manually specified in their code host configuration. [#45918](https://github.com/sourcegraph/sourcegraph/pull/45918)
- Git blame view got a user-interface overhaul and now shows data in a more structured way with additional visual hints. [#44397](https://github.com/sourcegraph/sourcegraph/issues/44397)
- User emails marked as unverified will no longer receive code monitors and account update emails - unverified emails can be verified from the user settings page to continue receiving these emails. [#46184](https://github.com/sourcegraph/sourcegraph/pull/46184)
- Zoekt by default eagerly unmarshals the symbol index into memory. Previously we would unmarshal on every request for the purposes of symbol searches or ranking. This lead to pressure on the Go garbage collector. On sourcegraph.com we have noticed time spent in the garbage collector halved. In the unlikely event this leads to more OOMs in zoekt-webserver, you can disable by setting the environment variable `ZOEKT_ENABLE_LAZY_DOC_SECTIONS=t`. [zoekt#503](https://github.com/sourcegraph/zoekt/pull/503)
- Removes the right side action sidebar that is shown on the code view page and moves the icons into the top nav. [#46339](https://github.com/sourcegraph/sourcegraph/pull/46339)
- The `sourcegraph/prometheus` image no longer starts with `--web.enable-lifecycle --web.enable-admin-api` by default - these flags can be re-enabled by configuring `PROMETHEUS_ADDITIONAL_FLAGS` on the container. [#46393](https://github.com/sourcegraph/sourcegraph/pull/46393)

### Fixed

- Made search results export use the same results list as the search results page. [#45702](https://github.com/sourcegraph/sourcegraph/pull/45702)
- Code insights with more than 1 year of history will correctly show 12 data points instead of 11. [#45644](https://github.com/sourcegraph/sourcegraph/pull/45644)
- Hourly code insights will now behave correctly and will no longer truncate to midnight UTC on the calendar date the insight was created. [#45644](https://github.com/sourcegraph/sourcegraph/pull/45644)
- Code Insights: fixed an issue where filtering by a search context that included multiple repositories would exclude data. [#45574](https://github.com/sourcegraph/sourcegraph/pull/45574)
- Ignore null JSON objects returned from GitHub API when listing public repositories. [#45969](https://github.com/sourcegraph/sourcegraph/pull/45969)
- Fixed issue where emails that have never been verified before would be unable to receive resent verification emails. [#46185](https://github.com/sourcegraph/sourcegraph/pull/46185)
- Resolved issue preventing LSIF uploads larger than 2GiB (gzipped) from uploading successfully. [#46209](https://github.com/sourcegraph/sourcegraph/pull/46209)
- Local vars in Typescript are now detected as symbols which will positively impact ranking of search results. [go-ctags#10](https://github.com/sourcegraph/go-ctags/pull/10)
- Fix issue in Gitlab OAuth in which user group membership is set too wide - adds `min_access_level=10` to `/groups` request. [#46480](https://github.com/sourcegraph/sourcegraph/pull/46480)

### Removed

- The extension registry no longer supports browsing, creating, or updating legacy extensions. Existing extensions may still be enabled or disabled in user settings and may be listed via the API. (The extension API was deprecated in 2022-09 but is still available if the `enableLegacyExtensions` site config experimental features flag is enabled.)
- User and organization auto-defined search contexts have been permanently removed along with the `autoDefinedSearchContexts` GraphQL query. The only auto-defined context now is the `global` context. [#46083](https://github.com/sourcegraph/sourcegraph/pull/46083)
- The settings `experimentalFeatures.showSearchContext`, `experimentalFeatures.showSearchNotebook`, and `experimentalFeatures.codeMonitoring` have been removed and these features are now permanently enabled when available. [#46086](https://github.com/sourcegraph/sourcegraph/pull/46086)
- The legacy panels on the homepage (recent searches, etc) which were turned off by default but could still be re-enabled by setting `experimentalFeatures.showEnterpriseHomePanels` to true, are permanently removed now. [#45705](https://github.com/sourcegraph/sourcegraph/pull/45705)
- The `site { monitoringStatistics { alerts } }` GraphQL query has been deprecated and will no longer return any data. The query will be removed entirely in a future release. [#46299](https://github.com/sourcegraph/sourcegraph/pull/46299)
- The Monaco version of the search query input and the corresponding feature flag (`experimentalFeatures.editor`) have been permanently removed. [#46249](https://github.com/sourcegraph/sourcegraph/pull/46249)

## 4.3.1

### Changed

- A bug that broke the site-admin page when no repositories have been added to the Sourcegraph instance has been fixed. [#46123](https://github.com/sourcegraph/sourcegraph/pull/46123)

## 4.3.0

### Added

- A "copy path" button has been added to file content, path, and symbol search results on hover or focus, next to the file path. The button copies the relative path of the file in the repo, in the same way as the "copy path" button in the file and repo pages. [#42721](https://github.com/sourcegraph/sourcegraph/pull/42721)
- Unindexed search now use the index for files that have not changed between the unindexed commit and the indexed commit. The result is faster unindexed search in general. If you are noticing issues you can disable by setting the feature flag `search-hybrid` to false. [#37112](https://github.com/sourcegraph/sourcegraph/issues/37112)
- The number of commits listed in the History tab can now be customized for all users by site admins under Configuration -> Global Settings from the site admin page by using the config `history.defaultPageSize`. Individual users may also set `history.defaultPagesize` from their user settings page to override the value set under the Global Settings. [#44651](https://github.com/sourcegraph/sourcegraph/pull/44651)
- Batch Changes: Mounted files can be accessed via the UI on the executions page. [#43180](https://github.com/sourcegraph/sourcegraph/pull/43180)
- Added "Outbound request log" feature for site admins [#44286](https://github.com/sourcegraph/sourcegraph/pull/44286)
- Code Insights: the data series API now provides information about incomplete datapoints during processing
- Added a best-effort migration such that existing Code Insights will display zero results instead of missing points at the start and end of a graph. [#44928](https://github.com/sourcegraph/sourcegraph/pull/44928)
- More complete stack traces for Outbound request log [#45151](https://github.com/sourcegraph/sourcegraph/pull/45151)
- A new status message now reports how many repositories have already been indexed for search. [#45246](https://github.com/sourcegraph/sourcegraph/pull/45246)
- Search contexts can now be starred (favorited) in the search context management page. Starred search contexts will appear before other contexts in the context dropdown menu next to the search box. [#45230](https://github.com/sourcegraph/sourcegraph/pull/45230)
- Search contexts now let you set a context as your default. The default will be selected every time you open Sourcegraph and will appear near the top in the context dropdown menu next to the search box. [#45387](https://github.com/sourcegraph/sourcegraph/pull/45387)
- [search.largeFiles](https://docs.sourcegraph.com/admin/config/site_config#search-largeFiles) accepts an optional prefix `!` to negate a pattern. The order of the patterns within search.largeFiles is honored such that the last pattern matching overrides preceding patterns. For patterns that begin with a literal `!` prefix with a backslash, for example, `\!fileNameStartsWithExcl!.txt`. Previously indexed files that become excluded due to this change will remain in the index until the next reindex [#45318](https://github.com/sourcegraph/sourcegraph/pull/45318)
- [Webhooks](https://docs.sourcegraph.com/admin/config/webhooks) have been overhauled completely and can now be found under **Site admin > Repositories > Incoming webhooks**. Webhooks that were added via code host configuration are [deprecated](https://docs.sourcegraph.com/admin/config/webhooks#deprecation-notice) and will be removed in 4.6.0.
- Added support for receiving webhook `push` events from GitHub which will trigger Sourcegraph to fetch the latest commit rather than relying on polling.
- Added support for private container registries in Sourcegraph executors. [Using private registries](https://docs.sourcegraph.com/admin/deploy_executors#using-private-registries)

### Changed

- Batch Change: When one or more changesets are selected, we now display all bulk operations but disable the ones that aren't applicable to the changesets. [#44617](https://github.com/sourcegraph/sourcegraph/pull/44617)
- Gitserver's repository purge worker now runs on a regular interval instead of just on weekends, configurable by the `repoPurgeWorker` site configuration. [#44753](https://github.com/sourcegraph/sourcegraph/pull/44753)
- Editing the presentation metadata (title, line color, line label) or the default filters of a scoped Code Insight will no longer trigger insight recalculation. [#44769](https://github.com/sourcegraph/sourcegraph/pull/44769), [#44797](https://github.com/sourcegraph/sourcegraph/pull/44797)
- Indexed Search's `memory_map_areas_percentage_used` alert has been modified to alert earlier than it used to. It now issues a warning at 60% (previously 70%) and issues a critical alert at 80% (previously 90%).
- Saving a new view of a scoped Code Insight will no longer trigger insight recalculation. [#44679](https://github.com/sourcegraph/sourcegraph/pull/44679)

### Fixed

- The Code Insights commit indexer no longer errors when fetching commits from empty repositories when sub-repo permissions are enabled. [#44558](https://github.com/sourcegraph/sourcegraph/pull/44558)
- Unintended newline characters that could appear in diff view rendering have been fixed. [#44805](https://github.com/sourcegraph/sourcegraph/pull/44805)
- Signing out doesn't immediately log the user back in when there's only one OAuth provider enabled. It now redirects the user to the Sourcegraph login page. [#44803](https://github.com/sourcegraph/sourcegraph/pull/44803)
- An issue causing certain kinds of queries to behave inconsistently in Code Insights. [#44917](https://github.com/sourcegraph/sourcegraph/pull/44917)
- When the setting `batchChanges.enforceForks` is enabled, Batch Changes will now prefix the name of the fork repo it creates with the original repo's namespace name in order to prevent repo name collisions. [#43681](https://github.com/sourcegraph/sourcegraph/pull/43681), [#44458](https://github.com/sourcegraph/sourcegraph/pull/44458), [#44548](https://github.com/sourcegraph/sourcegraph/pull/44548), [#44924](https://github.com/sourcegraph/sourcegraph/pull/44924)
- Code Insights: fixed an issue where certain queries matching sequential whitespace characters would overcount. [#44969](https://github.com/sourcegraph/sourcegraph/pull/44969)
- GitHub fine-grained Personal Access Tokens can now clone repositories correctly, but are not yet officially supported. [#45137](https://github.com/sourcegraph/sourcegraph/pull/45137)
- Detect-and-track Code Insights will now return data for repositories without sub-repo permissions even when sub-repo permissions are enabled on the instance. [#45631](https://github.com/sourcegraph/sourcegraph/pull/45361)

### Removed

- Removed legacy GraphQL field `dirtyMetadata` on an insight series. `insightViewDebug` can be used as an alternative. [#44416](https://github.com/sourcegraph/sourcegraph/pull/44416)
- Removed `search.index.enabled` site configuration setting. Search indexing is now always enabled.
- Removed the experimental feature setting `showSearchContextManagement`. The search context management page is now available to all users with access to search contexts. [#45230](https://github.com/sourcegraph/sourcegraph/pull/45230)
- Removed the experimental feature setting `showComputeComponent`. Any notebooks that made use of the compute component will no longer render the block. The block will be deleted from the databse the next time a notebook that uses it is saved. [#45360](https://github.com/sourcegraph/sourcegraph/pull/45360)

## 4.2.1

- `minio` has been replaced with `blobstore`. Please see the update notes here: https://docs.sourcegraph.com/admin/how-to/blobstore_update_notes

## 4.2.0

### Added

- Creating access tokens is now tracked in the security events. [#43226](https://github.com/sourcegraph/sourcegraph/pull/43226)
- Added `codeIntelAutoIndexing.indexerMap` to site-config that allows users to update the indexers used when inferring precise code intelligence auto-indexing jobs (without having to overwrite the entire inference scripts). For example, `"codeIntelAutoIndexing.indexerMap": {"go": "my.registry/sourcegraph/lsif-go"}` will cause Go projects to use the specified container (in a alternative Docker registry). [#43199](https://github.com/sourcegraph/sourcegraph/pull/43199)
- Code Insights data points that do not contain any results will display zero instead of being omitted from the visualization. Only applies to insight data created after 4.2. [#43166](https://github.com/sourcegraph/sourcegraph/pull/43166)
- Sourcegraph ships with node-exporter, a Prometheus tool that provides hardware / OS metrics that helps Sourcegraph scale your deployment. See your deployment update for more information:
  - [Kubernetes](https://docs.sourcegraph.com/admin/updates/kubernetes)
  - [Docker Compose](https://docs.sourcegraph.com/admin/updates/docker_compose)
- A structural search diagnostic to warn users when a language filter is not set. [#43835](https://github.com/sourcegraph/sourcegraph/pull/43835)
- GitHub/GitLab OAuth success/fail attempts are now a part of the audit log. [#43886](https://github.com/sourcegraph/sourcegraph/pull/43886)
- When rendering a file which is backed by Git LFS, we show a page informing the file is LFS and linking to the file on the codehost. Previously we rendered the LFS pointer. [#43686](https://github.com/sourcegraph/sourcegraph/pull/43686)
- Batch changes run server-side now support secrets. [#27926](https://github.com/sourcegraph/sourcegraph/issues/27926)
- OIDC success/fail login attempts are now a part of the audit log. [#44467](https://github.com/sourcegraph/sourcegraph/pull/44467)
- A new experimental GraphQL query, `permissionsSyncJobs`, that lists the states of recently completed permissions sync jobs and the state of each provider. The TTL of entries retrained can be configured with `authz.syncJobsRecordsTTL`. [#44387](https://github.com/sourcegraph/sourcegraph/pull/44387), [#44258](https://github.com/sourcegraph/sourcegraph/pull/44258)
- The search input has a new search history button and allows cycling through recent searches via up/down arrow keys. [#44544](https://github.com/sourcegraph/sourcegraph/pull/44544)
- Repositories can now be ordered by size on the repo admin page. [#44360](https://github.com/sourcegraph/sourcegraph/pull/44360)
- The search bar contains a new Smart Search toggle. If a search returns no results, Smart Search attempts alternative queries based on a fixed set of rules, and shows their results (if there are any). Smart Search is enabled by default. It can be disabled by default with `"search.defaultMode": "precise"` in settings. [#44385](https://github.com/sourcegraph/sourcegraph/pull/44395)
- Repositories in the site-admin area can now be filtered, so that only indexed repositories are displayed [#45288](https://github.com/sourcegraph/sourcegraph/pull/45288)

### Changed

- Updated minimum required version of `git` to 2.38.1 in `gitserver` and `server` Docker image. This addresses: https://github.blog/2022-04-12-git-security-vulnerability-announced/ and https://lore.kernel.org/git/d1d460f6-e70f-b17f-73a5-e56d604dd9d5@github.com/. [#43615](https://github.com/sourcegraph/sourcegraph/pull/43615)
- When a `content:` filter is used in a query, only file contents will be searched (previously any of file contents, paths, or repos were searched). However, as before, if `type:` is also set, the `content:` filter will search for results of the specified `type:`. [#43442](https://github.com/sourcegraph/sourcegraph/pull/43442)
- Updated [p4-fusion](https://github.com/salesforce/p4-fusion) from `1.11` to `1.12`.

### Fixed

- Fixed a bug where path matches on files in the root directory of a repository were not highlighted. [#43275](https://github.com/sourcegraph/sourcegraph/pull/43275)
- Fixed a bug where a search query wouldn't be validated after the query type has changed. [#43849](https://github.com/sourcegraph/sourcegraph/pull/43849)
- Fixed an issue with insights where a single erroring insight would block access to all insights. This is a breaking change for users of the insights GraphQL api as the `InsightViewConnection.nodes` list may now contain `null`. [#44491](https://github.com/sourcegraph/sourcegraph/pull/44491)
- Fixed a bug where Open in Editor didn't work well with `"repositoryPathPattern" = "{nameWithOwner}"` [#43839](https://github.com/sourcegraph/sourcegraph/pull/44475)

### Removed

- Remove the older `log.gitserver.accessLogs` site config setting. The setting is succeeded by `log.auditLog.gitserverAccess`. [#43174](https://github.com/sourcegraph/sourcegraph/pull/43174)
- Remove `LOG_ALL_GRAPHQL_REQUESTS` env var. The setting is succeeded by `log.auditLog.graphQL`. [#43181](https://github.com/sourcegraph/sourcegraph/pull/43181)
- Removed support for setting `SRC_ENDPOINTS_CONSISTENT_HASH`. This was an environment variable to support the transition to a new consistent hashing scheme introduced in 3.31.0. [#43528](https://github.com/sourcegraph/sourcegraph/pull/43528)
- Removed legacy environment variable `ENABLE_CODE_INSIGHTS_SETTINGS_STORAGE` used in old versions of Code Insights to fall back to JSON settings based storage. All data was previously migrated in version 3.35 and this is no longer supported.

## 4.1.3

### Fixed

- Fixed a bug that caused the Phabricator native extension to not load the right CSS assets. [#43868](https://github.com/sourcegraph/sourcegraph/pull/43868)
- Fixed a bug that prevented search result exports to load. [#43344](https://github.com/sourcegraph/sourcegraph/pull/43344)

## 4.1.2

### Fixed

- Fix code navigation on OSS when CodeIntel is unavailable. [#43458](https://github.com/sourcegraph/sourcegraph/pull/43458)

### Removed

- Removed the onboarding checklist for new users that showed up in the top navigation bar, on user profiles, and in the site-admin overview page. After changes to the underlying user statistics system, the checklist caused severe performance issues for customers with large and heavily-used instances. [#43591](https://github.com/sourcegraph/sourcegraph/pull/43591)

## 4.1.1

### Fixed

- Fixed a bug with normalizing the `published` draft value for `changeset_specs`. [#43390](https://github.com/sourcegraph/sourcegraph/pull/43390)

## 4.1.0

### Added

- Outdated executors now show a warning from the admin page. [#40916](https://github.com/sourcegraph/sourcegraph/pull/40916)
- Added support for better Slack link previews for private instances. Link previews are currently feature-flagged, and site admins can turn them on by creating the `enable-link-previews` feature flag on the `/site-admin/feature-flags` page. [#41843](https://github.com/sourcegraph/sourcegraph/pull/41843)
- Added a new button in the repository settings, under "Mirroring", to delete a repository from disk and reclone it. [#42177](https://github.com/sourcegraph/sourcegraph/pull/42177)
- Batch changes run on the server can now be created within organisations. [#36536](https://github.com/sourcegraph/sourcegraph/issues/36536)
- GraphQL request logs are now compliant with the audit logging format. The old GraphQl logging based on `LOG_ALL_GRAPHQL_REQUESTS` env var is now deprecated and scheduled for removal. [#42550](https://github.com/sourcegraph/sourcegraph/pull/42550)
- Mounting files now works when running batch changes server side. [#31792](https://github.com/sourcegraph/sourcegraph/issues/31792)
- Added mini dashboard of total batch change metrics to the top of the batch changes list page. [#42046](https://github.com/sourcegraph/sourcegraph/pull/42046)
- Added repository sync counters to the code host details page. [#43039](https://github.com/sourcegraph/sourcegraph/pull/43039)

### Changed

- Git server access logs are now compliant with the audit logging format. Breaking change: The 'actor' field is now nested under 'audit' field. [#41865](https://github.com/sourcegraph/sourcegraph/pull/41865)
- All Perforce rules are now stored together in one column and evaluated on a "last rule takes precedence" basis. [#41785](https://github.com/sourcegraph/sourcegraph/pull/41785)
- Security events are now a part of the audit log. [#42653](https://github.com/sourcegraph/sourcegraph/pull/42653)
- "GC AUTO" is now the default garbage collection job. We disable sg maintenance, which had previously replace "GC AUTO", after repeated reports about repo corruption. [#42856](https://github.com/sourcegraph/sourcegraph/pull/42856)
- Security events (audit log) can now optionally omit the internal actor actions (internal traffic). [#42946](https://github.com/sourcegraph/sourcegraph/pull/42946)
- To use the optional `customGitFetch` feature, the `ENABLE_CUSTOM_GIT_FETCH` env var must be set on `gitserver`. [#42704](https://github.com/sourcegraph/sourcegraph/pull/42704)

### Fixed

- WIP changesets in Gitlab >= 14.0 are now prefixed with `Draft:` instead of `WIP:` to accomodate for the [breaking change in Gitlab 14.0](https://docs.gitlab.com/ee/update/removals.html#wip-merge-requests-renamed-draft-merge-requests). [#42024](https://github.com/sourcegraph/sourcegraph/pull/42024)
- When updating the site configuration, the provided Last ID is now used to prevent race conditions when simultaneous config updates occur. [#42691](https://github.com/sourcegraph/sourcegraph/pull/42691)
- When multiple auth providers of the same external service type is set up, there are now separate entries in the user's Account Security settings. [#42865](https://github.com/sourcegraph/sourcegraph/pull/42865)
- Fixed a bug with GitHub code hosts that did not label archived repos correctly when using the "public" repositoryQuery keyword. [#41461](https://github.com/sourcegraph/sourcegraph/pull/41461)
- Fixed a bug that would display the blank batch spec that a batch change is initialized with in the batch specs executions tab. [#42914](https://github.com/sourcegraph/sourcegraph/pull/42914)
- Fixed a bug that would cause menu dropdowns to not open appropriately. [#42779](https://github.com/sourcegraph/sourcegraph/pull/42779)

### Removed

-

## 4.0.1

### Fixed

- Fixed a panic that can be caused by some tracing configurations. [#42027](https://github.com/sourcegraph/sourcegraph/pull/42027)
- Fixed broken code navigation for Javascript. [#42055](https://github.com/sourcegraph/sourcegraph/pull/42055)
- Fixed issue with empty code navigation popovers. [#41958](https://github.com/sourcegraph/sourcegraph/pull/41958)

## 4.0.0

### Added

- A new look for Sourcegraph, previously in beta as "Simple UI", is now permanently enabled. [#41021](https://github.com/sourcegraph/sourcegraph/pull/41021)
- A new [multi-version upgrade](https://docs.sourcegraph.com/admin/updates#multi-version-upgrades) process now allows Sourcegraph instances to upgrade more than a single minor version. Instances at version 3.20 or later can now jump directly to 4.0. [#40628](https://github.com/sourcegraph/sourcegraph/pull/40628)
- Matching ranges in file paths are now highlighted for path results and content results. Matching paths in repository names are now highlighted for repository results. [#41296](https://github.com/sourcegraph/sourcegraph/pull/41296) [#41385](https://github.com/sourcegraph/sourcegraph/pull/41385) [#41470](https://github.com/sourcegraph/sourcegraph/pull/41470)
- Aggregations by repository, file, author, and capture group are now provided for search results. [#39643](https://github.com/sourcegraph/sourcegraph/issues/39643)
- Blob views and search results are now lazily syntax highlighted for better performance. [#39563](https://github.com/sourcegraph/sourcegraph/pull/39563) [#40263](https://github.com/sourcegraph/sourcegraph/pull/40263)
- File links in both the search results and the blob sidebar and now prefetched on hover or focus. [#40354](https://github.com/sourcegraph/sourcegraph/pull/40354) [#41420](https://github.com/sourcegraph/sourcegraph/pull/41420)
- Negation support for the search predicates `-repo:has.path()` and `-repo:has.content()`. [#40283](https://github.com/sourcegraph/sourcegraph/pull/40283)
- Experimental clientside OpenTelemetry can now be enabled with `"observability.client": { "openTelemetry": "/-/debug/otlp" }`, which sends OpenTelemetry to the new [bundled OpenTelemetry Collector](https://docs.sourcegraph.com/admin/observability/opentelemetry). [#37907](https://github.com/sourcegraph/sourcegraph/issues/37907)
- File diff stats are now characterized by 2 figures: lines added and lines removed. Previously, a 3rd figure for lines modified was also used. This is represented by the fields on the `DiffStat` type on the GraphQL API. [#40454](https://github.com/sourcegraph/sourcegraph/pull/40454)

### Changed

- [Sourcegraph with Kubernetes (without Helm)](https://docs.sourcegraph.com/admin/deploy/kubernetes): The `jaeger-agent` sidecar has been replaced by an [OpenTelemetry Collector](https://docs.sourcegraph.com/admin/observability/opentelemetry) DaemonSet + Deployment configuration. The bundled Jaeger instance is now disabled by default, instead of enabled. [#40456](https://github.com/sourcegraph/sourcegraph/issues/40456)
- [Sourcegraph with Docker Compose](https://docs.sourcegraph.com/admin/deploy/docker-compose): The `jaeger` service has been replaced by an [OpenTelemetry Collector](https://docs.sourcegraph.com/admin/observability/opentelemetry) service. The bundled Jaeger instance is now disabled by default, instead of enabled. [#40455](https://github.com/sourcegraph/sourcegraph/issues/40455)
- `"observability.tracing": { "type": "opentelemetry" }` is now the default tracer type. To revert to existing behaviour, set `"type": "jaeger"` instead. The legacy values `"type": "opentracing"` and `"type": "datadog"` have been removed. [#41242](https://github.com/sourcegraph/sourcegraph/pull/41242)
- `"observability.tracing": { "urlTemplate": "" }` is now the default, and if `"urlTemplate"` is left empty, no trace URLs are generated. To revert to existing behaviour, set `"urlTemplate": "{{ .ExternalURL }}/-/debug/jaeger/trace/{{ .TraceID }}"` instead. [#41242](https://github.com/sourcegraph/sourcegraph/pull/41242)
- Code host connection tokens are no longer supported as a fallback method for syncing changesets in Batch Changes. [#25394](https://github.com/sourcegraph/sourcegraph/issues/25394)
- **IMPORTANT:** `repo:contains(file:foo content:bar)` has been renamed to `repo:contains.file(path:foo content:bar)`. `repo:contains.file(foo)` has been renamed to `repo:contains.path(foo)`. `repo:contains()` **is no longer a valid predicate. Saved searches using** `repo:contains()` **will need to be updated to use the new syntax.** [#40389](https://github.com/sourcegraph/sourcegraph/pull/40389)

### Fixed

- Fixed support for bare repositories using the src-cli and other codehost type. This requires the latest version of src-cli. [#40863](https://github.com/sourcegraph/sourcegraph/pull/40863)
- The recommended [src-cli](https://github.com/sourcegraph/src-cli) version is now reported consistently. [#39468](https://github.com/sourcegraph/sourcegraph/issues/39468)
- A performance issue affecting structural search causing results to not stream. It is much faster now. [#40872](https://github.com/sourcegraph/sourcegraph/pull/40872)
- An issue where the saved search input box reports an invalid pattern type for `standard`, which is now valid. [#41068](https://github.com/sourcegraph/sourcegraph/pull/41068)
- Git will now respect system certificate authorities when specifying `certificates` for the `tls.external` site configuration. [#38128](https://github.com/sourcegraph/sourcegraph/issues/38128)
- Fixed a bug where setting `"observability.tracing": {}` would disable tracing, when the intended behaviour is to default to tracing with `"sampling": "selective"` enabled by default. [#41242](https://github.com/sourcegraph/sourcegraph/pull/41242)
- The performance, stability, and latency of search predicates like `repo:has.file()`, `repo:has.content()`, and `file:has.content()` have been dramatically improved. [#418](https://github.com/sourcegraph/zoekt/pull/418), [#40239](https://github.com/sourcegraph/sourcegraph/pull/40239), [#38988](https://github.com/sourcegraph/sourcegraph/pull/38988), [#39501](https://github.com/sourcegraph/sourcegraph/pull/39501)
- A search query issue where quoted patterns inside parenthesized expressions would be interpreted incorrectly. [#41455](https://github.com/sourcegraph/sourcegraph/pull/41455)

### Removed

- `CACHE_DIR` has been removed from the `sourcegraph-frontend` deployment. This required ephemeral storage which will no longer be needed. This variable (and corresponding filesystem mount) has been unused for many releases. [#38934](https://github.com/sourcegraph/sourcegraph/issues/38934)
- Quick links will no longer be shown on the homepage or search sidebar. The `quicklink` setting is now marked as deprecated. [#40750](https://github.com/sourcegraph/sourcegraph/pull/40750)
- Quick links will no longer be shown on the homepage or search sidebar if the "Simple UI" toggle is enabled and will be removed entirely in a future release. The `quicklink` setting is now marked as deprecated. [#40750](https://github.com/sourcegraph/sourcegraph/pull/40750)
- `file:contains()` has been removed from the list of valid predicates. `file:has.content()` and `file:contains.content()` remain, both of which work the same as `file:contains()` and are valid aliases of each other.
- The single-container `sourcegraph/server` deployment no longer bundles a Jaeger instance. [#41244](https://github.com/sourcegraph/sourcegraph/pull/41244)
- The following previously-deprecated fields have been removed from the Batch Changes GraphQL API: `GitBranchChangesetDescription.headRepository`, `BatchChange.initialApplier`, `BatchChange.specCreator`, `Changeset.publicationState`, `Changeset.reconcilerState`, `Changeset.externalState`.

## 3.43.2

### Fixed

- Fixed an issue causing context cancel error dumps when updating a code host config manually. [#40857](https://github.com/sourcegraph/sourcegraph/pull/41265)
- Fixed non-critical errors stopping the repo-syncing process for Bitbucket projectKeys. [#40897](https://github.com/sourcegraph/sourcegraph/pull/40582)
- Fixed an issue marking accounts as expired when the supplied Account ID list has no entries. [#40860](https://github.com/sourcegraph/sourcegraph/pull/40860)

## 3.43.1

### Fixed

- Fixed an infinite render loop on the batch changes detail page, causing the page to become unusable. [#40857](https://github.com/sourcegraph/sourcegraph/pull/40857)
- Unable to pick the correct GitLab OAuth for user authentication and repository permissions syncing when the instance configures more than one GitLab OAuth authentication providers. [#40897](https://github.com/sourcegraph/sourcegraph/pull/40897)

## 3.43.0

### Added

- Enforce 5-changeset limit for batch changes run server-side on an unlicensed instance. [#37834](https://github.com/sourcegraph/sourcegraph/issues/37834)
- Changesets that are not associated with any batch changes can have a retention period set using the site configuration `batchChanges.changesetsRetention`. [#36188](https://github.com/sourcegraph/sourcegraph/pull/36188)
- Added experimental support for exporting traces to an OpenTelemetry collector with `"observability.tracing": { "type": "opentelemetry" }` [#37984](https://github.com/sourcegraph/sourcegraph/pull/37984)
- Added `ROCKSKIP_MIN_REPO_SIZE_MB` to automatically use [Rockskip](https://docs.sourcegraph.com/code_intelligence/explanations/rockskip) for repositories over a certain size. [#38192](https://github.com/sourcegraph/sourcegraph/pull/38192)
- `"observability.tracing": { "urlTemplate": "..." }` can now be set to configure generated trace URLs (for example those generated via `&trace=1`). [#39765](https://github.com/sourcegraph/sourcegraph/pull/39765)

### Changed

- **IMPORTANT: Search queries with patterns surrounded by** `/.../` **will now be interpreted as regular expressions.** Existing search links or code monitors are unaffected. In the rare event where older links rely on the literal meaning of `/.../`, the string will be automatically quoted it in a `content` filter, preserving the original meaning. If you happen to use an existing older link and want `/.../` to work as a regular expression, add `patterntype:standard` to the query. New queries and code monitors will interpret `/.../` as regular expressions. [#38141](https://github.com/sourcegraph/sourcegraph/pull/38141).
- The password policy has been updated and is now part of the standard featureset configurable by site-admins. [#39213](https://github.com/sourcegraph/sourcegraph/pull/39213).
- Replaced the `ALLOW_DECRYPT_MIGRATION` envvar with `ALLOW_DECRYPTION`. See [updated documentation](https://docs.sourcegraph.com/admin/config/encryption). [#39984](https://github.com/sourcegraph/sourcegraph/pull/39984)
- Compute-powered insight now supports only one series custom colors for compute series bars [40038](https://github.com/sourcegraph/sourcegraph/pull/40038)

### Fixed

- Fix issue during code insight creation where selecting `"Run your insight over all your repositories"` reset the currently selected distance between data points. [#39261](https://github.com/sourcegraph/sourcegraph/pull/39261)
- Fix issue where symbols in the side panel did not have file level permission filtering applied correctly. [#39592](https://github.com/sourcegraph/sourcegraph/pull/39592)

### Removed

- The experimental dependencies search feature has been removed, including the `repo:deps(...)` search predicate and the site configuration options `codeIntelLockfileIndexing.enabled` and `experimentalFeatures.dependenciesSearch`. [#39742](https://github.com/sourcegraph/sourcegraph/pull/39742)

## 3.42.2

### Fixed

- Fix issue with capture group insights to fail immediately if they contain invalid queries. [#39842](https://github.com/sourcegraph/sourcegraph/pull/39842)
- Fix issue during conversion of just in time code insights to start backfilling data from the current time instead of the date the insight was created. [#39923](https://github.com/sourcegraph/sourcegraph/pull/39923)

## 3.42.1

### Fixed

- Reverted git version to avoid an issue with commit-graph that could cause repository corruptions [#39537](https://github.com/sourcegraph/sourcegraph/pull/39537)
- Fixed an issue with symbols where they were not respecting sub-repository permissions [#39592](https://github.com/sourcegraph/sourcegraph/pull/39592)

## 3.42.0

### Added

- Reattached changesets now display an action and factor into the stats when previewing batch changes. [#36359](https://github.com/sourcegraph/sourcegraph/issues/36359)
- New site configuration option `"permissions.syncUsersMaxConcurrency"` to control the maximum number of user-centric permissions syncing jobs could be spawned concurrently. [#37918](https://github.com/sourcegraph/sourcegraph/issues/37918)
- Added experimental support for exporting traces to an OpenTelemetry collector with `"observability.tracing": { "type": "opentelemetry" }` [#37984](https://github.com/sourcegraph/sourcegraph/pull/37984)
- Code Insights over some repos now get 12 historic data points in addition to a current daily value and future points that align with the defined interval. [#37756](https://github.com/sourcegraph/sourcegraph/pull/37756)
- A Kustomize overlay and Helm override file to apply envoy filter for networking error caused by service mesh. [#4150](https://github.com/sourcegraph/deploy-sourcegraph/pull/4150) & [#148](https://github.com/sourcegraph/deploy-sourcegraph-helm/pull/148)
- Resource Estimator: Ability to export the estimated results as override file for Helm and Docker Compose. [#18](https://github.com/sourcegraph/resource-estimator/pull/18)
- A toggle to enable/disable a beta simplified UI has been added to the user menu. This new UI is still actively in development and any changes visible with the toggle enabled may not be stable are subject to change. [#38763](https://github.com/sourcegraph/sourcegraph/pull/38763)
- Search query inputs are now backed by the CodeMirror library instead of Monaco. Monaco can be re-enabled by setting `experimentalFeatures.editor` to `"monaco"`. [38584](https://github.com/sourcegraph/sourcegraph/pull/38584)
- Better search-based code navigation for Python using tree-sitter [#38459](https://github.com/sourcegraph/sourcegraph/pull/38459)
- Gitserver endpoint access logs can now be enabled by adding `"log": { "gitserver.accessLogs": true }` to the site config. [#38798](https://github.com/sourcegraph/sourcegraph/pull/38798)
- Code Insights supports a new type of insight - compute-powered insight, currently under the experimental feature flag: `codeInsightsCompute` [#37857](https://github.com/sourcegraph/sourcegraph/issues/37857)
- Cache execution result when mounting files in a batch spec. [sourcegraph/src-cli#795](https://github.com/sourcegraph/src-cli/pull/795)
- Batch Changes changesets open on archived repositories will now move into a [Read-Only state](https://docs.sourcegraph.com/batch_changes/references/faq#why-is-my-changeset-read-only). [#26820](https://github.com/sourcegraph/sourcegraph/issues/26820)

### Changed

- Updated minimum required veresion of `git` to 2.35.2 in `gitserver` and `server` Docker image. This addresses [a few vulnerabilities announced by GitHub](https://github.blog/2022-04-12-git-security-vulnerability-announced/).
- Search: Pasting a query with line breaks into the main search query input will now replace them with spaces instead of removing them. [#37674](https://github.com/sourcegraph/sourcegraph/pull/37674)
- Rewrite resource estimator using the latest metrics [#37869](https://github.com/sourcegraph/sourcegraph/pull/37869)
- Selecting a line multiple times in the file view will only add a single browser history entry [#38204](https://github.com/sourcegraph/sourcegraph/pull/38204)
- The panels on the homepage (recent searches, etc) are now turned off by default. They can be re-enabled by setting `experimentalFeatures.showEnterpriseHomePanels` to true. [#38431](https://github.com/sourcegraph/sourcegraph/pull/38431)
- Log sampling is now enabled by default for Sourcegraph components that use the [new internal logging library](https://github.com/sourcegraph/log) - the first 100 identical log entries per second will always be output, but thereafter only every 100th identical message will be output. It can be configured for each service using the environment variables `SRC_LOG_SAMPLING_INITIAL` and `SRC_LOG_SAMPLING_THEREAFTER`, and if `SRC_LOG_SAMPLING_INITIAL` is set to `0` or `-1` the sampling will be disabled entirely. [#38451](https://github.com/sourcegraph/sourcegraph/pull/38451)
- Deprecated `experimentalFeatures.enableGitServerCommandExecFilter`. Setting this value has no effect on the code any longer and the code to guard against unknown commands is always enabled.
- Zoekt now runs with GOGC=25 by default, helping to reduce the memory consumption of Sourcegraph. Previously it ran with GOGC=50, but we noticed a regression when we switched to go 1.18 which contained significant changes to the go garbage collector. [#38708](https://github.com/sourcegraph/sourcegraph/issues/38708)
- Hide `Publish` action when working with imported changesets. [#37882](https://github.com/sourcegraph/sourcegraph/issues/37882)

### Fixed

- Fix an issue where updating the title or body of a Bitbucket Cloud pull request opened by a batch change could fail when the pull request was not on a fork of the target repository. [#37585](https://github.com/sourcegraph/sourcegraph/issues/37585)
- A bug where some complex `repo:` regexes only returned a subset of repository results. [#37925](https://github.com/sourcegraph/sourcegraph/pull/37925)
- Fix a bug when selecting all the changesets on the Preview Batch Change Page only selected the recently loaded changesets. [#38041](https://github.com/sourcegraph/sourcegraph/pull/38041)
- Fix a bug with bad code insights chart data points links. [#38102](https://github.com/sourcegraph/sourcegraph/pull/38102)
- Code Insights: the commit indexer no longer errors when fetching commits from empty repositories and marks them as successfully indexed. [#39081](https://github.com/sourcegraph/sourcegraph/pull/38091)
- The file view does not jump to the first selected line anymore when selecting multiple lines and the first selected line was out of view. [#38175](https://github.com/sourcegraph/sourcegraph/pull/38175)
- Fixed an issue where multiple activations of the back button are required to navigate back to a previously selected line in a file [#38193](https://github.com/sourcegraph/sourcegraph/pull/38193)
- Support timestamps with numeric timezone format from Gitlab's Webhook payload [#38250](https://github.com/sourcegraph/sourcegraph/pull/38250)
- Fix regression in 3.41 where search-based Code Insights could have their queries wrongly parsed into regex patterns when containing quotes or parentheses. [#38400](https://github.com/sourcegraph/sourcegraph/pull/38400)
- Fixed regression of mismatched `From` address when render emails. [#38589](https://github.com/sourcegraph/sourcegraph/pull/38589)
- Fixed a bug with GitHub code hosts using `"repositoryQuery":{"public"}` where it wasn't respecting exclude archived. [#38839](https://github.com/sourcegraph/sourcegraph/pull/38839)
- Fixed a bug with GitHub code hosts using `repositoryQuery` with custom queries, where it could potentially stall out searching for repos. [#38839](https://github.com/sourcegraph/sourcegraph/pull/38839)
- Fixed an issue in Code Insights were duplicate points were sometimes being returned when displaying series data. [#38903](https://github.com/sourcegraph/sourcegraph/pull/38903)
- Fix issue with Bitbucket Projects repository permissions sync regarding granting pending permissions. [#39013](https://github.com/sourcegraph/sourcegraph/pull/39013)
- Fix issue with Bitbucket Projects repository permissions sync when BindID is username. [#39035](https://github.com/sourcegraph/sourcegraph/pull/39035)
- Improve keyboard navigation for batch changes server-side execution flow. [#38601](https://github.com/sourcegraph/sourcegraph/pull/38601)
- Fixed a bug with the WorkspacePreview panel glitching when it's resized. [#36470](https://github.com/sourcegraph/sourcegraph/issues/36470)
- Handle special characters in search query when creating a batch change from search. [#38772](https://github.com/sourcegraph/sourcegraph/pull/38772)
- Fixed bug when parsing numeric timezone offset in Gitlab webhook payload. [#38250](https://github.com/sourcegraph/sourcegraph/pull/38250)
- Fixed setting unrestricted status on a repository when using the explicit permissions API. If the repository had never had explicit permissions before, previously this call would fail. [#39141](https://github.com/sourcegraph/sourcegraph/pull/39141)

### Removed

- The direct DataDog trace export integration has been removed. ([#37654](https://github.com/sourcegraph/sourcegraph/pull/37654))
- Removed the deprecated git exec forwarder. [#38092](https://github.com/sourcegraph/sourcegraph/pull/38092)
- Browser and IDE extensions banners. [#38715](https://github.com/sourcegraph/sourcegraph/pull/38715)

## 3.41.1

### Fixed

- Fix issue with Bitbucket Projects repository permissions sync when wrong repo IDs were used [#38637](https://github.com/sourcegraph/sourcegraph/pull/38637)
- Fix perforce permissions interpretation for rules where there is a wildcard in the depot name [#37648](https://github.com/sourcegraph/sourcegraph/pull/37648)

### Added

- Allow directory read access for sub repo permissions [#38487](https://github.com/sourcegraph/sourcegraph/pull/38487)

### Changed

- p4-fusion version is upgraded to 1.10 [#38272](https://github.com/sourcegraph/sourcegraph/pull/38272)

## 3.41.0

### Added

- Code Insights: Added toggle display of data series in line charts
- Code Insights: Added dashboard pills for the standalone insight page [#36341](https://github.com/sourcegraph/sourcegraph/pull/36341)
- Extensions: Added site config parameter `extensions.allowOnlySourcegraphAuthoredExtensions`. When enabled only extensions authored by Sourcegraph will be able to be viewed and installed. For more information check out the [docs](https://docs.sourcegraph.com/admin/extensions##allow-only-extensions-authored-by-sourcegraph). [#35054](https://github.com/sourcegraph/sourcegraph/pull/35054)
- Batch Changes Credentials can now be manually validated. [#35948](https://github.com/sourcegraph/sourcegraph/pull/35948)
- Zoekt-indexserver has a new debug landing page, `/debug`, which now exposes information about the queue, the list of indexed repositories, and the list of assigned repositories. Admins can reach the debug landing page by selecting Instrumentation > indexed-search-indexer from the site admin view. The debug page is linked at the top. [#346](https://github.com/sourcegraph/zoekt/pull/346)
- Extensions: Added `enableExtensionsDecorationsColumnView` user setting as [experimental feature](https://docs.sourcegraph.com/admin/beta_and_experimental_features#experimental-features). When enabled decorations of the extensions supporting column decorations (currently only git-extras extension does: [sourcegraph-git-extras/pull/276](https://github.com/sourcegraph/sourcegraph-git-extras/pull/276)) will be displayed in separate columns on the blob page. [#36007](https://github.com/sourcegraph/sourcegraph/pull/36007)
- SAML authentication provider has a new site configuration `allowGroups` that allows filtering users by group membership. [#36555](https://github.com/sourcegraph/sourcegraph/pull/36555)
- A new [templating](https://docs.sourcegraph.com/batch_changes/references/batch_spec_templating) variable, `batch_change_link` has been added for more control over where the "Created by Sourcegraph batch change ..." message appears in the published changeset description. [#491](https://github.com/sourcegraph/sourcegraph/pull/35319)
- Batch specs can now mount local files in the Docker container when using [Sourcegraph CLI](https://docs.sourcegraph.com/cli). [#31790](https://github.com/sourcegraph/sourcegraph/issues/31790)
- Code Monitoring: Notifications via Slack and generic webhooks are now enabled for everyone by default as a beta feature. [#37037](https://github.com/sourcegraph/sourcegraph/pull/37037)
- Code Insights: Sort and limit filters have been added to capture group insights. This gives users more control over which series are displayed. [#34611](https://github.com/sourcegraph/sourcegraph/pull/34611)
- [Running batch changes server-side](https://docs.sourcegraph.com/batch_changes/explanations/server_side) is now in beta! In addition to using src-cli to run batch changes locally, you can now run them server-side as well. This requires installing executors. While running server-side unlocks a new and improved UI experience, you can still use src-cli just like before.
- Code Monitoring: pings for new action types [#37288](https://github.com/sourcegraph/sourcegraph/pull/37288)
- Better search-based code navigation for Java using tree-sitter [#34875](https://github.com/sourcegraph/sourcegraph/pull/34875)

### Changed

- Code Insights: Added warnings about adding `context:` and `repo:` filters in search query.
- Batch Changes: The credentials of the last applying user will now be used to sync changesets when available. If unavailable, then the previous behaviour of using a site or code host configuration credential is retained. [#33413](https://github.com/sourcegraph/sourcegraph/issues/33413)
- Gitserver: we disable automatic git-gc for invocations of git-fetch to avoid corruption of repositories by competing git-gc processes. [#36274](https://github.com/sourcegraph/sourcegraph/pull/36274)
- Commit and diff search: The hard limit of 50 repositories has been removed, and long-running searches will continue running until the timeout is hit. [#36486](https://github.com/sourcegraph/sourcegraph/pull/36486)
- The Postgres DBs `frontend` and `codeintel-db` are now given 1 hour to begin accepting connections before Kubernetes restarts the containers. [#4136](https://github.com/sourcegraph/deploy-sourcegraph/pull/4136)
- The internal git command forwarder has been deprecated and will be removed in 3.42 [#37320](https://github.com/sourcegraph/sourcegraph/pull/37320)

### Fixed

- Unable to send emails through [Google SMTP relay](https://docs.sourcegraph.com/admin/config/email#configuring-sourcegraph-to-send-email-via-google-workspace-gmail) with mysterious error "EOF". [#35943](https://github.com/sourcegraph/sourcegraph/issues/35943)
- A common source of searcher evictions on kubernetes when running large structural searches. [#34828](https://github.com/sourcegraph/sourcegraph/issues/34828)
- An issue with permissions evaluation for saved searches
- An authorization check while Redis is down will now result in an internal server error, instead of clearing a valid session from the user's cookies. [#37016](https://github.com/sourcegraph/sourcegraph/issues/37016)

### Removed

-

## 3.40.2

### Fixed

- Fix issue with OAuth login using a Github code host by reverting gologin dependency update [#36685](https://github.com/sourcegraph/sourcegraph/pull/36685)
- Fix issue with single-container docker image where codeinsights-db was being incorrectly created [#36678](https://github.com/sourcegraph/sourcegraph/pull/36678)

## 3.40.1

### Fixed

- Support expiring OAuth tokens for GitLab which became the default in version 15.0. [#36003](https://github.com/sourcegraph/sourcegraph/pull/36003)
- Fix external service resolver erroring when webhooks not supported. [#35932](https://github.com/sourcegraph/sourcegraph/pull/35932)

## 3.40.0

### Added

- Code Insights: Added fuzzy search filter for dashboard select drop down
- Code Insights: You can share code insights through a shareable link. [#34965](https://github.com/sourcegraph/sourcegraph/pull/34965)
- Search: `path:` is now a valid filter. It is an alias for the existing `file:` filter. [#34947](https://github.com/sourcegraph/sourcegraph/pull/34947)
- Search: `-language` is a valid filter, but the web app displays it as invalid. The web app is fixed to reflect validity. [#34949](https://github.com/sourcegraph/sourcegraph/pull/34949)
- Search-based code intelligence now recognizes local variables in Python, Java, JavaScript, TypeScript, C/C++, C#, Go, and Ruby. [#33689](https://github.com/sourcegraph/sourcegraph/pull/33689)
- GraphQL API: Added support for async external service deletion. This should be used to delete an external service which cannot be deleted within 75 seconds timeout due to a large number of repos. Usage: add `async` boolean field to `deleteExternalService` mutation. Example: `mutation deleteExternalService(externalService: "id", async: true) { alwaysNil }`
- [search.largeFiles](https://docs.sourcegraph.com/admin/config/site_config#search-largeFiles) now supports recursive globs. For example, it is now possible to specify a pattern like `**/*.lock` to match a lock file anywhere in a repository. [#35411](https://github.com/sourcegraph/sourcegraph/pull/35411)
- Permissions: The `setRepositoryPermissionsUnrestricted` mutation was added, which allows explicitly marking a repo as available to all Sourcegraph users. [#35378](https://github.com/sourcegraph/sourcegraph/pull/35378)
- The `repo:deps(...)` predicate can now search through the [Python dependencies of your repositories](https://docs.sourcegraph.com/code_search/how-to/dependencies_search). [#32659](https://github.com/sourcegraph/sourcegraph/issues/32659)
- Batch Changes are now supported on [Bitbucket Cloud](https://bitbucket.org/). [#24199](https://github.com/sourcegraph/sourcegraph/issues/24199)
- Pings for server-side batch changes [#34308](https://github.com/sourcegraph/sourcegraph/pull/34308)
- Indexed search will detect when it is misconfigured and has multiple replicas writing to the same directory. [#35513](https://github.com/sourcegraph/sourcegraph/pull/35513)
- A new token creation callback feature that sends a token back to a trusted program automatically after the user has signed in [#35339](https://github.com/sourcegraph/sourcegraph/pull/35339)
- The Grafana dashboard now has a global container resource usage view to help site-admin quickly identify potential scaling issues. [#34808](https://github.com/sourcegraph/sourcegraph/pull/34808)

### Changed

- Sourcegraph's docker images are now based on Alpine Linux 3.14. [#34508](https://github.com/sourcegraph/sourcegraph/pull/34508)
- Sourcegraph is now built with Go 1.18. [#34899](https://github.com/sourcegraph/sourcegraph/pull/34899)
- Capture group Code Insights now use the Compute streaming endpoint. [#34905](https://github.com/sourcegraph/sourcegraph/pull/34905)
- Code Insights will now automatically generate queries with a default value of `fork:no` and `archived:no` if these fields are not specified by the user. This removes the need to manually add these fields to have consistent behavior from historical to non-historical results. [#30204](https://github.com/sourcegraph/sourcegraph/issues/30204)
- Search Code Insights now use the Search streaming endpoint. [#35286](https://github.com/sourcegraph/sourcegraph/pull/35286)
- Deployment: Nginx ingress controller updated to v1.2.0

### Fixed

- Code Insights: Fixed line chart data series hover effect. Now the active line will be rendered on top of the others.
- Code Insights: Fixed incorrect Line Chart size calculation in FireFox
- Unverified primary emails no longer breaks the Emails-page for users and Users-page for Site Admin. [#34312](https://github.com/sourcegraph/sourcegraph/pull/34312)
- Button to download raw file in blob page is now working correctly. [#34558](https://github.com/sourcegraph/sourcegraph/pull/34558)
- Searches containing `or` expressions are now optimized to evaluate natively on the backends that support it ([#34382](https://github.com/sourcegraph/sourcegraph/pull/34382)), and both commit and diff search have been updated to run optimized `and`, `or`, and `not` queries. [#34595](https://github.com/sourcegraph/sourcegraph/pull/34595)
- Carets in textareas in Firefox are now visible. [#34888](https://github.com/sourcegraph/sourcegraph/pull/34888)
- Changesets to GitHub code hosts could fail with a confusing, non actionable error message. [#35048](https://github.com/sourcegraph/sourcegraph/pull/35048)
- An issue causing search expressions to not work in conjunction with `type:symbol`. [#35126](https://github.com/sourcegraph/sourcegraph/pull/35126)
- A non-descriptive error message that would be returned when using `on.repository` if it is not a valid repository path [#35023](https://github.com/sourcegraph/sourcegraph/pull/35023)
- Reduced database load when viewing or previewing a batch change. [#35501](https://github.com/sourcegraph/sourcegraph/pull/35501)
- Fixed a bug where Capture Group Code Insights generated just in time only returned data for the latest repository in the list. [#35624](https://github.com/sourcegraph/sourcegraph/pull/35624)

### Removed

- The experimental API Docs feature released on our Cloud instance since 3.30.0 has been removed from the product entirely. This product functionality is being superseded by [doctree](https://github.com/sourcegraph/doctree). [#34798](https://github.com/sourcegraph/sourcegraph/pull/34798)

## 3.39.1

### Fixed

- Code Insights: Fixed bug that caused line rendering issues when series data is returned out of order by date.
- Code Insights: Fixed bug that caused before and after parameters to be switched when clicking in to the diff view from an insight.
- Fixed an issue with notebooks that caused the cursor to behave erratically in markdown blocks. [#34227](https://github.com/sourcegraph/sourcegraph/pull/34227)
- Batch Changes on docker compose installations were failing due to a missing environment variable [#813](https://github.com/sourcegraph/deploy-sourcegraph-docker/pull/813).

## 3.39.0

### Added

- Added support for LSIF upload authentication against GitLab.com on Sourcegraph Cloud. [#33254](https://github.com/sourcegraph/sourcegraph/pull/33254)
- Add "getting started/quick start checklist for authenticated users" [#32882](https://github.com/sourcegraph/sourcegraph/pull/32882)
- A redesigned repository page is now available under the `new-repo-page` feature flag. [#33319](https://github.com/sourcegraph/sourcegraph/pull/33319)
- Pings now include notebooks usage metrics. [#30087](https://github.com/sourcegraph/sourcegraph/issues/30087)
- Notebooks are now enabled by default. [#33706](https://github.com/sourcegraph/sourcegraph/pull/33706)
- The Code Insights GraphQL API now accepts Search Contexts as a filter and will extract the expressions embedded the `repo` and `-repo` search query fields from the contexts to apply them as filters on the insight. [#33866](https://github.com/sourcegraph/sourcegraph/pull/33866)
- The Code Insights commit indexer can now index commits in smaller batches. Set the number of days per batch in the site setting `insights.commit.indexer.windowDuration`. A value of 0 (default) will disable batching. [#33666](https://github.com/sourcegraph/sourcegraph/pull/33666)
- Support account lockout after consecutive failed sign-in attempts for builtin authentication provider (i.e. username and password), new config options are added to the site configuration under `"auth.lockout"` to customize the threshold, length of lockout and consecutive periods. [#33999](https://github.com/sourcegraph/sourcegraph/pull/33999)
- pgsql-exporter for Code Insights has been added to docker-compose and Kubernetes deployments to gather database-level metrics. [#780](https://github.com/sourcegraph/deploy-sourcegraph-docker/pull/780), [#4111](https://github.com/sourcegraph/deploy-sourcegraph/pull/4111)
- `repo:dependencies(...)` predicate can now search through the [Go dependencies of your repositories](https://docs.sourcegraph.com/code_search/how-to/dependencies_search). [#32658](https://github.com/sourcegraph/sourcegraph/issues/32658)
- Added a site config value `defaultRateLimit` to optionally configure a global default rate limit for external services.

### Changed

- Code Insights: Replaced native window confirmation dialog with branded modal. [#33637](https://github.com/sourcegraph/sourcegraph/pull/33637)
- Code Insights: Series data is now sorted by semantic version then alphabetically.
- Code Insights: Added locked insights overlays for frozen insights while in limited access mode. Restricted insight editing save change button for frozen insights. [#33062](https://github.com/sourcegraph/sourcegraph/pull/33062)
- Code Insights: A global dashboard will now be automatically created while in limited access mode to provide consistent visibility for unlocked insights. This dashboard cannot be deleted or modified while in limited access mode. [#32992](https://github.com/sourcegraph/sourcegraph/pull/32992)
- Update "getting started checklist for visitors" to a new design [TODO:]
- Update "getting started/quick start checklist for visitors" to a new design [#32882](https://github.com/sourcegraph/sourcegraph/pull/32882)
- Code Insights: Capture group values are now restricted to 100 characters. [#32828](https://github.com/sourcegraph/sourcegraph/pull/32828)
- Repositories for which gitserver's janitor job "sg maintenance" fails will eventually be re-cloned if "DisableAutoGitUpdates" is set to false (default) in site configuration. [#33432](https://github.com/sourcegraph/sourcegraph/pull/33432)
- The Code Insights database is now based on Postgres 12, removing the dependency on TimescaleDB. [#32697](https://github.com/sourcegraph/sourcegraph/pull/32697)

### Fixed

- Fixed create insight button being erroneously disabled.
- Fixed an issue where a `Warning: Sourcegraph cannot send emails!` banner would appear for all users instead of just site admins (introduced in v3.38).
- Fixed reading search pattern type from settings [#32989](https://github.com/sourcegraph/sourcegraph/issues/32989)
- Display a tooltip and truncate the title of a search result when content overflows [#32904](https://github.com/sourcegraph/sourcegraph/pull/32904)
- Search patterns containing `and` and `not` expressions are now optimized to evaluate natively on the Zoekt backend for indexed code content and symbol search wherever possible. These kinds of queries are now typically an order of magnitude faster. Previous cases where no results were returned for expensive search expressions should now work and return results quickly. [#33308](https://github.com/sourcegraph/sourcegraph/pull/33308)
- Fail to log extension activation event will no longer block extension from activating [#33300][https://github.com/sourcegraph/sourcegraph/pull/33300]
- Fixed out-ouf-memory events for gitserver's janitor job "sg maintenance". [#33353](https://github.com/sourcegraph/sourcegraph/issues/33353)
- Setting the publication state for changesets when previewing a batch spec now works correctly if all changesets are selected and there is more than one page of changesets. [#33619](https://github.com/sourcegraph/sourcegraph/issues/33619)

### Removed

-

## 3.38.1

### Fixed

- An issue introduced in 3.38 that caused alerts to not be delivered [#33398](https://github.com/sourcegraph/sourcegraph/pull/33398)

## 3.38.0

### Added

- Added new "Getting started onboarding tour" for not authenticated users on Sourcegraph.com instead of "Search onboarding tour" [#32263](https://github.com/sourcegraph/sourcegraph/pull/32263)
- Pings now include code host integration usage metrics [#31379](https://github.com/sourcegraph/sourcegraph/pull/31379)
- Added `PRECISE_CODE_INTEL_UPLOAD_AWS_USE_EC2_ROLE_CREDENTIALS` environment variable to enable EC2 metadata API authentication to an external S3 bucket storing precise code intelligence uploads. [#31820](https://github.com/sourcegraph/sourcegraph/pull/31820)
- LSIF upload pages now include a section listing the reasons and retention policies resulting in an upload being retained and not expired. [#30864](https://github.com/sourcegraph/sourcegraph/pull/30864)
- Timestamps in the history panel can now be formatted as absolute timestamps by using user setting `history.preferAbsoluteTimestamps`
- Timestamps in the history panel can now be formatted as absolute timestamps by using user setting `history.preferAbsoluteTimestamps` [#31837](https://github.com/sourcegraph/sourcegraph/pull/31837)
- Notebooks from private enterprise instances can now be embedded in external sites by enabling the `enable-embed-route` feature flag. [#31628](https://github.com/sourcegraph/sourcegraph/issues/31628)
- Pings now include IDE extensions usage metrics [#32000](https://github.com/sourcegraph/sourcegraph/pull/32000)
- New EventSource type: `IDEEXTENSION` for IDE extensions-related events [#32000](https://github.com/sourcegraph/sourcegraph/pull/32000)
- Code Monitoring now has a Logs tab enabled as a [beta feature](https://docs.sourcegraph.com/admin/beta_and_experimental_features). This lets you see recent runs of your code monitors and determine if any notifications were sent or if there were any errors during the run. [#32292](https://github.com/sourcegraph/sourcegraph/pull/32292)
- Code Monitoring creation and editing now supports syntax highlighting and autocomplete on the search box. [#32536](https://github.com/sourcegraph/sourcegraph/pull/32536)
- New `repo:dependencies(...)` predicate allows you to [search through the dependencies of your repositories](https://docs.sourcegraph.com/code_search/how-to/dependencies_search). This feature is currently in beta and only npm package repositories are supported with dependencies from `package-lock.json` and `yarn.lock` files. [#32405](https://github.com/sourcegraph/sourcegraph/issues/32405)
- Site config has a new _experimental_ feature called `gitServerPinnedRepos` that allows admins to pin specific repositories to particular gitserver instances. [#32831](https://github.com/sourcegraph/sourcegraph/pull/32831).
- Added [Rockskip](https://docs.sourcegraph.com/code_intelligence/explanations/rockskip), a scalable symbol service backend for a fast symbol sidebar and search-based code intelligence on monorepos.
- Code monitor email notifications can now optionally include the content of new search results. This is disabled by default but can be enabled by editing the code monitor's email action and toggling on "Include search results in sent message". [#32097](https://github.com/sourcegraph/sourcegraph/pull/32097)

### Changed

- Searching for the pattern `//` with regular expression search is now interpreted literally and will search for `//`. Previously, the `//` pattern was interpreted as our regular expression syntax `/<regexp>/` which would in turn be intrpreted as the empty string. Since searching for an empty string offers little practically utility, we now instead interpret `//` to search for its literal meaning in regular expression search. [#31520](https://github.com/sourcegraph/sourcegraph/pull/31520)
- Timestamps in the webapp will now display local time on hover instead of UTC time [#31672](https://github.com/sourcegraph/sourcegraph/pull/31672)
- Updated Postgres version from 12.6 to 12.7 [#31933](https://github.com/sourcegraph/sourcegraph/pull/31933)
- Code Insights will now periodically clean up data series that are not in use. There is a 1 hour grace period where the series can be reattached to a view, after which all of the time series data and metadata will be deleted. [#32094](https://github.com/sourcegraph/sourcegraph/pull/32094)
- Code Insights critical telemetry total count now only includes insights that are not frozen (limited by trial mode restrictions). [#32529](https://github.com/sourcegraph/sourcegraph/pull/32529)
- The Phabricator integration with Gitolite code hosts has been deprecated, the fields have been kept to not break existing systems, but the integration does not work anymore
- The SSH library used to push Batch Change branches to code hosts has been updated to prevent issues pushing to github.com or GitHub Enterprise releases after March 15, 2022. [#32641](https://github.com/sourcegraph/sourcegraph/issues/32641)
- Bumped the minimum supported version of Docker Compose from `1.22.0` to `1.29.0`. [#32631](https://github.com/sourcegraph/sourcegraph/pull/32631)
- [Code host API rate limit configuration](https://docs.sourcegraph.com/admin/repo/update_frequency#code-host-api-rate-limiting) no longer based on code host URLs but only takes effect on each individual external services. To enforce API rate limit, please add configuration to all external services that are intended to be rate limited. [#32768](https://github.com/sourcegraph/sourcegraph/pull/32768)

### Fixed

- Viewing or previewing a batch change is now more resilient when transient network or server errors occur. [#29859](https://github.com/sourcegraph/sourcegraph/issues/29859)
- Search: `select:file` and `select:file.directory` now properly deduplicates results. [#32469](https://github.com/sourcegraph/sourcegraph/pull/32469)
- Security: Patch container images against CVE 2022-0778 [#32679](https://github.com/sourcegraph/sourcegraph/issues/32679)
- When closing a batch change, draft changesets that will be closed are now also shown. [#32481](https://github.com/sourcegraph/sourcegraph/pull/32481)

### Removed

- The deprecated GraphQL field `SearchResults.resultCount` has been removed in favor of its replacement, `matchCount`. [#31573](https://github.com/sourcegraph/sourcegraph/pull/31573)
- The deprecated site-config field `UseJaeger` has been removed. Use `"observability.tracing": { "sampling": "all" }` instead [#31294](https://github.com/sourcegraph/sourcegraph/pull/31294/commits/6793220d6cf1200535a2610d79d2dd9e18c67dca)

## 3.37.0

### Added

- Code in search results is now selectable (e.g. for copying). Just clicking on the code continues to open the corresponding file as it did before. [#30033](https://github.com/sourcegraph/sourcegraph/pull/30033)
- Search Notebooks now support importing and exporting Markdown-formatted files. [#28586](https://github.com/sourcegraph/sourcegraph/issues/28586)
- Added standalone migrator service that can be used to run database migrations independently of an upgrade. For more detail see the [standalone migrator docs](https://docs.sourcegraph.com/admin/how-to/manual_database_migrations) and the [docker-compose](https://docs.sourcegraph.com/admin/install/docker-compose/operations#database-migrations) or [kubernetes](https://docs.sourcegraph.com/admin/install/kubernetes/update#database-migrations) upgrade docs.

### Changed

- Syntax highlighting for JSON now uses a distinct color for strings in object key positions. [#30105](https://github.com/sourcegraph/sourcegraph/pull/30105)
- GraphQL API: The order of events returned by `MonitorTriggerEventConnection` has been reversed so newer events are returned first. The `after` parameter has been modified accordingly to return events older the one specified, to allow for pagination. [31219](https://github.com/sourcegraph/sourcegraph/pull/31219)
- [Query based search contexts](https://docs.sourcegraph.com/code_search/how-to/search_contexts#beta-query-based-search-contexts) are now enabled by default as a [beta feature](https://docs.sourcegraph.com/admin/beta_and_experimental_features). [#30888](https://github.com/sourcegraph/sourcegraph/pull/30888)
- The symbols sidebar loads much faster on old commits (after processing it) when scoped to a subdirectory in a big repository. [#31300](https://github.com/sourcegraph/sourcegraph/pull/31300)

### Fixed

- Links generated by editor endpoint will render image preview correctly. [#30767](https://github.com/sourcegraph/sourcegraph/pull/30767)
- Fixed a race condition in the precise code intel upload expirer process that prematurely expired new uploads. [#30546](https://github.com/sourcegraph/sourcegraph/pull/30546)
- Pushing changesets from Batch Changes to code hosts with self-signed TLS certificates has been fixed. [#31010](https://github.com/sourcegraph/sourcegraph/issues/31010)
- Fixed LSIF uploads not being expired according to retention policies when the repository contained tags and branches with the same name but pointing to different commits. [#31108](https://github.com/sourcegraph/sourcegraph/pull/31108)
- Service discovery for the symbols service can transition from no endpoints to endpoints. Previously we always returned an error after the first empty state. [#31225](https://github.com/sourcegraph/sourcegraph/pull/31225)
- Fixed performance issue in LSIF upload processing, reducing the latency between uploading an LSIF index and accessing precise code intel in the UI. ([#30978](https://github.com/sourcegraph/sourcegraph/pull/30978), [#31143](https://github.com/sourcegraph/sourcegraph/pull/31143))
- Fixed symbols not appearing when no files changed between commits. [#31295](https://github.com/sourcegraph/sourcegraph/pull/31295)
- Fixed symbols not appearing when too many files changed between commits. [#31110](https://github.com/sourcegraph/sourcegraph/pull/31110)
- Fixed runaway disk usage in the `symbols` service. [#30647](https://github.com/sourcegraph/sourcegraph/pull/30647)

### Removed

- Removed `experimentalFeature.showCodeMonitoringTestEmailButton`. Test emails can still be sent by editing the code monitor and expanding the "Send email notification" section. [#29953](https://github.com/sourcegraph/sourcegraph/pull/29953)

## 3.36.3

### Fixed

- Fix Code Monitor permissions. For more detail see our [security advisory](https://github.com/sourcegraph/sourcegraph/security/advisories/GHSA-xqv2-x6f2-w3pf) [#30547](https://github.com/sourcegraph/sourcegraph/pull/30547)

## 3.36.2

### Removed

- The TOS consent screen which would appear for all users upon signing into Sourcegraph. We had some internal miscommunication on this onboarding flow and it didn’t turn out the way we intended, this effectively reverts that change. ![#30192](https://github.com/sourcegraph/sourcegraph/issues/30192)

## 3.36.1

### Fixed

- Fix broken 'src lsif upload' inside executor due to basic auth removal. [#30023](https://github.com/sourcegraph/sourcegraph/pull/30023)

## 3.36.0

### Added

- Search contexts can now be defined with a restricted search query as an alternative to a specific list of repositories and revisions. This feature is _beta_ and may change in the following releases. Allowed filters: `repo`, `rev`, `file`, `lang`, `case`, `fork`, `visibility`. `OR`, `AND` expressions are also allowed. To enable this feature to all users, set `experimentalFeatures.searchContextsQuery` to true in global settings. You'll then see a "Create context" button from the search results page and a "Query" input field in the search contexts form. If you want revisions specified in these query based search contexts to be indexed, set `experimentalFeatures.search.index.query.contexts` to true in site configuration. [#29327](https://github.com/sourcegraph/sourcegraph/pull/29327)
- More explicit Terms of Service and Privacy Policy consent has been added to Sourcegraph Server. [#28716](https://github.com/sourcegraph/sourcegraph/issues/28716)
- Batch changes will be created on forks of the upstream repository if the new `batchChanges.enforceForks` site setting is enabled. [#17879](https://github.com/sourcegraph/sourcegraph/issues/17879)
- Symbolic links are now searchable. Previously it was possible to navigate to symbolic links in the repository tree view, however the symbolic links were ignored during searches. [#29567](https://github.com/sourcegraph/sourcegraph/pull/29567), [#237](https://github.com/sourcegraph/zoekt/pull/237)
- Maximum number of references/definitions shown in panel can be adjusted in settings with `codeIntelligence.maxPanelResults`. If not set, a hardcoded limit of 500 was used. [#29629](https://github.com/sourcegraph/sourcegraph/29629)
- Search notebooks are now fully persistable. You can create notebooks through the WYSIWYG editor and share them via a unique URL. We support two visibility modes: private (only the creator can view the notebook) and public (everyone can view the notebook). This feature is _beta_ and may change in the following releases. [#27384](https://github.com/sourcegraph/sourcegraph/issues/27384)
- Code Insights that are run over all repositories now have data points with links that lead to the search page. [#29587](https://github.com/sourcegraph/sourcegraph/pull/29587)
- Code Insights creation UI query field now supports different syntax highlight modes based on `patterntype` filter. [#29733](https://github.com/sourcegraph/sourcegraph/pull/29733)
- Code Insights creation UI query field now has live-preview button that leads to the search page with predefined query value. [#29698](https://github.com/sourcegraph/sourcegraph/pull/29698)
- Code Insights creation UI detect and track patterns can now search across all repositories. [#29906](https://github.com/sourcegraph/sourcegraph/pull/29906)
- Pings now contain aggregated CTA metrics. [#29966](https://github.com/sourcegraph/sourcegraph/pull/29966)
- Pings now contain aggregated CTA metrics. [#29966](https://github.com/sourcegraph/sourcegraph/pull/29966) and [#31389](https://github.com/sourcegraph/sourcegraph/pull/31389)

### Changed

- Sourcegraph's API (streaming search, GraphQL, etc.) may now be used from any domain when using an access token for authentication, or with no authentication in the case of Sourcegraph.com. [#28775](https://github.com/sourcegraph/sourcegraph/pull/28775)
- The endpoint `/search/stream` will be retired in favor of `/.api/search/stream`. This requires no action unless you have developed custom code against `/search/stream`. We will support both endpoints for a short period of time before removing `/search/stream`. Please refer to the [documentation](https://docs.sourcegraph.com/api/stream_api) for more information.
- When displaying the content of symbolic links in the repository tree view, we will show the relative path to the link's target instead of the target's content. This behavior is consistent with how we display symbolic links in search results. [#29687](https://github.com/sourcegraph/sourcegraph/pull/29687)
- A new janitor job, "sg maintenance" was added to gitserver. The new job replaces "garbage collect" with the goal to optimize the performance of git operations for large repositories. You can choose to enable "garbage collect" again by setting the environment variables "SRC_ENABLE_GC_AUTO" to "true" and "SRC_ENABLE_SG_MAINTENANCE" to "false" for gitserver. Note that you must not enable both options at the same time. [#28224](https://github.com/sourcegraph/sourcegraph/pull/28224).
- Search results across repositories are now ordered by repository rank by default. By default the rank is the number of stars a repository has. An administrator can inflate the rank of a repository via `experimentalFeatures.ranking.repoScores`. If you notice increased latency in results, you can disable this feature by setting `experimentalFeatures.ranking.maxReorderQueueSize` to 0. [#29856](https://github.com/sourcegraph/sourcegraph/pull/29856)
- Search results within the same file are now ordered by relevance instead of line number. To order by line number, update the setting `experimentalFeatures.clientSearchResultRanking: "by-line-number"`. [#29046](https://github.com/sourcegraph/sourcegraph/pull/29046)
- Bumped the symbols processing timeout from 20 minutes to 2 hours and made it configurable. [#29891](https://github.com/sourcegraph/sourcegraph/pull/29891)

### Fixed

- Issue preventing searches from completing when certain patterns contain `@`. [#29489](https://github.com/sourcegraph/sourcegraph/pull/29489)
- The grafana dashboard for "successful search request duration" reports the time for streaming search which is used by the browser. Previously it reported the GraphQL time which the browser no longer uses. [#29625](https://github.com/sourcegraph/sourcegraph/pull/29625)
- A regression introduced in 3.35 causing Code Insights that are run over all repositories to not query against repositories that have permissions enabled. (Restricted repositories are and remain filtered based on user permissions when a user views a chart, not at query time.) This may cause global Insights to undercount for data points generated after upgrading to 3.35 and before upgrading to 3.36. [](https://github.com/sourcegraph/sourcegraph/pull/29725)
- Renaming repositories now removes the old indexes on Zoekt's disks. This did not affect search results, only wasted disk space. This was a regression introduced in Sourcegraph 3.33. [#29685](https://github.com/sourcegraph/sourcegraph/issues/29685)

### Removed

- Removed unused backend service from Kubernetes deployments. [#4050](https://github.com/sourcegraph/deploy-sourcegraph/pull/4050)

## 3.35.2

### Fixed

- Fix Code Monitor permissions. For more detail see our [security advisory](https://github.com/sourcegraph/sourcegraph/security/advisories/GHSA-xqv2-x6f2-w3pf) [#30547](https://github.com/sourcegraph/sourcegraph/pull/30547)

## 3.35.1

**⚠️ Due to issues related to Code Insights in the 3.35.0 release, users are advised to upgrade directly to 3.35.1.**

### Fixed

- Skipped migrations caused existing Code Insights to not appear. [#29395](https://github.com/sourcegraph/sourcegraph/pull/29395)
- Enterprise-only out-of-band migrations failed to execute due to missing enterprise configuration flag. [#29426](https://github.com/sourcegraph/sourcegraph/pull/29426)

## 3.35.0

**⚠️ Due to issues related to Code Insights on this release, users are advised to upgrade directly to 3.35.1.**

### Added

- Individual batch changes can publish multiple changesets to the same repository by specifying multiple target branches using the [`on.branches`](https://docs.sourcegraph.com/batch_changes/references/batch_spec_yaml_reference#on-repository) attribute. [#25228](https://github.com/sourcegraph/sourcegraph/issues/25228)
- Low resource overlay added. NOTE: this is designed for internal-use only. Customers can use the `minikube` overlay to achieve similar results.[#4012](https://github.com/sourcegraph/deploy-sourcegraph/pull/4012)
- Code Insights has a new insight `Detect and Track` which will generate unique time series from the matches of a pattern specified as a regular expression capture group. This is currently limited to insights scoped to specific repositories. [docs](https://docs.sourcegraph.com/code_insights/explanations/automatically_generated_data_series)
- Code Insights is persisted entirely in the `codeinsights-db` database. A migration will automatically be performed to move any defined insights and dashboards from your user, org, or global settings files.
- The GraphQL API for Code Insights has entered beta. [docs](https://docs.sourcegraph.com/code_insights/references/code_insights_graphql_api)
- The `SRC_GIT_SERVICE_MAX_EGRESS_BYTES_PER_SECOND` environment variable to control the egress throughput of gitserver's git service (e.g. used by zoekt-index-server to clone repos to index). Set to -1 for no limit. [#29197](https://github.com/sourcegraph/sourcegraph/pull/29197)
- Search suggestions via the GraphQL API were deprecated last release and are now no longer available. Suggestions now work only with the search streaming API. [#29283](https://github.com/sourcegraph/sourcegraph/pull/29283)
- Clicking on a token will now jump to its definition. [#28520](https://github.com/sourcegraph/sourcegraph/pull/28520)

### Changed

- The `ALLOW_DECRYPT_MIGRATION` environment variable is now read by the `worker` service, not the `frontend` service as in previous versions.
- External services will stop syncing if they exceed the user / site level limit for total number of repositories added. It will only continue syncing if the extra repositories are removed or the corresponding limit is increased, otherwise it will stop syncing for the very first repository each time the syncer attempts to sync the external service again. [#28674](https://github.com/sourcegraph/sourcegraph/pull/28674)
- Sourcegraph services now listen to SIGTERM signals. This allows smoother rollouts in kubernetes deployments. [#27958](https://github.com/sourcegraph/sourcegraph/pull/27958)
- The sourcegraph-frontend ingress now uses the networking.k8s.io/v1 api. This adds support for k8s v1.22 and later, and deprecates support for versions older than v1.18.x [#4029](https://github.com/sourcegraph/deploy-sourcegraph/pull/4029)
- Non-bare repositories found on gitserver will be removed by a janitor job. [#28895](https://github.com/sourcegraph/sourcegraph/pull/28895)
- The search bar is no longer auto-focused when navigating between files. This change means that the keyboard shortcut Cmd+LeftArrow (or Ctrl-LeftArrow) now goes back to the browser's previous page instead of moving the cursor position to the first position of the search bar. [#28943](https://github.com/sourcegraph/sourcegraph/pull/28943)
- Code Insights series over all repositories can now be edited
- Code Insights series over all repositories now support a custom time interval and will calculate with 12 points starting at the moment the series is created and working backwards.
- Minio service upgraded to RELEASE.2021-12-10T23-03-39Z. [#29188](https://github.com/sourcegraph/sourcegraph/pull/29188)
- Code insights creation UI form query field now supports suggestions and syntax highlighting. [#28130](https://github.com/sourcegraph/sourcegraph/pull/28130)
- Using `select:repo` in search queries will now stream results incrementally, greatly improving speed and reducing time-to-first-result. [#28920](https://github.com/sourcegraph/sourcegraph/pull/28920)
- The fuzzy file finder is now enabled by default and can be activated with the shortcut `Cmd+K` on macOS and `Ctrl+K` on Linux/Windows. Change the user setting `experimentalFeatures.fuzzyFinder` to `false` to disable this feature. [#29010](https://github.com/sourcegraph/sourcegraph/pull/29010)
- Search-based code intelligence and the symbol sidebar are much faster now that the symbols service incrementally processes files that changed. [#27932](https://github.com/sourcegraph/sourcegraph/pull/27932)

### Fixed

- Moving a changeset from draft state into published state was broken on GitLab code hosts. [#28239](https://github.com/sourcegraph/sourcegraph/pull/28239)
- The shortcuts for toggling the History Panel and Line Wrap were not working on Mac. [#28574](https://github.com/sourcegraph/sourcegraph/pull/28574)
- Suppresses docker-on-mac warning for Kubernetes, Docker Compose, and Pure Docker deployments. [#28405](https://github.com/sourcegraph/sourcegraph/pull/28821)
- Fixed an issue where certain regexp syntax for repository searches caused the entire search, including non-repository searches, to fail with a parse error (issue affects only version 3.34). [#28826](https://github.com/sourcegraph/sourcegraph/pull/28826)
- Modifying changesets on Bitbucket Server could previously fail if the local copy in Batch Changes was out of date. That has been fixed by retrying the operations in case of a 409 response. [#29100](https://github.com/sourcegraph/sourcegraph/pull/29100)

### Removed

- Settings files (user, org, global) as a persistence mechanism for Code Insights are now deprecated.
- Query-runner deployment has been removed. You can safely remove the `query-runner` service from your installation.

## 3.34.2

### Fixed

- A bug introduced in 3.34 and 3.34.1 that resulted in certain repositories being missed in search results. [#28624](https://github.com/sourcegraph/sourcegraph/pull/28624)

## 3.34.1

### Fixed

- Fixed Redis alerting for docker-compose deployments [#28099](https://github.com/sourcegraph/sourcegraph/issues/28099)

## 3.34.0

### Added

- Added documentation for merging site-config files. Available since 3.32 [#21220](https://github.com/sourcegraph/sourcegraph/issues/21220)
- Added site config variable `cloneProgressLog` to optionally enable logging of clone progress to temporary files for debugging. Disabled by default. [#26568](https://github.com/sourcegraph/sourcegraph/pull/26568)
- GNU's `wget` has been added to all `sourcegraph/*` Docker images that use `sourcegraph/alpine` as its base [#26823](https://github.com/sourcegraph/sourcegraph/pull/26823)
- Added the "no results page", a help page shown if a search doesn't return any results [#26154](https://github.com/sourcegraph/sourcegraph/pull/26154)
- Added monitoring page for Redis databases [#26967](https://github.com/sourcegraph/sourcegraph/issues/26967)
- The search indexer only polls repositories that have been marked as changed. This reduces a large source of load in installations with a large number of repositories. If you notice index staleness, you can try disabling by setting the environment variable `SRC_SEARCH_INDEXER_EFFICIENT_POLLING_DISABLED` on `sourcegraph-frontend`. [#27058](https://github.com/sourcegraph/sourcegraph/issues/27058)
- Pings include instance wide total counts of Code Insights grouped by presentation type, series type, and presentation-series type. [#27602](https://github.com/sourcegraph/sourcegraph/pull/27602)
- Added logging of incoming Batch Changes webhooks, which can be viewed by site admins. By default, sites without encryption will log webhooks for three days, while sites with encryption will not log webhooks without explicit configuration. [See the documentation for more details](https://docs.sourcegraph.com/admin/config/batch_changes#incoming-webhooks). [#26669](https://github.com/sourcegraph/sourcegraph/issues/26669)
- Added support for finding implementations of interfaces and methods. [#24854](https://github.com/sourcegraph/sourcegraph/pull/24854)

### Changed

- Removed liveness probes from Kubernetes Prometheus deployment [#2970](https://github.com/sourcegraph/deploy-sourcegraph/pull/2970)
- Batch Changes now requests the `workflow` scope on GitHub personal access tokens to allow batch changes to write to the `.github` directory in repositories. If you have already configured a GitHub PAT for use with Batch Changes, we suggest adding the scope to the others already granted. [#26606](https://github.com/sourcegraph/sourcegraph/issues/26606)
- Sourcegraph's Prometheus and Alertmanager dependency has been upgraded to v2.31.1 and v0.23.0 respectively. [#27336](https://github.com/sourcegraph/sourcegraph/pull/27336)
- The search UI's repositories count as well as the GraphQL API's `search().repositories` and `search().repositoriesCount` have changed semantics from the set of searchable repositories to the set of repositories with matches. In a future release, we'll introduce separate fields for the set of searchable repositories backed by a [scalable implementation](https://github.com/sourcegraph/sourcegraph/issues/27274). [#26995](https://github.com/sourcegraph/sourcegraph/issues/26995)

### Fixed

- An issue that causes the server to panic when performing a structural search via the GQL API for a query that also
  matches missing repos (affected versions 3.33.0 and 3.32.0)
  . [#26630](https://github.com/sourcegraph/sourcegraph/pull/26630)
- Improve detection for Docker running in non-linux
  environments. [#23477](https://github.com/sourcegraph/sourcegraph/issues/23477)
- Fixed the cache size calculation used for Kubernetes deployments. Previously, the calculated value was too high and would exceed the ephemeral storage request limit. #[26283](https://github.com/sourcegraph/sourcegraph/issues/26283)
- Fixed a regression that was introduced in 3.27 and broke SSH-based authentication for managing Batch Changes changesets on code hosts. SSH keys generated by Sourcegraph were not used for authentication and authenticating with the code host would fail if no SSH key with write-access had been added to `gitserver`. [#27491](https://github.com/sourcegraph/sourcegraph/pull/27491)
- Private repositories matching `-repo:` expressions are now excluded. This was a regression introduced in 3.33.0. [#27044](https://github.com/sourcegraph/sourcegraph/issues/27044)

### Removed

- All version contexts functionality (deprecated in 3.33) is now removed. [#26267](https://github.com/sourcegraph/sourcegraph/issues/26267)
- Query filter `repogroup` (deprecated in 3.33) is now removed. [#24277](https://github.com/sourcegraph/sourcegraph/issues/24277)
- Sourcegraph no longer uses CSRF security tokens/cookies to prevent CSRF attacks. Instead, Sourcegraph now relies solely on browser's CORS policies (which were already in place.) In practice, this is just as safe and leads to a simpler CSRF threat model which reduces security risks associated with our threat model complexity. [#7658](https://github.com/sourcegraph/sourcegraph/pull/7658)
- Notifications for saved searches (deprecated in v3.31.0) have been removed [#27912](https://github.com/sourcegraph/sourcegraph/pull/27912/files)

## 3.33.2

### Fixed

- Fixed: backported saved search and code monitor notification fixes from 3.34.0 [#28019](https://github.com/sourcegraph/sourcegraph/pull/28019)

## 3.33.1

### Fixed

- Private repositories matching `-repo:` expressions are now excluded. This was a regression introduced in 3.33.0. [#27044](https://github.com/sourcegraph/sourcegraph/issues/27044)
- Fixed a regression that was introduced in 3.27 and broke SSH-based authentication for managing Batch Changes changesets on code hosts. SSH keys generated by Sourcegraph were not used for authentication and authenticating with the code host would fail if no SSH key with write-access had been added to `gitserver`. [#27491](https://github.com/sourcegraph/sourcegraph/pull/27491)

## 3.33.0

### Added

- More rules have been added to the search query validation so that user get faster feedback on issues with their query. [#24747](https://github.com/sourcegraph/sourcegraph/pull/24747)
- Bloom filters have been added to the zoekt indexing backend to accelerate queries with code fragments matching `\w{4,}`. [zoekt#126](https://github.com/sourcegraph/zoekt/pull/126)
- For short search queries containing no filters but the name of a supported programming language we are now suggesting to run the query with a language filter. [#25792](https://github.com/sourcegraph/sourcegraph/pull/25792)
- The API scope used by GitLab OAuth can now optionally be configured in the provider. [#26152](https://github.com/sourcegraph/sourcegraph/pull/26152)
- Added Apex language support for syntax highlighting and search-based code intelligence. [#25268](https://github.com/sourcegraph/sourcegraph/pull/25268)

### Changed

- Search context management pages are now only available in the Sourcegraph enterprise version. Search context dropdown is disabled in the OSS version. [#25147](https://github.com/sourcegraph/sourcegraph/pull/25147)
- Search contexts GQL API is now only available in the Sourcegraph enterprise version. [#25281](https://github.com/sourcegraph/sourcegraph/pull/25281)
- When running a commit or diff query, the accepted values of `before` and `after` have changed from "whatever git accepts" to a [slightly more strict subset](https://docs.sourcegraph.com/code_search/reference/language#before) of that. [#25414](https://github.com/sourcegraph/sourcegraph/pull/25414)
- Repogroups and version contexts are deprecated in favor of search contexts. Read more about the deprecation and how to migrate to search contexts in the [blog post](https://about.sourcegraph.com/blog/introducing-search-contexts). [#25676](https://github.com/sourcegraph/sourcegraph/pull/25676)
- Search contexts are now enabled by default in the Sourcegraph enterprise version. [#25674](https://github.com/sourcegraph/sourcegraph/pull/25674)
- Code Insights background queries will now retry a maximum of 10 times (down from 100). [#26057](https://github.com/sourcegraph/sourcegraph/pull/26057)
- Our `sourcegraph/cadvisor` Docker image has been upgraded to cadvisor version `v0.42.0`. [#26126](https://github.com/sourcegraph/sourcegraph/pull/26126)
- Our `jaeger` version in the `sourcegraph/sourcegraph` Docker image has been upgraded to `1.24.0`. [#26215](https://github.com/sourcegraph/sourcegraph/pull/26215)

### Fixed

- A search regression in 3.32.0 which caused instances with search indexing _disabled_ (very rare) via `"search.index.enabled": false,` in their site config to crash with a panic. [#25321](https://github.com/sourcegraph/sourcegraph/pull/25321)
- An issue where the default `search.index.enabled` value on single-container Docker instances would incorrectly be computed as `false` in some situations. [#25321](https://github.com/sourcegraph/sourcegraph/pull/25321)
- StatefulSet service discovery in Kubernetes correctly constructs pod hostnames in the case where the ServiceName is different from the StatefulSet name. [#25146](https://github.com/sourcegraph/sourcegraph/pull/25146)
- An issue where clicking on a link in the 'Revisions' search sidebar section would result in an invalid query if the query didn't already contain a 'repo:' filter. [#25076](https://github.com/sourcegraph/sourcegraph/pull/25076)
- An issue where links to jump to Bitbucket Cloud wouldn't render in the UI. [#25533](https://github.com/sourcegraph/sourcegraph/pull/25533)
- Fixed some code insights pings being aggregated on `anonymous_user_id` instead of `user_id`. [#25926](https://github.com/sourcegraph/sourcegraph/pull/25926)
- Code insights running over all repositories using a commit search (`type:commit` or `type:diff`) would fail to deserialize and produce no results. [#25928](https://github.com/sourcegraph/sourcegraph/pull/25928)
- Fixed an issue where code insights queries could produce a panic on queued records that did not include a `record_time` [#25929](https://github.com/sourcegraph/sourcegraph/pull/25929)
- Fixed an issue where Batch Change changeset diffs would sometimes render incorrectly when previewed from the UI if they contained deleted empty lines. [#25866](https://github.com/sourcegraph/sourcegraph/pull/25866)
- An issue where `repo:contains.commit.after()` would fail on some malformed git repositories. [#25974](https://github.com/sourcegraph/sourcegraph/issues/25974)
- Fixed primary email bug where users with no primary email set would break the email setting page when trying to add a new email. [#25008](https://github.com/sourcegraph/sourcegraph/pull/25008)
- An issue where keywords like `and`, `or`, `not` would not be highlighted properly in the search bar due to the presence of quotes. [#26135](https://github.com/sourcegraph/sourcegraph/pull/26135)
- An issue where frequent search indexing operations led to incoming search queries timing out. When these timeouts happened in quick succession, `zoekt-webserver` processes would shut themselves down via their `watchdog` routine. This should now only happen when a given `zoekt-webserver` is under-provisioned on CPUs. [#25872](https://github.com/sourcegraph/sourcegraph/issues/25872)
- Since 3.28.0, Batch Changes webhooks would not update changesets opened in private repositories. This has been fixed. [#26380](https://github.com/sourcegraph/sourcegraph/issues/26380)
- Reconciling batch changes could stall when updating the state of a changeset that already existed. This has been fixed. [#26386](https://github.com/sourcegraph/sourcegraph/issues/26386)

### Removed

- Batch Changes changeset specs stored the raw JSON used when creating them, which is no longer used and is not exposed in the API. This column has been removed, thereby saving space in the Sourcegraph database. [#25453](https://github.com/sourcegraph/sourcegraph/issues/25453)
- The query builder page experimental feature, which was disabled in 3.21, is now removed. The setting `{ "experimentalFeatures": { "showQueryBuilder": true } }` now has no effect. [#26125](https://github.com/sourcegraph/sourcegraph/pull/26125)

## 3.32.1

### Fixed

- Fixed a regression that was introduced in 3.27 and broke SSH-based authentication for managing Batch Changes changesets on code hosts. SSH keys generated by Sourcegraph were not used for authentication and authenticating with the code host would fail if no SSH key with write-access had been added to `gitserver`. [#27491](https://github.com/sourcegraph/sourcegraph/pull/27491)

## 3.32.0

### Added

- The search sidebar shows a revisions section if all search results are from a single repository. This makes it easier to search in and switch between different revisions. [#23835](https://github.com/sourcegraph/sourcegraph/pull/23835)
- The various alerts overview panels in Grafana can now be clicked to go directly to the relevant panels and dashboards. [#24920](https://github.com/sourcegraph/sourcegraph/pull/24920)
- Added a `Documentation` tab to the Site Admin Maintenance panel that links to the official Sourcegraph documentation. [#24917](https://github.com/sourcegraph/sourcegraph/pull/24917)
- Code Insights that run over all repositories now generate a moving daily snapshot between time points. [#24804](https://github.com/sourcegraph/sourcegraph/pull/24804)
- The Code Insights GraphQL API now restricts the results to user, org, and globally scoped insights. Insights will be synced to the database with access associated to the user or org setting containing the insight definition. [#25017](https://github.com/sourcegraph/sourcegraph/pull/25017)
- The timeout for long-running Git commands can be customized via `gitLongCommandTimeout` in the site config. [#25080](https://github.com/sourcegraph/sourcegraph/pull/25080)

### Changed

- `allowGroupsPermissionsSync` in the GitHub authorization provider is now required to enable the experimental GitHub teams and organization permissions caching. [#24561](https://github.com/sourcegraph/sourcegraph/pull/24561)
- GitHub external code hosts now validate if a corresponding authorization provider is set, and emits a warning if not. [#24526](https://github.com/sourcegraph/sourcegraph/pull/24526)
- Sourcegraph is now built with Go 1.17. [#24566](https://github.com/sourcegraph/sourcegraph/pull/24566)
- Code Insights is now available only in the Sourcegraph enterprise. [#24741](https://github.com/sourcegraph/sourcegraph/pull/24741)
- Prometheus in Sourcegraph with Docker Compose now scrapes Postgres and Redis instances for metrics. [deploy-sourcegraph-docker#580](https://github.com/sourcegraph/deploy-sourcegraph-docker/pull/580)
- Symbol suggestions now leverage optimizations for global searches. [#24943](https://github.com/sourcegraph/sourcegraph/pull/24943)

### Fixed

- Fixed a number of issues where repository permissions sync may fail for instances with very large numbers of repositories. [#24852](https://github.com/sourcegraph/sourcegraph/pull/24852), [#24972](https://github.com/sourcegraph/sourcegraph/pull/24972)
- Fixed excessive re-rendering of the whole web application on every keypress in the search query input. [#24844](https://github.com/sourcegraph/sourcegraph/pull/24844)
- Code Insights line chart now supports different timelines for each data series (lines). [#25005](https://github.com/sourcegraph/sourcegraph/pull/25005)
- Postgres exporter now exposes pg_stat_activity account to show the number of active DB connections. [#25086](https://github.com/sourcegraph/sourcegraph/pull/25086)

### Removed

- The `PRECISE_CODE_INTEL_DATA_TTL` environment variable is no longer read by the worker service. Instead, global and repository-specific data retention policies configurable in the UI by site-admins will control the length of time LSIF uploads are considered _fresh_. [#24793](https://github.com/sourcegraph/sourcegraph/pull/24793)
- The `repo.cloned` column was removed as it was deprecated in 3.26. [#25066](https://github.com/sourcegraph/sourcegraph/pull/25066)

## 3.31.2

### Fixed

- Fixed multiple CVEs for [libssl](https://cve.mitre.org/cgi-bin/cvename.cgi?name=CVE-2021-3711) and [Python3](https://cve.mitre.org/cgi-bin/cvename.cgi?name=CVE-2021-29921). [#24700](https://github.com/sourcegraph/sourcegraph/pull/24700) [#24620](https://github.com/sourcegraph/sourcegraph/pull/24620) [#24695](https://github.com/sourcegraph/sourcegraph/pull/24695)

## 3.31.1

### Added

- The required authentication scopes required to enable caching behaviour for GitHub repository permissions can now be requested via `allowGroupsPermissionsSync` in GitHub `auth.providers`. [#24328](https://github.com/sourcegraph/sourcegraph/pull/24328)

### Changed

- Caching behaviour for GitHub repository permissions enabled via the `authorization.groupsCacheTTL` field in the code host config can now leverage additional caching of team and organization permissions for repository permissions syncing (on top of the caching for user permissions syncing introduced in 3.31). [#24328](https://github.com/sourcegraph/sourcegraph/pull/24328)

## 3.31.0

### Added

- Backend Code Insights GraphQL queries now support arguments `includeRepoRegex` and `excludeRepoRegex` to filter on repository names. [#23256](https://github.com/sourcegraph/sourcegraph/pull/23256)
- Code Insights background queries now process in a priority order backwards through time. This will allow insights to populate concurrently. [#23101](https://github.com/sourcegraph/sourcegraph/pull/23101)
- Operator documentation has been added to the Search Reference sidebar section. [#23116](https://github.com/sourcegraph/sourcegraph/pull/23116)
- Syntax highlighting support for the [Cue](https://cuelang.org) language.
- Reintroduced a revised version of the Search Types sidebar section. [#23170](https://github.com/sourcegraph/sourcegraph/pull/23170)
- Improved usability where filters followed by a space in the search query will warn users that the filter value is empty. [#23646](https://github.com/sourcegraph/sourcegraph/pull/23646)
- Perforce: [`git p4`'s `--use-client-spec` option](https://git-scm.com/docs/git-p4#Documentation/git-p4.txt---use-client-spec) can now be enabled by configuring the `p4.client` field. [#23833](https://github.com/sourcegraph/sourcegraph/pull/23833), [#23845](https://github.com/sourcegraph/sourcegraph/pull/23845)
- Code Insights will do a one-time reset of ephemeral insights specific database tables to clean up stale and invalid data. Insight data will regenerate automatically. [23791](https://github.com/sourcegraph/sourcegraph/pull/23791)
- Perforce: added basic support for Perforce permission table path wildcards. [#23755](https://github.com/sourcegraph/sourcegraph/pull/23755)
- Added autocompletion and search filtering of branch/tag/commit revisions to the repository compare page. [#23977](https://github.com/sourcegraph/sourcegraph/pull/23977)
- Batch Changes changesets can now be [set to published when previewing new or updated batch changes](https://docs.sourcegraph.com/batch_changes/how-tos/publishing_changesets#within-the-ui). [#22912](https://github.com/sourcegraph/sourcegraph/issues/22912)
- Added Python3 to server and gitserver images to enable git-p4 support. [#24204](https://github.com/sourcegraph/sourcegraph/pull/24204)
- Code Insights drill-down filters now allow filtering insights data on the dashboard page using repo: filters. [#23186](https://github.com/sourcegraph/sourcegraph/issues/23186)
- GitHub repository permissions can now leverage caching of team and organization permissions for user permissions syncing. Caching behaviour can be enabled via the `authorization.groupsCacheTTL` field in the code host config. This can significantly reduce the amount of time it takes to perform a full permissions sync due to reduced instances of being rate limited by the code host. [#23978](https://github.com/sourcegraph/sourcegraph/pull/23978)

### Changed

- Code Insights will now always backfill from the time the data series was created. [#23430](https://github.com/sourcegraph/sourcegraph/pull/23430)
- Code Insights queries will now extract repository name out of the GraphQL response instead of going to the database. [#23388](https://github.com/sourcegraph/sourcegraph/pull/23388)
- Code Insights backend has moved from the `repo-updater` service to the `worker` service. [#23050](https://github.com/sourcegraph/sourcegraph/pull/23050)
- Code Insights feature flag `DISABLE_CODE_INSIGHTS` environment variable has moved from the `repo-updater` service to the `worker` service. Any users of this flag will need to update their `worker` service configuration to continue using it. [#23050](https://github.com/sourcegraph/sourcegraph/pull/23050)
- Updated Docker-Compose Caddy Image to v2.0.0-alpine. [#468](https://github.com/sourcegraph/deploy-sourcegraph-docker/pull/468)
- Code Insights historical samples will record using the timestamp of the commit that was searched. [#23520](https://github.com/sourcegraph/sourcegraph/pull/23520)
- Authorization checks are now handled using role based permissions instead of manually altering SQL statements. [23398](https://github.com/sourcegraph/sourcegraph/pull/23398)
- Docker Compose: the Jaeger container's `SAMPLING_STRATEGIES_FILE` now has a default value. If you are currently using a custom sampling strategies configuration, you may need to make sure your configuration is not overridden by the change when upgrading. [sourcegraph/deploy-sourcegraph#489](https://github.com/sourcegraph/deploy-sourcegraph-docker/pull/489)
- Code Insights historical samples will record using the most recent commit to the start of the frame instead of the middle of the frame. [#23573](https://github.com/sourcegraph/sourcegraph/pull/23573)
- The copy icon displayed next to files and repositories will now copy the file or repository path. Previously, this action copied the URL to clipboard. [#23390](https://github.com/sourcegraph/sourcegraph/pull/23390)
- Sourcegraph's Prometheus dependency has been upgraded to v2.28.1. [23663](https://github.com/sourcegraph/sourcegraph/pull/23663)
- Sourcegraph's Alertmanager dependency has been upgraded to v0.22.2. [23663](https://github.com/sourcegraph/sourcegraph/pull/23714)
- Code Insights will now schedule sample recordings for the first of the next month after creation or a previous recording. [#23799](https://github.com/sourcegraph/sourcegraph/pull/23799)
- Code Insights now stores data in a new format. Data points will store complete vectors for all repositories even if the underlying Sourcegraph queries were compressed. [#23768](https://github.com/sourcegraph/sourcegraph/pull/23768)
- Code Insights rate limit values have been tuned for a more reasonable performance. [#23860](https://github.com/sourcegraph/sourcegraph/pull/23860)
- Code Insights will now generate historical data once per month on the first of the month, up to the configured `insights.historical.frames` number of frames. [#23768](https://github.com/sourcegraph/sourcegraph/pull/23768)
- Code Insights will now schedule recordings for the first of the next calendar month after an insight is created or recorded. [#23799](https://github.com/sourcegraph/sourcegraph/pull/23799)
- Code Insights will attempt to sync insight definitions from settings to the database once every 10 minutes. [23805](https://github.com/sourcegraph/sourcegraph/pull/23805)
- Code Insights exposes information about queries that are flagged `dirty` through the `insights` GraphQL query. [#23857](https://github.com/sourcegraph/sourcegraph/pull/23857/)
- Code Insights GraphQL query `insights` will now fetch 12 months of data instead of 6 if a specific time range is not provided. [#23786](https://github.com/sourcegraph/sourcegraph/pull/23786)
- Code Insights will now generate 12 months of historical data during a backfill instead of 6. [#23860](https://github.com/sourcegraph/sourcegraph/pull/23860)
- The `sourcegraph-frontend.Role` in Kubernetes deployments was updated to permit statefulsets access in the Kubernetes API. This is needed to better support stable service discovery for stateful sets during deployments, which isn't currently possible by using service endpoints. [#3670](https://github.com/sourcegraph/deploy-sourcegraph/pull/3670) [#23889](https://github.com/sourcegraph/sourcegraph/pull/23889)
- For Docker-Compose and Kubernetes users, the built-in main Postgres and codeintel databases have switched to an alpine Docker image. This requires re-indexing the entire database. This process can take up to a few hours on systems with large datasets. [#23697](https://github.com/sourcegraph/sourcegraph/pull/23697)
- Results are now streamed from searcher by default, improving memory usage and latency for large, unindexed searches. [#23754](https://github.com/sourcegraph/sourcegraph/pull/23754)
- [`deploy-sourcegraph` overlays](https://docs.sourcegraph.com/admin/install/kubernetes/configure#overlays) now use `resources:` instead of the [deprecated `bases:` field](https://kubectl.docs.kubernetes.io/references/kustomize/kustomization/bases/) for referencing Kustomize bases. [deploy-sourcegraph#3606](https://github.com/sourcegraph/deploy-sourcegraph/pull/3606)
- The `deploy-sourcegraph-docker` Pure Docker deployment scripts and configuration has been moved to the `./pure-docker` subdirectory. [deploy-sourcegraph-docker#454](https://github.com/sourcegraph/deploy-sourcegraph-docker/pull/454)
- In Kubernetes deployments, setting the `SRC_GIT_SERVERS` environment variable explicitly is no longer needed. Addresses of the gitserver pods will be discovered automatically and in the same numerical order as with the static list. Unset the env var in your `frontend.Deployment.yaml` to make use of this feature. [#24094](https://github.com/sourcegraph/sourcegraph/pull/24094)
- The consistent hashing scheme used to distribute repositories across indexed-search replicas has changed to improve distribution and reduce load discrepancies. In the next upgrade, indexed-search pods will re-index the majority of repositories since the repo to replica assignments will change. This can take a few hours in large instances, but searches should succeed during that time since a replica will only delete a repo once it has been indexed in the new replica that owns it. You can monitor this process in the Zoekt Index Server Grafana dashboard - the "assigned" repos in "Total number of repos" will spike and then reduce until it becomes the same as "indexed". As a fail-safe, the old consistent hashing scheme can be enabled by setting the `SRC_ENDPOINTS_CONSISTENT_HASH` env var to `consistent(crc32ieee)` in the `sourcegraph-frontend` deployment. [#23921](https://github.com/sourcegraph/sourcegraph/pull/23921)
- In Kubernetes deployments an emptyDir (`/dev/shm`) is now mounted in the `pgsql` deployment to allow Postgres to access more than 64KB shared memory. This value should be configured to match the `shared_buffers` value in your Postgres configuration. [deploy-sourcegraph#3784](https://github.com/sourcegraph/deploy-sourcegraph/pull/3784/)

### Fixed

- The search reference will now show matching entries when using the filter input. [#23224](https://github.com/sourcegraph/sourcegraph/pull/23224)
- Graceful termination periods have been added to database deployments. [#3358](https://github.com/sourcegraph/deploy-sourcegraph/pull/3358) & [#477](https://github.com/sourcegraph/deploy-sourcegraph-docker/pull/477)
- All commit search results for `and`-expressions are now highlighted. [#23336](https://github.com/sourcegraph/sourcegraph/pull/23336)
- Email notifiers in `observability.alerts` now correctly respect the `email.smtp.noVerifyTLS` site configuration field. [#23636](https://github.com/sourcegraph/sourcegraph/issues/23636)
- Alertmanager (Prometheus) now respects `SMTPServerConfig.noVerifyTLS` field. [#23636](https://github.com/sourcegraph/sourcegraph/issues/23636)
- Clicking on symbols in the left search pane now renders hover tooltips for indexed repositories. [#23664](https://github.com/sourcegraph/sourcegraph/pull/23664)
- Fixed a result streaming throttling issue that was causing significantly increased latency for some searches. [#23736](https://github.com/sourcegraph/sourcegraph/pull/23736)
- GitCredentials passwords stored in AWS CodeCommit configuration is now redacted. [#23832](https://github.com/sourcegraph/sourcegraph/pull/23832)
- Patched a vulnerability in `apk-tools`. [#23917](https://github.com/sourcegraph/sourcegraph/pull/23917)
- Line content was being duplicated in unindexed search payloads, causing memory instability for some dense search queries. [#23918](https://github.com/sourcegraph/sourcegraph/pull/23918)
- Updating draft merge requests on GitLab from batch changes no longer removes the draft status. [#23944](https://github.com/sourcegraph/sourcegraph/issues/23944)
- Report highlight matches instead of line matches in search results. [#21443](https://github.com/sourcegraph/sourcegraph/issues/21443)
- Force the `codeinsights-db` database to read from the `configMap` configuration file by explicitly setting the `POSTGRESQL_CONF_DIR` environment variable to the `configMap` mount path. [deploy-sourcegraph#3788](https://github.com/sourcegraph/deploy-sourcegraph/pull/3788)

### Removed

- The old batch repository syncer was removed and can no longer be activated by setting `ENABLE_STREAMING_REPOS_SYNCER=false`. [#22949](https://github.com/sourcegraph/sourcegraph/pull/22949)
- Email notifications for saved searches are now deprecated in favor of Code Monitoring. Email notifications can no longer be enabled for saved searches. Saved searches that already have notifications enabled will continue to work, but there is now a button users can click to migrate to code monitors. Notifications for saved searches will be removed entirely in the future. [#23275](https://github.com/sourcegraph/sourcegraph/pull/23275)
- The `sg_service` Postgres role and `sg_repo_access_policy` policy on the `repo` table have been removed due to performance concerns. [#23622](https://github.com/sourcegraph/sourcegraph/pull/23622)
- Deprecated site configuration field `email.smtp.disableTLS` has been removed. [#23639](https://github.com/sourcegraph/sourcegraph/pull/23639)
- Deprecated language servers have been removed from `deploy-sourcegraph`. [deploy-sourcegraph#3605](https://github.com/sourcegraph/deploy-sourcegraph/pull/3605)
- The experimental `codeInsightsAllRepos` feature flag has been removed. [#23850](https://github.com/sourcegraph/sourcegraph/pull/23850)

## 3.30.4

### Added

- Add a new environment variable `SRC_HTTP_CLI_EXTERNAL_TIMEOUT` to control the timeout for all external HTTP requests. [#23620](https://github.com/sourcegraph/sourcegraph/pull/23620)

### Changed

- Postgres has been upgraded to `12.8` in the single-server Sourcegraph image [#23999](https://github.com/sourcegraph/sourcegraph/pull/23999)

## 3.30.3

**⚠️ Users on 3.29.x are advised to upgrade directly to 3.30.3**. If you have already upgraded to 3.30.0, 3.30.1, or 3.30.2 please follow [this migration guide](https://docs.sourcegraph.com/admin/migration/3_30).

### Fixed

- Codeintel-db database images have been reverted back to debian due to corruption caused by glibc and alpine. [23324](https://github.com/sourcegraph/sourcegraph/pull/23324)

## 3.30.2

**⚠️ Users on 3.29.x are advised to upgrade directly to 3.30.3**. If you have already upgraded to 3.30.0, 3.30.1, or 3.30.2 please follow [this migration guide](https://docs.sourcegraph.com/admin/migration/3_30).

### Fixed

- Postgres database images have been reverted back to debian due to corruption caused by glibc and alpine. [23302](https://github.com/sourcegraph/sourcegraph/pull/23302)

## 3.30.1

**⚠️ Users on 3.29.x are advised to upgrade directly to 3.30.3**. If you have already upgraded to 3.30.0, 3.30.1, or 3.30.2 please follow [this migration guide](https://docs.sourcegraph.com/admin/migration/3_30).

### Fixed

- An issue where the UI would occasionally display `lsifStore.Ranges: ERROR: relation \"lsif_documentation_mappings\" does not exist (SQLSTATE 42P01)` [#23115](https://github.com/sourcegraph/sourcegraph/pull/23115)
- Fixed a vulnerability in our Postgres Alpine image related to libgcrypt [#23174](https://github.com/sourcegraph/sourcegraph/pull/23174)
- When syncing in streaming mode, repo-updater will now ensure a repo's transaction is committed before notifying gitserver to update that repo. [#23169](https://github.com/sourcegraph/sourcegraph/pull/23169)
- When encountering spurious errors during streaming syncing (like temporary 500s from codehosts), repo-updater will no longer delete all associated repos that weren't seen. Deletion will happen only if there were no errors or if the error was one of "Unauthorized", "Forbidden" or "Account Suspended". [#23171](https://github.com/sourcegraph/sourcegraph/pull/23171)
- External HTTP requests are now automatically retried when appropriate. [#23131](https://github.com/sourcegraph/sourcegraph/pull/23131)

## 3.30.0

**⚠️ Users on 3.29.x are advised to upgrade directly to 3.30.3**. If you have already upgraded to 3.30.0, 3.30.1, or 3.30.2 please follow [this migration guide](https://docs.sourcegraph.com/admin/migration/3_30).

### Added

- Added support for `select:file.directory` in search queries, which returns unique directory paths for results that satisfy the query. [#22449](https://github.com/sourcegraph/sourcegraph/pull/22449)
- An `sg_service` Postgres role has been introduced, as well as an `sg_repo_access_policy` policy on the `repo` table that restricts access to that role. The role that owns the `repo` table will continue to get unrestricted access. [#22303](https://github.com/sourcegraph/sourcegraph/pull/22303)
- Every service that connects to the database (i.e. Postgres) now has a "Database connections" monitoring section in its Grafana dashboard. [#22570](https://github.com/sourcegraph/sourcegraph/pull/22570)
- A new bulk operation to close many changesets at once has been added to Batch Changes. [#22547](https://github.com/sourcegraph/sourcegraph/pull/22547)
- Backend Code Insights will aggregate viewable repositories based on the authenticated user. [#22471](https://github.com/sourcegraph/sourcegraph/pull/22471)
- Added support for highlighting .frugal files as Thrift syntax.
- Added `file:contains.content(regexp)` predicate, which filters only to files that contain matches of the given pattern. [#22666](https://github.com/sourcegraph/sourcegraph/pull/22666)
- Repository syncing is now done in streaming mode by default. Customers with many repositories should notice code host updates much faster, with repo-updater consuming less memory. Using the previous batch mode can be done by setting the `ENABLE_STREAMING_REPOS_SYNCER` environment variable to `false` in `repo-updater`. That environment variable will be deleted in the next release. [#22756](https://github.com/sourcegraph/sourcegraph/pull/22756)
- Enabled the ability to query Batch Changes changesets, changesets stats, and file diff stats for an individual repository via the Sourcegraph GraphQL API. [#22744](https://github.com/sourcegraph/sourcegraph/pull/22744/)
- Added "Groovy" to the initial `lang:` filter suggestions in the search bar. [#22755](https://github.com/sourcegraph/sourcegraph/pull/22755)
- The `lang:` filter suggestions now show all supported, matching languages as the user types a language name. [#22765](https://github.com/sourcegraph/sourcegraph/pull/22765)
- Code Insights can now be grouped into dashboards. [#22215](https://github.com/sourcegraph/sourcegraph/issues/22215)
- Batch Changes changesets can now be [published from the Sourcegraph UI](https://docs.sourcegraph.com/batch_changes/how-tos/publishing_changesets#within-the-ui). [#18277](https://github.com/sourcegraph/sourcegraph/issues/18277)
- The repository page now has a new button to view batch change changesets created in that specific repository, with a badge indicating how many changesets are currently open. [#22804](https://github.com/sourcegraph/sourcegraph/pull/22804)
- Experimental: Search-based code insights can run over all repositories on the instance. To enable, use the feature flag `"experimentalFeatures": { "codeInsightsAllRepos": true }` and tick the checkbox in the insight creation/edit UI. [#22759](https://github.com/sourcegraph/sourcegraph/issues/22759)
- Search References is a new search sidebar section to simplify learning about the available search filters directly where they are used. [#21539](https://github.com/sourcegraph/sourcegraph/issues/21539)

### Changed

- Backend Code Insights only fills historical data frames that have changed to reduce the number of searches required. [#22298](https://github.com/sourcegraph/sourcegraph/pull/22298)
- Backend Code Insights displays data points for a fixed 6 months period in 2 week intervals, and will carry observations forward that are missing. [#22298](https://github.com/sourcegraph/sourcegraph/pull/22298)
- Backend Code Insights now aggregate over 26 weeks instead of 6 months. [#22527](https://github.com/sourcegraph/sourcegraph/pull/22527)
- Search queries now disallow specifying `rev:` without `repo:`. Note that to search across potentially multiple revisions, a query like `repo:.* rev:<revision>` remains valid. [#22705](https://github.com/sourcegraph/sourcegraph/pull/22705)
- The extensions status bar on diff pages has been redesigned and now shows information for both the base and head commits. [#22123](https://github.com/sourcegraph/sourcegraph/pull/22123/files)
- The `applyBatchChange` and `createBatchChange` mutations now accept an optional `publicationStates` argument to set the publication state of specific changesets within the batch change. [#22485](https://github.com/sourcegraph/sourcegraph/pull/22485) and [#22854](https://github.com/sourcegraph/sourcegraph/pull/22854)
- Search queries now return up to 80 suggested filters. Previously we returned up to 24. [#22863](https://github.com/sourcegraph/sourcegraph/pull/22863)
- GitHub code host connections can now include `repositoryQuery` entries that match more than 1000 repositories from the GitHub search API without requiring the previously documented work-around of splitting the query up with `created:` qualifiers, which is now done automatically. [#2562](https://github.com/sourcegraph/sourcegraph/issues/2562)

### Fixed

- The Batch Changes user and site credential encryption migrators added in Sourcegraph 3.28 could report zero progress when encryption was disabled, even though they had nothing to do. This has been fixed, and progress will now be correctly reported. [#22277](https://github.com/sourcegraph/sourcegraph/issues/22277)
- Listing Github Entreprise org repos now returns internal repos as well. [#22339](https://github.com/sourcegraph/sourcegraph/pull/22339)
- Jaeger works in Docker-compose deployments again. [#22691](https://github.com/sourcegraph/sourcegraph/pull/22691)
- A bug where the pattern `)` makes the browser unresponsive. [#22738](https://github.com/sourcegraph/sourcegraph/pull/22738)
- An issue where using `select:repo` in conjunction with `and` patterns did not yield expected repo results. [#22743](https://github.com/sourcegraph/sourcegraph/pull/22743)
- The `isLocked` and `isDisabled` fields of GitHub repositories are now fetched correctly from the GraphQL API of GitHub Enterprise instances. Users that rely on the `repos` config in GitHub code host connections should update so that locked and disabled repositories defined in that list are actually skipped. [#22788](https://github.com/sourcegraph/sourcegraph/pull/22788)
- Homepage no longer fails to load if there are invalid entries in user's search history. [#22857](https://github.com/sourcegraph/sourcegraph/pull/22857)
- An issue where regexp query highlighting in the search bar would render incorrectly on Firefox. [#23043](https://github.com/sourcegraph/sourcegraph/pull/23043)
- Code intelligence uploads and indexes are restricted to only site-admins. It was read-only for any user. [#22890](https://github.com/sourcegraph/sourcegraph/pull/22890)
- Daily usage statistics are restricted to only site-admins. It was read-only for any user. [#23026](https://github.com/sourcegraph/sourcegraph/pull/23026)
- Ephemeral storage requests now match their cache size requests for Kubernetes deployments. [#2953](https://github.com/sourcegraph/deploy-sourcegraph/pull/2953)

### Removed

- The experimental paginated search feature (the `stable:` keyword) has been removed, to be replaced with streaming search. [#22428](https://github.com/sourcegraph/sourcegraph/pull/22428)
- The experimental extensions view page has been removed. [#22565](https://github.com/sourcegraph/sourcegraph/pull/22565)
- A search query diagnostic that previously warned the user when quotes are interpreted literally has been removed. The literal meaning has been Sourcegraph's default search behavior for some time now. [#22892](https://github.com/sourcegraph/sourcegraph/pull/22892)
- Non-root overlays were removed for `deploy-sourcegraph` in favor of using `non-privileged`. [#3404](https://github.com/sourcegraph/deploy-sourcegraph/pull/3404)

### API docs (experimental)

API docs is a new experimental feature of Sourcegraph ([learn more](https://docs.sourcegraph.com/code_intelligence/apidocs)). It is enabled by default in Sourcegraph 3.30.0.

- API docs is enabled by default in Sourcegraph 3.30.0. It can be disabled by adding `"apiDocs": false` to the `experimentalFeatures` section of user settings.
- The API docs landing page now indicates what API docs are and provide more info.
- The API docs landing page now represents the code in the repository root, instead of an empty page.
- Pages now correctly indicate it is an experimental feature, and include a feedback widget.
- Subpages linked via the sidebar are now rendered much better, and have an expandable section.
- Symbols in documentation now have distinct icons for e.g. functions/vars/consts/etc.
- Symbols are now sorted in exported-first, alphabetical order.
- Repositories without LSIF documentation data now show a friendly error page indicating what languages are supported, how to set it up, etc.
- API docs can now distinguish between different types of symbols, tests, examples, benchmarks, etc. and whether symbols are public/private - to support filtering in the future.
- Only public/exported symbols are included by default for now.
- URL paths for Go packages are now friendlier, e.g. `/-/docs/cmd/frontend/auth` instead of `/-/docs/cmd-frontend-auth`.
- URLs are now formatted by the language indexer, in a way that makes sense for the language, e.g. `#Mocks.CreateUserAndSave` instead of `#ypeMocksCreateUserAndSave` for a Go method `CreateUserAndSave` on type `Mocks`.
- Go blank identifier assignments `var _ = ...` are no longer incorrectly included.
- Go symbols defined within functions, e.g. a `var` inside a `func` scope are no longer incorrectly included.
- `Functions`, `Variables`, and other top-level sections are no longer rendered empty if there are none in that section.
- A new test suite for LSIF indexers implementing the Sourcegraph documentation extension to LSIF [is available](https://github.com/sourcegraph/lsif-static-doc).
- We now emit the LSIF data needed to in the future support "Jump to API docs" from code views, "View code" from API docs, usage examples in API docs, and search indexing.
- Various UI style issues, color contrast issues, etc. have been fixed.
- Major improvements to the GraphQL APIs for API documentation.

## 3.29.0

### Added

- Code Insights queries can now run concurrently up to a limit set by the `insights.query.worker.concurrency` site config. [#21219](https://github.com/sourcegraph/sourcegraph/pull/21219)
- Code Insights workers now support a rate limit for query execution and historical data frame analysis using the `insights.query.worker.rateLimit` and `insights.historical.worker.rateLimit` site configurations. [#21533](https://github.com/sourcegraph/sourcegraph/pull/21533)
- The GraphQL `Site` `SettingsSubject` type now has an `allowSiteSettingsEdits` field to allow clients to determine whether the instance uses the `GLOBAL_SETTINGS_FILE` environment variable. [#21827](https://github.com/sourcegraph/sourcegraph/pull/21827)
- The Code Insights creation UI now remembers previously filled-in field values when returning to the form after having navigated away. [#21744](https://github.com/sourcegraph/sourcegraph/pull/21744)
- The Code Insights creation UI now shows autosuggestions for the repository field. [#21699](https://github.com/sourcegraph/sourcegraph/pull/21699)
- A new bulk operation to retry many changesets at once has been added to Batch Changes. [#21173](https://github.com/sourcegraph/sourcegraph/pull/21173)
- A `security_event_logs` database table has been added in support of upcoming security-related efforts. [#21949](https://github.com/sourcegraph/sourcegraph/pull/21949)
- Added featured Sourcegraph extensions query to the GraphQL API, as well as a section in the extension registry to display featured extensions. [#21665](https://github.com/sourcegraph/sourcegraph/pull/21665)
- The search page now has a `create insight` button to create search-based insight based on your search query [#21943](https://github.com/sourcegraph/sourcegraph/pull/21943)
- Added support for Terraform syntax highlighting. [#22040](https://github.com/sourcegraph/sourcegraph/pull/22040)
- A new bulk operation to merge many changesets at once has been added to Batch Changes. [#21959](https://github.com/sourcegraph/sourcegraph/pull/21959)
- Pings include aggregated usage for the Code Insights creation UI, organization visible insight count per insight type, and insight step size in days. [#21671](https://github.com/sourcegraph/sourcegraph/pull/21671)
- Search-based insight creation UI now supports `count:` filter in data series query input. [#22049](https://github.com/sourcegraph/sourcegraph/pull/22049)
- Code Insights background workers will now index commits in a new table `commit_index` for future optimization efforts. [#21994](https://github.com/sourcegraph/sourcegraph/pull/21994)
- The creation UI for search-based insights now supports the `count:` filter in the data series query input. [#22049](https://github.com/sourcegraph/sourcegraph/pull/22049)
- A new service, `worker`, has been introduced to run background jobs that were previously run in the frontend. See the [deployment documentation](https://docs.sourcegraph.com/admin/workers) for additional details. [#21768](https://github.com/sourcegraph/sourcegraph/pull/21768)

### Changed

- SSH public keys generated to access code hosts with batch changes now include a comment indicating they originated from Sourcegraph. [#20523](https://github.com/sourcegraph/sourcegraph/issues/20523)
- The copy query button is now permanently enabled and `experimentalFeatures.copyQueryButton` setting has been deprecated. [#21364](https://github.com/sourcegraph/sourcegraph/pull/21364)
- Search streaming is now permanently enabled and `experimentalFeatures.searchStreaming` setting has been deprecated. [#21522](https://github.com/sourcegraph/sourcegraph/pull/21522)
- Pings removes the collection of aggregate search filter usage counts and adds a smaller set of aggregate usage counts for query operators, predicates, and pattern counts. [#21320](https://github.com/sourcegraph/sourcegraph/pull/21320)
- Sourcegraph will now refuse to start if there are unfinished [out-of-band-migrations](https://docs.sourcegraph.com/admin/migrations) that are deprecated in the current version. See the [upgrade documentation](https://docs.sourcegraph.com/admin/updates) for changes to the upgrade process. [#20967](https://github.com/sourcegraph/sourcegraph/pull/20967)
- Code Insight pages now have new URLs [#21856](https://github.com/sourcegraph/sourcegraph/pull/21856)
- We are proud to bring you [an entirely new visual design for the Sourcegraph UI](https://about.sourcegraph.com/blog/introducing-sourcegraphs-new-ui/). We think you’ll find this new design improves your experience and sets the stage for some incredible features to come. Some of the highlights include:

  - **Refined search results:** The redesigned search bar provides more space for expressive queries, and the new results sidebar helps to discover search syntax without referencing documentation.
  - **Improved focus on code:** We’ve reduced non-essential UI elements to provide greater focus on the code itself, and positioned the most important items so they’re unobtrusive and located exactly where they are needed.
  - **Improved layouts:** We’ve improved pages like diff views to make them easier to use and to help find information quickly.
  - **New navigation:** A new global navigation provides immediate discoverability and access to current and future functionality.
  - **Promoting extensibility:** We've brought the extension registry back to the main navigation and improved its design and navigation.

  With bulk of the redesign complete, future releases will include more improvements and refinements.

### Fixed

- Stricter validation of structural search queries. The `type:` parameter is not supported for structural searches and returns an appropriate alert. [#21487](https://github.com/sourcegraph/sourcegraph/pull/21487)
- Batch changeset specs that are not attached to changesets will no longer prematurely expire before the batch specs that they are associated with. [#21678](https://github.com/sourcegraph/sourcegraph/pull/21678)
- The Y-axis of Code Insights line charts no longer start at a negative value. [#22018](https://github.com/sourcegraph/sourcegraph/pull/22018)
- Correctly handle field aliases in the query (like `r:` versus `repo:`) when used with `contains` predicates. [#22105](https://github.com/sourcegraph/sourcegraph/pull/22105)
- Running a code insight over a timeframe when the repository didn't yet exist doesn't break the entire insight anymore. [#21288](https://github.com/sourcegraph/sourcegraph/pull/21288)

### Removed

- The deprecated GraphQL `icon` field on CommitSearchResult and Repository was removed. [#21310](https://github.com/sourcegraph/sourcegraph/pull/21310)
- The undocumented `index` filter was removed from search type-ahead suggestions. [#18806](https://github.com/sourcegraph/sourcegraph/issues/18806)
- Code host connection tokens aren't used for creating changesets anymore when the user is site admin and no credential has been specified. [#16814](https://github.com/sourcegraph/sourcegraph/issues/16814)

## 3.28.0

### Added

- Added `select:commit.diff.added` and `select:commit.diff.removed` for `type:diff` search queries. These selectors return commit diffs only if a pattern matches in `added` (respespectively, `removed`) lines. [#20328](https://github.com/sourcegraph/sourcegraph/pull/20328)
- Additional language autocompletions for the `lang:` filter in the search bar. [#20535](https://github.com/sourcegraph/sourcegraph/pull/20535)
- Steps in batch specs can now have an `if:` attribute to enable conditional execution of different steps. [#20701](https://github.com/sourcegraph/sourcegraph/pull/20701)
- Extensions can now log messages through `sourcegraph.app.log` to aid debugging user issues. [#20474](https://github.com/sourcegraph/sourcegraph/pull/20474)
- Bulk comments on many changesets are now available in Batch Changes. [#20361](https://github.com/sourcegraph/sourcegraph/pull/20361)
- Batch specs are now viewable when previewing changesets. [#19534](https://github.com/sourcegraph/sourcegraph/issues/19534)
- Added a new UI for creating code insights. [#20212](https://github.com/sourcegraph/sourcegraph/issues/20212)

### Changed

- User and site credentials used in Batch Changes are now encrypted in the database if encryption is enabled with the `encryption.keys` config. [#19570](https://github.com/sourcegraph/sourcegraph/issues/19570)
- All Sourcegraph images within [deploy-sourcegraph](https://github.com/sourcegraph/deploy-sourcegraph) now specify the registry. Thanks! @k24dizzle [#2901](https://github.com/sourcegraph/deploy-sourcegraph/pull/2901).
- Default reviewers are now added to Bitbucket Server PRs opened by Batch Changes. [#20551](https://github.com/sourcegraph/sourcegraph/pull/20551)
- The default memory requirements for the `redis-*` containers have been raised by 1GB (to a new total of 7GB). This change allows Redis to properly run its key-eviction routines (when under memory pressure) without getting killed by the host machine. This affects both the docker-compose and Kubernetes deployments. [sourcegraph/deploy-sourcegraph-docker#373](https://github.com/sourcegraph/deploy-sourcegraph-docker/pull/373) and [sourcegraph/deploy-sourcegraph#2898](https://github.com/sourcegraph/deploy-sourcegraph/pull/2898)
- Only site admins can now list users on an instance. [#20619](https://github.com/sourcegraph/sourcegraph/pull/20619)
- Repository permissions can now be enabled for site admins via the `authz.enforceForSiteAdmins` setting. [#20674](https://github.com/sourcegraph/sourcegraph/pull/20674)
- Site admins can no longer view user added code host configuration. [#20851](https://github.com/sourcegraph/sourcegraph/pull/20851)
- Site admins cannot add access tokens for any user by default. [#20988](https://github.com/sourcegraph/sourcegraph/pull/20988)
- Our namespaced overlays now only scrape container metrics within that namespace. [#2969](https://github.com/sourcegraph/deploy-sourcegraph/pull/2969)
- The extension registry main page has a new visual design that better conveys the most useful information about extensions, and individual extension pages have better information architecture. [#20822](https://github.com/sourcegraph/sourcegraph/pull/20822)

### Fixed

- Search returned inconsistent result counts when a `count:` limit was not specified.
- Indexed search failed when the `master` branch needed indexing but was not the default. [#20260](https://github.com/sourcegraph/sourcegraph/pull/20260)
- `repo:contains(...)` built-in did not respect parameters that affect repo filtering (e.g., `repogroup`, `fork`). It now respects these. [#20339](https://github.com/sourcegraph/sourcegraph/pull/20339)
- An issue where duplicate results would render for certain `or`-expressions. [#20480](https://github.com/sourcegraph/sourcegraph/pull/20480)
- Issue where the search query bar suggests that some `lang` values are not valid. [#20534](https://github.com/sourcegraph/sourcegraph/pull/20534)
- Pull request event webhooks received from GitHub with unexpected actions no longer cause panics. [#20571](https://github.com/sourcegraph/sourcegraph/pull/20571)
- Repository search patterns like `^repo/(prefix-suffix|prefix)$` now correctly match both `repo/prefix-suffix` and `repo/prefix`. [#20389](https://github.com/sourcegraph/sourcegraph/issues/20389)
- Ephemeral storage requests and limits now match the default cache size to avoid Symbols pods being evicted. The symbols pod now requires 10GB of ephemeral space as a minimum to scheduled. [#2369](https://github.com/sourcegraph/deploy-sourcegraph/pull/2369)
- Minor query syntax highlighting bug for `repo:contains` predicate. [#21038](https://github.com/sourcegraph/sourcegraph/pull/21038)
- An issue causing diff and commit results with file filters to return invalid results. [#21039](https://github.com/sourcegraph/sourcegraph/pull/21039)
- All databases now have the Kubernetes Quality of Service class of 'Guaranteed' which should reduce the chance of them
  being evicted during NodePressure events. [#2900](https://github.com/sourcegraph/deploy-sourcegraph/pull/2900)
- An issue causing diff views to display without syntax highlighting [#21160](https://github.com/sourcegraph/sourcegraph/pull/21160)

### Removed

- The deprecated `SetRepositoryEnabled` mutation was removed. [#21044](https://github.com/sourcegraph/sourcegraph/pull/21044)

## 3.27.5

### Fixed

- Fix scp style VCS url parsing. [#20799](https://github.com/sourcegraph/sourcegraph/pull/20799)

## 3.27.4

### Fixed

- Fixed an issue related to Gitolite repos with `@` being prepended with a `?`. [#20297](https://github.com/sourcegraph/sourcegraph/pull/20297)
- Add missing return from handler when DisableAutoGitUpdates is true. [#20451](https://github.com/sourcegraph/sourcegraph/pull/20451)

## 3.27.3

### Fixed

- Pushing batch changes to Bitbucket Server code hosts over SSH was broken in 3.27.0, and has been fixed. [#20324](https://github.com/sourcegraph/sourcegraph/issues/20324)

## 3.27.2

### Fixed

- Fixed an issue with our release tooling that was preventing all images from being tagged with the correct version.
  All sourcegraph images have the proper release version now.

## 3.27.1

### Fixed

- Indexed search failed when the `master` branch needed indexing but was not the default. [#20260](https://github.com/sourcegraph/sourcegraph/pull/20260)
- Fixed a regression that caused "other" code hosts urls to not be built correctly which prevents code to be cloned / updated in 3.27.0. This change will provoke some cloning errors on repositories that are already sync'ed, until the next code host sync. [#20258](https://github.com/sourcegraph/sourcegraph/pull/20258)

## 3.27.0

### Added

- `count:` now supports "all" as value. Queries with `count:all` will return up to 999999 results. [#19756](https://github.com/sourcegraph/sourcegraph/pull/19756)
- Credentials for Batch Changes are now validated when adding them. [#19602](https://github.com/sourcegraph/sourcegraph/pull/19602)
- Batch Changes now ignore repositories that contain a `.batchignore` file. [#19877](https://github.com/sourcegraph/sourcegraph/pull/19877) and [src-cli#509](https://github.com/sourcegraph/src-cli/pull/509)
- Side-by-side diff for commit visualization. [#19553](https://github.com/sourcegraph/sourcegraph/pull/19553)
- The site configuration now supports defining batch change rollout windows, which can be used to slow or disable pushing changesets at particular times of day or days of the week. [#19796](https://github.com/sourcegraph/sourcegraph/pull/19796), [#19797](https://github.com/sourcegraph/sourcegraph/pull/19797), and [#19951](https://github.com/sourcegraph/sourcegraph/pull/19951).
- Search functionality via built-in `contains` predicate: `repo:contains(...)`, `repo:contains.file(...)`, `repo:contains.content(...)`, repo:contains.commit.after(...)`. [#18584](https://github.com/sourcegraph/sourcegraph/issues/18584)
- Database encryption, external service config & user auth data can now be encrypted in the database using the `encryption.keys` config. See [the docs](https://docs.sourcegraph.com/admin/encryption) for more info.
- Repositories that gitserver fails to clone or fetch are now gradually moved to the back of the background update queue instead of remaining at the front. [#20204](https://github.com/sourcegraph/sourcegraph/pull/20204)
- The new `disableAutoCodeHostSyncs` setting allows site admins to disable any periodic background syncing of configured code host connections. That includes syncing of repository metadata (i.e. not git updates, use `disableAutoGitUpdates` for that), permissions and batch changes changesets, but may include other data we'd sync from the code host API in the future.

### Changed

- Bumped the minimum supported version of Postgres from `9.6` to `12`. The upgrade procedure is mostly automated for existing deployments, but may require action if using the single-container deployment or an external database. See the [upgrade documentation](https://docs.sourcegraph.com/admin/updates) for your deployment type for detailed instructions.
- Changesets in batch changes will now be marked as archived instead of being detached when a new batch spec that doesn't include the changesets is applied. Once they're archived users can manually detach them in the UI. [#19527](https://github.com/sourcegraph/sourcegraph/pull/19527)
- The default replica count on `sourcegraph-frontend` and `precise-code-intel-worker` for Kubernetes has changed from `1` -> `2`.
- Changes to code monitor trigger search queries [#19680](https://github.com/sourcegraph/sourcegraph/pull/19680)
  - A `repo:` filter is now required. This is due to an existing limitations where only 50 repositories can be searched at a time, so using a `repo:` filter makes sure the right code is being searched. Any existing code monitor without `repo:` in the trigger query will continue to work (with the limitation that not all repositories will be searched) but will require a `repo:` filter to be added when making any changes to it.
  - A `patternType` filter is no longer required. `patternType:literal` will be added to a code monitor query if not specified.
  - Added a new checklist UI to make it more intuitive to create code monitor trigger queries.
- Deprecated the GraphQL `icon` field on `GenericSearchResultInterface`. It will be removed in a future release. [#20028](https://github.com/sourcegraph/sourcegraph/pull/20028/files)
- Creating changesets through Batch Changes as a site-admin without configured Batch Changes credentials has been deprecated. Please configure user or global credentials before Sourcegraph 3.29 to not experience any interruptions in changeset creation. [#20143](https://github.com/sourcegraph/sourcegraph/pull/20143)
- Deprecated the GraphQL `limitHit` field on `LineMatch`. It will be removed in a future release. [#20164](https://github.com/sourcegraph/sourcegraph/pull/20164)

### Fixed

- A regression caused by search onboarding tour logic to never focus input in the search bar on the homepage. Input now focuses on the homepage if the search tour isn't in effect. [#19678](https://github.com/sourcegraph/sourcegraph/pull/19678)
- New changes of a Perforce depot will now be reflected in `master` branch after the initial clone. [#19718](https://github.com/sourcegraph/sourcegraph/pull/19718)
- Gitolite and Other type code host connection configuration can be correctly displayed. [#19976](https://github.com/sourcegraph/sourcegraph/pull/19976)
- Fixed a regression that caused user and code host limits to be ignored. [#20089](https://github.com/sourcegraph/sourcegraph/pull/20089)
- A regression where incorrect query highlighting happens for certain quoted values. [#20110](https://github.com/sourcegraph/sourcegraph/pull/20110)
- We now respect the `disableAutoGitUpdates` setting when cloning or fetching repos on demand and during cleanup tasks that may re-clone old repos. [#20194](https://github.com/sourcegraph/sourcegraph/pull/20194)

## 3.26.3

### Fixed

- Setting `gitMaxCodehostRequestsPerSecond` to `0` now actually blocks all Git operations happening on the gitserver. [#19716](https://github.com/sourcegraph/sourcegraph/pull/19716)

## 3.26.2

### Fixed

- Our indexed search logic now correctly handles de-duplication of search results across multiple replicas. [#19743](https://github.com/sourcegraph/sourcegraph/pull/19743)

## 3.26.1

### Added

- Experimental: Sync permissions of Perforce depots through the Sourcegraph UI. To enable, use the feature flag `"experimentalFeatures": { "perforce": "enabled" }`. For more information, see [how to enable permissions for your Perforce depots](https://docs.sourcegraph.com/admin/repo/perforce). [#16705](https://github.com/sourcegraph/sourcegraph/issues/16705)
- Added support for user email headers in the HTTP auth proxy. See [HTTP Auth Proxy docs](https://docs.sourcegraph.com/admin/auth#http-authentication-proxies) for more information.
- Ignore locked and disabled GitHub Enterprise repositories. [#19500](https://github.com/sourcegraph/sourcegraph/pull/19500)
- Remote code host git operations (such as `clone` or `ls-remote`) can now be rate limited beyond concurrency (which was already possible with `gitMaxConcurrentClones`). Set `gitMaxCodehostRequestsPerSecond` in site config to control the maximum rate of these operations per git-server instance. [#19504](https://github.com/sourcegraph/sourcegraph/pull/19504)

### Changed

-

### Fixed

- Commit search returning duplicate commits. [#19460](https://github.com/sourcegraph/sourcegraph/pull/19460)
- Clicking the Code Monitoring tab tries to take users to a non-existent repo. [#19525](https://github.com/sourcegraph/sourcegraph/pull/19525)
- Diff and commit search not highlighting search terms correctly for some files. [#19543](https://github.com/sourcegraph/sourcegraph/pull/19543), [#19639](https://github.com/sourcegraph/sourcegraph/pull/19639)
- File actions weren't appearing on large window sizes in Firefox and Safari. [#19380](https://github.com/sourcegraph/sourcegraph/pull/19380)

### Removed

-

## 3.26.0

### Added

- Searches are streamed into Sourcegraph by default. [#19300](https://github.com/sourcegraph/sourcegraph/pull/19300)
  - This gives a faster time to first result.
  - Several heuristics around result limits have been improved. You should see more consistent result counts now.
  - Can be disabled with the setting `experimentalFeatures.streamingSearch`.
- Opsgenie API keys can now be added via an environment variable. [#18662](https://github.com/sourcegraph/sourcegraph/pull/18662)
- It's now possible to control where code insights are displayed through the boolean settings `insights.displayLocation.homepage`, `insights.displayLocation.insightsPage` and `insights.displayLocation.directory`. [#18979](https://github.com/sourcegraph/sourcegraph/pull/18979)
- Users can now create changesets in batch changes on repositories that are cloned using SSH. [#16888](https://github.com/sourcegraph/sourcegraph/issues/16888)
- Syntax highlighting for Elixir, Elm, REG, Julia, Move, Nix, Puppet, VimL, Coq. [#19282](https://github.com/sourcegraph/sourcegraph/pull/19282)
- `BUILD.in` files are now highlighted as Bazel/Starlark build files. Thanks to @jjwon0 [#19282](https://github.com/sourcegraph/sourcegraph/pull/19282)
- `*.pyst` and `*.pyst-include` are now highlighted as Python files. Thanks to @jjwon0 [#19282](https://github.com/sourcegraph/sourcegraph/pull/19282)
- The code monitoring feature flag is now enabled by default. [#19295](https://github.com/sourcegraph/sourcegraph/pull/19295)
- New query field `select` enables returning only results of the desired type. See [documentation](https://docs.sourcegraph.com/code_search/reference/language#select) for details. [#19236](https://github.com/sourcegraph/sourcegraph/pull/19236)
- Syntax highlighting for Elixer, Elm, REG, Julia, Move, Nix, Puppet, VimL thanks to @rvantonder
- `BUILD.in` files are now highlighted as Bazel/Starlark build files. Thanks to @jjwon0
- `*.pyst` and `*.pyst-include` are now highlighted as Python files. Thanks to @jjwon0
- Added a `search.defaultCaseSensitive` setting to configure whether query patterns should be treated case sensitivitely by default.

### Changed

- Campaigns have been renamed to Batch Changes! See [#18771](https://github.com/sourcegraph/sourcegraph/issues/18771) for a detailed log on what has been renamed.
  - A new [Sourcegraph CLI](https://docs.sourcegraph.com/cli) version will use `src batch [preview|apply]` commands, while keeping the old ones working to be used with older Sourcegraph versions.
  - Old URLs in the application and in the documentation will redirect.
  - GraphQL API entities with "campaign" in their name have been deprecated and have new Batch Changes counterparts:
    - Deprecated GraphQL entities: `CampaignState`, `Campaign`, `CampaignSpec`, `CampaignConnection`, `CampaignsCodeHostConnection`, `CampaignsCodeHost`, `CampaignsCredential`, `CampaignDescription`
    - Deprecated GraphQL mutations: `createCampaign`, `applyCampaign`, `moveCampaign`, `closeCampaign`, `deleteCampaign`, `createCampaignSpec`, `createCampaignsCredential`, `deleteCampaignsCredential`
    - Deprecated GraphQL queries: `Org.campaigns`, `User.campaigns`, `User.campaignsCodeHosts`, `camapigns`, `campaign`
  - Site settings with `campaigns` in their name have been replaced with equivalent `batchChanges` settings.
- A repository's `remote.origin.url` is not stored on gitserver disk anymore. Note: if you use the experimental feature `customGitFetch` your setting may need to be updated to specify the remote URL. [#18535](https://github.com/sourcegraph/sourcegraph/pull/18535)
- Repositories and files containing spaces will now render with escaped spaces in the query bar rather than being
  quoted. [#18642](https://github.com/sourcegraph/sourcegraph/pull/18642)
- Sourcegraph is now built with Go 1.16. [#18447](https://github.com/sourcegraph/sourcegraph/pull/18447)
- Cursor hover information in the search query bar will now display after 150ms (previously 0ms). [#18916](https://github.com/sourcegraph/sourcegraph/pull/18916)
- The `repo.cloned` column is deprecated in favour of `gitserver_repos.clone_status`. It will be removed in a subsequent release.
- Precision class indicators have been improved for code intelligence results in both the hover overlay as well as the definition and references locations panel. [#18843](https://github.com/sourcegraph/sourcegraph/pull/18843)
- Pings now contain added, aggregated campaigns usage data: aggregate counts of unique monthly users and Weekly campaign and changesets counts for campaign cohorts created in the last 12 months. [#18604](https://github.com/sourcegraph/sourcegraph/pull/18604)

### Fixed

- Auto complete suggestions for repositories and files containing spaces will now be automatically escaped when accepting the suggestion. [#18635](https://github.com/sourcegraph/sourcegraph/issues/18635)
- An issue causing repository results containing spaces to not be clickable in some cases. [#18668](https://github.com/sourcegraph/sourcegraph/pull/18668)
- Closing a batch change now correctly closes the entailed changesets, when requested by the user. [#18957](https://github.com/sourcegraph/sourcegraph/pull/18957)
- TypesScript highlighting bug. [#15930](https://github.com/sourcegraph/sourcegraph/issues/15930)
- The number of shards is now reported accurately in Site Admin > Repository Status > Settings > Indexing. [#19265](https://github.com/sourcegraph/sourcegraph/pull/19265)

### Removed

- Removed the deprecated GraphQL fields `SearchResults.repositoriesSearched` and `SearchResults.indexedRepositoriesSearched`.
- Removed the deprecated search field `max`
- Removed the `experimentalFeatures.showBadgeAttachments` setting

## 3.25.2

### Fixed

- A security vulnerability with in the authentication workflow has been fixed. [#18686](https://github.com/sourcegraph/sourcegraph/pull/18686)

## 3.25.1

### Added

- Experimental: Sync Perforce depots directly through the Sourcegraph UI. To enable, use the feature flag `"experimentalFeatures": { "perforce": "enabled" }`. For more information, see [how to add your Perforce depots](https://docs.sourcegraph.com/admin/repo/perforce). [#16703](https://github.com/sourcegraph/sourcegraph/issues/16703)

## 3.25.0

**IMPORTANT** Sourcegraph now uses Go 1.15. This may break AWS RDS database connections with older x509 certificates. Please follow the Amazon [docs](https://docs.aws.amazon.com/AmazonRDS/latest/UserGuide/UsingWithRDS.SSL-certificate-rotation.html) to rotate your certificate.

### Added

- New site config option `"log": { "sentry": { "backendDSN": "<REDACTED>" } }` to use a separate Sentry project for backend errors. [#17363](https://github.com/sourcegraph/sourcegraph/pull/17363)
- Structural search now supports searching indexed branches other than default. [#17726](https://github.com/sourcegraph/sourcegraph/pull/17726)
- Structural search now supports searching unindexed revisions. [#17967](https://github.com/sourcegraph/sourcegraph/pull/17967)
- New site config option `"allowSignup"` for SAML authentication to determine if automatically create new users is allowed. [#17989](https://github.com/sourcegraph/sourcegraph/pull/17989)
- Experimental: The webapp can now stream search results to the client, improving search performance. To enable it, add `{ "experimentalFeatures": { "searchStreaming": true } }` in user settings. [#16097](https://github.com/sourcegraph/sourcegraph/pull/16097)
- New product research sign-up page. This can be accessed by all users in their user settings. [#17945](https://github.com/sourcegraph/sourcegraph/pull/17945)
- New site config option `productResearchPage.enabled` to disable access to the product research sign-up page. [#17945](https://github.com/sourcegraph/sourcegraph/pull/17945)
- Pings now contain Sourcegraph extension activation statistics. [#16421](https://github.com/sourcegraph/sourcegraph/pull/16421)
- Pings now contain aggregate Sourcegraph extension activation statistics: the number of users and number of activations per (public) extension per week, and the number of total extension users per week and average extensions activated per user. [#16421](https://github.com/sourcegraph/sourcegraph/pull/16421)
- Pings now contain aggregate code insights usage data: total insight views, interactions, edits, creations, removals, and counts of unique users that view and create insights. [#16421](https://github.com/sourcegraph/sourcegraph/pull/17805)
- When previewing a campaign spec, changesets can be filtered by current state or the action(s) to be performed. [#16960](https://github.com/sourcegraph/sourcegraph/issues/16960)

### Changed

- Alert solutions links included in [monitoring alerts](https://docs.sourcegraph.com/admin/observability/alerting) now link to the relevant documentation version. [#17828](https://github.com/sourcegraph/sourcegraph/pull/17828)
- Secrets (such as access tokens and passwords) will now appear as REDACTED when editing external service config, and in graphql API responses. [#17261](https://github.com/sourcegraph/sourcegraph/issues/17261)
- Sourcegraph is now built with Go 1.15
  - Go `1.15` introduced changes to SSL/TLS connection validation which requires certificates to include a `SAN`. This field was not included in older certificates and clients relied on the `CN` field. You might see an error like `x509: certificate relies on legacy Common Name field`. We recommend that customers using Sourcegraph with an external database and connecting to it using SSL/TLS check whether the certificate is up to date.
  - RDS Customers please reference [AWS' documentation on updating the SSL/TLS certificate](https://docs.aws.amazon.com/AmazonRDS/latest/UserGuide/UsingWithRDS.SSL-certificate-rotation.html).
- Search results on `.rs` files now recommend `lang:rust` instead of `lang:renderscript` as a filter. [#18316](https://github.com/sourcegraph/sourcegraph/pull/18316)
- Campaigns users creating Personal Access Tokens on GitHub are now asked to request the `user:email` scope in addition to the [previous scopes](https://docs.sourcegraph.com/@3.24/admin/external_service/github#github-api-token-and-access). This will be used in a future Sourcegraph release to display more fine-grained information on the progress of pull requests. [#17555](https://github.com/sourcegraph/sourcegraph/issues/17555)

### Fixed

- Fixes an issue that prevented the hard deletion of a user if they had saved searches. [#17461](https://github.com/sourcegraph/sourcegraph/pull/17461)
- Fixes an issue that caused some missing results for `type:commit` when a pattern was used instead of the `message` field. [#17490](https://github.com/sourcegraph/sourcegraph/pull/17490#issuecomment-764004758)
- Fixes an issue where cAdvisor-based alerts would not fire correctly for services with multiple replicas. [#17600](https://github.com/sourcegraph/sourcegraph/pull/17600)
- Significantly improved performance of structural search on monorepo deployments [#17846](https://github.com/sourcegraph/sourcegraph/pull/17846)
- Fixes an issue where upgrades on Kubernetes may fail due to null environment variable lists in deployment manifests [#1781](https://github.com/sourcegraph/deploy-sourcegraph/pull/1781)
- Fixes an issue where counts on search filters were inaccurate. [#18158](https://github.com/sourcegraph/sourcegraph/pull/18158)
- Fixes services with emptyDir volumes being evicted from nodes. [#1852](https://github.com/sourcegraph/deploy-sourcegraph/pull/1852)

### Removed

- Removed the `search.migrateParser` setting. As of 3.20 and onward, a new parser processes search queries by default. Previously, `search.migrateParser` was available to enable the legacy parser. Enabling/disabling this setting now no longer has any effect. [#17344](https://github.com/sourcegraph/sourcegraph/pull/17344)

## 3.24.1

### Fixed

- Fixes an issue that SAML is not able to proceed with the error `Expected Enveloped and C14N transforms`. [#13032](https://github.com/sourcegraph/sourcegraph/issues/13032)

## 3.24.0

### Added

- Panels in the [Sourcegraph monitoring dashboards](https://docs.sourcegraph.com/admin/observability/metrics#grafana) now:
  - include links to relevant alerts documentation and the new [monitoring dashboards reference](https://docs.sourcegraph.com/admin/observability/dashboards). [#16939](https://github.com/sourcegraph/sourcegraph/pull/16939)
  - include alert events and version changes annotations that can be enabled from the top of each service dashboard. [#17198](https://github.com/sourcegraph/sourcegraph/pull/17198)
- Suggested filters in the search results page can now be scrolled. [#17097](https://github.com/sourcegraph/sourcegraph/pull/17097)
- Structural search queries can now be used in saved searches by adding `patternType:structural`. [#17265](https://github.com/sourcegraph/sourcegraph/pull/17265)

### Changed

- Dashboard links included in [monitoring alerts](https://docs.sourcegraph.com/admin/observability/alerting) now:
  - link directly to the relevant Grafana panel, instead of just the service dashboard. [#17014](https://github.com/sourcegraph/sourcegraph/pull/17014)
  - link to a time frame relevant to the alert, instead of just the past few hours. [#17034](https://github.com/sourcegraph/sourcegraph/pull/17034)
- Added `serviceKind` field of the `ExternalServiceKind` type to `Repository.externalURLs` GraphQL API, `serviceType` field is deprecated and will be removed in the future releases. [#14979](https://github.com/sourcegraph/sourcegraph/issues/14979)
- Deprecated the GraphQL fields `SearchResults.repositoriesSearched` and `SearchResults.indexedRepositoriesSearched`.
- The minimum Kubernetes version required to use the [Kubernetes deployment option](https://docs.sourcegraph.com/admin/install/kubernetes) is now [v1.15 (released June 2019)](https://kubernetes.io/blog/2019/06/19/kubernetes-1-15-release-announcement/).

### Fixed

- Imported changesets acquired an extra button to download the "generated diff", which did nothing, since imported changesets don't have a generated diff. This button has been removed. [#16778](https://github.com/sourcegraph/sourcegraph/issues/16778)
- Quoted global filter values (case, patterntype) are now properly extracted and set in URL parameters. [#16186](https://github.com/sourcegraph/sourcegraph/issues/16186)
- The endpoint for "Open in Sourcegraph" functionality in editor extensions now uses code host connection information to resolve the repository, which makes it more correct and respect the `repositoryPathPattern` setting. [#16846](https://github.com/sourcegraph/sourcegraph/pull/16846)
- Fixed an issue that prevented search expressions of the form `repo:foo (rev:a or rev:b)` from evaluating all revisions [#16873](https://github.com/sourcegraph/sourcegraph/pull/16873)
- Updated language detection library. Includes language detection for `lang:starlark`. [#16900](https://github.com/sourcegraph/sourcegraph/pull/16900)
- Fixed retrieving status for indexed tags and deduplicated main branches in the indexing settings page. [#13787](https://github.com/sourcegraph/sourcegraph/issues/13787)
- Specifying a ref that doesn't exist would show an alert, but still return results [#15576](https://github.com/sourcegraph/sourcegraph/issues/15576)
- Fixed search highlighting the wrong line. [#10468](https://github.com/sourcegraph/sourcegraph/issues/10468)
- Fixed an issue where searches of the form `foo type:file` returned results of type `path` too. [#17076](https://github.com/sourcegraph/sourcegraph/issues/17076)
- Fixed queries like `(type:commit or type:diff)` so that if the query matches both the commit message and the diff, both are returned as results. [#16899](https://github.com/sourcegraph/sourcegraph/issues/16899)
- Fixed container monitoring and provisioning dashboard panels not displaying metrics in certain deployment types and environments. If you continue to have issues with these panels not displaying any metrics after upgrading, please [open an issue](https://github.com/sourcegraph/sourcegraph/issues/new).
- Fixed a nonexistent field in site configuration being marked as "required" when configuring PagerDuty alert notifications. [#17277](https://github.com/sourcegraph/sourcegraph/pull/17277)
- Fixed cases of incorrect highlighting for symbol definitions in the definitions panel. [#17258](https://github.com/sourcegraph/sourcegraph/pull/17258)
- Fixed a Cross-Site Scripting vulnerability where quick links created on the homepage were not sanitized and allowed arbitrary JavaScript execution. [#17099](https://github.com/sourcegraph/sourcegraph/pull/17099)

### Removed

- Interactive mode has now been removed. [#16868](https://github.com/sourcegraph/sourcegraph/pull/16868).

## 3.23.0

### Added

- Password reset link expiration can be customized via `auth.passwordResetLinkExpiry` in the site config. [#13999](https://github.com/sourcegraph/sourcegraph/issues/13999)
- Campaign steps may now include environment variables from outside of the campaign spec using [array syntax](http://docs.sourcegraph.com/campaigns/references/campaign_spec_yaml_reference#environment-array). [#15822](https://github.com/sourcegraph/sourcegraph/issues/15822)
- The total size of all Git repositories and the lines of code for indexed branches are displayed in the site admin overview. [#15125](https://github.com/sourcegraph/sourcegraph/issues/15125)
- Extensions can now add decorations to files on the sidebar tree view and tree page through the experimental `FileDecoration` API. [#15833](https://github.com/sourcegraph/sourcegraph/pull/15833)
- Extensions can now easily query the Sourcegraph GraphQL API through a dedicated API method. [#15566](https://github.com/sourcegraph/sourcegraph/pull/15566)
- Individual changesets can now be downloaded as a diff. [#16098](https://github.com/sourcegraph/sourcegraph/issues/16098)
- The campaigns preview page is much more detailed now, especially when updating existing campaigns. [#16240](https://github.com/sourcegraph/sourcegraph/pull/16240)
- When a newer version of a campaign spec is uploaded, a message is now displayed when viewing the campaign or an outdated campaign spec. [#14532](https://github.com/sourcegraph/sourcegraph/issues/14532)
- Changesets in a campaign can now be searched by title and repository name. [#15781](https://github.com/sourcegraph/sourcegraph/issues/15781)
- Experimental: [`transformChanges` in campaign specs](https://docs.sourcegraph.com/campaigns/references/campaign_spec_yaml_reference#transformchanges) is now available as a feature preview to allow users to create multiple changesets in a single repository. [#16235](https://github.com/sourcegraph/sourcegraph/pull/16235)
- The `gitUpdateInterval` site setting was added to allow custom git update intervals based on repository names. [#16765](https://github.com/sourcegraph/sourcegraph/pull/16765)
- Various additions to syntax highlighting and hover tooltips in the search query bar (e.g., regular expressions). Can be disabled with `{ "experimentalFeatures": { "enableSmartQuery": false } }` in case of unlikely adverse effects. [#16742](https://github.com/sourcegraph/sourcegraph/pull/16742)
- Search queries may now scope subexpressions across repositories and files, and also allow greater freedom for combining search filters. See the updated documentation on [search subexpressions](https://docs.sourcegraph.com/code_search/tutorials/search_subexpressions) to learn more. [#16866](https://github.com/sourcegraph/sourcegraph/pull/16866)

### Changed

- Search indexer tuned to wait longer before assuming a deadlock has occurred. Previously if the indexserver had many cores (40+) and indexed a monorepo it could give up. [#16110](https://github.com/sourcegraph/sourcegraph/pull/16110)
- The total size of all Git repositories and the lines of code for indexed branches will be sent back in pings as part of critical telemetry. [#16188](https://github.com/sourcegraph/sourcegraph/pull/16188)
- The `gitserver` container now has a dependency on Postgres. This does not require any additional configuration unless access to Postgres requires a sidecar proxy / firewall rules. [#16121](https://github.com/sourcegraph/sourcegraph/pull/16121)
- Licensing is now enforced for campaigns: creating a campaign with more than five changesets requires a valid license. Please [contact Sourcegraph with any licensing questions](https://about.sourcegraph.com/contact/sales/). [#15715](https://github.com/sourcegraph/sourcegraph/issues/15715)

### Fixed

- Syntax highlighting on files with mixed extension case (e.g. `.CPP` vs `.cpp`) now works as expected. [#11327](https://github.com/sourcegraph/sourcegraph/issues/11327)
- After applying a campaign, some GitLab MRs might have had outdated state shown in the UI until the next sync with the code host. [#16100](https://github.com/sourcegraph/sourcegraph/pull/16100)
- The web app no longer sends stale text document content to extensions. [#14965](https://github.com/sourcegraph/sourcegraph/issues/14965)
- The blob viewer now supports multiple decorations per line as intended. [#15063](https://github.com/sourcegraph/sourcegraph/issues/15063)
- Repositories with plus signs in their name can now be navigated to as expected. [#15079](https://github.com/sourcegraph/sourcegraph/issues/15079)

### Removed

-

## 3.22.1

### Changed

- Reduced memory and CPU required for updating the code intelligence commit graph [#16517](https://github.com/sourcegraph/sourcegraph/pull/16517)

## 3.22.0

### Added

- GraphQL and TOML syntax highlighting is now back (special thanks to @rvantonder) [#13935](https://github.com/sourcegraph/sourcegraph/issues/13935)
- Zig and DreamMaker syntax highlighting.
- Campaigns now support publishing GitHub draft PRs and GitLab WIP MRs. [#7998](https://github.com/sourcegraph/sourcegraph/issues/7998)
- `indexed-searcher`'s watchdog can be configured and has additional instrumentation. This is useful when diagnosing [zoekt-webserver is restarting due to watchdog](https://docs.sourcegraph.com/admin/observability/troubleshooting#scenario-zoekt-webserver-is-restarting-due-to-watchdog). [#15148](https://github.com/sourcegraph/sourcegraph/pull/15148)
- Pings now contain Redis & Postgres server versions. [14405](https://github.com/sourcegraph/sourcegraph/14405)
- Aggregated usage data of the search onboarding tour is now included in pings. The data tracked are: total number of views of the onboarding tour, total number of views of each step in the onboarding tour, total number of tours closed. [#15113](https://github.com/sourcegraph/sourcegraph/pull/15113)
- Users can now specify credentials for code hosts to enable campaigns for non site-admin users. [#15506](https://github.com/sourcegraph/sourcegraph/pull/15506)
- A `campaigns.restrictToAdmins` site configuration option has been added to prevent non site-admin users from using campaigns. [#15785](https://github.com/sourcegraph/sourcegraph/pull/15785)
- Number of page views on campaign apply page, page views on campaign details page after create/update, closed campaigns, created campaign specs and changesets specs and the sum of changeset diff stats will be sent back in pings. [#15279](https://github.com/sourcegraph/sourcegraph/pull/15279)
- Users can now explicitly set their primary email address. [#15683](https://github.com/sourcegraph/sourcegraph/pull/15683)
- "[Why code search is still needed for monorepos](https://docs.sourcegraph.com/adopt/code_search_in_monorepos)" doc page

### Changed

- Improved contrast / visibility in comment syntax highlighting. [#14546](https://github.com/sourcegraph/sourcegraph/issues/14546)
- Campaigns are no longer in beta. [#14900](https://github.com/sourcegraph/sourcegraph/pull/14900)
- Campaigns now have a fancy new icon. [#14740](https://github.com/sourcegraph/sourcegraph/pull/14740)
- Search queries with an unbalanced closing paren `)` are now invalid, since this likely indicates an error. Previously, patterns with dangling `)` were valid in some cases. Note that patterns with dangling `)` can still be searched, but should be quoted via `content:"foo)"`. [#15042](https://github.com/sourcegraph/sourcegraph/pull/15042)
- Extension providers can now return AsyncIterables, enabling dynamic provider results without dependencies. [#15042](https://github.com/sourcegraph/sourcegraph/issues/15061)
- Deprecated the `"email.smtp": { "disableTLS" }` site config option, this field has been replaced by `"email.smtp": { "noVerifyTLS" }`. [#15682](https://github.com/sourcegraph/sourcegraph/pull/15682)

### Fixed

- The `file:` added to the search field when navigating to a tree or file view will now behave correctly when the file path contains spaces. [#12296](https://github.com/sourcegraph/sourcegraph/issues/12296)
- OAuth login now respects site configuration `experimentalFeatures: { "tls.external": {...} }` for custom certificates and skipping TLS verify. [#14144](https://github.com/sourcegraph/sourcegraph/issues/14144)
- If the `HEAD` file in a cloned repo is absent or truncated, background cleanup activities will use a best-effort default to remedy the situation. [#14962](https://github.com/sourcegraph/sourcegraph/pull/14962)
- Search input will always show suggestions. Previously we only showed suggestions for letters and some special characters. [#14982](https://github.com/sourcegraph/sourcegraph/pull/14982)
- Fixed an issue where `not` keywords were not recognized inside expression groups, and treated incorrectly as patterns. [#15139](https://github.com/sourcegraph/sourcegraph/pull/15139)
- Fixed an issue where hover pop-ups would not show on the first character of a valid hover range in search queries. [#15410](https://github.com/sourcegraph/sourcegraph/pull/15410)
- Fixed an issue where submodules configured with a relative URL resulted in non-functional hyperlinks in the file tree UI. [#15286](https://github.com/sourcegraph/sourcegraph/issues/15286)
- Pushing commits to public GitLab repositories with campaigns now works, since we use the configured token even if the repository is public. [#15536](https://github.com/sourcegraph/sourcegraph/pull/15536)
- `.kts` is now highlighted properly as Kotlin code, fixed various other issues in Kotlin syntax highlighting.
- Fixed an issue where the value of `content:` was treated literally when the regular expression toggle is active. [#15639](https://github.com/sourcegraph/sourcegraph/pull/15639)
- Fixed an issue where non-site admins were prohibited from updating some of their other personal metadata when `auth.enableUsernameChanges` was `false`. [#15663](https://github.com/sourcegraph/sourcegraph/issues/15663)
- Fixed the `url` fields of repositories and trees in GraphQL returning URLs that were not %-encoded (e.g. when the repository name contained spaces). [#15667](https://github.com/sourcegraph/sourcegraph/issues/15667)
- Fixed "Find references" showing errors in the references panel in place of the syntax-highlighted code for repositories with spaces in their name. [#15618](https://github.com/sourcegraph/sourcegraph/issues/15618)
- Fixed an issue where specifying the `repohasfile` filter did not return results as expected unless `repo` was specified. [#15894](https://github.com/sourcegraph/sourcegraph/pull/15894)
- Fixed an issue causing user input in the search query field to be erased in some cases. [#15921](https://github.com/sourcegraph/sourcegraph/issues/15921).

### Removed

-

## 3.21.2

:warning: WARNING :warning: For users of single-image Sourcegraph instance, please delete the secret key file `/var/lib/sourcegraph/token` inside the container before attempting to upgrade to 3.21.x.

### Fixed

- Fix externalURLs alert logic [#14980](https://github.com/sourcegraph/sourcegraph/pull/14980)

## 3.21.1

:warning: WARNING :warning: For users of single-image Sourcegraph instance, please delete the secret key file `/var/lib/sourcegraph/token` inside the container before attempting to upgrade to 3.21.x.

### Fixed

- Fix alerting for native integration condition [#14775](https://github.com/sourcegraph/sourcegraph/pull/14775)
- Fix query with large repo count hanging [#14944](https://github.com/sourcegraph/sourcegraph/pull/14944)
- Fix server upgrade where codeintel database does not exist [#14953](https://github.com/sourcegraph/sourcegraph/pull/14953)
- CVE-2019-18218 in postgres docker image [#14954](https://github.com/sourcegraph/sourcegraph/pull/14954)
- Fix an issue where .git/HEAD in invalid [#14962](https://github.com/sourcegraph/sourcegraph/pull/14962)
- Repository syncing will not happen more frequently than the repoListUpdateInterval config value [#14901](https://github.com/sourcegraph/sourcegraph/pull/14901) [#14983](https://github.com/sourcegraph/sourcegraph/pull/14983)

## 3.21.0

:warning: WARNING :warning: For users of single-image Sourcegraph instance, please delete the secret key file `/var/lib/sourcegraph/token` inside the container before attempting to upgrade to 3.21.x.

### Added

- The new GraphQL API query field `namespaceByName(name: String!)` makes it easier to look up the user or organization with the given name. Previously callers needed to try looking up the user and organization separately.
- Changesets created by campaigns will now include a link back to the campaign in their body text. [#14033](https://github.com/sourcegraph/sourcegraph/issues/14033)
- Users can now preview commits that are going to be created in their repositories in the campaign preview UI. [#14181](https://github.com/sourcegraph/sourcegraph/pull/14181)
- If emails are configured, the user will be sent an email when important account information is changed. This currently encompasses changing/resetting the password, adding/removing emails, and adding/removing access tokens. [#14320](https://github.com/sourcegraph/sourcegraph/pull/14320)
- A subset of changesets can now be published by setting the `published` flag in campaign specs [to an array](https://docs.sourcegraph.com/@main/campaigns/campaign_spec_yaml_reference#publishing-only-specific-changesets), which allows only specific changesets within a campaign to be published based on the repository name. [#13476](https://github.com/sourcegraph/sourcegraph/pull/13476)
- Homepage panels are now enabled by default. [#14287](https://github.com/sourcegraph/sourcegraph/issues/14287)
- The most recent ping data is now available to site admins via the Site-admin > Pings page. [#13956](https://github.com/sourcegraph/sourcegraph/issues/13956)
- Homepage panel engagement metrics will be sent back in pings. [#14589](https://github.com/sourcegraph/sourcegraph/pull/14589)
- Homepage now has a footer with links to different extensibility features. [#14638](https://github.com/sourcegraph/sourcegraph/issues/14638)
- Added an onboarding tour of Sourcegraph for new users. It can be enabled in user settings with `experimentalFeatures.showOnboardingTour` [#14636](https://github.com/sourcegraph/sourcegraph/pull/14636)
- Added an onboarding tour of Sourcegraph for new users. [#14636](https://github.com/sourcegraph/sourcegraph/pull/14636)
- Repository GraphQL queries now support an `after` parameter that permits cursor-based pagination. [#13715](https://github.com/sourcegraph/sourcegraph/issues/13715)
- Searches in the Recent Searches panel and other places are now syntax highlighted. [#14443](https://github.com/sourcegraph/sourcegraph/issues/14443)

### Changed

- Interactive search mode is now disabled by default because the new plain text search input is smarter. To reenable it, add `{ "experimentalFeatures": { "splitSearchModes": true } }` in user settings.
- The extension registry has been redesigned to make it easier to find non-default Sourcegraph extensions.
- Tokens and similar sensitive information included in the userinfo portion of remote repository URLs will no longer be visible on the Mirroring settings page. [#14153](https://github.com/sourcegraph/sourcegraph/pull/14153)
- The sign in and sign up forms have been redesigned with better input validation.
- Kubernetes admins mounting [configuration files](https://docs.sourcegraph.com/admin/config/advanced_config_file#kubernetes-configmap) are encouraged to change how the ConfigMap is mounted. See the new documentation. Previously our documentation suggested using subPath. However, this lead to Kubernetes not automatically updating the files on configuration change. [#14297](https://github.com/sourcegraph/sourcegraph/pull/14297)
- The precise code intel bundle manager will now expire any converted LSIF data that is older than `PRECISE_CODE_INTEL_MAX_DATA_AGE` (30 days by default) that is also not visible from the tip of the default branch.
- `SRC_LOG_LEVEL=warn` is now the default in Docker Compose and Kubernetes deployments, reducing the amount of uninformative log spam. [#14458](https://github.com/sourcegraph/sourcegraph/pull/14458)
- Permissions data that were stored in deprecated binary format are abandoned. Downgrade from 3.21 to 3.20 is OK, but to 3.19 or prior versions might experience missing/incomplete state of permissions for a short period of time. [#13740](https://github.com/sourcegraph/sourcegraph/issues/13740)
- The query builder page is now disabled by default. To reenable it, add `{ "experimentalFeatures": { "showQueryBuilder": true } }` in user settings.
- The GraphQL `updateUser` mutation now returns the updated user (instead of an empty response).

### Fixed

- Git clone URLs now validate their format correctly. [#14313](https://github.com/sourcegraph/sourcegraph/pull/14313)
- Usernames set in Slack `observability.alerts` now apply correctly. [#14079](https://github.com/sourcegraph/sourcegraph/pull/14079)
- Path segments in breadcrumbs get truncated correctly again on small screen sizes instead of inflating the header bar. [#14097](https://github.com/sourcegraph/sourcegraph/pull/14097)
- GitLab pipelines are now parsed correctly and show their current status in campaign changesets. [#14129](https://github.com/sourcegraph/sourcegraph/pull/14129)
- Fixed an issue where specifying any repogroups would effectively search all repositories for all repogroups. [#14190](https://github.com/sourcegraph/sourcegraph/pull/14190)
- Changesets that were previously closed after being detached from a campaign are now reopened when being reattached. [#14099](https://github.com/sourcegraph/sourcegraph/pull/14099)
- Previously large files that match the site configuration [search.largeFiles](https://docs.sourcegraph.com/admin/config/site_config#search-largeFiles) would not be indexed if they contained a large number of unique trigrams. We now index those files as well. Note: files matching the glob still need to be valid utf-8. [#12443](https://github.com/sourcegraph/sourcegraph/issues/12443)
- Git tags without a `creatordate` value will no longer break tag search within a repository. [#5453](https://github.com/sourcegraph/sourcegraph/issues/5453)
- Campaigns pages now work properly on small viewports. [#14292](https://github.com/sourcegraph/sourcegraph/pull/14292)
- Fix an issue with viewing repositories that have spaces in the repository name [#2867](https://github.com/sourcegraph/sourcegraph/issues/2867)

### Removed

- Syntax highlighting for GraphQL, INI, TOML, and Perforce files has been removed [due to incompatible/absent licenses](https://github.com/sourcegraph/sourcegraph/issues/13933). We plan to [add it back in the future](https://github.com/sourcegraph/sourcegraph/issues?q=is%3Aissue+is%3Aopen+add+syntax+highlighting+for+develop+a+).
- Search scope pages (`/search/scope/:id`) were removed.
- User-defined search scopes are no longer shown below the search bar on the homepage. Use the [`quicklinks`](https://docs.sourcegraph.com/user/personalization/quick_links) setting instead to display links there.
- The explore page (`/explore`) was removed.
- The sign out page was removed.
- The unused GraphQL types `DiffSearchResult` and `DeploymentConfiguration` were removed.
- The deprecated GraphQL mutation `updateAllMirrorRepositories`.
- The deprecated GraphQL field `Site.noRepositoriesEnabled`.
- Total counts of users by product area have been removed from pings.
- Aggregate daily, weekly, and monthly latencies (in ms) of code intelligence events (e.g., hover tooltips) have been removed from pings.

## 3.20.1

### Fixed

- gomod: rollback go-diff to v0.5.3 (v0.6.0 causes panic in certain cases) [#13973](https://github.com/sourcegraph/sourcegraph/pull/13973).
- Fixed an issue causing the scoped query in the search field to be erased when viewing files. [#13954](https://github.com/sourcegraph/sourcegraph/pull/13954).

## 3.20.0

### Added

- Site admins can now force a specific user to re-authenticate on their next request or visit. [#13647](https://github.com/sourcegraph/sourcegraph/pull/13647)
- Sourcegraph now watches its [configuration files](https://docs.sourcegraph.com/admin/config/advanced_config_file) (when using external files) and automatically applies the changes to Sourcegraph's configuration when they change. For example, this allows Sourcegraph to detect when a Kubernetes ConfigMap changes. [#13646](https://github.com/sourcegraph/sourcegraph/pull/13646)
- To define repository groups (`search.repositoryGroups` in global, org, or user settings), you can now specify regular expressions in addition to single repository names. [#13730](https://github.com/sourcegraph/sourcegraph/pull/13730)
- The new site configuration property `search.limits` configures the maximum search timeout and the maximum number of repositories to search for various types of searches. [#13448](https://github.com/sourcegraph/sourcegraph/pull/13448)
- Files and directories can now be excluded from search by adding the file `.sourcegraph/ignore` to the root directory of a repository. Each line in the _ignore_ file is interpreted as a globbing pattern. [#13690](https://github.com/sourcegraph/sourcegraph/pull/13690)
- Structural search syntax now allows regular expressions in patterns. Also, `...` can now be used in place of `:[_]`. See the [documentation](https://docs.sourcegraph.com/@main/code_search/reference/structural) for example syntax. [#13809](https://github.com/sourcegraph/sourcegraph/pull/13809)
- The total size of all Git repositories and the lines of code for indexed branches will be sent back in pings. [#13764](https://github.com/sourcegraph/sourcegraph/pull/13764)
- Experimental: A new homepage UI for Sourcegraph Server shows the user their recent searches, repositories, files, and saved searches. It can be enabled with `experimentalFeatures.showEnterpriseHomePanels`. [#13407](https://github.com/sourcegraph/sourcegraph/issues/13407)

### Changed

- Campaigns are enabled by default for all users. Site admins may view and create campaigns; everyone else may only view campaigns. The new site configuration property `campaigns.enabled` can be used to disable campaigns for all users. The properties `campaigns.readAccess`, `automation.readAccess.enabled`, and `"experimentalFeatures": { "automation": "enabled" }}` are deprecated and no longer have any effect.
- Diff and commit searches are limited to 10,000 repositories (if `before:` or `after:` filters are used), or 50 repositories (if no time filters are used). You can configure this limit in the site configuration property `search.limits`. [#13386](https://github.com/sourcegraph/sourcegraph/pull/13386)
- The site configuration `maxReposToSearch` has been deprecated in favor of the property `maxRepos` on `search.limits`. [#13439](https://github.com/sourcegraph/sourcegraph/pull/13439)
- Search queries are now processed by a new parser that will always be enabled going forward. There should be no material difference in behavior. In case of adverse effects, the previous parser can be reenabled by setting `"search.migrateParser": false` in settings. [#13435](https://github.com/sourcegraph/sourcegraph/pull/13435)
- It is now possible to search for file content that excludes a term using the `NOT` operator. [#12412](https://github.com/sourcegraph/sourcegraph/pull/12412)
- `NOT` is available as an alternative syntax of `-` on supported keywords `repo`, `file`, `content`, `lang`, and `repohasfile`. [#12412](https://github.com/sourcegraph/sourcegraph/pull/12412)
- Negated content search is now also supported for unindexed repositories. Previously it was only supported for indexed repositories [#13359](https://github.com/sourcegraph/sourcegraph/pull/13359).
- The experimental feature flag `andOrQuery` is deprecated. [#13435](https://github.com/sourcegraph/sourcegraph/pull/13435)
- After a user's password changes, they will be signed out on all devices and must sign in again. [#13647](https://github.com/sourcegraph/sourcegraph/pull/13647)
- `rev:` is available as alternative syntax of `@` for searching revisions instead of the default branch [#13133](https://github.com/sourcegraph/sourcegraph/pull/13133)
- Campaign URLs have changed to use the campaign name instead of an opaque ID. The old URLs no longer work. [#13368](https://github.com/sourcegraph/sourcegraph/pull/13368)
- A new `external_service_repos` join table was added. The migration required to make this change may take a few minutes.

### Fixed

- User satisfaction/NPS surveys will now correctly provide a range from 0–10, rather than 0–9. [#13163](https://github.com/sourcegraph/sourcegraph/pull/13163)
- Fixed a bug where we returned repositories with invalid revisions in the search results. Now, if a user specifies an invalid revision, we show an alert. [#13271](https://github.com/sourcegraph/sourcegraph/pull/13271)
- Previously it wasn't possible to search for certain patterns containing `:` because they would not be considered valid filters. We made these checks less strict. [#10920](https://github.com/sourcegraph/sourcegraph/pull/10920)
- When a user signs out of their account, all of their sessions will be invalidated, not just the session where they signed out. [#13647](https://github.com/sourcegraph/sourcegraph/pull/13647)
- URL information will no longer be leaked by the HTTP referer header. This prevents the user's password reset code from being leaked. [#13804](https://github.com/sourcegraph/sourcegraph/pull/13804)
- GitLab OAuth2 user authentication now respects `tls.external` site setting. [#13814](https://github.com/sourcegraph/sourcegraph/pull/13814)

### Removed

- The smartSearchField feature is now always enabled. The `experimentalFeatures.smartSearchField` settings option has been removed.

## 3.19.2

### Fixed

- search: always limit commit and diff to less than 10,000 repos [a97f81b0f7](https://github.com/sourcegraph/sourcegraph/commit/a97f81b0f79535253bd7eae6c30d5c91d48da5ca)
- search: configurable limits on commit/diff search [1c22d8ce1](https://github.com/sourcegraph/sourcegraph/commit/1c22d8ce13c149b3fa3a7a26f8cb96adc89fc556)
- search: add site configuration for maxTimeout [d8d61b43c0f](https://github.com/sourcegraph/sourcegraph/commit/d8d61b43c0f0d229d46236f2f128ca0f93455172)

## 3.19.1

### Fixed

- migrations: revert migration causing deadlocks in some deployments [#13194](https://github.com/sourcegraph/sourcegraph/pull/13194)

## 3.19.0

### Added

- Emails can be now be sent to SMTP servers with self-signed certificates, using `email.smtp.disableTLS`. [#12243](https://github.com/sourcegraph/sourcegraph/pull/12243)
- Saved search emails now include a link to the user's saved searches page. [#11651](https://github.com/sourcegraph/sourcegraph/pull/11651)
- Campaigns can now be synced using GitLab webhooks. [#12139](https://github.com/sourcegraph/sourcegraph/pull/12139)
- Configured `observability.alerts` can now be tested using a GraphQL endpoint, `triggerObservabilityTestAlert`. [#12532](https://github.com/sourcegraph/sourcegraph/pull/12532)
- The Sourcegraph CLI can now serve local repositories for Sourcegraph to clone. This was previously in a command called `src-expose`. See [serving local repositories](https://docs.sourcegraph.com/admin/external_service/src_serve_git) in our documentation to find out more. [#12363](https://github.com/sourcegraph/sourcegraph/issues/12363)
- The count of retained, churned, resurrected, new and deleted users will be sent back in pings. [#12136](https://github.com/sourcegraph/sourcegraph/pull/12136)
- Saved search usage will be sent back in pings. [#12956](https://github.com/sourcegraph/sourcegraph/pull/12956)
- Any request with `?trace=1` as a URL query parameter will enable Jaeger tracing (if Jaeger is enabled). [#12291](https://github.com/sourcegraph/sourcegraph/pull/12291)
- Password reset emails will now be automatically sent to users created by a site admin if email sending is configured and password reset is enabled. Previously, site admins needed to manually send the user this password reset link. [#12803](https://github.com/sourcegraph/sourcegraph/pull/12803)
- Syntax highlighting for `and` and `or` search operators. [#12694](https://github.com/sourcegraph/sourcegraph/pull/12694)
- It is now possible to search for file content that excludes a term using the `NOT` operator. Negating pattern syntax requires setting `"search.migrateParser": true` in settings and is currently only supported for literal and regexp queries on indexed repositories. [#12412](https://github.com/sourcegraph/sourcegraph/pull/12412)
- `NOT` is available as an alternative syntax of `-` on supported keywords `repo`, `file`, `content`, `lang`, and `repohasfile`. `NOT` requires setting `"search.migrateParser": true` option in settings. [#12520](https://github.com/sourcegraph/sourcegraph/pull/12520)

### Changed

- Repository permissions are now always checked and updated asynchronously ([background permissions syncing](https://docs.sourcegraph.com/admin/repo/permissions#background-permissions-syncing)) instead of blocking each operation. The site config option `permissions.backgroundSync` (which enabled this behavior in previous versions) is now a no-op and is deprecated.
- [Background permissions syncing](https://docs.sourcegraph.com/admin/repo/permissions#background-permissions-syncing) (`permissions.backgroundSync`) has become the only option for mirroring repository permissions from code hosts. All relevant site configurations are deprecated.

### Fixed

- Fixed site admins are getting errors when visiting user settings page in OSS version. [#12313](https://github.com/sourcegraph/sourcegraph/pull/12313)
- `github-proxy` now respects the environment variables `HTTP_PROXY`, `HTTPS_PROXY` and `NO_PROXY` (or the lowercase versions thereof). Other services already respect these variables, but this was missed. If you need a proxy to access github.com set the environment variable for the github-proxy container. [#12377](https://github.com/sourcegraph/sourcegraph/issues/12377)
- `sourcegraph-frontend` now respects the `tls.external` experimental setting as well as the proxy environment variables. In proxy environments this allows Sourcegraph to fetch extensions. [#12633](https://github.com/sourcegraph/sourcegraph/issues/12633)
- Fixed a bug that would sometimes cause trailing parentheses to be removed from search queries upon page load. [#12960](https://github.com/sourcegraph/sourcegraph/issues/12690)
- Indexed search will no longer stall if a specific index job stalls. Additionally at scale many corner cases causing indexing to stall have been fixed. [#12502](https://github.com/sourcegraph/sourcegraph/pull/12502)
- Indexed search will quickly recover from rebalancing / roll outs. When a indexed search shard goes down, its repositories are re-indexed by other shards. This takes a while and during a rollout leads to effectively re-indexing all repositories. We now avoid indexing the redistributed repositories once a shard comes back online. [#12474](https://github.com/sourcegraph/sourcegraph/pull/12474)
- Indexed search has many improvements to observability. More detailed Jaeger traces, detailed logging during startup and more prometheus metrics.
- The site admin repository needs-index page is significantly faster. Previously on large instances it would usually timeout. Now it should load within a second. [#12513](https://github.com/sourcegraph/sourcegraph/pull/12513)
- User password reset page now respects the value of site config `auth.minPasswordLength`. [#12971](https://github.com/sourcegraph/sourcegraph/pull/12971)
- Fixed an issue where duplicate search results would show for queries with `or`-expressions. [#12531](https://github.com/sourcegraph/sourcegraph/pull/12531)
- Faster indexed search queries over a large number of repositories. Searching 100k+ repositories is now ~400ms faster and uses much less memory. [#12546](https://github.com/sourcegraph/sourcegraph/pull/12546)

### Removed

- Deprecated site settings `lightstepAccessToken` and `lightstepProject` have been removed. We now only support sending traces to Jaeger. Configure Jaeger with `observability.tracing` site setting.
- Removed `CloneInProgress` option from GraphQL Repositories API. [#12560](https://github.com/sourcegraph/sourcegraph/pull/12560)

## 3.18.0

### Added

- To search across multiple revisions of the same repository, list multiple branch names (or other revspecs) separated by `:` in your query, as in `repo:myrepo@branch1:branch2:branch2`. To search all branches, use `repo:myrepo@*refs/heads/`. Previously this was only supported for diff and commit searches and only available via the experimental site setting `searchMultipleRevisionsPerRepository`.
- The "Add repositories" page (/site-admin/external-services/new) now displays a dismissible notification explaining how and why we access code host data. [#11789](https://github.com/sourcegraph/sourcegraph/pull/11789).
- New `observability.alerts` features:
  - Notifications now provide more details about relevant alerts.
  - Support for email and OpsGenie notifications has been added. Note that to receive email alerts, `email.address` and `email.smtp` must be configured.
  - Some notifiers now have new options:
    - PagerDuty notifiers: `severity` and `apiUrl`
    - Webhook notifiers: `bearerToken`
  - A new `disableSendResolved` option disables notifications for when alerts resolve themselves.
- Recently firing critical alerts can now be displayed to admins via site alerts, use the flag `{ "alerts.hideObservabilitySiteAlerts": false }` to enable these alerts in user configuration.
- Specific alerts can now be silenced using `observability.silenceAlerts`. [#12087](https://github.com/sourcegraph/sourcegraph/pull/12087)
- Revisions listed in `experimentalFeatures.versionContext` will be indexed for faster searching. This is the first support towards indexing non-default branches. [#6728](https://github.com/sourcegraph/sourcegraph/issues/6728)
- Revisions listed in `experimentalFeatures.versionContext` or `experimentalFeatures.search.index.branches` will be indexed for faster searching. This is the first support towards indexing non-default branches. [#6728](https://github.com/sourcegraph/sourcegraph/issues/6728)
- Campaigns are now supported on GitLab.
- Campaigns now support GitLab and allow users to create, update and track merge requests on GitLab instances.
- Added a new section on the search homepage on Sourcegraph.com. It is currently feature flagged behind `experimentalFeatures.showRepogroupHomepage` in settings.
- Added new repository group pages.

### Changed

- Some monitoring alerts now have more useful descriptions. [#11542](https://github.com/sourcegraph/sourcegraph/pull/11542)
- Searching `fork:true` or `archived:true` has the same behaviour as searching `fork:yes` or `archived:yes` respectively. Previously it incorrectly had the same behaviour as `fork:only` and `archived:only` respectively. [#11740](https://github.com/sourcegraph/sourcegraph/pull/11740)
- Configuration for `observability.alerts` has changed and notifications are now provided by Prometheus Alertmanager. [#11832](https://github.com/sourcegraph/sourcegraph/pull/11832)
  - Removed: `observability.alerts.id`.
  - Removed: Slack notifiers no longer accept `mentionUsers`, `mentionGroups`, `mentionChannel`, and `token` options.

### Fixed

- The single-container `sourcegraph/server` image now correctly reports its version.
- An issue where repositories would not clone and index in some edge cases where the clones were deleted or not successful on gitserver. [#11602](https://github.com/sourcegraph/sourcegraph/pull/11602)
- An issue where repositories previously deleted on gitserver would not immediately reclone on system startup. [#11684](https://github.com/sourcegraph/sourcegraph/issues/11684)
- An issue where the sourcegraph/server Jaeger config was invalid. [#11661](https://github.com/sourcegraph/sourcegraph/pull/11661)
- An issue where valid search queries were improperly hinted as being invalid in the search field. [#11688](https://github.com/sourcegraph/sourcegraph/pull/11688)
- Reduce frontend memory spikes by limiting the number of goroutines launched by our GraphQL resolvers. [#11736](https://github.com/sourcegraph/sourcegraph/pull/11736)
- Fixed a bug affecting Sourcegraph icon display in our Phabricator native integration [#11825](https://github.com/sourcegraph/sourcegraph/pull/11825).
- Improve performance of site-admin repositories status page. [#11932](https://github.com/sourcegraph/sourcegraph/pull/11932)
- An issue where search autocomplete for files didn't add the right path. [#12241](https://github.com/sourcegraph/sourcegraph/pull/12241)

### Removed

- Backwards compatibility for "critical configuration" (a type of configuration that was deprecated in December 2019) was removed. All critical configuration now belongs in site configuration.
- Experimental feature setting `{ "experimentalFeatures": { "searchMultipleRevisionsPerRepository": true } }` will be removed in 3.19. It is now always on. Please remove references to it.
- Removed "Cloning" tab in site-admin Repository Status page. [#12043](https://github.com/sourcegraph/sourcegraph/pull/12043)
- The `blacklist` configuration option for Gitolite that was deprecated in 3.17 has been removed in 3.19. Use `exclude.pattern` instead. [#12345](https://github.com/sourcegraph/sourcegraph/pull/12345)

## 3.17.3

### Fixed

- git: Command retrying made a copy that was never used [#11807](https://github.com/sourcegraph/sourcegraph/pull/11807)
- frontend: Allow opt out of EnsureRevision when making a comparison query [#11811](https://github.com/sourcegraph/sourcegraph/pull/11811)
- Fix Phabricator icon class [#11825](https://github.com/sourcegraph/sourcegraph/pull/11825)

## 3.17.2

### Fixed

- An issue where repositories previously deleted on gitserver would not immediately reclone on system startup. [#11684](https://github.com/sourcegraph/sourcegraph/issues/11684)

## 3.17.1

### Added

- Improved search indexing metrics

### Changed

- Some monitoring alerts now have more useful descriptions. [#11542](https://github.com/sourcegraph/sourcegraph/pull/11542)

### Fixed

- The single-container `sourcegraph/server` image now correctly reports its version.
- An issue where repositories would not clone and index in some edge cases where the clones were deleted or not successful on gitserver. [#11602](https://github.com/sourcegraph/sourcegraph/pull/11602)
- An issue where the sourcegraph/server Jaeger config was invalid. [#11661](https://github.com/sourcegraph/sourcegraph/pull/11661)

## 3.17.0

### Added

- The search results page now shows a small UI notification if either repository forks or archives are excluded, when `fork` or `archived` options are not explicitly set. [#10624](https://github.com/sourcegraph/sourcegraph/pull/10624)
- Prometheus metric `src_gitserver_repos_removed_disk_pressure` which is incremented everytime we remove a repository due to disk pressure. [#10900](https://github.com/sourcegraph/sourcegraph/pull/10900)
- `gitolite.exclude` setting in [Gitolite external service config](https://docs.sourcegraph.com/admin/external_service/gitolite#configuration) now supports a regular expression via the `pattern` field. This is consistent with how we exclude in other external services. Additionally this is a replacement for the deprecated `blacklist` configuration. [#11403](https://github.com/sourcegraph/sourcegraph/pull/11403)
- Notifications about Sourcegraph being out of date will now be shown to site admins and users (depending on how out-of-date it is).
- Alerts are now configured using `observability.alerts` in the site configuration, instead of via the Grafana web UI. This does not yet support all Grafana notification channel types, and is not yet supported on `sourcegraph/server` ([#11473](https://github.com/sourcegraph/sourcegraph/issues/11473)). For more details, please refer to the [Sourcegraph alerting guide](https://docs.sourcegraph.com/admin/observability/alerting).
- Experimental basic support for detecting if your Sourcegraph instance is over or under-provisioned has been added through a set of dashboards and warning-level alerts based on container utilization.
- Query [operators](https://docs.sourcegraph.com/code_search/reference/queries#boolean-operators) `and` and `or` are now enabled by default in all search modes for searching file content. [#11521](https://github.com/sourcegraph/sourcegraph/pull/11521)

### Changed

- Repository search within a version context will link to the revision in the version context. [#10860](https://github.com/sourcegraph/sourcegraph/pull/10860)
- Background permissions syncing becomes the default method to sync permissions from code hosts. Please [read our documentation for things to keep in mind before upgrading](https://docs.sourcegraph.com/admin/repo/permissions#background-permissions-syncing). [#10972](https://github.com/sourcegraph/sourcegraph/pull/10972)
- The styling of the hover overlay was overhauled to never have badges or the close button overlap content while also always indicating whether the overlay is currently pinned. The styling on code hosts was also improved. [#10956](https://github.com/sourcegraph/sourcegraph/pull/10956)
- Previously, it was required to quote most patterns in structural search. This is no longer a restriction and single and double quotes in structural search patterns are interpreted literally. Note: you may still use `content:"structural-pattern"` if the pattern without quotes conflicts with other syntax. [#11481](https://github.com/sourcegraph/sourcegraph/pull/11481)

### Fixed

- Dynamic repo search filters on branches which contain special characters are correctly escaped now. [#10810](https://github.com/sourcegraph/sourcegraph/pull/10810)
- Forks and archived repositories at a specific commit are searched without the need to specify "fork:yes" or "archived:yes" in the query. [#10864](https://github.com/sourcegraph/sourcegraph/pull/10864)
- The git history for binary files is now correctly shown. [#11034](https://github.com/sourcegraph/sourcegraph/pull/11034)
- Links to AWS Code Commit repositories have been fixed after the URL schema has been changed. [#11019](https://github.com/sourcegraph/sourcegraph/pull/11019)
- A link to view all repositories will now always appear on the Explore page. [#11113](https://github.com/sourcegraph/sourcegraph/pull/11113)
- The Site-admin > Pings page no longer incorrectly indicates that pings are disabled when they aren't. [#11229](https://github.com/sourcegraph/sourcegraph/pull/11229)
- Match counts are now accurately reported for indexed search. [#11242](https://github.com/sourcegraph/sourcegraph/pull/11242)
- When background permissions syncing is enabled, it is now possible to only enforce permissions for repositories from selected code hosts (instead of enforcing permissions for repositories from all code hosts). [#11336](https://github.com/sourcegraph/sourcegraph/pull/11336)
- When more than 200+ repository revisions in a search are unindexed (very rare), the remaining repositories are reported as missing instead of Sourcegraph issuing e.g. several thousand unindexed search requests which causes system slowness and ultimately times out - ensuring searches are still fast even if there are indexing issues on a deployment of Sourcegraph. This does not apply if `index:no` is present in the query.

### Removed

- Automatic syncing of Campaign webhooks for Bitbucket Server. [#10962](https://github.com/sourcegraph/sourcegraph/pull/10962)
- The `blacklist` configuration option for Gitolite is DEPRECATED and will be removed in 3.19. Use `exclude.pattern` instead.

## 3.16.2

### Fixed

- Search: fix indexed search match count [#7fc96](https://github.com/sourcegraph/sourcegraph/commit/7fc96d319f49f55da46a7649ccf261aa7e8327c3)
- Sort detected languages properly [#e7750](https://github.com/sourcegraph/sourcegraph/commit/e77507d060a40355e7b86fb093d21a7149ea03ac)

## 3.16.1

### Fixed

- Fix repo not found error for patches [#11021](https://github.com/sourcegraph/sourcegraph/pull/11021).
- Show expired license screen [#10951](https://github.com/sourcegraph/sourcegraph/pull/10951).
- Sourcegraph is now built with Go 1.14.3, fixing issues running Sourcegraph onUbuntu 19 and 20. [#10447](https://github.com/sourcegraph/sourcegraph/issues/10447)

## 3.16.0

### Added

- Autocompletion for `repogroup` filters in search queries. [#10141](https://github.com/sourcegraph/sourcegraph/pull/10286)
- If the experimental feature flag `codeInsights` is enabled, extensions can contribute content to directory pages through the experimental `ViewProvider` API. [#10236](https://github.com/sourcegraph/sourcegraph/pull/10236)
  - Directory pages are then represented as an experimental `DirectoryViewer` in the `visibleViewComponents` of the extension API. **Note: This may break extensions that were assuming `visibleViewComponents` were always `CodeEditor`s and did not check the `type` property.** Extensions checking the `type` property will continue to work. [#10236](https://github.com/sourcegraph/sourcegraph/pull/10236)
- [Major syntax highlighting improvements](https://github.com/sourcegraph/syntect_server/pull/29), including:
  - 228 commits / 1 year of improvements to the syntax highlighter library Sourcegraph uses ([syntect](https://github.com/trishume/syntect)).
  - 432 commits / 1 year of improvements to the base syntax definitions for ~36 languages Sourcegraph uses ([sublimehq/Packages](https://github.com/sublimehq/Packages)).
  - 30 new file extensions/names now detected.
  - Likely fixes other major instability and language support issues. #9557
  - Added [Smarty](#2885), [Ethereum / Solidity / Vyper)](#2440), [Cuda](#5907), [COBOL](#10154), [vb.NET](#4901), and [ASP.NET](#4262) syntax highlighting.
  - Fixed OCaml syntax highlighting #3545
  - Bazel/Starlark support improved (.star, BUILD, and many more extensions now properly highlighted). #8123
- New permissions page in both user and repository settings when background permissions syncing is enabled (`"permissions.backgroundSync": {"enabled": true}`). [#10473](https://github.com/sourcegraph/sourcegraph/pull/10473) [#10655](https://github.com/sourcegraph/sourcegraph/pull/10655)
- A new dropdown for choosing version contexts appears on the left of the query input when version contexts are specified in `experimentalFeatures.versionContext` in site configuration. Version contexts allow you to scope your search to specific sets of repos at revisions.
- Campaign changeset usage counts including changesets created, added and merged will be sent back in pings. [#10591](https://github.com/sourcegraph/sourcegraph/pull/10591)
- Diff views now feature syntax highlighting and can be properly copy-pasted. [#10437](https://github.com/sourcegraph/sourcegraph/pull/10437)
- Admins can now download an anonymized usage statistics ZIP archive in the **Site admin > Usage stats**. Opting to share this archive with the Sourcegraph team helps us make the product even better. [#10475](https://github.com/sourcegraph/sourcegraph/pull/10475)
- Extension API: There is now a field `versionContext` and subscribable `versionContextChanges` in `Workspace` to allow extensions to respect the instance's version context.
- The smart search field, providing syntax highlighting, hover tooltips, and validation on filters in search queries, is now activated by default. It can be disabled by setting `{ "experimentalFeatures": { "smartSearchField": false } }` in global settings.

### Changed

- The `userID` and `orgID` fields in the SavedSearch type in the GraphQL API have been replaced with a `namespace` field. To get the ID of the user or org that owns the saved search, use `namespace.id`. [#5327](https://github.com/sourcegraph/sourcegraph/pull/5327)
- Tree pages now redirect to blob pages if the path is not a tree and vice versa. [#10193](https://github.com/sourcegraph/sourcegraph/pull/10193)
- Files and directories that are not found now return a 404 status code. [#10193](https://github.com/sourcegraph/sourcegraph/pull/10193)
- The site admin flag `disableNonCriticalTelemetry` now allows Sourcegraph admins to disable most anonymous telemetry. Visit https://docs.sourcegraph.com/admin/pings to learn more. [#10402](https://github.com/sourcegraph/sourcegraph/pull/10402)

### Fixed

- In the OSS version of Sourcegraph, authorization providers are properly initialized and GraphQL APIs are no longer blocked. [#3487](https://github.com/sourcegraph/sourcegraph/issues/3487)
- Previously, GitLab repository paths containing certain characters could not be excluded (slashes and periods in parts of the paths). These characters are now allowed, so the repository paths can be excluded. [#10096](https://github.com/sourcegraph/sourcegraph/issues/10096)
- Symbols for indexed commits in languages Haskell, JSONNet, Kotlin, Scala, Swift, Thrift, and TypeScript will show up again. Previously our symbol indexer would not know how to extract symbols for those languages even though our unindexed symbol service did. [#10357](https://github.com/sourcegraph/sourcegraph/issues/10357)
- When periodically re-cloning a repository it will still be available. [#10663](https://github.com/sourcegraph/sourcegraph/pull/10663)

### Removed

- The deprecated feature discussions has been removed. [#9649](https://github.com/sourcegraph/sourcegraph/issues/9649)

## 3.15.2

### Fixed

- Fix repo not found error for patches [#11021](https://github.com/sourcegraph/sourcegraph/pull/11021).
- Show expired license screen [#10951](https://github.com/sourcegraph/sourcegraph/pull/10951).

## 3.15.1

### Fixed

- A potential security vulnerability with in the authentication workflow has been fixed. [#10167](https://github.com/sourcegraph/sourcegraph/pull/10167)
- An issue where `sourcegraph/postgres-11.4:3.15.0` was incorrectly an older version of the image incompatible with non-root Kubernetes deployments. `sourcegraph/postgres-11.4:3.15.1` now matches the same image version found in Sourcegraph 3.14.3 (`20-04-07_56b20163`).
- An issue that caused the search result type tabs to be overlapped in Safari. [#10191](https://github.com/sourcegraph/sourcegraph/pull/10191)

## 3.15.0

### Added

- Users and site administrators can now view a log of their actions/events in the user settings. [#9141](https://github.com/sourcegraph/sourcegraph/pull/9141)
- With the new `visibility:` filter search results can now be filtered based on a repository's visibility (possible filter values: `any`, `public` or `private`). [#8344](https://github.com/sourcegraph/sourcegraph/issues/8344)
- [`sourcegraph/git-extras`](https://sourcegraph.com/extensions/sourcegraph/git-extras) is now enabled by default on new instances [#3501](https://github.com/sourcegraph/sourcegraph/issues/3501)
- The Sourcegraph Docker image will now copy `/etc/sourcegraph/gitconfig` to `$HOME/.gitconfig`. This is a convenience similiar to what we provide for [repositories that need HTTP(S) or SSH authentication](https://docs.sourcegraph.com/admin/repo/auth). [#658](https://github.com/sourcegraph/sourcegraph/issues/658)
- Permissions background syncing is now supported for GitHub via site configuration `"permissions.backgroundSync": {"enabled": true}`. [#8890](https://github.com/sourcegraph/sourcegraph/issues/8890)
- Search: Adding `stable:true` to a query ensures a deterministic search result order. This is an experimental parameter. It applies only to file contents, and is limited to at max 5,000 results (consider using [the paginated search API](https://docs.sourcegraph.com/api/graphql/search#sourcegraph-3-9-experimental-paginated-search) if you need more than that.). [#9681](https://github.com/sourcegraph/sourcegraph/pull/9681).
- After completing the Sourcegraph user feedback survey, a button may appear for tweeting this feedback at [@sourcegraph](https://twitter.com/sourcegraph). [#9728](https://github.com/sourcegraph/sourcegraph/pull/9728)
- `git fetch` and `git clone` now inherit the parent process environment variables. This allows site admins to set `HTTPS_PROXY` or [git http configurations](https://git-scm.com/docs/git-config/2.26.0#Documentation/git-config.txt-httpproxy) via environment variables. For cluster environments site admins should set this on the gitserver container. [#250](https://github.com/sourcegraph/sourcegraph/issues/250)
- Experimental: Search for file contents using `and`- and `or`-expressions in queries. Enabled via the global settings value `{"experimentalFeatures": {"andOrQuery": "enabled"}}`. [#8567](https://github.com/sourcegraph/sourcegraph/issues/8567)
- Always include forks or archived repositories in searches via the global/org/user settings with `"search.includeForks": true` or `"search.includeArchived": true` respectively. [#9927](https://github.com/sourcegraph/sourcegraph/issues/9927)
- observability (debugging): It is now possible to log all Search and GraphQL requests slower than N milliseconds, using the new site configuration options `observability.logSlowGraphQLRequests` and `observability.logSlowSearches`.
- observability (monitoring): **More metrics monitored and alerted on, more legible dashboards**
  - Dashboard panels now show an orange/red background color when the defined warning/critical alert threshold has been met, making it even easier to see on a dashboard what is in a bad state.
  - Symbols: failing `symbols` -> `frontend-internal` requests are now monitored. [#9732](https://github.com/sourcegraph/sourcegraph/issues/9732)
  - Frontend dasbhoard: Search error types are now broken into distinct panels for improved visibility/legibility.
    - **IMPORTANT**: If you have previously configured alerting on any of these panels or on "hard search errors", you will need to reconfigure it after upgrading.
  - Frontend dasbhoard: Search error and latency are now broken down by type: Browser requests, search-based code intel requests, and API requests.
- observability (debugging): **Distributed tracing is a powerful tool for investigating performance issues.** The following changes have been made with the goal of making it easier to use distributed tracing with Sourcegraph:

  - The site configuration field `"observability.tracing": { "sampling": "..." }` allows a site admin to control which requests generate tracing data.
    - `"all"` will trace all requests.
    - `"selective"` (recommended) will trace all requests initiated from an end-user URL with `?trace=1`. Non-end-user-initiated requests can set a HTTP header `X-Sourcegraph-Should-Trace: true`. This is the recommended setting, as `"all"` can generate large amounts of tracing data that may cause network and memory resource contention in the Sourcegraph instance.
    - `"none"` (default) turns off tracing.
  - Jaeger is now the officially supported distributed tracer. The following is the recommended site configuration to connect Sourcegraph to a Jaeger agent (which must be deployed on the same host and listening on the default ports):

    ```
    "observability.tracing": {
      "sampling": "selective"
    }
    ```

  - Jaeger is now included in the Sourcegraph deployment configuration by default if you are using Kubernetes, Docker Compose, or the pure Docker cluster deployment model. (It is not yet included in the single Docker container distribution.) It will be included as part of upgrading to 3.15 in these deployment models, unless disabled.
  - The site configuration field, `useJaeger`, is deprecated in favor of `observability.tracing`.
  - Support for configuring Lightstep as a distributed tracer is deprecated and will be removed in a subsequent release. Instances that use Lightstep with Sourcegraph are encouraged to migrate to Jaeger (directions for running Jaeger alongside Sourcegraph are included in the installation instructions).

### Changed

- Multiple backwards-incompatible changes in the parts of the GraphQL API related to Campaigns [#9106](https://github.com/sourcegraph/sourcegraph/issues/9106):
  - `CampaignPlan.status` has been removed, since we don't need it anymore after moving execution of campaigns to src CLI in [#8008](https://github.com/sourcegraph/sourcegraph/pull/8008).
  - `CampaignPlan` has been renamed to `PatchSet`.
  - `ChangesetPlan`/`ChangesetPlanConnection` has been renamed to `Patch`/`PatchConnection`.
  - `CampaignPlanPatch` has been renamed to `PatchInput`.
  - `Campaign.plan` has been renamed to `Campaign.patchSet`.
  - `Campaign.changesetPlans` has been renamed to `campaign.changesetPlan`.
  - `createCampaignPlanFromPatches` mutation has been renamed to `createPatchSetFromPatches`.
- Removed the scoped search field on tree pages. When browsing code, the global search query will now get scoped to the current tree or file. [#9225](https://github.com/sourcegraph/sourcegraph/pull/9225)
- Instances without a license key that exceed the published user limit will now display a notice to all users.

### Fixed

- `.*` in the filter pattern were ignored and led to missing search results. [#9152](https://github.com/sourcegraph/sourcegraph/pull/9152)
- The Phabricator integration no longer makes duplicate requests to Phabricator's API on diff views. [#8849](https://github.com/sourcegraph/sourcegraph/issues/8849)
- Changesets on repositories that aren't available on the instance anymore are now hidden instead of failing. [#9656](https://github.com/sourcegraph/sourcegraph/pull/9656)
- observability (monitoring):
  - **Dashboard and alerting bug fixes**
    - Syntect Server dashboard: "Worker timeouts" can no longer appear to go negative. [#9523](https://github.com/sourcegraph/sourcegraph/issues/9523)
    - Symbols dashboard: "Store fetch queue size" can no longer appear to go negative. [#9731](https://github.com/sourcegraph/sourcegraph/issues/9731)
    - Syntect Server dashboard: "Worker timeouts" no longer incorrectly shows multiple values. [#9524](https://github.com/sourcegraph/sourcegraph/issues/9524)
    - Searcher dashboard: "Search errors on unindexed repositories" no longer includes cancelled search requests (which are expected).
    - Fixed an issue where NaN could leak into the `alert_count` metric. [#9832](https://github.com/sourcegraph/sourcegraph/issues/9832)
    - Gitserver: "resolve_revision_duration_slow" alert is no longer flaky / non-deterministic. [#9751](https://github.com/sourcegraph/sourcegraph/issues/9751)
    - Git Server dashboard: there is now a panel to show concurrent command executions to match the defined alerts. [#9354](https://github.com/sourcegraph/sourcegraph/issues/9354)
    - Git Server dashboard: adjusted the critical disk space alert to 15% so it can now fire. [#9351](https://github.com/sourcegraph/sourcegraph/issues/9351)
  - **Dashboard visiblity and legibility improvements**
    - all: "frontend internal errors" are now broken down just by route, which makes reading the graph easier. [#9668](https://github.com/sourcegraph/sourcegraph/issues/9668)
    - Frontend dashboard: panels no longer show misleading duplicate labels. [#9660](https://github.com/sourcegraph/sourcegraph/issues/9660)
    - Syntect Server dashboard: panels are no longer compacted, for improved visibility. [#9525](https://github.com/sourcegraph/sourcegraph/issues/9525)
    - Frontend dashboard: panels are no longer compacted, for improved visibility. [#9356](https://github.com/sourcegraph/sourcegraph/issues/9356)
    - Searcher dashboard: "Search errors on unindexed repositories" is now broken down by code instead of instance for improved readability. [#9670](https://github.com/sourcegraph/sourcegraph/issues/9670)
    - Symbols dashboard: metrics are now aggregated instead of per-instance, for improved visibility. [#9730](https://github.com/sourcegraph/sourcegraph/issues/9730)
    - Firing alerts are now correctly sorted at the top of dashboards by default. [#9766](https://github.com/sourcegraph/sourcegraph/issues/9766)
    - Panels at the bottom of the home dashboard no longer appear clipped / cut off. [#9768](https://github.com/sourcegraph/sourcegraph/issues/9768)
    - Git Server dashboard: disk usage now shown in percentages to match the alerts that can fire. [#9352](https://github.com/sourcegraph/sourcegraph/issues/9352)
    - Git Server dashboard: the 'echo command duration test' panel now properly displays units in seconds. [#7628](https://github.com/sourcegraph/sourcegraph/issues/7628)
    - Dashboard panels showing firing alerts no longer over-count firing alerts due to the number of service replicas. [#9353](https://github.com/sourcegraph/sourcegraph/issues/9353)

### Removed

- The experimental feature discussions is marked as deprecated. GraphQL and configuration fields related to it will be removed in 3.16. [#9649](https://github.com/sourcegraph/sourcegraph/issues/9649)

## 3.14.4

### Fixed

- A potential security vulnerability with in the authentication workflow has been fixed. [#10167](https://github.com/sourcegraph/sourcegraph/pull/10167)

## 3.14.3

### Fixed

- phabricator: Duplicate requests to phabricator API from sourcegraph extensions. [#8849](https://github.com/sourcegraph/sourcegraph/issues/8849)

## 3.14.2

### Fixed

- campaigns: Ignore changesets where repo does not exist anymore. [#9656](https://github.com/sourcegraph/sourcegraph/pull/9656)

## 3.14.1

### Added

- monitoring: new Permissions dashboard to show stats of repository permissions.

### Changed

- Site-Admin/Instrumentation in the Kubernetes cluster deployment now includes indexed-search.

## 3.14.0

### Added

- Site-Admin/Instrumentation is now available in the Kubernetes cluster deployment [8805](https://github.com/sourcegraph/sourcegraph/pull/8805).
- Extensions can now specify a `baseUri` in the `DocumentFilter` when registering providers.
- Admins can now exclude GitHub forks and/or archived repositories from the set of repositories being mirrored in Sourcegraph with the `"exclude": [{"forks": true}]` or `"exclude": [{"archived": true}]` GitHub external service configuration. [#8974](https://github.com/sourcegraph/sourcegraph/pull/8974)
- Campaign changesets can be filtered by State, Review State and Check State. [#8848](https://github.com/sourcegraph/sourcegraph/pull/8848)
- Counts of users of and searches conducted with interactive and plain text search modes will be sent back in pings, aggregated daily, weekly, and monthly.
- Aggregated counts of daily, weekly, and monthly active users of search will be sent back in pings.
- Counts of number of searches conducted using each filter will be sent back in pings, aggregated daily, weekly, and monthly.
- Counts of number of users conducting searches containing each filter will be sent back in pings, aggregated daily, weekly, and monthly.
- Added more entries (Bash, Erlang, Julia, OCaml, Scala) to the list of suggested languages for the `lang:` filter.
- Permissions background sync is now supported for GitLab and Bitbucket Server via site configuration `"permissions.backgroundSync": {"enabled": true}`.
- Indexed search exports more prometheus metrics and debug logs to aid debugging performance issues. [#9111](https://github.com/sourcegraph/sourcegraph/issues/9111)
- monitoring: the Frontend dashboard now shows in excellent detail how search is behaving overall and at a glance.
- monitoring: added alerts for when hard search errors (both timeouts and general errors) are high.
- monitoring: added alerts for when partial search timeouts are high.
- monitoring: added alerts for when search 90th and 99th percentile request duration is high.
- monitoring: added alerts for when users are being shown an abnormally large amount of search alert user suggestions and no results.
- monitoring: added alerts for when the internal indexed and unindexed search services are returning bad responses.
- monitoring: added alerts for when gitserver may be under heavy load due to many concurrent command executions or under-provisioning.

### Changed

- The "automation" feature was renamed to "campaigns".
  - `campaigns.readAccess.enabled` replaces the deprecated site configuration property `automation.readAccess.enabled`.
  - The experimental feature flag was not renamed (because it will go away soon) and remains `{"experimentalFeatures": {"automation": "enabled"}}`.
- The [Kubernetes deployment](https://github.com/sourcegraph/deploy-sourcegraph) for **existing** installations requires a
  [migration step](https://github.com/sourcegraph/deploy-sourcegraph/blob/master/docs/migrate.md) when upgrading
  past commit [821032e2ee45f21f701](https://github.com/sourcegraph/deploy-sourcegraph/commit/821032e2ee45f21f701caac624e4f090c59fd259) or when upgrading to 3.14.
  New installations starting with the mentioned commit or with 3.14 do not need this migration step.
- Aggregated search latencies (in ms) of search queries are now included in [pings](https://docs.sourcegraph.com/admin/pings).
- The [Kubernetes deployment](https://github.com/sourcegraph/deploy-sourcegraph) frontend role has added services as a resource to watch/listen/get.
  This change does not affect the newly-introduced, restricted Kubernetes config files.
- Archived repositories are excluded from search by default. Adding `archived:yes` includes archived repositories.
- Forked repositories are excluded from search by default. Adding `fork:yes` includes forked repositories.
- CSRF and session cookies now set `SameSite=None` when Sourcegraph is running behind HTTPS and `SameSite=Lax` when Sourcegraph is running behind HTTP in order to comply with a [recent IETF proposal](https://web.dev/samesite-cookies-explained/#samesitenone-must-be-secure). As a side effect, the Sourcegraph browser extension and GitLab/Bitbucket native integrations can only connect to private instances that have HTTPS configured. If your private instance is only running behind HTTP, please configure your instance to use HTTPS in order to continue using these.
- The Bitbucket Server rate limit that Sourcegraph self-imposes has been raised from 120 req/min to 480 req/min to account for Sourcegraph instances that make use of Sourcegraphs' Bitbucket Server repository permissions and campaigns at the same time (which require a larger number of API requests against Bitbucket Server). The new number is based on Sourcegraph consuming roughly 8% the average API request rate of a large customers' Bitbucket Server instance. [#9048](https://github.com/sourcegraph/sourcegraph/pull/9048/files)
- If a single, unambiguous commit SHA is used in a search query (e.g., `repo@c98f56`) and a search index exists at this commit (i.e., it is the `HEAD` commit), then the query is searched using the index. Prior to this change, unindexed search was performed for any query containing an `@commit` specifier.

### Fixed

- Zoekt's watchdog ensures the service is down upto 3 times before exiting. The watchdog would misfire on startup on resource constrained systems, with the retries this should make a false positive far less likely. [#7867](https://github.com/sourcegraph/sourcegraph/issues/7867)
- A regression in repo-updater was fixed that lead to every repository's git clone being updated every time the list of repositories was synced from the code host. [#8501](https://github.com/sourcegraph/sourcegraph/issues/8501)
- The default timeout of indexed search has been increased. Previously indexed search would always return within 3s. This lead to broken behaviour on new instances which had yet to tune resource allocations. [#8720](https://github.com/sourcegraph/sourcegraph/pull/8720)
- Bitbucket Server older than 5.13 failed to sync since Sourcegraph 3.12. This was due to us querying for the `archived` label, but Bitbucket Server 5.13 does not support labels. [#8883](https://github.com/sourcegraph/sourcegraph/issues/8883)
- monitoring: firing alerts are now ordered at the top of the list in dashboards by default for better visibility.
- monitoring: fixed an issue where some alerts would fail to report in for the "Total alerts defined" panel in the overview dashboard.

### Removed

- The v3.11 migration to merge critical and site configuration has been removed. If you are still making use of the deprecated `CRITICAL_CONFIG_FILE`, your instance may not start up. See the [migration notes for Sourcegraph 3.11](https://docs.sourcegraph.com/admin/migration/3_11) for more information.

## 3.13.2

### Fixed

- The default timeout of indexed search has been increased. Previously indexed search would always return within 3s. This lead to broken behaviour on new instances which had yet to tune resource allocations. [#8720](https://github.com/sourcegraph/sourcegraph/pull/8720)
- Bitbucket Server older than 5.13 failed to sync since Sourcegraph 3.12. This was due to us querying for the `archived` label, but Bitbucket Server 5.13 does not support labels. [#8883](https://github.com/sourcegraph/sourcegraph/issues/8883)
- A regression in repo-updater was fixed that lead to every repository's git clone being updated every time the list of repositories was synced from the code host. [#8501](https://github.com/sourcegraph/sourcegraph/issues/8501)

## 3.13.1

### Fixed

- To reduce the chance of users running into "502 Bad Gateway" errors an internal timeout has been increased from 60 seconds to 10 minutes so that long running requests are cut short by the proxy in front of `sourcegraph-frontend` and correctly reported as "504 Gateway Timeout". [#8606](https://github.com/sourcegraph/sourcegraph/pull/8606)
- Sourcegraph instances that are not connected to the internet will no longer display errors when users submit NPS survey responses (the responses will continue to be stored locally). Rather, an error will be printed to the frontend logs. [#8598](https://github.com/sourcegraph/sourcegraph/issues/8598)
- Showing `head>` in the search results if the first line of the file is shown [#8619](https://github.com/sourcegraph/sourcegraph/issues/8619)

## 3.13.0

### Added

- Experimental: Added new field `experimentalFeatures.customGitFetch` that allows defining custom git fetch commands for code hosts and repositories with special settings. [#8435](https://github.com/sourcegraph/sourcegraph/pull/8435)
- Experimental: the search query input now provides syntax highlighting, hover tooltips, and diagnostics on filters in search queries. Requires the global settings value `{ "experimentalFeatures": { "smartSearchField": true } }`.
- Added a setting `search.hideSuggestions`, which when set to `true`, will hide search suggestions in the search bar. [#8059](https://github.com/sourcegraph/sourcegraph/pull/8059)
- Experimental: A tool, [src-expose](https://docs.sourcegraph.com/admin/external_service/other#experimental-src-expose), can be used to import code from any code host.
- Experimental: Added new field `certificates` as in `{ "experimentalFeatures" { "tls.external": { "certificates": ["<CERT>"] } } }`. This allows you to add certificates to trust when communicating with a code host (via API or git+http). We expect this to be useful for adding internal certificate authorities/self-signed certificates. [#71](https://github.com/sourcegraph/sourcegraph/issues/71)
- Added a setting `auth.minPasswordLength`, which when set, causes a minimum password length to be enforced when users sign up or change passwords. [#7521](https://github.com/sourcegraph/sourcegraph/issues/7521)
- GitHub labels associated with code change campaigns are now displayed. [#8115](https://github.com/sourcegraph/sourcegraph/pull/8115)
- GitHub labels associated with campaigns are now displayed. [#8115](https://github.com/sourcegraph/sourcegraph/pull/8115)
- When creating a campaign, users can now specify the branch name that will be used on code host. This is also a breaking change for users of the GraphQL API since the `branch` attribute is now required in `CreateCampaignInput` when a `plan` is also specified. [#7646](https://github.com/sourcegraph/sourcegraph/issues/7646)
- Added an optional `content:` parameter for specifying a search pattern. This parameter overrides any other search patterns in a query. Useful for unambiguously specifying what to search for when search strings clash with other query syntax. [#6490](https://github.com/sourcegraph/sourcegraph/issues/6490)
- Interactive search mode, which helps users construct queries using UI elements, is now made available to users by default. A dropdown to the left of the search bar allows users to toggle between interactive and plain text modes. The option to use interactive search mode can be disabled by adding `{ "experimentalFeatures": { "splitSearchModes": false } }` in global settings. [#8461](https://github.com/sourcegraph/sourcegraph/pull/8461)
- Our [upgrade policy](https://docs.sourcegraph.com/#upgrading-sourcegraph) is now enforced by the `sourcegraph-frontend` on startup to prevent admins from mistakenly jumping too many versions. [#8157](https://github.com/sourcegraph/sourcegraph/pull/8157) [#7702](https://github.com/sourcegraph/sourcegraph/issues/7702)
- Repositories with bad object packs or bad objects are automatically repaired. We now detect suspect output of git commands to mark a repository for repair. [#6676](https://github.com/sourcegraph/sourcegraph/issues/6676)
- Hover tooltips for Scala and Perl files now have syntax highlighting. [#8456](https://github.com/sourcegraph/sourcegraph/pull/8456) [#8307](https://github.com/sourcegraph/sourcegraph/issues/8307)

### Changed

- `experimentalFeatures.splitSearchModes` was removed as a site configuration option. It should be set in global/org/user settings.
- Sourcegraph now waits for `90s` instead of `5s` for Redis to be available before quitting. This duration is configurable with the new `SRC_REDIS_WAIT_FOR` environment variable.
- Code intelligence usage statistics will be sent back via pings by default. Aggregated event counts can be disabled via the site admin flag `disableNonCriticalTelemetry`.
- The Sourcegraph Docker image optimized its use of Redis to make start-up significantly faster in certain scenarios (e.g when container restarts were frequent). ([#3300](https://github.com/sourcegraph/sourcegraph/issues/3300), [#2904](https://github.com/sourcegraph/sourcegraph/issues/2904))
- Upgrading Sourcegraph is officially supported for one minor version increment (e.g., 3.12 -> 3.13). Previously, upgrades from 2 minor versions previous were supported. Please reach out to support@sourcegraph.com if you would like assistance upgrading from a much older version of Sourcegraph.
- The GraphQL mutation `previewCampaignPlan` has been renamed to `createCampaignPlan`. This mutation is part of campaigns, which is still in beta and behind a feature flag and thus subject to possible breaking changes while we still work on it.
- The GraphQL mutation `previewCampaignPlan` has been renamed to `createCampaignPlan`. This mutation is part of the campaigns feature, which is still in beta and behind a feature flag and thus subject to possible breaking changes while we still work on it.
- The GraphQL field `CampaignPlan.changesets` has been deprecated and will be removed in 3.15. A new field called `CampaignPlan.changesetPlans` has been introduced to make the naming more consistent with the `Campaign.changesetPlans` field. Please use that instead. [#7966](https://github.com/sourcegraph/sourcegraph/pull/7966)
- Long lines (>2000 bytes) are no longer highlighted, in order to prevent performance issues in browser rendering. [#6489](https://github.com/sourcegraph/sourcegraph/issues/6489)
- No longer requires `read:org` permissions for GitHub OAuth if `allowOrgs` is not enabled in the site configuration. [#8163](https://github.com/sourcegraph/sourcegraph/issues/8163)
- [Documentation](https://github.com/sourcegraph/deploy-sourcegraph/blob/master/configure/jaeger/README.md) in github.com/sourcegraph/deploy-sourcegraph for deploying Jaeger in Kubernetes clusters running Sourcegraph has been updated to use the [Jaeger Operator](https://www.jaegertracing.io/docs/1.16/operator/), the recommended standard way of deploying Jaeger in a Kubernetes cluster. We recommend existing customers that use Jaeger adopt this new method of deployment. Please reach out to support@sourcegraph.com if you'd like assistance updating.

### Fixed

- The syntax highlighter (syntect-server) no longer fails when run in environments without IPv6 support. [#8463](https://github.com/sourcegraph/sourcegraph/pull/8463)
- After adding/removing a gitserver replica the admin interface will correctly report that repositories that need to move replicas as cloning. [#7970](https://github.com/sourcegraph/sourcegraph/issues/7970)
- Show download button for images. [#7924](https://github.com/sourcegraph/sourcegraph/issues/7924)
- gitserver backoffs trying to re-clone repositories if they fail to clone. In the case of large monorepos that failed this lead to gitserver constantly cloning them and using many resources. [#7804](https://github.com/sourcegraph/sourcegraph/issues/7804)
- It is now possible to escape spaces using `\` in the search queries when using regexp. [#7604](https://github.com/sourcegraph/sourcegraph/issues/7604)
- Clicking filter chips containing whitespace is now correctly quoted in the web UI. [#6498](https://github.com/sourcegraph/sourcegraph/issues/6498)
- **Monitoring:** Fixed an issue with the **Frontend** -> **Search responses by status** panel which caused search response types to not be aggregated as expected. [#7627](https://github.com/sourcegraph/sourcegraph/issues/7627)
- **Monitoring:** Fixed an issue with the **Replacer**, **Repo Updater**, and **Searcher** dashboards would incorrectly report on a metric from the unrelated query-runner service. [#7531](https://github.com/sourcegraph/sourcegraph/issues/7531)
- Deterministic ordering of results from indexed search. Previously when refreshing a page with many results some results may come and go.
- Spread out periodic git reclones. Previously we would reclone all git repositories every 45 days. We now add in a jitter of 12 days to spread out the load for larger installations. [#8259](https://github.com/sourcegraph/sourcegraph/issues/8259)
- Fixed an issue with missing commit information in graphql search results. [#8343](https://github.com/sourcegraph/sourcegraph/pull/8343)

### Removed

- All repository fields related to `enabled` and `disabled` have been removed from the GraphQL API. These fields have been deprecated since 3.4. [#3971](https://github.com/sourcegraph/sourcegraph/pull/3971)
- The deprecated extension API `Hover.__backcompatContents` was removed.

## 3.12.10

This release backports the fixes released in `3.13.2` for customers still on `3.12`.

### Fixed

- The default timeout of indexed search has been increased. Previously indexed search would always return within 3s. This lead to broken behaviour on new instances which had yet to tune resource allocations. [#8720](https://github.com/sourcegraph/sourcegraph/pull/8720)
- Bitbucket Server older than 5.13 failed to sync since Sourcegraph 3.12. This was due to us querying for the `archived` label, but Bitbucket Server 5.13 does not support labels. [#8883](https://github.com/sourcegraph/sourcegraph/issues/8883)
- A regression in repo-updater was fixed that lead to every repository's git clone being updated every time the list of repositories was synced from the code host. [#8501](https://github.com/sourcegraph/sourcegraph/issues/8501)

## 3.12.9

This is `3.12.8` release with internal infrastructure fixes to publish the docker images.

## 3.12.8

### Fixed

- Extension API showInputBox and other Window methods now work on search results pages [#8519](https://github.com/sourcegraph/sourcegraph/issues/8519)
- Extension error notification styling is clearer [#8521](https://github.com/sourcegraph/sourcegraph/issues/8521)

## 3.12.7

### Fixed

- Campaigns now gracefully handle GitHub review dismissals when rendering the burndown chart.

## 3.12.6

### Changed

- When GitLab permissions are turned on using GitLab OAuth authentication, GitLab project visibility is fetched in batches, which is generally more efficient than fetching them individually. The `minBatchingThreshold` and `maxBatchRequests` fields of the `authorization.identityProvider` object in the GitLab repositories configuration control when such batch fetching is used. [#8171](https://github.com/sourcegraph/sourcegraph/pull/8171)

## 3.12.5

### Fixed

- Fixed an internal race condition in our Docker build process. The previous patch version 3.12.4 contained an lsif-server version that was newer than expected. The affected artifacts have since been removed from the Docker registry.

## 3.12.4

### Added

- New optional `apiURL` configuration option for Bitbucket Cloud code host connection [#8082](https://github.com/sourcegraph/sourcegraph/pull/8082)

## 3.12.3

### Fixed

- Fixed an issue in `sourcegraph/*` Docker images where data folders were either not created or had incorrect permissions - preventing the use of Docker volumes. [#7991](https://github.com/sourcegraph/sourcegraph/pull/7991)

## 3.12.2

### Added

- Experimental: The site configuration field `campaigns.readAccess.enabled` allows site-admins to give read-only access for code change campaigns to non-site-admins. This is a setting for the experimental feature campaigns and will only have an effect when campaigns are enabled under `experimentalFeatures`. [#8013](https://github.com/sourcegraph/sourcegraph/issues/8013)

### Fixed

- A regression in 3.12.0 which caused [find-leaked-credentials campaigns](https://docs.sourcegraph.com/user/campaigns#finding-leaked-credentials) to not return any results for private repositories. [#7914](https://github.com/sourcegraph/sourcegraph/issues/7914)
- Experimental: The site configuration field `campaigns.readAccess.enabled` allows site-admins to give read-only access for campaigns to non-site-admins. This is a setting for the experimental campaigns feature and will only have an effect when campaigns is enabled under `experimentalFeatures`. [#8013](https://github.com/sourcegraph/sourcegraph/issues/8013)

### Fixed

- A regression in 3.12.0 which caused find-leaked-credentials campaigns to not return any results for private repositories. [#7914](https://github.com/sourcegraph/sourcegraph/issues/7914)
- A regression in 3.12.0 which removed the horizontal bar between search result matches.
- Manual campaigns were wrongly displayed as being in draft mode. [#8009](https://github.com/sourcegraph/sourcegraph/issues/8009)
- Manual campaigns could be published and create the wrong changesets on code hosts, even though the campaign was never in draft mode (see line above). [#8012](https://github.com/sourcegraph/sourcegraph/pull/8012)
- A regression in 3.12.0 which caused manual campaigns to not properly update the UI after adding a changeset. [#8023](https://github.com/sourcegraph/sourcegraph/pull/8023)
- Minor improvements to manual campaign form fields. [#8033](https://github.com/sourcegraph/sourcegraph/pull/8033)

## 3.12.1

### Fixed

- The ephemeral `/site-config.json` escape-hatch config file has moved to `$HOME/site-config.json`, to support non-root container environments. [#7873](https://github.com/sourcegraph/sourcegraph/issues/7873)
- Fixed an issue where repository permissions would sometimes not be cached, due to improper Redis nil value handling. [#7912](https://github.com/sourcegraph/sourcegraph/issues/7912)

## 3.12.0

### Added

- Bitbucket Server repositories with the label `archived` can be excluded from search with `archived:no` [syntax](https://docs.sourcegraph.com/code_search/reference/queries). [#5494](https://github.com/sourcegraph/sourcegraph/issues/5494)
- Add button to download file in code view. [#5478](https://github.com/sourcegraph/sourcegraph/issues/5478)
- The new `allowOrgs` site config setting in GitHub `auth.providers` enables admins to restrict GitHub logins to members of specific GitHub organizations. [#4195](https://github.com/sourcegraph/sourcegraph/issues/4195)
- Support case field in repository search. [#7671](https://github.com/sourcegraph/sourcegraph/issues/7671)
- Skip LFS content when cloning git repositories. [#7322](https://github.com/sourcegraph/sourcegraph/issues/7322)
- Hover tooltips and _Find Reference_ results now display a badge to indicate when a result is search-based. These indicators can be disabled by adding `{ "experimentalFeatures": { "showBadgeAttachments": false } }` in global settings.
- Campaigns can now be created as drafts, which can be shared and updated without creating changesets (pull requests) on code hosts. When ready, a draft can then be published, either completely or changeset by changeset, to create changesets on the code host. [#7659](https://github.com/sourcegraph/sourcegraph/pull/7659)
- Experimental: feature flag `BitbucketServerFastPerm` can be enabled to speed up fetching ACL data from Bitbucket Server instances. This requires [Bitbucket Server Sourcegraph plugin](https://github.com/sourcegraph/bitbucket-server-plugin) to be installed.
- Experimental: A site configuration field `{ "experimentalFeatures" { "tls.external": { "insecureSkipVerify": true } } }` which allows you to configure SSL/TLS settings for Sourcegraph contacting your code hosts. Currently just supports turning off TLS/SSL verification. [#71](https://github.com/sourcegraph/sourcegraph/issues/71)
- Experimental: To search across multiple revisions of the same repository, list multiple branch names (or other revspecs) separated by `:` in your query, as in `repo:myrepo@branch1:branch2:branch2`. To search all branches, use `repo:myrepo@*refs/heads/`. Requires the site configuration value `{ "experimentalFeatures": { "searchMultipleRevisionsPerRepository": true } }`. Previously this was only supported for diff and commit searches.
- Experimental: interactive search mode, which helps users construct queries using UI elements. Requires the site configuration value `{ "experimentalFeatures": { "splitSearchModes": true } }`. The existing plain text search format is still available via the dropdown menu on the left of the search bar.
- A case sensitivity toggle now appears in the search bar.
- Add explicit repository permissions support with site configuration field `{ "permissions.userMapping" { "enabled": true, "bindID": "email" } }`.

### Changed

- The "Files" tab in the search results page has been renamed to "Filenames" for clarity.
- The search query builder now lives on its own page at `/search/query-builder`. The home search page has a link to it.
- User passwords when using builtin auth are limited to 256 characters. Existing passwords longer than 256 characters will continue to work.
- GraphQL API: Campaign.changesetCreationStatus has been renamed to Campaign.status to be aligned with CampaignPlan. [#7654](https://github.com/sourcegraph/sourcegraph/pull/7654)
- When using GitHub as an authentication provider, `read:org` scope is now required. This is used to support the new `allowOrgs` site config setting in the GitHub `auth.providers` configuration, which enables site admins to restrict GitHub logins to members of a specific GitHub organization. This for example allows having a Sourcegraph instance with GitHub sign in configured be exposed to the public internet without allowing everyone with a GitHub account access to your Sourcegraph instance.

### Fixed

- The experimental search pagination API no longer times out when large repositories are encountered. [#6384](https://github.com/sourcegraph/sourcegraph/issues/6384)
- We resolve relative symbolic links from the directory of the symlink, rather than the root of the repository. [#6034](https://github.com/sourcegraph/sourcegraph/issues/6034)
- Show errors on repository settings page when repo-updater is down. [#3593](https://github.com/sourcegraph/sourcegraph/issues/3593)
- Remove benign warning that verifying config took more than 10s when updating or saving an external service. [#7176](https://github.com/sourcegraph/sourcegraph/issues/7176)
- repohasfile search filter works again (regressed in 3.10). [#7380](https://github.com/sourcegraph/sourcegraph/issues/7380)
- Structural search can now run on very large repositories containing any number of files. [#7133](https://github.com/sourcegraph/sourcegraph/issues/7133)

### Removed

- The deprecated GraphQL mutation `setAllRepositoriesEnabled` has been removed. [#7478](https://github.com/sourcegraph/sourcegraph/pull/7478)
- The deprecated GraphQL mutation `deleteRepository` has been removed. [#7483](https://github.com/sourcegraph/sourcegraph/pull/7483)

## 3.11.4

### Fixed

- The `/.auth/saml/metadata` endpoint has been fixed. Previously it panicked if no encryption key was set.
- The version updating logic has been fixed for `sourcegraph/server`. Users running `sourcegraph/server:3.11.1` will need to manually modify their `docker run` command to use `sourcegraph/server:3.11.4` or higher. [#7442](https://github.com/sourcegraph/sourcegraph/issues/7442)

## 3.11.1

### Fixed

- The syncing process for newly created campaign changesets has been fixed again after they have erroneously been marked as deleted in the database. [#7522](https://github.com/sourcegraph/sourcegraph/pull/7522)
- The syncing process for newly created changesets (in campaigns) has been fixed again after they have erroneously been marked as deleted in the database. [#7522](https://github.com/sourcegraph/sourcegraph/pull/7522)

## 3.11.0

**Important:** If you use `SITE_CONFIG_FILE` or `CRITICAL_CONFIG_FILE`, please be sure to follow the steps in: [migration notes for Sourcegraph v3.11+](https://docs.sourcegraph.com/admin/migration/3_11.md) after upgrading.

### Added

- Language statistics by commit are available via the API. [#6737](https://github.com/sourcegraph/sourcegraph/pull/6737)
- Added a new page that shows [language statistics for the results of a search query](https://docs.sourcegraph.com/user/search#statistics).
- Global settings can be configured from a local file using the environment variable `GLOBAL_SETTINGS_FILE`.
- High-level health metrics and dashboards have been added to Sourcegraph's monitoring (found under the **Site admin** -> **Monitoring** area). [#7216](https://github.com/sourcegraph/sourcegraph/pull/7216)
- Logging for GraphQL API requests not issued by Sourcegraph is now much more verbose, allowing for easier debugging of problematic queries and where they originate from. [#5706](https://github.com/sourcegraph/sourcegraph/issues/5706)
- A new campaign type finds and removes leaked npm credentials. [#6893](https://github.com/sourcegraph/sourcegraph/pull/6893)
- Campaigns can now be retried to create failed changesets due to ephemeral errors (e.g. network problems when creating a pull request on GitHub). [#6718](https://github.com/sourcegraph/sourcegraph/issues/6718)
- The initial release of [structural code search](https://docs.sourcegraph.com/code_search/reference/structural).

### Changed

- `repohascommitafter:` search filter uses a more efficient git command to determine inclusion. [#6739](https://github.com/sourcegraph/sourcegraph/pull/6739)
- `NODE_NAME` can be specified instead of `HOSTNAME` for zoekt-indexserver. `HOSTNAME` was a confusing configuration to use in [Pure-Docker Sourcegraph deployments](https://github.com/sourcegraph/deploy-sourcegraph-docker). [#6846](https://github.com/sourcegraph/sourcegraph/issues/6846)
- The feedback toast now requests feedback every 60 days of usage (was previously only once on the 3rd day of use). [#7165](https://github.com/sourcegraph/sourcegraph/pull/7165)
- The lsif-server container now only has a dependency on Postgres, whereas before it also relied on Redis. [#6880](https://github.com/sourcegraph/sourcegraph/pull/6880)
- Renamed the GraphQL API `LanguageStatistics` fields to `name`, `totalBytes`, and `totalLines` (previously the field names started with an uppercase letter, which was inconsistent).
- Detecting a file's language uses a more accurate but slower algorithm. To revert to the old (faster and less accurate) algorithm, set the `USE_ENHANCED_LANGUAGE_DETECTION` env var to the string `false` (on the `sourcegraph/server` container, or if using the cluster deployment, on the `sourcegraph-frontend` pod).
- Diff and commit searches that make use of `before:` and `after:` filters to narrow their search area are now no longer subject to the 50-repository limit. This allows for creating saved searches on more than 50 repositories as before. [#7215](https://github.com/sourcegraph/sourcegraph/issues/7215)

### Fixed

- Changes to external service configurations are reflected much faster. [#6058](https://github.com/sourcegraph/sourcegraph/issues/6058)
- Deleting an external service will not show warnings for the non-existent service. [#5617](https://github.com/sourcegraph/sourcegraph/issues/5617)
- Suggested search filter chips are quoted if necessary. [#6498](https://github.com/sourcegraph/sourcegraph/issues/6498)
- Remove potential panic in gitserver if heavily loaded. [#6710](https://github.com/sourcegraph/sourcegraph/issues/6710)
- Multiple fixes to make the preview and creation of campaigns more robust and a smoother user experience. [#6682](https://github.com/sourcegraph/sourcegraph/pull/6682) [#6625](https://github.com/sourcegraph/sourcegraph/issues/6625) [#6658](https://github.com/sourcegraph/sourcegraph/issues/6658) [#7088](https://github.com/sourcegraph/sourcegraph/issues/7088) [#6766](https://github.com/sourcegraph/sourcegraph/issues/6766) [#6717](https://github.com/sourcegraph/sourcegraph/issues/6717) [#6659](https://github.com/sourcegraph/sourcegraph/issues/6659)
- Repositories referenced in campaigns that are removed in an external service configuration change won't lead to problems with the syncing process anymore. [#7015](https://github.com/sourcegraph/sourcegraph/pull/7015)
- The Searcher dashboard (and the `src_graphql_search_response` Prometheus metric) now properly account for search alerts instead of them being incorrectly added to the `timeout` category. [#7214](https://github.com/sourcegraph/sourcegraph/issues/7214)
- In the experimental search pagination API, the `cloning`, `missing`, and other repository fields now return a well-defined set of results. [#6000](https://github.com/sourcegraph/sourcegraph/issues/6000)

### Removed

- The management console has been removed. All critical configuration previously stored in the management console will be automatically migrated to your site configuration. For more information about this change, or if you use `SITE_CONFIG_FILE` / `CRITICAL_CONFIG_FILE`, please see the [migration notes for Sourcegraph v3.11+](https://docs.sourcegraph.com/admin/migration/3_11.md).

## 3.10.4

### Fixed

- An issue where diff/commit searches that would run over more than 50 repositories would incorrectly display a timeout error instead of the correct error suggesting users scope their query to less repositories. [#7090](https://github.com/sourcegraph/sourcegraph/issues/7090)

## 3.10.3

### Fixed

- A critical regression in 3.10.2 which caused diff, commit, and repository searches to timeout. [#7090](https://github.com/sourcegraph/sourcegraph/issues/7090)
- A critical regression in 3.10.2 which caused "No results" to appear frequently on pages with search results. [#7095](https://github.com/sourcegraph/sourcegraph/pull/7095)
- An issue where the built-in Grafana Searcher dashboard would show duplicate success/error metrics. [#7078](https://github.com/sourcegraph/sourcegraph/pull/7078)

## 3.10.2

### Added

- Site admins can now use the built-in Grafana Searcher dashboard to observe how many search requests are successful, or resulting in errors or timeouts. [#6756](https://github.com/sourcegraph/sourcegraph/issues/6756)

### Fixed

- When searches timeout, a consistent UI with clear actions like a button to increase the timeout is now returned. [#6754](https://github.com/sourcegraph/sourcegraph/issues/6754)
- To reduce the chance of search timeouts in some cases, the default indexed search timeout has been raised from 1.5s to 3s. [#6754](https://github.com/sourcegraph/sourcegraph/issues/6754)
- We now correctly inform users of the limitations of diff/commit search. If a diff/commit search would run over more than 50 repositories, users will be shown an error suggesting they scope their search to less repositories using the `repo:` filter. Global diff/commit search support is being tracked in [#6826](https://github.com/sourcegraph/sourcegraph/issues/6826). [#5519](https://github.com/sourcegraph/sourcegraph/issues/5519)

## 3.10.1

### Added

- Syntax highlighting for Starlark (Bazel) files. [#6827](https://github.com/sourcegraph/sourcegraph/issues/6827)

### Fixed

- The experimental search pagination API no longer times out when large repositories are encountered. [#6384](https://github.com/sourcegraph/sourcegraph/issues/6384) [#6383](https://github.com/sourcegraph/sourcegraph/issues/6383)
- In single-container deployments, the builtin `postgres_exporter` now correctly respects externally configured databases. This previously caused PostgreSQL metrics to not show up in Grafana when an external DB was in use. [#6735](https://github.com/sourcegraph/sourcegraph/issues/6735)

## 3.10.0

### Added

- Indexed Search supports horizontally scaling. Instances with large number of repositories can update the `replica` field of the `indexed-search` StatefulSet. See [configure indexed-search replica count](https://github.com/sourcegraph/deploy-sourcegraph/blob/master/docs/configure.md#configure-indexed-search-replica-count). [#5725](https://github.com/sourcegraph/sourcegraph/issues/5725)
- Bitbucket Cloud external service supports `exclude` config option. [#6035](https://github.com/sourcegraph/sourcegraph/issues/6035)
- `sourcegraph/server` Docker deployments now support the environment variable `IGNORE_PROCESS_DEATH`. If set to true the container will keep running, even if a subprocess has died. This is useful when manually fixing problems in the container which the container refuses to start. For example a bad database migration.
- Search input now offers filter type suggestions [#6105](https://github.com/sourcegraph/sourcegraph/pull/6105).
- The keyboard shortcut <kbd>Ctrl</kbd>+<kbd>Space</kbd> in the search input shows a list of available filter types.
- Sourcegraph Kubernetes cluster site admins can configure PostgreSQL by specifying `postgresql.conf` via ConfigMap. [sourcegraph/deploy-sourcegraph#447](https://github.com/sourcegraph/deploy-sourcegraph/pull/447)

### Changed

- **Required Kubernetes Migration:** The [Kubernetes deployment](https://github.com/sourcegraph/deploy-sourcegraph) manifest for indexed-search services has changed from a Normal Service to a Headless Service. This is to enable Sourcegraph to individually resolve indexed-search pods. Services are immutable, so please follow the [migration guide](https://github.com/sourcegraph/deploy-sourcegraph/blob/master/docs/migrate.md#310).
- Fields of type `String` in our GraphQL API that contain [JSONC](https://komkom.github.io/) now have the custom scalar type `JSONCString`. [#6209](https://github.com/sourcegraph/sourcegraph/pull/6209)
- `ZOEKT_HOST` environment variable has been deprecated. Please use `INDEXED_SEARCH_SERVERS` instead. `ZOEKT_HOST` will be removed in 3.12.
- Directory names on the repository tree page are now shown in bold to improve readability.
- Added support for Bitbucket Server pull request activity to the [campaign](https://about.sourcegraph.com/product/code-change-management/) burndown chart. When used, this feature leads to more requests being sent to Bitbucket Server, since Sourcegraph needs to keep track of how a pull request's state changes over time. With [the instance scoped webhooks](https://docs.google.com/document/d/1I3Aq1WSUh42BP8KvKr6AlmuCfo8tXYtJu40WzdNT6go/edit) in our [Bitbucket Server plugin](https://github.com/sourcegraph/bitbucket-server-plugin/pull/10) as well as up-coming [heuristical syncing changes](#6389), this additional load will be significantly reduced in the future.
- Added support for Bitbucket Server pull request activity to the campaign burndown chart. When used, this feature leads to more requests being sent to Bitbucket Server, since Sourcegraph needs to keep track of how a pull request's state changes over time. With [the instance scoped webhooks](https://docs.google.com/document/d/1I3Aq1WSUh42BP8KvKr6AlmuCfo8tXYtJu40WzdNT6go/edit) in our [Bitbucket Server plugin](https://github.com/sourcegraph/bitbucket-server-plugin/pull/10) as well as up-coming [heuristical syncing changes](#6389), this additional load will be significantly reduced in the future.

### Fixed

- Support hyphens in Bitbucket Cloud team names. [#6154](https://github.com/sourcegraph/sourcegraph/issues/6154)
- Server will run `redis-check-aof --fix` on startup to fix corrupted AOF files. [#651](https://github.com/sourcegraph/sourcegraph/issues/651)
- Authorization provider configuration errors in external services will be shown as site alerts. [#6061](https://github.com/sourcegraph/sourcegraph/issues/6061)

### Removed

## 3.9.4

### Changed

- The experimental search pagination API's `PageInfo` object now returns a `String` instead of an `ID` for its `endCursor`, and likewise for the `after` search field. Experimental paginated search API users may need to update their usages to replace `ID` cursor types with `String` ones.

### Fixed

- The experimental search pagination API no longer omits a single repository worth of results at the end of the result set. [#6286](https://github.com/sourcegraph/sourcegraph/issues/6286)
- The experimental search pagination API no longer produces search cursors that can get "stuck". [#6287](https://github.com/sourcegraph/sourcegraph/issues/6287)
- In literal search mode, searching for quoted strings now works as expected. [#6255](https://github.com/sourcegraph/sourcegraph/issues/6255)
- In literal search mode, quoted field values now work as expected. [#6271](https://github.com/sourcegraph/sourcegraph/pull/6271)
- `type:path` search queries now correctly work in indexed search again. [#6220](https://github.com/sourcegraph/sourcegraph/issues/6220)

## 3.9.3

### Changed

- Sourcegraph is now built using Go 1.13.3 [#6200](https://github.com/sourcegraph/sourcegraph/pull/6200).

## 3.9.2

### Fixed

- URI-decode the username, password, and pathname when constructing Postgres connection paramers in lsif-server [#6174](https://github.com/sourcegraph/sourcegraph/pull/6174). Fixes a crashing lsif-server process for users with passwords containing special characters.

## 3.9.1

### Changed

- Reverted [#6094](https://github.com/sourcegraph/sourcegraph/pull/6094) because it introduced a minor security hole involving only Grafana.
  [#6075](https://github.com/sourcegraph/sourcegraph/issues/6075) will be fixed with a different approach.

## 3.9.0

### Added

- Our external service syncing model will stream in new repositories to Sourcegraph. Previously we could only add a repository to our database and clone it once we had synced all information from all external services (to detect deletions and renames). Now adding a repository to an external service configuration should be reflected much sooner, even on large instances. [#5145](https://github.com/sourcegraph/sourcegraph/issues/5145)
- There is now an easy way for site admins to view and export settings and configuration when reporting a bug. The page for doing so is at /site-admin/report-bug, linked to from the site admin side panel under "Report a bug".
- An experimental search pagination API to enable better programmatic consumption of search results is now available to try. For more details and known limitations see [the documentation](https://docs.sourcegraph.com/api/graphql/search).
- Search queries can now be interpreted literally.
  - There is now a dot-star icon in the search input bar to toggle the pattern type of a query between regexp and literal.
  - There is a new `search.defaultPatternType` setting to configure the default pattern type, regexp or literal, for searches.
  - There is a new `patternType:` search token which overrides the `search.defaultPatternType` setting, and the active state of the dot-star icon in determining the pattern type of the query.
  - Old URLs without a patternType URL parameter will be redirected to the same URL with
    patternType=regexp appended to preserve intended behavior.
- Added support for GitHub organization webhooks to enable faster updates of metadata used by [campaigns](https://about.sourcegraph.com/product/code-change-management/), such as pull requests or issue comments. See the [GitHub webhook documentation](https://docs.sourcegraph.com/admin/external_service/github#webhooks) for instructions on how to enable webhooks.
- Added support for GitHub organization webhooks to enable faster updates of changeset metadata used by campaigns. See the [GitHub webhook documentation](https://docs.sourcegraph.com/admin/external_service/github#webhooks) for instructions on how to enable webhooks.
- Added burndown chart to visualize progress of campaigns.
- Added ability to edit campaign titles and descriptions.

### Changed

- **Recommended Kubernetes Migration:** The [Kubernetes deployment](https://github.com/sourcegraph/deploy-sourcegraph) manifest for indexed-search pods has changed from a Deployment to a StatefulSet. This is to enable future work on horizontally scaling indexed search. To retain your existing indexes there is a [migration guide](https://github.com/sourcegraph/deploy-sourcegraph/blob/master/docs/migrate.md#39).
- Allow single trailing hyphen in usernames and org names [#5680](https://github.com/sourcegraph/sourcegraph/pull/5680)
- Indexed search won't spam the logs on startup if the frontend API is not yet available. [zoekt#30](https://github.com/sourcegraph/zoekt/pull/30), [#5866](https://github.com/sourcegraph/sourcegraph/pull/5866)
- Search query fields are now case insensitive. For example `repoHasFile:` will now be recognized, not just `repohasfile:`. [#5168](https://github.com/sourcegraph/sourcegraph/issues/5168)
- Search queries are now interpreted literally by default, rather than as regular expressions. [#5899](https://github.com/sourcegraph/sourcegraph/pull/5899)
- The `search` GraphQL API field now takes a two new optional parameters: `version` and `patternType`. `version` determines the search syntax version to use, and `patternType` determines the pattern type to use for the query. `version` defaults to "V1", which is regular expression searches by default, if not explicitly passed in. `patternType` overrides the pattern type determined by version.
- Saved searches have been updated to support the new patternType filter. All existing saved searches have been updated to append `patternType:regexp` to the end of queries to ensure deterministic results regardless of the patternType configurations on an instance. All new saved searches are required to have a `patternType:` field in the query.
- Allow text selection in search result headers (to allow for e.g. copying filenames)

### Fixed

- Web app: Fix paths with special characters (#6050)
- Fixed an issue that rendered the search filter `repohascommitafter` unusable in the presence of an empty repository. [#5149](https://github.com/sourcegraph/sourcegraph/issues/5149)
- An issue where `externalURL` not being configured in the management console could go unnoticed. [#3899](https://github.com/sourcegraph/sourcegraph/issues/3899)
- Listing branches and refs now falls back to a fast path if there are a large number of branches. Previously we would time out. [#4581](https://github.com/sourcegraph/sourcegraph/issues/4581)
- Sourcegraph will now ignore the ambiguous ref HEAD if a repository contains it. [#5291](https://github.com/sourcegraph/sourcegraph/issues/5291)

### Removed

## 3.8.2

### Fixed

- Sourcegraph cluster deployments now run a more stable syntax highlighting server which can self-recover from rarer failure cases such as getting stuck at high CPU usage when highlighting some specific files. [#5406](https://github.com/sourcegraph/sourcegraph/issues/5406) This will be ported to single-container deployments [at a later date](https://github.com/sourcegraph/sourcegraph/issues/5841).

## 3.8.1

### Added

- Add `nameTransformations` setting to GitLab external service to help transform repository name that shows up in the Sourcegraph UI.

## 3.8.0

### Added

- A toggle button for browser extension to quickly enable/disable the core functionality without actually enable/disable the entire extension in the browser extension manager.
- Tabs to easily toggle between the different search result types on the search results page.

### Changed

- A `hardTTL` setting was added to the [Bitbucket Server `authorization` config](https://docs.sourcegraph.com/admin/external_service/bitbucketserver#configuration). This setting specifies a duration after which a user's cached permissions must be updated before any user action is authorized. This contrasts with the already existing `ttl` setting which defines a duration after which a user's cached permissions will get updated in the background, but the previously cached (and now stale) permissions are used to authorize any user action occuring before the update concludes. If your previous `ttl` value is larger than the default of the new `hardTTL` setting (i.e. **3 days**), you must change the `ttl` to be smaller or, `hardTTL` to be larger.

### Fixed

### Removed

- The `statusIndicator` feature flag has been removed from the site configuration's `experimentalFeatures` section. The status indicator has been enabled by default since 3.6.0 and you can now safely remove the feature flag from your configuration.
- Public usage is now only available on Sourcegraph.com. Because many core features rely on persisted user settings, anonymous usage leads to a degraded experience for most users. As a result, for self-hosted private instances it is preferable for all users to have accounts. But on sourcegraph.com, users will continue to have to opt-in to accounts, despite the degraded UX.

## 3.7.2

### Added

- A [migration guide for Sourcegraph v3.7+](https://docs.sourcegraph.com/admin/migration/3_7.md).

### Fixed

- Fixed an issue where some repositories with very long symbol names would fail to index after v3.7.
- We now retain one prior search index version after an upgrade, meaning upgrading AND downgrading from v3.6.2 <-> v3.7.2 is now 100% seamless and involves no downtime or negated search performance while repositories reindex. Please refer to the [v3.7+ migration guide](https://docs.sourcegraph.com/admin/migration/3_7.md) for details.

## 3.7.1

### Fixed

- When re-indexing repositories, we now continue to serve from the old index in the meantime. Thus, you can upgrade to 3.7.1 without downtime.
- Indexed symbol search is now faster, as we've fixed a performance issue that occurred when many repositories without any symbols existed.
- Indexed symbol search now uses less disk space when upgrading directly to v3.7.1 as we properly remove old indexes.

## 3.7.0

### Added

- Indexed search now supports symbol queries. This feature will require re-indexing all repositories. This will increase the disk and memory usage of indexed search by roughly 10%. You can disable the feature with the configuration `search.index.symbols.enabled`. [#3534](https://github.com/sourcegraph/sourcegraph/issues/3534)
- Multi-line search now works for non-indexed search. [#4518](https://github.com/sourcegraph/sourcegraph/issues/4518)
- When using `SITE_CONFIG_FILE` and `EXTSVC_CONFIG_FILE`, you [may now also specify e.g. `SITE_CONFIG_ALLOW_EDITS=true`](https://docs.sourcegraph.com/admin/config/advanced_config_file) to allow edits to be made to the config in the application which will be overwritten on the next process restart. [#4912](https://github.com/sourcegraph/sourcegraph/issues/4912)

### Changed

- In the [GitHub external service config](https://docs.sourcegraph.com/admin/external_service/github#configuration) it's now possible to specify `orgs` without specifying `repositoryQuery` or `repos` too.
- Out-of-the-box TypeScript code intelligence is much better with an updated ctags version with a built-in TypeScript parser.
- Sourcegraph uses Git protocol version 2 for increased efficiency and performance when fetching data from compatible code hosts.
- Searches with `repohasfile:` are faster at finding repository matches. [#4833](https://github.com/sourcegraph/sourcegraph/issues/4833).
- Zoekt now runs with GOGC=50 by default, helping to reduce the memory consumption of Sourcegraph. [#3792](https://github.com/sourcegraph/sourcegraph/issues/3792)
- Upgraded the version of Go in use, which improves security for publicly accessible Sourcegraph instances.

### Fixed

- Disk cleanup in gitserver is now done in terms of percentages to fix [#5059](https://github.com/sourcegraph/sourcegraph/issues/5059).
- Search results now correctly show highlighting of matches with runes like 'İ' that lowercase to runes with a different number of bytes in UTF-8 [#4791](https://github.com/sourcegraph/sourcegraph/issues/4791).
- Fixed an issue where search would sometimes crash with a panic due to a nil pointer. [#5246](https://github.com/sourcegraph/sourcegraph/issues/5246)

### Removed

## 3.6.2

### Fixed

- Fixed Phabricator external services so they won't stop the syncing process for repositories when Phabricator doesn't return clone URLs. [#5101](https://github.com/sourcegraph/sourcegraph/pull/5101)

## 3.6.1

### Added

- New site config option `branding.brandName` configures the brand name to display in the Sourcegraph \<title\> element.
- `repositoryPathPattern` option added to the "Other" external service type for repository name customization.

## 3.6.0

### Added

- The `github.exclude` setting in [GitHub external service config](https://docs.sourcegraph.com/admin/external_service/github#configuration) additionally allows you to specify regular expressions with `{"pattern": "regex"}`.
- A new [`quicklinks` setting](https://docs.sourcegraph.com/user/personalization/quick_links) allows adding links to be displayed on the homepage and search page for all users (or users in an organization).
- Compatibility with the [Sourcegraph for Bitbucket Server](https://github.com/sourcegraph/bitbucket-server-plugin) plugin.
- Support for [Bitbucket Cloud](https://bitbucket.org) as an external service.

### Changed

- Updating or creating an external service will no longer block until the service is synced.
- The GraphQL fields `Repository.createdAt` and `Repository.updatedAt` are deprecated and will be removed in 3.8. Now `createdAt` is always the current time and updatedAt is always null.
- In the [GitHub external service config](https://docs.sourcegraph.com/admin/external_service/github#configuration) and [Bitbucket Server external service config](https://docs.sourcegraph.com/admin/external_service/bitbucket_server#permissions) `repositoryQuery` is now only required if `repos` is not set.
- Log messages from query-runner when saved searches fail now include the raw query as part of the message.
- The status indicator in the navigation bar is now enabled by default
- Usernames and org names can now contain the `.` character. [#4674](https://github.com/sourcegraph/sourcegraph/issues/4674)

### Fixed

- Commit searches now correctly highlight unicode characters, for example 加. [#4512](https://github.com/sourcegraph/sourcegraph/issues/4512)
- Symbol searches now show the number of symbol matches rather than the number of file matches found. [#4578](https://github.com/sourcegraph/sourcegraph/issues/4578)
- Symbol searches with truncated results now show a `+` on the results page to signal that some results have been omitted. [#4579](https://github.com/sourcegraph/sourcegraph/issues/4579)

## 3.5.4

### Fixed

- Fixed Phabricator external services so they won't stop the syncing process for repositories when Phabricator doesn't return clone URLs. [#5101](https://github.com/sourcegraph/sourcegraph/pull/5101)

## 3.5.2

### Changed

- Usernames and org names can now contain the `.` character. [#4674](https://github.com/sourcegraph/sourcegraph/issues/4674)

### Added

- Syntax highlighting requests that fail are now logged and traced. A new Prometheus metric `src_syntax_highlighting_requests` allows monitoring and alerting. [#4877](https://github.com/sourcegraph/sourcegraph/issues/4877).
- Sourcegraph's SAML authentication now supports RSA PKCS#1 v1.5. [#4869](https://github.com/sourcegraph/sourcegraph/pull/4869)

### Fixed

- Increased nginx proxy buffer size to fix issue where login failed when SAML AuthnRequest was too large. [#4849](https://github.com/sourcegraph/sourcegraph/pull/4849)
- A regression in 3.3.8 where `"corsOrigin": "*"` was improperly forbidden. [#4424](https://github.com/sourcegraph/sourcegraph/issues/4424)

## 3.5.1

### Added

- A new [`quicklinks` setting](https://docs.sourcegraph.com/user/personalization/quick_links) allows adding links to be displayed on the homepage and search page for all users (or users in an organization).
- Site admins can prevent the icon in the top-left corner of the screen from spinning on hovers by setting `"branding": { "disableSymbolSpin": true }` in their site configuration.

### Fixed

- Fix `repository.language` GraphQL field (previously returned empty for most repositories).

## 3.5.0

### Added

- Indexed search now supports matching consecutive literal newlines, with queries like e.g. `foo\nbar.*` to search over multiple lines. [#4138](https://github.com/sourcegraph/sourcegraph/issues/4138)
- The `orgs` setting in [GitHub external service config](https://docs.sourcegraph.com/admin/external_service/github) allows admins to select all repositories from the specified organizations to be synced.
- A new experimental search filter `repohascommitafter:"30 days ago"` allows users to exclude stale repositories that don't contain commits (to the branch being searched over) past a specified date from their search query.
- The `authorization` setting in the [Bitbucket Server external service config](https://docs.sourcegraph.com/admin/external_service/bitbucket_server#permissions) enables Sourcegraph to enforce the repository permissions defined in Bitbucket Server.
- A new, experimental status indicator in the navigation bar allows admins to quickly see whether the configured repositories are up to date or how many are currently being updated in the background. You can enable the status indicator with the following site configuration: `"experimentalFeatures": { "statusIndicator": "enabled" }`.
- A new search filter `repohasfile` allows users to filter results to just repositories containing a matching file. For example `ubuntu file:Dockerfile repohasfile:\.py$` would find Dockerfiles mentioning Ubuntu in repositories that contain Python files. [#4501](https://github.com/sourcegraph/sourcegraph/pull/4501)

### Changed

- The saved searches UI has changed. There is now a Saved searches page in the user and organizations settings area. A saved search appears in the settings area of the user or organization it is associated with.

### Removed

### Fixed

- Fixed repository search patterns which contain `.*`. Previously our optimizer would ignore `.*`, which in some cases would lead to our repository search excluding some repositories from the results.
- Fixed an issue where the Phabricator native integration would be broken on recent Phabricator versions. This fix depends on v1.2 of the [Phabricator extension](https://github.com/sourcegraph/phabricator-extension).
- Fixed an issue where the "Empty repository" banner would be shown on a repository page when starting to clone a repository.
- Prevent data inconsistency on cached archives due to restarts. [#4366](https://github.com/sourcegraph/sourcegraph/pull/4366)
- On the /extensions page, the UI is now less ambiguous when an extension has not been activated. [#4446](https://github.com/sourcegraph/sourcegraph/issues/4446)

## 3.4.5

### Fixed

- Fixed an issue where syntax highlighting taking too long would result in errors or wait long amounts of time without properly falling back to plaintext rendering after a few seconds. [#4267](https://github.com/sourcegraph/sourcegraph/issues/4267) [#4268](https://github.com/sourcegraph/sourcegraph/issues/4268) (this fix was intended to be in 3.4.3, but was in fact left out by accident)
- Fixed an issue with `sourcegraph/server` Docker deployments where syntax highlighting could produce `server closed idle connection` errors. [#4269](https://github.com/sourcegraph/sourcegraph/issues/4269) (this fix was intended to be in 3.4.3, but was in fact left out by accident)
- Fix `repository.language` GraphQL field (previously returned empty for most repositories).

## 3.4.4

### Fixed

- Fixed an out of bounds error in the GraphQL repository query. [#4426](https://github.com/sourcegraph/sourcegraph/issues/4426)

## 3.4.3

### Fixed

- Improved performance of the /site-admin/repositories page significantly (prevents timeouts). [#4063](https://github.com/sourcegraph/sourcegraph/issues/4063)
- Fixed an issue where Gitolite repositories would be inaccessible to non-admin users after upgrading to 3.3.0+ from an older version. [#4263](https://github.com/sourcegraph/sourcegraph/issues/4263)
- Repository names are now treated as case-sensitive, fixing an issue where users saw `pq: duplicate key value violates unique constraint \"repo_name_unique\"` [#4283](https://github.com/sourcegraph/sourcegraph/issues/4283)
- Repositories containing submodules not on Sourcegraph will now load without error [#2947](https://github.com/sourcegraph/sourcegraph/issues/2947)
- HTTP metrics in Prometheus/Grafana now distinguish between different types of GraphQL requests.

## 3.4.2

### Fixed

- Fixed incorrect wording in site-admin onboarding. [#4127](https://github.com/sourcegraph/sourcegraph/issues/4127)

## 3.4.1

### Added

- You may now specify `DISABLE_CONFIG_UPDATES=true` on the management console to prevent updates to the critical configuration. This is useful when loading critical config via a file using `CRITICAL_CONFIG_FILE` on the frontend.

### Changed

- When `EXTSVC_CONFIG_FILE` or `SITE_CONFIG_FILE` are specified, updates to external services and the site config are now prevented.
- Site admins will now see a warning if creating or updating an external service was successful but the process could not complete entirely due to an ephemeral error (such as GitHub API search queries running into timeouts and returning incomplete results).

### Removed

### Fixed

- Fixed an issue where `EXTSVC_CONFIG_FILE` being specified would incorrectly cause a panic.
- Fixed an issue where user/org/global settings from old Sourcegraph versions (2.x) could incorrectly be null, leading to various errors.
- Fixed an issue where an ephemeral infrastructure error (`tar/archive: invalid tar header`) would fail a search.

## 3.4.0

### Added

- When `repositoryPathPattern` is configured, paths from the full long name will redirect to the configured name. Extensions will function with the configured name. `repositoryPathPattern` allows administrators to configure "nice names". For example `sourcegraph.example.com/github.com/foo/bar` can configured to be `sourcegraph.example.com/gh/foo/bar` with `"repositoryPathPattern": "gh/{nameWithOwner}"`. (#462)
- Admins can now turn off site alerts for patch version release updates using the `alerts.showPatchUpdates` setting. Alerts will still be shown for major and minor version updates.
- The new `gitolite.exclude` setting in [Gitolite external service config](https://docs.sourcegraph.com/admin/external_service/gitolite#configuration) allows you to exclude specific repositories by their Gitolite name so that they won't be mirrored. Upon upgrading, previously "disabled" repositories will be automatically migrated to this exclusion list.
- The new `aws_codecommit.exclude` setting in [AWS CodeCommit external service config](https://docs.sourcegraph.com/admin/external_service/aws_codecommit#configuration) allows you to exclude specific repositories by their AWS name or ID so that they won't be synced. Upon upgrading, previously "disabled" repositories will be automatically migrated to this exclusion list.
- Added a new, _required_ `aws_codecommit.gitCredentials` setting to the [AWS CodeCommit external service config](https://docs.sourcegraph.com/admin/external_service/aws_codecommit#configuration). These Git credentials are required to create long-lived authenticated clone URLs for AWS CodeCommit repositories. For more information about Git credentials, see the AWS CodeCommit documentation: https://docs.aws.amazon.com/IAM/latest/UserGuide/id_credentials_ssh-keys.html#git-credentials-code-commit. For detailed instructions on how to create the credentials in IAM, see this page: https://docs.aws.amazon.com/codecommit/latest/userguide/setting-up-gc.html
- Added support for specifying a URL formatted `gitolite.host` setting in [Gitolite external service config](https://docs.sourcegraph.com/admin/external_service/gitolite#configuration) (e.g. `ssh://git@gitolite.example.org:2222/`), in addition to the already supported SCP like format (e.g `git@gitolite.example.org`)
- Added support for overriding critical, site, and external service configurations via files. Specify `CRITICAL_CONFIG_FILE=critical.json`, `SITE_CONFIG_FILE=site.json`, and/or `EXTSVC_CONFIG_FILE=extsvc.json` on the `frontend` container to do this.

### Changed

- Kinds of external services in use are now included in [server pings](https://docs.sourcegraph.com/admin/pings).
- Bitbucket Server: An actual Bitbucket icon is now used for the jump-to-bitbucket action on repository pages instead of the previously generic icon.
- Default config for GitHub, GitHub Enterprise, GitLab, Bitbucket Server, and AWS Code Commit external services has been revised to make it easier for first time admins.

### Removed

- Fields related to Repository enablement have been deprecated. Mutations are now NOOPs, and for repositories returned the value is always true for Enabled. The enabled field and mutations will be removed in 3.6. Mutations: `setRepositoryEnabled`, `setAllRepositoriesEnabled`, `updateAllMirrorRepositories`, `deleteRepository`. Query parameters: `repositories.enabled`, `repositories.disabled`. Field: `Repository.enabled`.
- Global saved searches are now deprecated. Any existing global saved searches have been assigned to the Sourcegraph instance's first site admin's user account.
- The `search.savedQueries` configuration option is now deprecated. Existing entries remain in user and org settings for backward compatibility, but are unused as saved searches are now stored in the database.

### Fixed

- Fixed a bug where submitting a saved query without selecting the location would fail for non-site admins (#3628).
- Fixed settings editors only having a few pixels height.
- Fixed a bug where browser extension and code review integration usage stats were not being captured on the site-admin Usage Stats page.
- Fixed an issue where in some rare cases PostgreSQL starting up slowly could incorrectly trigger a panic in the `frontend` service.
- Fixed an issue where the management console password would incorrectly reset to a new secure one after a user account was created.
- Fixed a bug where gitserver would leak file descriptors when performing common operations.
- Substantially improved the performance of updating Bitbucket Server external service configurations on instances with thousands of repositories, going from e.g. several minutes to about a minute for ~20k repositories (#4037).
- Fully resolved the search performance regression in v3.2.0, restoring performance of search back to the same levels it was before changes made in v3.2.0.
- Fix a bug where using a repo search filter with the prefix `github.com` only searched for repos whose name starts with `github.com`, even though no `^` was specified in the search filter. (#4103)
- Fixed an issue where files that fail syntax highlighting would incorrectly render an error instead of gracefully falling back to their plaintext form.

## 3.3.9

### Added

- Syntax highlighting requests that fail are now logged and traced. A new Prometheus metric `src_syntax_highlighting_requests` allows monitoring and alerting. [#4877](https://github.com/sourcegraph/sourcegraph/issues/4877).

## 3.3.8

### Fixed

- Fully resolved the search performance regression in v3.2.0, restoring performance of search back to the same levels it was before changes made in v3.2.0.
- Fixed an issue where files that fail syntax highlighting would incorrectly render an error instead of gracefully falling back to their plaintext form.
- Fixed an issue introduced in v3.3 where Sourcegraph would under specific circumstances incorrectly have to re-clone and re-index repositories from Bitbucket Server and AWS CodeCommit.

## 3.3.7

### Added

- The `bitbucketserver.exclude` setting in [Bitbucket Server external service config](https://docs.sourcegraph.com/admin/external_service/bitbucketserver#configuration) additionally allows you to exclude repositories matched by a regular expression (so that they won't be synced).

### Changed

### Removed

### Fixed

- Fixed a major indexed search performance regression that occurred in v3.2.0. (#3685)
- Fixed an issue where Sourcegraph would fail to update repositories on some instances (`pq: duplicate key value violates unique constraint "repo_external_service_unique_idx"`) (#3680)
- Fixed an issue where Sourcegraph would not exclude unavailable Bitbucket Server repositories. (#3772)

## 3.3.6

## Changed

- All 24 language extensions are enabled by default.

## 3.3.5

## Changed

- Indexed search is now enabled by default for new Docker deployments. (#3540)

### Removed

- Removed smart-casing behavior from search.

### Fixed

- Removes corrupted archives in the searcher cache and tries to populate the cache again instead of returning an error.
- Fixed a bug where search scopes would not get merged, and only the lowest-level list of search scopes would appear.
- Fixed an issue where repo-updater was slower in performing its work which could sometimes cause other performance issues. https://github.com/sourcegraph/sourcegraph/pull/3633

## 3.3.4

### Fixed

- Fixed bundling of the Phabricator integration assets in the Sourcegraph docker image.

## 3.3.3

### Fixed

- Fixed bug that prevented "Find references" action from being completed in the activation checklist.

## 3.3.2

### Fixed

- Fixed an issue where the default `bitbucketserver.repositoryQuery` would not be created on migration from older Sourcegraph versions. https://github.com/sourcegraph/sourcegraph/issues/3591
- Fixed an issue where Sourcegraph would add deleted repositories to the external service configuration. https://github.com/sourcegraph/sourcegraph/issues/3588
- Fixed an issue where a repo-updater migration would hit code host rate limits. https://github.com/sourcegraph/sourcegraph/issues/3582
- The required `bitbucketserver.username` field of a [Bitbucket Server external service configuration](https://docs.sourcegraph.com/admin/external_service/bitbucketserver#configuration), if unset or empty, is automatically migrated to match the user part of the `url` (if defined). https://github.com/sourcegraph/sourcegraph/issues/3592
- Fixed a panic that would occur in indexed search / the frontend when a search error ocurred. https://github.com/sourcegraph/sourcegraph/issues/3579
- Fixed an issue where the repo-updater service could become deadlocked while performing a migration. https://github.com/sourcegraph/sourcegraph/issues/3590

## 3.3.1

### Fixed

- Fixed a bug that prevented external service configurations specifying client certificates from working (#3523)

## 3.3.0

### Added

- In search queries, treat `foo(` as `foo\(` and `bar[` as `bar\[` rather than failing with an error message.
- Enterprise admins can now customize the appearance of the homepage and search icon.
- A new settings property `notices` allows showing custom informational messages on the homepage and at the top of each page. The `motd` property is deprecated and its value is automatically migrated to the new `notices` property.
- The new `gitlab.exclude` setting in [GitLab external service config](https://docs.sourcegraph.com/admin/external_service/gitlab#configuration) allows you to exclude specific repositories matched by `gitlab.projectQuery` and `gitlab.projects` (so that they won't be synced). Upon upgrading, previously "disabled" repositories will be automatically migrated to this exclusion list.
- The new `gitlab.projects` setting in [GitLab external service config](https://docs.sourcegraph.com/admin/external_service/gitlab#configuration) allows you to select specific repositories to be synced.
- The new `bitbucketserver.exclude` setting in [Bitbucket Server external service config](https://docs.sourcegraph.com/admin/external_service/bitbucketserver#configuration) allows you to exclude specific repositories matched by `bitbucketserver.repositoryQuery` and `bitbucketserver.repos` (so that they won't be synced). Upon upgrading, previously "disabled" repositories will be automatically migrated to this exclusion list.
- The new `bitbucketserver.repos` setting in [Bitbucket Server external service config](https://docs.sourcegraph.com/admin/external_service/bitbucketserver#configuration) allows you to select specific repositories to be synced.
- The new required `bitbucketserver.repositoryQuery` setting in [Bitbucket Server external service configuration](https://docs.sourcegraph.com/admin/external_service/bitbucketserver#configuration) allows you to use Bitbucket API repository search queries to select repos to be synced. Existing configurations will be migrate to have it set to `["?visibility=public", "?visibility=private"]` which is equivalent to the previous implicit behaviour that this setting supersedes.
- "Quick configure" buttons for common actions have been added to the config editor for all external services.
- "Quick configure" buttons for common actions have been added to the management console.
- Site-admins now receive an alert every day for the seven days before their license key expires.
- The user menu (in global nav) now lists the user's organizations.
- All users on an instance now see a non-dismissible alert when when there's no license key in use and the limit of free user accounts is exceeded.
- All users will see a dismissible warning about limited search performance and accuracy on when using the sourcegraph/server Docker image with more than 100 repositories enabled.

### Changed

- Indexed searches that time out more consistently report a timeout instead of erroneously saying "No results."
- The symbols sidebar now only shows symbols defined in the current file or directory.
- The dynamic filters on search results pages will now display `lang:` instead of `file:` filters for language/file-extension filter suggestions.
- The default `github.repositoryQuery` of a [GitHub external service configuration](https://docs.sourcegraph.com/admin/external_service/github#configuration) has been changed to `["none"]`. Existing configurations that had this field unset will be migrated to have the previous default explicitly set (`["affiliated", "public"]`).
- The default `gitlab.projectQuery` of a [GitLab external service configuration](https://docs.sourcegraph.com/admin/external_service/gitlab#configuration) has been changed to `["none"]`. Existing configurations that had this field unset will be migrated to have the previous default explicitly set (`["?membership=true"]`).
- The default value of `maxReposToSearch` is now unlimited (was 500).
- The default `github.repositoryQuery` of a [GitHub external service configuration](https://docs.sourcegraph.com/admin/external_service/github#configuration) has been changed to `["none"]` and is now a required field. Existing configurations that had this field unset will be migrated to have the previous default explicitly set (`["affiliated", "public"]`).
- The default `gitlab.projectQuery` of a [GitLab external service configuration](https://docs.sourcegraph.com/admin/external_service/gitlab#configuration) has been changed to `["none"]` and is now a required field. Existing configurations that had this field unset will be migrated to have the previous default explicitly set (`["?membership=true"]`).
- The `bitbucketserver.username` field of a [Bitbucket Server external service configuration](https://docs.sourcegraph.com/admin/external_service/bitbucketserver#configuration) is now **required**. This field is necessary to authenticate with the Bitbucket Server API with either `password` or `token`.
- The settings and account pages for users and organizations are now combined into a single tab.

### Removed

- Removed the option to show saved searches on the Sourcegraph homepage.

### Fixed

- Fixed an issue where the site-admin repositories page `Cloning`, `Not Cloned`, `Needs Index` tabs were very slow on instances with thousands of repositories.
- Fixed an issue where failing to syntax highlight a single file would take down the entire syntax highlighting service.

## 3.2.6

### Fixed

- Fully resolved the search performance regression in v3.2.0, restoring performance of search back to the same levels it was before changes made in v3.2.0.

## 3.2.5

### Fixed

- Fixed a major indexed search performance regression that occurred in v3.2.0. (#3685)

## 3.2.4

### Fixed

- Fixed bundling of the Phabricator integration assets in the Sourcegraph docker image.

## 3.2.3

### Fixed

- Fixed https://github.com/sourcegraph/sourcegraph/issues/3336.
- Clearer error message when a repository sync fails due to the inability to clone a repository.
- Rewrite '@' character in Gitolite repository names to '-', which permits them to be viewable in the UI.

## 3.2.2

### Changed

- When using an external Zoekt instance (specified via the `ZOEKT_HOST` environment variable), sourcegraph/server no longer spins up a redundant internal Zoekt instance.

## 3.2.1

### Fixed

- Jaeger tracing, once enabled, can now be configured via standard [environment variables](https://github.com/jaegertracing/jaeger-client-go/blob/v2.14.0/README.md#environment-variables).
- Fixed an issue where some search and zoekt errors would not be logged.

## 3.2.0

### Added

- Sourcegraph can now automatically use the system's theme.
  To enable, open the user menu in the top right and make sure the theme dropdown is set to "System".
  This is currently supported on macOS Mojave with Safari Technology Preview 68 and later.
- The `github.exclude` setting was added to the [GitHub external service config](https://docs.sourcegraph.com/admin/external_service/github#configuration) to allow excluding repositories yielded by `github.repos` or `github.repositoryQuery` from being synced.

### Changed

- Symbols search is much faster now. After the initial indexing, you can expect code intelligence to be nearly instant no matter the size of your repository.
- Massively reduced the number of code host API requests Sourcegraph performs, which caused rate limiting issues such as slow search result loading to appear.
- The [`corsOrigin`](https://docs.sourcegraph.com/admin/config/site_config) site config property is no longer needed for integration with GitHub, GitLab, etc., via the [Sourcegraph browser extension](https://docs.sourcegraph.com/integration/browser_extension). Only the [Phabricator extension](https://github.com/sourcegraph/phabricator-extension) requires it.

### Fixed

- Fixed a bug where adding a search scope that adds a `repogroup` filter would cause invalid queries if `repogroup:sample` was already part of the query.
- An issue where errors during displaying search results would not be displayed.

### Removed

- The `"updateScheduler2"` experiment is now the default and it's no longer possible to configure.

## 3.1.2

### Added

- The `search.contextLines` setting was added to allow configuration of the number of lines of context to be displayed around search results.

### Changed

- Massively reduced the number of code host API requests Sourcegraph performs, which caused rate limiting issues such as slow search result loading to appear.
- Improved logging in various situations where Sourcegraph would potentially hit code host API rate limits.

### Fixed

- Fixed an issue where search results loading slowly would display a `Cannot read property "lastChild" of undefined` error.

## 3.1.1

### Added

- Query builder toggle (open/closed) state is now retained.

### Fixed

- Fixed an issue where single-term values entered into the "Exact match" field in the query builder were not getting wrapped in quotes.

## 3.1.0

### Added

- Added Docker-specific help text when running the Sourcegraph docker image in an environment with an sufficient open file descriptor limit.
- Added syntax highlighting for Kotlin and Dart.
- Added a management console environment variable to disable HTTPS, see [the docs](https://docs.sourcegraph.com/admin/management_console.md#can-i-disable-https-on-the-management-console) for more information.
- Added `auth.disableUsernameChanges` to critical configuration to prevent users from changing their usernames.
- Site admins can query a user by email address or username from the GraphQL API.
- Added a search query builder to the main search page. Click "Use search query builder" to open the query builder, which is a form with separate inputs for commonly used search keywords.

### Changed

- File match search results now show full repository name if there are results from mirrors on different code hosts (e.g. github.com/sourcegraph/sourcegraph and gitlab.com/sourcegraph/sourcegraph)
- Search queries now use "smart case" by default. Searches are case insensitive unless you use uppercase letters. To explicitly set the case, you can still use the `case` field (e.g. `case:yes`, `case:no`). To explicitly set smart case, use `case:auto`.

### Fixed

- Fixed an issue where the management console would improperly regenerate the TLS cert/key unless `CUSTOM_TLS=true` was set. See the documentation for [how to use your own TLS certificate with the management console](https://docs.sourcegraph.com/admin/management_console.md#how-can-i-use-my-own-tls-certificates-with-the-management-console).

## 3.0.1

### Added

- Symbol search now supports Elixir, Haskell, Kotlin, Scala, and Swift

### Changed

- Significantly optimized how file search suggestions are provided when using indexed search (cluster deployments).
- Both the `sourcegraph/server` image and the [Kubernetes deployment](https://github.com/sourcegraph/deploy-sourcegraph) manifests ship with Postgres `11.1`. For maximum compatibility, however, the minimum supported version remains `9.6`. The upgrade procedure is mostly automated for existing deployments. Please refer to [this page](https://docs.sourcegraph.com/admin/postgres) for detailed instructions.

### Removed

- The deprecated `auth.disableAccessTokens` site config property was removed. Use `auth.accessTokens` instead.
- The `disableBrowserExtension` site config property was removed. [Configure nginx](https://docs.sourcegraph.com/admin/nginx) instead to block clients (if needed).

## 3.0.0

See the changelog entries for 3.0.0 beta releases and our [3.0](https://docs.sourcegraph.com/admin/migration/3_0.md) upgrade guide if you are upgrading from 2.x.

## 3.0.0-beta.4

### Added

- Basic code intelligence for the top 10 programming languages works out of the box without any configuration. [TypeScript/JavaScript](https://sourcegraph.com/extensions/sourcegraph/typescript), [Python](https://sourcegraph.com/extensions/sourcegraph/python), [Java](https://sourcegraph.com/extensions/sourcegraph/java), [Go](https://sourcegraph.com/extensions/sourcegraph/go), [C/C++](https://sourcegraph.com/extensions/sourcegraph/cpp), [Ruby](https://sourcegraph.com/extensions/sourcegraph/ruby), [PHP](https://sourcegraph.com/extensions/sourcegraph/php), [C#](https://sourcegraph.com/extensions/sourcegraph/csharp), [Shell](https://sourcegraph.com/extensions/sourcegraph/shell), and [Scala](https://sourcegraph.com/extensions/sourcegraph/scala) are enabled by default, and you can find more in the [extension registry](https://sourcegraph.com/extensions?query=category%3A"Programming+languages").

## 3.0.0-beta.3

- Fixed an issue where the site admin is redirected to the start page instead of being redirected to the repositories overview page after deleting a repo.

## 3.0.0-beta

### Added

- Repositories can now be queried by a git clone URL through the GraphQL API.
- A new Explore area is linked from the top navigation bar (when the `localStorage.explore=true;location.reload()` feature flag is enabled).
- Authentication via GitHub is now supported. To enable, add an item to the `auth.providers` list with `type: "github"`. By default, GitHub identities must be linked to an existing Sourcegraph user account. To enable new account creation via GitHub, use the `allowSignup` option in the `GitHubConnection` config.
- Authentication via GitLab is now supported. To enable, add an item to the `auth.providers` list with `type: "gitlab"`.
- GitHub repository permissions are supported if authentication via GitHub is enabled. See the
  documentation for the `authorization` field of the `GitHubConnection` configuration.
- The repository settings mirroring page now shows when a repo is next scheduled for an update (requires experiment `"updateScheduler2": "enabled"`).
- Configured repositories are periodically scheduled for updates using a new algorithm. You can disable the new algorithm with the following site configuration: `"experimentalFeatures": { "updateScheduler2": "disabled" }`. If you do so, please file a public issue to describe why you needed to disable it.
- When using HTTP header authentication, [`stripUsernameHeaderPrefix`](https://docs.sourcegraph.com/admin/auth/#username-header-prefixes) field lets an admin specify a prefix to strip from the HTTP auth header when converting the header value to a username.
- Sourcegraph extensions whose package.json contains `"wip": true` are considered [work-in-progress extensions](https://docs.sourcegraph.com/extensions/authoring/publishing#wip-extensions) and are indicated as such to avoid users accidentally using them.
- Information about user survey submissions and a chart showing weekly active users is now displayed on the site admin Overview page.
- A new GraphQL API field `UserEmail.isPrimary` was added that indicates whether an email is the user's primary email.
- The filters bar in the search results page can now display filters from extensions.
- Extensions' `activate` functions now receive a `sourcegraph.ExtensionContext` parameter (i.e., `export function activate(ctx: sourcegraph.ExtensionContext): void { ... }`) to support deactivation and running multiple extensions in the same process.
- Users can now request an Enterprise trial license from the site init page.
- When searching, a filter button `case:yes` will now appear when relevant. This helps discovery and makes it easier to use our case-sensitive search syntax.
- Extensions can now report progress in the UI through the `withProgress()` extension API.
- When calling `editor.setDecorations()`, extensions must now provide an instance of `TextDocumentDecorationType` as first argument. This helps gracefully displaying decorations from several extensions.

### Changed

- The Postgres database backing Sourcegraph has been upgraded from 9.4 to 11.1. Existing Sourcegraph users must conduct an [upgrade procedure](https://docs.sourcegraph.com/admin/postgres_upgrade)
- Code host configuration has moved out of the site config JSON into the "External services" area of the site admin web UI. Sourcegraph instances will automatically perform a one time migration of existing data in the site config JSON. After the migration these keys can be safely deleted from the site config JSON: `awsCodeCommit`, `bitbucketServer`, `github`, `gitlab`, `gitolite`, and `phabricator`.
- Site and user usage statistics are now visible to all users. Previously only site admins (and users, for their own usage statistics) could view this information. The information consists of aggregate counts of actions such as searches, page views, etc.
- The Git blame information shown at the end of a line is now provided by the [Git extras extension](https://sourcegraph.com/extensions/sourcegraph/git-extras). You must add that extension to continue using this feature.
- The `appURL` site configuration option was renamed to `externalURL`.
- The repository and directory pages now show all entries together instead of showing files and (sub)directories separately.
- Extensions no longer can specify titles (in the `title` property in the `package.json` extension manifest). Their extension ID (such as `alice/myextension`) is used.

### Fixed

- Fixed an issue where the site admin License page showed a count of current users, rather than the max number of users over the life of the license.
- Fixed number formatting issues on site admin Overview and Survey Response pages.
- Fixed resolving of git clone URLs with `git+` prefix through the GraphQL API
- Fixed an issue where the graphql Repositories endpoint would order by a field which was not indexed. Times on Sourcegraph.com went from 10s to 200ms.
- Fixed an issue where whitespace was not handled properly in environment variable lists (`SYMBOLS_URL`, `SEARCHER_URL`).
- Fixed an issue where clicking inside the repository popover or clicking "Show more" would dismiss the popover.

### Removed

- The `siteID` site configuration option was removed because it is no longer needed. If you previously specified this in site configuration, a new, random site ID will be generated upon server startup. You can safely remove the existing `siteID` value from your site configuration after upgrading.
- The **Info** panel was removed. The information it presented can be viewed in the hover.
- The top-level `repos.list` site configuration was removed in favour of each code-host's equivalent options,
  now configured via the new _External Services UI_ available at `/site-admin/external-services`. Equivalent options in code hosts configuration:
  - GitHub via [`github.repos`](https://docs.sourcegraph.com/admin/site_config/all#repos-array)
  - Gitlab via [`gitlab.projectQuery`](https://docs.sourcegraph.com/admin/site_config/all#projectquery-array)
  - Phabricator via [`phabricator.repos`](https://docs.sourcegraph.com/admin/site_config/all#phabricator-array)
  - [Other external services](https://docs.sourcegraph.com/admin/repo/add_from_other_external_services)
- Removed the `httpStrictTransportSecurity` site configuration option. Use [nginx configuration](https://docs.sourcegraph.com/admin/nginx) for this instead.
- Removed the `tls.letsencrypt` site configuration option. Use [nginx configuration](https://docs.sourcegraph.com/admin/nginx) for this instead.
- Removed the `tls.cert` and `tls.key` site configuration options. Use [nginx configuration](https://docs.sourcegraph.com/admin/nginx) for this instead.
- Removed the `httpToHttpsRedirect` and `experimentalFeatures.canonicalURLRedireect` site configuration options. Use [nginx configuration](https://docs.sourcegraph.com/admin/nginx) for these instead.
- Sourcegraph no longer requires access to `/var/run/docker.sock`.

## 2.13.6

### Added

- The `/-/editor` endpoint now accepts a `hostname_patterns` URL parameter, which specifies a JSON
  object mapping from hostname to repository name pattern. This serves as a hint to Sourcegraph when
  resolving git clone URLs to repository names. The name pattern is the same style as is used in
  code host configurations. The default value is `{hostname}/{path}`.

## 2.13.5

### Fixed

- Fixed another issue where Sourcegraph would try to fetch more than the allowed number of repositories from AWS CodeCommit.

## 2.13.4

### Changed

- The default for `experimentalFeatures.canonicalURLRedirect` in site config was changed back to `disabled` (to avoid [#807](https://github.com/sourcegraph/sourcegraph/issues/807)).

## 2.13.3

### Fixed

- Fixed an issue that would cause the frontend health check endpoint `/healthz` to not respond. This only impacts Kubernetes deployments.
- Fixed a CORS policy issue that caused requests to be rejected when they come from origins not in our [manifest.json](https://sourcegraph.com/github.com/sourcegraph/sourcegraph/-/blob/browser/src/extension/manifest.spec.json#L72) (i.e. requested via optional permissions by the user).
- Fixed an issue that prevented `repositoryQuery` from working correctly on GitHub enterprise instances.

## 2.13.2

### Fixed

- Fixed an issue where Sourcegraph would try to fetch more than the allowed number of repositories from AWS CodeCommit.

## 2.13.1

### Changed

- The timeout when running `git ls-remote` to determine if a remote url is cloneable has been increased from 5s to 30s.
- Git commands now use [version 2 of the Git wire protocol](https://opensource.googleblog.com/2018/05/introducing-git-protocol-version-2.html), which should speed up certain operations (e.g. `git ls-remote`, `git fetch`) when communicating with a v2 enabled server.

## 2.13.0

### Added

- A new site config option `search.index.enabled` allows toggling on indexed search.
- Search now uses [Sourcegraph extensions](https://docs.sourcegraph.com/extensions) that register `queryTransformer`s.
- GitLab repository permissions are now supported. To enable this, you will need to set the `authz`
  field in the `GitLabConnection` configuration object and ensure that the access token set in the
  `token` field has both `sudo` and `api` scope.

### Changed

- When the `DEPLOY_TYPE` environment variable is incorrectly specified, Sourcegraph now shuts down and logs an error message.
- The `experimentalFeatures.canonicalURLRedirect` site config property now defaults to `enabled`. Set it to `disabled` to disable redirection to the `appURL` from other hosts.
- Updating `maxReposToSearch` site config no longer requires a server restart to take effect.
- The update check page no longer shows an error if you are using an insiders build. Insiders builds will now notify site administrators that updates are available 40 days after the release date of the installed build.
- The `github.repositoryQuery` site config property now accepts arbitrary GitHub repository searches.

### Fixed

- The user account sidebar "Password" link (to the change-password form) is now shown correctly.
- Fixed an issue where GitHub rate limits were underutilized if the remaining
  rate limit dropped below 150.
- Fixed an issue where GraphQL field `elapsedMilliseconds` returned invalid value on empty searches
- Editor extensions now properly search the selection as a literal string, instead of incorrectly using regexp.
- Fixed a bug where editing and deleting global saved searches was not possible.
- In index search, if the search regex produces multiline matches, search results are still processed per line and highlighted correctly.
- Go-To-GitHub and Go-To-GitLab buttons now link to the right branch, line and commit range.
- Go-to-GitHub button links to default branch when no rev is given.
- The close button in the panel header stays located on the top.
- The Phabricator icon is now displayed correctly.
- The view mode button in the BlobPage now shows the correct view mode to switch to.

### Removed

- The experimental feature flag to disable the new repo update scheduler has been removed.
- The `experimentalFeatures.configVars` feature flag was removed.
- The `experimentalFeatures.multipleAuthProviders` feature flag was removed because the feature is now always enabled.
- The following deprecated auth provider configuration properties were removed: `auth.provider`, `auth.saml`, `auth.openIDConnect`, `auth.userIdentityHTTPHeader`, and `auth.allowSignup`. Use `auth.providers` for all auth provider configuration. (If you were still using the deprecated properties and had no `auth.providers` set, all access to your instance will be rejected until you manually set `auth.providers`.)
- The deprecated site configuration properties `search.scopes` and `settings` were removed. Define search scopes and settings in global settings in the site admin area instead of in site configuration.
- The `pendingContents` property has been removed from our GraphQL schema.
- The **Explore** page was replaced with a **Repositories** search link in the top navigation bar.

## 2.12.3

### Fixed

- Fixed an error that prevented users without emails from submitting satisfaction surveys.

## 2.12.2

### Fixed

- Fixed an issue where private GitHub Enterprise repositories were not fetched.

## 2.12.1

### Fixed

- We use GitHub's REST API to query affliated repositories. This API has wider support on older GitHub enterprise versions.
- Fixed an issue that prevented users without email addresses from signing in (https://github.com/sourcegraph/sourcegraph/issues/426).

## 2.12.0

### Changed

- Reduced the size of in-memory data structured used for storing search results. This should reduce the backend memory usage of large result sets.
- Code intelligence is now provided by [Sourcegraph extensions](https://docs.sourcegraph.com/extensions). The extension for each language in the site configuration `langservers` property is automatically enabled.
- Support for multiple authentication providers is now enabled by default. To disable it, set the `experimentalFeatures.multipleAuthProviders` site config option to `"disabled"`. This only applies to Sourcegraph Enterprise.
- When using the `http-header` auth provider, valid auth cookies (from other auth providers that are currently configured or were previously configured) are now respected and will be used for authentication. These auth cookies also take precedence over the `http-header` auth. Previously, the `http-header` auth took precedence.
- Bitbucket Server username configuration is now used to clone repositories if the Bitbucket Server API does not set a username.
- Code discussions: On Sourcegraph.com / when `discussions.abuseProtection` is enabled in the site config, rate limits to thread creation, comment creation, and @mentions are now applied.

### Added

- Search syntax for filtering archived repositories. `archived:no` will exclude archived repositories from search results, `archived:only` will search over archived repositories only. This applies for GitHub and GitLab repositories.
- A Bitbucket Server option to exclude personal repositories in the event that you decide to give an admin-level Bitbucket access token to Sourcegraph and do not want to create a bot account. See https://docs.sourcegraph.com/integration/bitbucket_server#excluding-personal-repositories for more information.
- Site admins can now see when users of their Sourcegraph instance last used it via a code host integration (e.g. Sourcegraph browser extensions). Visit the site admin Analytics page (e.g. https://sourcegraph.example.com/site-admin/analytics) to view this information.
- A new site config option `extensions.allowRemoteExtensions` lets you explicitly specify the remote extensions (from, e.g., Sourcegraph.com) that are allowed.
- Pings now include a total count of user accounts.

### Fixed

- Files with the gitattribute `export-ignore` are no longer excluded for language analysis and search.
- "Discard changes?" confirmation popup doesn't pop up every single time you try to navigate to a new page after editting something in the site settings page anymore.
- Fixed an issue where Git repository URLs would sometimes be logged, potentially containing e.g. basic auth tokens.
- Fixed date formatting on the site admin Analytics page.
- File names of binary and large files are included in search results.

### Removed

- The deprecated environment variables `SRC_SESSION_STORE_REDIS` and `REDIS_MASTER_ENDPOINT` are no longer used to configure alternative redis endpoints. For more information, see "[using external services with Sourcegraph](https://docs.sourcegraph.com/admin/external_services)".

## 2.11.1

### Added

- A new site config option `git.cloneURLToRepositoryName` specifies manual mapping from Git clone URLs to Sourcegraph repository names. This is useful, for example, for Git submodules that have local clone URLs.

### Fixed

- Slack notifications for saved searches have been fixed.

## 2.11.0

### Changed

### Added

- Support for ACME "tls-alpn-01" challenges to obtain LetsEncrypt certificates. Previously Sourcegraph only supported ACME "http-01" challenges which required port 80 to be accessible.
- gitserver periodically removes stale lock files that git can leave behind.
- Commits with empty trees no longer return 404.
- Clients (browser/editor extensions) can now query configuration details from the `ClientConfiguration` GraphQL API.
- The config field `auth.accessTokens.allow` allows or restricts use of access tokens. It can be set to one of three values: "all-users-create" (the default), "none" (all access tokens are disabled), and "site-admin-create" (access tokens are enabled, but only site admins can create new access tokens). The field `auth.disableAccessTokens` is now deprecated in favor of this new field.
- A webhook endpoint now exists to trigger repository updates. For example, `curl -XPOST -H 'Authorization: token $ACCESS_TOKEN' $SOURCEGRAPH_ORIGIN/.api/repos/$REPO_URI/-/refresh`.
- Git submodules entries in the file tree now link to the submodule repository.

### Fixed

- An issue / edge case where the Code Intelligence management admin page would incorrectly show language servers as `Running` when they had been removed from Docker.
- Log level is respected in lsp-proxy logs.
- Fixed an error where text searches could be routed to a faulty search worker.
- Gitolite integration should correctly detect names which Gitolite would consider to be patterns, and not treat them as repositories.
- repo-updater backs off fetches on a repo that's failing to fetch.
- Attempts to add a repo with an empty string for the name are checked for and ignored.
- Fixed an issue where non-site-admin authenticated users could modify global settings (not site configuration), other organizations' settings, and other users' settings.
- Search results are rendered more eagerly, resulting in fewer blank file previews
- An issue where automatic code intelligence would fail to connect to the underlying `lsp` network, leading to `dial tcp: lookup lang on 0.0.0.0:53: no such host` errors.
- More useful error messages from lsp-proxy when a language server can't get a requested revision of a repository.
- Creation of a new user with the same name as an existing organization (and vice versa) is prevented.

### Removed

## 2.10.5

### Fixed

- Slack notifications for saved searches have been fixed.

## 2.10.4

### Fixed

- Fixed an issue that caused the frontend to return a HTTP 500 and log an error message like:
  ```
  lvl=eror msg="ui HTTP handler error response" method=GET status_code=500 error="Post http://127.0.0.1:3182/repo-lookup: context canceled"
  ```

## 2.10.3

### Fixed

- The SAML AuthnRequest signature when using HTTP redirect binding is now computed using a URL query string with correct ordering of parameters. Previously, the ordering was incorrect and caused errors when the IdP was configured to check the signature in the AuthnRequest.

## 2.10.2

### Fixed

- SAML IdP-initiated login previously failed with the IdP set a RelayState value. This now works.

## 2.10.1

### Changed

- Most `experimentalFeatures` in the site configuration now respond to configuration changes live, without requiring a server restart. As usual, you will be prompted for a restart after saving your configuration changes if one is required.
- Gravatar image avatars are no longer displayed for committers.

## 2.10.0

### Changed

- In the file tree, if a directory that contains only a single directory is expanded, its child directory is now expanded automatically.

### Fixed

- Fixed an issue where `sourcegraph/server` would not start code intelligence containers properly when the `sourcegraph/server` container was shut down non-gracefully.
- Fixed an issue where the file tree would return an error when navigating between repositories.

## 2.9.4

### Changed

- Repo-updater has a new and improved scheduler for periodic repo fetches. If you have problems with it, you can revert to the old behavior by adding `"experimentalFeatures": { "updateScheduler": "disabled" }` to your `config.json`.
- A once-off migration will run changing the layout of cloned repos on disk. This should only affect installations created January 2018 or before. There should be no user visible changes.
- Experimental feature flag "updateScheduler" enables a smarter and less spammy algorithm for automatic repository updates.
- It is no longer possible to disable code intelligence by unsetting the LSP_PROXY environment variable. Instead, code intelligence can be disabled per language on the site admin page (e.g. https://sourcegraph.example.com/site-admin/code-intelligence).
- Bitbucket API requests made by Sourcegraph are now under a self-enforced API rate limit (since Bitbucket Server does not have a concept of rate limiting yet). This will reduce any chance of Sourcegraph slowing down or causing trouble for Bitbucket Server instances connected to it. The limits are: 7,200 total requests/hr, with a bucket size / maximum burst size of 500 requests.
- Global, org, and user settings are now validated against the schema, so invalid settings will be shown in the settings editor with a red squiggly line.
- The `http-header` auth provider now supports being used with other auth providers (still only when `experimentalFeatures.multipleAuthProviders` is `true`).
- Periodic fetches of Gitolite-hosted repositories are now handled internally by repo-updater.

### Added

- The `log.sentry.dsn` field in the site config makes Sourcegraph log application errors to a Sentry instance.
- Two new repository page hotkeys were added: <kbd>r</kbd> to open the repositories menu and <kbd>v</kbd> to open the revision selector.
- Repositories are periodically (~45 days) recloned from the codehost. The codehost can be relied on to give an efficient packing. This is an alternative to running a memory and CPU intensive git gc and git prune.
- The `auth.sessionExpiry` field sets the session expiration age in seconds (defaults to 90 days).

### Fixed

- Fixed a bug in the API console that caused it to display as a blank page in some cases.
- Fixed cases where GitHub rate limit wasn't being respected.
- Fixed a bug where scrolling in references, history, etc. file panels was not possible in Firefox.
- Fixed cases where gitserver directory structure migration could fail/crash.
- Fixed "Generate access token" link on user settings page. Previously, this link would 404.
- Fixed a bug where the search query was not updated in the search bar when searching from the homepage.
- Fixed a possible crash in github-proxy.
- Fixed a bug where file matching for diff search was case sensitive by default.

### Removed

- `SOURCEGRAPH_CONFIG` environment variable has been removed. Site configuration is always read from and written to disk. You can configure the location by providing `SOURCEGRAPH_CONFIG_FILE`. The default path is `/etc/sourcegraph/config.json`.

## 2.9.3

### Changed

- The search results page will merge duplicated lines of context.
- The following deprecated site configuration properties have been removed: `github[].preemptivelyClone`, `gitOriginMap`, `phabricatorURL`, `githubPersonalAccessToken`, `githubEnterpriseURL`, `githubEnterpriseCert`, and `githubEnterpriseAccessToken`.
- The `settings` field in the site config file is deprecated and will not be supported in a future release. Site admins should move those settings (if any) to global settings (in the site admin UI). Global settings are preferred to site config file settings because the former can be applied without needing to restart/redeploy the Sourcegraph server or cluster.

### Fixed

- Fixed a goroutine leak which occurs when search requests are canceled.
- Console output should have fewer spurious line breaks.
- Fixed an issue where it was not possible to override the `StrictHostKeyChecking` SSH option in the SSH configuration.
- Cross-repository code intelligence indexing for non-Go languages is now working again (originally broken in 2.9.2).

## 2.9.1

### Fixed

- Fixed an issue where saving an organization's configuration would hang indefinitely.

## 2.9.0

### Changed

- Hover tooltips were rewritten to fix a couple of issues and are now much more robust, received a new design and show more information.
- The `max:` search flag was renamed to `count:` in 2.8.8, but for backward compatibility `max:` has been added back as a deprecated alias for `count:`.
- Drastically improved the performance / load time of the Code Intelligence site admin page.

### Added

- The site admin code intelligence page now displays an error or reason whenever language servers are unable to be managed from the UI or Sourcegraph API.
- The ability to directly specify the root import path of a repository via `.sourcegraph/config.json` in the repo root, instead of relying on the heuristics of the Go language server to detect it.

### Fixed

- Configuring Bitbucket Server now correctly suppresses the the toast message "Configure repositories and code hosts to add to Sourcegraph."
- A bug where canonical import path comments would not be detected by the Go language server's heuristics under `cmd/` folders.
- Fixed an issue where a repository would only be refreshed on demand by certain user actions (such as a page reload) and would otherwise not be updated when expected.
- If a code host returned a repository-not-found or unauthorized error (to `repo-updater`) for a repository that previously was known to Sourcegraph, then in some cases a misleading "Empty repository" screen was shown. Now the repository is displayed as though it still existed, using cached data; site admins must explicitly delete repositories on Sourcegraph after they have been deleted on the code host.
- Improved handling of GitHub API rate limit exhaustion cases. Cached repository metadata and Git data will be used to provide full functionality during this time, and log messages are more informative. Previously, in some cases, repositories would become inaccessible.
- Fixed an issue where indexed search would sometimes not indicate that there were more results to show for a given file.
- Fixed an issue where the code intelligence admin page would never finish loading language servers.

## 2.9.0-pre0

### Changed

- Search scopes have been consolidated into the "Filters" bar on the search results page.
- Usernames and organization names of up to 255 characters are allowed. Previously the max length was 38.

### Fixed

- The target commit ID of a Git tag object (i.e., not lightweight Git tag refs) is now dereferenced correctly. Previously the tag object's OID was given.
- Fixed an issue where AWS Code Commit would hit the rate limit.
- Fixed an issue where dismissing the search suggestions dropdown did not unfocus previously highlighted suggestions.
- Fixed an issue where search suggestions would appear twice.
- Indexed searches now return partial results if they timeout.
- Git repositories with files whose paths contain `.git` path components are now usable (via indexed and non-indexed search and code intelligence). These corrupt repositories are rare and generally were created by converting some other VCS repository to Git (the Git CLI will forbid creation of such paths).
- Various diff search performance improvements and bug fixes.
- New Phabricator extension versions would used cached stylesheets instead of the upgraded version.
- Fixed an issue where hovers would show an error for Rust and C/C++ files.

### Added

- The `sourcegraph/server` container now emits the most recent log message when redis terminates to make it easier to debug why redis stopped.
- Organization invites (which allow users to invite other users to join organizations) are significantly improved. A new accept-invitation page was added.
- The new help popover allows users to easily file issues in the Sourcegraph public issue tracker and view documentation.
- An issue where Java files would be highlighted incorrectly if they contained JavaDoc blocks with an uneven number of opening/closing `*`s.

### Removed

- The `secretKey` site configuration value is no longer needed. It was only used for generating tokens for inviting a user to an organization. The invitation is now stored in the database associated with the recipient, so a secret token is no longer needed.
- The `experimentalFeatures.searchTimeoutParameter` site configuration value has been removed. It defaulted to `enabled` in 2.8 and it is no longer possible to disable.

### Added

- Syntax highlighting for:
  - TOML files (including Go `Gopkg.lock` and Rust `Cargo.lock` files).
  - Rust files.
  - GraphQL files.
  - Protobuf files.
  - `.editorconfig` files.

## 2.8.9

### Changed

- The "invite user" site admin page was moved to a sub-page of the users page (`/site-admin/users/new`).
- It is now possible for a site admin to create a new user without providing an email address.

### Fixed

- Checks for whether a repo is cloned will no longer exhaust open file pools over time.

### Added

- The Phabricator extension shows code intelligence status and supports enabling / disabling code intelligence for files.

## 2.8.8

### Changed

- Queries for repositories (in the explore, site admin repositories, and repository header dropdown) are matched on case-insensitive substrings, not using fuzzy matching logic.
- HTTP Authorization headers with an unrecognized scheme are ignored; they no longer cause the HTTP request to be rejected with HTTP 401 Unauthorized and an "Invalid Authorization header." error.
- Renamed the `max` search flag to `count`. Searches that specify `count:` will fetch at least that number of results, or the full result set.
- Bumped `lsp-proxy`'s `initialize` timeout to 3 minutes for every language.
- Search results are now sorted by repository and file name.
- More easily accessible "Show more" button at the top of the search results page.
- Results from user satisfaction surveys are now always hosted locally and visible to admins. The `"experimentalFeatures": { "hostSurveysLocally" }` config option has been deprecated.
- If the OpenID Connect authentication provider reports that a user's email address is not verified, the authentication attempt will fail.

### Fixed

- Fixed an issue where the search results page would not update its title.
- The session cookie name is now `sgs` (not `sg-session`) so that Sourcegraph 2.7 and Sourcegraph 2.8 can be run side-by-side temporarily during a rolling update without clearing each other's session cookies.
- Fixed the default hostnames of the C# and R language servers
- Fixed an issue where deleting an organization prevented the creation of organizations with the name of the deleted organization.
- Non-UTF8 encoded files (e.g. ISO-8859-1/Latin1, UTF16, etc) are now displayed as text properly rather than being detected as binary files.
- Improved error message when lsp-proxy's initalize timeout occurs
- Fixed compatibility issues and added [instructions for using Microsoft ADFS 2.1 and 3.0 for SAML authentication](https://docs.sourcegraph.com/admin/auth/saml_with_microsoft_adfs).
- Fixed an issue where external accounts associated with deleted user accounts would still be returned by the GraphQL API. This caused the site admin external accounts page to fail to render in some cases.
- Significantly reduced the number of code host requests for non github.com or gitlab.com repositories.

### Added

- The repository revisions popover now shows the target commit's last-committed/authored date for branches and tags.
- Setting the env var `INSECURE_SAML_LOG_TRACES=1` on the server (or the `sourcegraph-frontend` pod in Kubernetes) causes all SAML requests and responses to be logged, which helps with debugging SAML.
- Site admins can now view user satisfaction surveys grouped by user, in addition to chronological order, and aggregate summary values (including the average score and the net promoter score over the last 30 days) are now displayed.
- The site admin overview page displays the site ID, the primary admin email, and premium feature usage information.
- Added Haskell as an experimental language server on the code intelligence admin page.

## 2.8.0

### Changed

- `gitMaxConcurrentClones` now also limits the concurrency of updates to repos in addition to the initial clone.
- In the GraphQL API, `site.users` has been renamed to `users`, `site.orgs` has been renamed to `organizations`, and `site.repositories` has been renamed to `repositories`.
- An authentication provider must be set in site configuration (see [authentication provider documentation](https://docs.sourcegraph.com/admin/auth)). Previously the server defaulted to builtin auth if none was set.
- If a process dies inside the Sourcegraph container the whole container will shut down. We suggest operators configure a [Docker Restart Policy](https://docs.docker.com/config/containers/start-containers-automatically/#restart-policy-details) or a [Kubernetes Restart Policy](https://kubernetes.io/docs/concepts/workloads/pods/pod-lifecycle/#restart-policy). Previously the container would operate in a degraded mode if a process died.
- Changes to the `auth.public` site config are applied immediately in `sourcegraph/server` (no restart needed).
- The new search timeout behavior is now enabled by default. Set `"experimentalFeatures": {"searchTimeoutParameter": "disabled"}` in site config to disable it.
- Search includes files up to 1MB (previous limit was 512KB for unindexed search and 128KB for indexed search).
- Usernames and email addresses reported by OpenID Connect and SAML auth providers are now trusted, and users will sign into existing Sourcegraph accounts that match on the auth provider's reported username or email.
- The repository sidebar file tree is much, much faster on massive repositories (200,000+ files)
- The SAML authentication provider was significantly improved. Users who were signed in using SAML previously will need to reauthenticate via SAML next time they visit Sourcegraph.
- The SAML `serviceProviderCertificate` and `serviceProviderPrivateKey` site config properties are now optional.

### Fixed

- Fixed an issue where Index Search status page failed to render.
- User data on the site admin Analytics page is now paginated, filterable by a user's recent activity, and searchable.
- The link to the root of a repository in the repository header now preserves the revision you're currently viewing.
- When using the `http-header` auth provider, signin/signup/signout links are now hidden.
- Repository paths beginning with `go/` are no longer reservered by Sourcegraph.
- Interpret `X-Forwarded-Proto` HTTP header when `httpToHttpsRedirect` is set to `load-balanced`.
- Deleting a user account no longer prevents the creation of a new user account with the same username and/or association with authentication provider account (SAML/OpenID/etc.)
- It is now possible for a user to verify an email address that was previously associated with now-deleted user account.
- Diff searches over empty repositories no longer fail (this was not an issue for Sourcegraph cluster deployments).
- Stray `tmp_pack_*` files from interrupted fetches should now go away.
- When multiple `repo:` tokens match the same repo, process @revspec requirements from all of them, not just the first one in the search.

### Removed

- The `ssoUserHeader` site config property (deprecated since January 2018) has been removed. The functionality was moved to the `http-header` authentication provider.
- The experiment flag `showMissingReposEnabled`, which defaulted to enabled, has been removed so it is no longer possible to disable this feature.
- Event-level telemetry has been completely removed from self-hosted Sourcegraph instances. As a result, the `disableTelemetry` site configuration option has been deprecated. The new site-admin Pings page clarifies the only high-level telemetry being sent to Sourcegraph.com.
- The deprecated `adminUsernames` site config property (deprecated since January 2018) has been removed because it is no longer necessary. Site admins can designate other users as site admins in the site admin area, and the first user to sign into a new instance always becomes a site admin (even when using an external authentication provider).

### Added

- The new repository contributors page (linked from the repository homepage) displays the top Git commit authors in a repository, with filtering options.
- Custom language servers in the site config may now specify a `metadata` property containing things like homepage/docs/issues URLs for the language server project, as well as whether or not the language server should be considered experimental (not ready for prime-time). This `metadata` will be displayed in the UI to better communicate the status of a language server project.
- Access tokens now have scopes (which define the set of operations they permit). All access tokens still provide full control of all resources associated with the user account (the `user:all` scope, which is now explicitly displayed).
- The new access token scope `site-admin:sudo` allows the holder to perform any action as any other user. Only site admins may create this token.
- Links to Sourcegraph's changelog have been added to the site admin Updates page and update alert.
- If the site configuration is invalid or uses deprecated properties, a global alert will be shown to all site admins.
- There is now a code intelligence status indicator when viewing files. It contains information about the capabailities of the language server that is providing code intelligence for the file.
- Java code intelligence can now be enabled for repositories that aren't automatically supported using a
  `javaconfig.json` file. For Gradle plugins, this file can be generated using
  the [Javaconfig Gradle plugin](https://docs.sourcegraph.com/extensions/language_servers/java#gradle-execution).
- The new `auth.providers` site config is an array of authentication provider objects. Currently only 1 auth provider is supported. The singular `auth.provider` is deprecated.
- Users authenticated with OpenID Connect are now able to sign out of Sourcegraph (if the provider supports token revocation or the end-session endpoint).
- Users can now specify the number of days, weeks, and months of site activity to query through the GraphQL API.
- Added 14 new experimental language servers on the code intelligence admin page.
- Added `httpStrictTransportSecurity` site configuration option to customize the Strict-Transport-Security HTTP header. It defaults to `max-age=31536000` (one year).
- Added `nameIDFormat` in the `saml` auth provider to set the SAML NameID format. The default changed from transient to persistent.
- (This feature has been removed.) Experimental env var expansion in site config JSON: set `SOURCEGRAPH_EXPAND_CONFIG_VARS=1` to replace `${var}` or `$var` (based on environment variables) in any string value in site config JSON (except for JSON object property names).
- The new (optional) SAML `serviceProviderIssuer` site config property (in an `auth.providers` array entry with `{"type":"saml", ...}`) allows customizing the SAML Service Provider issuer name.
- The site admin area now has an "Auth" section that shows the enabled authentication provider(s) and users' external accounts.

## 2.7.6

### Fixed

- If a user's account is deleted, session cookies for that user are no longer considered valid.

## 2.7.5

### Changed

- When deploying Sourcegraph to Kubernetes, RBAC is now used by default. Most Kubernetes clusters require it. See the Kubernetes installation instructions for more information (including disabling if needed).
- Increased git ssh connection timeout to 30s from 7s.
- The Phabricator integration no longer requires staging areas, but using them is still recommended because it improves performance.

### Fixed

- Fixed an issue where language servers that were not enabled would display the "Restart" button in the Code Intelligence management panel.
- Fixed an issue where the "Update" button in the Code Intelligence management panel would be displayed inconsistently.
- Fixed an issue where toggling a dynamic search scope would not also remove `@rev` (if specified)
- Fixed an issue where where modes that can only be determined by the full filename (not just the file extension) of a path weren't supported (Dockerfiles are the first example of this).
- Fixed an issue where the GraphiQL console failed when variables are specified.
- Indexed search no longer maintains its own git clones. For Kubernetes cluster deployments, this significantly reduces disk size requirements for the indexed-search pod.
- Fixed an issue where language server Docker containers would not be automatically restarted if they crashed (`sourcegraph/server` only).
- Fixed an issue where if the first user on a site authenticated via SSO, the site would remain stuck in uninitialized mode.

### Added

- More detailed progress information is displayed on pages that are waiting for repositories to clone.
- Admins can now see charts with daily, weekly, and monthly unique user counts by visiting the site-admin Analytics page.
- Admins can now host and see results from Sourcegraph user satisfaction surveys locally by setting the `"experimentalFeatures": { "hostSurveysLocally": "enabled"}` site config option. This feature will be enabled for all instances once stable.
- Access tokens are now supported for all authentication providers (including OpenID Connect and SAML, which were previously not supported).
- The new `motd` setting (in global, organization, and user settings) displays specified messages at the top of all pages.
- Site admins may now view all access tokens site-wide (for all users) and revoke tokens from the new access tokens page in the site admin area.

## 2.7.0

### Changed

- Missing repositories no longer appear as search results. Instead, a count of repositories that were not found is displayed above the search results. Hovering over the count will reveal the names of the missing repositories.
- "Show more" on the search results page will now reveal results that have already been fetched (if such results exist) without needing to do a new query.
- The bottom panel (on a file) now shows more tabs, including docstrings, multiple definitions, references (as before), external references grouped by repository, implementations (if supported by the language server), and file history.
- The repository sidebar file tree is much faster on massive repositories (200,000+ files)

### Fixed

- Searches no longer block if the index is unavailable (e.g. after the index pod restarts). Instead, it respects the normal search timeout and reports the situation to the user if the index is not yet available.
- Repository results are no longer returned for filters that are not supported (e.g. if `file:` is part of the search query)
- Fixed an issue where file tree elements may be scrolled out of view on page load.
- Fixed an issue that caused "Could not ensure repository updated" log messages when trying to update a large number of repositories from gitolite.
- When using an HTTP authentication proxy (`"auth.provider": "http-header"`), usernames are now properly normalized (special characters including `.` replaced with `-`). This fixes an issue preventing users from signing in if their username contained these special characters.
- Fixed an issue where the site-admin Updates page would incorrectly report that update checking was turned off when `telemetryDisabled` was set, even as it continued to report new updates.
- `repo:` filters that match multiple repositories and contain a revision specifier now correctly return partial results even if some of the matching repositories don't have a matching revision.
- Removed hardcoded list of supported languages for code intelligence. Any language can work now and support is determined from the server response.
- Fixed an issue where modifying `config.json` on disk would not correctly mark the server as needing a restart.
- Fixed an issue where certain diff searches (with very sparse matches in a repository's history) would incorrectly report no results found.
- Fixed an issue where the `langservers` field in the site-configuration didn't require both the `language` and `address` field to be specified for each entry

### Added

- Users (and site admins) may now create and manage access tokens to authenticate API clients. The site config `auth.disableAccessTokens` (renamed to `auth.accessTokens` in 2.11) disables this new feature. Access tokens are currently only supported when using the `builtin` and `http-header` authentication providers (not OpenID Connect or SAML).
- User and site admin management capabilities for user email addresses are improved.
- The user and organization management UI has been greatly improved. Site admins may now administer all organizations (even those they aren't a member of) and may edit profile info and configuration for all users.
- If SSO is enabled (via OpenID Connect or SAML) and the SSO system provides user avatar images and/or display names, those are now used by Sourcegraph.
- Enable new search timeout behavior by setting `"experimentalFeatures": { "searchTimeoutParameter": "enabled"}` in your site config.
  - Adds a new `timeout:` parameter to customize the timeout for searches. It defaults to 10s and may not be set higher than 1m.
  - The value of the `timeout:` parameter is a string that can be parsed by [time.Duration](https://golang.org/pkg/time/#ParseDuration) (e.g. "100ms", "2s").
  - When `timeout:` is not provided, search optimizes for retuning results as soon as possible and will include slower kinds of results (e.g. symbols) only if they are found quickly.
  - When `timeout:` is provided, all result kinds are given the full timeout to complete.
- A new user settings tokens page was added that allows users to obtain a token that they can use to authenticate to the Sourcegraph API.
- Code intelligence indexes are now built for all repositories in the background, regardless of whether or not they are visited directly by a user.
- Language servers are now automatically enabled when visiting a repository. For example, visiting a Go repository will now automatically download and run the relevant Docker container for Go code intelligence.
  - This change only affects when Sourcegraph is deployed using the `sourcegraph/server` Docker image (not using Kubernetes).
  - You will need to use the new `docker run` command at https://docs.sourcegraph.com/#quick-install in order for this feature to be enabled. Otherwise, you will receive errors in the log about `/var/run/docker.sock` and things will work just as they did before. See https://docs.sourcegraph.com/extensions/language_servers for more information.
- The site admin Analytics page will now display the number of "Code Intelligence" actions each user has made, including hovers, jump to definitions, and find references, on the Sourcegraph webapp or in a code host integration or extension.
- An experimental cross repository jump to definition which consults the OSS index on Sourcegraph.com. This is disabled by default; use `"experimentalFeatures": { "jumpToDefOSSIndex": "enabled" }` in your site configuration to enable it.
- Users can now view Git branches, tags, and commits, and compare Git branches and revisions on Sourcegraph. (The code host icon in the header takes you to the commit on the code host.)
- A new admin panel allows you to view and manage language servers. For Docker deployments, it allows you to enable/disable/update/restart language servers at the click of a button. For cluster deployments, it shows the current status of language servers.
- Users can now tweet their feedback about Sourcegraph when clicking on the feedback smiley located in the navbar and filling out a Twitter feedback form.
- A new button in the repository header toggles on/off the Git history panel for the current file.

## 2.6.8

### Bug fixes

- Searches of `type:repo` now work correctly with "Show more" and the `max` parameter.
- Fixes an issue where the server would crash if the DB was not available upon startup.

## 2.6.7

### Added

- The duration that the frontend waits for the PostgreSQL database to become available is now configurable with the `DB_STARTUP_TIMEOUT` env var (the value is any valid Go duration string).
- Dynamic search filters now suggest exclusions of Go test files, vendored files and node_modules files.

## 2.6.6

### Added

- Authentication to Bitbucket Server using username-password credentials is now supported (in the `bitbucketServer` site config `username`/`password` options), for servers running Bitbucket Server version 2.4 and older (which don't support personal access tokens).

## 2.6.5

### Added

- The externally accessible URL path `/healthz` performs a basic application health check, returning HTTP 200 on success and HTTP 500 on failure.

### Behavior changes

- Read-only forks on GitHub are no longer synced by default. If you want to add a readonly fork, navigate directly to the repository page on Sourcegraph to add it (e.g. https://sourcegraph.mycompany.internal/github.com/owner/repo). This prevents your repositories list from being cluttered with a large number of private forks of a private repository that you have access to. One notable example is https://github.com/EpicGames/UnrealEngine.
- SAML cookies now expire after 90 days. The previous behavior was every 1 hour, which was unintentionally low.

## 2.6.4

### Added

- Improve search timeout error messages
- Performance improvements for searching regular expressions that do not start with a literal.

## 2.6.3

### Bug fixes

- Symbol results are now only returned for searches that contain `type:symbol`

## 2.6.2

### Added

- More detailed logging to help diagnose errors with third-party authentication providers.
- Anchors (such as `#my-section`) in rendered Markdown files are now supported.
- Instrumentation section for admins. For each service we expose pprof, prometheus metrics and traces.

### Bug fixes

- Applies a 1s timeout to symbol search if invoked without specifying `type:` to not block plain text results. No change of behaviour if `type:symbol` is given explicitly.
- Only show line wrap toggle for code-view-rendered files.

## 2.6.1

### Bug fixes

- Fixes a bug where typing in the search query field would modify the expanded state of file search results.
- Fixes a bug where new logins via OpenID Connect would fail with the error `SSO error: ID Token verification failed`.

## 2.6.0

### Added

- Support for [Bitbucket Server](https://www.atlassian.com/software/bitbucket/server) as a codehost. Configure via the `bitbucketServer` site config field.
- Prometheus gauges for git clone queue depth (`src_gitserver_clone_queue`) and git ls-remote queue depth (`src_gitserver_lsremote_queue`).
- Slack notifications for saved searches may now be added for individual users (not just organizations).
- The new search filter `lang:` filters results by programming language (example: `foo lang:go` or `foo -lang:clojure`).
- Dynamic filters: filters generated from your search results to help refine your results.
- Search queries that consist only of `file:` now show files whose path matches the filters (instead of no results).
- Sourcegraph now automatically detects basic `$GOPATH` configurations found in `.envrc` files in the root of repositories.
- You can now configure the effective `$GOPATH`s of a repository by adding a `.sourcegraph/config.json` file to your repository with the contents `{"go": {"GOPATH": ["mygopath"]}}`.
- A new `"blacklistGoGet": ["mydomain.org,myseconddomain.com"]` offers users a quick escape hatch in the event that Sourcegraph is making unwanted `go get` or `git clone` requests to their website due to incorrectly-configured monorepos. Most users will never use this option.
- Search suggestions and results now include symbol results. The new filter `type:symbol` causes only symbol results to be shown.
  Additionally, symbols for a repository can be browsed in the new symbols sidebar.
- You can now expand and collapse all items on a search results page or selectively expand and collapse individual items.

### Configuration changes

- Reduced the `gitMaxConcurrentClones` site config option's default value from 100 to 5, to help prevent too many concurrent clones from causing issues on code hosts.
- Changes to some site configuration options are now automatically detected and no longer require a server restart. After hitting Save in the UI, you will be informed if a server restart is required, per usual.
- Saved search notifications are now only sent to the owner of a saved search (all of an organization's members for an organization-level saved search, or a single user for a user-level saved search). The `notifyUsers` and `notifyOrganizations` properties underneath `search.savedQueries` have been removed.
- Slack webhook URLs are now defined in user/organization JSON settings, not on the organization profile page. Previously defined organization Slack webhook URLs are automatically migrated to the organization's JSON settings.
- The "unlimited" value for `maxReposToSearch` is now `-1` instead of `0`, and `0` now means to use the default.
- `auth.provider` must be set (`builtin`, `openidconnect`, `saml`, `http-header`, etc.) to configure an authentication provider. Previously you could just set the detailed configuration property (`"auth.openIDConnect": {...}`, etc.) and it would implicitly enable that authentication provider.
- The `autoRepoAdd` site configuration property was removed. Site admins can add repositories via site configuration.

### Bug fixes

- Only cross reference index enabled repositories.
- Fixed an issue where search would return results with empty file contents for matches in submodules with indexing enabled. Searching over submodules is not supported yet, so these (empty) results have been removed.
- Fixed an issue where match highlighting would be incorrect on lines that contained multibyte characters.
- Fixed an issue where search suggestions would always link to master (and 404) even if the file only existed on a branch. Now suggestions always link to the revision that is being searched over.
- Fixed an issue where all file and repository links on the search results page (for all search results types) would always link to master branch, even if the results only existed in another branch. Now search results links always link to the revision that is being searched over.
- The first user to sign up for a (not-yet-initialized) server is made the site admin, even if they signed up using SSO. Previously if the first user signed up using SSO, they would not be a site admin and no site admin could be created.
- Fixed an issue where our code intelligence archive cache (in `lsp-proxy`) would not evict items from the disk. This would lead to disks running out of free space.

## 2.5.16, 2.5.17

- Version bump to keep deployment variants in sync.

## 2.5.15

### Bug fixes

- Fixed issue where a Sourcegraph cluster would incorrectly show "An update is available".
- Fixed Phabricator links to repositories
- Searches over a single repository are now less likely to immediately time out the first time they are searched.
- Fixed a bug where `auth.provider == "http-header"` would incorrectly require builtin authentication / block site access when `auth.public == "false"`.

### Phabricator Integration Changes

We now display a "View on Phabricator" link rather than a "View on other code host" link if you are using Phabricator and hosting on GitHub or another code host with a UI. Commit links also will point to Phabricator.

### Improvements to SAML authentication

You may now optionally provide the SAML Identity Provider metadata XML file contents directly, with the `auth.saml` `identityProviderMetadata` site configuration property. (Previously, you needed to specify the URL where that XML file was available; that is still possible and is more common.) The new option is useful for organizations whose SAML metadata is not web-accessible or while testing SAML metadata configuration changes.

## 2.5.13

### Improvements to builtin authentication

When using `auth.provider == "builtin"`, two new important changes mean that a Sourcegraph server will be locked down and only accessible to users who are invited by an admin user (previously, we advised users to place their own auth proxy in front of Sourcegraph servers).

1.  When `auth.provider == "builtin"` Sourcegraph will now by default require an admin to invite users instead of allowing anyone who can visit the site to sign up. Set `auth.allowSignup == true` to retain the old behavior of allowing anyone who can access the site to signup.
2.  When `auth.provider == "builtin"`, Sourcegraph will now respects a new `auth.public` site configuration option (default value: `false`). When `auth.public == false`, Sourcegraph will not allow anyone to access the site unless they have an account and are signed in.

## 2.4.3

### Added

- Code Intelligence support
- Custom links to code hosts with the `links:` config options in `repos.list`

### Changed

- Search by file path enabled by default

## 2.4.2

### Added

- Repository settings mirror/cloning diagnostics page

### Changed

- Repositories added from GitHub are no longer enabled by default. The site admin UI for enabling/disabling repositories is improved.

## 2.4.0

### Added

- Search files by name by including `type:path` in a search query
- Global alerts for configuration-needed and cloning-in-progress
- Better list interfaces for repositories, users, organizations, and threads
- Users can change their own password in settings
- Repository groups can now be specified in settings by site admins, organizations, and users. Then `repogroup:foo` in a search query will search over only those repositories specified for the `foo` repository group.

### Changed

- Log messages are much quieter by default

## 2.3.11

### Added

- Added site admin updates page and update checking
- Added site admin telemetry page

### Changed

- Enhanced site admin panel
- Changed repo- and SSO-related site config property names to be consistent, updated documentation

## 2.3.10

### Added

- Online site configuration editing and reloading

### Changed

- Site admins are now configured in the site admin area instead of in the `adminUsernames` config key or `ADMIN_USERNAMES` env var. Users specified in those deprecated configs will be designated as site admins in the database upon server startup until those configs are removed in a future release.

## 2.3.9

### Fixed

- An issue that prevented creation and deletion of saved queries

## 2.3.8

### Added

- Built-in authentication: you can now sign up without an SSO provider.
- Faster default branch code search via indexing.

### Fixed

- Many performance improvements to search.
- Much log spam has been eliminated.

### Changed

- We optionally read `SOURCEGRAPH_CONFIG` from `$DATA_DIR/config.json`.
- SSH key required to clone repositories from GitHub Enterprise when using a self-signed certificate.

## 0.3 - 13 December 2017

The last version without a CHANGELOG.<|MERGE_RESOLUTION|>--- conflicted
+++ resolved
@@ -17,7 +17,7 @@
 
 ### Added
 
--
+- Added support for determining the network address of each shard in the sharded statefulsets based on replica counts in the sourcegraph-frontend service. This is achieved by updating the existing environment variables (`SEARCHER_URL`, `SYMBOLS_URL`, `INDEXED_SEARCH_SERVERS`, `SRC_GIT_SERVERS`) with the respective replica count number. [#45862](https://github.com/sourcegraph/sourcegraph/pull/45862)
 
 ### Changed
 
@@ -37,12 +37,8 @@
 
 - Added a button "Reindex now" to the index status page. Admins can now force an immediate reindex of a repository. [#45533](https://github.com/sourcegraph/sourcegraph/pull/45533)
 - Added an option "Unlock user" to the actions dropdown on the Site Admin Users page. Admins can unlock user accounts that wer locked after too many sign-in attempts. [#45650](https://github.com/sourcegraph/sourcegraph/pull/45650)
-<<<<<<< HEAD
 - Templates for certain emails sent by Sourcegraph are now configurable via `email.templates` in site configuration. [#45671](https://github.com/sourcegraph/sourcegraph/pull/45671)
-- Added support for determining the network address of each shard in the sharded statefulsets based on replica counts in the sourcegraph-frontend service. This is achieved by updating the existing environment variables (`SEARCHER_URL`, `SYMBOLS_URL`, `INDEXED_SEARCH_SERVERS`, `SRC_GIT_SERVERS`) with the respective replica count number. [#45862](https://github.com/sourcegraph/sourcegraph/pull/45862)
-=======
 - Templates for certain emails sent by Sourcegraph are now configurable via `email.templates` in site configuration. [#45671](https://github.com/sourcegraph/sourcegraph/pull/45671), [#46085](https://github.com/sourcegraph/sourcegraph/pull/46085)
->>>>>>> c3d8acce
 - Keyboard navigation for search results is now enabled by default. Use Arrow Up/Down keys to navigate between search results, Arrow Left/Right to collapse and expand file matches, Enter to open the search result in the current tab, Ctrl/Cmd+Enter to open the result in a separate tab, / to refocus the search input, and Ctrl/Cmd+Arrow Down to jump from the search input to the first result. Arrow Left/Down/Up/Right in previous examples can be substituted with h/j/k/l for Vim-style bindings. Keyboard navigation can be disabled by creating the `search-results-keyboard-navigation` feature flag and setting it to false. [#45890](https://github.com/sourcegraph/sourcegraph/pull/45890)
 - Added support for receiving GitLab webhook `push` events. [#45856](https://github.com/sourcegraph/sourcegraph/pull/45856)
 - Added support for receiving Bitbucket Server / Datacenter webhook `push` events. [#45909](https://github.com/sourcegraph/sourcegraph/pull/45909)
