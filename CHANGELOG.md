<!--
###################################### READ ME ###########################################
### This changelog should always be read on `main` branch. Its contents on version     ###
### branches do not necessarily reflect the changes that have gone into that branch.   ###
### To update the changelog add your changes to the appropriate section under the      ###
### "Unreleased" heading.                                                              ###
##########################################################################################
-->

# Changelog

All notable changes to Sourcegraph are documented in this file.

<!-- START CHANGELOG -->

## Unreleased

### Added

- Added a button "Reindex now" to the index status page. Admins can now force an immediate reindex of a repository. [#45533](https://github.com/sourcegraph/sourcegraph/pull/45533)
- Added an option "Unlock user" to the actions dropdown on the Site Admin Users page. Admins can unlock user accounts that wer locked after too many sign-in attempts. [#45650](https://github.com/sourcegraph/sourcegraph/pull/45650)
- Templates for certain emails sent by Sourcegraph are now configurable via `email.templates` in site configuration. [#45671](https://github.com/sourcegraph/sourcegraph/pull/45671)
- Keyboard navigation for search results is now enabled by default. Use Arrow Up/Down keys to navigate between search results, Arrow Left/Right to collapse and expand file matches, Enter to open the search result in the current tab, Ctrl/Cmd+Enter to open the result in a separate tab, / to refocus the search input, and Ctrl/Cmd+Arrow Down to jump from the search input to the first result. Arrow Left/Down/Up/Right in previous examples can be substituted with h/j/k/l for Vim-style bindings. Keyboard navigation can be disabled by creating the `search-results-keyboard-navigation` feature flag and setting it to false. [#45890](https://github.com/sourcegraph/sourcegraph/pull/45890)
- Added support for receiving GitLab webhook `push` events. [#45856](https://github.com/sourcegraph/sourcegraph/pull/45856)
- Added support for receiving Bitbucket Server / Datacenter webhook `push` events. [#45909](https://github.com/sourcegraph/sourcegraph/pull/45909)
- Monitoring: Indexed-Search's dashboard now has new graphs for search request durations and "in-flight" search request workloads [#45966](https://github.com/sourcegraph/sourcegraph/pull/45966)
- The GraphQL API now supports listing single-file commit history across renames (with `GitCommit.ancestors(follow: true, path: "<some-path>")`). [#45882](https://github.com/sourcegraph/sourcegraph/pull/45882)
- Added support for receiving Bitbucket Cloud webhook `push` events. [#45960](https://github.com/sourcegraph/sourcegraph/pull/45960)
- Added a way to test code host connection from the `Manage code hosts` page. [#45972](https://github.com/sourcegraph/sourcegraph/pull/45972)

### Changed

- Code Insights no longer uses a custom index of commits to compress historical backfill and instead queries the repository log directly. This allows the compression algorithm to span any arbitrary time frame, and should improve the reliability of the compression in general. [#45644](https://github.com/sourcegraph/sourcegraph/pull/45644)
- GitHub code host configuration: The error message for non-existent organizations has been clarified to indicate that the organization is one that the user manually specified in their code host configuration. [#45918](https://github.com/sourcegraph/sourcegraph/pull/45918)
- Git blame view got a user-interface overhaul and now shows data in a more structured way with additional visual hints. [#44397](https://github.com/sourcegraph/sourcegraph/issues/44397)

### Fixed

- Made search results export use the same results list as the search results page. [#45702](https://github.com/sourcegraph/sourcegraph/pull/45702)
- Code insights with more than 1 year of history will correctly show 12 data points instead of 11. [#45644](https://github.com/sourcegraph/sourcegraph/pull/45644)
- Hourly code insights will now behave correctly and will no longer truncate to midnight UTC on the calendar date the insight was created. [#45644](https://github.com/sourcegraph/sourcegraph/pull/45644)
- Code Insights: fixed an issue where filtering by a search context that included multiple repositories would exclude data. [#45574](https://github.com/sourcegraph/sourcegraph/pull/45574)
- Ignore null JSON objects returned from GitHub API when listing public repositories. [#45969](https://github.com/sourcegraph/sourcegraph/pull/45969)

### Removed

- The extension registry no longer supports browsing, creating, or updating legacy extensions. Existing extensions may still be enabled or disabled in user settings and may be listed via the API. (The extension API was deprecated in 2022-09 but is still available if the `enableLegacyExtensions` site config experimental features flag is enabled.)
<<<<<<< HEAD
- The settings `experimentalFeatures.showSearchContext`, `experimentalFeatures.showSearchNotebook`, and `experimentalFeatures.codeMonitoring` have been removed and these features are now permanently enabled when available. [#46086](https://github.com/sourcegraph/sourcegraph/pull/46086)
=======
- User and organization auto-defined search contexts have been permanently removed along with the `autoDefinedSearchContexts` GraphQL query. The only auto-defined context now is the `global` context. [#46083](https://github.com/sourcegraph/sourcegraph/pull/46083)
>>>>>>> 24297eda

## 4.3.0

### Added

- A "copy path" button has been added to file content, path, and symbol search results on hover or focus, next to the file path. The button copies the relative path of the file in the repo, in the same way as the "copy path" button in the file and repo pages. [#42721](https://github.com/sourcegraph/sourcegraph/pull/42721)
- Unindexed search now use the index for files that have not changed between the unindexed commit and the indexed commit. The result is faster unindexed search in general. If you are noticing issues you can disable by setting the feature flag `search-hybrid` to false. [#37112](https://github.com/sourcegraph/sourcegraph/issues/37112)
- The number of commits listed in the History tab can now be customized for all users by site admins under Configuration -> Global Settings from the site admin page by using the config `history.defaultPageSize`. Individual users may also set `history.defaultPagesize` from their user settings page to override the value set under the Global Settings. [#44651](https://github.com/sourcegraph/sourcegraph/pull/44651)
- Batch Changes: Mounted files can be accessed via the UI on the executions page. [#43180](https://github.com/sourcegraph/sourcegraph/pull/43180)
- Added "Outbound request log" feature for site admins [#44286](https://github.com/sourcegraph/sourcegraph/pull/44286)
- Code Insights: the data series API now provides information about incomplete datapoints during processing
- Added a best-effort migration such that existing Code Insights will display zero results instead of missing points at the start and end of a graph. [#44928](https://github.com/sourcegraph/sourcegraph/pull/44928)
- More complete stack traces for Outbound request log [#45151](https://github.com/sourcegraph/sourcegraph/pull/45151)
- A new status message now reports how many repositories have already been indexed for search. [#45246](https://github.com/sourcegraph/sourcegraph/pull/45246)
- Search contexts can now be starred (favorited) in the search context management page. Starred search contexts will appear before other contexts in the context dropdown menu next to the search box. [#45230](https://github.com/sourcegraph/sourcegraph/pull/45230)
- Search contexts now let you set a context as your default. The default will be selected every time you open Sourcegraph and will appear near the top in the context dropdown menu next to the search box. [#45387](https://github.com/sourcegraph/sourcegraph/pull/45387)
- [search.largeFiles](https://docs.sourcegraph.com/admin/config/site_config#search-largeFiles) accepts an optional prefix `!` to negate a pattern. The order of the patterns within search.largeFiles is honored such that the last pattern matching overrides preceding patterns. For patterns that begin with a literal `!` prefix with a backslash, for example, `\!fileNameStartsWithExcl!.txt`. Previously indexed files that become excluded due to this change will remain in the index until the next reindex [#45318](https://github.com/sourcegraph/sourcegraph/pull/45318)
- [Webhooks](https://docs.sourcegraph.com/admin/config/webhooks) have been overhauled completely and can now be found under **Site admin > Repositories > Incoming webhooks**. Webhooks that were added via code host configuration are [deprecated](https://docs.sourcegraph.com/admin/config/webhooks#deprecation-notice) and will be removed in 4.6.0.
- Added support for receiving webhook `push` events from GitHub which will trigger Sourcegraph to fetch the latest commit rather than relying on polling.
- Added support for private container registries in Sourcegraph executors. [Using private registries](https://docs.sourcegraph.com/admin/deploy_executors#using-private-registries)

### Changed

- Batch Change: When one or more changesets are selected, we now display all bulk operations but disable the ones that aren't applicable to the changesets. [#44617](https://github.com/sourcegraph/sourcegraph/pull/44617)
- Gitserver's repository purge worker now runs on a regular interval instead of just on weekends, configurable by the `repoPurgeWorker` site configuration. [#44753](https://github.com/sourcegraph/sourcegraph/pull/44753)
- Editing the presentation metadata (title, line color, line label) or the default filters of a scoped Code Insight will no longer trigger insight recalculation. [#44769](https://github.com/sourcegraph/sourcegraph/pull/44769), [#44797](https://github.com/sourcegraph/sourcegraph/pull/44797)
- Indexed Search's `memory_map_areas_percentage_used` alert has been modified to alert earlier than it used to. It now issues a warning at 60% (previously 70%) and issues a critical alert at 80% (previously 90%).
- Saving a new view of a scoped Code Insight will no longer trigger insight recalculation. [#44679](https://github.com/sourcegraph/sourcegraph/pull/44679)

### Fixed

- The Code Insights commit indexer no longer errors when fetching commits from empty repositories when sub-repo permissions are enabled. [#44558](https://github.com/sourcegraph/sourcegraph/pull/44558)
- Unintended newline characters that could appear in diff view rendering have been fixed. [#44805](https://github.com/sourcegraph/sourcegraph/pull/44805)
- Signing out doesn't immediately log the user back in when there's only one OAuth provider enabled. It now redirects the user to the Sourcegraph login page. [#44803](https://github.com/sourcegraph/sourcegraph/pull/44803)
- An issue causing certain kinds of queries to behave inconsistently in Code Insights. [#44917](https://github.com/sourcegraph/sourcegraph/pull/44917)
- When the setting `batchChanges.enforceForks` is enabled, Batch Changes will now prefix the name of the fork repo it creates with the original repo's namespace name in order to prevent repo name collisions. [#43681](https://github.com/sourcegraph/sourcegraph/pull/43681), [#44458](https://github.com/sourcegraph/sourcegraph/pull/44458), [#44548](https://github.com/sourcegraph/sourcegraph/pull/44548), [#44924](https://github.com/sourcegraph/sourcegraph/pull/44924)
- Code Insights: fixed an issue where certain queries matching sequential whitespace characters would overcount. [#44969](https://github.com/sourcegraph/sourcegraph/pull/44969)
- GitHub fine-grained Personal Access Tokens can now clone repositories correctly, but are not yet officially supported. [#45137](https://github.com/sourcegraph/sourcegraph/pull/45137)
- Detect-and-track Code Insights will now return data for repositories without sub-repo permissions even when sub-repo permissions are enabled on the instance. [#45631](https://github.com/sourcegraph/sourcegraph/pull/45361)

### Removed

- Removed legacy GraphQL field `dirtyMetadata` on an insight series. `insightViewDebug` can be used as an alternative. [#44416](https://github.com/sourcegraph/sourcegraph/pull/44416)
- Removed `search.index.enabled` site configuration setting. Search indexing is now always enabled.
- Removed the experimental feature setting `showSearchContextManagement`. The search context management page is now available to all users with access to search contexts. [#45230](https://github.com/sourcegraph/sourcegraph/pull/45230)
- Removed the experimental feature setting `showComputeComponent`. Any notebooks that made use of the compute component will no longer render the block. The block will be deleted from the databse the next time a notebook that uses it is saved. [#45360](https://github.com/sourcegraph/sourcegraph/pull/45360)

## 4.2.1

- `minio` has been replaced with `blobstore`. Please see the update notes here: https://docs.sourcegraph.com/admin/how-to/blobstore_update_notes

## 4.2.0

### Added

- Creating access tokens is now tracked in the security events. [#43226](https://github.com/sourcegraph/sourcegraph/pull/43226)
- Added `codeIntelAutoIndexing.indexerMap` to site-config that allows users to update the indexers used when inferring precise code intelligence auto-indexing jobs (without having to overwrite the entire inference scripts). For example, `"codeIntelAutoIndexing.indexerMap": {"go": "my.registry/sourcegraph/lsif-go"}` will cause Go projects to use the specified container (in a alternative Docker registry). [#43199](https://github.com/sourcegraph/sourcegraph/pull/43199)
- Code Insights data points that do not contain any results will display zero instead of being omitted from the visualization. Only applies to insight data created after 4.2. [#43166](https://github.com/sourcegraph/sourcegraph/pull/43166)
- Sourcegraph ships with node-exporter, a Prometheus tool that provides hardware / OS metrics that helps Sourcegraph scale your deployment. See your deployment update for more information:
  - [Kubernetes](https://docs.sourcegraph.com/admin/updates/kubernetes)
  - [Docker Compose](https://docs.sourcegraph.com/admin/updates/docker_compose)
- A structural search diagnostic to warn users when a language filter is not set. [#43835](https://github.com/sourcegraph/sourcegraph/pull/43835)
- GitHub/GitLab OAuth success/fail attempts are now a part of the audit log. [#43886](https://github.com/sourcegraph/sourcegraph/pull/43886)
- When rendering a file which is backed by Git LFS, we show a page informing the file is LFS and linking to the file on the codehost. Previously we rendered the LFS pointer. [#43686](https://github.com/sourcegraph/sourcegraph/pull/43686)
- Batch changes run server-side now support secrets. [#27926](https://github.com/sourcegraph/sourcegraph/issues/27926)
- OIDC success/fail login attempts are now a part of the audit log. [#44467](https://github.com/sourcegraph/sourcegraph/pull/44467)
- A new experimental GraphQL query, `permissionsSyncJobs`, that lists the states of recently completed permissions sync jobs and the state of each provider. The TTL of entries retrained can be configured with `authz.syncJobsRecordsTTL`. [#44387](https://github.com/sourcegraph/sourcegraph/pull/44387), [#44258](https://github.com/sourcegraph/sourcegraph/pull/44258)
- The search input has a new search history button and allows cycling through recent searches via up/down arrow keys. [#44544](https://github.com/sourcegraph/sourcegraph/pull/44544)
- Repositories can now be ordered by size on the repo admin page. [#44360](https://github.com/sourcegraph/sourcegraph/pull/44360)
- The search bar contains a new Smart Search toggle. If a search returns no results, Smart Search attempts alternative queries based on a fixed set of rules, and shows their results (if there are any). Smart Search is enabled by default. It can be disabled by default with `"search.defaultMode": "precise"` in settings. [#44385](https://github.com/sourcegraph/sourcegraph/pull/44395)
- Repositories in the site-admin area can now be filtered, so that only indexed repositories are displayed [#45288](https://github.com/sourcegraph/sourcegraph/pull/45288)

### Changed

- Updated minimum required version of `git` to 2.38.1 in `gitserver` and `server` Docker image. This addresses: https://github.blog/2022-04-12-git-security-vulnerability-announced/ and https://lore.kernel.org/git/d1d460f6-e70f-b17f-73a5-e56d604dd9d5@github.com/. [#43615](https://github.com/sourcegraph/sourcegraph/pull/43615)
- When a `content:` filter is used in a query, only file contents will be searched (previously any of file contents, paths, or repos were searched). However, as before, if `type:` is also set, the `content:` filter will search for results of the specified `type:`. [#43442](https://github.com/sourcegraph/sourcegraph/pull/43442)
- Updated [p4-fusion](https://github.com/salesforce/p4-fusion) from `1.11` to `1.12`.

### Fixed

- Fixed a bug where path matches on files in the root directory of a repository were not highlighted. [#43275](https://github.com/sourcegraph/sourcegraph/pull/43275)
- Fixed a bug where a search query wouldn't be validated after the query type has changed. [#43849](https://github.com/sourcegraph/sourcegraph/pull/43849)
- Fixed an issue with insights where a single erroring insight would block access to all insights. This is a breaking change for users of the insights GraphQL api as the `InsightViewConnection.nodes` list may now contain `null`. [#44491](https://github.com/sourcegraph/sourcegraph/pull/44491)
- Fixed a bug where Open in Editor didn't work well with `"repositoryPathPattern" = "{nameWithOwner}"` [#43839](https://github.com/sourcegraph/sourcegraph/pull/44475)

### Removed

- Remove the older `log.gitserver.accessLogs` site config setting. The setting is succeeded by `log.auditLog.gitserverAccess`. [#43174](https://github.com/sourcegraph/sourcegraph/pull/43174)
- Remove `LOG_ALL_GRAPHQL_REQUESTS` env var. The setting is succeeded by `log.auditLog.graphQL`. [#43181](https://github.com/sourcegraph/sourcegraph/pull/43181)
- Removed support for setting `SRC_ENDPOINTS_CONSISTENT_HASH`. This was an environment variable to support the transition to a new consistent hashing scheme introduced in 3.31.0. [#43528](https://github.com/sourcegraph/sourcegraph/pull/43528)
- Removed legacy environment variable `ENABLE_CODE_INSIGHTS_SETTINGS_STORAGE` used in old versions of Code Insights to fall back to JSON settings based storage. All data was previously migrated in version 3.35 and this is no longer supported.

## 4.1.3

### Fixed

- Fixed a bug that caused the Phabricator native extension to not load the right CSS assets. [#43868](https://github.com/sourcegraph/sourcegraph/pull/43868)
- Fixed a bug that prevented search result exports to load. [#43344](https://github.com/sourcegraph/sourcegraph/pull/43344)

## 4.1.2

### Fixed

- Fix code navigation on OSS when CodeIntel is unavailable. [#43458](https://github.com/sourcegraph/sourcegraph/pull/43458)

### Removed

- Removed the onboarding checklist for new users that showed up in the top navigation bar, on user profiles, and in the site-admin overview page. After changes to the underlying user statistics system, the checklist caused severe performance issues for customers with large and heavily-used instances. [#43591](https://github.com/sourcegraph/sourcegraph/pull/43591)

## 4.1.1

### Fixed

- Fixed a bug with normalizing the `published` draft value for `changeset_specs`. [#43390](https://github.com/sourcegraph/sourcegraph/pull/43390)

## 4.1.0

### Added

- Outdated executors now show a warning from the admin page. [#40916](https://github.com/sourcegraph/sourcegraph/pull/40916)
- Added support for better Slack link previews for private instances. Link previews are currently feature-flagged, and site admins can turn them on by creating the `enable-link-previews` feature flag on the `/site-admin/feature-flags` page. [#41843](https://github.com/sourcegraph/sourcegraph/pull/41843)
- Added a new button in the repository settings, under "Mirroring", to delete a repository from disk and reclone it. [#42177](https://github.com/sourcegraph/sourcegraph/pull/42177)
- Batch changes run on the server can now be created within organisations. [#36536](https://github.com/sourcegraph/sourcegraph/issues/36536)
- GraphQL request logs are now compliant with the audit logging format. The old GraphQl logging based on `LOG_ALL_GRAPHQL_REQUESTS` env var is now deprecated and scheduled for removal. [#42550](https://github.com/sourcegraph/sourcegraph/pull/42550)
- Mounting files now works when running batch changes server side. [#31792](https://github.com/sourcegraph/sourcegraph/issues/31792)
- Added mini dashboard of total batch change metrics to the top of the batch changes list page. [#42046](https://github.com/sourcegraph/sourcegraph/pull/42046)
- Added repository sync counters to the code host details page. [#43039](https://github.com/sourcegraph/sourcegraph/pull/43039)

### Changed

- Git server access logs are now compliant with the audit logging format. Breaking change: The 'actor' field is now nested under 'audit' field. [#41865](https://github.com/sourcegraph/sourcegraph/pull/41865)
- All Perforce rules are now stored together in one column and evaluated on a "last rule takes precedence" basis. [#41785](https://github.com/sourcegraph/sourcegraph/pull/41785)
- Security events are now a part of the audit log. [#42653](https://github.com/sourcegraph/sourcegraph/pull/42653)
- "GC AUTO" is now the default garbage collection job. We disable sg maintenance, which had previously replace "GC AUTO", after repeated reports about repo corruption. [#42856](https://github.com/sourcegraph/sourcegraph/pull/42856)
- Security events (audit log) can now optionally omit the internal actor actions (internal traffic). [#42946](https://github.com/sourcegraph/sourcegraph/pull/42946)
- To use the optional `customGitFetch` feature, the `ENABLE_CUSTOM_GIT_FETCH` env var must be set on `gitserver`. [#42704](https://github.com/sourcegraph/sourcegraph/pull/42704)

### Fixed

- WIP changesets in Gitlab >= 14.0 are now prefixed with `Draft:` instead of `WIP:` to accomodate for the [breaking change in Gitlab 14.0](https://docs.gitlab.com/ee/update/removals.html#wip-merge-requests-renamed-draft-merge-requests). [#42024](https://github.com/sourcegraph/sourcegraph/pull/42024)
- When updating the site configuration, the provided Last ID is now used to prevent race conditions when simultaneous config updates occur. [#42691](https://github.com/sourcegraph/sourcegraph/pull/42691)
- When multiple auth providers of the same external service type is set up, there are now separate entries in the user's Account Security settings. [#42865](https://github.com/sourcegraph/sourcegraph/pull/42865)
- Fixed a bug with GitHub code hosts that did not label archived repos correctly when using the "public" repositoryQuery keyword. [#41461](https://github.com/sourcegraph/sourcegraph/pull/41461)
- Fixed a bug that would display the blank batch spec that a batch change is initialized with in the batch specs executions tab. [#42914](https://github.com/sourcegraph/sourcegraph/pull/42914)
- Fixed a bug that would cause menu dropdowns to not open appropriately. [#42779](https://github.com/sourcegraph/sourcegraph/pull/42779)

### Removed

-

## 4.0.1

### Fixed

- Fixed a panic that can be caused by some tracing configurations. [#42027](https://github.com/sourcegraph/sourcegraph/pull/42027)
- Fixed broken code navigation for Javascript. [#42055](https://github.com/sourcegraph/sourcegraph/pull/42055)
- Fixed issue with empty code navigation popovers. [#41958](https://github.com/sourcegraph/sourcegraph/pull/41958)

## 4.0.0

### Added

- A new look for Sourcegraph, previously in beta as "Simple UI", is now permanently enabled. [#41021](https://github.com/sourcegraph/sourcegraph/pull/41021)
- A new [multi-version upgrade](https://docs.sourcegraph.com/admin/updates#multi-version-upgrades) process now allows Sourcegraph instances to upgrade more than a single minor version. Instances at version 3.20 or later can now jump directly to 4.0. [#40628](https://github.com/sourcegraph/sourcegraph/pull/40628)
- Matching ranges in file paths are now highlighted for path results and content results. Matching paths in repository names are now highlighted for repository results. [#41296](https://github.com/sourcegraph/sourcegraph/pull/41296) [#41385](https://github.com/sourcegraph/sourcegraph/pull/41385) [#41470](https://github.com/sourcegraph/sourcegraph/pull/41470)
- Aggregations by repository, file, author, and capture group are now provided for search results. [#39643](https://github.com/sourcegraph/sourcegraph/issues/39643)
- Blob views and search results are now lazily syntax highlighted for better performance. [#39563](https://github.com/sourcegraph/sourcegraph/pull/39563) [#40263](https://github.com/sourcegraph/sourcegraph/pull/40263)
- File links in both the search results and the blob sidebar and now prefetched on hover or focus. [#40354](https://github.com/sourcegraph/sourcegraph/pull/40354) [#41420](https://github.com/sourcegraph/sourcegraph/pull/41420)
- Negation support for the search predicates `-repo:has.path()` and `-repo:has.content()`. [#40283](https://github.com/sourcegraph/sourcegraph/pull/40283)
- Experimental clientside OpenTelemetry can now be enabled with `"observability.client": { "openTelemetry": "/-/debug/otlp" }`, which sends OpenTelemetry to the new [bundled OpenTelemetry Collector](https://docs.sourcegraph.com/admin/observability/opentelemetry). [#37907](https://github.com/sourcegraph/sourcegraph/issues/37907)
- File diff stats are now characterized by 2 figures: lines added and lines removed. Previously, a 3rd figure for lines modified was also used. This is represented by the fields on the `DiffStat` type on the GraphQL API. [#40454](https://github.com/sourcegraph/sourcegraph/pull/40454)

### Changed

- [Sourcegraph with Kubernetes (without Helm)](https://docs.sourcegraph.com/admin/deploy/kubernetes): The `jaeger-agent` sidecar has been replaced by an [OpenTelemetry Collector](https://docs.sourcegraph.com/admin/observability/opentelemetry) DaemonSet + Deployment configuration. The bundled Jaeger instance is now disabled by default, instead of enabled. [#40456](https://github.com/sourcegraph/sourcegraph/issues/40456)
- [Sourcegraph with Docker Compose](https://docs.sourcegraph.com/admin/deploy/docker-compose): The `jaeger` service has been replaced by an [OpenTelemetry Collector](https://docs.sourcegraph.com/admin/observability/opentelemetry) service. The bundled Jaeger instance is now disabled by default, instead of enabled. [#40455](https://github.com/sourcegraph/sourcegraph/issues/40455)
- `"observability.tracing": { "type": "opentelemetry" }` is now the default tracer type. To revert to existing behaviour, set `"type": "jaeger"` instead. The legacy values `"type": "opentracing"` and `"type": "datadog"` have been removed. [#41242](https://github.com/sourcegraph/sourcegraph/pull/41242)
- `"observability.tracing": { "urlTemplate": "" }` is now the default, and if `"urlTemplate"` is left empty, no trace URLs are generated. To revert to existing behaviour, set `"urlTemplate": "{{ .ExternalURL }}/-/debug/jaeger/trace/{{ .TraceID }}"` instead. [#41242](https://github.com/sourcegraph/sourcegraph/pull/41242)
- Code host connection tokens are no longer supported as a fallback method for syncing changesets in Batch Changes. [#25394](https://github.com/sourcegraph/sourcegraph/issues/25394)
- **IMPORTANT:** `repo:contains(file:foo content:bar)` has been renamed to `repo:contains.file(path:foo content:bar)`. `repo:contains.file(foo)` has been renamed to `repo:contains.path(foo)`. `repo:contains()` **is no longer a valid predicate. Saved searches using** `repo:contains()` **will need to be updated to use the new syntax.** [#40389](https://github.com/sourcegraph/sourcegraph/pull/40389)

### Fixed

- Fixed support for bare repositories using the src-cli and other codehost type. This requires the latest version of src-cli. [#40863](https://github.com/sourcegraph/sourcegraph/pull/40863)
- The recommended [src-cli](https://github.com/sourcegraph/src-cli) version is now reported consistently. [#39468](https://github.com/sourcegraph/sourcegraph/issues/39468)
- A performance issue affecting structural search causing results to not stream. It is much faster now. [#40872](https://github.com/sourcegraph/sourcegraph/pull/40872)
- An issue where the saved search input box reports an invalid pattern type for `standard`, which is now valid. [#41068](https://github.com/sourcegraph/sourcegraph/pull/41068)
- Git will now respect system certificate authorities when specifying `certificates` for the `tls.external` site configuration. [#38128](https://github.com/sourcegraph/sourcegraph/issues/38128)
- Fixed a bug where setting `"observability.tracing": {}` would disable tracing, when the intended behaviour is to default to tracing with `"sampling": "selective"` enabled by default. [#41242](https://github.com/sourcegraph/sourcegraph/pull/41242)
- The performance, stability, and latency of search predicates like `repo:has.file()`, `repo:has.content()`, and `file:has.content()` have been dramatically improved. [#418](https://github.com/sourcegraph/zoekt/pull/418), [#40239](https://github.com/sourcegraph/sourcegraph/pull/40239), [#38988](https://github.com/sourcegraph/sourcegraph/pull/38988), [#39501](https://github.com/sourcegraph/sourcegraph/pull/39501)
- A search query issue where quoted patterns inside parenthesized expressions would be interpreted incorrectly. [#41455](https://github.com/sourcegraph/sourcegraph/pull/41455)

### Removed

- `CACHE_DIR` has been removed from the `sourcegraph-frontend` deployment. This required ephemeral storage which will no longer be needed. This variable (and corresponding filesystem mount) has been unused for many releases. [#38934](https://github.com/sourcegraph/sourcegraph/issues/38934)
- Quick links will no longer be shown on the homepage or search sidebar. The `quicklink` setting is now marked as deprecated. [#40750](https://github.com/sourcegraph/sourcegraph/pull/40750)
- Quick links will no longer be shown on the homepage or search sidebar if the "Simple UI" toggle is enabled and will be removed entirely in a future release. The `quicklink` setting is now marked as deprecated. [#40750](https://github.com/sourcegraph/sourcegraph/pull/40750)
- `file:contains()` has been removed from the list of valid predicates. `file:has.content()` and `file:contains.content()` remain, both of which work the same as `file:contains()` and are valid aliases of each other.
- The single-container `sourcegraph/server` deployment no longer bundles a Jaeger instance. [#41244](https://github.com/sourcegraph/sourcegraph/pull/41244)
- The following previously-deprecated fields have been removed from the Batch Changes GraphQL API: `GitBranchChangesetDescription.headRepository`, `BatchChange.initialApplier`, `BatchChange.specCreator`, `Changeset.publicationState`, `Changeset.reconcilerState`, `Changeset.externalState`.

## 3.43.2

### Fixed

- Fixed an issue causing context cancel error dumps when updating a code host config manually. [#40857](https://github.com/sourcegraph/sourcegraph/pull/41265)
- Fixed non-critical errors stopping the repo-syncing process for Bitbucket projectKeys. [#40897](https://github.com/sourcegraph/sourcegraph/pull/40582)
- Fixed an issue marking accounts as expired when the supplied Account ID list has no entries. [#40860](https://github.com/sourcegraph/sourcegraph/pull/40860)

## 3.43.1

### Fixed

- Fixed an infinite render loop on the batch changes detail page, causing the page to become unusable. [#40857](https://github.com/sourcegraph/sourcegraph/pull/40857)
- Unable to pick the correct GitLab OAuth for user authentication and repository permissions syncing when the instance configures more than one GitLab OAuth authentication providers. [#40897](https://github.com/sourcegraph/sourcegraph/pull/40897)

## 3.43.0

### Added

- Enforce 5-changeset limit for batch changes run server-side on an unlicensed instance. [#37834](https://github.com/sourcegraph/sourcegraph/issues/37834)
- Changesets that are not associated with any batch changes can have a retention period set using the site configuration `batchChanges.changesetsRetention`. [#36188](https://github.com/sourcegraph/sourcegraph/pull/36188)
- Added experimental support for exporting traces to an OpenTelemetry collector with `"observability.tracing": { "type": "opentelemetry" }` [#37984](https://github.com/sourcegraph/sourcegraph/pull/37984)
- Added `ROCKSKIP_MIN_REPO_SIZE_MB` to automatically use [Rockskip](https://docs.sourcegraph.com/code_intelligence/explanations/rockskip) for repositories over a certain size. [#38192](https://github.com/sourcegraph/sourcegraph/pull/38192)
- `"observability.tracing": { "urlTemplate": "..." }` can now be set to configure generated trace URLs (for example those generated via `&trace=1`). [#39765](https://github.com/sourcegraph/sourcegraph/pull/39765)

### Changed

- **IMPORTANT: Search queries with patterns surrounded by** `/.../` **will now be interpreted as regular expressions.** Existing search links or code monitors are unaffected. In the rare event where older links rely on the literal meaning of `/.../`, the string will be automatically quoted it in a `content` filter, preserving the original meaning. If you happen to use an existing older link and want `/.../` to work as a regular expression, add `patterntype:standard` to the query. New queries and code monitors will interpret `/.../` as regular expressions. [#38141](https://github.com/sourcegraph/sourcegraph/pull/38141).
- The password policy has been updated and is now part of the standard featureset configurable by site-admins. [#39213](https://github.com/sourcegraph/sourcegraph/pull/39213).
- Replaced the `ALLOW_DECRYPT_MIGRATION` envvar with `ALLOW_DECRYPTION`. See [updated documentation](https://docs.sourcegraph.com/admin/config/encryption). [#39984](https://github.com/sourcegraph/sourcegraph/pull/39984)
- Compute-powered insight now supports only one series custom colors for compute series bars [40038](https://github.com/sourcegraph/sourcegraph/pull/40038)

### Fixed

- Fix issue during code insight creation where selecting `"Run your insight over all your repositories"` reset the currently selected distance between data points. [#39261](https://github.com/sourcegraph/sourcegraph/pull/39261)
- Fix issue where symbols in the side panel did not have file level permission filtering applied correctly. [#39592](https://github.com/sourcegraph/sourcegraph/pull/39592)

### Removed

- The experimental dependencies search feature has been removed, including the `repo:deps(...)` search predicate and the site configuration options `codeIntelLockfileIndexing.enabled` and `experimentalFeatures.dependenciesSearch`. [#39742](https://github.com/sourcegraph/sourcegraph/pull/39742)

## 3.42.2

### Fixed

- Fix issue with capture group insights to fail immediately if they contain invalid queries. [#39842](https://github.com/sourcegraph/sourcegraph/pull/39842)
- Fix issue during conversion of just in time code insights to start backfilling data from the current time instead of the date the insight was created. [#39923](https://github.com/sourcegraph/sourcegraph/pull/39923)

## 3.42.1

### Fixed

- Reverted git version to avoid an issue with commit-graph that could cause repository corruptions [#39537](https://github.com/sourcegraph/sourcegraph/pull/39537)
- Fixed an issue with symbols where they were not respecting sub-repository permissions [#39592](https://github.com/sourcegraph/sourcegraph/pull/39592)

## 3.42.0

### Added

- Reattached changesets now display an action and factor into the stats when previewing batch changes. [#36359](https://github.com/sourcegraph/sourcegraph/issues/36359)
- New site configuration option `"permissions.syncUsersMaxConcurrency"` to control the maximum number of user-centric permissions syncing jobs could be spawned concurrently. [#37918](https://github.com/sourcegraph/sourcegraph/issues/37918)
- Added experimental support for exporting traces to an OpenTelemetry collector with `"observability.tracing": { "type": "opentelemetry" }` [#37984](https://github.com/sourcegraph/sourcegraph/pull/37984)
- Code Insights over some repos now get 12 historic data points in addition to a current daily value and future points that align with the defined interval. [#37756](https://github.com/sourcegraph/sourcegraph/pull/37756)
- A Kustomize overlay and Helm override file to apply envoy filter for networking error caused by service mesh. [#4150](https://github.com/sourcegraph/deploy-sourcegraph/pull/4150) & [#148](https://github.com/sourcegraph/deploy-sourcegraph-helm/pull/148)
- Resource Estimator: Ability to export the estimated results as override file for Helm and Docker Compose. [#18](https://github.com/sourcegraph/resource-estimator/pull/18)
- A toggle to enable/disable a beta simplified UI has been added to the user menu. This new UI is still actively in development and any changes visible with the toggle enabled may not be stable are subject to change. [#38763](https://github.com/sourcegraph/sourcegraph/pull/38763)
- Search query inputs are now backed by the CodeMirror library instead of Monaco. Monaco can be re-enabled by setting `experimentalFeatures.editor` to `"monaco"`. [38584](https://github.com/sourcegraph/sourcegraph/pull/38584)
- Better search-based code navigation for Python using tree-sitter [#38459](https://github.com/sourcegraph/sourcegraph/pull/38459)
- Gitserver endpoint access logs can now be enabled by adding `"log": { "gitserver.accessLogs": true }` to the site config. [#38798](https://github.com/sourcegraph/sourcegraph/pull/38798)
- Code Insights supports a new type of insight - compute-powered insight, currently under the experimental feature flag: `codeInsightsCompute` [#37857](https://github.com/sourcegraph/sourcegraph/issues/37857)
- Cache execution result when mounting files in a batch spec. [sourcegraph/src-cli#795](https://github.com/sourcegraph/src-cli/pull/795)
- Batch Changes changesets open on archived repositories will now move into a [Read-Only state](https://docs.sourcegraph.com/batch_changes/references/faq#why-is-my-changeset-read-only). [#26820](https://github.com/sourcegraph/sourcegraph/issues/26820)

### Changed

- Updated minimum required veresion of `git` to 2.35.2 in `gitserver` and `server` Docker image. This addresses [a few vulnerabilities announced by GitHub](https://github.blog/2022-04-12-git-security-vulnerability-announced/).
- Search: Pasting a query with line breaks into the main search query input will now replace them with spaces instead of removing them. [#37674](https://github.com/sourcegraph/sourcegraph/pull/37674)
- Rewrite resource estimator using the latest metrics [#37869](https://github.com/sourcegraph/sourcegraph/pull/37869)
- Selecting a line multiple times in the file view will only add a single browser history entry [#38204](https://github.com/sourcegraph/sourcegraph/pull/38204)
- The panels on the homepage (recent searches, etc) are now turned off by default. They can be re-enabled by setting `experimentalFeatures.showEnterpriseHomePanels` to true. [#38431](https://github.com/sourcegraph/sourcegraph/pull/38431)
- Log sampling is now enabled by default for Sourcegraph components that use the [new internal logging library](https://github.com/sourcegraph/log) - the first 100 identical log entries per second will always be output, but thereafter only every 100th identical message will be output. It can be configured for each service using the environment variables `SRC_LOG_SAMPLING_INITIAL` and `SRC_LOG_SAMPLING_THEREAFTER`, and if `SRC_LOG_SAMPLING_INITIAL` is set to `0` or `-1` the sampling will be disabled entirely. [#38451](https://github.com/sourcegraph/sourcegraph/pull/38451)
- Deprecated `experimentalFeatures.enableGitServerCommandExecFilter`. Setting this value has no effect on the code any longer and the code to guard against unknown commands is always enabled.
- Zoekt now runs with GOGC=25 by default, helping to reduce the memory consumption of Sourcegraph. Previously it ran with GOGC=50, but we noticed a regression when we switched to go 1.18 which contained significant changes to the go garbage collector. [#38708](https://github.com/sourcegraph/sourcegraph/issues/38708)
- Hide `Publish` action when working with imported changesets. [#37882](https://github.com/sourcegraph/sourcegraph/issues/37882)

### Fixed

- Fix an issue where updating the title or body of a Bitbucket Cloud pull request opened by a batch change could fail when the pull request was not on a fork of the target repository. [#37585](https://github.com/sourcegraph/sourcegraph/issues/37585)
- A bug where some complex `repo:` regexes only returned a subset of repository results. [#37925](https://github.com/sourcegraph/sourcegraph/pull/37925)
- Fix a bug when selecting all the changesets on the Preview Batch Change Page only selected the recently loaded changesets. [#38041](https://github.com/sourcegraph/sourcegraph/pull/38041)
- Fix a bug with bad code insights chart data points links. [#38102](https://github.com/sourcegraph/sourcegraph/pull/38102)
- Code Insights: the commit indexer no longer errors when fetching commits from empty repositories and marks them as successfully indexed. [#39081](https://github.com/sourcegraph/sourcegraph/pull/38091)
- The file view does not jump to the first selected line anymore when selecting multiple lines and the first selected line was out of view. [#38175](https://github.com/sourcegraph/sourcegraph/pull/38175)
- Fixed an issue where multiple activations of the back button are required to navigate back to a previously selected line in a file [#38193](https://github.com/sourcegraph/sourcegraph/pull/38193)
- Support timestamps with numeric timezone format from Gitlab's Webhook payload [#38250](https://github.com/sourcegraph/sourcegraph/pull/38250)
- Fix regression in 3.41 where search-based Code Insights could have their queries wrongly parsed into regex patterns when containing quotes or parentheses. [#38400](https://github.com/sourcegraph/sourcegraph/pull/38400)
- Fixed regression of mismatched `From` address when render emails. [#38589](https://github.com/sourcegraph/sourcegraph/pull/38589)
- Fixed a bug with GitHub code hosts using `"repositoryQuery":{"public"}` where it wasn't respecting exclude archived. [#38839](https://github.com/sourcegraph/sourcegraph/pull/38839)
- Fixed a bug with GitHub code hosts using `repositoryQuery` with custom queries, where it could potentially stall out searching for repos. [#38839](https://github.com/sourcegraph/sourcegraph/pull/38839)
- Fixed an issue in Code Insights were duplicate points were sometimes being returned when displaying series data. [#38903](https://github.com/sourcegraph/sourcegraph/pull/38903)
- Fix issue with Bitbucket Projects repository permissions sync regarding granting pending permissions. [#39013](https://github.com/sourcegraph/sourcegraph/pull/39013)
- Fix issue with Bitbucket Projects repository permissions sync when BindID is username. [#39035](https://github.com/sourcegraph/sourcegraph/pull/39035)
- Improve keyboard navigation for batch changes server-side execution flow. [#38601](https://github.com/sourcegraph/sourcegraph/pull/38601)
- Fixed a bug with the WorkspacePreview panel glitching when it's resized. [#36470](https://github.com/sourcegraph/sourcegraph/issues/36470)
- Handle special characters in search query when creating a batch change from search. [#38772](https://github.com/sourcegraph/sourcegraph/pull/38772)
- Fixed bug when parsing numeric timezone offset in Gitlab webhook payload. [#38250](https://github.com/sourcegraph/sourcegraph/pull/38250)
- Fixed setting unrestricted status on a repository when using the explicit permissions API. If the repository had never had explicit permissions before, previously this call would fail. [#39141](https://github.com/sourcegraph/sourcegraph/pull/39141)

### Removed

- The direct DataDog trace export integration has been removed. ([#37654](https://github.com/sourcegraph/sourcegraph/pull/37654))
- Removed the deprecated git exec forwarder. [#38092](https://github.com/sourcegraph/sourcegraph/pull/38092)
- Browser and IDE extensions banners. [#38715](https://github.com/sourcegraph/sourcegraph/pull/38715)

## 3.41.1

### Fixed

- Fix issue with Bitbucket Projects repository permissions sync when wrong repo IDs were used [#38637](https://github.com/sourcegraph/sourcegraph/pull/38637)
- Fix perforce permissions interpretation for rules where there is a wildcard in the depot name [#37648](https://github.com/sourcegraph/sourcegraph/pull/37648)

### Added

- Allow directory read access for sub repo permissions [#38487](https://github.com/sourcegraph/sourcegraph/pull/38487)

### Changed

- p4-fusion version is upgraded to 1.10 [#38272](https://github.com/sourcegraph/sourcegraph/pull/38272)

## 3.41.0

### Added

- Code Insights: Added toggle display of data series in line charts
- Code Insights: Added dashboard pills for the standalone insight page [#36341](https://github.com/sourcegraph/sourcegraph/pull/36341)
- Extensions: Added site config parameter `extensions.allowOnlySourcegraphAuthoredExtensions`. When enabled only extensions authored by Sourcegraph will be able to be viewed and installed. For more information check out the [docs](https://docs.sourcegraph.com/admin/extensions##allow-only-extensions-authored-by-sourcegraph). [#35054](https://github.com/sourcegraph/sourcegraph/pull/35054)
- Batch Changes Credentials can now be manually validated. [#35948](https://github.com/sourcegraph/sourcegraph/pull/35948)
- Zoekt-indexserver has a new debug landing page, `/debug`, which now exposes information about the queue, the list of indexed repositories, and the list of assigned repositories. Admins can reach the debug landing page by selecting Instrumentation > indexed-search-indexer from the site admin view. The debug page is linked at the top. [#346](https://github.com/sourcegraph/zoekt/pull/346)
- Extensions: Added `enableExtensionsDecorationsColumnView` user setting as [experimental feature](https://docs.sourcegraph.com/admin/beta_and_experimental_features#experimental-features). When enabled decorations of the extensions supporting column decorations (currently only git-extras extension does: [sourcegraph-git-extras/pull/276](https://github.com/sourcegraph/sourcegraph-git-extras/pull/276)) will be displayed in separate columns on the blob page. [#36007](https://github.com/sourcegraph/sourcegraph/pull/36007)
- SAML authentication provider has a new site configuration `allowGroups` that allows filtering users by group membership. [#36555](https://github.com/sourcegraph/sourcegraph/pull/36555)
- A new [templating](https://docs.sourcegraph.com/batch_changes/references/batch_spec_templating) variable, `batch_change_link` has been added for more control over where the "Created by Sourcegraph batch change ..." message appears in the published changeset description. [#491](https://github.com/sourcegraph/sourcegraph/pull/35319)
- Batch specs can now mount local files in the Docker container when using [Sourcegraph CLI](https://docs.sourcegraph.com/cli). [#31790](https://github.com/sourcegraph/sourcegraph/issues/31790)
- Code Monitoring: Notifications via Slack and generic webhooks are now enabled for everyone by default as a beta feature. [#37037](https://github.com/sourcegraph/sourcegraph/pull/37037)
- Code Insights: Sort and limit filters have been added to capture group insights. This gives users more control over which series are displayed. [#34611](https://github.com/sourcegraph/sourcegraph/pull/34611)
- [Running batch changes server-side](https://docs.sourcegraph.com/batch_changes/explanations/server_side) is now in beta! In addition to using src-cli to run batch changes locally, you can now run them server-side as well. This requires installing executors. While running server-side unlocks a new and improved UI experience, you can still use src-cli just like before.
- Code Monitoring: pings for new action types [#37288](https://github.com/sourcegraph/sourcegraph/pull/37288)
- Better search-based code navigation for Java using tree-sitter [#34875](https://github.com/sourcegraph/sourcegraph/pull/34875)

### Changed

- Code Insights: Added warnings about adding `context:` and `repo:` filters in search query.
- Batch Changes: The credentials of the last applying user will now be used to sync changesets when available. If unavailable, then the previous behaviour of using a site or code host configuration credential is retained. [#33413](https://github.com/sourcegraph/sourcegraph/issues/33413)
- Gitserver: we disable automatic git-gc for invocations of git-fetch to avoid corruption of repositories by competing git-gc processes. [#36274](https://github.com/sourcegraph/sourcegraph/pull/36274)
- Commit and diff search: The hard limit of 50 repositories has been removed, and long-running searches will continue running until the timeout is hit. [#36486](https://github.com/sourcegraph/sourcegraph/pull/36486)
- The Postgres DBs `frontend` and `codeintel-db` are now given 1 hour to begin accepting connections before Kubernetes restarts the containers. [#4136](https://github.com/sourcegraph/deploy-sourcegraph/pull/4136)
- The internal git command forwarder has been deprecated and will be removed in 3.42 [#37320](https://github.com/sourcegraph/sourcegraph/pull/37320)

### Fixed

- Unable to send emails through [Google SMTP relay](https://docs.sourcegraph.com/admin/config/email#configuring-sourcegraph-to-send-email-via-google-workspace-gmail) with mysterious error "EOF". [#35943](https://github.com/sourcegraph/sourcegraph/issues/35943)
- A common source of searcher evictions on kubernetes when running large structural searches. [#34828](https://github.com/sourcegraph/sourcegraph/issues/34828)
- An issue with permissions evaluation for saved searches
- An authorization check while Redis is down will now result in an internal server error, instead of clearing a valid session from the user's cookies. [#37016](https://github.com/sourcegraph/sourcegraph/issues/37016)

### Removed

-

## 3.40.2

### Fixed

- Fix issue with OAuth login using a Github code host by reverting gologin dependency update [#36685](https://github.com/sourcegraph/sourcegraph/pull/36685)
- Fix issue with single-container docker image where codeinsights-db was being incorrectly created [#36678](https://github.com/sourcegraph/sourcegraph/pull/36678)

## 3.40.1

### Fixed

- Support expiring OAuth tokens for GitLab which became the default in version 15.0. [#36003](https://github.com/sourcegraph/sourcegraph/pull/36003)
- Fix external service resolver erroring when webhooks not supported. [#35932](https://github.com/sourcegraph/sourcegraph/pull/35932)

## 3.40.0

### Added

- Code Insights: Added fuzzy search filter for dashboard select drop down
- Code Insights: You can share code insights through a shareable link. [#34965](https://github.com/sourcegraph/sourcegraph/pull/34965)
- Search: `path:` is now a valid filter. It is an alias for the existing `file:` filter. [#34947](https://github.com/sourcegraph/sourcegraph/pull/34947)
- Search: `-language` is a valid filter, but the web app displays it as invalid. The web app is fixed to reflect validity. [#34949](https://github.com/sourcegraph/sourcegraph/pull/34949)
- Search-based code intelligence now recognizes local variables in Python, Java, JavaScript, TypeScript, C/C++, C#, Go, and Ruby. [#33689](https://github.com/sourcegraph/sourcegraph/pull/33689)
- GraphQL API: Added support for async external service deletion. This should be used to delete an external service which cannot be deleted within 75 seconds timeout due to a large number of repos. Usage: add `async` boolean field to `deleteExternalService` mutation. Example: `mutation deleteExternalService(externalService: "id", async: true) { alwaysNil }`
- [search.largeFiles](https://docs.sourcegraph.com/admin/config/site_config#search-largeFiles) now supports recursive globs. For example, it is now possible to specify a pattern like `**/*.lock` to match a lock file anywhere in a repository. [#35411](https://github.com/sourcegraph/sourcegraph/pull/35411)
- Permissions: The `setRepositoryPermissionsUnrestricted` mutation was added, which allows explicitly marking a repo as available to all Sourcegraph users. [#35378](https://github.com/sourcegraph/sourcegraph/pull/35378)
- The `repo:deps(...)` predicate can now search through the [Python dependencies of your repositories](https://docs.sourcegraph.com/code_search/how-to/dependencies_search). [#32659](https://github.com/sourcegraph/sourcegraph/issues/32659)
- Batch Changes are now supported on [Bitbucket Cloud](https://bitbucket.org/). [#24199](https://github.com/sourcegraph/sourcegraph/issues/24199)
- Pings for server-side batch changes [#34308](https://github.com/sourcegraph/sourcegraph/pull/34308)
- Indexed search will detect when it is misconfigured and has multiple replicas writing to the same directory. [#35513](https://github.com/sourcegraph/sourcegraph/pull/35513)
- A new token creation callback feature that sends a token back to a trusted program automatically after the user has signed in [#35339](https://github.com/sourcegraph/sourcegraph/pull/35339)
- The Grafana dashboard now has a global container resource usage view to help site-admin quickly identify potential scaling issues. [#34808](https://github.com/sourcegraph/sourcegraph/pull/34808)

### Changed

- Sourcegraph's docker images are now based on Alpine Linux 3.14. [#34508](https://github.com/sourcegraph/sourcegraph/pull/34508)
- Sourcegraph is now built with Go 1.18. [#34899](https://github.com/sourcegraph/sourcegraph/pull/34899)
- Capture group Code Insights now use the Compute streaming endpoint. [#34905](https://github.com/sourcegraph/sourcegraph/pull/34905)
- Code Insights will now automatically generate queries with a default value of `fork:no` and `archived:no` if these fields are not specified by the user. This removes the need to manually add these fields to have consistent behavior from historical to non-historical results. [#30204](https://github.com/sourcegraph/sourcegraph/issues/30204)
- Search Code Insights now use the Search streaming endpoint. [#35286](https://github.com/sourcegraph/sourcegraph/pull/35286)
- Deployment: Nginx ingress controller updated to v1.2.0

### Fixed

- Code Insights: Fixed line chart data series hover effect. Now the active line will be rendered on top of the others.
- Code Insights: Fixed incorrect Line Chart size calculation in FireFox
- Unverified primary emails no longer breaks the Emails-page for users and Users-page for Site Admin. [#34312](https://github.com/sourcegraph/sourcegraph/pull/34312)
- Button to download raw file in blob page is now working correctly. [#34558](https://github.com/sourcegraph/sourcegraph/pull/34558)
- Searches containing `or` expressions are now optimized to evaluate natively on the backends that support it ([#34382](https://github.com/sourcegraph/sourcegraph/pull/34382)), and both commit and diff search have been updated to run optimized `and`, `or`, and `not` queries. [#34595](https://github.com/sourcegraph/sourcegraph/pull/34595)
- Carets in textareas in Firefox are now visible. [#34888](https://github.com/sourcegraph/sourcegraph/pull/34888)
- Changesets to GitHub code hosts could fail with a confusing, non actionable error message. [#35048](https://github.com/sourcegraph/sourcegraph/pull/35048)
- An issue causing search expressions to not work in conjunction with `type:symbol`. [#35126](https://github.com/sourcegraph/sourcegraph/pull/35126)
- A non-descriptive error message that would be returned when using `on.repository` if it is not a valid repository path [#35023](https://github.com/sourcegraph/sourcegraph/pull/35023)
- Reduced database load when viewing or previewing a batch change. [#35501](https://github.com/sourcegraph/sourcegraph/pull/35501)
- Fixed a bug where Capture Group Code Insights generated just in time only returned data for the latest repository in the list. [#35624](https://github.com/sourcegraph/sourcegraph/pull/35624)

### Removed

- The experimental API Docs feature released on our Cloud instance since 3.30.0 has been removed from the product entirely. This product functionality is being superseded by [doctree](https://github.com/sourcegraph/doctree). [#34798](https://github.com/sourcegraph/sourcegraph/pull/34798)

## 3.39.1

### Fixed

- Code Insights: Fixed bug that caused line rendering issues when series data is returned out of order by date.
- Code Insights: Fixed bug that caused before and after parameters to be switched when clicking in to the diff view from an insight.
- Fixed an issue with notebooks that caused the cursor to behave erratically in markdown blocks. [#34227](https://github.com/sourcegraph/sourcegraph/pull/34227)
- Batch Changes on docker compose installations were failing due to a missing environment variable [#813](https://github.com/sourcegraph/deploy-sourcegraph-docker/pull/813).

## 3.39.0

### Added

- Added support for LSIF upload authentication against GitLab.com on Sourcegraph Cloud. [#33254](https://github.com/sourcegraph/sourcegraph/pull/33254)
- Add "getting started/quick start checklist for authenticated users" [#32882](https://github.com/sourcegraph/sourcegraph/pull/32882)
- A redesigned repository page is now available under the `new-repo-page` feature flag. [#33319](https://github.com/sourcegraph/sourcegraph/pull/33319)
- Pings now include notebooks usage metrics. [#30087](https://github.com/sourcegraph/sourcegraph/issues/30087)
- Notebooks are now enabled by default. [#33706](https://github.com/sourcegraph/sourcegraph/pull/33706)
- The Code Insights GraphQL API now accepts Search Contexts as a filter and will extract the expressions embedded the `repo` and `-repo` search query fields from the contexts to apply them as filters on the insight. [#33866](https://github.com/sourcegraph/sourcegraph/pull/33866)
- The Code Insights commit indexer can now index commits in smaller batches. Set the number of days per batch in the site setting `insights.commit.indexer.windowDuration`. A value of 0 (default) will disable batching. [#33666](https://github.com/sourcegraph/sourcegraph/pull/33666)
- Support account lockout after consecutive failed sign-in attempts for builtin authentication provider (i.e. username and password), new config options are added to the site configuration under `"auth.lockout"` to customize the threshold, length of lockout and consecutive periods. [#33999](https://github.com/sourcegraph/sourcegraph/pull/33999)
- pgsql-exporter for Code Insights has been added to docker-compose and Kubernetes deployments to gather database-level metrics. [#780](https://github.com/sourcegraph/deploy-sourcegraph-docker/pull/780), [#4111](https://github.com/sourcegraph/deploy-sourcegraph/pull/4111)
- `repo:dependencies(...)` predicate can now search through the [Go dependencies of your repositories](https://docs.sourcegraph.com/code_search/how-to/dependencies_search). [#32658](https://github.com/sourcegraph/sourcegraph/issues/32658)
- Added a site config value `defaultRateLimit` to optionally configure a global default rate limit for external services.

### Changed

- Code Insights: Replaced native window confirmation dialog with branded modal. [#33637](https://github.com/sourcegraph/sourcegraph/pull/33637)
- Code Insights: Series data is now sorted by semantic version then alphabetically.
- Code Insights: Added locked insights overlays for frozen insights while in limited access mode. Restricted insight editing save change button for frozen insights. [#33062](https://github.com/sourcegraph/sourcegraph/pull/33062)
- Code Insights: A global dashboard will now be automatically created while in limited access mode to provide consistent visibility for unlocked insights. This dashboard cannot be deleted or modified while in limited access mode. [#32992](https://github.com/sourcegraph/sourcegraph/pull/32992)
- Update "getting started checklist for visitors" to a new design [TODO:]
- Update "getting started/quick start checklist for visitors" to a new design [#32882](https://github.com/sourcegraph/sourcegraph/pull/32882)
- Code Insights: Capture group values are now restricted to 100 characters. [#32828](https://github.com/sourcegraph/sourcegraph/pull/32828)
- Repositories for which gitserver's janitor job "sg maintenance" fails will eventually be re-cloned if "DisableAutoGitUpdates" is set to false (default) in site configuration. [#33432](https://github.com/sourcegraph/sourcegraph/pull/33432)
- The Code Insights database is now based on Postgres 12, removing the dependency on TimescaleDB. [#32697](https://github.com/sourcegraph/sourcegraph/pull/32697)

### Fixed

- Fixed create insight button being erroneously disabled.
- Fixed an issue where a `Warning: Sourcegraph cannot send emails!` banner would appear for all users instead of just site admins (introduced in v3.38).
- Fixed reading search pattern type from settings [#32989](https://github.com/sourcegraph/sourcegraph/issues/32989)
- Display a tooltip and truncate the title of a search result when content overflows [#32904](https://github.com/sourcegraph/sourcegraph/pull/32904)
- Search patterns containing `and` and `not` expressions are now optimized to evaluate natively on the Zoekt backend for indexed code content and symbol search wherever possible. These kinds of queries are now typically an order of magnitude faster. Previous cases where no results were returned for expensive search expressions should now work and return results quickly. [#33308](https://github.com/sourcegraph/sourcegraph/pull/33308)
- Fail to log extension activation event will no longer block extension from activating [#33300][https://github.com/sourcegraph/sourcegraph/pull/33300]
- Fixed out-ouf-memory events for gitserver's janitor job "sg maintenance". [#33353](https://github.com/sourcegraph/sourcegraph/issues/33353)
- Setting the publication state for changesets when previewing a batch spec now works correctly if all changesets are selected and there is more than one page of changesets. [#33619](https://github.com/sourcegraph/sourcegraph/issues/33619)

### Removed

-

## 3.38.1

### Fixed

- An issue introduced in 3.38 that caused alerts to not be delivered [#33398](https://github.com/sourcegraph/sourcegraph/pull/33398)

## 3.38.0

### Added

- Added new "Getting started onboarding tour" for not authenticated users on Sourcegraph.com instead of "Search onboarding tour" [#32263](https://github.com/sourcegraph/sourcegraph/pull/32263)
- Pings now include code host integration usage metrics [#31379](https://github.com/sourcegraph/sourcegraph/pull/31379)
- Added `PRECISE_CODE_INTEL_UPLOAD_AWS_USE_EC2_ROLE_CREDENTIALS` environment variable to enable EC2 metadata API authentication to an external S3 bucket storing precise code intelligence uploads. [#31820](https://github.com/sourcegraph/sourcegraph/pull/31820)
- LSIF upload pages now include a section listing the reasons and retention policies resulting in an upload being retained and not expired. [#30864](https://github.com/sourcegraph/sourcegraph/pull/30864)
- Timestamps in the history panel can now be formatted as absolute timestamps by using user setting `history.preferAbsoluteTimestamps`
- Timestamps in the history panel can now be formatted as absolute timestamps by using user setting `history.preferAbsoluteTimestamps` [#31837](https://github.com/sourcegraph/sourcegraph/pull/31837)
- Notebooks from private enterprise instances can now be embedded in external sites by enabling the `enable-embed-route` feature flag. [#31628](https://github.com/sourcegraph/sourcegraph/issues/31628)
- Pings now include IDE extensions usage metrics [#32000](https://github.com/sourcegraph/sourcegraph/pull/32000)
- New EventSource type: `IDEEXTENSION` for IDE extensions-related events [#32000](https://github.com/sourcegraph/sourcegraph/pull/32000)
- Code Monitoring now has a Logs tab enabled as a [beta feature](https://docs.sourcegraph.com/admin/beta_and_experimental_features). This lets you see recent runs of your code monitors and determine if any notifications were sent or if there were any errors during the run. [#32292](https://github.com/sourcegraph/sourcegraph/pull/32292)
- Code Monitoring creation and editing now supports syntax highlighting and autocomplete on the search box. [#32536](https://github.com/sourcegraph/sourcegraph/pull/32536)
- New `repo:dependencies(...)` predicate allows you to [search through the dependencies of your repositories](https://docs.sourcegraph.com/code_search/how-to/dependencies_search). This feature is currently in beta and only npm package repositories are supported with dependencies from `package-lock.json` and `yarn.lock` files. [#32405](https://github.com/sourcegraph/sourcegraph/issues/32405)
- Site config has a new _experimental_ feature called `gitServerPinnedRepos` that allows admins to pin specific repositories to particular gitserver instances. [#32831](https://github.com/sourcegraph/sourcegraph/pull/32831).
- Added [Rockskip](https://docs.sourcegraph.com/code_intelligence/explanations/rockskip), a scalable symbol service backend for a fast symbol sidebar and search-based code intelligence on monorepos.
- Code monitor email notifications can now optionally include the content of new search results. This is disabled by default but can be enabled by editing the code monitor's email action and toggling on "Include search results in sent message". [#32097](https://github.com/sourcegraph/sourcegraph/pull/32097)

### Changed

- Searching for the pattern `//` with regular expression search is now interpreted literally and will search for `//`. Previously, the `//` pattern was interpreted as our regular expression syntax `/<regexp>/` which would in turn be intrpreted as the empty string. Since searching for an empty string offers little practically utility, we now instead interpret `//` to search for its literal meaning in regular expression search. [#31520](https://github.com/sourcegraph/sourcegraph/pull/31520)
- Timestamps in the webapp will now display local time on hover instead of UTC time [#31672](https://github.com/sourcegraph/sourcegraph/pull/31672)
- Updated Postgres version from 12.6 to 12.7 [#31933](https://github.com/sourcegraph/sourcegraph/pull/31933)
- Code Insights will now periodically clean up data series that are not in use. There is a 1 hour grace period where the series can be reattached to a view, after which all of the time series data and metadata will be deleted. [#32094](https://github.com/sourcegraph/sourcegraph/pull/32094)
- Code Insights critical telemetry total count now only includes insights that are not frozen (limited by trial mode restrictions). [#32529](https://github.com/sourcegraph/sourcegraph/pull/32529)
- The Phabricator integration with Gitolite code hosts has been deprecated, the fields have been kept to not break existing systems, but the integration does not work anymore
- The SSH library used to push Batch Change branches to code hosts has been updated to prevent issues pushing to github.com or GitHub Enterprise releases after March 15, 2022. [#32641](https://github.com/sourcegraph/sourcegraph/issues/32641)
- Bumped the minimum supported version of Docker Compose from `1.22.0` to `1.29.0`. [#32631](https://github.com/sourcegraph/sourcegraph/pull/32631)
- [Code host API rate limit configuration](https://docs.sourcegraph.com/admin/repo/update_frequency#code-host-api-rate-limiting) no longer based on code host URLs but only takes effect on each individual external services. To enforce API rate limit, please add configuration to all external services that are intended to be rate limited. [#32768](https://github.com/sourcegraph/sourcegraph/pull/32768)

### Fixed

- Viewing or previewing a batch change is now more resilient when transient network or server errors occur. [#29859](https://github.com/sourcegraph/sourcegraph/issues/29859)
- Search: `select:file` and `select:file.directory` now properly deduplicates results. [#32469](https://github.com/sourcegraph/sourcegraph/pull/32469)
- Security: Patch container images against CVE 2022-0778 [#32679](https://github.com/sourcegraph/sourcegraph/issues/32679)
- When closing a batch change, draft changesets that will be closed are now also shown. [#32481](https://github.com/sourcegraph/sourcegraph/pull/32481)

### Removed

- The deprecated GraphQL field `SearchResults.resultCount` has been removed in favor of its replacement, `matchCount`. [#31573](https://github.com/sourcegraph/sourcegraph/pull/31573)
- The deprecated site-config field `UseJaeger` has been removed. Use `"observability.tracing": { "sampling": "all" }` instead [#31294](https://github.com/sourcegraph/sourcegraph/pull/31294/commits/6793220d6cf1200535a2610d79d2dd9e18c67dca)

## 3.37.0

### Added

- Code in search results is now selectable (e.g. for copying). Just clicking on the code continues to open the corresponding file as it did before. [#30033](https://github.com/sourcegraph/sourcegraph/pull/30033)
- Search Notebooks now support importing and exporting Markdown-formatted files. [#28586](https://github.com/sourcegraph/sourcegraph/issues/28586)
- Added standalone migrator service that can be used to run database migrations independently of an upgrade. For more detail see the [standalone migrator docs](https://docs.sourcegraph.com/admin/how-to/manual_database_migrations) and the [docker-compose](https://docs.sourcegraph.com/admin/install/docker-compose/operations#database-migrations) or [kubernetes](https://docs.sourcegraph.com/admin/install/kubernetes/update#database-migrations) upgrade docs.

### Changed

- Syntax highlighting for JSON now uses a distinct color for strings in object key positions. [#30105](https://github.com/sourcegraph/sourcegraph/pull/30105)
- GraphQL API: The order of events returned by `MonitorTriggerEventConnection` has been reversed so newer events are returned first. The `after` parameter has been modified accordingly to return events older the one specified, to allow for pagination. [31219](https://github.com/sourcegraph/sourcegraph/pull/31219)
- [Query based search contexts](https://docs.sourcegraph.com/code_search/how-to/search_contexts#beta-query-based-search-contexts) are now enabled by default as a [beta feature](https://docs.sourcegraph.com/admin/beta_and_experimental_features). [#30888](https://github.com/sourcegraph/sourcegraph/pull/30888)
- The symbols sidebar loads much faster on old commits (after processing it) when scoped to a subdirectory in a big repository. [#31300](https://github.com/sourcegraph/sourcegraph/pull/31300)

### Fixed

- Links generated by editor endpoint will render image preview correctly. [#30767](https://github.com/sourcegraph/sourcegraph/pull/30767)
- Fixed a race condition in the precise code intel upload expirer process that prematurely expired new uploads. [#30546](https://github.com/sourcegraph/sourcegraph/pull/30546)
- Pushing changesets from Batch Changes to code hosts with self-signed TLS certificates has been fixed. [#31010](https://github.com/sourcegraph/sourcegraph/issues/31010)
- Fixed LSIF uploads not being expired according to retention policies when the repository contained tags and branches with the same name but pointing to different commits. [#31108](https://github.com/sourcegraph/sourcegraph/pull/31108)
- Service discovery for the symbols service can transition from no endpoints to endpoints. Previously we always returned an error after the first empty state. [#31225](https://github.com/sourcegraph/sourcegraph/pull/31225)
- Fixed performance issue in LSIF upload processing, reducing the latency between uploading an LSIF index and accessing precise code intel in the UI. ([#30978](https://github.com/sourcegraph/sourcegraph/pull/30978), [#31143](https://github.com/sourcegraph/sourcegraph/pull/31143))
- Fixed symbols not appearing when no files changed between commits. [#31295](https://github.com/sourcegraph/sourcegraph/pull/31295)
- Fixed symbols not appearing when too many files changed between commits. [#31110](https://github.com/sourcegraph/sourcegraph/pull/31110)
- Fixed runaway disk usage in the `symbols` service. [#30647](https://github.com/sourcegraph/sourcegraph/pull/30647)

### Removed

- Removed `experimentalFeature.showCodeMonitoringTestEmailButton`. Test emails can still be sent by editing the code monitor and expanding the "Send email notification" section. [#29953](https://github.com/sourcegraph/sourcegraph/pull/29953)

## 3.36.3

### Fixed

- Fix Code Monitor permissions. For more detail see our [security advisory](https://github.com/sourcegraph/sourcegraph/security/advisories/GHSA-xqv2-x6f2-w3pf) [#30547](https://github.com/sourcegraph/sourcegraph/pull/30547)

## 3.36.2

### Removed

- The TOS consent screen which would appear for all users upon signing into Sourcegraph. We had some internal miscommunication on this onboarding flow and it didn’t turn out the way we intended, this effectively reverts that change. ![#30192](https://github.com/sourcegraph/sourcegraph/issues/30192)

## 3.36.1

### Fixed

- Fix broken 'src lsif upload' inside executor due to basic auth removal. [#30023](https://github.com/sourcegraph/sourcegraph/pull/30023)

## 3.36.0

### Added

- Search contexts can now be defined with a restricted search query as an alternative to a specific list of repositories and revisions. This feature is _beta_ and may change in the following releases. Allowed filters: `repo`, `rev`, `file`, `lang`, `case`, `fork`, `visibility`. `OR`, `AND` expressions are also allowed. To enable this feature to all users, set `experimentalFeatures.searchContextsQuery` to true in global settings. You'll then see a "Create context" button from the search results page and a "Query" input field in the search contexts form. If you want revisions specified in these query based search contexts to be indexed, set `experimentalFeatures.search.index.query.contexts` to true in site configuration. [#29327](https://github.com/sourcegraph/sourcegraph/pull/29327)
- More explicit Terms of Service and Privacy Policy consent has been added to Sourcegraph Server. [#28716](https://github.com/sourcegraph/sourcegraph/issues/28716)
- Batch changes will be created on forks of the upstream repository if the new `batchChanges.enforceForks` site setting is enabled. [#17879](https://github.com/sourcegraph/sourcegraph/issues/17879)
- Symbolic links are now searchable. Previously it was possible to navigate to symbolic links in the repository tree view, however the symbolic links were ignored during searches. [#29567](https://github.com/sourcegraph/sourcegraph/pull/29567), [#237](https://github.com/sourcegraph/zoekt/pull/237)
- Maximum number of references/definitions shown in panel can be adjusted in settings with `codeIntelligence.maxPanelResults`. If not set, a hardcoded limit of 500 was used. [#29629](https://github.com/sourcegraph/sourcegraph/29629)
- Search notebooks are now fully persistable. You can create notebooks through the WYSIWYG editor and share them via a unique URL. We support two visibility modes: private (only the creator can view the notebook) and public (everyone can view the notebook). This feature is _beta_ and may change in the following releases. [#27384](https://github.com/sourcegraph/sourcegraph/issues/27384)
- Code Insights that are run over all repositories now have data points with links that lead to the search page. [#29587](https://github.com/sourcegraph/sourcegraph/pull/29587)
- Code Insights creation UI query field now supports different syntax highlight modes based on `patterntype` filter. [#29733](https://github.com/sourcegraph/sourcegraph/pull/29733)
- Code Insights creation UI query field now has live-preview button that leads to the search page with predefined query value. [#29698](https://github.com/sourcegraph/sourcegraph/pull/29698)
- Code Insights creation UI detect and track patterns can now search across all repositories. [#29906](https://github.com/sourcegraph/sourcegraph/pull/29906)
- Pings now contain aggregated CTA metrics. [#29966](https://github.com/sourcegraph/sourcegraph/pull/29966)
- Pings now contain aggregated CTA metrics. [#29966](https://github.com/sourcegraph/sourcegraph/pull/29966) and [#31389](https://github.com/sourcegraph/sourcegraph/pull/31389)

### Changed

- Sourcegraph's API (streaming search, GraphQL, etc.) may now be used from any domain when using an access token for authentication, or with no authentication in the case of Sourcegraph.com. [#28775](https://github.com/sourcegraph/sourcegraph/pull/28775)
- The endpoint `/search/stream` will be retired in favor of `/.api/search/stream`. This requires no action unless you have developed custom code against `/search/stream`. We will support both endpoints for a short period of time before removing `/search/stream`. Please refer to the [documentation](https://docs.sourcegraph.com/api/stream_api) for more information.
- When displaying the content of symbolic links in the repository tree view, we will show the relative path to the link's target instead of the target's content. This behavior is consistent with how we display symbolic links in search results. [#29687](https://github.com/sourcegraph/sourcegraph/pull/29687)
- A new janitor job, "sg maintenance" was added to gitserver. The new job replaces "garbage collect" with the goal to optimize the performance of git operations for large repositories. You can choose to enable "garbage collect" again by setting the environment variables "SRC_ENABLE_GC_AUTO" to "true" and "SRC_ENABLE_SG_MAINTENANCE" to "false" for gitserver. Note that you must not enable both options at the same time. [#28224](https://github.com/sourcegraph/sourcegraph/pull/28224).
- Search results across repositories are now ordered by repository rank by default. By default the rank is the number of stars a repository has. An administrator can inflate the rank of a repository via `experimentalFeatures.ranking.repoScores`. If you notice increased latency in results, you can disable this feature by setting `experimentalFeatures.ranking.maxReorderQueueSize` to 0. [#29856](https://github.com/sourcegraph/sourcegraph/pull/29856)
- Search results within the same file are now ordered by relevance instead of line number. To order by line number, update the setting `experimentalFeatures.clientSearchResultRanking: "by-line-number"`. [#29046](https://github.com/sourcegraph/sourcegraph/pull/29046)
- Bumped the symbols processing timeout from 20 minutes to 2 hours and made it configurable. [#29891](https://github.com/sourcegraph/sourcegraph/pull/29891)

### Fixed

- Issue preventing searches from completing when certain patterns contain `@`. [#29489](https://github.com/sourcegraph/sourcegraph/pull/29489)
- The grafana dashboard for "successful search request duration" reports the time for streaming search which is used by the browser. Previously it reported the GraphQL time which the browser no longer uses. [#29625](https://github.com/sourcegraph/sourcegraph/pull/29625)
- A regression introduced in 3.35 causing Code Insights that are run over all repositories to not query against repositories that have permissions enabled. (Restricted repositories are and remain filtered based on user permissions when a user views a chart, not at query time.) This may cause global Insights to undercount for data points generated after upgrading to 3.35 and before upgrading to 3.36. [](https://github.com/sourcegraph/sourcegraph/pull/29725)
- Renaming repositories now removes the old indexes on Zoekt's disks. This did not affect search results, only wasted disk space. This was a regression introduced in Sourcegraph 3.33. [#29685](https://github.com/sourcegraph/sourcegraph/issues/29685)

### Removed

- Removed unused backend service from Kubernetes deployments. [#4050](https://github.com/sourcegraph/deploy-sourcegraph/pull/4050)

## 3.35.2

### Fixed

- Fix Code Monitor permissions. For more detail see our [security advisory](https://github.com/sourcegraph/sourcegraph/security/advisories/GHSA-xqv2-x6f2-w3pf) [#30547](https://github.com/sourcegraph/sourcegraph/pull/30547)

## 3.35.1

**⚠️ Due to issues related to Code Insights in the 3.35.0 release, users are advised to upgrade directly to 3.35.1.**

### Fixed

- Skipped migrations caused existing Code Insights to not appear. [#29395](https://github.com/sourcegraph/sourcegraph/pull/29395)
- Enterprise-only out-of-band migrations failed to execute due to missing enterprise configuration flag. [#29426](https://github.com/sourcegraph/sourcegraph/pull/29426)

## 3.35.0

**⚠️ Due to issues related to Code Insights on this release, users are advised to upgrade directly to 3.35.1.**

### Added

- Individual batch changes can publish multiple changesets to the same repository by specifying multiple target branches using the [`on.branches`](https://docs.sourcegraph.com/batch_changes/references/batch_spec_yaml_reference#on-repository) attribute. [#25228](https://github.com/sourcegraph/sourcegraph/issues/25228)
- Low resource overlay added. NOTE: this is designed for internal-use only. Customers can use the `minikube` overlay to achieve similar results.[#4012](https://github.com/sourcegraph/deploy-sourcegraph/pull/4012)
- Code Insights has a new insight `Detect and Track` which will generate unique time series from the matches of a pattern specified as a regular expression capture group. This is currently limited to insights scoped to specific repositories. [docs](https://docs.sourcegraph.com/code_insights/explanations/automatically_generated_data_series)
- Code Insights is persisted entirely in the `codeinsights-db` database. A migration will automatically be performed to move any defined insights and dashboards from your user, org, or global settings files.
- The GraphQL API for Code Insights has entered beta. [docs](https://docs.sourcegraph.com/code_insights/references/code_insights_graphql_api)
- The `SRC_GIT_SERVICE_MAX_EGRESS_BYTES_PER_SECOND` environment variable to control the egress throughput of gitserver's git service (e.g. used by zoekt-index-server to clone repos to index). Set to -1 for no limit. [#29197](https://github.com/sourcegraph/sourcegraph/pull/29197)
- Search suggestions via the GraphQL API were deprecated last release and are now no longer available. Suggestions now work only with the search streaming API. [#29283](https://github.com/sourcegraph/sourcegraph/pull/29283)
- Clicking on a token will now jump to its definition. [#28520](https://github.com/sourcegraph/sourcegraph/pull/28520)

### Changed

- The `ALLOW_DECRYPT_MIGRATION` environment variable is now read by the `worker` service, not the `frontend` service as in previous versions.
- External services will stop syncing if they exceed the user / site level limit for total number of repositories added. It will only continue syncing if the extra repositories are removed or the corresponding limit is increased, otherwise it will stop syncing for the very first repository each time the syncer attempts to sync the external service again. [#28674](https://github.com/sourcegraph/sourcegraph/pull/28674)
- Sourcegraph services now listen to SIGTERM signals. This allows smoother rollouts in kubernetes deployments. [#27958](https://github.com/sourcegraph/sourcegraph/pull/27958)
- The sourcegraph-frontend ingress now uses the networking.k8s.io/v1 api. This adds support for k8s v1.22 and later, and deprecates support for versions older than v1.18.x [#4029](https://github.com/sourcegraph/deploy-sourcegraph/pull/4029)
- Non-bare repositories found on gitserver will be removed by a janitor job. [#28895](https://github.com/sourcegraph/sourcegraph/pull/28895)
- The search bar is no longer auto-focused when navigating between files. This change means that the keyboard shortcut Cmd+LeftArrow (or Ctrl-LeftArrow) now goes back to the browser's previous page instead of moving the cursor position to the first position of the search bar. [#28943](https://github.com/sourcegraph/sourcegraph/pull/28943)
- Code Insights series over all repositories can now be edited
- Code Insights series over all repositories now support a custom time interval and will calculate with 12 points starting at the moment the series is created and working backwards.
- Minio service upgraded to RELEASE.2021-12-10T23-03-39Z. [#29188](https://github.com/sourcegraph/sourcegraph/pull/29188)
- Code insights creation UI form query field now supports suggestions and syntax highlighting. [#28130](https://github.com/sourcegraph/sourcegraph/pull/28130)
- Using `select:repo` in search queries will now stream results incrementally, greatly improving speed and reducing time-to-first-result. [#28920](https://github.com/sourcegraph/sourcegraph/pull/28920)
- The fuzzy file finder is now enabled by default and can be activated with the shortcut `Cmd+K` on macOS and `Ctrl+K` on Linux/Windows. Change the user setting `experimentalFeatures.fuzzyFinder` to `false` to disable this feature. [#29010](https://github.com/sourcegraph/sourcegraph/pull/29010)
- Search-based code intelligence and the symbol sidebar are much faster now that the symbols service incrementally processes files that changed. [#27932](https://github.com/sourcegraph/sourcegraph/pull/27932)

### Fixed

- Moving a changeset from draft state into published state was broken on GitLab code hosts. [#28239](https://github.com/sourcegraph/sourcegraph/pull/28239)
- The shortcuts for toggling the History Panel and Line Wrap were not working on Mac. [#28574](https://github.com/sourcegraph/sourcegraph/pull/28574)
- Suppresses docker-on-mac warning for Kubernetes, Docker Compose, and Pure Docker deployments. [#28405](https://github.com/sourcegraph/sourcegraph/pull/28821)
- Fixed an issue where certain regexp syntax for repository searches caused the entire search, including non-repository searches, to fail with a parse error (issue affects only version 3.34). [#28826](https://github.com/sourcegraph/sourcegraph/pull/28826)
- Modifying changesets on Bitbucket Server could previously fail if the local copy in Batch Changes was out of date. That has been fixed by retrying the operations in case of a 409 response. [#29100](https://github.com/sourcegraph/sourcegraph/pull/29100)

### Removed

- Settings files (user, org, global) as a persistence mechanism for Code Insights are now deprecated.
- Query-runner deployment has been removed. You can safely remove the `query-runner` service from your installation.

## 3.34.2

### Fixed

- A bug introduced in 3.34 and 3.34.1 that resulted in certain repositories being missed in search results. [#28624](https://github.com/sourcegraph/sourcegraph/pull/28624)

## 3.34.1

### Fixed

- Fixed Redis alerting for docker-compose deployments [#28099](https://github.com/sourcegraph/sourcegraph/issues/28099)

## 3.34.0

### Added

- Added documentation for merging site-config files. Available since 3.32 [#21220](https://github.com/sourcegraph/sourcegraph/issues/21220)
- Added site config variable `cloneProgressLog` to optionally enable logging of clone progress to temporary files for debugging. Disabled by default. [#26568](https://github.com/sourcegraph/sourcegraph/pull/26568)
- GNU's `wget` has been added to all `sourcegraph/*` Docker images that use `sourcegraph/alpine` as its base [#26823](https://github.com/sourcegraph/sourcegraph/pull/26823)
- Added the "no results page", a help page shown if a search doesn't return any results [#26154](https://github.com/sourcegraph/sourcegraph/pull/26154)
- Added monitoring page for Redis databases [#26967](https://github.com/sourcegraph/sourcegraph/issues/26967)
- The search indexer only polls repositories that have been marked as changed. This reduces a large source of load in installations with a large number of repositories. If you notice index staleness, you can try disabling by setting the environment variable `SRC_SEARCH_INDEXER_EFFICIENT_POLLING_DISABLED` on `sourcegraph-frontend`. [#27058](https://github.com/sourcegraph/sourcegraph/issues/27058)
- Pings include instance wide total counts of Code Insights grouped by presentation type, series type, and presentation-series type. [#27602](https://github.com/sourcegraph/sourcegraph/pull/27602)
- Added logging of incoming Batch Changes webhooks, which can be viewed by site admins. By default, sites without encryption will log webhooks for three days, while sites with encryption will not log webhooks without explicit configuration. [See the documentation for more details](https://docs.sourcegraph.com/admin/config/batch_changes#incoming-webhooks). [#26669](https://github.com/sourcegraph/sourcegraph/issues/26669)
- Added support for finding implementations of interfaces and methods. [#24854](https://github.com/sourcegraph/sourcegraph/pull/24854)

### Changed

- Removed liveness probes from Kubernetes Prometheus deployment [#2970](https://github.com/sourcegraph/deploy-sourcegraph/pull/2970)
- Batch Changes now requests the `workflow` scope on GitHub personal access tokens to allow batch changes to write to the `.github` directory in repositories. If you have already configured a GitHub PAT for use with Batch Changes, we suggest adding the scope to the others already granted. [#26606](https://github.com/sourcegraph/sourcegraph/issues/26606)
- Sourcegraph's Prometheus and Alertmanager dependency has been upgraded to v2.31.1 and v0.23.0 respectively. [#27336](https://github.com/sourcegraph/sourcegraph/pull/27336)
- The search UI's repositories count as well as the GraphQL API's `search().repositories` and `search().repositoriesCount` have changed semantics from the set of searchable repositories to the set of repositories with matches. In a future release, we'll introduce separate fields for the set of searchable repositories backed by a [scalable implementation](https://github.com/sourcegraph/sourcegraph/issues/27274). [#26995](https://github.com/sourcegraph/sourcegraph/issues/26995)

### Fixed

- An issue that causes the server to panic when performing a structural search via the GQL API for a query that also
  matches missing repos (affected versions 3.33.0 and 3.32.0)
  . [#26630](https://github.com/sourcegraph/sourcegraph/pull/26630)
- Improve detection for Docker running in non-linux
  environments. [#23477](https://github.com/sourcegraph/sourcegraph/issues/23477)
- Fixed the cache size calculation used for Kubernetes deployments. Previously, the calculated value was too high and would exceed the ephemeral storage request limit. #[26283](https://github.com/sourcegraph/sourcegraph/issues/26283)
- Fixed a regression that was introduced in 3.27 and broke SSH-based authentication for managing Batch Changes changesets on code hosts. SSH keys generated by Sourcegraph were not used for authentication and authenticating with the code host would fail if no SSH key with write-access had been added to `gitserver`. [#27491](https://github.com/sourcegraph/sourcegraph/pull/27491)
- Private repositories matching `-repo:` expressions are now excluded. This was a regression introduced in 3.33.0. [#27044](https://github.com/sourcegraph/sourcegraph/issues/27044)

### Removed

- All version contexts functionality (deprecated in 3.33) is now removed. [#26267](https://github.com/sourcegraph/sourcegraph/issues/26267)
- Query filter `repogroup` (deprecated in 3.33) is now removed. [#24277](https://github.com/sourcegraph/sourcegraph/issues/24277)
- Sourcegraph no longer uses CSRF security tokens/cookies to prevent CSRF attacks. Instead, Sourcegraph now relies solely on browser's CORS policies (which were already in place.) In practice, this is just as safe and leads to a simpler CSRF threat model which reduces security risks associated with our threat model complexity. [#7658](https://github.com/sourcegraph/sourcegraph/pull/7658)
- Notifications for saved searches (deprecated in v3.31.0) have been removed [#27912](https://github.com/sourcegraph/sourcegraph/pull/27912/files)

## 3.33.2

### Fixed

- Fixed: backported saved search and code monitor notification fixes from 3.34.0 [#28019](https://github.com/sourcegraph/sourcegraph/pull/28019)

## 3.33.1

### Fixed

- Private repositories matching `-repo:` expressions are now excluded. This was a regression introduced in 3.33.0. [#27044](https://github.com/sourcegraph/sourcegraph/issues/27044)
- Fixed a regression that was introduced in 3.27 and broke SSH-based authentication for managing Batch Changes changesets on code hosts. SSH keys generated by Sourcegraph were not used for authentication and authenticating with the code host would fail if no SSH key with write-access had been added to `gitserver`. [#27491](https://github.com/sourcegraph/sourcegraph/pull/27491)

## 3.33.0

### Added

- More rules have been added to the search query validation so that user get faster feedback on issues with their query. [#24747](https://github.com/sourcegraph/sourcegraph/pull/24747)
- Bloom filters have been added to the zoekt indexing backend to accelerate queries with code fragments matching `\w{4,}`. [zoekt#126](https://github.com/sourcegraph/zoekt/pull/126)
- For short search queries containing no filters but the name of a supported programming language we are now suggesting to run the query with a language filter. [#25792](https://github.com/sourcegraph/sourcegraph/pull/25792)
- The API scope used by GitLab OAuth can now optionally be configured in the provider. [#26152](https://github.com/sourcegraph/sourcegraph/pull/26152)
- Added Apex language support for syntax highlighting and search-based code intelligence. [#25268](https://github.com/sourcegraph/sourcegraph/pull/25268)

### Changed

- Search context management pages are now only available in the Sourcegraph enterprise version. Search context dropdown is disabled in the OSS version. [#25147](https://github.com/sourcegraph/sourcegraph/pull/25147)
- Search contexts GQL API is now only available in the Sourcegraph enterprise version. [#25281](https://github.com/sourcegraph/sourcegraph/pull/25281)
- When running a commit or diff query, the accepted values of `before` and `after` have changed from "whatever git accepts" to a [slightly more strict subset](https://docs.sourcegraph.com/code_search/reference/language#before) of that. [#25414](https://github.com/sourcegraph/sourcegraph/pull/25414)
- Repogroups and version contexts are deprecated in favor of search contexts. Read more about the deprecation and how to migrate to search contexts in the [blog post](https://about.sourcegraph.com/blog/introducing-search-contexts). [#25676](https://github.com/sourcegraph/sourcegraph/pull/25676)
- Search contexts are now enabled by default in the Sourcegraph enterprise version. [#25674](https://github.com/sourcegraph/sourcegraph/pull/25674)
- Code Insights background queries will now retry a maximum of 10 times (down from 100). [#26057](https://github.com/sourcegraph/sourcegraph/pull/26057)
- Our `sourcegraph/cadvisor` Docker image has been upgraded to cadvisor version `v0.42.0`. [#26126](https://github.com/sourcegraph/sourcegraph/pull/26126)
- Our `jaeger` version in the `sourcegraph/sourcegraph` Docker image has been upgraded to `1.24.0`. [#26215](https://github.com/sourcegraph/sourcegraph/pull/26215)

### Fixed

- A search regression in 3.32.0 which caused instances with search indexing _disabled_ (very rare) via `"search.index.enabled": false,` in their site config to crash with a panic. [#25321](https://github.com/sourcegraph/sourcegraph/pull/25321)
- An issue where the default `search.index.enabled` value on single-container Docker instances would incorrectly be computed as `false` in some situations. [#25321](https://github.com/sourcegraph/sourcegraph/pull/25321)
- StatefulSet service discovery in Kubernetes correctly constructs pod hostnames in the case where the ServiceName is different from the StatefulSet name. [#25146](https://github.com/sourcegraph/sourcegraph/pull/25146)
- An issue where clicking on a link in the 'Revisions' search sidebar section would result in an invalid query if the query didn't already contain a 'repo:' filter. [#25076](https://github.com/sourcegraph/sourcegraph/pull/25076)
- An issue where links to jump to Bitbucket Cloud wouldn't render in the UI. [#25533](https://github.com/sourcegraph/sourcegraph/pull/25533)
- Fixed some code insights pings being aggregated on `anonymous_user_id` instead of `user_id`. [#25926](https://github.com/sourcegraph/sourcegraph/pull/25926)
- Code insights running over all repositories using a commit search (`type:commit` or `type:diff`) would fail to deserialize and produce no results. [#25928](https://github.com/sourcegraph/sourcegraph/pull/25928)
- Fixed an issue where code insights queries could produce a panic on queued records that did not include a `record_time` [#25929](https://github.com/sourcegraph/sourcegraph/pull/25929)
- Fixed an issue where Batch Change changeset diffs would sometimes render incorrectly when previewed from the UI if they contained deleted empty lines. [#25866](https://github.com/sourcegraph/sourcegraph/pull/25866)
- An issue where `repo:contains.commit.after()` would fail on some malformed git repositories. [#25974](https://github.com/sourcegraph/sourcegraph/issues/25974)
- Fixed primary email bug where users with no primary email set would break the email setting page when trying to add a new email. [#25008](https://github.com/sourcegraph/sourcegraph/pull/25008)
- An issue where keywords like `and`, `or`, `not` would not be highlighted properly in the search bar due to the presence of quotes. [#26135](https://github.com/sourcegraph/sourcegraph/pull/26135)
- An issue where frequent search indexing operations led to incoming search queries timing out. When these timeouts happened in quick succession, `zoekt-webserver` processes would shut themselves down via their `watchdog` routine. This should now only happen when a given `zoekt-webserver` is under-provisioned on CPUs. [#25872](https://github.com/sourcegraph/sourcegraph/issues/25872)
- Since 3.28.0, Batch Changes webhooks would not update changesets opened in private repositories. This has been fixed. [#26380](https://github.com/sourcegraph/sourcegraph/issues/26380)
- Reconciling batch changes could stall when updating the state of a changeset that already existed. This has been fixed. [#26386](https://github.com/sourcegraph/sourcegraph/issues/26386)

### Removed

- Batch Changes changeset specs stored the raw JSON used when creating them, which is no longer used and is not exposed in the API. This column has been removed, thereby saving space in the Sourcegraph database. [#25453](https://github.com/sourcegraph/sourcegraph/issues/25453)
- The query builder page experimental feature, which was disabled in 3.21, is now removed. The setting `{ "experimentalFeatures": { "showQueryBuilder": true } }` now has no effect. [#26125](https://github.com/sourcegraph/sourcegraph/pull/26125)

## 3.32.1

### Fixed

- Fixed a regression that was introduced in 3.27 and broke SSH-based authentication for managing Batch Changes changesets on code hosts. SSH keys generated by Sourcegraph were not used for authentication and authenticating with the code host would fail if no SSH key with write-access had been added to `gitserver`. [#27491](https://github.com/sourcegraph/sourcegraph/pull/27491)

## 3.32.0

### Added

- The search sidebar shows a revisions section if all search results are from a single repository. This makes it easier to search in and switch between different revisions. [#23835](https://github.com/sourcegraph/sourcegraph/pull/23835)
- The various alerts overview panels in Grafana can now be clicked to go directly to the relevant panels and dashboards. [#24920](https://github.com/sourcegraph/sourcegraph/pull/24920)
- Added a `Documentation` tab to the Site Admin Maintenance panel that links to the official Sourcegraph documentation. [#24917](https://github.com/sourcegraph/sourcegraph/pull/24917)
- Code Insights that run over all repositories now generate a moving daily snapshot between time points. [#24804](https://github.com/sourcegraph/sourcegraph/pull/24804)
- The Code Insights GraphQL API now restricts the results to user, org, and globally scoped insights. Insights will be synced to the database with access associated to the user or org setting containing the insight definition. [#25017](https://github.com/sourcegraph/sourcegraph/pull/25017)
- The timeout for long-running Git commands can be customized via `gitLongCommandTimeout` in the site config. [#25080](https://github.com/sourcegraph/sourcegraph/pull/25080)

### Changed

- `allowGroupsPermissionsSync` in the GitHub authorization provider is now required to enable the experimental GitHub teams and organization permissions caching. [#24561](https://github.com/sourcegraph/sourcegraph/pull/24561)
- GitHub external code hosts now validate if a corresponding authorization provider is set, and emits a warning if not. [#24526](https://github.com/sourcegraph/sourcegraph/pull/24526)
- Sourcegraph is now built with Go 1.17. [#24566](https://github.com/sourcegraph/sourcegraph/pull/24566)
- Code Insights is now available only in the Sourcegraph enterprise. [#24741](https://github.com/sourcegraph/sourcegraph/pull/24741)
- Prometheus in Sourcegraph with Docker Compose now scrapes Postgres and Redis instances for metrics. [deploy-sourcegraph-docker#580](https://github.com/sourcegraph/deploy-sourcegraph-docker/pull/580)
- Symbol suggestions now leverage optimizations for global searches. [#24943](https://github.com/sourcegraph/sourcegraph/pull/24943)

### Fixed

- Fixed a number of issues where repository permissions sync may fail for instances with very large numbers of repositories. [#24852](https://github.com/sourcegraph/sourcegraph/pull/24852), [#24972](https://github.com/sourcegraph/sourcegraph/pull/24972)
- Fixed excessive re-rendering of the whole web application on every keypress in the search query input. [#24844](https://github.com/sourcegraph/sourcegraph/pull/24844)
- Code Insights line chart now supports different timelines for each data series (lines). [#25005](https://github.com/sourcegraph/sourcegraph/pull/25005)
- Postgres exporter now exposes pg_stat_activity account to show the number of active DB connections. [#25086](https://github.com/sourcegraph/sourcegraph/pull/25086)

### Removed

- The `PRECISE_CODE_INTEL_DATA_TTL` environment variable is no longer read by the worker service. Instead, global and repository-specific data retention policies configurable in the UI by site-admins will control the length of time LSIF uploads are considered _fresh_. [#24793](https://github.com/sourcegraph/sourcegraph/pull/24793)
- The `repo.cloned` column was removed as it was deprecated in 3.26. [#25066](https://github.com/sourcegraph/sourcegraph/pull/25066)

## 3.31.2

### Fixed

- Fixed multiple CVEs for [libssl](https://cve.mitre.org/cgi-bin/cvename.cgi?name=CVE-2021-3711) and [Python3](https://cve.mitre.org/cgi-bin/cvename.cgi?name=CVE-2021-29921). [#24700](https://github.com/sourcegraph/sourcegraph/pull/24700) [#24620](https://github.com/sourcegraph/sourcegraph/pull/24620) [#24695](https://github.com/sourcegraph/sourcegraph/pull/24695)

## 3.31.1

### Added

- The required authentication scopes required to enable caching behaviour for GitHub repository permissions can now be requested via `allowGroupsPermissionsSync` in GitHub `auth.providers`. [#24328](https://github.com/sourcegraph/sourcegraph/pull/24328)

### Changed

- Caching behaviour for GitHub repository permissions enabled via the `authorization.groupsCacheTTL` field in the code host config can now leverage additional caching of team and organization permissions for repository permissions syncing (on top of the caching for user permissions syncing introduced in 3.31). [#24328](https://github.com/sourcegraph/sourcegraph/pull/24328)

## 3.31.0

### Added

- Backend Code Insights GraphQL queries now support arguments `includeRepoRegex` and `excludeRepoRegex` to filter on repository names. [#23256](https://github.com/sourcegraph/sourcegraph/pull/23256)
- Code Insights background queries now process in a priority order backwards through time. This will allow insights to populate concurrently. [#23101](https://github.com/sourcegraph/sourcegraph/pull/23101)
- Operator documentation has been added to the Search Reference sidebar section. [#23116](https://github.com/sourcegraph/sourcegraph/pull/23116)
- Syntax highlighting support for the [Cue](https://cuelang.org) language.
- Reintroduced a revised version of the Search Types sidebar section. [#23170](https://github.com/sourcegraph/sourcegraph/pull/23170)
- Improved usability where filters followed by a space in the search query will warn users that the filter value is empty. [#23646](https://github.com/sourcegraph/sourcegraph/pull/23646)
- Perforce: [`git p4`'s `--use-client-spec` option](https://git-scm.com/docs/git-p4#Documentation/git-p4.txt---use-client-spec) can now be enabled by configuring the `p4.client` field. [#23833](https://github.com/sourcegraph/sourcegraph/pull/23833), [#23845](https://github.com/sourcegraph/sourcegraph/pull/23845)
- Code Insights will do a one-time reset of ephemeral insights specific database tables to clean up stale and invalid data. Insight data will regenerate automatically. [23791](https://github.com/sourcegraph/sourcegraph/pull/23791)
- Perforce: added basic support for Perforce permission table path wildcards. [#23755](https://github.com/sourcegraph/sourcegraph/pull/23755)
- Added autocompletion and search filtering of branch/tag/commit revisions to the repository compare page. [#23977](https://github.com/sourcegraph/sourcegraph/pull/23977)
- Batch Changes changesets can now be [set to published when previewing new or updated batch changes](https://docs.sourcegraph.com/batch_changes/how-tos/publishing_changesets#within-the-ui). [#22912](https://github.com/sourcegraph/sourcegraph/issues/22912)
- Added Python3 to server and gitserver images to enable git-p4 support. [#24204](https://github.com/sourcegraph/sourcegraph/pull/24204)
- Code Insights drill-down filters now allow filtering insights data on the dashboard page using repo: filters. [#23186](https://github.com/sourcegraph/sourcegraph/issues/23186)
- GitHub repository permissions can now leverage caching of team and organization permissions for user permissions syncing. Caching behaviour can be enabled via the `authorization.groupsCacheTTL` field in the code host config. This can significantly reduce the amount of time it takes to perform a full permissions sync due to reduced instances of being rate limited by the code host. [#23978](https://github.com/sourcegraph/sourcegraph/pull/23978)

### Changed

- Code Insights will now always backfill from the time the data series was created. [#23430](https://github.com/sourcegraph/sourcegraph/pull/23430)
- Code Insights queries will now extract repository name out of the GraphQL response instead of going to the database. [#23388](https://github.com/sourcegraph/sourcegraph/pull/23388)
- Code Insights backend has moved from the `repo-updater` service to the `worker` service. [#23050](https://github.com/sourcegraph/sourcegraph/pull/23050)
- Code Insights feature flag `DISABLE_CODE_INSIGHTS` environment variable has moved from the `repo-updater` service to the `worker` service. Any users of this flag will need to update their `worker` service configuration to continue using it. [#23050](https://github.com/sourcegraph/sourcegraph/pull/23050)
- Updated Docker-Compose Caddy Image to v2.0.0-alpine. [#468](https://github.com/sourcegraph/deploy-sourcegraph-docker/pull/468)
- Code Insights historical samples will record using the timestamp of the commit that was searched. [#23520](https://github.com/sourcegraph/sourcegraph/pull/23520)
- Authorization checks are now handled using role based permissions instead of manually altering SQL statements. [23398](https://github.com/sourcegraph/sourcegraph/pull/23398)
- Docker Compose: the Jaeger container's `SAMPLING_STRATEGIES_FILE` now has a default value. If you are currently using a custom sampling strategies configuration, you may need to make sure your configuration is not overridden by the change when upgrading. [sourcegraph/deploy-sourcegraph#489](https://github.com/sourcegraph/deploy-sourcegraph-docker/pull/489)
- Code Insights historical samples will record using the most recent commit to the start of the frame instead of the middle of the frame. [#23573](https://github.com/sourcegraph/sourcegraph/pull/23573)
- The copy icon displayed next to files and repositories will now copy the file or repository path. Previously, this action copied the URL to clipboard. [#23390](https://github.com/sourcegraph/sourcegraph/pull/23390)
- Sourcegraph's Prometheus dependency has been upgraded to v2.28.1. [23663](https://github.com/sourcegraph/sourcegraph/pull/23663)
- Sourcegraph's Alertmanager dependency has been upgraded to v0.22.2. [23663](https://github.com/sourcegraph/sourcegraph/pull/23714)
- Code Insights will now schedule sample recordings for the first of the next month after creation or a previous recording. [#23799](https://github.com/sourcegraph/sourcegraph/pull/23799)
- Code Insights now stores data in a new format. Data points will store complete vectors for all repositories even if the underlying Sourcegraph queries were compressed. [#23768](https://github.com/sourcegraph/sourcegraph/pull/23768)
- Code Insights rate limit values have been tuned for a more reasonable performance. [#23860](https://github.com/sourcegraph/sourcegraph/pull/23860)
- Code Insights will now generate historical data once per month on the first of the month, up to the configured `insights.historical.frames` number of frames. [#23768](https://github.com/sourcegraph/sourcegraph/pull/23768)
- Code Insights will now schedule recordings for the first of the next calendar month after an insight is created or recorded. [#23799](https://github.com/sourcegraph/sourcegraph/pull/23799)
- Code Insights will attempt to sync insight definitions from settings to the database once every 10 minutes. [23805](https://github.com/sourcegraph/sourcegraph/pull/23805)
- Code Insights exposes information about queries that are flagged `dirty` through the `insights` GraphQL query. [#23857](https://github.com/sourcegraph/sourcegraph/pull/23857/)
- Code Insights GraphQL query `insights` will now fetch 12 months of data instead of 6 if a specific time range is not provided. [#23786](https://github.com/sourcegraph/sourcegraph/pull/23786)
- Code Insights will now generate 12 months of historical data during a backfill instead of 6. [#23860](https://github.com/sourcegraph/sourcegraph/pull/23860)
- The `sourcegraph-frontend.Role` in Kubernetes deployments was updated to permit statefulsets access in the Kubernetes API. This is needed to better support stable service discovery for stateful sets during deployments, which isn't currently possible by using service endpoints. [#3670](https://github.com/sourcegraph/deploy-sourcegraph/pull/3670) [#23889](https://github.com/sourcegraph/sourcegraph/pull/23889)
- For Docker-Compose and Kubernetes users, the built-in main Postgres and codeintel databases have switched to an alpine Docker image. This requires re-indexing the entire database. This process can take up to a few hours on systems with large datasets. [#23697](https://github.com/sourcegraph/sourcegraph/pull/23697)
- Results are now streamed from searcher by default, improving memory usage and latency for large, unindexed searches. [#23754](https://github.com/sourcegraph/sourcegraph/pull/23754)
- [`deploy-sourcegraph` overlays](https://docs.sourcegraph.com/admin/install/kubernetes/configure#overlays) now use `resources:` instead of the [deprecated `bases:` field](https://kubectl.docs.kubernetes.io/references/kustomize/kustomization/bases/) for referencing Kustomize bases. [deploy-sourcegraph#3606](https://github.com/sourcegraph/deploy-sourcegraph/pull/3606)
- The `deploy-sourcegraph-docker` Pure Docker deployment scripts and configuration has been moved to the `./pure-docker` subdirectory. [deploy-sourcegraph-docker#454](https://github.com/sourcegraph/deploy-sourcegraph-docker/pull/454)
- In Kubernetes deployments, setting the `SRC_GIT_SERVERS` environment variable explicitly is no longer needed. Addresses of the gitserver pods will be discovered automatically and in the same numerical order as with the static list. Unset the env var in your `frontend.Deployment.yaml` to make use of this feature. [#24094](https://github.com/sourcegraph/sourcegraph/pull/24094)
- The consistent hashing scheme used to distribute repositories across indexed-search replicas has changed to improve distribution and reduce load discrepancies. In the next upgrade, indexed-search pods will re-index the majority of repositories since the repo to replica assignments will change. This can take a few hours in large instances, but searches should succeed during that time since a replica will only delete a repo once it has been indexed in the new replica that owns it. You can monitor this process in the Zoekt Index Server Grafana dashboard - the "assigned" repos in "Total number of repos" will spike and then reduce until it becomes the same as "indexed". As a fail-safe, the old consistent hashing scheme can be enabled by setting the `SRC_ENDPOINTS_CONSISTENT_HASH` env var to `consistent(crc32ieee)` in the `sourcegraph-frontend` deployment. [#23921](https://github.com/sourcegraph/sourcegraph/pull/23921)
- In Kubernetes deployments an emptyDir (`/dev/shm`) is now mounted in the `pgsql` deployment to allow Postgres to access more than 64KB shared memory. This value should be configured to match the `shared_buffers` value in your Postgres configuration. [deploy-sourcegraph#3784](https://github.com/sourcegraph/deploy-sourcegraph/pull/3784/)

### Fixed

- The search reference will now show matching entries when using the filter input. [#23224](https://github.com/sourcegraph/sourcegraph/pull/23224)
- Graceful termination periods have been added to database deployments. [#3358](https://github.com/sourcegraph/deploy-sourcegraph/pull/3358) & [#477](https://github.com/sourcegraph/deploy-sourcegraph-docker/pull/477)
- All commit search results for `and`-expressions are now highlighted. [#23336](https://github.com/sourcegraph/sourcegraph/pull/23336)
- Email notifiers in `observability.alerts` now correctly respect the `email.smtp.noVerifyTLS` site configuration field. [#23636](https://github.com/sourcegraph/sourcegraph/issues/23636)
- Alertmanager (Prometheus) now respects `SMTPServerConfig.noVerifyTLS` field. [#23636](https://github.com/sourcegraph/sourcegraph/issues/23636)
- Clicking on symbols in the left search pane now renders hover tooltips for indexed repositories. [#23664](https://github.com/sourcegraph/sourcegraph/pull/23664)
- Fixed a result streaming throttling issue that was causing significantly increased latency for some searches. [#23736](https://github.com/sourcegraph/sourcegraph/pull/23736)
- GitCredentials passwords stored in AWS CodeCommit configuration is now redacted. [#23832](https://github.com/sourcegraph/sourcegraph/pull/23832)
- Patched a vulnerability in `apk-tools`. [#23917](https://github.com/sourcegraph/sourcegraph/pull/23917)
- Line content was being duplicated in unindexed search payloads, causing memory instability for some dense search queries. [#23918](https://github.com/sourcegraph/sourcegraph/pull/23918)
- Updating draft merge requests on GitLab from batch changes no longer removes the draft status. [#23944](https://github.com/sourcegraph/sourcegraph/issues/23944)
- Report highlight matches instead of line matches in search results. [#21443](https://github.com/sourcegraph/sourcegraph/issues/21443)
- Force the `codeinsights-db` database to read from the `configMap` configuration file by explicitly setting the `POSTGRESQL_CONF_DIR` environment variable to the `configMap` mount path. [deploy-sourcegraph#3788](https://github.com/sourcegraph/deploy-sourcegraph/pull/3788)

### Removed

- The old batch repository syncer was removed and can no longer be activated by setting `ENABLE_STREAMING_REPOS_SYNCER=false`. [#22949](https://github.com/sourcegraph/sourcegraph/pull/22949)
- Email notifications for saved searches are now deprecated in favor of Code Monitoring. Email notifications can no longer be enabled for saved searches. Saved searches that already have notifications enabled will continue to work, but there is now a button users can click to migrate to code monitors. Notifications for saved searches will be removed entirely in the future. [#23275](https://github.com/sourcegraph/sourcegraph/pull/23275)
- The `sg_service` Postgres role and `sg_repo_access_policy` policy on the `repo` table have been removed due to performance concerns. [#23622](https://github.com/sourcegraph/sourcegraph/pull/23622)
- Deprecated site configuration field `email.smtp.disableTLS` has been removed. [#23639](https://github.com/sourcegraph/sourcegraph/pull/23639)
- Deprecated language servers have been removed from `deploy-sourcegraph`. [deploy-sourcegraph#3605](https://github.com/sourcegraph/deploy-sourcegraph/pull/3605)
- The experimental `codeInsightsAllRepos` feature flag has been removed. [#23850](https://github.com/sourcegraph/sourcegraph/pull/23850)

## 3.30.4

### Added

- Add a new environment variable `SRC_HTTP_CLI_EXTERNAL_TIMEOUT` to control the timeout for all external HTTP requests. [#23620](https://github.com/sourcegraph/sourcegraph/pull/23620)

### Changed

- Postgres has been upgraded to `12.8` in the single-server Sourcegraph image [#23999](https://github.com/sourcegraph/sourcegraph/pull/23999)

## 3.30.3

**⚠️ Users on 3.29.x are advised to upgrade directly to 3.30.3**. If you have already upgraded to 3.30.0, 3.30.1, or 3.30.2 please follow [this migration guide](https://docs.sourcegraph.com/admin/migration/3_30).

### Fixed

- Codeintel-db database images have been reverted back to debian due to corruption caused by glibc and alpine. [23324](https://github.com/sourcegraph/sourcegraph/pull/23324)

## 3.30.2

**⚠️ Users on 3.29.x are advised to upgrade directly to 3.30.3**. If you have already upgraded to 3.30.0, 3.30.1, or 3.30.2 please follow [this migration guide](https://docs.sourcegraph.com/admin/migration/3_30).

### Fixed

- Postgres database images have been reverted back to debian due to corruption caused by glibc and alpine. [23302](https://github.com/sourcegraph/sourcegraph/pull/23302)

## 3.30.1

**⚠️ Users on 3.29.x are advised to upgrade directly to 3.30.3**. If you have already upgraded to 3.30.0, 3.30.1, or 3.30.2 please follow [this migration guide](https://docs.sourcegraph.com/admin/migration/3_30).

### Fixed

- An issue where the UI would occasionally display `lsifStore.Ranges: ERROR: relation \"lsif_documentation_mappings\" does not exist (SQLSTATE 42P01)` [#23115](https://github.com/sourcegraph/sourcegraph/pull/23115)
- Fixed a vulnerability in our Postgres Alpine image related to libgcrypt [#23174](https://github.com/sourcegraph/sourcegraph/pull/23174)
- When syncing in streaming mode, repo-updater will now ensure a repo's transaction is committed before notifying gitserver to update that repo. [#23169](https://github.com/sourcegraph/sourcegraph/pull/23169)
- When encountering spurious errors during streaming syncing (like temporary 500s from codehosts), repo-updater will no longer delete all associated repos that weren't seen. Deletion will happen only if there were no errors or if the error was one of "Unauthorized", "Forbidden" or "Account Suspended". [#23171](https://github.com/sourcegraph/sourcegraph/pull/23171)
- External HTTP requests are now automatically retried when appropriate. [#23131](https://github.com/sourcegraph/sourcegraph/pull/23131)

## 3.30.0

**⚠️ Users on 3.29.x are advised to upgrade directly to 3.30.3**. If you have already upgraded to 3.30.0, 3.30.1, or 3.30.2 please follow [this migration guide](https://docs.sourcegraph.com/admin/migration/3_30).

### Added

- Added support for `select:file.directory` in search queries, which returns unique directory paths for results that satisfy the query. [#22449](https://github.com/sourcegraph/sourcegraph/pull/22449)
- An `sg_service` Postgres role has been introduced, as well as an `sg_repo_access_policy` policy on the `repo` table that restricts access to that role. The role that owns the `repo` table will continue to get unrestricted access. [#22303](https://github.com/sourcegraph/sourcegraph/pull/22303)
- Every service that connects to the database (i.e. Postgres) now has a "Database connections" monitoring section in its Grafana dashboard. [#22570](https://github.com/sourcegraph/sourcegraph/pull/22570)
- A new bulk operation to close many changesets at once has been added to Batch Changes. [#22547](https://github.com/sourcegraph/sourcegraph/pull/22547)
- Backend Code Insights will aggregate viewable repositories based on the authenticated user. [#22471](https://github.com/sourcegraph/sourcegraph/pull/22471)
- Added support for highlighting .frugal files as Thrift syntax.
- Added `file:contains.content(regexp)` predicate, which filters only to files that contain matches of the given pattern. [#22666](https://github.com/sourcegraph/sourcegraph/pull/22666)
- Repository syncing is now done in streaming mode by default. Customers with many repositories should notice code host updates much faster, with repo-updater consuming less memory. Using the previous batch mode can be done by setting the `ENABLE_STREAMING_REPOS_SYNCER` environment variable to `false` in `repo-updater`. That environment variable will be deleted in the next release. [#22756](https://github.com/sourcegraph/sourcegraph/pull/22756)
- Enabled the ability to query Batch Changes changesets, changesets stats, and file diff stats for an individual repository via the Sourcegraph GraphQL API. [#22744](https://github.com/sourcegraph/sourcegraph/pull/22744/)
- Added "Groovy" to the initial `lang:` filter suggestions in the search bar. [#22755](https://github.com/sourcegraph/sourcegraph/pull/22755)
- The `lang:` filter suggestions now show all supported, matching languages as the user types a language name. [#22765](https://github.com/sourcegraph/sourcegraph/pull/22765)
- Code Insights can now be grouped into dashboards. [#22215](https://github.com/sourcegraph/sourcegraph/issues/22215)
- Batch Changes changesets can now be [published from the Sourcegraph UI](https://docs.sourcegraph.com/batch_changes/how-tos/publishing_changesets#within-the-ui). [#18277](https://github.com/sourcegraph/sourcegraph/issues/18277)
- The repository page now has a new button to view batch change changesets created in that specific repository, with a badge indicating how many changesets are currently open. [#22804](https://github.com/sourcegraph/sourcegraph/pull/22804)
- Experimental: Search-based code insights can run over all repositories on the instance. To enable, use the feature flag `"experimentalFeatures": { "codeInsightsAllRepos": true }` and tick the checkbox in the insight creation/edit UI. [#22759](https://github.com/sourcegraph/sourcegraph/issues/22759)
- Search References is a new search sidebar section to simplify learning about the available search filters directly where they are used. [#21539](https://github.com/sourcegraph/sourcegraph/issues/21539)

### Changed

- Backend Code Insights only fills historical data frames that have changed to reduce the number of searches required. [#22298](https://github.com/sourcegraph/sourcegraph/pull/22298)
- Backend Code Insights displays data points for a fixed 6 months period in 2 week intervals, and will carry observations forward that are missing. [#22298](https://github.com/sourcegraph/sourcegraph/pull/22298)
- Backend Code Insights now aggregate over 26 weeks instead of 6 months. [#22527](https://github.com/sourcegraph/sourcegraph/pull/22527)
- Search queries now disallow specifying `rev:` without `repo:`. Note that to search across potentially multiple revisions, a query like `repo:.* rev:<revision>` remains valid. [#22705](https://github.com/sourcegraph/sourcegraph/pull/22705)
- The extensions status bar on diff pages has been redesigned and now shows information for both the base and head commits. [#22123](https://github.com/sourcegraph/sourcegraph/pull/22123/files)
- The `applyBatchChange` and `createBatchChange` mutations now accept an optional `publicationStates` argument to set the publication state of specific changesets within the batch change. [#22485](https://github.com/sourcegraph/sourcegraph/pull/22485) and [#22854](https://github.com/sourcegraph/sourcegraph/pull/22854)
- Search queries now return up to 80 suggested filters. Previously we returned up to 24. [#22863](https://github.com/sourcegraph/sourcegraph/pull/22863)
- GitHub code host connections can now include `repositoryQuery` entries that match more than 1000 repositories from the GitHub search API without requiring the previously documented work-around of splitting the query up with `created:` qualifiers, which is now done automatically. [#2562](https://github.com/sourcegraph/sourcegraph/issues/2562)

### Fixed

- The Batch Changes user and site credential encryption migrators added in Sourcegraph 3.28 could report zero progress when encryption was disabled, even though they had nothing to do. This has been fixed, and progress will now be correctly reported. [#22277](https://github.com/sourcegraph/sourcegraph/issues/22277)
- Listing Github Entreprise org repos now returns internal repos as well. [#22339](https://github.com/sourcegraph/sourcegraph/pull/22339)
- Jaeger works in Docker-compose deployments again. [#22691](https://github.com/sourcegraph/sourcegraph/pull/22691)
- A bug where the pattern `)` makes the browser unresponsive. [#22738](https://github.com/sourcegraph/sourcegraph/pull/22738)
- An issue where using `select:repo` in conjunction with `and` patterns did not yield expected repo results. [#22743](https://github.com/sourcegraph/sourcegraph/pull/22743)
- The `isLocked` and `isDisabled` fields of GitHub repositories are now fetched correctly from the GraphQL API of GitHub Enterprise instances. Users that rely on the `repos` config in GitHub code host connections should update so that locked and disabled repositories defined in that list are actually skipped. [#22788](https://github.com/sourcegraph/sourcegraph/pull/22788)
- Homepage no longer fails to load if there are invalid entries in user's search history. [#22857](https://github.com/sourcegraph/sourcegraph/pull/22857)
- An issue where regexp query highlighting in the search bar would render incorrectly on Firefox. [#23043](https://github.com/sourcegraph/sourcegraph/pull/23043)
- Code intelligence uploads and indexes are restricted to only site-admins. It was read-only for any user. [#22890](https://github.com/sourcegraph/sourcegraph/pull/22890)
- Daily usage statistics are restricted to only site-admins. It was read-only for any user. [#23026](https://github.com/sourcegraph/sourcegraph/pull/23026)
- Ephemeral storage requests now match their cache size requests for Kubernetes deployments. [#2953](https://github.com/sourcegraph/deploy-sourcegraph/pull/2953)

### Removed

- The experimental paginated search feature (the `stable:` keyword) has been removed, to be replaced with streaming search. [#22428](https://github.com/sourcegraph/sourcegraph/pull/22428)
- The experimental extensions view page has been removed. [#22565](https://github.com/sourcegraph/sourcegraph/pull/22565)
- A search query diagnostic that previously warned the user when quotes are interpreted literally has been removed. The literal meaning has been Sourcegraph's default search behavior for some time now. [#22892](https://github.com/sourcegraph/sourcegraph/pull/22892)
- Non-root overlays were removed for `deploy-sourcegraph` in favor of using `non-privileged`. [#3404](https://github.com/sourcegraph/deploy-sourcegraph/pull/3404)

### API docs (experimental)

API docs is a new experimental feature of Sourcegraph ([learn more](https://docs.sourcegraph.com/code_intelligence/apidocs)). It is enabled by default in Sourcegraph 3.30.0.

- API docs is enabled by default in Sourcegraph 3.30.0. It can be disabled by adding `"apiDocs": false` to the `experimentalFeatures` section of user settings.
- The API docs landing page now indicates what API docs are and provide more info.
- The API docs landing page now represents the code in the repository root, instead of an empty page.
- Pages now correctly indicate it is an experimental feature, and include a feedback widget.
- Subpages linked via the sidebar are now rendered much better, and have an expandable section.
- Symbols in documentation now have distinct icons for e.g. functions/vars/consts/etc.
- Symbols are now sorted in exported-first, alphabetical order.
- Repositories without LSIF documentation data now show a friendly error page indicating what languages are supported, how to set it up, etc.
- API docs can now distinguish between different types of symbols, tests, examples, benchmarks, etc. and whether symbols are public/private - to support filtering in the future.
- Only public/exported symbols are included by default for now.
- URL paths for Go packages are now friendlier, e.g. `/-/docs/cmd/frontend/auth` instead of `/-/docs/cmd-frontend-auth`.
- URLs are now formatted by the language indexer, in a way that makes sense for the language, e.g. `#Mocks.CreateUserAndSave` instead of `#ypeMocksCreateUserAndSave` for a Go method `CreateUserAndSave` on type `Mocks`.
- Go blank identifier assignments `var _ = ...` are no longer incorrectly included.
- Go symbols defined within functions, e.g. a `var` inside a `func` scope are no longer incorrectly included.
- `Functions`, `Variables`, and other top-level sections are no longer rendered empty if there are none in that section.
- A new test suite for LSIF indexers implementing the Sourcegraph documentation extension to LSIF [is available](https://github.com/sourcegraph/lsif-static-doc).
- We now emit the LSIF data needed to in the future support "Jump to API docs" from code views, "View code" from API docs, usage examples in API docs, and search indexing.
- Various UI style issues, color contrast issues, etc. have been fixed.
- Major improvements to the GraphQL APIs for API documentation.

## 3.29.0

### Added

- Code Insights queries can now run concurrently up to a limit set by the `insights.query.worker.concurrency` site config. [#21219](https://github.com/sourcegraph/sourcegraph/pull/21219)
- Code Insights workers now support a rate limit for query execution and historical data frame analysis using the `insights.query.worker.rateLimit` and `insights.historical.worker.rateLimit` site configurations. [#21533](https://github.com/sourcegraph/sourcegraph/pull/21533)
- The GraphQL `Site` `SettingsSubject` type now has an `allowSiteSettingsEdits` field to allow clients to determine whether the instance uses the `GLOBAL_SETTINGS_FILE` environment variable. [#21827](https://github.com/sourcegraph/sourcegraph/pull/21827)
- The Code Insights creation UI now remembers previously filled-in field values when returning to the form after having navigated away. [#21744](https://github.com/sourcegraph/sourcegraph/pull/21744)
- The Code Insights creation UI now shows autosuggestions for the repository field. [#21699](https://github.com/sourcegraph/sourcegraph/pull/21699)
- A new bulk operation to retry many changesets at once has been added to Batch Changes. [#21173](https://github.com/sourcegraph/sourcegraph/pull/21173)
- A `security_event_logs` database table has been added in support of upcoming security-related efforts. [#21949](https://github.com/sourcegraph/sourcegraph/pull/21949)
- Added featured Sourcegraph extensions query to the GraphQL API, as well as a section in the extension registry to display featured extensions. [#21665](https://github.com/sourcegraph/sourcegraph/pull/21665)
- The search page now has a `create insight` button to create search-based insight based on your search query [#21943](https://github.com/sourcegraph/sourcegraph/pull/21943)
- Added support for Terraform syntax highlighting. [#22040](https://github.com/sourcegraph/sourcegraph/pull/22040)
- A new bulk operation to merge many changesets at once has been added to Batch Changes. [#21959](https://github.com/sourcegraph/sourcegraph/pull/21959)
- Pings include aggregated usage for the Code Insights creation UI, organization visible insight count per insight type, and insight step size in days. [#21671](https://github.com/sourcegraph/sourcegraph/pull/21671)
- Search-based insight creation UI now supports `count:` filter in data series query input. [#22049](https://github.com/sourcegraph/sourcegraph/pull/22049)
- Code Insights background workers will now index commits in a new table `commit_index` for future optimization efforts. [#21994](https://github.com/sourcegraph/sourcegraph/pull/21994)
- The creation UI for search-based insights now supports the `count:` filter in the data series query input. [#22049](https://github.com/sourcegraph/sourcegraph/pull/22049)
- A new service, `worker`, has been introduced to run background jobs that were previously run in the frontend. See the [deployment documentation](https://docs.sourcegraph.com/admin/workers) for additional details. [#21768](https://github.com/sourcegraph/sourcegraph/pull/21768)

### Changed

- SSH public keys generated to access code hosts with batch changes now include a comment indicating they originated from Sourcegraph. [#20523](https://github.com/sourcegraph/sourcegraph/issues/20523)
- The copy query button is now permanently enabled and `experimentalFeatures.copyQueryButton` setting has been deprecated. [#21364](https://github.com/sourcegraph/sourcegraph/pull/21364)
- Search streaming is now permanently enabled and `experimentalFeatures.searchStreaming` setting has been deprecated. [#21522](https://github.com/sourcegraph/sourcegraph/pull/21522)
- Pings removes the collection of aggregate search filter usage counts and adds a smaller set of aggregate usage counts for query operators, predicates, and pattern counts. [#21320](https://github.com/sourcegraph/sourcegraph/pull/21320)
- Sourcegraph will now refuse to start if there are unfinished [out-of-band-migrations](https://docs.sourcegraph.com/admin/migrations) that are deprecated in the current version. See the [upgrade documentation](https://docs.sourcegraph.com/admin/updates) for changes to the upgrade process. [#20967](https://github.com/sourcegraph/sourcegraph/pull/20967)
- Code Insight pages now have new URLs [#21856](https://github.com/sourcegraph/sourcegraph/pull/21856)
- We are proud to bring you [an entirely new visual design for the Sourcegraph UI](https://about.sourcegraph.com/blog/introducing-sourcegraphs-new-ui/). We think you’ll find this new design improves your experience and sets the stage for some incredible features to come. Some of the highlights include:

  - **Refined search results:** The redesigned search bar provides more space for expressive queries, and the new results sidebar helps to discover search syntax without referencing documentation.
  - **Improved focus on code:** We’ve reduced non-essential UI elements to provide greater focus on the code itself, and positioned the most important items so they’re unobtrusive and located exactly where they are needed.
  - **Improved layouts:** We’ve improved pages like diff views to make them easier to use and to help find information quickly.
  - **New navigation:** A new global navigation provides immediate discoverability and access to current and future functionality.
  - **Promoting extensibility:** We've brought the extension registry back to the main navigation and improved its design and navigation.

  With bulk of the redesign complete, future releases will include more improvements and refinements.

### Fixed

- Stricter validation of structural search queries. The `type:` parameter is not supported for structural searches and returns an appropriate alert. [#21487](https://github.com/sourcegraph/sourcegraph/pull/21487)
- Batch changeset specs that are not attached to changesets will no longer prematurely expire before the batch specs that they are associated with. [#21678](https://github.com/sourcegraph/sourcegraph/pull/21678)
- The Y-axis of Code Insights line charts no longer start at a negative value. [#22018](https://github.com/sourcegraph/sourcegraph/pull/22018)
- Correctly handle field aliases in the query (like `r:` versus `repo:`) when used with `contains` predicates. [#22105](https://github.com/sourcegraph/sourcegraph/pull/22105)
- Running a code insight over a timeframe when the repository didn't yet exist doesn't break the entire insight anymore. [#21288](https://github.com/sourcegraph/sourcegraph/pull/21288)

### Removed

- The deprecated GraphQL `icon` field on CommitSearchResult and Repository was removed. [#21310](https://github.com/sourcegraph/sourcegraph/pull/21310)
- The undocumented `index` filter was removed from search type-ahead suggestions. [#18806](https://github.com/sourcegraph/sourcegraph/issues/18806)
- Code host connection tokens aren't used for creating changesets anymore when the user is site admin and no credential has been specified. [#16814](https://github.com/sourcegraph/sourcegraph/issues/16814)

## 3.28.0

### Added

- Added `select:commit.diff.added` and `select:commit.diff.removed` for `type:diff` search queries. These selectors return commit diffs only if a pattern matches in `added` (respespectively, `removed`) lines. [#20328](https://github.com/sourcegraph/sourcegraph/pull/20328)
- Additional language autocompletions for the `lang:` filter in the search bar. [#20535](https://github.com/sourcegraph/sourcegraph/pull/20535)
- Steps in batch specs can now have an `if:` attribute to enable conditional execution of different steps. [#20701](https://github.com/sourcegraph/sourcegraph/pull/20701)
- Extensions can now log messages through `sourcegraph.app.log` to aid debugging user issues. [#20474](https://github.com/sourcegraph/sourcegraph/pull/20474)
- Bulk comments on many changesets are now available in Batch Changes. [#20361](https://github.com/sourcegraph/sourcegraph/pull/20361)
- Batch specs are now viewable when previewing changesets. [#19534](https://github.com/sourcegraph/sourcegraph/issues/19534)
- Added a new UI for creating code insights. [#20212](https://github.com/sourcegraph/sourcegraph/issues/20212)

### Changed

- User and site credentials used in Batch Changes are now encrypted in the database if encryption is enabled with the `encryption.keys` config. [#19570](https://github.com/sourcegraph/sourcegraph/issues/19570)
- All Sourcegraph images within [deploy-sourcegraph](https://github.com/sourcegraph/deploy-sourcegraph) now specify the registry. Thanks! @k24dizzle [#2901](https://github.com/sourcegraph/deploy-sourcegraph/pull/2901).
- Default reviewers are now added to Bitbucket Server PRs opened by Batch Changes. [#20551](https://github.com/sourcegraph/sourcegraph/pull/20551)
- The default memory requirements for the `redis-*` containers have been raised by 1GB (to a new total of 7GB). This change allows Redis to properly run its key-eviction routines (when under memory pressure) without getting killed by the host machine. This affects both the docker-compose and Kubernetes deployments. [sourcegraph/deploy-sourcegraph-docker#373](https://github.com/sourcegraph/deploy-sourcegraph-docker/pull/373) and [sourcegraph/deploy-sourcegraph#2898](https://github.com/sourcegraph/deploy-sourcegraph/pull/2898)
- Only site admins can now list users on an instance. [#20619](https://github.com/sourcegraph/sourcegraph/pull/20619)
- Repository permissions can now be enabled for site admins via the `authz.enforceForSiteAdmins` setting. [#20674](https://github.com/sourcegraph/sourcegraph/pull/20674)
- Site admins can no longer view user added code host configuration. [#20851](https://github.com/sourcegraph/sourcegraph/pull/20851)
- Site admins cannot add access tokens for any user by default. [#20988](https://github.com/sourcegraph/sourcegraph/pull/20988)
- Our namespaced overlays now only scrape container metrics within that namespace. [#2969](https://github.com/sourcegraph/deploy-sourcegraph/pull/2969)
- The extension registry main page has a new visual design that better conveys the most useful information about extensions, and individual extension pages have better information architecture. [#20822](https://github.com/sourcegraph/sourcegraph/pull/20822)

### Fixed

- Search returned inconsistent result counts when a `count:` limit was not specified.
- Indexed search failed when the `master` branch needed indexing but was not the default. [#20260](https://github.com/sourcegraph/sourcegraph/pull/20260)
- `repo:contains(...)` built-in did not respect parameters that affect repo filtering (e.g., `repogroup`, `fork`). It now respects these. [#20339](https://github.com/sourcegraph/sourcegraph/pull/20339)
- An issue where duplicate results would render for certain `or`-expressions. [#20480](https://github.com/sourcegraph/sourcegraph/pull/20480)
- Issue where the search query bar suggests that some `lang` values are not valid. [#20534](https://github.com/sourcegraph/sourcegraph/pull/20534)
- Pull request event webhooks received from GitHub with unexpected actions no longer cause panics. [#20571](https://github.com/sourcegraph/sourcegraph/pull/20571)
- Repository search patterns like `^repo/(prefix-suffix|prefix)$` now correctly match both `repo/prefix-suffix` and `repo/prefix`. [#20389](https://github.com/sourcegraph/sourcegraph/issues/20389)
- Ephemeral storage requests and limits now match the default cache size to avoid Symbols pods being evicted. The symbols pod now requires 10GB of ephemeral space as a minimum to scheduled. [#2369](https://github.com/sourcegraph/deploy-sourcegraph/pull/2369)
- Minor query syntax highlighting bug for `repo:contains` predicate. [#21038](https://github.com/sourcegraph/sourcegraph/pull/21038)
- An issue causing diff and commit results with file filters to return invalid results. [#21039](https://github.com/sourcegraph/sourcegraph/pull/21039)
- All databases now have the Kubernetes Quality of Service class of 'Guaranteed' which should reduce the chance of them
  being evicted during NodePressure events. [#2900](https://github.com/sourcegraph/deploy-sourcegraph/pull/2900)
- An issue causing diff views to display without syntax highlighting [#21160](https://github.com/sourcegraph/sourcegraph/pull/21160)

### Removed

- The deprecated `SetRepositoryEnabled` mutation was removed. [#21044](https://github.com/sourcegraph/sourcegraph/pull/21044)

## 3.27.5

### Fixed

- Fix scp style VCS url parsing. [#20799](https://github.com/sourcegraph/sourcegraph/pull/20799)

## 3.27.4

### Fixed

- Fixed an issue related to Gitolite repos with `@` being prepended with a `?`. [#20297](https://github.com/sourcegraph/sourcegraph/pull/20297)
- Add missing return from handler when DisableAutoGitUpdates is true. [#20451](https://github.com/sourcegraph/sourcegraph/pull/20451)

## 3.27.3

### Fixed

- Pushing batch changes to Bitbucket Server code hosts over SSH was broken in 3.27.0, and has been fixed. [#20324](https://github.com/sourcegraph/sourcegraph/issues/20324)

## 3.27.2

### Fixed

- Fixed an issue with our release tooling that was preventing all images from being tagged with the correct version.
  All sourcegraph images have the proper release version now.

## 3.27.1

### Fixed

- Indexed search failed when the `master` branch needed indexing but was not the default. [#20260](https://github.com/sourcegraph/sourcegraph/pull/20260)
- Fixed a regression that caused "other" code hosts urls to not be built correctly which prevents code to be cloned / updated in 3.27.0. This change will provoke some cloning errors on repositories that are already sync'ed, until the next code host sync. [#20258](https://github.com/sourcegraph/sourcegraph/pull/20258)

## 3.27.0

### Added

- `count:` now supports "all" as value. Queries with `count:all` will return up to 999999 results. [#19756](https://github.com/sourcegraph/sourcegraph/pull/19756)
- Credentials for Batch Changes are now validated when adding them. [#19602](https://github.com/sourcegraph/sourcegraph/pull/19602)
- Batch Changes now ignore repositories that contain a `.batchignore` file. [#19877](https://github.com/sourcegraph/sourcegraph/pull/19877) and [src-cli#509](https://github.com/sourcegraph/src-cli/pull/509)
- Side-by-side diff for commit visualization. [#19553](https://github.com/sourcegraph/sourcegraph/pull/19553)
- The site configuration now supports defining batch change rollout windows, which can be used to slow or disable pushing changesets at particular times of day or days of the week. [#19796](https://github.com/sourcegraph/sourcegraph/pull/19796), [#19797](https://github.com/sourcegraph/sourcegraph/pull/19797), and [#19951](https://github.com/sourcegraph/sourcegraph/pull/19951).
- Search functionality via built-in `contains` predicate: `repo:contains(...)`, `repo:contains.file(...)`, `repo:contains.content(...)`, repo:contains.commit.after(...)`. [#18584](https://github.com/sourcegraph/sourcegraph/issues/18584)
- Database encryption, external service config & user auth data can now be encrypted in the database using the `encryption.keys` config. See [the docs](https://docs.sourcegraph.com/admin/encryption) for more info.
- Repositories that gitserver fails to clone or fetch are now gradually moved to the back of the background update queue instead of remaining at the front. [#20204](https://github.com/sourcegraph/sourcegraph/pull/20204)
- The new `disableAutoCodeHostSyncs` setting allows site admins to disable any periodic background syncing of configured code host connections. That includes syncing of repository metadata (i.e. not git updates, use `disableAutoGitUpdates` for that), permissions and batch changes changesets, but may include other data we'd sync from the code host API in the future.

### Changed

- Bumped the minimum supported version of Postgres from `9.6` to `12`. The upgrade procedure is mostly automated for existing deployments, but may require action if using the single-container deployment or an external database. See the [upgrade documentation](https://docs.sourcegraph.com/admin/updates) for your deployment type for detailed instructions.
- Changesets in batch changes will now be marked as archived instead of being detached when a new batch spec that doesn't include the changesets is applied. Once they're archived users can manually detach them in the UI. [#19527](https://github.com/sourcegraph/sourcegraph/pull/19527)
- The default replica count on `sourcegraph-frontend` and `precise-code-intel-worker` for Kubernetes has changed from `1` -> `2`.
- Changes to code monitor trigger search queries [#19680](https://github.com/sourcegraph/sourcegraph/pull/19680)
  - A `repo:` filter is now required. This is due to an existing limitations where only 50 repositories can be searched at a time, so using a `repo:` filter makes sure the right code is being searched. Any existing code monitor without `repo:` in the trigger query will continue to work (with the limitation that not all repositories will be searched) but will require a `repo:` filter to be added when making any changes to it.
  - A `patternType` filter is no longer required. `patternType:literal` will be added to a code monitor query if not specified.
  - Added a new checklist UI to make it more intuitive to create code monitor trigger queries.
- Deprecated the GraphQL `icon` field on `GenericSearchResultInterface`. It will be removed in a future release. [#20028](https://github.com/sourcegraph/sourcegraph/pull/20028/files)
- Creating changesets through Batch Changes as a site-admin without configured Batch Changes credentials has been deprecated. Please configure user or global credentials before Sourcegraph 3.29 to not experience any interruptions in changeset creation. [#20143](https://github.com/sourcegraph/sourcegraph/pull/20143)
- Deprecated the GraphQL `limitHit` field on `LineMatch`. It will be removed in a future release. [#20164](https://github.com/sourcegraph/sourcegraph/pull/20164)

### Fixed

- A regression caused by search onboarding tour logic to never focus input in the search bar on the homepage. Input now focuses on the homepage if the search tour isn't in effect. [#19678](https://github.com/sourcegraph/sourcegraph/pull/19678)
- New changes of a Perforce depot will now be reflected in `master` branch after the initial clone. [#19718](https://github.com/sourcegraph/sourcegraph/pull/19718)
- Gitolite and Other type code host connection configuration can be correctly displayed. [#19976](https://github.com/sourcegraph/sourcegraph/pull/19976)
- Fixed a regression that caused user and code host limits to be ignored. [#20089](https://github.com/sourcegraph/sourcegraph/pull/20089)
- A regression where incorrect query highlighting happens for certain quoted values. [#20110](https://github.com/sourcegraph/sourcegraph/pull/20110)
- We now respect the `disableAutoGitUpdates` setting when cloning or fetching repos on demand and during cleanup tasks that may re-clone old repos. [#20194](https://github.com/sourcegraph/sourcegraph/pull/20194)

## 3.26.3

### Fixed

- Setting `gitMaxCodehostRequestsPerSecond` to `0` now actually blocks all Git operations happening on the gitserver. [#19716](https://github.com/sourcegraph/sourcegraph/pull/19716)

## 3.26.2

### Fixed

- Our indexed search logic now correctly handles de-duplication of search results across multiple replicas. [#19743](https://github.com/sourcegraph/sourcegraph/pull/19743)

## 3.26.1

### Added

- Experimental: Sync permissions of Perforce depots through the Sourcegraph UI. To enable, use the feature flag `"experimentalFeatures": { "perforce": "enabled" }`. For more information, see [how to enable permissions for your Perforce depots](https://docs.sourcegraph.com/admin/repo/perforce). [#16705](https://github.com/sourcegraph/sourcegraph/issues/16705)
- Added support for user email headers in the HTTP auth proxy. See [HTTP Auth Proxy docs](https://docs.sourcegraph.com/admin/auth#http-authentication-proxies) for more information.
- Ignore locked and disabled GitHub Enterprise repositories. [#19500](https://github.com/sourcegraph/sourcegraph/pull/19500)
- Remote code host git operations (such as `clone` or `ls-remote`) can now be rate limited beyond concurrency (which was already possible with `gitMaxConcurrentClones`). Set `gitMaxCodehostRequestsPerSecond` in site config to control the maximum rate of these operations per git-server instance. [#19504](https://github.com/sourcegraph/sourcegraph/pull/19504)

### Changed

-

### Fixed

- Commit search returning duplicate commits. [#19460](https://github.com/sourcegraph/sourcegraph/pull/19460)
- Clicking the Code Monitoring tab tries to take users to a non-existent repo. [#19525](https://github.com/sourcegraph/sourcegraph/pull/19525)
- Diff and commit search not highlighting search terms correctly for some files. [#19543](https://github.com/sourcegraph/sourcegraph/pull/19543), [#19639](https://github.com/sourcegraph/sourcegraph/pull/19639)
- File actions weren't appearing on large window sizes in Firefox and Safari. [#19380](https://github.com/sourcegraph/sourcegraph/pull/19380)

### Removed

-

## 3.26.0

### Added

- Searches are streamed into Sourcegraph by default. [#19300](https://github.com/sourcegraph/sourcegraph/pull/19300)
  - This gives a faster time to first result.
  - Several heuristics around result limits have been improved. You should see more consistent result counts now.
  - Can be disabled with the setting `experimentalFeatures.streamingSearch`.
- Opsgenie API keys can now be added via an environment variable. [#18662](https://github.com/sourcegraph/sourcegraph/pull/18662)
- It's now possible to control where code insights are displayed through the boolean settings `insights.displayLocation.homepage`, `insights.displayLocation.insightsPage` and `insights.displayLocation.directory`. [#18979](https://github.com/sourcegraph/sourcegraph/pull/18979)
- Users can now create changesets in batch changes on repositories that are cloned using SSH. [#16888](https://github.com/sourcegraph/sourcegraph/issues/16888)
- Syntax highlighting for Elixir, Elm, REG, Julia, Move, Nix, Puppet, VimL, Coq. [#19282](https://github.com/sourcegraph/sourcegraph/pull/19282)
- `BUILD.in` files are now highlighted as Bazel/Starlark build files. Thanks to @jjwon0 [#19282](https://github.com/sourcegraph/sourcegraph/pull/19282)
- `*.pyst` and `*.pyst-include` are now highlighted as Python files. Thanks to @jjwon0 [#19282](https://github.com/sourcegraph/sourcegraph/pull/19282)
- The code monitoring feature flag is now enabled by default. [#19295](https://github.com/sourcegraph/sourcegraph/pull/19295)
- New query field `select` enables returning only results of the desired type. See [documentation](https://docs.sourcegraph.com/code_search/reference/language#select) for details. [#19236](https://github.com/sourcegraph/sourcegraph/pull/19236)
- Syntax highlighting for Elixer, Elm, REG, Julia, Move, Nix, Puppet, VimL thanks to @rvantonder
- `BUILD.in` files are now highlighted as Bazel/Starlark build files. Thanks to @jjwon0
- `*.pyst` and `*.pyst-include` are now highlighted as Python files. Thanks to @jjwon0
- Added a `search.defaultCaseSensitive` setting to configure whether query patterns should be treated case sensitivitely by default.

### Changed

- Campaigns have been renamed to Batch Changes! See [#18771](https://github.com/sourcegraph/sourcegraph/issues/18771) for a detailed log on what has been renamed.
  - A new [Sourcegraph CLI](https://docs.sourcegraph.com/cli) version will use `src batch [preview|apply]` commands, while keeping the old ones working to be used with older Sourcegraph versions.
  - Old URLs in the application and in the documentation will redirect.
  - GraphQL API entities with "campaign" in their name have been deprecated and have new Batch Changes counterparts:
    - Deprecated GraphQL entities: `CampaignState`, `Campaign`, `CampaignSpec`, `CampaignConnection`, `CampaignsCodeHostConnection`, `CampaignsCodeHost`, `CampaignsCredential`, `CampaignDescription`
    - Deprecated GraphQL mutations: `createCampaign`, `applyCampaign`, `moveCampaign`, `closeCampaign`, `deleteCampaign`, `createCampaignSpec`, `createCampaignsCredential`, `deleteCampaignsCredential`
    - Deprecated GraphQL queries: `Org.campaigns`, `User.campaigns`, `User.campaignsCodeHosts`, `camapigns`, `campaign`
  - Site settings with `campaigns` in their name have been replaced with equivalent `batchChanges` settings.
- A repository's `remote.origin.url` is not stored on gitserver disk anymore. Note: if you use the experimental feature `customGitFetch` your setting may need to be updated to specify the remote URL. [#18535](https://github.com/sourcegraph/sourcegraph/pull/18535)
- Repositories and files containing spaces will now render with escaped spaces in the query bar rather than being
  quoted. [#18642](https://github.com/sourcegraph/sourcegraph/pull/18642)
- Sourcegraph is now built with Go 1.16. [#18447](https://github.com/sourcegraph/sourcegraph/pull/18447)
- Cursor hover information in the search query bar will now display after 150ms (previously 0ms). [#18916](https://github.com/sourcegraph/sourcegraph/pull/18916)
- The `repo.cloned` column is deprecated in favour of `gitserver_repos.clone_status`. It will be removed in a subsequent release.
- Precision class indicators have been improved for code intelligence results in both the hover overlay as well as the definition and references locations panel. [#18843](https://github.com/sourcegraph/sourcegraph/pull/18843)
- Pings now contain added, aggregated campaigns usage data: aggregate counts of unique monthly users and Weekly campaign and changesets counts for campaign cohorts created in the last 12 months. [#18604](https://github.com/sourcegraph/sourcegraph/pull/18604)

### Fixed

- Auto complete suggestions for repositories and files containing spaces will now be automatically escaped when accepting the suggestion. [#18635](https://github.com/sourcegraph/sourcegraph/issues/18635)
- An issue causing repository results containing spaces to not be clickable in some cases. [#18668](https://github.com/sourcegraph/sourcegraph/pull/18668)
- Closing a batch change now correctly closes the entailed changesets, when requested by the user. [#18957](https://github.com/sourcegraph/sourcegraph/pull/18957)
- TypesScript highlighting bug. [#15930](https://github.com/sourcegraph/sourcegraph/issues/15930)
- The number of shards is now reported accurately in Site Admin > Repository Status > Settings > Indexing. [#19265](https://github.com/sourcegraph/sourcegraph/pull/19265)

### Removed

- Removed the deprecated GraphQL fields `SearchResults.repositoriesSearched` and `SearchResults.indexedRepositoriesSearched`.
- Removed the deprecated search field `max`
- Removed the `experimentalFeatures.showBadgeAttachments` setting

## 3.25.2

### Fixed

- A security vulnerability with in the authentication workflow has been fixed. [#18686](https://github.com/sourcegraph/sourcegraph/pull/18686)

## 3.25.1

### Added

- Experimental: Sync Perforce depots directly through the Sourcegraph UI. To enable, use the feature flag `"experimentalFeatures": { "perforce": "enabled" }`. For more information, see [how to add your Perforce depots](https://docs.sourcegraph.com/admin/repo/perforce). [#16703](https://github.com/sourcegraph/sourcegraph/issues/16703)

## 3.25.0

**IMPORTANT** Sourcegraph now uses Go 1.15. This may break AWS RDS database connections with older x509 certificates. Please follow the Amazon [docs](https://docs.aws.amazon.com/AmazonRDS/latest/UserGuide/UsingWithRDS.SSL-certificate-rotation.html) to rotate your certificate.

### Added

- New site config option `"log": { "sentry": { "backendDSN": "<REDACTED>" } }` to use a separate Sentry project for backend errors. [#17363](https://github.com/sourcegraph/sourcegraph/pull/17363)
- Structural search now supports searching indexed branches other than default. [#17726](https://github.com/sourcegraph/sourcegraph/pull/17726)
- Structural search now supports searching unindexed revisions. [#17967](https://github.com/sourcegraph/sourcegraph/pull/17967)
- New site config option `"allowSignup"` for SAML authentication to determine if automatically create new users is allowed. [#17989](https://github.com/sourcegraph/sourcegraph/pull/17989)
- Experimental: The webapp can now stream search results to the client, improving search performance. To enable it, add `{ "experimentalFeatures": { "searchStreaming": true } }` in user settings. [#16097](https://github.com/sourcegraph/sourcegraph/pull/16097)
- New product research sign-up page. This can be accessed by all users in their user settings. [#17945](https://github.com/sourcegraph/sourcegraph/pull/17945)
- New site config option `productResearchPage.enabled` to disable access to the product research sign-up page. [#17945](https://github.com/sourcegraph/sourcegraph/pull/17945)
- Pings now contain Sourcegraph extension activation statistics. [#16421](https://github.com/sourcegraph/sourcegraph/pull/16421)
- Pings now contain aggregate Sourcegraph extension activation statistics: the number of users and number of activations per (public) extension per week, and the number of total extension users per week and average extensions activated per user. [#16421](https://github.com/sourcegraph/sourcegraph/pull/16421)
- Pings now contain aggregate code insights usage data: total insight views, interactions, edits, creations, removals, and counts of unique users that view and create insights. [#16421](https://github.com/sourcegraph/sourcegraph/pull/17805)
- When previewing a campaign spec, changesets can be filtered by current state or the action(s) to be performed. [#16960](https://github.com/sourcegraph/sourcegraph/issues/16960)

### Changed

- Alert solutions links included in [monitoring alerts](https://docs.sourcegraph.com/admin/observability/alerting) now link to the relevant documentation version. [#17828](https://github.com/sourcegraph/sourcegraph/pull/17828)
- Secrets (such as access tokens and passwords) will now appear as REDACTED when editing external service config, and in graphql API responses. [#17261](https://github.com/sourcegraph/sourcegraph/issues/17261)
- Sourcegraph is now built with Go 1.15
  - Go `1.15` introduced changes to SSL/TLS connection validation which requires certificates to include a `SAN`. This field was not included in older certificates and clients relied on the `CN` field. You might see an error like `x509: certificate relies on legacy Common Name field`. We recommend that customers using Sourcegraph with an external database and connecting to it using SSL/TLS check whether the certificate is up to date.
  - RDS Customers please reference [AWS' documentation on updating the SSL/TLS certificate](https://docs.aws.amazon.com/AmazonRDS/latest/UserGuide/UsingWithRDS.SSL-certificate-rotation.html).
- Search results on `.rs` files now recommend `lang:rust` instead of `lang:renderscript` as a filter. [#18316](https://github.com/sourcegraph/sourcegraph/pull/18316)
- Campaigns users creating Personal Access Tokens on GitHub are now asked to request the `user:email` scope in addition to the [previous scopes](https://docs.sourcegraph.com/@3.24/admin/external_service/github#github-api-token-and-access). This will be used in a future Sourcegraph release to display more fine-grained information on the progress of pull requests. [#17555](https://github.com/sourcegraph/sourcegraph/issues/17555)

### Fixed

- Fixes an issue that prevented the hard deletion of a user if they had saved searches. [#17461](https://github.com/sourcegraph/sourcegraph/pull/17461)
- Fixes an issue that caused some missing results for `type:commit` when a pattern was used instead of the `message` field. [#17490](https://github.com/sourcegraph/sourcegraph/pull/17490#issuecomment-764004758)
- Fixes an issue where cAdvisor-based alerts would not fire correctly for services with multiple replicas. [#17600](https://github.com/sourcegraph/sourcegraph/pull/17600)
- Significantly improved performance of structural search on monorepo deployments [#17846](https://github.com/sourcegraph/sourcegraph/pull/17846)
- Fixes an issue where upgrades on Kubernetes may fail due to null environment variable lists in deployment manifests [#1781](https://github.com/sourcegraph/deploy-sourcegraph/pull/1781)
- Fixes an issue where counts on search filters were inaccurate. [#18158](https://github.com/sourcegraph/sourcegraph/pull/18158)
- Fixes services with emptyDir volumes being evicted from nodes. [#1852](https://github.com/sourcegraph/deploy-sourcegraph/pull/1852)

### Removed

- Removed the `search.migrateParser` setting. As of 3.20 and onward, a new parser processes search queries by default. Previously, `search.migrateParser` was available to enable the legacy parser. Enabling/disabling this setting now no longer has any effect. [#17344](https://github.com/sourcegraph/sourcegraph/pull/17344)

## 3.24.1

### Fixed

- Fixes an issue that SAML is not able to proceed with the error `Expected Enveloped and C14N transforms`. [#13032](https://github.com/sourcegraph/sourcegraph/issues/13032)

## 3.24.0

### Added

- Panels in the [Sourcegraph monitoring dashboards](https://docs.sourcegraph.com/admin/observability/metrics#grafana) now:
  - include links to relevant alerts documentation and the new [monitoring dashboards reference](https://docs.sourcegraph.com/admin/observability/dashboards). [#16939](https://github.com/sourcegraph/sourcegraph/pull/16939)
  - include alert events and version changes annotations that can be enabled from the top of each service dashboard. [#17198](https://github.com/sourcegraph/sourcegraph/pull/17198)
- Suggested filters in the search results page can now be scrolled. [#17097](https://github.com/sourcegraph/sourcegraph/pull/17097)
- Structural search queries can now be used in saved searches by adding `patternType:structural`. [#17265](https://github.com/sourcegraph/sourcegraph/pull/17265)

### Changed

- Dashboard links included in [monitoring alerts](https://docs.sourcegraph.com/admin/observability/alerting) now:
  - link directly to the relevant Grafana panel, instead of just the service dashboard. [#17014](https://github.com/sourcegraph/sourcegraph/pull/17014)
  - link to a time frame relevant to the alert, instead of just the past few hours. [#17034](https://github.com/sourcegraph/sourcegraph/pull/17034)
- Added `serviceKind` field of the `ExternalServiceKind` type to `Repository.externalURLs` GraphQL API, `serviceType` field is deprecated and will be removed in the future releases. [#14979](https://github.com/sourcegraph/sourcegraph/issues/14979)
- Deprecated the GraphQL fields `SearchResults.repositoriesSearched` and `SearchResults.indexedRepositoriesSearched`.
- The minimum Kubernetes version required to use the [Kubernetes deployment option](https://docs.sourcegraph.com/admin/install/kubernetes) is now [v1.15 (released June 2019)](https://kubernetes.io/blog/2019/06/19/kubernetes-1-15-release-announcement/).

### Fixed

- Imported changesets acquired an extra button to download the "generated diff", which did nothing, since imported changesets don't have a generated diff. This button has been removed. [#16778](https://github.com/sourcegraph/sourcegraph/issues/16778)
- Quoted global filter values (case, patterntype) are now properly extracted and set in URL parameters. [#16186](https://github.com/sourcegraph/sourcegraph/issues/16186)
- The endpoint for "Open in Sourcegraph" functionality in editor extensions now uses code host connection information to resolve the repository, which makes it more correct and respect the `repositoryPathPattern` setting. [#16846](https://github.com/sourcegraph/sourcegraph/pull/16846)
- Fixed an issue that prevented search expressions of the form `repo:foo (rev:a or rev:b)` from evaluating all revisions [#16873](https://github.com/sourcegraph/sourcegraph/pull/16873)
- Updated language detection library. Includes language detection for `lang:starlark`. [#16900](https://github.com/sourcegraph/sourcegraph/pull/16900)
- Fixed retrieving status for indexed tags and deduplicated main branches in the indexing settings page. [#13787](https://github.com/sourcegraph/sourcegraph/issues/13787)
- Specifying a ref that doesn't exist would show an alert, but still return results [#15576](https://github.com/sourcegraph/sourcegraph/issues/15576)
- Fixed search highlighting the wrong line. [#10468](https://github.com/sourcegraph/sourcegraph/issues/10468)
- Fixed an issue where searches of the form `foo type:file` returned results of type `path` too. [#17076](https://github.com/sourcegraph/sourcegraph/issues/17076)
- Fixed queries like `(type:commit or type:diff)` so that if the query matches both the commit message and the diff, both are returned as results. [#16899](https://github.com/sourcegraph/sourcegraph/issues/16899)
- Fixed container monitoring and provisioning dashboard panels not displaying metrics in certain deployment types and environments. If you continue to have issues with these panels not displaying any metrics after upgrading, please [open an issue](https://github.com/sourcegraph/sourcegraph/issues/new).
- Fixed a nonexistent field in site configuration being marked as "required" when configuring PagerDuty alert notifications. [#17277](https://github.com/sourcegraph/sourcegraph/pull/17277)
- Fixed cases of incorrect highlighting for symbol definitions in the definitions panel. [#17258](https://github.com/sourcegraph/sourcegraph/pull/17258)
- Fixed a Cross-Site Scripting vulnerability where quick links created on the homepage were not sanitized and allowed arbitrary JavaScript execution. [#17099](https://github.com/sourcegraph/sourcegraph/pull/17099)

### Removed

- Interactive mode has now been removed. [#16868](https://github.com/sourcegraph/sourcegraph/pull/16868).

## 3.23.0

### Added

- Password reset link expiration can be customized via `auth.passwordResetLinkExpiry` in the site config. [#13999](https://github.com/sourcegraph/sourcegraph/issues/13999)
- Campaign steps may now include environment variables from outside of the campaign spec using [array syntax](http://docs.sourcegraph.com/campaigns/references/campaign_spec_yaml_reference#environment-array). [#15822](https://github.com/sourcegraph/sourcegraph/issues/15822)
- The total size of all Git repositories and the lines of code for indexed branches are displayed in the site admin overview. [#15125](https://github.com/sourcegraph/sourcegraph/issues/15125)
- Extensions can now add decorations to files on the sidebar tree view and tree page through the experimental `FileDecoration` API. [#15833](https://github.com/sourcegraph/sourcegraph/pull/15833)
- Extensions can now easily query the Sourcegraph GraphQL API through a dedicated API method. [#15566](https://github.com/sourcegraph/sourcegraph/pull/15566)
- Individual changesets can now be downloaded as a diff. [#16098](https://github.com/sourcegraph/sourcegraph/issues/16098)
- The campaigns preview page is much more detailed now, especially when updating existing campaigns. [#16240](https://github.com/sourcegraph/sourcegraph/pull/16240)
- When a newer version of a campaign spec is uploaded, a message is now displayed when viewing the campaign or an outdated campaign spec. [#14532](https://github.com/sourcegraph/sourcegraph/issues/14532)
- Changesets in a campaign can now be searched by title and repository name. [#15781](https://github.com/sourcegraph/sourcegraph/issues/15781)
- Experimental: [`transformChanges` in campaign specs](https://docs.sourcegraph.com/campaigns/references/campaign_spec_yaml_reference#transformchanges) is now available as a feature preview to allow users to create multiple changesets in a single repository. [#16235](https://github.com/sourcegraph/sourcegraph/pull/16235)
- The `gitUpdateInterval` site setting was added to allow custom git update intervals based on repository names. [#16765](https://github.com/sourcegraph/sourcegraph/pull/16765)
- Various additions to syntax highlighting and hover tooltips in the search query bar (e.g., regular expressions). Can be disabled with `{ "experimentalFeatures": { "enableSmartQuery": false } }` in case of unlikely adverse effects. [#16742](https://github.com/sourcegraph/sourcegraph/pull/16742)
- Search queries may now scope subexpressions across repositories and files, and also allow greater freedom for combining search filters. See the updated documentation on [search subexpressions](https://docs.sourcegraph.com/code_search/tutorials/search_subexpressions) to learn more. [#16866](https://github.com/sourcegraph/sourcegraph/pull/16866)

### Changed

- Search indexer tuned to wait longer before assuming a deadlock has occurred. Previously if the indexserver had many cores (40+) and indexed a monorepo it could give up. [#16110](https://github.com/sourcegraph/sourcegraph/pull/16110)
- The total size of all Git repositories and the lines of code for indexed branches will be sent back in pings as part of critical telemetry. [#16188](https://github.com/sourcegraph/sourcegraph/pull/16188)
- The `gitserver` container now has a dependency on Postgres. This does not require any additional configuration unless access to Postgres requires a sidecar proxy / firewall rules. [#16121](https://github.com/sourcegraph/sourcegraph/pull/16121)
- Licensing is now enforced for campaigns: creating a campaign with more than five changesets requires a valid license. Please [contact Sourcegraph with any licensing questions](https://about.sourcegraph.com/contact/sales/). [#15715](https://github.com/sourcegraph/sourcegraph/issues/15715)

### Fixed

- Syntax highlighting on files with mixed extension case (e.g. `.CPP` vs `.cpp`) now works as expected. [#11327](https://github.com/sourcegraph/sourcegraph/issues/11327)
- After applying a campaign, some GitLab MRs might have had outdated state shown in the UI until the next sync with the code host. [#16100](https://github.com/sourcegraph/sourcegraph/pull/16100)
- The web app no longer sends stale text document content to extensions. [#14965](https://github.com/sourcegraph/sourcegraph/issues/14965)
- The blob viewer now supports multiple decorations per line as intended. [#15063](https://github.com/sourcegraph/sourcegraph/issues/15063)
- Repositories with plus signs in their name can now be navigated to as expected. [#15079](https://github.com/sourcegraph/sourcegraph/issues/15079)

### Removed

-

## 3.22.1

### Changed

- Reduced memory and CPU required for updating the code intelligence commit graph [#16517](https://github.com/sourcegraph/sourcegraph/pull/16517)

## 3.22.0

### Added

- GraphQL and TOML syntax highlighting is now back (special thanks to @rvantonder) [#13935](https://github.com/sourcegraph/sourcegraph/issues/13935)
- Zig and DreamMaker syntax highlighting.
- Campaigns now support publishing GitHub draft PRs and GitLab WIP MRs. [#7998](https://github.com/sourcegraph/sourcegraph/issues/7998)
- `indexed-searcher`'s watchdog can be configured and has additional instrumentation. This is useful when diagnosing [zoekt-webserver is restarting due to watchdog](https://docs.sourcegraph.com/admin/observability/troubleshooting#scenario-zoekt-webserver-is-restarting-due-to-watchdog). [#15148](https://github.com/sourcegraph/sourcegraph/pull/15148)
- Pings now contain Redis & Postgres server versions. [14405](https://github.com/sourcegraph/sourcegraph/14405)
- Aggregated usage data of the search onboarding tour is now included in pings. The data tracked are: total number of views of the onboarding tour, total number of views of each step in the onboarding tour, total number of tours closed. [#15113](https://github.com/sourcegraph/sourcegraph/pull/15113)
- Users can now specify credentials for code hosts to enable campaigns for non site-admin users. [#15506](https://github.com/sourcegraph/sourcegraph/pull/15506)
- A `campaigns.restrictToAdmins` site configuration option has been added to prevent non site-admin users from using campaigns. [#15785](https://github.com/sourcegraph/sourcegraph/pull/15785)
- Number of page views on campaign apply page, page views on campaign details page after create/update, closed campaigns, created campaign specs and changesets specs and the sum of changeset diff stats will be sent back in pings. [#15279](https://github.com/sourcegraph/sourcegraph/pull/15279)
- Users can now explicitly set their primary email address. [#15683](https://github.com/sourcegraph/sourcegraph/pull/15683)
- "[Why code search is still needed for monorepos](https://docs.sourcegraph.com/adopt/code_search_in_monorepos)" doc page

### Changed

- Improved contrast / visibility in comment syntax highlighting. [#14546](https://github.com/sourcegraph/sourcegraph/issues/14546)
- Campaigns are no longer in beta. [#14900](https://github.com/sourcegraph/sourcegraph/pull/14900)
- Campaigns now have a fancy new icon. [#14740](https://github.com/sourcegraph/sourcegraph/pull/14740)
- Search queries with an unbalanced closing paren `)` are now invalid, since this likely indicates an error. Previously, patterns with dangling `)` were valid in some cases. Note that patterns with dangling `)` can still be searched, but should be quoted via `content:"foo)"`. [#15042](https://github.com/sourcegraph/sourcegraph/pull/15042)
- Extension providers can now return AsyncIterables, enabling dynamic provider results without dependencies. [#15042](https://github.com/sourcegraph/sourcegraph/issues/15061)
- Deprecated the `"email.smtp": { "disableTLS" }` site config option, this field has been replaced by `"email.smtp": { "noVerifyTLS" }`. [#15682](https://github.com/sourcegraph/sourcegraph/pull/15682)

### Fixed

- The `file:` added to the search field when navigating to a tree or file view will now behave correctly when the file path contains spaces. [#12296](https://github.com/sourcegraph/sourcegraph/issues/12296)
- OAuth login now respects site configuration `experimentalFeatures: { "tls.external": {...} }` for custom certificates and skipping TLS verify. [#14144](https://github.com/sourcegraph/sourcegraph/issues/14144)
- If the `HEAD` file in a cloned repo is absent or truncated, background cleanup activities will use a best-effort default to remedy the situation. [#14962](https://github.com/sourcegraph/sourcegraph/pull/14962)
- Search input will always show suggestions. Previously we only showed suggestions for letters and some special characters. [#14982](https://github.com/sourcegraph/sourcegraph/pull/14982)
- Fixed an issue where `not` keywords were not recognized inside expression groups, and treated incorrectly as patterns. [#15139](https://github.com/sourcegraph/sourcegraph/pull/15139)
- Fixed an issue where hover pop-ups would not show on the first character of a valid hover range in search queries. [#15410](https://github.com/sourcegraph/sourcegraph/pull/15410)
- Fixed an issue where submodules configured with a relative URL resulted in non-functional hyperlinks in the file tree UI. [#15286](https://github.com/sourcegraph/sourcegraph/issues/15286)
- Pushing commits to public GitLab repositories with campaigns now works, since we use the configured token even if the repository is public. [#15536](https://github.com/sourcegraph/sourcegraph/pull/15536)
- `.kts` is now highlighted properly as Kotlin code, fixed various other issues in Kotlin syntax highlighting.
- Fixed an issue where the value of `content:` was treated literally when the regular expression toggle is active. [#15639](https://github.com/sourcegraph/sourcegraph/pull/15639)
- Fixed an issue where non-site admins were prohibited from updating some of their other personal metadata when `auth.enableUsernameChanges` was `false`. [#15663](https://github.com/sourcegraph/sourcegraph/issues/15663)
- Fixed the `url` fields of repositories and trees in GraphQL returning URLs that were not %-encoded (e.g. when the repository name contained spaces). [#15667](https://github.com/sourcegraph/sourcegraph/issues/15667)
- Fixed "Find references" showing errors in the references panel in place of the syntax-highlighted code for repositories with spaces in their name. [#15618](https://github.com/sourcegraph/sourcegraph/issues/15618)
- Fixed an issue where specifying the `repohasfile` filter did not return results as expected unless `repo` was specified. [#15894](https://github.com/sourcegraph/sourcegraph/pull/15894)
- Fixed an issue causing user input in the search query field to be erased in some cases. [#15921](https://github.com/sourcegraph/sourcegraph/issues/15921).

### Removed

-

## 3.21.2

:warning: WARNING :warning: For users of single-image Sourcegraph instance, please delete the secret key file `/var/lib/sourcegraph/token` inside the container before attempting to upgrade to 3.21.x.

### Fixed

- Fix externalURLs alert logic [#14980](https://github.com/sourcegraph/sourcegraph/pull/14980)

## 3.21.1

:warning: WARNING :warning: For users of single-image Sourcegraph instance, please delete the secret key file `/var/lib/sourcegraph/token` inside the container before attempting to upgrade to 3.21.x.

### Fixed

- Fix alerting for native integration condition [#14775](https://github.com/sourcegraph/sourcegraph/pull/14775)
- Fix query with large repo count hanging [#14944](https://github.com/sourcegraph/sourcegraph/pull/14944)
- Fix server upgrade where codeintel database does not exist [#14953](https://github.com/sourcegraph/sourcegraph/pull/14953)
- CVE-2019-18218 in postgres docker image [#14954](https://github.com/sourcegraph/sourcegraph/pull/14954)
- Fix an issue where .git/HEAD in invalid [#14962](https://github.com/sourcegraph/sourcegraph/pull/14962)
- Repository syncing will not happen more frequently than the repoListUpdateInterval config value [#14901](https://github.com/sourcegraph/sourcegraph/pull/14901) [#14983](https://github.com/sourcegraph/sourcegraph/pull/14983)

## 3.21.0

:warning: WARNING :warning: For users of single-image Sourcegraph instance, please delete the secret key file `/var/lib/sourcegraph/token` inside the container before attempting to upgrade to 3.21.x.

### Added

- The new GraphQL API query field `namespaceByName(name: String!)` makes it easier to look up the user or organization with the given name. Previously callers needed to try looking up the user and organization separately.
- Changesets created by campaigns will now include a link back to the campaign in their body text. [#14033](https://github.com/sourcegraph/sourcegraph/issues/14033)
- Users can now preview commits that are going to be created in their repositories in the campaign preview UI. [#14181](https://github.com/sourcegraph/sourcegraph/pull/14181)
- If emails are configured, the user will be sent an email when important account information is changed. This currently encompasses changing/resetting the password, adding/removing emails, and adding/removing access tokens. [#14320](https://github.com/sourcegraph/sourcegraph/pull/14320)
- A subset of changesets can now be published by setting the `published` flag in campaign specs [to an array](https://docs.sourcegraph.com/@main/campaigns/campaign_spec_yaml_reference#publishing-only-specific-changesets), which allows only specific changesets within a campaign to be published based on the repository name. [#13476](https://github.com/sourcegraph/sourcegraph/pull/13476)
- Homepage panels are now enabled by default. [#14287](https://github.com/sourcegraph/sourcegraph/issues/14287)
- The most recent ping data is now available to site admins via the Site-admin > Pings page. [#13956](https://github.com/sourcegraph/sourcegraph/issues/13956)
- Homepage panel engagement metrics will be sent back in pings. [#14589](https://github.com/sourcegraph/sourcegraph/pull/14589)
- Homepage now has a footer with links to different extensibility features. [#14638](https://github.com/sourcegraph/sourcegraph/issues/14638)
- Added an onboarding tour of Sourcegraph for new users. It can be enabled in user settings with `experimentalFeatures.showOnboardingTour` [#14636](https://github.com/sourcegraph/sourcegraph/pull/14636)
- Added an onboarding tour of Sourcegraph for new users. [#14636](https://github.com/sourcegraph/sourcegraph/pull/14636)
- Repository GraphQL queries now support an `after` parameter that permits cursor-based pagination. [#13715](https://github.com/sourcegraph/sourcegraph/issues/13715)
- Searches in the Recent Searches panel and other places are now syntax highlighted. [#14443](https://github.com/sourcegraph/sourcegraph/issues/14443)

### Changed

- Interactive search mode is now disabled by default because the new plain text search input is smarter. To reenable it, add `{ "experimentalFeatures": { "splitSearchModes": true } }` in user settings.
- The extension registry has been redesigned to make it easier to find non-default Sourcegraph extensions.
- Tokens and similar sensitive information included in the userinfo portion of remote repository URLs will no longer be visible on the Mirroring settings page. [#14153](https://github.com/sourcegraph/sourcegraph/pull/14153)
- The sign in and sign up forms have been redesigned with better input validation.
- Kubernetes admins mounting [configuration files](https://docs.sourcegraph.com/admin/config/advanced_config_file#kubernetes-configmap) are encouraged to change how the ConfigMap is mounted. See the new documentation. Previously our documentation suggested using subPath. However, this lead to Kubernetes not automatically updating the files on configuration change. [#14297](https://github.com/sourcegraph/sourcegraph/pull/14297)
- The precise code intel bundle manager will now expire any converted LSIF data that is older than `PRECISE_CODE_INTEL_MAX_DATA_AGE` (30 days by default) that is also not visible from the tip of the default branch.
- `SRC_LOG_LEVEL=warn` is now the default in Docker Compose and Kubernetes deployments, reducing the amount of uninformative log spam. [#14458](https://github.com/sourcegraph/sourcegraph/pull/14458)
- Permissions data that were stored in deprecated binary format are abandoned. Downgrade from 3.21 to 3.20 is OK, but to 3.19 or prior versions might experience missing/incomplete state of permissions for a short period of time. [#13740](https://github.com/sourcegraph/sourcegraph/issues/13740)
- The query builder page is now disabled by default. To reenable it, add `{ "experimentalFeatures": { "showQueryBuilder": true } }` in user settings.
- The GraphQL `updateUser` mutation now returns the updated user (instead of an empty response).

### Fixed

- Git clone URLs now validate their format correctly. [#14313](https://github.com/sourcegraph/sourcegraph/pull/14313)
- Usernames set in Slack `observability.alerts` now apply correctly. [#14079](https://github.com/sourcegraph/sourcegraph/pull/14079)
- Path segments in breadcrumbs get truncated correctly again on small screen sizes instead of inflating the header bar. [#14097](https://github.com/sourcegraph/sourcegraph/pull/14097)
- GitLab pipelines are now parsed correctly and show their current status in campaign changesets. [#14129](https://github.com/sourcegraph/sourcegraph/pull/14129)
- Fixed an issue where specifying any repogroups would effectively search all repositories for all repogroups. [#14190](https://github.com/sourcegraph/sourcegraph/pull/14190)
- Changesets that were previously closed after being detached from a campaign are now reopened when being reattached. [#14099](https://github.com/sourcegraph/sourcegraph/pull/14099)
- Previously large files that match the site configuration [search.largeFiles](https://docs.sourcegraph.com/admin/config/site_config#search-largeFiles) would not be indexed if they contained a large number of unique trigrams. We now index those files as well. Note: files matching the glob still need to be valid utf-8. [#12443](https://github.com/sourcegraph/sourcegraph/issues/12443)
- Git tags without a `creatordate` value will no longer break tag search within a repository. [#5453](https://github.com/sourcegraph/sourcegraph/issues/5453)
- Campaigns pages now work properly on small viewports. [#14292](https://github.com/sourcegraph/sourcegraph/pull/14292)
- Fix an issue with viewing repositories that have spaces in the repository name [#2867](https://github.com/sourcegraph/sourcegraph/issues/2867)

### Removed

- Syntax highlighting for GraphQL, INI, TOML, and Perforce files has been removed [due to incompatible/absent licenses](https://github.com/sourcegraph/sourcegraph/issues/13933). We plan to [add it back in the future](https://github.com/sourcegraph/sourcegraph/issues?q=is%3Aissue+is%3Aopen+add+syntax+highlighting+for+develop+a+).
- Search scope pages (`/search/scope/:id`) were removed.
- User-defined search scopes are no longer shown below the search bar on the homepage. Use the [`quicklinks`](https://docs.sourcegraph.com/user/personalization/quick_links) setting instead to display links there.
- The explore page (`/explore`) was removed.
- The sign out page was removed.
- The unused GraphQL types `DiffSearchResult` and `DeploymentConfiguration` were removed.
- The deprecated GraphQL mutation `updateAllMirrorRepositories`.
- The deprecated GraphQL field `Site.noRepositoriesEnabled`.
- Total counts of users by product area have been removed from pings.
- Aggregate daily, weekly, and monthly latencies (in ms) of code intelligence events (e.g., hover tooltips) have been removed from pings.

## 3.20.1

### Fixed

- gomod: rollback go-diff to v0.5.3 (v0.6.0 causes panic in certain cases) [#13973](https://github.com/sourcegraph/sourcegraph/pull/13973).
- Fixed an issue causing the scoped query in the search field to be erased when viewing files. [#13954](https://github.com/sourcegraph/sourcegraph/pull/13954).

## 3.20.0

### Added

- Site admins can now force a specific user to re-authenticate on their next request or visit. [#13647](https://github.com/sourcegraph/sourcegraph/pull/13647)
- Sourcegraph now watches its [configuration files](https://docs.sourcegraph.com/admin/config/advanced_config_file) (when using external files) and automatically applies the changes to Sourcegraph's configuration when they change. For example, this allows Sourcegraph to detect when a Kubernetes ConfigMap changes. [#13646](https://github.com/sourcegraph/sourcegraph/pull/13646)
- To define repository groups (`search.repositoryGroups` in global, org, or user settings), you can now specify regular expressions in addition to single repository names. [#13730](https://github.com/sourcegraph/sourcegraph/pull/13730)
- The new site configuration property `search.limits` configures the maximum search timeout and the maximum number of repositories to search for various types of searches. [#13448](https://github.com/sourcegraph/sourcegraph/pull/13448)
- Files and directories can now be excluded from search by adding the file `.sourcegraph/ignore` to the root directory of a repository. Each line in the _ignore_ file is interpreted as a globbing pattern. [#13690](https://github.com/sourcegraph/sourcegraph/pull/13690)
- Structural search syntax now allows regular expressions in patterns. Also, `...` can now be used in place of `:[_]`. See the [documentation](https://docs.sourcegraph.com/@main/code_search/reference/structural) for example syntax. [#13809](https://github.com/sourcegraph/sourcegraph/pull/13809)
- The total size of all Git repositories and the lines of code for indexed branches will be sent back in pings. [#13764](https://github.com/sourcegraph/sourcegraph/pull/13764)
- Experimental: A new homepage UI for Sourcegraph Server shows the user their recent searches, repositories, files, and saved searches. It can be enabled with `experimentalFeatures.showEnterpriseHomePanels`. [#13407](https://github.com/sourcegraph/sourcegraph/issues/13407)

### Changed

- Campaigns are enabled by default for all users. Site admins may view and create campaigns; everyone else may only view campaigns. The new site configuration property `campaigns.enabled` can be used to disable campaigns for all users. The properties `campaigns.readAccess`, `automation.readAccess.enabled`, and `"experimentalFeatures": { "automation": "enabled" }}` are deprecated and no longer have any effect.
- Diff and commit searches are limited to 10,000 repositories (if `before:` or `after:` filters are used), or 50 repositories (if no time filters are used). You can configure this limit in the site configuration property `search.limits`. [#13386](https://github.com/sourcegraph/sourcegraph/pull/13386)
- The site configuration `maxReposToSearch` has been deprecated in favor of the property `maxRepos` on `search.limits`. [#13439](https://github.com/sourcegraph/sourcegraph/pull/13439)
- Search queries are now processed by a new parser that will always be enabled going forward. There should be no material difference in behavior. In case of adverse effects, the previous parser can be reenabled by setting `"search.migrateParser": false` in settings. [#13435](https://github.com/sourcegraph/sourcegraph/pull/13435)
- It is now possible to search for file content that excludes a term using the `NOT` operator. [#12412](https://github.com/sourcegraph/sourcegraph/pull/12412)
- `NOT` is available as an alternative syntax of `-` on supported keywords `repo`, `file`, `content`, `lang`, and `repohasfile`. [#12412](https://github.com/sourcegraph/sourcegraph/pull/12412)
- Negated content search is now also supported for unindexed repositories. Previously it was only supported for indexed repositories [#13359](https://github.com/sourcegraph/sourcegraph/pull/13359).
- The experimental feature flag `andOrQuery` is deprecated. [#13435](https://github.com/sourcegraph/sourcegraph/pull/13435)
- After a user's password changes, they will be signed out on all devices and must sign in again. [#13647](https://github.com/sourcegraph/sourcegraph/pull/13647)
- `rev:` is available as alternative syntax of `@` for searching revisions instead of the default branch [#13133](https://github.com/sourcegraph/sourcegraph/pull/13133)
- Campaign URLs have changed to use the campaign name instead of an opaque ID. The old URLs no longer work. [#13368](https://github.com/sourcegraph/sourcegraph/pull/13368)
- A new `external_service_repos` join table was added. The migration required to make this change may take a few minutes.

### Fixed

- User satisfaction/NPS surveys will now correctly provide a range from 0–10, rather than 0–9. [#13163](https://github.com/sourcegraph/sourcegraph/pull/13163)
- Fixed a bug where we returned repositories with invalid revisions in the search results. Now, if a user specifies an invalid revision, we show an alert. [#13271](https://github.com/sourcegraph/sourcegraph/pull/13271)
- Previously it wasn't possible to search for certain patterns containing `:` because they would not be considered valid filters. We made these checks less strict. [#10920](https://github.com/sourcegraph/sourcegraph/pull/10920)
- When a user signs out of their account, all of their sessions will be invalidated, not just the session where they signed out. [#13647](https://github.com/sourcegraph/sourcegraph/pull/13647)
- URL information will no longer be leaked by the HTTP referer header. This prevents the user's password reset code from being leaked. [#13804](https://github.com/sourcegraph/sourcegraph/pull/13804)
- GitLab OAuth2 user authentication now respects `tls.external` site setting. [#13814](https://github.com/sourcegraph/sourcegraph/pull/13814)

### Removed

- The smartSearchField feature is now always enabled. The `experimentalFeatures.smartSearchField` settings option has been removed.

## 3.19.2

### Fixed

- search: always limit commit and diff to less than 10,000 repos [a97f81b0f7](https://github.com/sourcegraph/sourcegraph/commit/a97f81b0f79535253bd7eae6c30d5c91d48da5ca)
- search: configurable limits on commit/diff search [1c22d8ce1](https://github.com/sourcegraph/sourcegraph/commit/1c22d8ce13c149b3fa3a7a26f8cb96adc89fc556)
- search: add site configuration for maxTimeout [d8d61b43c0f](https://github.com/sourcegraph/sourcegraph/commit/d8d61b43c0f0d229d46236f2f128ca0f93455172)

## 3.19.1

### Fixed

- migrations: revert migration causing deadlocks in some deployments [#13194](https://github.com/sourcegraph/sourcegraph/pull/13194)

## 3.19.0

### Added

- Emails can be now be sent to SMTP servers with self-signed certificates, using `email.smtp.disableTLS`. [#12243](https://github.com/sourcegraph/sourcegraph/pull/12243)
- Saved search emails now include a link to the user's saved searches page. [#11651](https://github.com/sourcegraph/sourcegraph/pull/11651)
- Campaigns can now be synced using GitLab webhooks. [#12139](https://github.com/sourcegraph/sourcegraph/pull/12139)
- Configured `observability.alerts` can now be tested using a GraphQL endpoint, `triggerObservabilityTestAlert`. [#12532](https://github.com/sourcegraph/sourcegraph/pull/12532)
- The Sourcegraph CLI can now serve local repositories for Sourcegraph to clone. This was previously in a command called `src-expose`. See [serving local repositories](https://docs.sourcegraph.com/admin/external_service/src_serve_git) in our documentation to find out more. [#12363](https://github.com/sourcegraph/sourcegraph/issues/12363)
- The count of retained, churned, resurrected, new and deleted users will be sent back in pings. [#12136](https://github.com/sourcegraph/sourcegraph/pull/12136)
- Saved search usage will be sent back in pings. [#12956](https://github.com/sourcegraph/sourcegraph/pull/12956)
- Any request with `?trace=1` as a URL query parameter will enable Jaeger tracing (if Jaeger is enabled). [#12291](https://github.com/sourcegraph/sourcegraph/pull/12291)
- Password reset emails will now be automatically sent to users created by a site admin if email sending is configured and password reset is enabled. Previously, site admins needed to manually send the user this password reset link. [#12803](https://github.com/sourcegraph/sourcegraph/pull/12803)
- Syntax highlighting for `and` and `or` search operators. [#12694](https://github.com/sourcegraph/sourcegraph/pull/12694)
- It is now possible to search for file content that excludes a term using the `NOT` operator. Negating pattern syntax requires setting `"search.migrateParser": true` in settings and is currently only supported for literal and regexp queries on indexed repositories. [#12412](https://github.com/sourcegraph/sourcegraph/pull/12412)
- `NOT` is available as an alternative syntax of `-` on supported keywords `repo`, `file`, `content`, `lang`, and `repohasfile`. `NOT` requires setting `"search.migrateParser": true` option in settings. [#12520](https://github.com/sourcegraph/sourcegraph/pull/12520)

### Changed

- Repository permissions are now always checked and updated asynchronously ([background permissions syncing](https://docs.sourcegraph.com/admin/repo/permissions#background-permissions-syncing)) instead of blocking each operation. The site config option `permissions.backgroundSync` (which enabled this behavior in previous versions) is now a no-op and is deprecated.
- [Background permissions syncing](https://docs.sourcegraph.com/admin/repo/permissions#background-permissions-syncing) (`permissions.backgroundSync`) has become the only option for mirroring repository permissions from code hosts. All relevant site configurations are deprecated.

### Fixed

- Fixed site admins are getting errors when visiting user settings page in OSS version. [#12313](https://github.com/sourcegraph/sourcegraph/pull/12313)
- `github-proxy` now respects the environment variables `HTTP_PROXY`, `HTTPS_PROXY` and `NO_PROXY` (or the lowercase versions thereof). Other services already respect these variables, but this was missed. If you need a proxy to access github.com set the environment variable for the github-proxy container. [#12377](https://github.com/sourcegraph/sourcegraph/issues/12377)
- `sourcegraph-frontend` now respects the `tls.external` experimental setting as well as the proxy environment variables. In proxy environments this allows Sourcegraph to fetch extensions. [#12633](https://github.com/sourcegraph/sourcegraph/issues/12633)
- Fixed a bug that would sometimes cause trailing parentheses to be removed from search queries upon page load. [#12960](https://github.com/sourcegraph/sourcegraph/issues/12690)
- Indexed search will no longer stall if a specific index job stalls. Additionally at scale many corner cases causing indexing to stall have been fixed. [#12502](https://github.com/sourcegraph/sourcegraph/pull/12502)
- Indexed search will quickly recover from rebalancing / roll outs. When a indexed search shard goes down, its repositories are re-indexed by other shards. This takes a while and during a rollout leads to effectively re-indexing all repositories. We now avoid indexing the redistributed repositories once a shard comes back online. [#12474](https://github.com/sourcegraph/sourcegraph/pull/12474)
- Indexed search has many improvements to observability. More detailed Jaeger traces, detailed logging during startup and more prometheus metrics.
- The site admin repository needs-index page is significantly faster. Previously on large instances it would usually timeout. Now it should load within a second. [#12513](https://github.com/sourcegraph/sourcegraph/pull/12513)
- User password reset page now respects the value of site config `auth.minPasswordLength`. [#12971](https://github.com/sourcegraph/sourcegraph/pull/12971)
- Fixed an issue where duplicate search results would show for queries with `or`-expressions. [#12531](https://github.com/sourcegraph/sourcegraph/pull/12531)
- Faster indexed search queries over a large number of repositories. Searching 100k+ repositories is now ~400ms faster and uses much less memory. [#12546](https://github.com/sourcegraph/sourcegraph/pull/12546)

### Removed

- Deprecated site settings `lightstepAccessToken` and `lightstepProject` have been removed. We now only support sending traces to Jaeger. Configure Jaeger with `observability.tracing` site setting.
- Removed `CloneInProgress` option from GraphQL Repositories API. [#12560](https://github.com/sourcegraph/sourcegraph/pull/12560)

## 3.18.0

### Added

- To search across multiple revisions of the same repository, list multiple branch names (or other revspecs) separated by `:` in your query, as in `repo:myrepo@branch1:branch2:branch2`. To search all branches, use `repo:myrepo@*refs/heads/`. Previously this was only supported for diff and commit searches and only available via the experimental site setting `searchMultipleRevisionsPerRepository`.
- The "Add repositories" page (/site-admin/external-services/new) now displays a dismissible notification explaining how and why we access code host data. [#11789](https://github.com/sourcegraph/sourcegraph/pull/11789).
- New `observability.alerts` features:
  - Notifications now provide more details about relevant alerts.
  - Support for email and OpsGenie notifications has been added. Note that to receive email alerts, `email.address` and `email.smtp` must be configured.
  - Some notifiers now have new options:
    - PagerDuty notifiers: `severity` and `apiUrl`
    - Webhook notifiers: `bearerToken`
  - A new `disableSendResolved` option disables notifications for when alerts resolve themselves.
- Recently firing critical alerts can now be displayed to admins via site alerts, use the flag `{ "alerts.hideObservabilitySiteAlerts": false }` to enable these alerts in user configuration.
- Specific alerts can now be silenced using `observability.silenceAlerts`. [#12087](https://github.com/sourcegraph/sourcegraph/pull/12087)
- Revisions listed in `experimentalFeatures.versionContext` will be indexed for faster searching. This is the first support towards indexing non-default branches. [#6728](https://github.com/sourcegraph/sourcegraph/issues/6728)
- Revisions listed in `experimentalFeatures.versionContext` or `experimentalFeatures.search.index.branches` will be indexed for faster searching. This is the first support towards indexing non-default branches. [#6728](https://github.com/sourcegraph/sourcegraph/issues/6728)
- Campaigns are now supported on GitLab.
- Campaigns now support GitLab and allow users to create, update and track merge requests on GitLab instances.
- Added a new section on the search homepage on Sourcegraph.com. It is currently feature flagged behind `experimentalFeatures.showRepogroupHomepage` in settings.
- Added new repository group pages.

### Changed

- Some monitoring alerts now have more useful descriptions. [#11542](https://github.com/sourcegraph/sourcegraph/pull/11542)
- Searching `fork:true` or `archived:true` has the same behaviour as searching `fork:yes` or `archived:yes` respectively. Previously it incorrectly had the same behaviour as `fork:only` and `archived:only` respectively. [#11740](https://github.com/sourcegraph/sourcegraph/pull/11740)
- Configuration for `observability.alerts` has changed and notifications are now provided by Prometheus Alertmanager. [#11832](https://github.com/sourcegraph/sourcegraph/pull/11832)
  - Removed: `observability.alerts.id`.
  - Removed: Slack notifiers no longer accept `mentionUsers`, `mentionGroups`, `mentionChannel`, and `token` options.

### Fixed

- The single-container `sourcegraph/server` image now correctly reports its version.
- An issue where repositories would not clone and index in some edge cases where the clones were deleted or not successful on gitserver. [#11602](https://github.com/sourcegraph/sourcegraph/pull/11602)
- An issue where repositories previously deleted on gitserver would not immediately reclone on system startup. [#11684](https://github.com/sourcegraph/sourcegraph/issues/11684)
- An issue where the sourcegraph/server Jaeger config was invalid. [#11661](https://github.com/sourcegraph/sourcegraph/pull/11661)
- An issue where valid search queries were improperly hinted as being invalid in the search field. [#11688](https://github.com/sourcegraph/sourcegraph/pull/11688)
- Reduce frontend memory spikes by limiting the number of goroutines launched by our GraphQL resolvers. [#11736](https://github.com/sourcegraph/sourcegraph/pull/11736)
- Fixed a bug affecting Sourcegraph icon display in our Phabricator native integration [#11825](https://github.com/sourcegraph/sourcegraph/pull/11825).
- Improve performance of site-admin repositories status page. [#11932](https://github.com/sourcegraph/sourcegraph/pull/11932)
- An issue where search autocomplete for files didn't add the right path. [#12241](https://github.com/sourcegraph/sourcegraph/pull/12241)

### Removed

- Backwards compatibility for "critical configuration" (a type of configuration that was deprecated in December 2019) was removed. All critical configuration now belongs in site configuration.
- Experimental feature setting `{ "experimentalFeatures": { "searchMultipleRevisionsPerRepository": true } }` will be removed in 3.19. It is now always on. Please remove references to it.
- Removed "Cloning" tab in site-admin Repository Status page. [#12043](https://github.com/sourcegraph/sourcegraph/pull/12043)
- The `blacklist` configuration option for Gitolite that was deprecated in 3.17 has been removed in 3.19. Use `exclude.pattern` instead. [#12345](https://github.com/sourcegraph/sourcegraph/pull/12345)

## 3.17.3

### Fixed

- git: Command retrying made a copy that was never used [#11807](https://github.com/sourcegraph/sourcegraph/pull/11807)
- frontend: Allow opt out of EnsureRevision when making a comparison query [#11811](https://github.com/sourcegraph/sourcegraph/pull/11811)
- Fix Phabricator icon class [#11825](https://github.com/sourcegraph/sourcegraph/pull/11825)

## 3.17.2

### Fixed

- An issue where repositories previously deleted on gitserver would not immediately reclone on system startup. [#11684](https://github.com/sourcegraph/sourcegraph/issues/11684)

## 3.17.1

### Added

- Improved search indexing metrics

### Changed

- Some monitoring alerts now have more useful descriptions. [#11542](https://github.com/sourcegraph/sourcegraph/pull/11542)

### Fixed

- The single-container `sourcegraph/server` image now correctly reports its version.
- An issue where repositories would not clone and index in some edge cases where the clones were deleted or not successful on gitserver. [#11602](https://github.com/sourcegraph/sourcegraph/pull/11602)
- An issue where the sourcegraph/server Jaeger config was invalid. [#11661](https://github.com/sourcegraph/sourcegraph/pull/11661)

## 3.17.0

### Added

- The search results page now shows a small UI notification if either repository forks or archives are excluded, when `fork` or `archived` options are not explicitly set. [#10624](https://github.com/sourcegraph/sourcegraph/pull/10624)
- Prometheus metric `src_gitserver_repos_removed_disk_pressure` which is incremented everytime we remove a repository due to disk pressure. [#10900](https://github.com/sourcegraph/sourcegraph/pull/10900)
- `gitolite.exclude` setting in [Gitolite external service config](https://docs.sourcegraph.com/admin/external_service/gitolite#configuration) now supports a regular expression via the `pattern` field. This is consistent with how we exclude in other external services. Additionally this is a replacement for the deprecated `blacklist` configuration. [#11403](https://github.com/sourcegraph/sourcegraph/pull/11403)
- Notifications about Sourcegraph being out of date will now be shown to site admins and users (depending on how out-of-date it is).
- Alerts are now configured using `observability.alerts` in the site configuration, instead of via the Grafana web UI. This does not yet support all Grafana notification channel types, and is not yet supported on `sourcegraph/server` ([#11473](https://github.com/sourcegraph/sourcegraph/issues/11473)). For more details, please refer to the [Sourcegraph alerting guide](https://docs.sourcegraph.com/admin/observability/alerting).
- Experimental basic support for detecting if your Sourcegraph instance is over or under-provisioned has been added through a set of dashboards and warning-level alerts based on container utilization.
- Query [operators](https://docs.sourcegraph.com/code_search/reference/queries#boolean-operators) `and` and `or` are now enabled by default in all search modes for searching file content. [#11521](https://github.com/sourcegraph/sourcegraph/pull/11521)

### Changed

- Repository search within a version context will link to the revision in the version context. [#10860](https://github.com/sourcegraph/sourcegraph/pull/10860)
- Background permissions syncing becomes the default method to sync permissions from code hosts. Please [read our documentation for things to keep in mind before upgrading](https://docs.sourcegraph.com/admin/repo/permissions#background-permissions-syncing). [#10972](https://github.com/sourcegraph/sourcegraph/pull/10972)
- The styling of the hover overlay was overhauled to never have badges or the close button overlap content while also always indicating whether the overlay is currently pinned. The styling on code hosts was also improved. [#10956](https://github.com/sourcegraph/sourcegraph/pull/10956)
- Previously, it was required to quote most patterns in structural search. This is no longer a restriction and single and double quotes in structural search patterns are interpreted literally. Note: you may still use `content:"structural-pattern"` if the pattern without quotes conflicts with other syntax. [#11481](https://github.com/sourcegraph/sourcegraph/pull/11481)

### Fixed

- Dynamic repo search filters on branches which contain special characters are correctly escaped now. [#10810](https://github.com/sourcegraph/sourcegraph/pull/10810)
- Forks and archived repositories at a specific commit are searched without the need to specify "fork:yes" or "archived:yes" in the query. [#10864](https://github.com/sourcegraph/sourcegraph/pull/10864)
- The git history for binary files is now correctly shown. [#11034](https://github.com/sourcegraph/sourcegraph/pull/11034)
- Links to AWS Code Commit repositories have been fixed after the URL schema has been changed. [#11019](https://github.com/sourcegraph/sourcegraph/pull/11019)
- A link to view all repositories will now always appear on the Explore page. [#11113](https://github.com/sourcegraph/sourcegraph/pull/11113)
- The Site-admin > Pings page no longer incorrectly indicates that pings are disabled when they aren't. [#11229](https://github.com/sourcegraph/sourcegraph/pull/11229)
- Match counts are now accurately reported for indexed search. [#11242](https://github.com/sourcegraph/sourcegraph/pull/11242)
- When background permissions syncing is enabled, it is now possible to only enforce permissions for repositories from selected code hosts (instead of enforcing permissions for repositories from all code hosts). [#11336](https://github.com/sourcegraph/sourcegraph/pull/11336)
- When more than 200+ repository revisions in a search are unindexed (very rare), the remaining repositories are reported as missing instead of Sourcegraph issuing e.g. several thousand unindexed search requests which causes system slowness and ultimately times out - ensuring searches are still fast even if there are indexing issues on a deployment of Sourcegraph. This does not apply if `index:no` is present in the query.

### Removed

- Automatic syncing of Campaign webhooks for Bitbucket Server. [#10962](https://github.com/sourcegraph/sourcegraph/pull/10962)
- The `blacklist` configuration option for Gitolite is DEPRECATED and will be removed in 3.19. Use `exclude.pattern` instead.

## 3.16.2

### Fixed

- Search: fix indexed search match count [#7fc96](https://github.com/sourcegraph/sourcegraph/commit/7fc96d319f49f55da46a7649ccf261aa7e8327c3)
- Sort detected languages properly [#e7750](https://github.com/sourcegraph/sourcegraph/commit/e77507d060a40355e7b86fb093d21a7149ea03ac)

## 3.16.1

### Fixed

- Fix repo not found error for patches [#11021](https://github.com/sourcegraph/sourcegraph/pull/11021).
- Show expired license screen [#10951](https://github.com/sourcegraph/sourcegraph/pull/10951).
- Sourcegraph is now built with Go 1.14.3, fixing issues running Sourcegraph onUbuntu 19 and 20. [#10447](https://github.com/sourcegraph/sourcegraph/issues/10447)

## 3.16.0

### Added

- Autocompletion for `repogroup` filters in search queries. [#10141](https://github.com/sourcegraph/sourcegraph/pull/10286)
- If the experimental feature flag `codeInsights` is enabled, extensions can contribute content to directory pages through the experimental `ViewProvider` API. [#10236](https://github.com/sourcegraph/sourcegraph/pull/10236)
  - Directory pages are then represented as an experimental `DirectoryViewer` in the `visibleViewComponents` of the extension API. **Note: This may break extensions that were assuming `visibleViewComponents` were always `CodeEditor`s and did not check the `type` property.** Extensions checking the `type` property will continue to work. [#10236](https://github.com/sourcegraph/sourcegraph/pull/10236)
- [Major syntax highlighting improvements](https://github.com/sourcegraph/syntect_server/pull/29), including:
  - 228 commits / 1 year of improvements to the syntax highlighter library Sourcegraph uses ([syntect](https://github.com/trishume/syntect)).
  - 432 commits / 1 year of improvements to the base syntax definitions for ~36 languages Sourcegraph uses ([sublimehq/Packages](https://github.com/sublimehq/Packages)).
  - 30 new file extensions/names now detected.
  - Likely fixes other major instability and language support issues. #9557
  - Added [Smarty](#2885), [Ethereum / Solidity / Vyper)](#2440), [Cuda](#5907), [COBOL](#10154), [vb.NET](#4901), and [ASP.NET](#4262) syntax highlighting.
  - Fixed OCaml syntax highlighting #3545
  - Bazel/Starlark support improved (.star, BUILD, and many more extensions now properly highlighted). #8123
- New permissions page in both user and repository settings when background permissions syncing is enabled (`"permissions.backgroundSync": {"enabled": true}`). [#10473](https://github.com/sourcegraph/sourcegraph/pull/10473) [#10655](https://github.com/sourcegraph/sourcegraph/pull/10655)
- A new dropdown for choosing version contexts appears on the left of the query input when version contexts are specified in `experimentalFeatures.versionContext` in site configuration. Version contexts allow you to scope your search to specific sets of repos at revisions.
- Campaign changeset usage counts including changesets created, added and merged will be sent back in pings. [#10591](https://github.com/sourcegraph/sourcegraph/pull/10591)
- Diff views now feature syntax highlighting and can be properly copy-pasted. [#10437](https://github.com/sourcegraph/sourcegraph/pull/10437)
- Admins can now download an anonymized usage statistics ZIP archive in the **Site admin > Usage stats**. Opting to share this archive with the Sourcegraph team helps us make the product even better. [#10475](https://github.com/sourcegraph/sourcegraph/pull/10475)
- Extension API: There is now a field `versionContext` and subscribable `versionContextChanges` in `Workspace` to allow extensions to respect the instance's version context.
- The smart search field, providing syntax highlighting, hover tooltips, and validation on filters in search queries, is now activated by default. It can be disabled by setting `{ "experimentalFeatures": { "smartSearchField": false } }` in global settings.

### Changed

- The `userID` and `orgID` fields in the SavedSearch type in the GraphQL API have been replaced with a `namespace` field. To get the ID of the user or org that owns the saved search, use `namespace.id`. [#5327](https://github.com/sourcegraph/sourcegraph/pull/5327)
- Tree pages now redirect to blob pages if the path is not a tree and vice versa. [#10193](https://github.com/sourcegraph/sourcegraph/pull/10193)
- Files and directories that are not found now return a 404 status code. [#10193](https://github.com/sourcegraph/sourcegraph/pull/10193)
- The site admin flag `disableNonCriticalTelemetry` now allows Sourcegraph admins to disable most anonymous telemetry. Visit https://docs.sourcegraph.com/admin/pings to learn more. [#10402](https://github.com/sourcegraph/sourcegraph/pull/10402)

### Fixed

- In the OSS version of Sourcegraph, authorization providers are properly initialized and GraphQL APIs are no longer blocked. [#3487](https://github.com/sourcegraph/sourcegraph/issues/3487)
- Previously, GitLab repository paths containing certain characters could not be excluded (slashes and periods in parts of the paths). These characters are now allowed, so the repository paths can be excluded. [#10096](https://github.com/sourcegraph/sourcegraph/issues/10096)
- Symbols for indexed commits in languages Haskell, JSONNet, Kotlin, Scala, Swift, Thrift, and TypeScript will show up again. Previously our symbol indexer would not know how to extract symbols for those languages even though our unindexed symbol service did. [#10357](https://github.com/sourcegraph/sourcegraph/issues/10357)
- When periodically re-cloning a repository it will still be available. [#10663](https://github.com/sourcegraph/sourcegraph/pull/10663)

### Removed

- The deprecated feature discussions has been removed. [#9649](https://github.com/sourcegraph/sourcegraph/issues/9649)

## 3.15.2

### Fixed

- Fix repo not found error for patches [#11021](https://github.com/sourcegraph/sourcegraph/pull/11021).
- Show expired license screen [#10951](https://github.com/sourcegraph/sourcegraph/pull/10951).

## 3.15.1

### Fixed

- A potential security vulnerability with in the authentication workflow has been fixed. [#10167](https://github.com/sourcegraph/sourcegraph/pull/10167)
- An issue where `sourcegraph/postgres-11.4:3.15.0` was incorrectly an older version of the image incompatible with non-root Kubernetes deployments. `sourcegraph/postgres-11.4:3.15.1` now matches the same image version found in Sourcegraph 3.14.3 (`20-04-07_56b20163`).
- An issue that caused the search result type tabs to be overlapped in Safari. [#10191](https://github.com/sourcegraph/sourcegraph/pull/10191)

## 3.15.0

### Added

- Users and site administrators can now view a log of their actions/events in the user settings. [#9141](https://github.com/sourcegraph/sourcegraph/pull/9141)
- With the new `visibility:` filter search results can now be filtered based on a repository's visibility (possible filter values: `any`, `public` or `private`). [#8344](https://github.com/sourcegraph/sourcegraph/issues/8344)
- [`sourcegraph/git-extras`](https://sourcegraph.com/extensions/sourcegraph/git-extras) is now enabled by default on new instances [#3501](https://github.com/sourcegraph/sourcegraph/issues/3501)
- The Sourcegraph Docker image will now copy `/etc/sourcegraph/gitconfig` to `$HOME/.gitconfig`. This is a convenience similiar to what we provide for [repositories that need HTTP(S) or SSH authentication](https://docs.sourcegraph.com/admin/repo/auth). [#658](https://github.com/sourcegraph/sourcegraph/issues/658)
- Permissions background syncing is now supported for GitHub via site configuration `"permissions.backgroundSync": {"enabled": true}`. [#8890](https://github.com/sourcegraph/sourcegraph/issues/8890)
- Search: Adding `stable:true` to a query ensures a deterministic search result order. This is an experimental parameter. It applies only to file contents, and is limited to at max 5,000 results (consider using [the paginated search API](https://docs.sourcegraph.com/api/graphql/search#sourcegraph-3-9-experimental-paginated-search) if you need more than that.). [#9681](https://github.com/sourcegraph/sourcegraph/pull/9681).
- After completing the Sourcegraph user feedback survey, a button may appear for tweeting this feedback at [@sourcegraph](https://twitter.com/sourcegraph). [#9728](https://github.com/sourcegraph/sourcegraph/pull/9728)
- `git fetch` and `git clone` now inherit the parent process environment variables. This allows site admins to set `HTTPS_PROXY` or [git http configurations](https://git-scm.com/docs/git-config/2.26.0#Documentation/git-config.txt-httpproxy) via environment variables. For cluster environments site admins should set this on the gitserver container. [#250](https://github.com/sourcegraph/sourcegraph/issues/250)
- Experimental: Search for file contents using `and`- and `or`-expressions in queries. Enabled via the global settings value `{"experimentalFeatures": {"andOrQuery": "enabled"}}`. [#8567](https://github.com/sourcegraph/sourcegraph/issues/8567)
- Always include forks or archived repositories in searches via the global/org/user settings with `"search.includeForks": true` or `"search.includeArchived": true` respectively. [#9927](https://github.com/sourcegraph/sourcegraph/issues/9927)
- observability (debugging): It is now possible to log all Search and GraphQL requests slower than N milliseconds, using the new site configuration options `observability.logSlowGraphQLRequests` and `observability.logSlowSearches`.
- observability (monitoring): **More metrics monitored and alerted on, more legible dashboards**
  - Dashboard panels now show an orange/red background color when the defined warning/critical alert threshold has been met, making it even easier to see on a dashboard what is in a bad state.
  - Symbols: failing `symbols` -> `frontend-internal` requests are now monitored. [#9732](https://github.com/sourcegraph/sourcegraph/issues/9732)
  - Frontend dasbhoard: Search error types are now broken into distinct panels for improved visibility/legibility.
    - **IMPORTANT**: If you have previously configured alerting on any of these panels or on "hard search errors", you will need to reconfigure it after upgrading.
  - Frontend dasbhoard: Search error and latency are now broken down by type: Browser requests, search-based code intel requests, and API requests.
- observability (debugging): **Distributed tracing is a powerful tool for investigating performance issues.** The following changes have been made with the goal of making it easier to use distributed tracing with Sourcegraph:

  - The site configuration field `"observability.tracing": { "sampling": "..." }` allows a site admin to control which requests generate tracing data.
    - `"all"` will trace all requests.
    - `"selective"` (recommended) will trace all requests initiated from an end-user URL with `?trace=1`. Non-end-user-initiated requests can set a HTTP header `X-Sourcegraph-Should-Trace: true`. This is the recommended setting, as `"all"` can generate large amounts of tracing data that may cause network and memory resource contention in the Sourcegraph instance.
    - `"none"` (default) turns off tracing.
  - Jaeger is now the officially supported distributed tracer. The following is the recommended site configuration to connect Sourcegraph to a Jaeger agent (which must be deployed on the same host and listening on the default ports):

    ```
    "observability.tracing": {
      "sampling": "selective"
    }
    ```

  - Jaeger is now included in the Sourcegraph deployment configuration by default if you are using Kubernetes, Docker Compose, or the pure Docker cluster deployment model. (It is not yet included in the single Docker container distribution.) It will be included as part of upgrading to 3.15 in these deployment models, unless disabled.
  - The site configuration field, `useJaeger`, is deprecated in favor of `observability.tracing`.
  - Support for configuring Lightstep as a distributed tracer is deprecated and will be removed in a subsequent release. Instances that use Lightstep with Sourcegraph are encouraged to migrate to Jaeger (directions for running Jaeger alongside Sourcegraph are included in the installation instructions).

### Changed

- Multiple backwards-incompatible changes in the parts of the GraphQL API related to Campaigns [#9106](https://github.com/sourcegraph/sourcegraph/issues/9106):
  - `CampaignPlan.status` has been removed, since we don't need it anymore after moving execution of campaigns to src CLI in [#8008](https://github.com/sourcegraph/sourcegraph/pull/8008).
  - `CampaignPlan` has been renamed to `PatchSet`.
  - `ChangesetPlan`/`ChangesetPlanConnection` has been renamed to `Patch`/`PatchConnection`.
  - `CampaignPlanPatch` has been renamed to `PatchInput`.
  - `Campaign.plan` has been renamed to `Campaign.patchSet`.
  - `Campaign.changesetPlans` has been renamed to `campaign.changesetPlan`.
  - `createCampaignPlanFromPatches` mutation has been renamed to `createPatchSetFromPatches`.
- Removed the scoped search field on tree pages. When browsing code, the global search query will now get scoped to the current tree or file. [#9225](https://github.com/sourcegraph/sourcegraph/pull/9225)
- Instances without a license key that exceed the published user limit will now display a notice to all users.

### Fixed

- `.*` in the filter pattern were ignored and led to missing search results. [#9152](https://github.com/sourcegraph/sourcegraph/pull/9152)
- The Phabricator integration no longer makes duplicate requests to Phabricator's API on diff views. [#8849](https://github.com/sourcegraph/sourcegraph/issues/8849)
- Changesets on repositories that aren't available on the instance anymore are now hidden instead of failing. [#9656](https://github.com/sourcegraph/sourcegraph/pull/9656)
- observability (monitoring):
  - **Dashboard and alerting bug fixes**
    - Syntect Server dashboard: "Worker timeouts" can no longer appear to go negative. [#9523](https://github.com/sourcegraph/sourcegraph/issues/9523)
    - Symbols dashboard: "Store fetch queue size" can no longer appear to go negative. [#9731](https://github.com/sourcegraph/sourcegraph/issues/9731)
    - Syntect Server dashboard: "Worker timeouts" no longer incorrectly shows multiple values. [#9524](https://github.com/sourcegraph/sourcegraph/issues/9524)
    - Searcher dashboard: "Search errors on unindexed repositories" no longer includes cancelled search requests (which are expected).
    - Fixed an issue where NaN could leak into the `alert_count` metric. [#9832](https://github.com/sourcegraph/sourcegraph/issues/9832)
    - Gitserver: "resolve_revision_duration_slow" alert is no longer flaky / non-deterministic. [#9751](https://github.com/sourcegraph/sourcegraph/issues/9751)
    - Git Server dashboard: there is now a panel to show concurrent command executions to match the defined alerts. [#9354](https://github.com/sourcegraph/sourcegraph/issues/9354)
    - Git Server dashboard: adjusted the critical disk space alert to 15% so it can now fire. [#9351](https://github.com/sourcegraph/sourcegraph/issues/9351)
  - **Dashboard visiblity and legibility improvements**
    - all: "frontend internal errors" are now broken down just by route, which makes reading the graph easier. [#9668](https://github.com/sourcegraph/sourcegraph/issues/9668)
    - Frontend dashboard: panels no longer show misleading duplicate labels. [#9660](https://github.com/sourcegraph/sourcegraph/issues/9660)
    - Syntect Server dashboard: panels are no longer compacted, for improved visibility. [#9525](https://github.com/sourcegraph/sourcegraph/issues/9525)
    - Frontend dashboard: panels are no longer compacted, for improved visibility. [#9356](https://github.com/sourcegraph/sourcegraph/issues/9356)
    - Searcher dashboard: "Search errors on unindexed repositories" is now broken down by code instead of instance for improved readability. [#9670](https://github.com/sourcegraph/sourcegraph/issues/9670)
    - Symbols dashboard: metrics are now aggregated instead of per-instance, for improved visibility. [#9730](https://github.com/sourcegraph/sourcegraph/issues/9730)
    - Firing alerts are now correctly sorted at the top of dashboards by default. [#9766](https://github.com/sourcegraph/sourcegraph/issues/9766)
    - Panels at the bottom of the home dashboard no longer appear clipped / cut off. [#9768](https://github.com/sourcegraph/sourcegraph/issues/9768)
    - Git Server dashboard: disk usage now shown in percentages to match the alerts that can fire. [#9352](https://github.com/sourcegraph/sourcegraph/issues/9352)
    - Git Server dashboard: the 'echo command duration test' panel now properly displays units in seconds. [#7628](https://github.com/sourcegraph/sourcegraph/issues/7628)
    - Dashboard panels showing firing alerts no longer over-count firing alerts due to the number of service replicas. [#9353](https://github.com/sourcegraph/sourcegraph/issues/9353)

### Removed

- The experimental feature discussions is marked as deprecated. GraphQL and configuration fields related to it will be removed in 3.16. [#9649](https://github.com/sourcegraph/sourcegraph/issues/9649)

## 3.14.4

### Fixed

- A potential security vulnerability with in the authentication workflow has been fixed. [#10167](https://github.com/sourcegraph/sourcegraph/pull/10167)

## 3.14.3

### Fixed

- phabricator: Duplicate requests to phabricator API from sourcegraph extensions. [#8849](https://github.com/sourcegraph/sourcegraph/issues/8849)

## 3.14.2

### Fixed

- campaigns: Ignore changesets where repo does not exist anymore. [#9656](https://github.com/sourcegraph/sourcegraph/pull/9656)

## 3.14.1

### Added

- monitoring: new Permissions dashboard to show stats of repository permissions.

### Changed

- Site-Admin/Instrumentation in the Kubernetes cluster deployment now includes indexed-search.

## 3.14.0

### Added

- Site-Admin/Instrumentation is now available in the Kubernetes cluster deployment [8805](https://github.com/sourcegraph/sourcegraph/pull/8805).
- Extensions can now specify a `baseUri` in the `DocumentFilter` when registering providers.
- Admins can now exclude GitHub forks and/or archived repositories from the set of repositories being mirrored in Sourcegraph with the `"exclude": [{"forks": true}]` or `"exclude": [{"archived": true}]` GitHub external service configuration. [#8974](https://github.com/sourcegraph/sourcegraph/pull/8974)
- Campaign changesets can be filtered by State, Review State and Check State. [#8848](https://github.com/sourcegraph/sourcegraph/pull/8848)
- Counts of users of and searches conducted with interactive and plain text search modes will be sent back in pings, aggregated daily, weekly, and monthly.
- Aggregated counts of daily, weekly, and monthly active users of search will be sent back in pings.
- Counts of number of searches conducted using each filter will be sent back in pings, aggregated daily, weekly, and monthly.
- Counts of number of users conducting searches containing each filter will be sent back in pings, aggregated daily, weekly, and monthly.
- Added more entries (Bash, Erlang, Julia, OCaml, Scala) to the list of suggested languages for the `lang:` filter.
- Permissions background sync is now supported for GitLab and Bitbucket Server via site configuration `"permissions.backgroundSync": {"enabled": true}`.
- Indexed search exports more prometheus metrics and debug logs to aid debugging performance issues. [#9111](https://github.com/sourcegraph/sourcegraph/issues/9111)
- monitoring: the Frontend dashboard now shows in excellent detail how search is behaving overall and at a glance.
- monitoring: added alerts for when hard search errors (both timeouts and general errors) are high.
- monitoring: added alerts for when partial search timeouts are high.
- monitoring: added alerts for when search 90th and 99th percentile request duration is high.
- monitoring: added alerts for when users are being shown an abnormally large amount of search alert user suggestions and no results.
- monitoring: added alerts for when the internal indexed and unindexed search services are returning bad responses.
- monitoring: added alerts for when gitserver may be under heavy load due to many concurrent command executions or under-provisioning.

### Changed

- The "automation" feature was renamed to "campaigns".
  - `campaigns.readAccess.enabled` replaces the deprecated site configuration property `automation.readAccess.enabled`.
  - The experimental feature flag was not renamed (because it will go away soon) and remains `{"experimentalFeatures": {"automation": "enabled"}}`.
- The [Kubernetes deployment](https://github.com/sourcegraph/deploy-sourcegraph) for **existing** installations requires a
  [migration step](https://github.com/sourcegraph/deploy-sourcegraph/blob/master/docs/migrate.md) when upgrading
  past commit [821032e2ee45f21f701](https://github.com/sourcegraph/deploy-sourcegraph/commit/821032e2ee45f21f701caac624e4f090c59fd259) or when upgrading to 3.14.
  New installations starting with the mentioned commit or with 3.14 do not need this migration step.
- Aggregated search latencies (in ms) of search queries are now included in [pings](https://docs.sourcegraph.com/admin/pings).
- The [Kubernetes deployment](https://github.com/sourcegraph/deploy-sourcegraph) frontend role has added services as a resource to watch/listen/get.
  This change does not affect the newly-introduced, restricted Kubernetes config files.
- Archived repositories are excluded from search by default. Adding `archived:yes` includes archived repositories.
- Forked repositories are excluded from search by default. Adding `fork:yes` includes forked repositories.
- CSRF and session cookies now set `SameSite=None` when Sourcegraph is running behind HTTPS and `SameSite=Lax` when Sourcegraph is running behind HTTP in order to comply with a [recent IETF proposal](https://web.dev/samesite-cookies-explained/#samesitenone-must-be-secure). As a side effect, the Sourcegraph browser extension and GitLab/Bitbucket native integrations can only connect to private instances that have HTTPS configured. If your private instance is only running behind HTTP, please configure your instance to use HTTPS in order to continue using these.
- The Bitbucket Server rate limit that Sourcegraph self-imposes has been raised from 120 req/min to 480 req/min to account for Sourcegraph instances that make use of Sourcegraphs' Bitbucket Server repository permissions and campaigns at the same time (which require a larger number of API requests against Bitbucket Server). The new number is based on Sourcegraph consuming roughly 8% the average API request rate of a large customers' Bitbucket Server instance. [#9048](https://github.com/sourcegraph/sourcegraph/pull/9048/files)
- If a single, unambiguous commit SHA is used in a search query (e.g., `repo@c98f56`) and a search index exists at this commit (i.e., it is the `HEAD` commit), then the query is searched using the index. Prior to this change, unindexed search was performed for any query containing an `@commit` specifier.

### Fixed

- Zoekt's watchdog ensures the service is down upto 3 times before exiting. The watchdog would misfire on startup on resource constrained systems, with the retries this should make a false positive far less likely. [#7867](https://github.com/sourcegraph/sourcegraph/issues/7867)
- A regression in repo-updater was fixed that lead to every repository's git clone being updated every time the list of repositories was synced from the code host. [#8501](https://github.com/sourcegraph/sourcegraph/issues/8501)
- The default timeout of indexed search has been increased. Previously indexed search would always return within 3s. This lead to broken behaviour on new instances which had yet to tune resource allocations. [#8720](https://github.com/sourcegraph/sourcegraph/pull/8720)
- Bitbucket Server older than 5.13 failed to sync since Sourcegraph 3.12. This was due to us querying for the `archived` label, but Bitbucket Server 5.13 does not support labels. [#8883](https://github.com/sourcegraph/sourcegraph/issues/8883)
- monitoring: firing alerts are now ordered at the top of the list in dashboards by default for better visibility.
- monitoring: fixed an issue where some alerts would fail to report in for the "Total alerts defined" panel in the overview dashboard.

### Removed

- The v3.11 migration to merge critical and site configuration has been removed. If you are still making use of the deprecated `CRITICAL_CONFIG_FILE`, your instance may not start up. See the [migration notes for Sourcegraph 3.11](https://docs.sourcegraph.com/admin/migration/3_11) for more information.

## 3.13.2

### Fixed

- The default timeout of indexed search has been increased. Previously indexed search would always return within 3s. This lead to broken behaviour on new instances which had yet to tune resource allocations. [#8720](https://github.com/sourcegraph/sourcegraph/pull/8720)
- Bitbucket Server older than 5.13 failed to sync since Sourcegraph 3.12. This was due to us querying for the `archived` label, but Bitbucket Server 5.13 does not support labels. [#8883](https://github.com/sourcegraph/sourcegraph/issues/8883)
- A regression in repo-updater was fixed that lead to every repository's git clone being updated every time the list of repositories was synced from the code host. [#8501](https://github.com/sourcegraph/sourcegraph/issues/8501)

## 3.13.1

### Fixed

- To reduce the chance of users running into "502 Bad Gateway" errors an internal timeout has been increased from 60 seconds to 10 minutes so that long running requests are cut short by the proxy in front of `sourcegraph-frontend` and correctly reported as "504 Gateway Timeout". [#8606](https://github.com/sourcegraph/sourcegraph/pull/8606)
- Sourcegraph instances that are not connected to the internet will no longer display errors when users submit NPS survey responses (the responses will continue to be stored locally). Rather, an error will be printed to the frontend logs. [#8598](https://github.com/sourcegraph/sourcegraph/issues/8598)
- Showing `head>` in the search results if the first line of the file is shown [#8619](https://github.com/sourcegraph/sourcegraph/issues/8619)

## 3.13.0

### Added

- Experimental: Added new field `experimentalFeatures.customGitFetch` that allows defining custom git fetch commands for code hosts and repositories with special settings. [#8435](https://github.com/sourcegraph/sourcegraph/pull/8435)
- Experimental: the search query input now provides syntax highlighting, hover tooltips, and diagnostics on filters in search queries. Requires the global settings value `{ "experimentalFeatures": { "smartSearchField": true } }`.
- Added a setting `search.hideSuggestions`, which when set to `true`, will hide search suggestions in the search bar. [#8059](https://github.com/sourcegraph/sourcegraph/pull/8059)
- Experimental: A tool, [src-expose](https://docs.sourcegraph.com/admin/external_service/other#experimental-src-expose), can be used to import code from any code host.
- Experimental: Added new field `certificates` as in `{ "experimentalFeatures" { "tls.external": { "certificates": ["<CERT>"] } } }`. This allows you to add certificates to trust when communicating with a code host (via API or git+http). We expect this to be useful for adding internal certificate authorities/self-signed certificates. [#71](https://github.com/sourcegraph/sourcegraph/issues/71)
- Added a setting `auth.minPasswordLength`, which when set, causes a minimum password length to be enforced when users sign up or change passwords. [#7521](https://github.com/sourcegraph/sourcegraph/issues/7521)
- GitHub labels associated with code change campaigns are now displayed. [#8115](https://github.com/sourcegraph/sourcegraph/pull/8115)
- GitHub labels associated with campaigns are now displayed. [#8115](https://github.com/sourcegraph/sourcegraph/pull/8115)
- When creating a campaign, users can now specify the branch name that will be used on code host. This is also a breaking change for users of the GraphQL API since the `branch` attribute is now required in `CreateCampaignInput` when a `plan` is also specified. [#7646](https://github.com/sourcegraph/sourcegraph/issues/7646)
- Added an optional `content:` parameter for specifying a search pattern. This parameter overrides any other search patterns in a query. Useful for unambiguously specifying what to search for when search strings clash with other query syntax. [#6490](https://github.com/sourcegraph/sourcegraph/issues/6490)
- Interactive search mode, which helps users construct queries using UI elements, is now made available to users by default. A dropdown to the left of the search bar allows users to toggle between interactive and plain text modes. The option to use interactive search mode can be disabled by adding `{ "experimentalFeatures": { "splitSearchModes": false } }` in global settings. [#8461](https://github.com/sourcegraph/sourcegraph/pull/8461)
- Our [upgrade policy](https://docs.sourcegraph.com/#upgrading-sourcegraph) is now enforced by the `sourcegraph-frontend` on startup to prevent admins from mistakenly jumping too many versions. [#8157](https://github.com/sourcegraph/sourcegraph/pull/8157) [#7702](https://github.com/sourcegraph/sourcegraph/issues/7702)
- Repositories with bad object packs or bad objects are automatically repaired. We now detect suspect output of git commands to mark a repository for repair. [#6676](https://github.com/sourcegraph/sourcegraph/issues/6676)
- Hover tooltips for Scala and Perl files now have syntax highlighting. [#8456](https://github.com/sourcegraph/sourcegraph/pull/8456) [#8307](https://github.com/sourcegraph/sourcegraph/issues/8307)

### Changed

- `experimentalFeatures.splitSearchModes` was removed as a site configuration option. It should be set in global/org/user settings.
- Sourcegraph now waits for `90s` instead of `5s` for Redis to be available before quitting. This duration is configurable with the new `SRC_REDIS_WAIT_FOR` environment variable.
- Code intelligence usage statistics will be sent back via pings by default. Aggregated event counts can be disabled via the site admin flag `disableNonCriticalTelemetry`.
- The Sourcegraph Docker image optimized its use of Redis to make start-up significantly faster in certain scenarios (e.g when container restarts were frequent). ([#3300](https://github.com/sourcegraph/sourcegraph/issues/3300), [#2904](https://github.com/sourcegraph/sourcegraph/issues/2904))
- Upgrading Sourcegraph is officially supported for one minor version increment (e.g., 3.12 -> 3.13). Previously, upgrades from 2 minor versions previous were supported. Please reach out to support@sourcegraph.com if you would like assistance upgrading from a much older version of Sourcegraph.
- The GraphQL mutation `previewCampaignPlan` has been renamed to `createCampaignPlan`. This mutation is part of campaigns, which is still in beta and behind a feature flag and thus subject to possible breaking changes while we still work on it.
- The GraphQL mutation `previewCampaignPlan` has been renamed to `createCampaignPlan`. This mutation is part of the campaigns feature, which is still in beta and behind a feature flag and thus subject to possible breaking changes while we still work on it.
- The GraphQL field `CampaignPlan.changesets` has been deprecated and will be removed in 3.15. A new field called `CampaignPlan.changesetPlans` has been introduced to make the naming more consistent with the `Campaign.changesetPlans` field. Please use that instead. [#7966](https://github.com/sourcegraph/sourcegraph/pull/7966)
- Long lines (>2000 bytes) are no longer highlighted, in order to prevent performance issues in browser rendering. [#6489](https://github.com/sourcegraph/sourcegraph/issues/6489)
- No longer requires `read:org` permissions for GitHub OAuth if `allowOrgs` is not enabled in the site configuration. [#8163](https://github.com/sourcegraph/sourcegraph/issues/8163)
- [Documentation](https://github.com/sourcegraph/deploy-sourcegraph/blob/master/configure/jaeger/README.md) in github.com/sourcegraph/deploy-sourcegraph for deploying Jaeger in Kubernetes clusters running Sourcegraph has been updated to use the [Jaeger Operator](https://www.jaegertracing.io/docs/1.16/operator/), the recommended standard way of deploying Jaeger in a Kubernetes cluster. We recommend existing customers that use Jaeger adopt this new method of deployment. Please reach out to support@sourcegraph.com if you'd like assistance updating.

### Fixed

- The syntax highlighter (syntect-server) no longer fails when run in environments without IPv6 support. [#8463](https://github.com/sourcegraph/sourcegraph/pull/8463)
- After adding/removing a gitserver replica the admin interface will correctly report that repositories that need to move replicas as cloning. [#7970](https://github.com/sourcegraph/sourcegraph/issues/7970)
- Show download button for images. [#7924](https://github.com/sourcegraph/sourcegraph/issues/7924)
- gitserver backoffs trying to re-clone repositories if they fail to clone. In the case of large monorepos that failed this lead to gitserver constantly cloning them and using many resources. [#7804](https://github.com/sourcegraph/sourcegraph/issues/7804)
- It is now possible to escape spaces using `\` in the search queries when using regexp. [#7604](https://github.com/sourcegraph/sourcegraph/issues/7604)
- Clicking filter chips containing whitespace is now correctly quoted in the web UI. [#6498](https://github.com/sourcegraph/sourcegraph/issues/6498)
- **Monitoring:** Fixed an issue with the **Frontend** -> **Search responses by status** panel which caused search response types to not be aggregated as expected. [#7627](https://github.com/sourcegraph/sourcegraph/issues/7627)
- **Monitoring:** Fixed an issue with the **Replacer**, **Repo Updater**, and **Searcher** dashboards would incorrectly report on a metric from the unrelated query-runner service. [#7531](https://github.com/sourcegraph/sourcegraph/issues/7531)
- Deterministic ordering of results from indexed search. Previously when refreshing a page with many results some results may come and go.
- Spread out periodic git reclones. Previously we would reclone all git repositories every 45 days. We now add in a jitter of 12 days to spread out the load for larger installations. [#8259](https://github.com/sourcegraph/sourcegraph/issues/8259)
- Fixed an issue with missing commit information in graphql search results. [#8343](https://github.com/sourcegraph/sourcegraph/pull/8343)

### Removed

- All repository fields related to `enabled` and `disabled` have been removed from the GraphQL API. These fields have been deprecated since 3.4. [#3971](https://github.com/sourcegraph/sourcegraph/pull/3971)
- The deprecated extension API `Hover.__backcompatContents` was removed.

## 3.12.10

This release backports the fixes released in `3.13.2` for customers still on `3.12`.

### Fixed

- The default timeout of indexed search has been increased. Previously indexed search would always return within 3s. This lead to broken behaviour on new instances which had yet to tune resource allocations. [#8720](https://github.com/sourcegraph/sourcegraph/pull/8720)
- Bitbucket Server older than 5.13 failed to sync since Sourcegraph 3.12. This was due to us querying for the `archived` label, but Bitbucket Server 5.13 does not support labels. [#8883](https://github.com/sourcegraph/sourcegraph/issues/8883)
- A regression in repo-updater was fixed that lead to every repository's git clone being updated every time the list of repositories was synced from the code host. [#8501](https://github.com/sourcegraph/sourcegraph/issues/8501)

## 3.12.9

This is `3.12.8` release with internal infrastructure fixes to publish the docker images.

## 3.12.8

### Fixed

- Extension API showInputBox and other Window methods now work on search results pages [#8519](https://github.com/sourcegraph/sourcegraph/issues/8519)
- Extension error notification styling is clearer [#8521](https://github.com/sourcegraph/sourcegraph/issues/8521)

## 3.12.7

### Fixed

- Campaigns now gracefully handle GitHub review dismissals when rendering the burndown chart.

## 3.12.6

### Changed

- When GitLab permissions are turned on using GitLab OAuth authentication, GitLab project visibility is fetched in batches, which is generally more efficient than fetching them individually. The `minBatchingThreshold` and `maxBatchRequests` fields of the `authorization.identityProvider` object in the GitLab repositories configuration control when such batch fetching is used. [#8171](https://github.com/sourcegraph/sourcegraph/pull/8171)

## 3.12.5

### Fixed

- Fixed an internal race condition in our Docker build process. The previous patch version 3.12.4 contained an lsif-server version that was newer than expected. The affected artifacts have since been removed from the Docker registry.

## 3.12.4

### Added

- New optional `apiURL` configuration option for Bitbucket Cloud code host connection [#8082](https://github.com/sourcegraph/sourcegraph/pull/8082)

## 3.12.3

### Fixed

- Fixed an issue in `sourcegraph/*` Docker images where data folders were either not created or had incorrect permissions - preventing the use of Docker volumes. [#7991](https://github.com/sourcegraph/sourcegraph/pull/7991)

## 3.12.2

### Added

- Experimental: The site configuration field `campaigns.readAccess.enabled` allows site-admins to give read-only access for code change campaigns to non-site-admins. This is a setting for the experimental feature campaigns and will only have an effect when campaigns are enabled under `experimentalFeatures`. [#8013](https://github.com/sourcegraph/sourcegraph/issues/8013)

### Fixed

- A regression in 3.12.0 which caused [find-leaked-credentials campaigns](https://docs.sourcegraph.com/user/campaigns#finding-leaked-credentials) to not return any results for private repositories. [#7914](https://github.com/sourcegraph/sourcegraph/issues/7914)
- Experimental: The site configuration field `campaigns.readAccess.enabled` allows site-admins to give read-only access for campaigns to non-site-admins. This is a setting for the experimental campaigns feature and will only have an effect when campaigns is enabled under `experimentalFeatures`. [#8013](https://github.com/sourcegraph/sourcegraph/issues/8013)

### Fixed

- A regression in 3.12.0 which caused find-leaked-credentials campaigns to not return any results for private repositories. [#7914](https://github.com/sourcegraph/sourcegraph/issues/7914)
- A regression in 3.12.0 which removed the horizontal bar between search result matches.
- Manual campaigns were wrongly displayed as being in draft mode. [#8009](https://github.com/sourcegraph/sourcegraph/issues/8009)
- Manual campaigns could be published and create the wrong changesets on code hosts, even though the campaign was never in draft mode (see line above). [#8012](https://github.com/sourcegraph/sourcegraph/pull/8012)
- A regression in 3.12.0 which caused manual campaigns to not properly update the UI after adding a changeset. [#8023](https://github.com/sourcegraph/sourcegraph/pull/8023)
- Minor improvements to manual campaign form fields. [#8033](https://github.com/sourcegraph/sourcegraph/pull/8033)

## 3.12.1

### Fixed

- The ephemeral `/site-config.json` escape-hatch config file has moved to `$HOME/site-config.json`, to support non-root container environments. [#7873](https://github.com/sourcegraph/sourcegraph/issues/7873)
- Fixed an issue where repository permissions would sometimes not be cached, due to improper Redis nil value handling. [#7912](https://github.com/sourcegraph/sourcegraph/issues/7912)

## 3.12.0

### Added

- Bitbucket Server repositories with the label `archived` can be excluded from search with `archived:no` [syntax](https://docs.sourcegraph.com/code_search/reference/queries). [#5494](https://github.com/sourcegraph/sourcegraph/issues/5494)
- Add button to download file in code view. [#5478](https://github.com/sourcegraph/sourcegraph/issues/5478)
- The new `allowOrgs` site config setting in GitHub `auth.providers` enables admins to restrict GitHub logins to members of specific GitHub organizations. [#4195](https://github.com/sourcegraph/sourcegraph/issues/4195)
- Support case field in repository search. [#7671](https://github.com/sourcegraph/sourcegraph/issues/7671)
- Skip LFS content when cloning git repositories. [#7322](https://github.com/sourcegraph/sourcegraph/issues/7322)
- Hover tooltips and _Find Reference_ results now display a badge to indicate when a result is search-based. These indicators can be disabled by adding `{ "experimentalFeatures": { "showBadgeAttachments": false } }` in global settings.
- Campaigns can now be created as drafts, which can be shared and updated without creating changesets (pull requests) on code hosts. When ready, a draft can then be published, either completely or changeset by changeset, to create changesets on the code host. [#7659](https://github.com/sourcegraph/sourcegraph/pull/7659)
- Experimental: feature flag `BitbucketServerFastPerm` can be enabled to speed up fetching ACL data from Bitbucket Server instances. This requires [Bitbucket Server Sourcegraph plugin](https://github.com/sourcegraph/bitbucket-server-plugin) to be installed.
- Experimental: A site configuration field `{ "experimentalFeatures" { "tls.external": { "insecureSkipVerify": true } } }` which allows you to configure SSL/TLS settings for Sourcegraph contacting your code hosts. Currently just supports turning off TLS/SSL verification. [#71](https://github.com/sourcegraph/sourcegraph/issues/71)
- Experimental: To search across multiple revisions of the same repository, list multiple branch names (or other revspecs) separated by `:` in your query, as in `repo:myrepo@branch1:branch2:branch2`. To search all branches, use `repo:myrepo@*refs/heads/`. Requires the site configuration value `{ "experimentalFeatures": { "searchMultipleRevisionsPerRepository": true } }`. Previously this was only supported for diff and commit searches.
- Experimental: interactive search mode, which helps users construct queries using UI elements. Requires the site configuration value `{ "experimentalFeatures": { "splitSearchModes": true } }`. The existing plain text search format is still available via the dropdown menu on the left of the search bar.
- A case sensitivity toggle now appears in the search bar.
- Add explicit repository permissions support with site configuration field `{ "permissions.userMapping" { "enabled": true, "bindID": "email" } }`.

### Changed

- The "Files" tab in the search results page has been renamed to "Filenames" for clarity.
- The search query builder now lives on its own page at `/search/query-builder`. The home search page has a link to it.
- User passwords when using builtin auth are limited to 256 characters. Existing passwords longer than 256 characters will continue to work.
- GraphQL API: Campaign.changesetCreationStatus has been renamed to Campaign.status to be aligned with CampaignPlan. [#7654](https://github.com/sourcegraph/sourcegraph/pull/7654)
- When using GitHub as an authentication provider, `read:org` scope is now required. This is used to support the new `allowOrgs` site config setting in the GitHub `auth.providers` configuration, which enables site admins to restrict GitHub logins to members of a specific GitHub organization. This for example allows having a Sourcegraph instance with GitHub sign in configured be exposed to the public internet without allowing everyone with a GitHub account access to your Sourcegraph instance.

### Fixed

- The experimental search pagination API no longer times out when large repositories are encountered. [#6384](https://github.com/sourcegraph/sourcegraph/issues/6384)
- We resolve relative symbolic links from the directory of the symlink, rather than the root of the repository. [#6034](https://github.com/sourcegraph/sourcegraph/issues/6034)
- Show errors on repository settings page when repo-updater is down. [#3593](https://github.com/sourcegraph/sourcegraph/issues/3593)
- Remove benign warning that verifying config took more than 10s when updating or saving an external service. [#7176](https://github.com/sourcegraph/sourcegraph/issues/7176)
- repohasfile search filter works again (regressed in 3.10). [#7380](https://github.com/sourcegraph/sourcegraph/issues/7380)
- Structural search can now run on very large repositories containing any number of files. [#7133](https://github.com/sourcegraph/sourcegraph/issues/7133)

### Removed

- The deprecated GraphQL mutation `setAllRepositoriesEnabled` has been removed. [#7478](https://github.com/sourcegraph/sourcegraph/pull/7478)
- The deprecated GraphQL mutation `deleteRepository` has been removed. [#7483](https://github.com/sourcegraph/sourcegraph/pull/7483)

## 3.11.4

### Fixed

- The `/.auth/saml/metadata` endpoint has been fixed. Previously it panicked if no encryption key was set.
- The version updating logic has been fixed for `sourcegraph/server`. Users running `sourcegraph/server:3.11.1` will need to manually modify their `docker run` command to use `sourcegraph/server:3.11.4` or higher. [#7442](https://github.com/sourcegraph/sourcegraph/issues/7442)

## 3.11.1

### Fixed

- The syncing process for newly created campaign changesets has been fixed again after they have erroneously been marked as deleted in the database. [#7522](https://github.com/sourcegraph/sourcegraph/pull/7522)
- The syncing process for newly created changesets (in campaigns) has been fixed again after they have erroneously been marked as deleted in the database. [#7522](https://github.com/sourcegraph/sourcegraph/pull/7522)

## 3.11.0

**Important:** If you use `SITE_CONFIG_FILE` or `CRITICAL_CONFIG_FILE`, please be sure to follow the steps in: [migration notes for Sourcegraph v3.11+](https://docs.sourcegraph.com/admin/migration/3_11.md) after upgrading.

### Added

- Language statistics by commit are available via the API. [#6737](https://github.com/sourcegraph/sourcegraph/pull/6737)
- Added a new page that shows [language statistics for the results of a search query](https://docs.sourcegraph.com/user/search#statistics).
- Global settings can be configured from a local file using the environment variable `GLOBAL_SETTINGS_FILE`.
- High-level health metrics and dashboards have been added to Sourcegraph's monitoring (found under the **Site admin** -> **Monitoring** area). [#7216](https://github.com/sourcegraph/sourcegraph/pull/7216)
- Logging for GraphQL API requests not issued by Sourcegraph is now much more verbose, allowing for easier debugging of problematic queries and where they originate from. [#5706](https://github.com/sourcegraph/sourcegraph/issues/5706)
- A new campaign type finds and removes leaked npm credentials. [#6893](https://github.com/sourcegraph/sourcegraph/pull/6893)
- Campaigns can now be retried to create failed changesets due to ephemeral errors (e.g. network problems when creating a pull request on GitHub). [#6718](https://github.com/sourcegraph/sourcegraph/issues/6718)
- The initial release of [structural code search](https://docs.sourcegraph.com/code_search/reference/structural).

### Changed

- `repohascommitafter:` search filter uses a more efficient git command to determine inclusion. [#6739](https://github.com/sourcegraph/sourcegraph/pull/6739)
- `NODE_NAME` can be specified instead of `HOSTNAME` for zoekt-indexserver. `HOSTNAME` was a confusing configuration to use in [Pure-Docker Sourcegraph deployments](https://github.com/sourcegraph/deploy-sourcegraph-docker). [#6846](https://github.com/sourcegraph/sourcegraph/issues/6846)
- The feedback toast now requests feedback every 60 days of usage (was previously only once on the 3rd day of use). [#7165](https://github.com/sourcegraph/sourcegraph/pull/7165)
- The lsif-server container now only has a dependency on Postgres, whereas before it also relied on Redis. [#6880](https://github.com/sourcegraph/sourcegraph/pull/6880)
- Renamed the GraphQL API `LanguageStatistics` fields to `name`, `totalBytes`, and `totalLines` (previously the field names started with an uppercase letter, which was inconsistent).
- Detecting a file's language uses a more accurate but slower algorithm. To revert to the old (faster and less accurate) algorithm, set the `USE_ENHANCED_LANGUAGE_DETECTION` env var to the string `false` (on the `sourcegraph/server` container, or if using the cluster deployment, on the `sourcegraph-frontend` pod).
- Diff and commit searches that make use of `before:` and `after:` filters to narrow their search area are now no longer subject to the 50-repository limit. This allows for creating saved searches on more than 50 repositories as before. [#7215](https://github.com/sourcegraph/sourcegraph/issues/7215)

### Fixed

- Changes to external service configurations are reflected much faster. [#6058](https://github.com/sourcegraph/sourcegraph/issues/6058)
- Deleting an external service will not show warnings for the non-existent service. [#5617](https://github.com/sourcegraph/sourcegraph/issues/5617)
- Suggested search filter chips are quoted if necessary. [#6498](https://github.com/sourcegraph/sourcegraph/issues/6498)
- Remove potential panic in gitserver if heavily loaded. [#6710](https://github.com/sourcegraph/sourcegraph/issues/6710)
- Multiple fixes to make the preview and creation of campaigns more robust and a smoother user experience. [#6682](https://github.com/sourcegraph/sourcegraph/pull/6682) [#6625](https://github.com/sourcegraph/sourcegraph/issues/6625) [#6658](https://github.com/sourcegraph/sourcegraph/issues/6658) [#7088](https://github.com/sourcegraph/sourcegraph/issues/7088) [#6766](https://github.com/sourcegraph/sourcegraph/issues/6766) [#6717](https://github.com/sourcegraph/sourcegraph/issues/6717) [#6659](https://github.com/sourcegraph/sourcegraph/issues/6659)
- Repositories referenced in campaigns that are removed in an external service configuration change won't lead to problems with the syncing process anymore. [#7015](https://github.com/sourcegraph/sourcegraph/pull/7015)
- The Searcher dashboard (and the `src_graphql_search_response` Prometheus metric) now properly account for search alerts instead of them being incorrectly added to the `timeout` category. [#7214](https://github.com/sourcegraph/sourcegraph/issues/7214)
- In the experimental search pagination API, the `cloning`, `missing`, and other repository fields now return a well-defined set of results. [#6000](https://github.com/sourcegraph/sourcegraph/issues/6000)

### Removed

- The management console has been removed. All critical configuration previously stored in the management console will be automatically migrated to your site configuration. For more information about this change, or if you use `SITE_CONFIG_FILE` / `CRITICAL_CONFIG_FILE`, please see the [migration notes for Sourcegraph v3.11+](https://docs.sourcegraph.com/admin/migration/3_11.md).

## 3.10.4

### Fixed

- An issue where diff/commit searches that would run over more than 50 repositories would incorrectly display a timeout error instead of the correct error suggesting users scope their query to less repositories. [#7090](https://github.com/sourcegraph/sourcegraph/issues/7090)

## 3.10.3

### Fixed

- A critical regression in 3.10.2 which caused diff, commit, and repository searches to timeout. [#7090](https://github.com/sourcegraph/sourcegraph/issues/7090)
- A critical regression in 3.10.2 which caused "No results" to appear frequently on pages with search results. [#7095](https://github.com/sourcegraph/sourcegraph/pull/7095)
- An issue where the built-in Grafana Searcher dashboard would show duplicate success/error metrics. [#7078](https://github.com/sourcegraph/sourcegraph/pull/7078)

## 3.10.2

### Added

- Site admins can now use the built-in Grafana Searcher dashboard to observe how many search requests are successful, or resulting in errors or timeouts. [#6756](https://github.com/sourcegraph/sourcegraph/issues/6756)

### Fixed

- When searches timeout, a consistent UI with clear actions like a button to increase the timeout is now returned. [#6754](https://github.com/sourcegraph/sourcegraph/issues/6754)
- To reduce the chance of search timeouts in some cases, the default indexed search timeout has been raised from 1.5s to 3s. [#6754](https://github.com/sourcegraph/sourcegraph/issues/6754)
- We now correctly inform users of the limitations of diff/commit search. If a diff/commit search would run over more than 50 repositories, users will be shown an error suggesting they scope their search to less repositories using the `repo:` filter. Global diff/commit search support is being tracked in [#6826](https://github.com/sourcegraph/sourcegraph/issues/6826). [#5519](https://github.com/sourcegraph/sourcegraph/issues/5519)

## 3.10.1

### Added

- Syntax highlighting for Starlark (Bazel) files. [#6827](https://github.com/sourcegraph/sourcegraph/issues/6827)

### Fixed

- The experimental search pagination API no longer times out when large repositories are encountered. [#6384](https://github.com/sourcegraph/sourcegraph/issues/6384) [#6383](https://github.com/sourcegraph/sourcegraph/issues/6383)
- In single-container deployments, the builtin `postgres_exporter` now correctly respects externally configured databases. This previously caused PostgreSQL metrics to not show up in Grafana when an external DB was in use. [#6735](https://github.com/sourcegraph/sourcegraph/issues/6735)

## 3.10.0

### Added

- Indexed Search supports horizontally scaling. Instances with large number of repositories can update the `replica` field of the `indexed-search` StatefulSet. See [configure indexed-search replica count](https://github.com/sourcegraph/deploy-sourcegraph/blob/master/docs/configure.md#configure-indexed-search-replica-count). [#5725](https://github.com/sourcegraph/sourcegraph/issues/5725)
- Bitbucket Cloud external service supports `exclude` config option. [#6035](https://github.com/sourcegraph/sourcegraph/issues/6035)
- `sourcegraph/server` Docker deployments now support the environment variable `IGNORE_PROCESS_DEATH`. If set to true the container will keep running, even if a subprocess has died. This is useful when manually fixing problems in the container which the container refuses to start. For example a bad database migration.
- Search input now offers filter type suggestions [#6105](https://github.com/sourcegraph/sourcegraph/pull/6105).
- The keyboard shortcut <kbd>Ctrl</kbd>+<kbd>Space</kbd> in the search input shows a list of available filter types.
- Sourcegraph Kubernetes cluster site admins can configure PostgreSQL by specifying `postgresql.conf` via ConfigMap. [sourcegraph/deploy-sourcegraph#447](https://github.com/sourcegraph/deploy-sourcegraph/pull/447)

### Changed

- **Required Kubernetes Migration:** The [Kubernetes deployment](https://github.com/sourcegraph/deploy-sourcegraph) manifest for indexed-search services has changed from a Normal Service to a Headless Service. This is to enable Sourcegraph to individually resolve indexed-search pods. Services are immutable, so please follow the [migration guide](https://github.com/sourcegraph/deploy-sourcegraph/blob/master/docs/migrate.md#310).
- Fields of type `String` in our GraphQL API that contain [JSONC](https://komkom.github.io/) now have the custom scalar type `JSONCString`. [#6209](https://github.com/sourcegraph/sourcegraph/pull/6209)
- `ZOEKT_HOST` environment variable has been deprecated. Please use `INDEXED_SEARCH_SERVERS` instead. `ZOEKT_HOST` will be removed in 3.12.
- Directory names on the repository tree page are now shown in bold to improve readability.
- Added support for Bitbucket Server pull request activity to the [campaign](https://about.sourcegraph.com/product/code-change-management/) burndown chart. When used, this feature leads to more requests being sent to Bitbucket Server, since Sourcegraph needs to keep track of how a pull request's state changes over time. With [the instance scoped webhooks](https://docs.google.com/document/d/1I3Aq1WSUh42BP8KvKr6AlmuCfo8tXYtJu40WzdNT6go/edit) in our [Bitbucket Server plugin](https://github.com/sourcegraph/bitbucket-server-plugin/pull/10) as well as up-coming [heuristical syncing changes](#6389), this additional load will be significantly reduced in the future.
- Added support for Bitbucket Server pull request activity to the campaign burndown chart. When used, this feature leads to more requests being sent to Bitbucket Server, since Sourcegraph needs to keep track of how a pull request's state changes over time. With [the instance scoped webhooks](https://docs.google.com/document/d/1I3Aq1WSUh42BP8KvKr6AlmuCfo8tXYtJu40WzdNT6go/edit) in our [Bitbucket Server plugin](https://github.com/sourcegraph/bitbucket-server-plugin/pull/10) as well as up-coming [heuristical syncing changes](#6389), this additional load will be significantly reduced in the future.

### Fixed

- Support hyphens in Bitbucket Cloud team names. [#6154](https://github.com/sourcegraph/sourcegraph/issues/6154)
- Server will run `redis-check-aof --fix` on startup to fix corrupted AOF files. [#651](https://github.com/sourcegraph/sourcegraph/issues/651)
- Authorization provider configuration errors in external services will be shown as site alerts. [#6061](https://github.com/sourcegraph/sourcegraph/issues/6061)

### Removed

## 3.9.4

### Changed

- The experimental search pagination API's `PageInfo` object now returns a `String` instead of an `ID` for its `endCursor`, and likewise for the `after` search field. Experimental paginated search API users may need to update their usages to replace `ID` cursor types with `String` ones.

### Fixed

- The experimental search pagination API no longer omits a single repository worth of results at the end of the result set. [#6286](https://github.com/sourcegraph/sourcegraph/issues/6286)
- The experimental search pagination API no longer produces search cursors that can get "stuck". [#6287](https://github.com/sourcegraph/sourcegraph/issues/6287)
- In literal search mode, searching for quoted strings now works as expected. [#6255](https://github.com/sourcegraph/sourcegraph/issues/6255)
- In literal search mode, quoted field values now work as expected. [#6271](https://github.com/sourcegraph/sourcegraph/pull/6271)
- `type:path` search queries now correctly work in indexed search again. [#6220](https://github.com/sourcegraph/sourcegraph/issues/6220)

## 3.9.3

### Changed

- Sourcegraph is now built using Go 1.13.3 [#6200](https://github.com/sourcegraph/sourcegraph/pull/6200).

## 3.9.2

### Fixed

- URI-decode the username, password, and pathname when constructing Postgres connection paramers in lsif-server [#6174](https://github.com/sourcegraph/sourcegraph/pull/6174). Fixes a crashing lsif-server process for users with passwords containing special characters.

## 3.9.1

### Changed

- Reverted [#6094](https://github.com/sourcegraph/sourcegraph/pull/6094) because it introduced a minor security hole involving only Grafana.
  [#6075](https://github.com/sourcegraph/sourcegraph/issues/6075) will be fixed with a different approach.

## 3.9.0

### Added

- Our external service syncing model will stream in new repositories to Sourcegraph. Previously we could only add a repository to our database and clone it once we had synced all information from all external services (to detect deletions and renames). Now adding a repository to an external service configuration should be reflected much sooner, even on large instances. [#5145](https://github.com/sourcegraph/sourcegraph/issues/5145)
- There is now an easy way for site admins to view and export settings and configuration when reporting a bug. The page for doing so is at /site-admin/report-bug, linked to from the site admin side panel under "Report a bug".
- An experimental search pagination API to enable better programmatic consumption of search results is now available to try. For more details and known limitations see [the documentation](https://docs.sourcegraph.com/api/graphql/search).
- Search queries can now be interpreted literally.
  - There is now a dot-star icon in the search input bar to toggle the pattern type of a query between regexp and literal.
  - There is a new `search.defaultPatternType` setting to configure the default pattern type, regexp or literal, for searches.
  - There is a new `patternType:` search token which overrides the `search.defaultPatternType` setting, and the active state of the dot-star icon in determining the pattern type of the query.
  - Old URLs without a patternType URL parameter will be redirected to the same URL with
    patternType=regexp appended to preserve intended behavior.
- Added support for GitHub organization webhooks to enable faster updates of metadata used by [campaigns](https://about.sourcegraph.com/product/code-change-management/), such as pull requests or issue comments. See the [GitHub webhook documentation](https://docs.sourcegraph.com/admin/external_service/github#webhooks) for instructions on how to enable webhooks.
- Added support for GitHub organization webhooks to enable faster updates of changeset metadata used by campaigns. See the [GitHub webhook documentation](https://docs.sourcegraph.com/admin/external_service/github#webhooks) for instructions on how to enable webhooks.
- Added burndown chart to visualize progress of campaigns.
- Added ability to edit campaign titles and descriptions.

### Changed

- **Recommended Kubernetes Migration:** The [Kubernetes deployment](https://github.com/sourcegraph/deploy-sourcegraph) manifest for indexed-search pods has changed from a Deployment to a StatefulSet. This is to enable future work on horizontally scaling indexed search. To retain your existing indexes there is a [migration guide](https://github.com/sourcegraph/deploy-sourcegraph/blob/master/docs/migrate.md#39).
- Allow single trailing hyphen in usernames and org names [#5680](https://github.com/sourcegraph/sourcegraph/pull/5680)
- Indexed search won't spam the logs on startup if the frontend API is not yet available. [zoekt#30](https://github.com/sourcegraph/zoekt/pull/30), [#5866](https://github.com/sourcegraph/sourcegraph/pull/5866)
- Search query fields are now case insensitive. For example `repoHasFile:` will now be recognized, not just `repohasfile:`. [#5168](https://github.com/sourcegraph/sourcegraph/issues/5168)
- Search queries are now interpreted literally by default, rather than as regular expressions. [#5899](https://github.com/sourcegraph/sourcegraph/pull/5899)
- The `search` GraphQL API field now takes a two new optional parameters: `version` and `patternType`. `version` determines the search syntax version to use, and `patternType` determines the pattern type to use for the query. `version` defaults to "V1", which is regular expression searches by default, if not explicitly passed in. `patternType` overrides the pattern type determined by version.
- Saved searches have been updated to support the new patternType filter. All existing saved searches have been updated to append `patternType:regexp` to the end of queries to ensure deterministic results regardless of the patternType configurations on an instance. All new saved searches are required to have a `patternType:` field in the query.
- Allow text selection in search result headers (to allow for e.g. copying filenames)

### Fixed

- Web app: Fix paths with special characters (#6050)
- Fixed an issue that rendered the search filter `repohascommitafter` unusable in the presence of an empty repository. [#5149](https://github.com/sourcegraph/sourcegraph/issues/5149)
- An issue where `externalURL` not being configured in the management console could go unnoticed. [#3899](https://github.com/sourcegraph/sourcegraph/issues/3899)
- Listing branches and refs now falls back to a fast path if there are a large number of branches. Previously we would time out. [#4581](https://github.com/sourcegraph/sourcegraph/issues/4581)
- Sourcegraph will now ignore the ambiguous ref HEAD if a repository contains it. [#5291](https://github.com/sourcegraph/sourcegraph/issues/5291)

### Removed

## 3.8.2

### Fixed

- Sourcegraph cluster deployments now run a more stable syntax highlighting server which can self-recover from rarer failure cases such as getting stuck at high CPU usage when highlighting some specific files. [#5406](https://github.com/sourcegraph/sourcegraph/issues/5406) This will be ported to single-container deployments [at a later date](https://github.com/sourcegraph/sourcegraph/issues/5841).

## 3.8.1

### Added

- Add `nameTransformations` setting to GitLab external service to help transform repository name that shows up in the Sourcegraph UI.

## 3.8.0

### Added

- A toggle button for browser extension to quickly enable/disable the core functionality without actually enable/disable the entire extension in the browser extension manager.
- Tabs to easily toggle between the different search result types on the search results page.

### Changed

- A `hardTTL` setting was added to the [Bitbucket Server `authorization` config](https://docs.sourcegraph.com/admin/external_service/bitbucketserver#configuration). This setting specifies a duration after which a user's cached permissions must be updated before any user action is authorized. This contrasts with the already existing `ttl` setting which defines a duration after which a user's cached permissions will get updated in the background, but the previously cached (and now stale) permissions are used to authorize any user action occuring before the update concludes. If your previous `ttl` value is larger than the default of the new `hardTTL` setting (i.e. **3 days**), you must change the `ttl` to be smaller or, `hardTTL` to be larger.

### Fixed

### Removed

- The `statusIndicator` feature flag has been removed from the site configuration's `experimentalFeatures` section. The status indicator has been enabled by default since 3.6.0 and you can now safely remove the feature flag from your configuration.
- Public usage is now only available on Sourcegraph.com. Because many core features rely on persisted user settings, anonymous usage leads to a degraded experience for most users. As a result, for self-hosted private instances it is preferable for all users to have accounts. But on sourcegraph.com, users will continue to have to opt-in to accounts, despite the degraded UX.

## 3.7.2

### Added

- A [migration guide for Sourcegraph v3.7+](https://docs.sourcegraph.com/admin/migration/3_7.md).

### Fixed

- Fixed an issue where some repositories with very long symbol names would fail to index after v3.7.
- We now retain one prior search index version after an upgrade, meaning upgrading AND downgrading from v3.6.2 <-> v3.7.2 is now 100% seamless and involves no downtime or negated search performance while repositories reindex. Please refer to the [v3.7+ migration guide](https://docs.sourcegraph.com/admin/migration/3_7.md) for details.

## 3.7.1

### Fixed

- When re-indexing repositories, we now continue to serve from the old index in the meantime. Thus, you can upgrade to 3.7.1 without downtime.
- Indexed symbol search is now faster, as we've fixed a performance issue that occurred when many repositories without any symbols existed.
- Indexed symbol search now uses less disk space when upgrading directly to v3.7.1 as we properly remove old indexes.

## 3.7.0

### Added

- Indexed search now supports symbol queries. This feature will require re-indexing all repositories. This will increase the disk and memory usage of indexed search by roughly 10%. You can disable the feature with the configuration `search.index.symbols.enabled`. [#3534](https://github.com/sourcegraph/sourcegraph/issues/3534)
- Multi-line search now works for non-indexed search. [#4518](https://github.com/sourcegraph/sourcegraph/issues/4518)
- When using `SITE_CONFIG_FILE` and `EXTSVC_CONFIG_FILE`, you [may now also specify e.g. `SITE_CONFIG_ALLOW_EDITS=true`](https://docs.sourcegraph.com/admin/config/advanced_config_file) to allow edits to be made to the config in the application which will be overwritten on the next process restart. [#4912](https://github.com/sourcegraph/sourcegraph/issues/4912)

### Changed

- In the [GitHub external service config](https://docs.sourcegraph.com/admin/external_service/github#configuration) it's now possible to specify `orgs` without specifying `repositoryQuery` or `repos` too.
- Out-of-the-box TypeScript code intelligence is much better with an updated ctags version with a built-in TypeScript parser.
- Sourcegraph uses Git protocol version 2 for increased efficiency and performance when fetching data from compatible code hosts.
- Searches with `repohasfile:` are faster at finding repository matches. [#4833](https://github.com/sourcegraph/sourcegraph/issues/4833).
- Zoekt now runs with GOGC=50 by default, helping to reduce the memory consumption of Sourcegraph. [#3792](https://github.com/sourcegraph/sourcegraph/issues/3792)
- Upgraded the version of Go in use, which improves security for publicly accessible Sourcegraph instances.

### Fixed

- Disk cleanup in gitserver is now done in terms of percentages to fix [#5059](https://github.com/sourcegraph/sourcegraph/issues/5059).
- Search results now correctly show highlighting of matches with runes like 'İ' that lowercase to runes with a different number of bytes in UTF-8 [#4791](https://github.com/sourcegraph/sourcegraph/issues/4791).
- Fixed an issue where search would sometimes crash with a panic due to a nil pointer. [#5246](https://github.com/sourcegraph/sourcegraph/issues/5246)

### Removed

## 3.6.2

### Fixed

- Fixed Phabricator external services so they won't stop the syncing process for repositories when Phabricator doesn't return clone URLs. [#5101](https://github.com/sourcegraph/sourcegraph/pull/5101)

## 3.6.1

### Added

- New site config option `branding.brandName` configures the brand name to display in the Sourcegraph \<title\> element.
- `repositoryPathPattern` option added to the "Other" external service type for repository name customization.

## 3.6.0

### Added

- The `github.exclude` setting in [GitHub external service config](https://docs.sourcegraph.com/admin/external_service/github#configuration) additionally allows you to specify regular expressions with `{"pattern": "regex"}`.
- A new [`quicklinks` setting](https://docs.sourcegraph.com/user/personalization/quick_links) allows adding links to be displayed on the homepage and search page for all users (or users in an organization).
- Compatibility with the [Sourcegraph for Bitbucket Server](https://github.com/sourcegraph/bitbucket-server-plugin) plugin.
- Support for [Bitbucket Cloud](https://bitbucket.org) as an external service.

### Changed

- Updating or creating an external service will no longer block until the service is synced.
- The GraphQL fields `Repository.createdAt` and `Repository.updatedAt` are deprecated and will be removed in 3.8. Now `createdAt` is always the current time and updatedAt is always null.
- In the [GitHub external service config](https://docs.sourcegraph.com/admin/external_service/github#configuration) and [Bitbucket Server external service config](https://docs.sourcegraph.com/admin/external_service/bitbucket_server#permissions) `repositoryQuery` is now only required if `repos` is not set.
- Log messages from query-runner when saved searches fail now include the raw query as part of the message.
- The status indicator in the navigation bar is now enabled by default
- Usernames and org names can now contain the `.` character. [#4674](https://github.com/sourcegraph/sourcegraph/issues/4674)

### Fixed

- Commit searches now correctly highlight unicode characters, for example 加. [#4512](https://github.com/sourcegraph/sourcegraph/issues/4512)
- Symbol searches now show the number of symbol matches rather than the number of file matches found. [#4578](https://github.com/sourcegraph/sourcegraph/issues/4578)
- Symbol searches with truncated results now show a `+` on the results page to signal that some results have been omitted. [#4579](https://github.com/sourcegraph/sourcegraph/issues/4579)

## 3.5.4

### Fixed

- Fixed Phabricator external services so they won't stop the syncing process for repositories when Phabricator doesn't return clone URLs. [#5101](https://github.com/sourcegraph/sourcegraph/pull/5101)

## 3.5.2

### Changed

- Usernames and org names can now contain the `.` character. [#4674](https://github.com/sourcegraph/sourcegraph/issues/4674)

### Added

- Syntax highlighting requests that fail are now logged and traced. A new Prometheus metric `src_syntax_highlighting_requests` allows monitoring and alerting. [#4877](https://github.com/sourcegraph/sourcegraph/issues/4877).
- Sourcegraph's SAML authentication now supports RSA PKCS#1 v1.5. [#4869](https://github.com/sourcegraph/sourcegraph/pull/4869)

### Fixed

- Increased nginx proxy buffer size to fix issue where login failed when SAML AuthnRequest was too large. [#4849](https://github.com/sourcegraph/sourcegraph/pull/4849)
- A regression in 3.3.8 where `"corsOrigin": "*"` was improperly forbidden. [#4424](https://github.com/sourcegraph/sourcegraph/issues/4424)

## 3.5.1

### Added

- A new [`quicklinks` setting](https://docs.sourcegraph.com/user/personalization/quick_links) allows adding links to be displayed on the homepage and search page for all users (or users in an organization).
- Site admins can prevent the icon in the top-left corner of the screen from spinning on hovers by setting `"branding": { "disableSymbolSpin": true }` in their site configuration.

### Fixed

- Fix `repository.language` GraphQL field (previously returned empty for most repositories).

## 3.5.0

### Added

- Indexed search now supports matching consecutive literal newlines, with queries like e.g. `foo\nbar.*` to search over multiple lines. [#4138](https://github.com/sourcegraph/sourcegraph/issues/4138)
- The `orgs` setting in [GitHub external service config](https://docs.sourcegraph.com/admin/external_service/github) allows admins to select all repositories from the specified organizations to be synced.
- A new experimental search filter `repohascommitafter:"30 days ago"` allows users to exclude stale repositories that don't contain commits (to the branch being searched over) past a specified date from their search query.
- The `authorization` setting in the [Bitbucket Server external service config](https://docs.sourcegraph.com/admin/external_service/bitbucket_server#permissions) enables Sourcegraph to enforce the repository permissions defined in Bitbucket Server.
- A new, experimental status indicator in the navigation bar allows admins to quickly see whether the configured repositories are up to date or how many are currently being updated in the background. You can enable the status indicator with the following site configuration: `"experimentalFeatures": { "statusIndicator": "enabled" }`.
- A new search filter `repohasfile` allows users to filter results to just repositories containing a matching file. For example `ubuntu file:Dockerfile repohasfile:\.py$` would find Dockerfiles mentioning Ubuntu in repositories that contain Python files. [#4501](https://github.com/sourcegraph/sourcegraph/pull/4501)

### Changed

- The saved searches UI has changed. There is now a Saved searches page in the user and organizations settings area. A saved search appears in the settings area of the user or organization it is associated with.

### Removed

### Fixed

- Fixed repository search patterns which contain `.*`. Previously our optimizer would ignore `.*`, which in some cases would lead to our repository search excluding some repositories from the results.
- Fixed an issue where the Phabricator native integration would be broken on recent Phabricator versions. This fix depends on v1.2 of the [Phabricator extension](https://github.com/sourcegraph/phabricator-extension).
- Fixed an issue where the "Empty repository" banner would be shown on a repository page when starting to clone a repository.
- Prevent data inconsistency on cached archives due to restarts. [#4366](https://github.com/sourcegraph/sourcegraph/pull/4366)
- On the /extensions page, the UI is now less ambiguous when an extension has not been activated. [#4446](https://github.com/sourcegraph/sourcegraph/issues/4446)

## 3.4.5

### Fixed

- Fixed an issue where syntax highlighting taking too long would result in errors or wait long amounts of time without properly falling back to plaintext rendering after a few seconds. [#4267](https://github.com/sourcegraph/sourcegraph/issues/4267) [#4268](https://github.com/sourcegraph/sourcegraph/issues/4268) (this fix was intended to be in 3.4.3, but was in fact left out by accident)
- Fixed an issue with `sourcegraph/server` Docker deployments where syntax highlighting could produce `server closed idle connection` errors. [#4269](https://github.com/sourcegraph/sourcegraph/issues/4269) (this fix was intended to be in 3.4.3, but was in fact left out by accident)
- Fix `repository.language` GraphQL field (previously returned empty for most repositories).

## 3.4.4

### Fixed

- Fixed an out of bounds error in the GraphQL repository query. [#4426](https://github.com/sourcegraph/sourcegraph/issues/4426)

## 3.4.3

### Fixed

- Improved performance of the /site-admin/repositories page significantly (prevents timeouts). [#4063](https://github.com/sourcegraph/sourcegraph/issues/4063)
- Fixed an issue where Gitolite repositories would be inaccessible to non-admin users after upgrading to 3.3.0+ from an older version. [#4263](https://github.com/sourcegraph/sourcegraph/issues/4263)
- Repository names are now treated as case-sensitive, fixing an issue where users saw `pq: duplicate key value violates unique constraint \"repo_name_unique\"` [#4283](https://github.com/sourcegraph/sourcegraph/issues/4283)
- Repositories containing submodules not on Sourcegraph will now load without error [#2947](https://github.com/sourcegraph/sourcegraph/issues/2947)
- HTTP metrics in Prometheus/Grafana now distinguish between different types of GraphQL requests.

## 3.4.2

### Fixed

- Fixed incorrect wording in site-admin onboarding. [#4127](https://github.com/sourcegraph/sourcegraph/issues/4127)

## 3.4.1

### Added

- You may now specify `DISABLE_CONFIG_UPDATES=true` on the management console to prevent updates to the critical configuration. This is useful when loading critical config via a file using `CRITICAL_CONFIG_FILE` on the frontend.

### Changed

- When `EXTSVC_CONFIG_FILE` or `SITE_CONFIG_FILE` are specified, updates to external services and the site config are now prevented.
- Site admins will now see a warning if creating or updating an external service was successful but the process could not complete entirely due to an ephemeral error (such as GitHub API search queries running into timeouts and returning incomplete results).

### Removed

### Fixed

- Fixed an issue where `EXTSVC_CONFIG_FILE` being specified would incorrectly cause a panic.
- Fixed an issue where user/org/global settings from old Sourcegraph versions (2.x) could incorrectly be null, leading to various errors.
- Fixed an issue where an ephemeral infrastructure error (`tar/archive: invalid tar header`) would fail a search.

## 3.4.0

### Added

- When `repositoryPathPattern` is configured, paths from the full long name will redirect to the configured name. Extensions will function with the configured name. `repositoryPathPattern` allows administrators to configure "nice names". For example `sourcegraph.example.com/github.com/foo/bar` can configured to be `sourcegraph.example.com/gh/foo/bar` with `"repositoryPathPattern": "gh/{nameWithOwner}"`. (#462)
- Admins can now turn off site alerts for patch version release updates using the `alerts.showPatchUpdates` setting. Alerts will still be shown for major and minor version updates.
- The new `gitolite.exclude` setting in [Gitolite external service config](https://docs.sourcegraph.com/admin/external_service/gitolite#configuration) allows you to exclude specific repositories by their Gitolite name so that they won't be mirrored. Upon upgrading, previously "disabled" repositories will be automatically migrated to this exclusion list.
- The new `aws_codecommit.exclude` setting in [AWS CodeCommit external service config](https://docs.sourcegraph.com/admin/external_service/aws_codecommit#configuration) allows you to exclude specific repositories by their AWS name or ID so that they won't be synced. Upon upgrading, previously "disabled" repositories will be automatically migrated to this exclusion list.
- Added a new, _required_ `aws_codecommit.gitCredentials` setting to the [AWS CodeCommit external service config](https://docs.sourcegraph.com/admin/external_service/aws_codecommit#configuration). These Git credentials are required to create long-lived authenticated clone URLs for AWS CodeCommit repositories. For more information about Git credentials, see the AWS CodeCommit documentation: https://docs.aws.amazon.com/IAM/latest/UserGuide/id_credentials_ssh-keys.html#git-credentials-code-commit. For detailed instructions on how to create the credentials in IAM, see this page: https://docs.aws.amazon.com/codecommit/latest/userguide/setting-up-gc.html
- Added support for specifying a URL formatted `gitolite.host` setting in [Gitolite external service config](https://docs.sourcegraph.com/admin/external_service/gitolite#configuration) (e.g. `ssh://git@gitolite.example.org:2222/`), in addition to the already supported SCP like format (e.g `git@gitolite.example.org`)
- Added support for overriding critical, site, and external service configurations via files. Specify `CRITICAL_CONFIG_FILE=critical.json`, `SITE_CONFIG_FILE=site.json`, and/or `EXTSVC_CONFIG_FILE=extsvc.json` on the `frontend` container to do this.

### Changed

- Kinds of external services in use are now included in [server pings](https://docs.sourcegraph.com/admin/pings).
- Bitbucket Server: An actual Bitbucket icon is now used for the jump-to-bitbucket action on repository pages instead of the previously generic icon.
- Default config for GitHub, GitHub Enterprise, GitLab, Bitbucket Server, and AWS Code Commit external services has been revised to make it easier for first time admins.

### Removed

- Fields related to Repository enablement have been deprecated. Mutations are now NOOPs, and for repositories returned the value is always true for Enabled. The enabled field and mutations will be removed in 3.6. Mutations: `setRepositoryEnabled`, `setAllRepositoriesEnabled`, `updateAllMirrorRepositories`, `deleteRepository`. Query parameters: `repositories.enabled`, `repositories.disabled`. Field: `Repository.enabled`.
- Global saved searches are now deprecated. Any existing global saved searches have been assigned to the Sourcegraph instance's first site admin's user account.
- The `search.savedQueries` configuration option is now deprecated. Existing entries remain in user and org settings for backward compatibility, but are unused as saved searches are now stored in the database.

### Fixed

- Fixed a bug where submitting a saved query without selecting the location would fail for non-site admins (#3628).
- Fixed settings editors only having a few pixels height.
- Fixed a bug where browser extension and code review integration usage stats were not being captured on the site-admin Usage Stats page.
- Fixed an issue where in some rare cases PostgreSQL starting up slowly could incorrectly trigger a panic in the `frontend` service.
- Fixed an issue where the management console password would incorrectly reset to a new secure one after a user account was created.
- Fixed a bug where gitserver would leak file descriptors when performing common operations.
- Substantially improved the performance of updating Bitbucket Server external service configurations on instances with thousands of repositories, going from e.g. several minutes to about a minute for ~20k repositories (#4037).
- Fully resolved the search performance regression in v3.2.0, restoring performance of search back to the same levels it was before changes made in v3.2.0.
- Fix a bug where using a repo search filter with the prefix `github.com` only searched for repos whose name starts with `github.com`, even though no `^` was specified in the search filter. (#4103)
- Fixed an issue where files that fail syntax highlighting would incorrectly render an error instead of gracefully falling back to their plaintext form.

## 3.3.9

### Added

- Syntax highlighting requests that fail are now logged and traced. A new Prometheus metric `src_syntax_highlighting_requests` allows monitoring and alerting. [#4877](https://github.com/sourcegraph/sourcegraph/issues/4877).

## 3.3.8

### Fixed

- Fully resolved the search performance regression in v3.2.0, restoring performance of search back to the same levels it was before changes made in v3.2.0.
- Fixed an issue where files that fail syntax highlighting would incorrectly render an error instead of gracefully falling back to their plaintext form.
- Fixed an issue introduced in v3.3 where Sourcegraph would under specific circumstances incorrectly have to re-clone and re-index repositories from Bitbucket Server and AWS CodeCommit.

## 3.3.7

### Added

- The `bitbucketserver.exclude` setting in [Bitbucket Server external service config](https://docs.sourcegraph.com/admin/external_service/bitbucketserver#configuration) additionally allows you to exclude repositories matched by a regular expression (so that they won't be synced).

### Changed

### Removed

### Fixed

- Fixed a major indexed search performance regression that occurred in v3.2.0. (#3685)
- Fixed an issue where Sourcegraph would fail to update repositories on some instances (`pq: duplicate key value violates unique constraint "repo_external_service_unique_idx"`) (#3680)
- Fixed an issue where Sourcegraph would not exclude unavailable Bitbucket Server repositories. (#3772)

## 3.3.6

## Changed

- All 24 language extensions are enabled by default.

## 3.3.5

## Changed

- Indexed search is now enabled by default for new Docker deployments. (#3540)

### Removed

- Removed smart-casing behavior from search.

### Fixed

- Removes corrupted archives in the searcher cache and tries to populate the cache again instead of returning an error.
- Fixed a bug where search scopes would not get merged, and only the lowest-level list of search scopes would appear.
- Fixed an issue where repo-updater was slower in performing its work which could sometimes cause other performance issues. https://github.com/sourcegraph/sourcegraph/pull/3633

## 3.3.4

### Fixed

- Fixed bundling of the Phabricator integration assets in the Sourcegraph docker image.

## 3.3.3

### Fixed

- Fixed bug that prevented "Find references" action from being completed in the activation checklist.

## 3.3.2

### Fixed

- Fixed an issue where the default `bitbucketserver.repositoryQuery` would not be created on migration from older Sourcegraph versions. https://github.com/sourcegraph/sourcegraph/issues/3591
- Fixed an issue where Sourcegraph would add deleted repositories to the external service configuration. https://github.com/sourcegraph/sourcegraph/issues/3588
- Fixed an issue where a repo-updater migration would hit code host rate limits. https://github.com/sourcegraph/sourcegraph/issues/3582
- The required `bitbucketserver.username` field of a [Bitbucket Server external service configuration](https://docs.sourcegraph.com/admin/external_service/bitbucketserver#configuration), if unset or empty, is automatically migrated to match the user part of the `url` (if defined). https://github.com/sourcegraph/sourcegraph/issues/3592
- Fixed a panic that would occur in indexed search / the frontend when a search error ocurred. https://github.com/sourcegraph/sourcegraph/issues/3579
- Fixed an issue where the repo-updater service could become deadlocked while performing a migration. https://github.com/sourcegraph/sourcegraph/issues/3590

## 3.3.1

### Fixed

- Fixed a bug that prevented external service configurations specifying client certificates from working (#3523)

## 3.3.0

### Added

- In search queries, treat `foo(` as `foo\(` and `bar[` as `bar\[` rather than failing with an error message.
- Enterprise admins can now customize the appearance of the homepage and search icon.
- A new settings property `notices` allows showing custom informational messages on the homepage and at the top of each page. The `motd` property is deprecated and its value is automatically migrated to the new `notices` property.
- The new `gitlab.exclude` setting in [GitLab external service config](https://docs.sourcegraph.com/admin/external_service/gitlab#configuration) allows you to exclude specific repositories matched by `gitlab.projectQuery` and `gitlab.projects` (so that they won't be synced). Upon upgrading, previously "disabled" repositories will be automatically migrated to this exclusion list.
- The new `gitlab.projects` setting in [GitLab external service config](https://docs.sourcegraph.com/admin/external_service/gitlab#configuration) allows you to select specific repositories to be synced.
- The new `bitbucketserver.exclude` setting in [Bitbucket Server external service config](https://docs.sourcegraph.com/admin/external_service/bitbucketserver#configuration) allows you to exclude specific repositories matched by `bitbucketserver.repositoryQuery` and `bitbucketserver.repos` (so that they won't be synced). Upon upgrading, previously "disabled" repositories will be automatically migrated to this exclusion list.
- The new `bitbucketserver.repos` setting in [Bitbucket Server external service config](https://docs.sourcegraph.com/admin/external_service/bitbucketserver#configuration) allows you to select specific repositories to be synced.
- The new required `bitbucketserver.repositoryQuery` setting in [Bitbucket Server external service configuration](https://docs.sourcegraph.com/admin/external_service/bitbucketserver#configuration) allows you to use Bitbucket API repository search queries to select repos to be synced. Existing configurations will be migrate to have it set to `["?visibility=public", "?visibility=private"]` which is equivalent to the previous implicit behaviour that this setting supersedes.
- "Quick configure" buttons for common actions have been added to the config editor for all external services.
- "Quick configure" buttons for common actions have been added to the management console.
- Site-admins now receive an alert every day for the seven days before their license key expires.
- The user menu (in global nav) now lists the user's organizations.
- All users on an instance now see a non-dismissible alert when when there's no license key in use and the limit of free user accounts is exceeded.
- All users will see a dismissible warning about limited search performance and accuracy on when using the sourcegraph/server Docker image with more than 100 repositories enabled.

### Changed

- Indexed searches that time out more consistently report a timeout instead of erroneously saying "No results."
- The symbols sidebar now only shows symbols defined in the current file or directory.
- The dynamic filters on search results pages will now display `lang:` instead of `file:` filters for language/file-extension filter suggestions.
- The default `github.repositoryQuery` of a [GitHub external service configuration](https://docs.sourcegraph.com/admin/external_service/github#configuration) has been changed to `["none"]`. Existing configurations that had this field unset will be migrated to have the previous default explicitly set (`["affiliated", "public"]`).
- The default `gitlab.projectQuery` of a [GitLab external service configuration](https://docs.sourcegraph.com/admin/external_service/gitlab#configuration) has been changed to `["none"]`. Existing configurations that had this field unset will be migrated to have the previous default explicitly set (`["?membership=true"]`).
- The default value of `maxReposToSearch` is now unlimited (was 500).
- The default `github.repositoryQuery` of a [GitHub external service configuration](https://docs.sourcegraph.com/admin/external_service/github#configuration) has been changed to `["none"]` and is now a required field. Existing configurations that had this field unset will be migrated to have the previous default explicitly set (`["affiliated", "public"]`).
- The default `gitlab.projectQuery` of a [GitLab external service configuration](https://docs.sourcegraph.com/admin/external_service/gitlab#configuration) has been changed to `["none"]` and is now a required field. Existing configurations that had this field unset will be migrated to have the previous default explicitly set (`["?membership=true"]`).
- The `bitbucketserver.username` field of a [Bitbucket Server external service configuration](https://docs.sourcegraph.com/admin/external_service/bitbucketserver#configuration) is now **required**. This field is necessary to authenticate with the Bitbucket Server API with either `password` or `token`.
- The settings and account pages for users and organizations are now combined into a single tab.

### Removed

- Removed the option to show saved searches on the Sourcegraph homepage.

### Fixed

- Fixed an issue where the site-admin repositories page `Cloning`, `Not Cloned`, `Needs Index` tabs were very slow on instances with thousands of repositories.
- Fixed an issue where failing to syntax highlight a single file would take down the entire syntax highlighting service.

## 3.2.6

### Fixed

- Fully resolved the search performance regression in v3.2.0, restoring performance of search back to the same levels it was before changes made in v3.2.0.

## 3.2.5

### Fixed

- Fixed a major indexed search performance regression that occurred in v3.2.0. (#3685)

## 3.2.4

### Fixed

- Fixed bundling of the Phabricator integration assets in the Sourcegraph docker image.

## 3.2.3

### Fixed

- Fixed https://github.com/sourcegraph/sourcegraph/issues/3336.
- Clearer error message when a repository sync fails due to the inability to clone a repository.
- Rewrite '@' character in Gitolite repository names to '-', which permits them to be viewable in the UI.

## 3.2.2

### Changed

- When using an external Zoekt instance (specified via the `ZOEKT_HOST` environment variable), sourcegraph/server no longer spins up a redundant internal Zoekt instance.

## 3.2.1

### Fixed

- Jaeger tracing, once enabled, can now be configured via standard [environment variables](https://github.com/jaegertracing/jaeger-client-go/blob/v2.14.0/README.md#environment-variables).
- Fixed an issue where some search and zoekt errors would not be logged.

## 3.2.0

### Added

- Sourcegraph can now automatically use the system's theme.
  To enable, open the user menu in the top right and make sure the theme dropdown is set to "System".
  This is currently supported on macOS Mojave with Safari Technology Preview 68 and later.
- The `github.exclude` setting was added to the [GitHub external service config](https://docs.sourcegraph.com/admin/external_service/github#configuration) to allow excluding repositories yielded by `github.repos` or `github.repositoryQuery` from being synced.

### Changed

- Symbols search is much faster now. After the initial indexing, you can expect code intelligence to be nearly instant no matter the size of your repository.
- Massively reduced the number of code host API requests Sourcegraph performs, which caused rate limiting issues such as slow search result loading to appear.
- The [`corsOrigin`](https://docs.sourcegraph.com/admin/config/site_config) site config property is no longer needed for integration with GitHub, GitLab, etc., via the [Sourcegraph browser extension](https://docs.sourcegraph.com/integration/browser_extension). Only the [Phabricator extension](https://github.com/sourcegraph/phabricator-extension) requires it.

### Fixed

- Fixed a bug where adding a search scope that adds a `repogroup` filter would cause invalid queries if `repogroup:sample` was already part of the query.
- An issue where errors during displaying search results would not be displayed.

### Removed

- The `"updateScheduler2"` experiment is now the default and it's no longer possible to configure.

## 3.1.2

### Added

- The `search.contextLines` setting was added to allow configuration of the number of lines of context to be displayed around search results.

### Changed

- Massively reduced the number of code host API requests Sourcegraph performs, which caused rate limiting issues such as slow search result loading to appear.
- Improved logging in various situations where Sourcegraph would potentially hit code host API rate limits.

### Fixed

- Fixed an issue where search results loading slowly would display a `Cannot read property "lastChild" of undefined` error.

## 3.1.1

### Added

- Query builder toggle (open/closed) state is now retained.

### Fixed

- Fixed an issue where single-term values entered into the "Exact match" field in the query builder were not getting wrapped in quotes.

## 3.1.0

### Added

- Added Docker-specific help text when running the Sourcegraph docker image in an environment with an sufficient open file descriptor limit.
- Added syntax highlighting for Kotlin and Dart.
- Added a management console environment variable to disable HTTPS, see [the docs](https://docs.sourcegraph.com/admin/management_console.md#can-i-disable-https-on-the-management-console) for more information.
- Added `auth.disableUsernameChanges` to critical configuration to prevent users from changing their usernames.
- Site admins can query a user by email address or username from the GraphQL API.
- Added a search query builder to the main search page. Click "Use search query builder" to open the query builder, which is a form with separate inputs for commonly used search keywords.

### Changed

- File match search results now show full repository name if there are results from mirrors on different code hosts (e.g. github.com/sourcegraph/sourcegraph and gitlab.com/sourcegraph/sourcegraph)
- Search queries now use "smart case" by default. Searches are case insensitive unless you use uppercase letters. To explicitly set the case, you can still use the `case` field (e.g. `case:yes`, `case:no`). To explicitly set smart case, use `case:auto`.

### Fixed

- Fixed an issue where the management console would improperly regenerate the TLS cert/key unless `CUSTOM_TLS=true` was set. See the documentation for [how to use your own TLS certificate with the management console](https://docs.sourcegraph.com/admin/management_console.md#how-can-i-use-my-own-tls-certificates-with-the-management-console).

## 3.0.1

### Added

- Symbol search now supports Elixir, Haskell, Kotlin, Scala, and Swift

### Changed

- Significantly optimized how file search suggestions are provided when using indexed search (cluster deployments).
- Both the `sourcegraph/server` image and the [Kubernetes deployment](https://github.com/sourcegraph/deploy-sourcegraph) manifests ship with Postgres `11.1`. For maximum compatibility, however, the minimum supported version remains `9.6`. The upgrade procedure is mostly automated for existing deployments. Please refer to [this page](https://docs.sourcegraph.com/admin/postgres) for detailed instructions.

### Removed

- The deprecated `auth.disableAccessTokens` site config property was removed. Use `auth.accessTokens` instead.
- The `disableBrowserExtension` site config property was removed. [Configure nginx](https://docs.sourcegraph.com/admin/nginx) instead to block clients (if needed).

## 3.0.0

See the changelog entries for 3.0.0 beta releases and our [3.0](https://docs.sourcegraph.com/admin/migration/3_0.md) upgrade guide if you are upgrading from 2.x.

## 3.0.0-beta.4

### Added

- Basic code intelligence for the top 10 programming languages works out of the box without any configuration. [TypeScript/JavaScript](https://sourcegraph.com/extensions/sourcegraph/typescript), [Python](https://sourcegraph.com/extensions/sourcegraph/python), [Java](https://sourcegraph.com/extensions/sourcegraph/java), [Go](https://sourcegraph.com/extensions/sourcegraph/go), [C/C++](https://sourcegraph.com/extensions/sourcegraph/cpp), [Ruby](https://sourcegraph.com/extensions/sourcegraph/ruby), [PHP](https://sourcegraph.com/extensions/sourcegraph/php), [C#](https://sourcegraph.com/extensions/sourcegraph/csharp), [Shell](https://sourcegraph.com/extensions/sourcegraph/shell), and [Scala](https://sourcegraph.com/extensions/sourcegraph/scala) are enabled by default, and you can find more in the [extension registry](https://sourcegraph.com/extensions?query=category%3A"Programming+languages").

## 3.0.0-beta.3

- Fixed an issue where the site admin is redirected to the start page instead of being redirected to the repositories overview page after deleting a repo.

## 3.0.0-beta

### Added

- Repositories can now be queried by a git clone URL through the GraphQL API.
- A new Explore area is linked from the top navigation bar (when the `localStorage.explore=true;location.reload()` feature flag is enabled).
- Authentication via GitHub is now supported. To enable, add an item to the `auth.providers` list with `type: "github"`. By default, GitHub identities must be linked to an existing Sourcegraph user account. To enable new account creation via GitHub, use the `allowSignup` option in the `GitHubConnection` config.
- Authentication via GitLab is now supported. To enable, add an item to the `auth.providers` list with `type: "gitlab"`.
- GitHub repository permissions are supported if authentication via GitHub is enabled. See the
  documentation for the `authorization` field of the `GitHubConnection` configuration.
- The repository settings mirroring page now shows when a repo is next scheduled for an update (requires experiment `"updateScheduler2": "enabled"`).
- Configured repositories are periodically scheduled for updates using a new algorithm. You can disable the new algorithm with the following site configuration: `"experimentalFeatures": { "updateScheduler2": "disabled" }`. If you do so, please file a public issue to describe why you needed to disable it.
- When using HTTP header authentication, [`stripUsernameHeaderPrefix`](https://docs.sourcegraph.com/admin/auth/#username-header-prefixes) field lets an admin specify a prefix to strip from the HTTP auth header when converting the header value to a username.
- Sourcegraph extensions whose package.json contains `"wip": true` are considered [work-in-progress extensions](https://docs.sourcegraph.com/extensions/authoring/publishing#wip-extensions) and are indicated as such to avoid users accidentally using them.
- Information about user survey submissions and a chart showing weekly active users is now displayed on the site admin Overview page.
- A new GraphQL API field `UserEmail.isPrimary` was added that indicates whether an email is the user's primary email.
- The filters bar in the search results page can now display filters from extensions.
- Extensions' `activate` functions now receive a `sourcegraph.ExtensionContext` parameter (i.e., `export function activate(ctx: sourcegraph.ExtensionContext): void { ... }`) to support deactivation and running multiple extensions in the same process.
- Users can now request an Enterprise trial license from the site init page.
- When searching, a filter button `case:yes` will now appear when relevant. This helps discovery and makes it easier to use our case-sensitive search syntax.
- Extensions can now report progress in the UI through the `withProgress()` extension API.
- When calling `editor.setDecorations()`, extensions must now provide an instance of `TextDocumentDecorationType` as first argument. This helps gracefully displaying decorations from several extensions.

### Changed

- The Postgres database backing Sourcegraph has been upgraded from 9.4 to 11.1. Existing Sourcegraph users must conduct an [upgrade procedure](https://docs.sourcegraph.com/admin/postgres_upgrade)
- Code host configuration has moved out of the site config JSON into the "External services" area of the site admin web UI. Sourcegraph instances will automatically perform a one time migration of existing data in the site config JSON. After the migration these keys can be safely deleted from the site config JSON: `awsCodeCommit`, `bitbucketServer`, `github`, `gitlab`, `gitolite`, and `phabricator`.
- Site and user usage statistics are now visible to all users. Previously only site admins (and users, for their own usage statistics) could view this information. The information consists of aggregate counts of actions such as searches, page views, etc.
- The Git blame information shown at the end of a line is now provided by the [Git extras extension](https://sourcegraph.com/extensions/sourcegraph/git-extras). You must add that extension to continue using this feature.
- The `appURL` site configuration option was renamed to `externalURL`.
- The repository and directory pages now show all entries together instead of showing files and (sub)directories separately.
- Extensions no longer can specify titles (in the `title` property in the `package.json` extension manifest). Their extension ID (such as `alice/myextension`) is used.

### Fixed

- Fixed an issue where the site admin License page showed a count of current users, rather than the max number of users over the life of the license.
- Fixed number formatting issues on site admin Overview and Survey Response pages.
- Fixed resolving of git clone URLs with `git+` prefix through the GraphQL API
- Fixed an issue where the graphql Repositories endpoint would order by a field which was not indexed. Times on Sourcegraph.com went from 10s to 200ms.
- Fixed an issue where whitespace was not handled properly in environment variable lists (`SYMBOLS_URL`, `SEARCHER_URL`).
- Fixed an issue where clicking inside the repository popover or clicking "Show more" would dismiss the popover.

### Removed

- The `siteID` site configuration option was removed because it is no longer needed. If you previously specified this in site configuration, a new, random site ID will be generated upon server startup. You can safely remove the existing `siteID` value from your site configuration after upgrading.
- The **Info** panel was removed. The information it presented can be viewed in the hover.
- The top-level `repos.list` site configuration was removed in favour of each code-host's equivalent options,
  now configured via the new _External Services UI_ available at `/site-admin/external-services`. Equivalent options in code hosts configuration:
  - GitHub via [`github.repos`](https://docs.sourcegraph.com/admin/site_config/all#repos-array)
  - Gitlab via [`gitlab.projectQuery`](https://docs.sourcegraph.com/admin/site_config/all#projectquery-array)
  - Phabricator via [`phabricator.repos`](https://docs.sourcegraph.com/admin/site_config/all#phabricator-array)
  - [Other external services](https://docs.sourcegraph.com/admin/repo/add_from_other_external_services)
- Removed the `httpStrictTransportSecurity` site configuration option. Use [nginx configuration](https://docs.sourcegraph.com/admin/nginx) for this instead.
- Removed the `tls.letsencrypt` site configuration option. Use [nginx configuration](https://docs.sourcegraph.com/admin/nginx) for this instead.
- Removed the `tls.cert` and `tls.key` site configuration options. Use [nginx configuration](https://docs.sourcegraph.com/admin/nginx) for this instead.
- Removed the `httpToHttpsRedirect` and `experimentalFeatures.canonicalURLRedireect` site configuration options. Use [nginx configuration](https://docs.sourcegraph.com/admin/nginx) for these instead.
- Sourcegraph no longer requires access to `/var/run/docker.sock`.

## 2.13.6

### Added

- The `/-/editor` endpoint now accepts a `hostname_patterns` URL parameter, which specifies a JSON
  object mapping from hostname to repository name pattern. This serves as a hint to Sourcegraph when
  resolving git clone URLs to repository names. The name pattern is the same style as is used in
  code host configurations. The default value is `{hostname}/{path}`.

## 2.13.5

### Fixed

- Fixed another issue where Sourcegraph would try to fetch more than the allowed number of repositories from AWS CodeCommit.

## 2.13.4

### Changed

- The default for `experimentalFeatures.canonicalURLRedirect` in site config was changed back to `disabled` (to avoid [#807](https://github.com/sourcegraph/sourcegraph/issues/807)).

## 2.13.3

### Fixed

- Fixed an issue that would cause the frontend health check endpoint `/healthz` to not respond. This only impacts Kubernetes deployments.
- Fixed a CORS policy issue that caused requests to be rejected when they come from origins not in our [manifest.json](https://sourcegraph.com/github.com/sourcegraph/sourcegraph/-/blob/browser/src/extension/manifest.spec.json#L72) (i.e. requested via optional permissions by the user).
- Fixed an issue that prevented `repositoryQuery` from working correctly on GitHub enterprise instances.

## 2.13.2

### Fixed

- Fixed an issue where Sourcegraph would try to fetch more than the allowed number of repositories from AWS CodeCommit.

## 2.13.1

### Changed

- The timeout when running `git ls-remote` to determine if a remote url is cloneable has been increased from 5s to 30s.
- Git commands now use [version 2 of the Git wire protocol](https://opensource.googleblog.com/2018/05/introducing-git-protocol-version-2.html), which should speed up certain operations (e.g. `git ls-remote`, `git fetch`) when communicating with a v2 enabled server.

## 2.13.0

### Added

- A new site config option `search.index.enabled` allows toggling on indexed search.
- Search now uses [Sourcegraph extensions](https://docs.sourcegraph.com/extensions) that register `queryTransformer`s.
- GitLab repository permissions are now supported. To enable this, you will need to set the `authz`
  field in the `GitLabConnection` configuration object and ensure that the access token set in the
  `token` field has both `sudo` and `api` scope.

### Changed

- When the `DEPLOY_TYPE` environment variable is incorrectly specified, Sourcegraph now shuts down and logs an error message.
- The `experimentalFeatures.canonicalURLRedirect` site config property now defaults to `enabled`. Set it to `disabled` to disable redirection to the `appURL` from other hosts.
- Updating `maxReposToSearch` site config no longer requires a server restart to take effect.
- The update check page no longer shows an error if you are using an insiders build. Insiders builds will now notify site administrators that updates are available 40 days after the release date of the installed build.
- The `github.repositoryQuery` site config property now accepts arbitrary GitHub repository searches.

### Fixed

- The user account sidebar "Password" link (to the change-password form) is now shown correctly.
- Fixed an issue where GitHub rate limits were underutilized if the remaining
  rate limit dropped below 150.
- Fixed an issue where GraphQL field `elapsedMilliseconds` returned invalid value on empty searches
- Editor extensions now properly search the selection as a literal string, instead of incorrectly using regexp.
- Fixed a bug where editing and deleting global saved searches was not possible.
- In index search, if the search regex produces multiline matches, search results are still processed per line and highlighted correctly.
- Go-To-GitHub and Go-To-GitLab buttons now link to the right branch, line and commit range.
- Go-to-GitHub button links to default branch when no rev is given.
- The close button in the panel header stays located on the top.
- The Phabricator icon is now displayed correctly.
- The view mode button in the BlobPage now shows the correct view mode to switch to.

### Removed

- The experimental feature flag to disable the new repo update scheduler has been removed.
- The `experimentalFeatures.configVars` feature flag was removed.
- The `experimentalFeatures.multipleAuthProviders` feature flag was removed because the feature is now always enabled.
- The following deprecated auth provider configuration properties were removed: `auth.provider`, `auth.saml`, `auth.openIDConnect`, `auth.userIdentityHTTPHeader`, and `auth.allowSignup`. Use `auth.providers` for all auth provider configuration. (If you were still using the deprecated properties and had no `auth.providers` set, all access to your instance will be rejected until you manually set `auth.providers`.)
- The deprecated site configuration properties `search.scopes` and `settings` were removed. Define search scopes and settings in global settings in the site admin area instead of in site configuration.
- The `pendingContents` property has been removed from our GraphQL schema.
- The **Explore** page was replaced with a **Repositories** search link in the top navigation bar.

## 2.12.3

### Fixed

- Fixed an error that prevented users without emails from submitting satisfaction surveys.

## 2.12.2

### Fixed

- Fixed an issue where private GitHub Enterprise repositories were not fetched.

## 2.12.1

### Fixed

- We use GitHub's REST API to query affliated repositories. This API has wider support on older GitHub enterprise versions.
- Fixed an issue that prevented users without email addresses from signing in (https://github.com/sourcegraph/sourcegraph/issues/426).

## 2.12.0

### Changed

- Reduced the size of in-memory data structured used for storing search results. This should reduce the backend memory usage of large result sets.
- Code intelligence is now provided by [Sourcegraph extensions](https://docs.sourcegraph.com/extensions). The extension for each language in the site configuration `langservers` property is automatically enabled.
- Support for multiple authentication providers is now enabled by default. To disable it, set the `experimentalFeatures.multipleAuthProviders` site config option to `"disabled"`. This only applies to Sourcegraph Enterprise.
- When using the `http-header` auth provider, valid auth cookies (from other auth providers that are currently configured or were previously configured) are now respected and will be used for authentication. These auth cookies also take precedence over the `http-header` auth. Previously, the `http-header` auth took precedence.
- Bitbucket Server username configuration is now used to clone repositories if the Bitbucket Server API does not set a username.
- Code discussions: On Sourcegraph.com / when `discussions.abuseProtection` is enabled in the site config, rate limits to thread creation, comment creation, and @mentions are now applied.

### Added

- Search syntax for filtering archived repositories. `archived:no` will exclude archived repositories from search results, `archived:only` will search over archived repositories only. This applies for GitHub and GitLab repositories.
- A Bitbucket Server option to exclude personal repositories in the event that you decide to give an admin-level Bitbucket access token to Sourcegraph and do not want to create a bot account. See https://docs.sourcegraph.com/integration/bitbucket_server#excluding-personal-repositories for more information.
- Site admins can now see when users of their Sourcegraph instance last used it via a code host integration (e.g. Sourcegraph browser extensions). Visit the site admin Analytics page (e.g. https://sourcegraph.example.com/site-admin/analytics) to view this information.
- A new site config option `extensions.allowRemoteExtensions` lets you explicitly specify the remote extensions (from, e.g., Sourcegraph.com) that are allowed.
- Pings now include a total count of user accounts.

### Fixed

- Files with the gitattribute `export-ignore` are no longer excluded for language analysis and search.
- "Discard changes?" confirmation popup doesn't pop up every single time you try to navigate to a new page after editting something in the site settings page anymore.
- Fixed an issue where Git repository URLs would sometimes be logged, potentially containing e.g. basic auth tokens.
- Fixed date formatting on the site admin Analytics page.
- File names of binary and large files are included in search results.

### Removed

- The deprecated environment variables `SRC_SESSION_STORE_REDIS` and `REDIS_MASTER_ENDPOINT` are no longer used to configure alternative redis endpoints. For more information, see "[using external services with Sourcegraph](https://docs.sourcegraph.com/admin/external_services)".

## 2.11.1

### Added

- A new site config option `git.cloneURLToRepositoryName` specifies manual mapping from Git clone URLs to Sourcegraph repository names. This is useful, for example, for Git submodules that have local clone URLs.

### Fixed

- Slack notifications for saved searches have been fixed.

## 2.11.0

### Changed

### Added

- Support for ACME "tls-alpn-01" challenges to obtain LetsEncrypt certificates. Previously Sourcegraph only supported ACME "http-01" challenges which required port 80 to be accessible.
- gitserver periodically removes stale lock files that git can leave behind.
- Commits with empty trees no longer return 404.
- Clients (browser/editor extensions) can now query configuration details from the `ClientConfiguration` GraphQL API.
- The config field `auth.accessTokens.allow` allows or restricts use of access tokens. It can be set to one of three values: "all-users-create" (the default), "none" (all access tokens are disabled), and "site-admin-create" (access tokens are enabled, but only site admins can create new access tokens). The field `auth.disableAccessTokens` is now deprecated in favor of this new field.
- A webhook endpoint now exists to trigger repository updates. For example, `curl -XPOST -H 'Authorization: token $ACCESS_TOKEN' $SOURCEGRAPH_ORIGIN/.api/repos/$REPO_URI/-/refresh`.
- Git submodules entries in the file tree now link to the submodule repository.

### Fixed

- An issue / edge case where the Code Intelligence management admin page would incorrectly show language servers as `Running` when they had been removed from Docker.
- Log level is respected in lsp-proxy logs.
- Fixed an error where text searches could be routed to a faulty search worker.
- Gitolite integration should correctly detect names which Gitolite would consider to be patterns, and not treat them as repositories.
- repo-updater backs off fetches on a repo that's failing to fetch.
- Attempts to add a repo with an empty string for the name are checked for and ignored.
- Fixed an issue where non-site-admin authenticated users could modify global settings (not site configuration), other organizations' settings, and other users' settings.
- Search results are rendered more eagerly, resulting in fewer blank file previews
- An issue where automatic code intelligence would fail to connect to the underlying `lsp` network, leading to `dial tcp: lookup lang on 0.0.0.0:53: no such host` errors.
- More useful error messages from lsp-proxy when a language server can't get a requested revision of a repository.
- Creation of a new user with the same name as an existing organization (and vice versa) is prevented.

### Removed

## 2.10.5

### Fixed

- Slack notifications for saved searches have been fixed.

## 2.10.4

### Fixed

- Fixed an issue that caused the frontend to return a HTTP 500 and log an error message like:
  ```
  lvl=eror msg="ui HTTP handler error response" method=GET status_code=500 error="Post http://127.0.0.1:3182/repo-lookup: context canceled"
  ```

## 2.10.3

### Fixed

- The SAML AuthnRequest signature when using HTTP redirect binding is now computed using a URL query string with correct ordering of parameters. Previously, the ordering was incorrect and caused errors when the IdP was configured to check the signature in the AuthnRequest.

## 2.10.2

### Fixed

- SAML IdP-initiated login previously failed with the IdP set a RelayState value. This now works.

## 2.10.1

### Changed

- Most `experimentalFeatures` in the site configuration now respond to configuration changes live, without requiring a server restart. As usual, you will be prompted for a restart after saving your configuration changes if one is required.
- Gravatar image avatars are no longer displayed for committers.

## 2.10.0

### Changed

- In the file tree, if a directory that contains only a single directory is expanded, its child directory is now expanded automatically.

### Fixed

- Fixed an issue where `sourcegraph/server` would not start code intelligence containers properly when the `sourcegraph/server` container was shut down non-gracefully.
- Fixed an issue where the file tree would return an error when navigating between repositories.

## 2.9.4

### Changed

- Repo-updater has a new and improved scheduler for periodic repo fetches. If you have problems with it, you can revert to the old behavior by adding `"experimentalFeatures": { "updateScheduler": "disabled" }` to your `config.json`.
- A once-off migration will run changing the layout of cloned repos on disk. This should only affect installations created January 2018 or before. There should be no user visible changes.
- Experimental feature flag "updateScheduler" enables a smarter and less spammy algorithm for automatic repository updates.
- It is no longer possible to disable code intelligence by unsetting the LSP_PROXY environment variable. Instead, code intelligence can be disabled per language on the site admin page (e.g. https://sourcegraph.example.com/site-admin/code-intelligence).
- Bitbucket API requests made by Sourcegraph are now under a self-enforced API rate limit (since Bitbucket Server does not have a concept of rate limiting yet). This will reduce any chance of Sourcegraph slowing down or causing trouble for Bitbucket Server instances connected to it. The limits are: 7,200 total requests/hr, with a bucket size / maximum burst size of 500 requests.
- Global, org, and user settings are now validated against the schema, so invalid settings will be shown in the settings editor with a red squiggly line.
- The `http-header` auth provider now supports being used with other auth providers (still only when `experimentalFeatures.multipleAuthProviders` is `true`).
- Periodic fetches of Gitolite-hosted repositories are now handled internally by repo-updater.

### Added

- The `log.sentry.dsn` field in the site config makes Sourcegraph log application errors to a Sentry instance.
- Two new repository page hotkeys were added: <kbd>r</kbd> to open the repositories menu and <kbd>v</kbd> to open the revision selector.
- Repositories are periodically (~45 days) recloned from the codehost. The codehost can be relied on to give an efficient packing. This is an alternative to running a memory and CPU intensive git gc and git prune.
- The `auth.sessionExpiry` field sets the session expiration age in seconds (defaults to 90 days).

### Fixed

- Fixed a bug in the API console that caused it to display as a blank page in some cases.
- Fixed cases where GitHub rate limit wasn't being respected.
- Fixed a bug where scrolling in references, history, etc. file panels was not possible in Firefox.
- Fixed cases where gitserver directory structure migration could fail/crash.
- Fixed "Generate access token" link on user settings page. Previously, this link would 404.
- Fixed a bug where the search query was not updated in the search bar when searching from the homepage.
- Fixed a possible crash in github-proxy.
- Fixed a bug where file matching for diff search was case sensitive by default.

### Removed

- `SOURCEGRAPH_CONFIG` environment variable has been removed. Site configuration is always read from and written to disk. You can configure the location by providing `SOURCEGRAPH_CONFIG_FILE`. The default path is `/etc/sourcegraph/config.json`.

## 2.9.3

### Changed

- The search results page will merge duplicated lines of context.
- The following deprecated site configuration properties have been removed: `github[].preemptivelyClone`, `gitOriginMap`, `phabricatorURL`, `githubPersonalAccessToken`, `githubEnterpriseURL`, `githubEnterpriseCert`, and `githubEnterpriseAccessToken`.
- The `settings` field in the site config file is deprecated and will not be supported in a future release. Site admins should move those settings (if any) to global settings (in the site admin UI). Global settings are preferred to site config file settings because the former can be applied without needing to restart/redeploy the Sourcegraph server or cluster.

### Fixed

- Fixed a goroutine leak which occurs when search requests are canceled.
- Console output should have fewer spurious line breaks.
- Fixed an issue where it was not possible to override the `StrictHostKeyChecking` SSH option in the SSH configuration.
- Cross-repository code intelligence indexing for non-Go languages is now working again (originally broken in 2.9.2).

## 2.9.1

### Fixed

- Fixed an issue where saving an organization's configuration would hang indefinitely.

## 2.9.0

### Changed

- Hover tooltips were rewritten to fix a couple of issues and are now much more robust, received a new design and show more information.
- The `max:` search flag was renamed to `count:` in 2.8.8, but for backward compatibility `max:` has been added back as a deprecated alias for `count:`.
- Drastically improved the performance / load time of the Code Intelligence site admin page.

### Added

- The site admin code intelligence page now displays an error or reason whenever language servers are unable to be managed from the UI or Sourcegraph API.
- The ability to directly specify the root import path of a repository via `.sourcegraph/config.json` in the repo root, instead of relying on the heuristics of the Go language server to detect it.

### Fixed

- Configuring Bitbucket Server now correctly suppresses the the toast message "Configure repositories and code hosts to add to Sourcegraph."
- A bug where canonical import path comments would not be detected by the Go language server's heuristics under `cmd/` folders.
- Fixed an issue where a repository would only be refreshed on demand by certain user actions (such as a page reload) and would otherwise not be updated when expected.
- If a code host returned a repository-not-found or unauthorized error (to `repo-updater`) for a repository that previously was known to Sourcegraph, then in some cases a misleading "Empty repository" screen was shown. Now the repository is displayed as though it still existed, using cached data; site admins must explicitly delete repositories on Sourcegraph after they have been deleted on the code host.
- Improved handling of GitHub API rate limit exhaustion cases. Cached repository metadata and Git data will be used to provide full functionality during this time, and log messages are more informative. Previously, in some cases, repositories would become inaccessible.
- Fixed an issue where indexed search would sometimes not indicate that there were more results to show for a given file.
- Fixed an issue where the code intelligence admin page would never finish loading language servers.

## 2.9.0-pre0

### Changed

- Search scopes have been consolidated into the "Filters" bar on the search results page.
- Usernames and organization names of up to 255 characters are allowed. Previously the max length was 38.

### Fixed

- The target commit ID of a Git tag object (i.e., not lightweight Git tag refs) is now dereferenced correctly. Previously the tag object's OID was given.
- Fixed an issue where AWS Code Commit would hit the rate limit.
- Fixed an issue where dismissing the search suggestions dropdown did not unfocus previously highlighted suggestions.
- Fixed an issue where search suggestions would appear twice.
- Indexed searches now return partial results if they timeout.
- Git repositories with files whose paths contain `.git` path components are now usable (via indexed and non-indexed search and code intelligence). These corrupt repositories are rare and generally were created by converting some other VCS repository to Git (the Git CLI will forbid creation of such paths).
- Various diff search performance improvements and bug fixes.
- New Phabricator extension versions would used cached stylesheets instead of the upgraded version.
- Fixed an issue where hovers would show an error for Rust and C/C++ files.

### Added

- The `sourcegraph/server` container now emits the most recent log message when redis terminates to make it easier to debug why redis stopped.
- Organization invites (which allow users to invite other users to join organizations) are significantly improved. A new accept-invitation page was added.
- The new help popover allows users to easily file issues in the Sourcegraph public issue tracker and view documentation.
- An issue where Java files would be highlighted incorrectly if they contained JavaDoc blocks with an uneven number of opening/closing `*`s.

### Removed

- The `secretKey` site configuration value is no longer needed. It was only used for generating tokens for inviting a user to an organization. The invitation is now stored in the database associated with the recipient, so a secret token is no longer needed.
- The `experimentalFeatures.searchTimeoutParameter` site configuration value has been removed. It defaulted to `enabled` in 2.8 and it is no longer possible to disable.

### Added

- Syntax highlighting for:
  - TOML files (including Go `Gopkg.lock` and Rust `Cargo.lock` files).
  - Rust files.
  - GraphQL files.
  - Protobuf files.
  - `.editorconfig` files.

## 2.8.9

### Changed

- The "invite user" site admin page was moved to a sub-page of the users page (`/site-admin/users/new`).
- It is now possible for a site admin to create a new user without providing an email address.

### Fixed

- Checks for whether a repo is cloned will no longer exhaust open file pools over time.

### Added

- The Phabricator extension shows code intelligence status and supports enabling / disabling code intelligence for files.

## 2.8.8

### Changed

- Queries for repositories (in the explore, site admin repositories, and repository header dropdown) are matched on case-insensitive substrings, not using fuzzy matching logic.
- HTTP Authorization headers with an unrecognized scheme are ignored; they no longer cause the HTTP request to be rejected with HTTP 401 Unauthorized and an "Invalid Authorization header." error.
- Renamed the `max` search flag to `count`. Searches that specify `count:` will fetch at least that number of results, or the full result set.
- Bumped `lsp-proxy`'s `initialize` timeout to 3 minutes for every language.
- Search results are now sorted by repository and file name.
- More easily accessible "Show more" button at the top of the search results page.
- Results from user satisfaction surveys are now always hosted locally and visible to admins. The `"experimentalFeatures": { "hostSurveysLocally" }` config option has been deprecated.
- If the OpenID Connect authentication provider reports that a user's email address is not verified, the authentication attempt will fail.

### Fixed

- Fixed an issue where the search results page would not update its title.
- The session cookie name is now `sgs` (not `sg-session`) so that Sourcegraph 2.7 and Sourcegraph 2.8 can be run side-by-side temporarily during a rolling update without clearing each other's session cookies.
- Fixed the default hostnames of the C# and R language servers
- Fixed an issue where deleting an organization prevented the creation of organizations with the name of the deleted organization.
- Non-UTF8 encoded files (e.g. ISO-8859-1/Latin1, UTF16, etc) are now displayed as text properly rather than being detected as binary files.
- Improved error message when lsp-proxy's initalize timeout occurs
- Fixed compatibility issues and added [instructions for using Microsoft ADFS 2.1 and 3.0 for SAML authentication](https://docs.sourcegraph.com/admin/auth/saml_with_microsoft_adfs).
- Fixed an issue where external accounts associated with deleted user accounts would still be returned by the GraphQL API. This caused the site admin external accounts page to fail to render in some cases.
- Significantly reduced the number of code host requests for non github.com or gitlab.com repositories.

### Added

- The repository revisions popover now shows the target commit's last-committed/authored date for branches and tags.
- Setting the env var `INSECURE_SAML_LOG_TRACES=1` on the server (or the `sourcegraph-frontend` pod in Kubernetes) causes all SAML requests and responses to be logged, which helps with debugging SAML.
- Site admins can now view user satisfaction surveys grouped by user, in addition to chronological order, and aggregate summary values (including the average score and the net promoter score over the last 30 days) are now displayed.
- The site admin overview page displays the site ID, the primary admin email, and premium feature usage information.
- Added Haskell as an experimental language server on the code intelligence admin page.

## 2.8.0

### Changed

- `gitMaxConcurrentClones` now also limits the concurrency of updates to repos in addition to the initial clone.
- In the GraphQL API, `site.users` has been renamed to `users`, `site.orgs` has been renamed to `organizations`, and `site.repositories` has been renamed to `repositories`.
- An authentication provider must be set in site configuration (see [authentication provider documentation](https://docs.sourcegraph.com/admin/auth)). Previously the server defaulted to builtin auth if none was set.
- If a process dies inside the Sourcegraph container the whole container will shut down. We suggest operators configure a [Docker Restart Policy](https://docs.docker.com/config/containers/start-containers-automatically/#restart-policy-details) or a [Kubernetes Restart Policy](https://kubernetes.io/docs/concepts/workloads/pods/pod-lifecycle/#restart-policy). Previously the container would operate in a degraded mode if a process died.
- Changes to the `auth.public` site config are applied immediately in `sourcegraph/server` (no restart needed).
- The new search timeout behavior is now enabled by default. Set `"experimentalFeatures": {"searchTimeoutParameter": "disabled"}` in site config to disable it.
- Search includes files up to 1MB (previous limit was 512KB for unindexed search and 128KB for indexed search).
- Usernames and email addresses reported by OpenID Connect and SAML auth providers are now trusted, and users will sign into existing Sourcegraph accounts that match on the auth provider's reported username or email.
- The repository sidebar file tree is much, much faster on massive repositories (200,000+ files)
- The SAML authentication provider was significantly improved. Users who were signed in using SAML previously will need to reauthenticate via SAML next time they visit Sourcegraph.
- The SAML `serviceProviderCertificate` and `serviceProviderPrivateKey` site config properties are now optional.

### Fixed

- Fixed an issue where Index Search status page failed to render.
- User data on the site admin Analytics page is now paginated, filterable by a user's recent activity, and searchable.
- The link to the root of a repository in the repository header now preserves the revision you're currently viewing.
- When using the `http-header` auth provider, signin/signup/signout links are now hidden.
- Repository paths beginning with `go/` are no longer reservered by Sourcegraph.
- Interpret `X-Forwarded-Proto` HTTP header when `httpToHttpsRedirect` is set to `load-balanced`.
- Deleting a user account no longer prevents the creation of a new user account with the same username and/or association with authentication provider account (SAML/OpenID/etc.)
- It is now possible for a user to verify an email address that was previously associated with now-deleted user account.
- Diff searches over empty repositories no longer fail (this was not an issue for Sourcegraph cluster deployments).
- Stray `tmp_pack_*` files from interrupted fetches should now go away.
- When multiple `repo:` tokens match the same repo, process @revspec requirements from all of them, not just the first one in the search.

### Removed

- The `ssoUserHeader` site config property (deprecated since January 2018) has been removed. The functionality was moved to the `http-header` authentication provider.
- The experiment flag `showMissingReposEnabled`, which defaulted to enabled, has been removed so it is no longer possible to disable this feature.
- Event-level telemetry has been completely removed from self-hosted Sourcegraph instances. As a result, the `disableTelemetry` site configuration option has been deprecated. The new site-admin Pings page clarifies the only high-level telemetry being sent to Sourcegraph.com.
- The deprecated `adminUsernames` site config property (deprecated since January 2018) has been removed because it is no longer necessary. Site admins can designate other users as site admins in the site admin area, and the first user to sign into a new instance always becomes a site admin (even when using an external authentication provider).

### Added

- The new repository contributors page (linked from the repository homepage) displays the top Git commit authors in a repository, with filtering options.
- Custom language servers in the site config may now specify a `metadata` property containing things like homepage/docs/issues URLs for the language server project, as well as whether or not the language server should be considered experimental (not ready for prime-time). This `metadata` will be displayed in the UI to better communicate the status of a language server project.
- Access tokens now have scopes (which define the set of operations they permit). All access tokens still provide full control of all resources associated with the user account (the `user:all` scope, which is now explicitly displayed).
- The new access token scope `site-admin:sudo` allows the holder to perform any action as any other user. Only site admins may create this token.
- Links to Sourcegraph's changelog have been added to the site admin Updates page and update alert.
- If the site configuration is invalid or uses deprecated properties, a global alert will be shown to all site admins.
- There is now a code intelligence status indicator when viewing files. It contains information about the capabailities of the language server that is providing code intelligence for the file.
- Java code intelligence can now be enabled for repositories that aren't automatically supported using a
  `javaconfig.json` file. For Gradle plugins, this file can be generated using
  the [Javaconfig Gradle plugin](https://docs.sourcegraph.com/extensions/language_servers/java#gradle-execution).
- The new `auth.providers` site config is an array of authentication provider objects. Currently only 1 auth provider is supported. The singular `auth.provider` is deprecated.
- Users authenticated with OpenID Connect are now able to sign out of Sourcegraph (if the provider supports token revocation or the end-session endpoint).
- Users can now specify the number of days, weeks, and months of site activity to query through the GraphQL API.
- Added 14 new experimental language servers on the code intelligence admin page.
- Added `httpStrictTransportSecurity` site configuration option to customize the Strict-Transport-Security HTTP header. It defaults to `max-age=31536000` (one year).
- Added `nameIDFormat` in the `saml` auth provider to set the SAML NameID format. The default changed from transient to persistent.
- (This feature has been removed.) Experimental env var expansion in site config JSON: set `SOURCEGRAPH_EXPAND_CONFIG_VARS=1` to replace `${var}` or `$var` (based on environment variables) in any string value in site config JSON (except for JSON object property names).
- The new (optional) SAML `serviceProviderIssuer` site config property (in an `auth.providers` array entry with `{"type":"saml", ...}`) allows customizing the SAML Service Provider issuer name.
- The site admin area now has an "Auth" section that shows the enabled authentication provider(s) and users' external accounts.

## 2.7.6

### Fixed

- If a user's account is deleted, session cookies for that user are no longer considered valid.

## 2.7.5

### Changed

- When deploying Sourcegraph to Kubernetes, RBAC is now used by default. Most Kubernetes clusters require it. See the Kubernetes installation instructions for more information (including disabling if needed).
- Increased git ssh connection timeout to 30s from 7s.
- The Phabricator integration no longer requires staging areas, but using them is still recommended because it improves performance.

### Fixed

- Fixed an issue where language servers that were not enabled would display the "Restart" button in the Code Intelligence management panel.
- Fixed an issue where the "Update" button in the Code Intelligence management panel would be displayed inconsistently.
- Fixed an issue where toggling a dynamic search scope would not also remove `@rev` (if specified)
- Fixed an issue where where modes that can only be determined by the full filename (not just the file extension) of a path weren't supported (Dockerfiles are the first example of this).
- Fixed an issue where the GraphiQL console failed when variables are specified.
- Indexed search no longer maintains its own git clones. For Kubernetes cluster deployments, this significantly reduces disk size requirements for the indexed-search pod.
- Fixed an issue where language server Docker containers would not be automatically restarted if they crashed (`sourcegraph/server` only).
- Fixed an issue where if the first user on a site authenticated via SSO, the site would remain stuck in uninitialized mode.

### Added

- More detailed progress information is displayed on pages that are waiting for repositories to clone.
- Admins can now see charts with daily, weekly, and monthly unique user counts by visiting the site-admin Analytics page.
- Admins can now host and see results from Sourcegraph user satisfaction surveys locally by setting the `"experimentalFeatures": { "hostSurveysLocally": "enabled"}` site config option. This feature will be enabled for all instances once stable.
- Access tokens are now supported for all authentication providers (including OpenID Connect and SAML, which were previously not supported).
- The new `motd` setting (in global, organization, and user settings) displays specified messages at the top of all pages.
- Site admins may now view all access tokens site-wide (for all users) and revoke tokens from the new access tokens page in the site admin area.

## 2.7.0

### Changed

- Missing repositories no longer appear as search results. Instead, a count of repositories that were not found is displayed above the search results. Hovering over the count will reveal the names of the missing repositories.
- "Show more" on the search results page will now reveal results that have already been fetched (if such results exist) without needing to do a new query.
- The bottom panel (on a file) now shows more tabs, including docstrings, multiple definitions, references (as before), external references grouped by repository, implementations (if supported by the language server), and file history.
- The repository sidebar file tree is much faster on massive repositories (200,000+ files)

### Fixed

- Searches no longer block if the index is unavailable (e.g. after the index pod restarts). Instead, it respects the normal search timeout and reports the situation to the user if the index is not yet available.
- Repository results are no longer returned for filters that are not supported (e.g. if `file:` is part of the search query)
- Fixed an issue where file tree elements may be scrolled out of view on page load.
- Fixed an issue that caused "Could not ensure repository updated" log messages when trying to update a large number of repositories from gitolite.
- When using an HTTP authentication proxy (`"auth.provider": "http-header"`), usernames are now properly normalized (special characters including `.` replaced with `-`). This fixes an issue preventing users from signing in if their username contained these special characters.
- Fixed an issue where the site-admin Updates page would incorrectly report that update checking was turned off when `telemetryDisabled` was set, even as it continued to report new updates.
- `repo:` filters that match multiple repositories and contain a revision specifier now correctly return partial results even if some of the matching repositories don't have a matching revision.
- Removed hardcoded list of supported languages for code intelligence. Any language can work now and support is determined from the server response.
- Fixed an issue where modifying `config.json` on disk would not correctly mark the server as needing a restart.
- Fixed an issue where certain diff searches (with very sparse matches in a repository's history) would incorrectly report no results found.
- Fixed an issue where the `langservers` field in the site-configuration didn't require both the `language` and `address` field to be specified for each entry

### Added

- Users (and site admins) may now create and manage access tokens to authenticate API clients. The site config `auth.disableAccessTokens` (renamed to `auth.accessTokens` in 2.11) disables this new feature. Access tokens are currently only supported when using the `builtin` and `http-header` authentication providers (not OpenID Connect or SAML).
- User and site admin management capabilities for user email addresses are improved.
- The user and organization management UI has been greatly improved. Site admins may now administer all organizations (even those they aren't a member of) and may edit profile info and configuration for all users.
- If SSO is enabled (via OpenID Connect or SAML) and the SSO system provides user avatar images and/or display names, those are now used by Sourcegraph.
- Enable new search timeout behavior by setting `"experimentalFeatures": { "searchTimeoutParameter": "enabled"}` in your site config.
  - Adds a new `timeout:` parameter to customize the timeout for searches. It defaults to 10s and may not be set higher than 1m.
  - The value of the `timeout:` parameter is a string that can be parsed by [time.Duration](https://golang.org/pkg/time/#ParseDuration) (e.g. "100ms", "2s").
  - When `timeout:` is not provided, search optimizes for retuning results as soon as possible and will include slower kinds of results (e.g. symbols) only if they are found quickly.
  - When `timeout:` is provided, all result kinds are given the full timeout to complete.
- A new user settings tokens page was added that allows users to obtain a token that they can use to authenticate to the Sourcegraph API.
- Code intelligence indexes are now built for all repositories in the background, regardless of whether or not they are visited directly by a user.
- Language servers are now automatically enabled when visiting a repository. For example, visiting a Go repository will now automatically download and run the relevant Docker container for Go code intelligence.
  - This change only affects when Sourcegraph is deployed using the `sourcegraph/server` Docker image (not using Kubernetes).
  - You will need to use the new `docker run` command at https://docs.sourcegraph.com/#quick-install in order for this feature to be enabled. Otherwise, you will receive errors in the log about `/var/run/docker.sock` and things will work just as they did before. See https://docs.sourcegraph.com/extensions/language_servers for more information.
- The site admin Analytics page will now display the number of "Code Intelligence" actions each user has made, including hovers, jump to definitions, and find references, on the Sourcegraph webapp or in a code host integration or extension.
- An experimental cross repository jump to definition which consults the OSS index on Sourcegraph.com. This is disabled by default; use `"experimentalFeatures": { "jumpToDefOSSIndex": "enabled" }` in your site configuration to enable it.
- Users can now view Git branches, tags, and commits, and compare Git branches and revisions on Sourcegraph. (The code host icon in the header takes you to the commit on the code host.)
- A new admin panel allows you to view and manage language servers. For Docker deployments, it allows you to enable/disable/update/restart language servers at the click of a button. For cluster deployments, it shows the current status of language servers.
- Users can now tweet their feedback about Sourcegraph when clicking on the feedback smiley located in the navbar and filling out a Twitter feedback form.
- A new button in the repository header toggles on/off the Git history panel for the current file.

## 2.6.8

### Bug fixes

- Searches of `type:repo` now work correctly with "Show more" and the `max` parameter.
- Fixes an issue where the server would crash if the DB was not available upon startup.

## 2.6.7

### Added

- The duration that the frontend waits for the PostgreSQL database to become available is now configurable with the `DB_STARTUP_TIMEOUT` env var (the value is any valid Go duration string).
- Dynamic search filters now suggest exclusions of Go test files, vendored files and node_modules files.

## 2.6.6

### Added

- Authentication to Bitbucket Server using username-password credentials is now supported (in the `bitbucketServer` site config `username`/`password` options), for servers running Bitbucket Server version 2.4 and older (which don't support personal access tokens).

## 2.6.5

### Added

- The externally accessible URL path `/healthz` performs a basic application health check, returning HTTP 200 on success and HTTP 500 on failure.

### Behavior changes

- Read-only forks on GitHub are no longer synced by default. If you want to add a readonly fork, navigate directly to the repository page on Sourcegraph to add it (e.g. https://sourcegraph.mycompany.internal/github.com/owner/repo). This prevents your repositories list from being cluttered with a large number of private forks of a private repository that you have access to. One notable example is https://github.com/EpicGames/UnrealEngine.
- SAML cookies now expire after 90 days. The previous behavior was every 1 hour, which was unintentionally low.

## 2.6.4

### Added

- Improve search timeout error messages
- Performance improvements for searching regular expressions that do not start with a literal.

## 2.6.3

### Bug fixes

- Symbol results are now only returned for searches that contain `type:symbol`

## 2.6.2

### Added

- More detailed logging to help diagnose errors with third-party authentication providers.
- Anchors (such as `#my-section`) in rendered Markdown files are now supported.
- Instrumentation section for admins. For each service we expose pprof, prometheus metrics and traces.

### Bug fixes

- Applies a 1s timeout to symbol search if invoked without specifying `type:` to not block plain text results. No change of behaviour if `type:symbol` is given explicitly.
- Only show line wrap toggle for code-view-rendered files.

## 2.6.1

### Bug fixes

- Fixes a bug where typing in the search query field would modify the expanded state of file search results.
- Fixes a bug where new logins via OpenID Connect would fail with the error `SSO error: ID Token verification failed`.

## 2.6.0

### Added

- Support for [Bitbucket Server](https://www.atlassian.com/software/bitbucket/server) as a codehost. Configure via the `bitbucketServer` site config field.
- Prometheus gauges for git clone queue depth (`src_gitserver_clone_queue`) and git ls-remote queue depth (`src_gitserver_lsremote_queue`).
- Slack notifications for saved searches may now be added for individual users (not just organizations).
- The new search filter `lang:` filters results by programming language (example: `foo lang:go` or `foo -lang:clojure`).
- Dynamic filters: filters generated from your search results to help refine your results.
- Search queries that consist only of `file:` now show files whose path matches the filters (instead of no results).
- Sourcegraph now automatically detects basic `$GOPATH` configurations found in `.envrc` files in the root of repositories.
- You can now configure the effective `$GOPATH`s of a repository by adding a `.sourcegraph/config.json` file to your repository with the contents `{"go": {"GOPATH": ["mygopath"]}}`.
- A new `"blacklistGoGet": ["mydomain.org,myseconddomain.com"]` offers users a quick escape hatch in the event that Sourcegraph is making unwanted `go get` or `git clone` requests to their website due to incorrectly-configured monorepos. Most users will never use this option.
- Search suggestions and results now include symbol results. The new filter `type:symbol` causes only symbol results to be shown.
  Additionally, symbols for a repository can be browsed in the new symbols sidebar.
- You can now expand and collapse all items on a search results page or selectively expand and collapse individual items.

### Configuration changes

- Reduced the `gitMaxConcurrentClones` site config option's default value from 100 to 5, to help prevent too many concurrent clones from causing issues on code hosts.
- Changes to some site configuration options are now automatically detected and no longer require a server restart. After hitting Save in the UI, you will be informed if a server restart is required, per usual.
- Saved search notifications are now only sent to the owner of a saved search (all of an organization's members for an organization-level saved search, or a single user for a user-level saved search). The `notifyUsers` and `notifyOrganizations` properties underneath `search.savedQueries` have been removed.
- Slack webhook URLs are now defined in user/organization JSON settings, not on the organization profile page. Previously defined organization Slack webhook URLs are automatically migrated to the organization's JSON settings.
- The "unlimited" value for `maxReposToSearch` is now `-1` instead of `0`, and `0` now means to use the default.
- `auth.provider` must be set (`builtin`, `openidconnect`, `saml`, `http-header`, etc.) to configure an authentication provider. Previously you could just set the detailed configuration property (`"auth.openIDConnect": {...}`, etc.) and it would implicitly enable that authentication provider.
- The `autoRepoAdd` site configuration property was removed. Site admins can add repositories via site configuration.

### Bug fixes

- Only cross reference index enabled repositories.
- Fixed an issue where search would return results with empty file contents for matches in submodules with indexing enabled. Searching over submodules is not supported yet, so these (empty) results have been removed.
- Fixed an issue where match highlighting would be incorrect on lines that contained multibyte characters.
- Fixed an issue where search suggestions would always link to master (and 404) even if the file only existed on a branch. Now suggestions always link to the revision that is being searched over.
- Fixed an issue where all file and repository links on the search results page (for all search results types) would always link to master branch, even if the results only existed in another branch. Now search results links always link to the revision that is being searched over.
- The first user to sign up for a (not-yet-initialized) server is made the site admin, even if they signed up using SSO. Previously if the first user signed up using SSO, they would not be a site admin and no site admin could be created.
- Fixed an issue where our code intelligence archive cache (in `lsp-proxy`) would not evict items from the disk. This would lead to disks running out of free space.

## 2.5.16, 2.5.17

- Version bump to keep deployment variants in sync.

## 2.5.15

### Bug fixes

- Fixed issue where a Sourcegraph cluster would incorrectly show "An update is available".
- Fixed Phabricator links to repositories
- Searches over a single repository are now less likely to immediately time out the first time they are searched.
- Fixed a bug where `auth.provider == "http-header"` would incorrectly require builtin authentication / block site access when `auth.public == "false"`.

### Phabricator Integration Changes

We now display a "View on Phabricator" link rather than a "View on other code host" link if you are using Phabricator and hosting on GitHub or another code host with a UI. Commit links also will point to Phabricator.

### Improvements to SAML authentication

You may now optionally provide the SAML Identity Provider metadata XML file contents directly, with the `auth.saml` `identityProviderMetadata` site configuration property. (Previously, you needed to specify the URL where that XML file was available; that is still possible and is more common.) The new option is useful for organizations whose SAML metadata is not web-accessible or while testing SAML metadata configuration changes.

## 2.5.13

### Improvements to builtin authentication

When using `auth.provider == "builtin"`, two new important changes mean that a Sourcegraph server will be locked down and only accessible to users who are invited by an admin user (previously, we advised users to place their own auth proxy in front of Sourcegraph servers).

1.  When `auth.provider == "builtin"` Sourcegraph will now by default require an admin to invite users instead of allowing anyone who can visit the site to sign up. Set `auth.allowSignup == true` to retain the old behavior of allowing anyone who can access the site to signup.
2.  When `auth.provider == "builtin"`, Sourcegraph will now respects a new `auth.public` site configuration option (default value: `false`). When `auth.public == false`, Sourcegraph will not allow anyone to access the site unless they have an account and are signed in.

## 2.4.3

### Added

- Code Intelligence support
- Custom links to code hosts with the `links:` config options in `repos.list`

### Changed

- Search by file path enabled by default

## 2.4.2

### Added

- Repository settings mirror/cloning diagnostics page

### Changed

- Repositories added from GitHub are no longer enabled by default. The site admin UI for enabling/disabling repositories is improved.

## 2.4.0

### Added

- Search files by name by including `type:path` in a search query
- Global alerts for configuration-needed and cloning-in-progress
- Better list interfaces for repositories, users, organizations, and threads
- Users can change their own password in settings
- Repository groups can now be specified in settings by site admins, organizations, and users. Then `repogroup:foo` in a search query will search over only those repositories specified for the `foo` repository group.

### Changed

- Log messages are much quieter by default

## 2.3.11

### Added

- Added site admin updates page and update checking
- Added site admin telemetry page

### Changed

- Enhanced site admin panel
- Changed repo- and SSO-related site config property names to be consistent, updated documentation

## 2.3.10

### Added

- Online site configuration editing and reloading

### Changed

- Site admins are now configured in the site admin area instead of in the `adminUsernames` config key or `ADMIN_USERNAMES` env var. Users specified in those deprecated configs will be designated as site admins in the database upon server startup until those configs are removed in a future release.

## 2.3.9

### Fixed

- An issue that prevented creation and deletion of saved queries

## 2.3.8

### Added

- Built-in authentication: you can now sign up without an SSO provider.
- Faster default branch code search via indexing.

### Fixed

- Many performance improvements to search.
- Much log spam has been eliminated.

### Changed

- We optionally read `SOURCEGRAPH_CONFIG` from `$DATA_DIR/config.json`.
- SSH key required to clone repositories from GitHub Enterprise when using a self-signed certificate.

## 0.3 - 13 December 2017

The last version without a CHANGELOG.<|MERGE_RESOLUTION|>--- conflicted
+++ resolved
@@ -45,11 +45,8 @@
 ### Removed
 
 - The extension registry no longer supports browsing, creating, or updating legacy extensions. Existing extensions may still be enabled or disabled in user settings and may be listed via the API. (The extension API was deprecated in 2022-09 but is still available if the `enableLegacyExtensions` site config experimental features flag is enabled.)
-<<<<<<< HEAD
 - The settings `experimentalFeatures.showSearchContext`, `experimentalFeatures.showSearchNotebook`, and `experimentalFeatures.codeMonitoring` have been removed and these features are now permanently enabled when available. [#46086](https://github.com/sourcegraph/sourcegraph/pull/46086)
-=======
 - User and organization auto-defined search contexts have been permanently removed along with the `autoDefinedSearchContexts` GraphQL query. The only auto-defined context now is the `global` context. [#46083](https://github.com/sourcegraph/sourcegraph/pull/46083)
->>>>>>> 24297eda
 
 ## 4.3.0
 
