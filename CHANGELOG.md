<!-- **NOTE:** this changelog should always be read on `master` branch. Its contents on version
branches do not necessarily reflect the changes that have gone into that branch. -->

# Changelog

All notable changes to Sourcegraph are documented in this file.

## Unreleased

### Added

### Changed

### Removed

- The **Explore** page was replaced with a **Repositories** search link in the top navigation bar.

## 2.13 (not yet released)

### Added

- A new site config option `search.index.enabled` allows toggling on indexed search.

### Changed

- When the `DEPLOY_TYPE` environment variable is incorrectly specified, Sourcegraph now shuts down and logs an error message.
- The `experimentalFeatures.canonicalURLRedirect` site config property now defaults to `enabled`. Set it to `disabled` to disable redirection to the `appURL` from other hosts.
- Updating `maxReposToSearch` site config no longer requires a server restart to take effect.
- The update check page no longer shows an error if you are using an insiders build. Insiders builds will now notify site administrators that updates are available 40 days after the release date of the installed build.

### Fixed

- The user account sidebar "Password" link (to the change-password form) is now shown correctly.
<<<<<<< HEAD
- Editor extensions now properly search the selection as a literal string, instead of incorrectly using regexp.
=======
- Fixed an issue where GitHub rate limits were underutilized if the remaining
  rate limit dropped below 150.
- Fixed an issue where GraphQL field `elapsedMilliseconds` returned invalid value on empty searches
>>>>>>> 1238d564

### Removed

- The experimental feature flag to disable the new repo update scheduler has been removed.
- The `experimentalFeatures.configVars` feature flag was removed.
- The `experimentalFeatures.multipleAuthProviders` feature flag was removed because the feature is now always enabled.
- The following deprecated auth provider configuration properties were removed: `auth.provider`, `auth.saml`, `auth.openIDConnect`, `auth.userIdentityHTTPHeader`, and `auth.allowSignup`. Use `auth.providers` for all auth provider configuration. (If you were still using the deprecated properties and had no `auth.providers` set, all access to your instance will be rejected until you manually set `auth.providers`.)
- The deprecated site configuration properties `search.scopes` and `settings` were removed. Define search scopes and settings in global settings in the site admin area instead of in site configuration.
- The `pendingContents` property has been removed from our GraphQL schema.

## 2.12.3

### Fixed

- Fixed an error that prevented users without emails from submitting satisfaction surveys.

## 2.12.2

### Fixed

- Fixed an issue where private GitHub Enterprise repositories were not fetched.

## 2.12.1

### Fixed

- We use GitHub's REST API to query affliated repositories. This API has wider support on older GitHub enterprise versions.
- Fixed an issue that prevented users without email addresses from signing in (https://github.com/sourcegraph/sourcegraph/issues/426).

## 2.12.0

### Changed

- Reduced the size of in-memory data structured used for storing search results. This should reduce the backend memory usage of large result sets.
- Code intelligence is now provided by [Sourcegraph extensions](https://github.com/sourcegraph/sourcegraph-extension-api). The extension for each language in the site configuration `langservers` property is automatically enabled.
- Support for multiple authentication providers is now enabled by default. To disable it, set the `experimentalFeatures.multipleAuthProviders` site config option to `"disabled"`. This only applies to Sourcegraph Enterprise.
- When using the `http-header` auth provider, valid auth cookies (from other auth providers that are currently configured or were previously configured) are now respected and will be used for authentication. These auth cookies also take precedence over the `http-header` auth. Previously, the `http-header` auth took precedence.
- Bitbucket Server username configuration is now used to clone repositories if the Bitbucket Server API does not set a username.
- Code discussions: On Sourcegraph.com / when `discussions.abuseProtection` is enabled in the site config, rate limits to thread creation, comment creation, and @mentions are now applied.

### Added

- Search syntax for filtering archived repositories. `archived:no` will exclude archived repositories from search results, `archived:only` will search over archived repositories only. This applies for GitHub and GitLab repositories.
- A Bitbucket Server option to exclude personal repositories in the event that you decide to give an admin-level Bitbucket access token to Sourcegraph and do not want to create a bot account. See https://about.sourcegraph.com/docs/config/repositories/#excluding-personal-repositories for more information.
- Site admins can now see when users of their Sourcegraph instance last used it via a code host integration (e.g. Sourcegraph browser extensions). Visit the site admin Analytics page (e.g. https://sourcegraph.example.com/site-admin/analytics) to view this information.
- A new site config option `extensions.allowRemoteExtensions` lets you explicitly specify the remote extensions (from, e.g., Sourcegraph.com) that are allowed.
- Pings now include a total count of user accounts.

### Fixed

- Files with the gitattribute `export-ignore` are no longer excluded for language analysis and search.
- "Discard changes?" confirmation popup doesn't pop up every single time you try to navigate to a new page after editting something in the site settings page anymore.
- Fixed an issue where Git repository URLs would sometimes be logged, potentially containing e.g. basic auth tokens.
- Fixed date formatting on the site admin Analytics page.
- File names of binary and large files are included in search results.

### Removed

- The deprecated environment variables `SRC_SESSION_STORE_REDIS` and `REDIS_MASTER_ENDPOINT` are no longer used to configure alternative redis endpoints. For more information view the [External Database](https://about.sourcegraph.com/docs/config/external-database) documentation.

## 2.11.1

### Added

- A new site config option `git.cloneURLToRepositoryName` specifies manual mapping from Git clone URLs to Sourcegraph repository names. This is useful, for example, for Git submodules that have local clone URLs.

### Fixed

- Slack notifications for saved searches have been fixed.

## 2.11.0

### Changed

### Added

- Support for ACME "tls-alpn-01" challenges to obtain LetsEncrypt certificates. Previously Sourcegraph only supported ACME "http-01" challenges which required port 80 to be accessible.
- gitserver periodically removes stale lock files that git can leave behind.
- Commits with empty trees no longer return 404.
- Clients (browser/editor extensions) can now query configuration details from the `ClientConfiguration` GraphQL API.
- The config field `auth.accessTokens.allow` allows or restricts use of access tokens. It can be set to one of three values: "all-users-create" (the default), "none" (all access tokens are disabled), and "site-admin-create" (access tokens are enabled, but only site admins can create new access tokens). The field `auth.disableAccessTokens` is now deprecated in favor of this new field.
- A webhook endpoint now exists to trigger repository updates. For example, `curl -XPOST -H 'Authorization: token $ACCESS_TOKEN' $SOURCEGRAPH_ORIGIN/.api/repos/$REPO_URI/-/refresh`.
- Git submodules entries in the file tree now link to the submodule repository.

### Fixed

- An issue / edge case where the Code Intelligence management admin page would incorrectly show language servers as `Running` when they had been removed from Docker.
- Log level is respected in lsp-proxy logs.
- Fixed an error where text searches could be routed to a faulty search worker.
- Gitolite integration should correctly detect names which Gitolite would consider to be patterns, and not treat them as repositories.
- repo-updater backs off fetches on a repo that's failing to fetch.
- Attempts to add a repo with an empty string for the name are checked for and ignored.
- Fixed an issue where non-site-admin authenticated users could modify global settings (not site configuration), other organizations' settings, and other users' settings.
- Search results are rendered more eagerly, resulting in fewer blank file previews
- An issue where automatic code intelligence would fail to connect to the underlying `lsp` network, leading to `dial tcp: lookup lang on 0.0.0.0:53: no such host` errors.
- More useful error messages from lsp-proxy when a language server can't get a requested revision of a repository.
- Creation of a new user with the same name as an existing organization (and vice versa) is prevented.

### Removed

## 2.10.5

### Fixed

- Slack notifications for saved searches have been fixed.

## 2.10.4

### Fixed

- Fixed an issue that caused the frontend to return a HTTP 500 and log an error message like:
  ```
  lvl=eror msg="ui HTTP handler error response" method=GET status_code=500 error="Post http://127.0.0.1:3182/repo-lookup: context canceled"
  ```

## 2.10.3

### Fixed

- The SAML AuthnRequest signature when using HTTP redirect binding is now computed using a URL query string with correct ordering of parameters. Previously, the ordering was incorrect and caused errors when the IdP was configured to check the signature in the AuthnRequest.

## 2.10.2

### Fixed

- SAML IdP-initiated login previously failed with the IdP set a RelayState value. This now works.

## 2.10.1

### Changed

- Most `experimentalFeatures` in the site configuration now respond to configuration changes live, without requiring a server restart. As usual, you will be prompted for a restart after saving your configuration changes if one is required.
- Gravatar image avatars are no longer displayed for committers.

## 2.10.0

### Changed

- In the file tree, if a directory that contains only a single directory is expanded, its child directory is now expanded automatically.

### Fixed

- Fixed an issue where `sourcegraph/server` would not start code intelligence containers properly when the `sourcegraph/server` container was shut down non-gracefully.
- Fixed an issue where the file tree would return an error when navigating between repositories.

## 2.9.4

### Changed

- Repo-updater has a new and improved scheduler for periodic repo fetches. If you have problems with it, you can revert to the old behavior by adding `"experimentalFeatures": { "updateScheduler": "disabled" }` to your `config.json`.
- A once-off migration will run changing the layout of cloned repos on disk. This should only affect installations created January 2018 or before. There should be no user visible changes.
- Experimental feature flag "updateScheduler" enables a smarter and less spammy algorithm for automatic repository updates.
- It is no longer possible to disable code intelligence by unsetting the LSP_PROXY environment variable. Instead, code intelligence can be disabled per language on the site admin page (e.g. https://sourcegraph.example.com/site-admin/code-intelligence).
- Bitbucket API requests made by Sourcegraph are now under a self-enforced API rate limit (since Bitbucket Server does not have a concept of rate limiting yet). This will reduce any chance of Sourcegraph slowing down or causing trouble for Bitbucket Server instances connected to it. The limits are: 7,200 total requests/hr, with a bucket size / maximum burst size of 500 requests.
- Global, org, and user settings are now validated against the schema, so invalid settings will be shown in the settings editor with a red squiggly line.
- The `http-header` auth provider now supports being used with other auth providers (still only when `experimentalFeatures.multipleAuthProviders` is `true`).
- Periodic fetches of Gitolite-hosted repositories are now handled internally by repo-updater.

### Added

- The `log.sentry.dsn` field in the site config makes Sourcegraph log application errors to a Sentry instance.
- Two new repository page hotkeys were added: <kbd>r</kbd> to open the repositories menu and <kbd>v</kbd> to open the revision selector.
- Repositories are periodically (~45 days) recloned from the codehost. The codehost can be relied on to give an efficient packing. This is an alternative to running a memory and CPU intensive git gc and git prune.
- The `auth.sessionExpiry` field sets the session expiration age in seconds (defaults to 90 days).

### Fixed

- Fixed a bug in the API console that caused it to display as a blank page in some cases.
- Fixed cases where GitHub rate limit wasn't being respected.
- Fixed a bug where scrolling in references, history, etc. file panels was not possible in Firefox.
- Fixed cases where gitserver directory structure migration could fail/crash.
- Fixed "Generate access token" link on user settings page. Previously, this link would 404.
- Fixed a bug where the search query was not updated in the search bar when searching from the homepage.
- Fixed a possible crash in github-proxy.
- Fixed a bug where file matching for diff search was case sensitive by default.

### Removed

- `SOURCEGRAPH_CONFIG` environment variable has been removed. Site configuration is always read from and written to disk. You can configure the location by providing `SOURCEGRAPH_CONFIG_FILE`. The default path is `/etc/sourcegraph/config.json`.

## 2.9.3

### Changed

- The search results page will merge duplicated lines of context.
- The following deprecated site configuration properties have been removed: `github[].preemptivelyClone`, `gitOriginMap`, `phabricatorURL`, `githubPersonalAccessToken`, `githubEnterpriseURL`, `githubEnterpriseCert`, and `githubEnterpriseAccessToken`.
- The `settings` field in the site config file is deprecated and will not be supported in a future release. Site admins should move those settings (if any) to global settings (in the site admin UI). Global settings are preferred to site config file settings because the former can be applied without needing to restart/redeploy the Sourcegraph server or cluster.

### Fixed

- Fixed a goroutine leak which occurs when search requests are canceled.
- Console output should have fewer spurious line breaks.
- Fixed an issue where it was not possible to override the `StrictHostKeyChecking` SSH option in the SSH configuration.
- Cross-repository code intelligence indexing for non-Go languages is now working again (originally broken in 2.9.2).

## 2.9.1

### Fixed

- Fixed an issue where saving an organization's configuration would hang indefinitely.

## 2.9.0

### Changed

- Hover tooltips were rewritten to fix a couple of issues and are now much more robust, received a new design and show more information.
- The `max:` search flag was renamed to `count:` in 2.8.8, but for backward compatibility `max:` has been added back as a deprecated alias for `count:`.
- Drastically improved the performance / load time of the Code Intelligence site admin page.

### Added

- The site admin code intelligence page now displays an error or reason whenever language servers are unable to be managed from the UI or Sourcegraph API.
- The ability to directly specify the root import path of a repository via `.sourcegraph/config.json` in the repo root, instead of relying on the heuristics of the Go language server to detect it.

### Fixed

- Configuring Bitbucket Server now correctly suppresses the the toast message "Configure repositories and code hosts to add to Sourcegraph."
- A bug where canonical import path comments would not be detected by the Go language server's heuristics under `cmd/` folders.
- Fixed an issue where a repository would only be refreshed on demand by certain user actions (such as a page reload) and would otherwise not be updated when expected.
- If a code host returned a repository-not-found or unauthorized error (to `repo-updater`) for a repository that previously was known to Sourcegraph, then in some cases a misleading "Empty repository" screen was shown. Now the repository is displayed as though it still existed, using cached data; site admins must explicitly delete repositories on Sourcegraph after they have been deleted on the code host.
- Improved handling of GitHub API rate limit exhaustion cases. Cached repository metadata and Git data will be used to provide full functionality during this time, and log messages are more informative. Previously, in some cases, repositories would become inaccessible.
- Fixed an issue where indexed search would sometimes not indicate that there were more results to show for a given file.
- Fixed an issue where the code intelligence admin page would never finish loading language servers.

## 2.9.0-pre0

### Changed

- Search scopes have been consolidated into the "Filters" bar on the search results page.
- Usernames and organization names of up to 255 characters are allowed. Previously the max length was 38.

### Fixed

- The target commit ID of a Git tag object (i.e., not lightweight Git tag refs) is now dereferenced correctly. Previously the tag object's OID was given.
- Fixed an issue where AWS Code Commit would hit the rate limit.
- Fixed an issue where dismissing the search suggestions dropdown did not unfocus previously highlighted suggestions.
- Fixed an issue where search suggestions would appear twice.
- Indexed searches now return partial results if they timeout.
- Git repositories with files whose paths contain `.git` path components are now usable (via indexed and non-indexed search and code intelligence). These corrupt repositories are rare and generally were created by converting some other VCS repository to Git (the Git CLI will forbid creation of such paths).
- Various diff search performance improvements and bug fixes.
- New Phabricator extension versions would used cached stylesheets instead of the upgraded version.
- Fixed an issue where hovers would show an error for Rust and C/C++ files.

### Added

- The `sourcegraph/server` container now emits the most recent log message when redis terminates to make it easier to debug why redis stopped.
- Organization invites (which allow users to invite other users to join organizations) are significantly improved. A new accept-invitation page was added.
- The new help popover allows users to easily file issues in the Sourcegraph public issue tracker and view documentation.
- An issue where Java files would be highlighted incorrectly if they contained JavaDoc blocks with an uneven number of opening/closing `*`s.

### Removed

- The `secretKey` site configuration value is no longer needed. It was only used for generating tokens for inviting a user to an organization. The invitation is now stored in the database associated with the recipient, so a secret token is no longer needed.
- The `experimentalFeatures.searchTimeoutParameter` site configuration value has been removed. It defaulted to `enabled` in 2.8 and it is no longer possible to disable.

### Added

- Syntax highlighting for:
  - TOML files (including Go `Gopkg.lock` and Rust `Cargo.lock` files).
  - Rust files.
  - GraphQL files.
  - Protobuf files.
  - `.editorconfig` files.

## 2.8.9

### Changed

- The "invite user" site admin page was moved to a sub-page of the users page (`/site-admin/users/new`).
- It is now possible for a site admin to create a new user without providing an email address.

### Fixed

- Checks for whether a repo is cloned will no longer exhaust open file pools over time.

### Added

- The Phabricator extension shows code intelligence status and supports enabling / disabling code intelligence for files.

## 2.8.8

### Changed

- Queries for repositories (in the explore, site admin repositories, and repository header dropdown) are matched on case-insensitive substrings, not using fuzzy matching logic.
- HTTP Authorization headers with an unrecognized scheme are ignored; they no longer cause the HTTP request to be rejected with HTTP 401 Unauthorized and an "Invalid Authorization header." error.
- Renamed the `max` search flag to `count`. Searches that specify `count:` will fetch at least that number of results, or the full result set.
- Bumped `lsp-proxy`'s `initialize` timeout to 3 minutes for every language.
- Search results are now sorted by repository and file name.
- More easily accessible "Show more" button at the top of the search results page.
- Results from user satisfaction surveys are now always hosted locally and visible to admins. The `"experimentalFeatures": { "hostSurveysLocally" }` config option has been deprecated.
- If the OpenID Connect authentication provider reports that a user's email address is not verified, the authentication attempt will fail.

### Fixed

- Fixed an issue where the search results page would not update its title.
- The session cookie name is now `sgs` (not `sg-session`) so that Sourcegraph 2.7 and Sourcegraph 2.8 can be run side-by-side temporarily during a rolling update without clearing each other's session cookies.
- Fixed the default hostnames of the C# and R language servers
- Fixed an issue where deleting an organization prevented the creation of organizations with the name of the deleted organization.
- Non-UTF8 encoded files (e.g. ISO-8859-1/Latin1, UTF16, etc) are now displayed as text properly rather than being detected as binary files.
- Improved error message when lsp-proxy's initalize timeout occurs
- Fixed compatibility issues and added [instructions for using Microsoft ADFS 2.1 and 3.0 for SAML authentication](https://about.sourcegraph.com/docs/config/authentication/saml-microsoft-adfs).
- Fixed an issue where external accounts associated with deleted user accounts would still be returned by the GraphQL API. This caused the site admin external accounts page to fail to render in some cases.
- Significantly reduced the number of code host requests for non github.com or gitlab.com repositories.

### Added

- The repository revisions popover now shows the target commit's last-committed/authored date for branches and tags.
- Setting the env var `INSECURE_SAML_LOG_TRACES=1` on the server (or the `sourcegraph-frontend` pod in Kubernetes) causes all SAML requests and responses to be logged, which helps with debugging SAML.
- Site admins can now view user satisfaction surveys grouped by user, in addition to chronological order, and aggregate summary values (including the average score and the net promoter score over the last 30 days) are now displayed.
- The site admin overview page displays the site ID, the primary admin email, and premium feature usage information.
- Added Haskell as an experimental language server on the code intelligence admin page.

## 2.8.0

### Changed

- `gitMaxConcurrentClones` now also limits the concurrency of updates to repos in addition to the initial clone.
- In the GraphQL API, `site.users` has been renamed to `users`, `site.orgs` has been renamed to `organizations`, and `site.repositories` has been renamed to `repositories`.
- An authentication provider must be set in site configuration (see [authentication provider documentation](https://about.sourcegraph.com/docs/config/authentication). Previously the server defaulted to builtin auth if none was set.
- If a process dies inside the Sourcegraph container the whole container will shut down. We suggest operators configure a [Docker Restart Policy](https://docs.docker.com/config/containers/start-containers-automatically/#restart-policy-details) or a [Kubernetes Restart Policy](https://kubernetes.io/docs/concepts/workloads/pods/pod-lifecycle/#restart-policy). Previously the container would operate in a degraded mode if a process died.
- Changes to the `auth.public` site config are applied immediately in `sourcegraph/server` (no restart needed).
- The new search timeout behavior is now enabled by default. Set `"experimentalFeatures": {"searchTimeoutParameter": "disabled"}` in site config to disable it.
- Search includes files up to 1MB (previous limit was 512KB for unindexed search and 128KB for indexed search).
- Usernames and email addresses reported by OpenID Connect and SAML auth providers are now trusted, and users will sign into existing Sourcegraph accounts that match on the auth provider's reported username or email.
- The repository sidebar file tree is much, much faster on massive repositories (200,000+ files)
- The SAML authentication provider was significantly improved. Users who were signed in using SAML previously will need to reauthenticate via SAML next time they visit Sourcegraph.
- The SAML `serviceProviderCertificate` and `serviceProviderPrivateKey` site config properties are now optional.

### Fixed

- Fixed an issue where Index Search status page failed to render.
- User data on the site admin Analytics page is now paginated, filterable by a user's recent activity, and searchable.
- The link to the root of a repository in the repository header now preserves the revision you're currently viewing.
- When using the `http-header` auth provider, signin/signup/signout links are now hidden.
- Repository paths beginning with `go/` are no longer reservered by Sourcegraph.
- Interpret `X-Forwarded-Proto` HTTP header when `httpToHttpsRedirect` is set to `load-balanced`.
- Deleting a user account no longer prevents the creation of a new user account with the same username and/or association with authentication provider account (SAML/OpenID/etc.)
- It is now possible for a user to verify an email address that was previously associated with now-deleted user account.
- Diff searches over empty repositories no longer fail (this was not an issue for Sourcegraph cluster deployments).
- Stray `tmp_pack_*` files from interrupted fetches should now go away.
- When multiple `repo:` tokens match the same repo, process @revspec requirements from all of them, not just the first one in the search.

### Removed

- The `ssoUserHeader` site config property (deprecated since January 2018) has been removed. The functionality was moved to the `http-header` authentication provider.
- The experiment flag `showMissingReposEnabled`, which defaulted to enabled, has been removed so it is no longer possible to disable this feature.
- Event-level telemetry has been completely removed from self-hosted Sourcegraph instances. As a result, the `disableTelemetry` site configuration option has been deprecated. The new site-admin Pings page clarifies the only high-level telemetry being sent to Sourcegraph.com.
- The deprecated `adminUsernames` site config property (deprecated since January 2018) has been removed because it is no longer necessary. Site admins can designate other users as site admins in the site admin area, and the first user to sign into a new instance always becomes a site admin (even when using an external authentication provider).

### Added

- The new repository contributors page (linked from the repository homepage) displays the top Git commit authors in a repository, with filtering options.
- Custom language servers in the site config may now specify a `metadata` property containing things like homepage/docs/issues URLs for the language server project, as well as whether or not the language server should be considered experimental (not ready for prime-time). This `metadata` will be displayed in the UI to better communicate the status of a language server project.
- Access tokens now have scopes (which define the set of operations they permit). All access tokens still provide full control of all resources associated with the user account (the `user:all` scope, which is now explicitly displayed).
- The new access token scope `site-admin:sudo` allows the holder to perform any action as any other user. Only site admins may create this token.
- Links to Sourcegraph's changelog have been added to the site admin Updates page and update alert.
- If the site configuration is invalid or uses deprecated properties, a global alert will be shown to all site admins.
- There is now a code intelligence status indicator when viewing files. It contains information about the capabailities of the language server that is providing code intelligence for the file.
- Java code intelligence can now be enabled for repositories that aren't automatically supported using a
  `javaconfig.json` file. For Gradle plugins, this file can be generated using
  the [Javaconfig Gradle plugin](https://about.sourcegraph.com/docs/code-intelligence/java#build-configuration).
- The new `auth.providers` site config is an array of authentication provider objects. Currently only 1 auth provider is supported. The singular `auth.provider` is deprecated.
- Users authenticated with OpenID Connect are now able to sign out of Sourcegraph (if the provider supports token revocation or the end-session endpoint).
- Users can now specify the number of days, weeks, and months of site activity to query through the GraphQL API.
- Added 14 new experimental language servers on the code intelligence admin page.
- Added `httpStrictTransportSecurity` site configuration option to customize the Strict-Transport-Security HTTP header. It defaults to `max-age=31536000` (one year).
- Added `nameIDFormat` in the `saml` auth provider to set the SAML NameID format. The default changed from transient to persistent.
- Experimental env var expansion in site config JSON: set `SOURCEGRAPH_EXPAND_CONFIG_VARS=1` to replace `${var}` or `$var` (based on environment variables) in any string value in site config JSON (except for JSON object property names).
- The new (optional) SAML `serviceProviderIssuer` site config property (in an `auth.providers` array entry with `{"type":"saml", ...}`) allows customizing the SAML Service Provider issuer name.
- The site admin area now has an "Auth" section that shows the enabled authentication provider(s) and users' external accounts.

## 2.7.6

### Fixed

- If a user's account is deleted, session cookies for that user are no longer considered valid.

## 2.7.5

### Changed

- When deploying Sourcegraph to Kubernetes, RBAC is now used by default. Most Kubernetes clusters require it. See the Kubernetes installation instructions for more information (including disabling if needed).
- Increased git ssh connection timeout to 30s from 7s.
- Phabricator integration no longer requires staging areas though [it is still suggested](https://about.sourcegraph.com/docs/features/phabricator-extension#staging-areas).

### Fixed

- Fixed an issue where language servers that were not enabled would display the "Restart" button in the Code Intelligence management panel.
- Fixed an issue where the "Update" button in the Code Intelligence management panel would be displayed inconsistently.
- Fixed an issue where toggling a dynamic search scope would not also remove `@rev` (if specified)
- Fixed an issue where where modes that can only be determined by the full filename (not just the file extension) of a path weren't supported (Dockerfiles are the first example of this).
- Fixed an issue where the GraphiQL console failed when variables are specified.
- Indexed search no longer maintains its own git clones. For Kubernetes cluster deployments, this significantly reduces disk size requirements for the indexed-search pod.
- Fixed an issue where language server Docker containers would not be automatically restarted if they crashed (`sourcegraph/server` only).
- Fixed an issue where if the first user on a site authenticated via SSO, the site would remain stuck in uninitialized mode.

### Added

- More detailed progress information is displayed on pages that are waiting for repositories to clone.
- Admins can now see charts with daily, weekly, and monthly unique user counts by visiting the site-admin Analytics page.
- Admins can now host and see results from Sourcegraph user satisfaction surveys locally by setting the `"experimentalFeatures": { "hostSurveysLocally": "enabled"}` site config option. This feature will be enabled for all instances once stable.
- Access tokens are now supported for all authentication providers (including OpenID Connect and SAML, which were previously not supported).
- The new `motd` setting (in global, organization, and user settings) displays specified messages at the top of all pages.
- Site admins may now view all access tokens site-wide (for all users) and revoke tokens from the new access tokens page in the site admin area.

## 2.7.0

### Changed

- Missing repositories no longer appear as search results. Instead, a count of repositories that were not found is displayed above the search results. Hovering over the count will reveal the names of the missing repositories.
- "Show more" on the search results page will now reveal results that have already been fetched (if such results exist) without needing to do a new query.
- The bottom panel (on a file) now shows more tabs, including docstrings, multiple definitions, references (as before), external references grouped by repository, implementations (if supported by the language server), and file history.
- The repository sidebar file tree is much faster on massive repositories (200,000+ files)

### Fixed

- Searches no longer block if the index is unavailable (e.g. after the index pod restarts). Instead, it respects the normal search timeout and reports the situation to the user if the index is not yet available.
- Repository results are no longer returned for filters that are not supported (e.g. if `file:` is part of the search query)
- Fixed an issue where file tree elements may be scrolled out of view on page load.
- Fixed an issue that caused "Could not ensure repository updated" log messages when trying to update a large number of repositories from gitolite.
- When using an HTTP authentication proxy (`"auth.provider": "http-header"`), usernames are now properly normalized (special characters including `.` replaced with `-`). This fixes an issue preventing users from signing in if their username contained these special characters.
- Fixed an issue where the site-admin Updates page would incorrectly report that update checking was turned off when `telemetryDisabled` was set, even as it continued to report new updates.
- `repo:` filters that match multiple repositories and contain a revision specifier now correctly return partial results even if some of the matching repositories don't have a matching revision.
- Removed hardcoded list of supported languages for code intelligence. Any language can work now and support is determined from the server response.
- Fixed an issue where modifying `config.json` on disk would not correctly mark the server as needing a restart.
- Fixed an issue where certain diff searches (with very sparse matches in a repository's history) would incorrectly report no results found.
- Fixed an issue where the `langservers` field in the site-configuration didn't require both the `language` and `address` field to be specified for each entry

### Added

- Users (and site admins) may now create and manage access tokens to authenticate API clients. The site config `auth.disableAccessTokens` disables this new feature. Access tokens are currently only supported when using the `builtin` and `http-header` authentication providers (not OpenID Connect or SAML).
- User and site admin management capabilities for user email addresses are improved.
- The user and organization management UI has been greatly improved. Site admins may now administer all organizations (even those they aren't a member of) and may edit profile info and configuration for all users.
- If SSO is enabled (via OpenID Connect or SAML) and the SSO system provides user avatar images and/or display names, those are now used by Sourcegraph.
- Enable new search timeout behavior by setting `"experimentalFeatures": { "searchTimeoutParameter": "enabled"}` in your site config.
  - Adds a new `timeout:` parameter to customize the timeout for searches. It defaults to 10s and may not be set higher than 1m.
  - The value of the `timeout:` parameter is a string that can be parsed by [time.Duration](https://golang.org/pkg/time/#ParseDuration) (e.g. "100ms", "2s").
  - When `timeout:` is not provided, search optimizes for retuning results as soon as possible and will include slower kinds of results (e.g. symbols) only if they are found quickly.
  - When `timeout:` is provided, all result kinds are given the full timeout to complete.
- A new user settings tokens page was added that allows users to obtain a token that they can use to authenticate to the Sourcegraph API.
- Code intelligence indexes are now built for all repositories in the background, regardless of whether or not they are visited directly by a user.
- Language servers are now automatically enabled when visiting a repository. For example, visiting a Go repository will now automatically download and run the relevant Docker container for Go code intelligence.
  - This change only affects when Sourcegraph is deployed using the `sourcegraph/server` Docker image (not using Kubernetes).
  - You will need to use the new `docker run` command at https://about.sourcegraph.com/docs/server/ in order for this feature to be enabled. Otherwise, you will receive errors in the log about `/var/run/docker.sock` and things will work just as they did before. See https://about.sourcegraph.com/docs/code-intelligence/install for more information.
- The site admin Analytics page will now display the number of "Code Intelligence" actions each user has made, including hovers, jump to definitions, and find references, on the Sourcegraph webapp or in a code host integration or extension.
- An experimental cross repository jump to definition which consults the OSS index on Sourcegraph.com. This is disabled by default; use `"experimentalFeatures": { "jumpToDefOSSIndex": "enabled" }` in your site configuration to enable it.
- Users can now view Git branches, tags, and commits, and compare Git branches and revisions on Sourcegraph. (The code host icon in the header takes you to the commit on the code host.)
- A new admin panel allows you to view and manage language servers. For Docker deployments, it allows you to enable/disable/update/restart language servers at the click of a button. For cluster deployments, it shows the current status of language servers.
- Users can now tweet their feedback about Sourcegraph when clicking on the feedback smiley located in the navbar and filling out a Twitter feedback form.
- A new button in the repository header toggles on/off the Git history panel for the current file.

## 2.6.8

### Bug fixes

- Searches of `type:repo` now work correctly with "Show more" and the `max` parameter.
- Fixes an issue where the server would crash if the DB was not available upon startup.

## 2.6.7

### Added

- The duration that the frontend waits for the PostgreSQL database to become available is now configurable with the `DB_STARTUP_TIMEOUT` env var (the value is any valid Go duration string).
- Dynamic search filters now suggest exclusions of Go test files, vendored files and node_modules files.

## 2.6.6

### Added

- Authentication to Bitbucket Server using username-password credentials is now supported (in the `bitbucketServer` site config `username`/`password` options), for servers running Bitbucket Server version 2.4 and older (which don't support personal access tokens).

## 2.6.5

### Added

- The externally accessible URL path `/healthz` performs a basic application health check, returning HTTP 200 on success and HTTP 500 on failure.

### Behavior changes

- Read-only forks on GitHub are no longer synced by default. If you want to add a readonly fork, navigate directly to the repository page on Sourcegraph to add it (e.g. https://sourcegraph.mycompany.internal/github.com/owner/repo). This prevents your repositories list from being cluttered with a large number of private forks of a private repository that you have access to. One notable example is https://github.com/EpicGames/UnrealEngine.
- SAML cookies now expire after 90 days. The previous behavior was every 1 hour, which was unintentionally low.

## 2.6.4

### Added

- Improve search timeout error messages
- Performance improvements for searching regular expressions that do not start with a literal.

## 2.6.3

### Bug fixes

- Symbol results are now only returned for searches that contain `type:symbol`

## 2.6.2

### Added

- More detailed logging to help diagnose errors with third-party authentication providers.
- Anchors (such as `#my-section`) in rendered Markdown files are now supported.
- Instrumentation section for admins. For each service we expose pprof, prometheus metrics and traces.

### Bug fixes

- Applies a 1s timeout to symbol search if invoked without specifying `type:` to not block plain text results. No change of behaviour if `type:symbol` is given explicitly.
- Only show line wrap toggle for code-view-rendered files.

## 2.6.1

### Bug fixes

- Fixes a bug where typing in the search query field would modify the expanded state of file search results.
- Fixes a bug where new logins via OpenID Connect would fail with the error `SSO error: ID Token verification failed`.

## 2.6.0

### Added

- Support for [Bitbucket Server](https://www.atlassian.com/software/bitbucket/server) as a codehost. Configure via the `bitbucketServer` site config field.
- Prometheus gauges for git clone queue depth (`src_gitserver_clone_queue`) and git ls-remote queue depth (`src_gitserver_lsremote_queue`).
- Slack notifications for saved searches may now be added for individual users (not just organizations).
- The new search filter `lang:` filters results by programming language (example: `foo lang:go` or `foo -lang:clojure`).
- Dynamic filters: filters generated from your search results to help refine your results.
- Search queries that consist only of `file:` now show files whose path matches the filters (instead of no results).
- Sourcegraph now automatically detects basic `$GOPATH` configurations found in `.envrc` files in the root of repositories.
- You can now configure the effective `$GOPATH`s of a repository by adding a `.sourcegraph/config.json` file to your repository with the contents `{"go": {"GOPATH": ["mygopath"]}}`.
- A new `"blacklistGoGet": ["mydomain.org,myseconddomain.com"]` offers users a quick escape hatch in the event that Sourcegraph is making unwanted `go get` or `git clone` requests to their website due to incorrectly-configured monorepos. Most users will never use this option.
- Search suggestions and results now include symbol results. The new filter `type:symbol` causes only symbol results to be shown.
  Additionally, symbols for a repository can be browsed in the new symbols sidebar.
- You can now expand and collapse all items on a search results page or selectively expand and collapse individual items.

### Configuration changes

- Reduced the `gitMaxConcurrentClones` site config option's default value from 100 to 5, to help prevent too many concurrent clones from causing issues on code hosts.
- Changes to some site configuration options are now automatically detected and no longer require a server restart. After hitting Save in the UI, you will be informed if a server restart is required, per usual.
- Saved search notifications are now only sent to the owner of a saved search (all of an organization's members for an organization-level saved search, or a single user for a user-level saved search). The `notifyUsers` and `notifyOrganizations` properties underneath `search.savedQueries` have been removed.
- Slack webhook URLs are now defined in user/organization JSON settings, not on the organization profile page. Previously defined organization Slack webhook URLs are automatically migrated to the organization's JSON settings.
- The "unlimited" value for `maxReposToSearch` is now `-1` instead of `0`, and `0` now means to use the default.
- `auth.provider` must be set (`builtin`, `openidconnect`, `saml`, `http-header`, etc.) to configure an authentication provider. Previously you could just set the detailed configuration property (`"auth.openIDConnect": {...}`, etc.) and it would implicitly enable that authentication provider.
- The `autoRepoAdd` site configuration property was removed. Site admins can add repositories via site configuration.

### Bug fixes

- Only cross reference index enabled repositories.
- Fixed an issue where search would return results with empty file contents for matches in submodules with indexing enabled. Searching over submodules is not supported yet, so these (empty) results have been removed.
- Fixed an issue where match highlighting would be incorrect on lines that contained multibyte characters.
- Fixed an issue where search suggestions would always link to master (and 404) even if the file only existed on a branch. Now suggestions always link to the revision that is being searched over.
- Fixed an issue where all file and repository links on the search results page (for all search results types) would always link to master branch, even if the results only existed in another branch. Now search results links always link to the revision that is being searched over.
- The first user to sign up for a (not-yet-initialized) server is made the site admin, even if they signed up using SSO. Previously if the first user signed up using SSO, they would not be a site admin and no site admin could be created.
- Fixed an issue where our code intelligence archive cache (in `lsp-proxy`) would not evict items from the disk. This would lead to disks running out of free space.

## 2.5.16, 2.5.17

- Version bump to keep deployment variants in sync.

## 2.5.15

### Bug fixes

- Fixed issue where a Sourcegraph cluster would incorrectly show "An update is available".
- Fixed Phabricator links to repositories
- Searches over a single repository are now less likely to immediately time out the first time they are searched.
- Fixed a bug where `auth.provider == "http-header"` would incorrectly require builtin authentication / block site access when `auth.public == "false"`.

### Phabricator Integration Changes

We now display a "View on Phabricator" link rather than a "View on other code host" link if you are using Phabricator and hosting on Github or another code host with a UI. Commit links also will point to Phabricator.

### Improvements to SAML authentication

You may now optionally provide the SAML Identity Provider metadata XML file contents directly, with the `auth.saml` `identityProviderMetadata` site configuration property. (Previously, you needed to specify the URL where that XML file was available; that is still possible and is more common.) The new option is useful for organizations whose SAML metadata is not web-accessible or while testing SAML metadata configuration changes.

## 2.5.13

### Improvements to builtin authentication

When using `auth.provider == "builtin"`, two new important changes mean that a Sourcegraph server will be locked down and only accessible to users who are invited by an admin user (previously, we advised users to place their own auth proxy in front of Sourcegraph servers).

1.  When `auth.provider == "builtin"` Sourcegraph will now by default require an admin to invite users instead of allowing anyone who can visit the site to sign up. Set `auth.allowSignup == true` to retain the old behavior of allowing anyone who can access the site to signup.
2.  When `auth.provider == "builtin"`, Sourcegraph will now respects a new `auth.public` site configuration option (default value: `false`). When `auth.public == false`, Sourcegraph will not allow anyone to access the site unless they have an account and are signed in.

## 2.4.3

### Added

- Code Intelligence support
- Custom links to code hosts with the `links:` config options in `repos.list`

### Changed

- Search by file path enabled by default

## 2.4.2

### Added

- Repository settings mirror/cloning diagnostics page

### Changed

- Repositories added from GitHub are no longer enabled by default. The site admin UI for enabling/disabling repositories is improved.

## 2.4.0

### Added

- Search files by name by including `type:path` in a search query
- Global alerts for configuration-needed and cloning-in-progress
- Better list interfaces for repositories, users, organizations, and threads
- Users can change their own password in settings
- Repository groups can now be specified in settings by site admins, organizations, and users. Then `repogroup:foo` in a search query will search over only those repositories specified for the `foo` repository group.

### Changed

- Log messages are much quieter by default

## 2.3.11

### Added

- Added site admin updates page and update checking
- Added site admin telemetry page

### Changed

- Enhanced site admin panel
- Changed repo- and SSO-related site config property names to be consistent, updated documentation

## 2.3.10

### Added

- Online site configuration editing and reloading

### Changed

- Site admins are now configured in the site admin area instead of in the `adminUsernames` config key or `ADMIN_USERNAMES` env var. Users specified in those deprecated configs will be designated as site admins in the database upon server startup until those configs are removed in a future release.

## 2.3.9

### Fixed

- An issue that prevented creation and deletion of saved queries

## 2.3.8

### Added

- Built-in authentication: you can now sign up without an SSO provider.
- Faster default branch code search via indexing.

### Fixed

- Many performance improvements to search.
- Much log spam has been eliminated.

### Changed

- We optionally read `SOURCEGRAPH_CONFIG` from `$DATA_DIR/config.json`.
- SSH key required to clone repositories from GitHub Enterprise when using a self-signed certificate.

## 0.3 - 13 December 2017

The last version without a CHANGELOG.<|MERGE_RESOLUTION|>--- conflicted
+++ resolved
@@ -31,13 +31,10 @@
 ### Fixed
 
 - The user account sidebar "Password" link (to the change-password form) is now shown correctly.
-<<<<<<< HEAD
-- Editor extensions now properly search the selection as a literal string, instead of incorrectly using regexp.
-=======
 - Fixed an issue where GitHub rate limits were underutilized if the remaining
   rate limit dropped below 150.
 - Fixed an issue where GraphQL field `elapsedMilliseconds` returned invalid value on empty searches
->>>>>>> 1238d564
+- Editor extensions now properly search the selection as a literal string, instead of incorrectly using regexp.
 
 ### Removed
 
