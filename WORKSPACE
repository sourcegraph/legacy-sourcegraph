load("@bazel_tools//tools/build_defs/repo:http.bzl", "http_archive")

http_archive(
    name = "bazel_skylib",
    sha256 = "66ffd9315665bfaafc96b52278f57c7e2dd09f5ede279ea6d39b2be471e7e3aa",
    urls = [
        "https://mirror.bazel.build/github.com/bazelbuild/bazel-skylib/releases/download/1.4.2/bazel-skylib-1.4.2.tar.gz",
        "https://github.com/bazelbuild/bazel-skylib/releases/download/1.4.2/bazel-skylib-1.4.2.tar.gz",
    ],
)

load("@bazel_skylib//:workspace.bzl", "bazel_skylib_workspace")

bazel_skylib_workspace()

http_archive(
    name = "aspect_bazel_lib",
    sha256 = "4d6010ca5e3bb4d7045b071205afa8db06ec11eb24de3f023d74d77cca765f66",
    strip_prefix = "bazel-lib-1.39.0",
    url = "https://github.com/aspect-build/bazel-lib/releases/download/v1.39.0/bazel-lib-v1.39.0.tar.gz",
)

# rules_js defines an older rules_nodejs, so we override it here
http_archive(
    name = "rules_nodejs",
    sha256 = "162f4adfd719ba42b8a6f16030a20f434dc110c65dc608660ef7b3411c9873f9",
    strip_prefix = "rules_nodejs-6.0.2",
    url = "https://github.com/bazelbuild/rules_nodejs/releases/download/v6.0.2/rules_nodejs-v6.0.2.tar.gz",
)

http_archive(
    name = "aspect_rules_js",
    sha256 = "76a04ef2120ee00231d85d1ff012ede23963733339ad8db81f590791a031f643",
    strip_prefix = "rules_js-1.34.1",
    url = "https://github.com/aspect-build/rules_js/releases/download/v1.34.1/rules_js-v1.34.1.tar.gz",
)

http_archive(
    name = "aspect_rules_ts",
    sha256 = "bd3e7b17e677d2b8ba1bac3862f0f238ab16edb3e43fb0f0b9308649ea58a2ad",
    strip_prefix = "rules_ts-2.1.0",
    url = "https://github.com/aspect-build/rules_ts/releases/download/v2.1.0/rules_ts-v2.1.0.tar.gz",
)

http_archive(
    name = "aspect_rules_swc",
    sha256 = "8eb9e42ed166f20cacedfdb22d8d5b31156352eac190fc3347db55603745a2d8",
    strip_prefix = "rules_swc-1.1.0",
    url = "https://github.com/aspect-build/rules_swc/releases/download/v1.1.0/rules_swc-v1.1.0.tar.gz",
)

http_archive(
    name = "io_bazel_rules_go",
    patch_args = ["-p1"],
    patches = [
        "//third_party/rules_go:package_main.patch",
    ],
    sha256 = "c8035e8ae248b56040a65ad3f0b7434712e2037e5dfdcebfe97576e620422709",
    urls = [
        "https://mirror.bazel.build/github.com/bazelbuild/rules_go/releases/download/v0.44.0/rules_go-v0.44.0.zip",
        "https://github.com/bazelbuild/rules_go/releases/download/v0.44.0/rules_go-v0.44.0.zip",
    ],
)

http_archive(
    name = "rules_proto",
    sha256 = "dc3fb206a2cb3441b485eb1e423165b231235a1ea9b031b4433cf7bc1fa460dd",
    strip_prefix = "rules_proto-5.3.0-21.7",
    urls = [
        "https://github.com/bazelbuild/rules_proto/archive/refs/tags/5.3.0-21.7.tar.gz",
    ],
)

http_archive(
    name = "rules_proto_grpc",
    sha256 = "9ba7299c5eb6ec45b6b9a0ceb9916d0ab96789ac8218269322f0124c0c0d24e2",
    strip_prefix = "rules_proto_grpc-4.5.0",
    urls = ["https://github.com/rules-proto-grpc/rules_proto_grpc/releases/download/4.5.0/rules_proto_grpc-4.5.0.tar.gz"],
)

http_archive(
    name = "rules_buf",
    sha256 = "bc2488ee497c3fbf2efee19ce21dceed89310a08b5a9366cc133dd0eb2118498",
    strip_prefix = "rules_buf-0.2.0",
    urls = [
        "https://github.com/bufbuild/rules_buf/archive/refs/tags/v0.2.0.zip",
    ],
)

http_archive(
    name = "bazel_gazelle",
    sha256 = "b7387f72efb59f876e4daae42f1d3912d0d45563eac7cb23d1de0b094ab588cf",
    urls = [
        "https://mirror.bazel.build/github.com/bazelbuild/bazel-gazelle/releases/download/v0.34.0/bazel-gazelle-v0.34.0.tar.gz",
        "https://github.com/bazelbuild/bazel-gazelle/releases/download/v0.34.0/bazel-gazelle-v0.34.0.tar.gz",
    ],
)

http_archive(
    name = "rules_rust",
    sha256 = "75177226380b771be36d7efc538da842c433f14cd6c36d7660976efb53defe86",
    urls = ["https://github.com/bazelbuild/rules_rust/releases/download/0.34.1/rules_rust-v0.34.1.tar.gz"],
)

# Container rules
http_archive(
    name = "rules_oci",
    sha256 = "d41d0ba7855f029ad0e5ee35025f882cbe45b0d5d570842c52704f7a47ba8668",
    strip_prefix = "rules_oci-1.4.3",
    url = "https://github.com/bazel-contrib/rules_oci/releases/download/v1.4.3/rules_oci-v1.4.3.tar.gz",
)

http_archive(
    name = "rules_pkg",
    sha256 = "8c20f74bca25d2d442b327ae26768c02cf3c99e93fad0381f32be9aab1967675",
    urls = [
        "https://mirror.bazel.build/github.com/bazelbuild/rules_pkg/releases/download/0.8.1/rules_pkg-0.8.1.tar.gz",
        "https://github.com/bazelbuild/rules_pkg/releases/download/0.8.1/rules_pkg-0.8.1.tar.gz",
    ],
)

http_archive(
    name = "container_structure_test",
    sha256 = "42edb647b51710cb917b5850380cc18a6c925ad195986f16e3b716887267a2d7",
    strip_prefix = "container-structure-test-104a53ede5f78fff72172639781ac52df9f5b18f",
    urls = ["https://github.com/GoogleContainerTools/container-structure-test/archive/104a53ede5f78fff72172639781ac52df9f5b18f.zip"],
)

http_archive(
    name = "buildifier_prebuilt",
    sha256 = "e46c16180bc49487bfd0f1ffa7345364718c57334fa0b5b67cb5f27eba10f309",
    strip_prefix = "buildifier-prebuilt-6.1.0",
    urls = ["https://github.com/keith/buildifier-prebuilt/archive/6.1.0.tar.gz"],
)

# hermetic_cc_toolchain setup ================================
<<<<<<< HEAD
HERMETIC_CC_TOOLCHAIN_VERSION = "v2.1.2"
=======
HERMETIC_CC_TOOLCHAIN_VERSION = "v2.1.3"  # Check if third_party/hermetic_cc/zig_0.12.0_pr140.patch can be deleted when updating.
>>>>>>> 0c253a80

# Please note that we only use hermetic-cc for local development purpose and Nix, at it eases the path to cross-compile
# so we can produce container images locally on Mac laptops.
#
# @jhchabran See https://github.com/sourcegraph/sourcegraph/pull/55969, there is an ongoing issue with UBSAN
# and treesitter, that breaks the compilation of syntax-highlighter. Since we only use
# hermetic_cc for local development purposes, while it's a bit heavy handed for a --copt, it's acceptable
# at this point. Passing --copt=-fno-sanitize=undefined sadly doesn't fix the problem, which is why
# we have to patch to inject the flag.
http_archive(
    name = "hermetic_cc_toolchain",
    patch_args = ["-p1"],
    patches = [
        "//third_party/hermetic_cc:disable_ubsan.patch",
        "//third_party/hermetic_cc:zig_0.12.0_pr140.patch",
    ],
<<<<<<< HEAD
    sha256 = "28fc71b9b3191c312ee83faa1dc65b38eb70c3a57740368f7e7c7a49bedf3106",
=======
    sha256 = "a5caccbf6d86d4f60afd45b541a05ca4cc3f5f523aec7d3f7711e584600fb075",
>>>>>>> 0c253a80
    urls = [
        "https://mirror.bazel.build/github.com/uber/hermetic_cc_toolchain/releases/download/{0}/hermetic_cc_toolchain-{0}.tar.gz".format(HERMETIC_CC_TOOLCHAIN_VERSION),
        "https://github.com/uber/hermetic_cc_toolchain/releases/download/{0}/hermetic_cc_toolchain-{0}.tar.gz".format(HERMETIC_CC_TOOLCHAIN_VERSION),
    ],
)

# rules_js setup ================================
load("@aspect_rules_js//js:repositories.bzl", "rules_js_dependencies")

rules_js_dependencies()

# node toolchain setup ==========================
load("@rules_nodejs//nodejs:repositories.bzl", "nodejs_register_toolchains")

nodejs_register_toolchains(
    name = "nodejs",
    node_version = "20.8.0",
)

# rules_js npm setup ============================
load("@aspect_rules_js//npm:npm_import.bzl", "npm_translate_lock")

npm_translate_lock(
    name = "npm",
    npm_package_target_name = "{dirname}_pkg",
    npmrc = "//:.npmrc",
    pnpm_lock = "//:pnpm-lock.yaml",
    # Required for ESLint test targets.
    # See https://github.com/aspect-build/rules_js/issues/239
    # See `public-hoist-pattern[]=*eslint*` in the `.npmrc` of this monorepo.
    public_hoist_packages = {
        "@typescript-eslint/eslint-plugin": [""],
        "@typescript-eslint/parser@5.56.0_qxbo2xm47qt6fxnlmgbosp4hva": [""],
        "eslint-config-prettier": [""],
        "eslint-plugin-ban": [""],
        "eslint-plugin-etc": [""],
        "eslint-plugin-import": [""],
        "eslint-plugin-jest-dom": [""],
        "eslint-plugin-jsdoc": [""],
        "eslint-plugin-jsx-a11y": [""],
        "eslint-plugin-react@7.32.1_eslint_8.34.0": [""],
        "eslint-plugin-react-hooks": [""],
        "eslint-plugin-rxjs": [""],
        "eslint-plugin-unicorn": [""],
        "eslint-plugin-unused-imports": [""],
        "eslint-import-resolver-node": [""],
    },
    verify_node_modules_ignored = "//:.bazelignore",
)

# rules_ts npm setup ============================
load("@npm//:repositories.bzl", "npm_repositories")

npm_repositories()

load("@aspect_rules_ts//ts:repositories.bzl", "rules_ts_dependencies")

rules_ts_dependencies(ts_version = "4.9.5")

# rules_swc setup ==============================
load("@aspect_rules_swc//swc:dependencies.bzl", "rules_swc_dependencies")

rules_swc_dependencies()

load("@aspect_rules_swc//swc:repositories.bzl", "LATEST_SWC_VERSION", "swc_register_toolchains")

swc_register_toolchains(
    name = "swc",
    swc_version = LATEST_SWC_VERSION,
)

# rules_esbuild setup ===========================
http_archive(
    name = "aspect_rules_esbuild",
    sha256 = "84419868e43c714c0d909dca73039e2f25427fc04f352d2f4f7343ca33f60deb",
    strip_prefix = "rules_esbuild-0.15.3",
    url = "https://github.com/aspect-build/rules_esbuild/releases/download/v0.15.3/rules_esbuild-v0.15.3.tar.gz",
)

load("@aspect_rules_esbuild//esbuild:dependencies.bzl", "rules_esbuild_dependencies")

rules_esbuild_dependencies()

# Register a toolchain containing esbuild npm package and native bindings
load("@aspect_rules_esbuild//esbuild:repositories.bzl", "LATEST_ESBUILD_VERSION", "esbuild_register_toolchains")

esbuild_register_toolchains(
    name = "esbuild",
    esbuild_version = LATEST_ESBUILD_VERSION,
)

# Go toolchain setup

load("@io_bazel_rules_go//go:deps.bzl", "go_register_toolchains", "go_rules_dependencies")
load("@bazel_gazelle//:deps.bzl", "gazelle_dependencies", "go_repository")
load("//:linter_deps.bzl", "linter_dependencies")
load("//:deps.bzl", "go_dependencies")

go_repository(
    name = "com_github_aws_aws_sdk_go_v2_service_ssooidc",
    build_file_proto_mode = "disable_global",
    importpath = "github.com/aws/aws-sdk-go-v2/service/ssooidc",
    sum = "h1:0bLhH6DRAqox+g0LatcjGKjjhU6Eudyys6HB6DJVPj8=",
    version = "v1.14.1",
)

# Overrides the default provided protobuf dep from rules_go by a more
# recent one.
go_repository(
    name = "org_golang_google_protobuf",
    build_file_proto_mode = "disable_global",
    importpath = "google.golang.org/protobuf",
    sum = "h1:7QBf+IK2gx70Ap/hDsOmam3GE0v9HicjfEdAxE62UoM=",
    version = "v1.31.1",
)  # keep

# Pin protoc-gen-go-grpc to 1.3.0
# See also //:gen-go-grpc
go_repository(
    name = "org_golang_google_grpc_cmd_protoc_gen_go_grpc",
    build_file_proto_mode = "disable_global",
    importpath = "google.golang.org/grpc/cmd/protoc-gen-go-grpc",
    sum = "h1:rNBFJjBCOgVr9pWD7rs/knKL4FRTKgpZmsRfV214zcA=",
    version = "v1.3.0",
)  # keep

# gazelle:repository_macro deps.bzl%go_dependencies
go_dependencies()

go_rules_dependencies()

go_register_toolchains(
    nogo = "@//:sg_nogo",
    version = "1.21.4",
)

linter_dependencies()

gazelle_dependencies()

# rust toolchain setup
load("@rules_rust//rust:repositories.bzl", "rules_rust_dependencies", "rust_register_toolchains", "rust_repository_set")

rules_rust_dependencies()

rust_version = "1.73.0"

rust_register_toolchains(
    edition = "2021",
    # Keep in sync with docker-images/syntax-highlighter/Dockerfile
    # and docker-images/syntax-highlighter/rust-toolchain.toml
    versions = [
        rust_version,
    ],
)

# Needed for locally cross-compiling rust binaries to linux/amd64 on a Mac laptop, when seeking to
# create container images in local for testing purposes.
rust_repository_set(
    name = "macos_arm_64",
    edition = "2021",
    exec_triple = "aarch64-apple-darwin",
    extra_target_triples = ["x86_64-unknown-linux-gnu"],
    versions = [rust_version],
)

load("@rules_rust//crate_universe:defs.bzl", "crates_repository")

crates_repository(
    name = "crate_index",
    cargo_config = "//docker-images/syntax-highlighter:.cargo/config.toml",
    cargo_lockfile = "//docker-images/syntax-highlighter:Cargo.lock",
    # this file has to be manually created and it will be filled when
    # the target is ran.
    # To regenerate this file run: CARGO_BAZEL_REPIN=1 bazel sync --only=crate_index
    lockfile = "//docker-images/syntax-highlighter:Cargo.Bazel.lock",
    # glob doesn't work in WORKSPACE files: https://github.com/bazelbuild/bazel/issues/11935
    manifests = [
        "//docker-images/syntax-highlighter:Cargo.toml",
        "//docker-images/syntax-highlighter:crates/scip-macros/Cargo.toml",
        "//docker-images/syntax-highlighter:crates/scip-syntax/Cargo.toml",
        "//docker-images/syntax-highlighter:crates/scip-treesitter/Cargo.toml",
        "//docker-images/syntax-highlighter:crates/scip-treesitter-languages/Cargo.toml",
        "//docker-images/syntax-highlighter:crates/scip-treesitter-cli/Cargo.toml",
        "//docker-images/syntax-highlighter:crates/sg-syntax/Cargo.toml",
    ],
)

load("@crate_index//:defs.bzl", "crate_repositories")

crate_repositories()

load("@hermetic_cc_toolchain//toolchain:defs.bzl", zig_toolchains = "toolchains")

zig_toolchains(
    host_platform_sha256 = {
        "macos-aarch64": "ed946cd65d00b18342d9a9ee9666b0869025ac2cd544a0fec3c337b5b0ee53c3",
    },
    # Fixes flakiness with zig 0.11.0
    # https://bazelbuild.slack.com/archives/C04N6NE1GRM/p1704306009190609?thread_ts=1704306009.190609&cid=C04N6NE1GRM
    version = "0.12.0-dev.2030+2ac315c24",
)

# containers steup       ===============================
load("@rules_oci//oci:dependencies.bzl", "rules_oci_dependencies")

rules_oci_dependencies()

load("@rules_oci//oci:repositories.bzl", "LATEST_CRANE_VERSION", "oci_register_toolchains")

oci_register_toolchains(
    name = "oci",
    crane_version = LATEST_CRANE_VERSION,
    # Uncommenting the zot toolchain will cause it to be used instead of crane for some tasks.
    # Note that it does not support docker-format images.
    # zot_version = LATEST_ZOT_VERSION,
)

# Optional, for oci_tarball rule
load("@rules_pkg//:deps.bzl", "rules_pkg_dependencies")

rules_pkg_dependencies()

load("//dev:oci_deps.bzl", "oci_deps")

oci_deps()

load("@container_structure_test//:repositories.bzl", "container_structure_test_register_toolchain")

container_structure_test_register_toolchain(name = "cst")

load("//dev:tool_deps.bzl", "tool_deps")

tool_deps()

load("//tools/release:schema_deps.bzl", "schema_deps")

schema_deps()

# Buildifier
load("@buildifier_prebuilt//:deps.bzl", "buildifier_prebuilt_deps")

buildifier_prebuilt_deps()

load("@buildifier_prebuilt//:defs.bzl", "buildifier_prebuilt_register_toolchains")

buildifier_prebuilt_register_toolchains()

load("@rules_proto//proto:repositories.bzl", "rules_proto_dependencies", "rules_proto_toolchains")

rules_proto_dependencies()

rules_proto_toolchains()

load("@rules_proto_grpc//:repositories.bzl", "rules_proto_grpc_repos", "rules_proto_grpc_toolchains")
load("@rules_proto_grpc//go:repositories.bzl", rules_proto_grpc_go_repos = "go_repos")
load("@rules_proto_grpc//doc:repositories.bzl", rules_proto_grpc_doc_repos = "doc_repos")

rules_proto_grpc_toolchains()

rules_proto_grpc_repos()

rules_proto_grpc_go_repos()

rules_proto_grpc_doc_repos()

load("@rules_buf//buf:repositories.bzl", "rules_buf_dependencies", "rules_buf_toolchains")

rules_buf_dependencies()

rules_buf_toolchains(
    sha256 = "05dfb45d2330559d258e1230f5a25e154f0a328afda2a434348b5ba4c124ece7",
    version = "v1.28.1",
)

load("@rules_buf//gazelle/buf:repositories.bzl", "gazelle_buf_dependencies")

gazelle_buf_dependencies()

load("@com_google_protobuf//:protobuf_deps.bzl", "protobuf_deps")

protobuf_deps()<|MERGE_RESOLUTION|>--- conflicted
+++ resolved
@@ -134,11 +134,7 @@
 )
 
 # hermetic_cc_toolchain setup ================================
-<<<<<<< HEAD
-HERMETIC_CC_TOOLCHAIN_VERSION = "v2.1.2"
-=======
 HERMETIC_CC_TOOLCHAIN_VERSION = "v2.1.3"  # Check if third_party/hermetic_cc/zig_0.12.0_pr140.patch can be deleted when updating.
->>>>>>> 0c253a80
 
 # Please note that we only use hermetic-cc for local development purpose and Nix, at it eases the path to cross-compile
 # so we can produce container images locally on Mac laptops.
@@ -155,11 +151,7 @@
         "//third_party/hermetic_cc:disable_ubsan.patch",
         "//third_party/hermetic_cc:zig_0.12.0_pr140.patch",
     ],
-<<<<<<< HEAD
-    sha256 = "28fc71b9b3191c312ee83faa1dc65b38eb70c3a57740368f7e7c7a49bedf3106",
-=======
     sha256 = "a5caccbf6d86d4f60afd45b541a05ca4cc3f5f523aec7d3f7711e584600fb075",
->>>>>>> 0c253a80
     urls = [
         "https://mirror.bazel.build/github.com/uber/hermetic_cc_toolchain/releases/download/{0}/hermetic_cc_toolchain-{0}.tar.gz".format(HERMETIC_CC_TOOLCHAIN_VERSION),
         "https://github.com/uber/hermetic_cc_toolchain/releases/download/{0}/hermetic_cc_toolchain-{0}.tar.gz".format(HERMETIC_CC_TOOLCHAIN_VERSION),
