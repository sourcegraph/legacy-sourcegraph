--- conflicted
+++ resolved
@@ -29,12 +29,9 @@
 import { toCodeViewResolver } from './code_views'
 import { DEFAULT_GRAPHQL_RESPONSES, mockRequestGraphQL } from './test_helpers'
 import { TextDocumentDecoration } from '@sourcegraph/extension-api-types'
-<<<<<<< HEAD
 import { IntersectionObserverCallbackLike } from './views'
-=======
 import { NotificationType } from '../../../../shared/src/api/client/services/notifications'
 import { toPrettyBlobURL } from '../../../../shared/src/util/url'
->>>>>>> 2993a9bd
 
 const RENDER = sinon.spy()
 
@@ -99,16 +96,20 @@
     // Mock the global IntersectionObserver constructor with an implementation that
     // will immediately signal all observed elements as intersecting.
     beforeAll(() => {
-        ;(window as any).IntersectionObserver = class MockIntersectionObserver {
+        window.IntersectionObserver = class MockIntersectionObserver {
             constructor(private cb: IntersectionObserverCallbackLike) {}
 
             public observe(target: Element) {
                 this.cb([{ target, isIntersecting: true }], this)
             }
 
-            public unobserve = jest.fn()
-            public disconnect = jest.fn()
-        }
+            public unobserve(): void {
+                // noop
+            }
+            public disconnect(): void {
+                // noop
+            }
+        } as any
     })
 
     beforeEach(() => {
