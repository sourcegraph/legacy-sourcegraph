import {
    ContextResolver,
    createHoverifier,
    findPositionsFromEvents,
    Hoverifier,
    HoverState,
} from '@sourcegraph/codeintellify'
import { TextDocumentDecoration } from '@sourcegraph/extension-api-types'
import * as H from 'history'
import * as React from 'react'
import { render as reactDOMRender } from 'react-dom'
import {
    animationFrameScheduler,
    combineLatest,
    EMPTY,
    from,
    Observable,
    of,
    Subject,
    Subscription,
    Unsubscribable,
    concat,
    BehaviorSubject,
} from 'rxjs'
import {
    catchError,
    concatAll,
    concatMap,
    filter,
    finalize,
    map,
    mergeMap,
    observeOn,
    switchMap,
    withLatestFrom,
<<<<<<< HEAD
=======
    tap,
    startWith,
    distinctUntilChanged,
    retryWhen,
>>>>>>> 2993a9bd
} from 'rxjs/operators'
import { ActionItemAction } from '../../../../shared/src/actions/ActionItem'
import { DecorationMapByLine } from '../../../../shared/src/api/client/services/decoration'
import { CodeEditorData, CodeEditorWithPartialModel } from '../../../../shared/src/api/client/services/editorService'
import { PRIVATE_REPO_PUBLIC_SOURCEGRAPH_COM_ERROR_NAME } from '../../../../shared/src/backend/errors'
import {
    CommandListClassProps,
    CommandListPopoverButtonClassProps,
} from '../../../../shared/src/commandPalette/CommandList'
import { CompletionWidgetClassProps } from '../../../../shared/src/components/completion/CompletionWidget'
import { asObservable } from '../../../../shared/src/util/rxjs/asObservable'
import { ApplyLinkPreviewOptions } from '../../../../shared/src/components/linkPreviews/linkPreviews'
import { Controller } from '../../../../shared/src/extensions/controller'
import { registerHighlightContributions } from '../../../../shared/src/highlight/contributions'
import { getHoverActions, registerHoverContributions } from '../../../../shared/src/hover/actions'
import {
    HoverAlert,
    HoverContext,
    HoverData,
    HoverOverlay,
    HoverOverlayClassProps,
} from '../../../../shared/src/hover/HoverOverlay'
import { getModeFromPath } from '../../../../shared/src/languages'
import { URLToFileContext } from '../../../../shared/src/platform/context'
import { TelemetryProps } from '../../../../shared/src/telemetry/telemetryService'
import { isDefined, isInstanceOf, propertyIsDefined } from '../../../../shared/src/util/types'
import {
    FileSpec,
    UIPositionSpec,
    RawRepoSpec,
    RepoSpec,
    ResolvedRevSpec,
    RevSpec,
    toRootURI,
    toURIWithPath,
    ViewStateSpec,
} from '../../../../shared/src/util/url'
import { observeStorageKey } from '../../browser/storage'
import { isInPage } from '../../context'
import { SourcegraphIntegrationURLs } from '../../platform/context'
import { createLSPFromExtensions, toTextDocumentIdentifier } from '../../shared/backend/lsp'
import { CodeViewToolbar, CodeViewToolbarClassProps } from '../../shared/components/CodeViewToolbar'
import { resolveRev, retryWhenCloneInProgressError } from '../../shared/repo/backend'
import { EventLogger } from '../../shared/tracking/eventLogger'
import { MutationRecordLike, querySelectorOrSelf } from '../../shared/util/dom'
import { featureFlags } from '../../shared/util/featureFlags'
import { bitbucketServerCodeHost } from '../bitbucket/code_intelligence'
import { githubCodeHost } from '../github/code_intelligence'
import { gitlabCodeHost } from '../gitlab/code_intelligence'
import { phabricatorCodeHost } from '../phabricator/code_intelligence'
import { CodeView, fetchFileContents, trackCodeViews } from './code_views'
import { ContentView, handleContentViews } from './content_views'
import { applyDecorations, initializeExtensions, renderCommandPalette, renderGlobalDebug } from './extensions'
import { ViewOnSourcegraphButtonClassProps, ViewOnSourcegraphButton } from './external_links'
import { ExtensionHoverAlertType, getActiveHoverAlerts, onHoverAlertDismissed } from './hover_alerts'
import {
    handleNativeTooltips,
    NativeTooltip,
    nativeTooltipsEnabledFromSettings,
    registerNativeTooltipContributions,
} from './native_tooltips'
import { handleTextFields, TextField } from './text_fields'
import { resolveRepoNames } from './util/file_info'
<<<<<<< HEAD
import { delayUntilIntersecting, ViewResolver } from './views'
=======
import { ViewResolver } from './views'
import { observeStorageKey } from '../../browser/storage'
import { SourcegraphIntegrationURLs, BrowserPlatformContext } from '../../platform/context'
import { IS_LIGHT_THEME } from './consts'
import { NotificationType } from 'sourcegraph'
import { failedWithHTTPStatus } from '../../../../shared/src/backend/fetch'
import { asError } from '../../../../shared/src/util/errors'
>>>>>>> 2993a9bd

registerHighlightContributions()

export interface OverlayPosition {
    top: number
    left: number
}

/**
 * A function that gets the mount location for elements being mounted to the DOM.
 *
 * - If the mount doesn't belong into the container, it must return `null`.
 * - If the mount already exists in the container, it must return the existing mount.
 * - If the mount does not exist yet in the container, it must create and return it.
 *
 * Caveats:
 * - The passed element might be the mount itself
 * - The passed element might be an element _within_ the mount
 */
export type MountGetter = (container: HTMLElement) => HTMLElement | null

/**
 * The context the code host is in on the current page.
 */
export type CodeHostContext = RawRepoSpec & Partial<RevSpec> & { privateRepository: boolean }

type CodeHostType = 'github' | 'phabricator' | 'bitbucket-server' | 'gitlab'

/** Information for adding code intelligence to code views on arbitrary code hosts. */
export interface CodeHost extends ApplyLinkPreviewOptions {
    /**
     * The type of the code host. This will be added as a className to the overlay mount.
     * Use {@link CodeHost#name} if you need a human-readable name for the code host to display in the UI.
     */
    type: CodeHostType

    /**
     * A human-readable name for the code host, to be displayed in the UI.
     */
    name: string

    /**
     * Basic contextual information for the current code host.
     */
    getContext?: () => CodeHostContext

    /**
     * Mount getter for the repository "View on Sourcegraph" button.
     *
     * If undefined, the "View on Sourcegraph" button won't be rendered on the code host.
     */
    getViewContextOnSourcegraphMount?: MountGetter

    /**
     * Optional class name for the contextual link to Sourcegraph.
     */
    viewOnSourcegraphButtonClassProps?: ViewOnSourcegraphButtonClassProps

    /**
     * Checks to see if the current context the code is running in is within
     * the given code host.
     */
    check: () => boolean

    /**
     * CSS classes for ActionItem buttons in the hover overlay to customize styling
     */
    hoverOverlayClassProps?: HoverOverlayClassProps

    /**
     * Resolve {@link CodeView}s from the DOM.
     */
    codeViewResolvers: ViewResolver<CodeView>[]

    /**
     * Resolve {@link ContentView}s from the DOM.
     */
    contentViewResolvers?: ViewResolver<ContentView>[]

    /**
     * Resolve {@link TextField}s from the DOM.
     */
    textFieldResolvers?: ViewResolver<TextField>[]

    /**
     * Resolves {@link NativeTooltip}s from the DOM.
     */
    nativeTooltipResolvers?: ViewResolver<NativeTooltip>[]

    /**
     * Adjust the position of the hover overlay. Useful for fixed headers or other
     * elements that throw off the position of the tooltip within the relative
     * element.
     */
    adjustOverlayPosition?: (position: OverlayPosition) => OverlayPosition

    // Extensions related input

    /**
     * Mount getter for the command palette button for extensions.
     *
     * If undefined, the command palette button won't be rendered on the code host.
     */
    getCommandPaletteMount?: MountGetter

    /**
     * Returns a selector used to determine the mount location of the hover overlay in the DOM.
     *
     * If undefined, or when null is returned, the hover overlay container will be mounted to <body>.
     */
    getHoverOverlayMountLocation?: () => string | null

    /**
     * Construct the URL to the specified file.
     *
     * @param sourcegraphURL The URL of the Sourcegraph instance.
     * @param target The target to build a URL for.
     * @param context Context information about this invocation.
     */
    urlToFile?: (
        sourcegraphURL: string,
        target: RepoSpec & RawRepoSpec & RevSpec & FileSpec & Partial<UIPositionSpec> & Partial<ViewStateSpec>,
        context: URLToFileContext
    ) => string

    notificationClassNames: Record<NotificationType, string>

    /**
     * CSS classes for the command palette to customize styling
     */
    commandPaletteClassProps?: CommandListPopoverButtonClassProps & CommandListClassProps

    /**
     * CSS classes for the code view toolbar to customize styling
     */
    codeViewToolbarClassProps?: CodeViewToolbarClassProps

    /**
     * CSS classes for the completion widget to customize styling
     */
    completionWidgetClassProps?: CompletionWidgetClassProps

    /**
     * Whether or not code views need to be tokenized. Defaults to false.
     */
    codeViewsRequireTokenization?: boolean
}

export interface FileInfo {
    /**
     * The path for the repo the file belongs to. If a `baseRepoName` is provided, this value
     * is treated as the head repo name.
     */
    rawRepoName: string
    /**
     * The path for the file path for a given `codeView`. If a `baseFilePath` is provided, this value
     * is treated as the head file path.
     */
    filePath: string
    /**
     * The commit that the code view is at. If a `baseCommitID` is provided, this value is treated
     * as the head commit ID.
     */
    commitID: string
    /**
     * The revision the code view is at. If a `baseRev` is provided, this value is treated as the head rev.
     */
    rev?: string
    /**
     * The repo name for the BASE side of a diff. This is useful for Phabricator
     * staging areas since they are separate repos.
     */
    baseRawRepoName?: string
    /**
     * The base file path.
     */
    baseFilePath?: string
    /**
     * Commit ID for the BASE side of the diff.
     */
    baseCommitID?: string
    /**
     * Revision for the BASE side of the diff.
     */
    baseRev?: string
}

export interface FileInfoWithRepoNames extends FileInfo, RepoSpec {
    baseRepoName?: string
}

export interface CodeIntelligenceProps extends TelemetryProps {
    platformContext: Pick<
        BrowserPlatformContext,
        | 'forceUpdateTooltip'
        | 'urlToFile'
        | 'sideloadedExtensionURL'
        | 'requestGraphQL'
        | 'settings'
        | 'refreshSettings'
    >
    codeHost: CodeHost
    extensionsController: Controller
    showGlobalDebug?: boolean
}

export const createOverlayMount = (codeHostName: string, container: HTMLElement): HTMLElement => {
    const mount = document.createElement('div')
    mount.classList.add('hover-overlay-mount', `hover-overlay-mount__${codeHostName}`, 'theme-light')
    container.appendChild(mount)
    return mount
}

export const createGlobalDebugMount = (): HTMLElement => {
    const mount = document.createElement('div')
    mount.className = 'global-debug'
    document.body.appendChild(mount)
    return mount
}

/**
 * Prepares the page for code intelligence. It creates the hoverifier, injects
 * and mounts the hover overlay and then returns the hoverifier.
 */
function initCodeIntelligence({
    mutations,
    codeHost,
    platformContext,
    extensionsController,
    render,
    telemetryService,
    hoverAlerts,
}: Pick<CodeIntelligenceProps, 'codeHost' | 'platformContext' | 'extensionsController' | 'telemetryService'> & {
    render: typeof reactDOMRender
    hoverAlerts: Observable<HoverAlert<ExtensionHoverAlertType>>[]
    mutations: Observable<MutationRecordLike[]>
}): {
    hoverifier: Hoverifier<
        RepoSpec & RevSpec & FileSpec & ResolvedRevSpec,
        HoverData<ExtensionHoverAlertType>,
        ActionItemAction
    >
    subscription: Unsubscribable
} {
    const subscription = new Subscription()

    const { getHover } = createLSPFromExtensions(extensionsController)

    /** Emits when the close button was clicked */
    const closeButtonClicks = new Subject<MouseEvent>()
    const nextCloseButtonClick = closeButtonClicks.next.bind(closeButtonClicks)

    /** Emits whenever the ref callback for the hover element is called */
    const hoverOverlayElements = new Subject<HTMLElement | null>()
    const nextOverlayElement = hoverOverlayElements.next.bind(hoverOverlayElements)

    const relativeElement = document.body

    const containerComponentUpdates = new Subject<void>()

    subscription.add(
        registerHoverContributions({ extensionsController, platformContext, history: H.createBrowserHistory() })
    )

    // Code views come and go, but there is always a single hoverifier on the page
    const hoverifier = createHoverifier<
        RepoSpec & RevSpec & FileSpec & ResolvedRevSpec,
        HoverData<ExtensionHoverAlertType>,
        ActionItemAction
    >({
        closeButtonClicks,
        hoverOverlayElements,
        hoverOverlayRerenders: containerComponentUpdates.pipe(
            withLatestFrom(hoverOverlayElements),
            map(([, hoverOverlayElement]) => ({ hoverOverlayElement, relativeElement })),
            filter(propertyIsDefined('hoverOverlayElement'))
        ),
        getHover: ({ line, character, part, ...rest }) =>
            combineLatest([
                getHover({ ...rest, position: { line, character } }),
                getActiveHoverAlerts(hoverAlerts),
            ]).pipe(
                map(([hoverMerged, alerts]): HoverData<ExtensionHoverAlertType> | null =>
                    hoverMerged ? { ...hoverMerged, alerts } : null
                )
            ),
        getActions: context => getHoverActions({ extensionsController, platformContext }, context),
        pinningEnabled: true,
        tokenize: codeHost.codeViewsRequireTokenization,
    })

    class HoverOverlayContainer extends React.Component<
        {},
        HoverState<HoverContext, HoverData<ExtensionHoverAlertType>, ActionItemAction>
    > {
        private subscription = new Subscription()
        constructor(props: {}) {
            super(props)
            this.state = hoverifier.hoverState
            this.subscription.add(
                hoverifier.hoverStateUpdates.subscribe(update => {
                    this.setState(update)
                })
            )
        }
        public componentDidMount(): void {
            containerComponentUpdates.next()
        }
        public componentWillUnmount(): void {
            this.subscription.unsubscribe()
        }
        public componentDidUpdate(): void {
            containerComponentUpdates.next()
        }
        public render(): JSX.Element | null {
            const hoverOverlayProps = this.getHoverOverlayProps()
            return hoverOverlayProps ? (
                <HoverOverlay
                    {...hoverOverlayProps}
                    {...codeHost.hoverOverlayClassProps}
                    telemetryService={telemetryService}
                    isLightTheme={IS_LIGHT_THEME}
                    hoverRef={nextOverlayElement}
                    extensionsController={extensionsController}
                    platformContext={platformContext}
                    location={H.createLocation(window.location)}
                    onCloseButtonClick={nextCloseButtonClick}
                    onAlertDismissed={onHoverAlertDismissed}
                />
            ) : null
        }
        private getHoverOverlayProps(): HoverState<
            HoverContext,
            HoverData<ExtensionHoverAlertType>,
            ActionItemAction
        >['hoverOverlayProps'] {
            if (!this.state.hoverOverlayProps) {
                return undefined
            }
            let { overlayPosition, ...rest } = this.state.hoverOverlayProps
            // TODO: is adjustOverlayPosition needed or could it be solved with a better relativeElement?
            if (overlayPosition && codeHost.adjustOverlayPosition) {
                overlayPosition = codeHost.adjustOverlayPosition(overlayPosition)
            }
            return { ...rest, overlayPosition }
        }
    }

    const { getHoverOverlayMountLocation } = codeHost
    if (!getHoverOverlayMountLocation) {
        // This renders to document.body, which we can assume is never removed,
        // so we don't need to subscribe to mutations.
        const overlayMount = createOverlayMount(codeHost.type, document.body)
        render(<HoverOverlayContainer />, overlayMount)
    } else {
        let previousMount: HTMLElement | null = null
        subscription.add(
            observeHoverOverlayMountLocation(getHoverOverlayMountLocation, mutations).subscribe(mountLocation => {
                // Remove the previous mount if it exists,
                // to avoid displaying duplicate hovers.
                if (previousMount) {
                    previousMount.remove()
                }
                const mount = createOverlayMount(codeHost.type, mountLocation)
                previousMount = mount
                render(<HoverOverlayContainer />, mount)
            })
        )
    }

    return { hoverifier, subscription }
}

/**
 * Returns an Observable that emits the element where
 * the hover overlay mount should be appended, taking account
 * mutations and {@link CodeHost#getHoverOverlayMountLocation}.
 *
 * The caller is responsible for removing the previous mount if it exists.
 *
 * This is useful to mount the hover overlay to a different container than document.body,
 * so that it is affected by the visibility changes of that container.
 *
 * Related issue: https://gitlab.com/gitlab-org/gitlab/issues/193433
 *
 * Example use case on GitLab:
 * 1. User visits https://gitlab.com/gitlab-org/gitaly/-/merge_requests/1575. div.tab-pane.diffs doesn't exist yet (it'll be lazy-loaded)
 *      -> Mount the  hover overlay is to document.body.
 * 2. User visits the 'Changes' tab
 *      -> Unmount from document.body, mount to div.tab-pane.diffs
 * 3. User visits the 'Overview' tab again
 *      -> div.tab-pane.diffs is hidden, and as a result so is the hover overlay.
 * 4. User navigates away from the merge request (soft-reload), div.tab-pane.diffs is removed
 *      -> Mount to document.body again
 */
export function observeHoverOverlayMountLocation(
    getMountLocationSelector: NonNullable<CodeHost['getHoverOverlayMountLocation']>,
    mutations: Observable<MutationRecordLike[]>
): Observable<HTMLElement> {
    return mutations.pipe(
        concatAll(),
        map(({ addedNodes, removedNodes }): HTMLElement | null => {
            // If no selector can be used to determine the mount location
            // return document.body as the mount location.
            const selector = getMountLocationSelector()
            if (selector === null) {
                return document.body
            }
            // If any of the added nodes match the selector, return it
            // as the new mount location.
            for (const addedNode of addedNodes) {
                if (!(addedNode instanceof HTMLElement)) {
                    continue
                }
                const mountLocation = querySelectorOrSelf<HTMLElement>(addedNode, selector)
                if (mountLocation) {
                    return mountLocation
                }
            }
            // If any of the removed nodes match the selector,
            // return document.body as the new mount location.
            for (const removedNode of removedNodes) {
                if (!(removedNode instanceof HTMLElement)) {
                    continue
                }
                if (querySelectorOrSelf<HTMLElement>(removedNode, selector)) {
                    return document.body
                }
            }
            // Neither added nodes nor removed nodes match the selector,
            // don't return a new mount location.
            return null
        }),
        filter(isDefined),
        startWith(document.body),
        distinctUntilChanged()
    )
}

export interface HandleCodeHostOptions extends CodeIntelligenceProps {
    mutations: Observable<MutationRecordLike[]>
    sourcegraphURL: string
    render: typeof reactDOMRender
    minimalUI: boolean
}

export function handleCodeHost({
    mutations,
    codeHost,
    extensionsController,
    platformContext,
    showGlobalDebug,
    sourcegraphURL,
    telemetryService,
    render,
    minimalUI,
}: HandleCodeHostOptions): Subscription {
    const history = H.createBrowserHistory()
    const subscriptions = new Subscription()
    const { requestGraphQL } = platformContext

    const openOptionsMenu = (): Promise<void> => browser.runtime.sendMessage({ type: 'openOptionsPage' })

    const addedElements = mutations.pipe(
        concatAll(),
        concatMap(mutation => mutation.addedNodes),
        filter(isInstanceOf(HTMLElement))
    )

    const nativeTooltipsEnabled = codeHost.nativeTooltipResolvers
        ? nativeTooltipsEnabledFromSettings(platformContext.settings)
        : of(false)

    const hoverAlerts: Observable<HoverAlert<ExtensionHoverAlertType>>[] = []

    if (codeHost.nativeTooltipResolvers) {
        const { subscription, nativeTooltipsAlert } = handleNativeTooltips(mutations, nativeTooltipsEnabled, codeHost)
        subscriptions.add(subscription)
        hoverAlerts.push(nativeTooltipsAlert)
        subscriptions.add(registerNativeTooltipContributions(extensionsController))
    }

    const { hoverifier, subscription } = initCodeIntelligence({
        codeHost,
        extensionsController,
        platformContext,
        telemetryService,
        render,
        hoverAlerts,
        mutations,
    })
    subscriptions.add(hoverifier)
    subscriptions.add(subscription)

    // Inject UI components
    // Render command palette
    if (codeHost.getCommandPaletteMount && !minimalUI) {
        subscriptions.add(
            addedElements.pipe(map(codeHost.getCommandPaletteMount), filter(isDefined)).subscribe(
                renderCommandPalette({
                    extensionsController,
                    history,
                    platformContext,
                    telemetryService,
                    render,
                    ...codeHost.commandPaletteClassProps,
                    notificationClassNames: codeHost.notificationClassNames,
                })
            )
        )
    }

    // Render extension debug menu
    // This renders to document.body, which we can assume is never removed,
    // so we don't need to subscribe to mutations.
    if (showGlobalDebug) {
        const mount = createGlobalDebugMount()
        renderGlobalDebug({ extensionsController, platformContext, history, sourcegraphURL, render })(mount)
    }

    const signInCloses = new Subject<void>()
    const nextSignInClose = signInCloses.next.bind(signInCloses)

    // Try to fetch settings and refresh them when a sign in tab was closed
    subscriptions.add(
        concat([null], signInCloses)
            .pipe(
                switchMap(() =>
                    from(platformContext.refreshSettings()).pipe(
                        catchError(error => {
                            console.error('Refreshing settings failed', error)
                            return []
                        })
                    )
                )
            )
            .subscribe()
    )

    /** The number of code views that were detected on the page (not necessarily initialized) */
    const codeViewCount = new BehaviorSubject<number>(0)

    // Render view on Sourcegraph button
    if (codeHost.getViewContextOnSourcegraphMount && codeHost.getContext) {
        const { getContext, viewOnSourcegraphButtonClassProps } = codeHost

        /** Whether or not the repo exists on the configured Sourcegraph instance. */
        const repoExistsOrErrors = signInCloses.pipe(
            startWith(null),
            switchMap(() => {
                const { rawRepoName, rev } = getContext()
                return resolveRev({ repoName: rawRepoName, rev, requestGraphQL }).pipe(
                    retryWhenCloneInProgressError(),
                    map(rev => !!rev),
                    catchError(error => [asError(error)]),
                    startWith(undefined)
                )
            })
        )

        subscriptions.add(
            combineLatest([
                repoExistsOrErrors,
                addedElements.pipe(map(codeHost.getViewContextOnSourcegraphMount), filter(isDefined)),
                // Only show sign in button when there is no other code view on the page that is displaying it
                codeViewCount.pipe(
                    map(count => count === 0),
                    distinctUntilChanged()
                ),
            ]).subscribe(([repoExistsOrError, mount, showSignInButton]) => {
                render(
                    <ViewOnSourcegraphButton
                        {...viewOnSourcegraphButtonClassProps}
                        getContext={getContext}
                        minimalUI={minimalUI}
                        sourcegraphURL={sourcegraphURL}
                        repoExistsOrError={repoExistsOrError}
                        showSignInButton={showSignInButton}
                        onSignInClose={nextSignInClose}
                        onConfigureSourcegraphClick={isInPage ? undefined : openOptionsMenu}
                    />,
                    mount
                )
            })
        )
    }

<<<<<<< HEAD
    /** A stream of added or removed code views */
    const codeViews = mutations.pipe(
        trackCodeViews(codeHost),

        // Delay emitting code views until they are in the viewport, or within 4000 vertical
        // pixels of the viewport's top or bottom edges.
        delayUntilIntersecting({ rootMargin: '4000px 0px' }),
=======
    /** A stream of added or removed code views with the resolved file info */
    const codeViews = mutations.pipe(
        trackCodeViews(codeHost),
        // Limit number of code views for perf reasons.
        filter(() => codeViewCount.value < 50),
        tap(codeViewEvent => {
            codeViewCount.next(codeViewCount.value + 1)
            codeViewEvent.subscriptions.add(() => codeViewCount.next(codeViewCount.value - 1))
        }),
>>>>>>> 2993a9bd
        mergeMap(codeViewEvent =>
            asObservable(() =>
                codeViewEvent.resolveFileInfo(codeViewEvent.element, platformContext.requestGraphQL)
            ).pipe(
                mergeMap(fileInfo => resolveRepoNames(fileInfo, platformContext.requestGraphQL)),
                mergeMap(fileInfo =>
                    fetchFileContents(fileInfo, platformContext.requestGraphQL).pipe(
                        map(fileInfoWithContents => ({
                            fileInfo: fileInfoWithContents,
                            ...codeViewEvent,
                        }))
                    )
                ),
                catchError(err => {
                    // Ignore PrivateRepoPublicSourcegraph errors (don't initialize those code views)
                    if (err.name === PRIVATE_REPO_PUBLIC_SOURCEGRAPH_COM_ERROR_NAME) {
                        return EMPTY
                    }
                    throw err
                }),
                tap({
                    error: error => {
                        if (codeViewEvent.getToolbarMount) {
                            const mount = codeViewEvent.getToolbarMount(codeViewEvent.element)
                            render(
                                <CodeViewToolbar
                                    {...codeHost.codeViewToolbarClassProps}
                                    fileInfoOrError={error}
                                    sourcegraphURL={sourcegraphURL}
                                    telemetryService={telemetryService}
                                    platformContext={platformContext}
                                    extensionsController={extensionsController}
                                    buttonProps={codeViewEvent.toolbarButtonProps}
                                    onSignInClose={nextSignInClose}
                                    location={H.createLocation(window.location)}
                                />,
                                mount
                            )
                        }
                    },
                }),
                // Retry auth errors after the user closed a sign-in tab
                retryWhen(errors =>
                    errors.pipe(
                        // Don't swallow non-auth errors
                        tap(error => {
                            if (!failedWithHTTPStatus(error, 401)) {
                                throw error
                            }
                        }),
                        switchMap(() => signInCloses)
                    )
                ),
                catchError(error => {
                    // Log errors but don't break the handling of other code views
                    console.error('Could not resolve file info for code view', error)
                    return []
                })
            )
        ),
        observeOn(animationFrameScheduler)
    )

    /** Map from workspace URI to number of editors referencing it */
    const rootRefCounts = new Map<string, number>()

    /**
     * Adds root referenced by a code editor to the worskpace.
     *
     * Will only cause `workspace.roots` to emit if no root with
     * the given `uri` existed.
     */
    const addRootRef = (uri: string, inputRevision: string | undefined): void => {
        rootRefCounts.set(uri, (rootRefCounts.get(uri) || 0) + 1)
        if (rootRefCounts.get(uri) === 1) {
            extensionsController.services.workspace.roots.next([
                ...extensionsController.services.workspace.roots.value,
                { uri, inputRevision },
            ])
        }
    }

    /**
     * Deletes a reference to a workspace root from a code editor.
     *
     * Will only cause `workspace.roots` to emit if the root
     * with the given `uri` has no more references.
     */
    const deleteRootRef = (uri: string): void => {
        const currentRefCount = rootRefCounts.get(uri)
        if (!currentRefCount) {
            throw new Error(`No preexisting root refs for uri ${uri}`)
        }
        const updatedRefCount = currentRefCount - 1
        if (updatedRefCount === 0) {
            extensionsController.services.workspace.roots.next(
                extensionsController.services.workspace.roots.value.filter(root => root.uri !== uri)
            )
        } else {
            rootRefCounts.set(uri, updatedRefCount)
        }
    }

    subscriptions.add(
        codeViews.subscribe(codeViewEvent => {
            console.log('Code view added')
            codeViewEvent.subscriptions.add(() => console.log('Code view removed'))

            const { element, fileInfo, getPositionAdjuster, getToolbarMount, toolbarButtonProps } = codeViewEvent
            const uri = toURIWithPath(fileInfo)
            const languageId = getModeFromPath(fileInfo.filePath)
            const model = { uri, languageId, text: fileInfo.content }
            // Only add the model if it doesn't exist
            // (there may be several code views on the page pointing to the same model)
            if (!extensionsController.services.model.hasModel(uri)) {
                extensionsController.services.model.addModel(model)
            }
            const editorData: CodeEditorData = {
                type: 'CodeEditor' as const,
                resource: uri,
                selections: codeViewEvent.getSelections ? codeViewEvent.getSelections(codeViewEvent.element) : [],
                isActive: true,
            }
            const editorId = extensionsController.services.editor.addEditor(editorData)
            const scope: CodeEditorWithPartialModel = {
                ...editorData,
                ...editorId,
                model,
            }
            const rootURI = toRootURI(fileInfo)
            addRootRef(rootURI, fileInfo.rev)
            codeViewEvent.subscriptions.add(() => {
                deleteRootRef(rootURI)
                extensionsController.services.editor.removeEditor(editorId)
            })

            if (codeViewEvent.observeSelections) {
                codeViewEvent.subscriptions.add(
                    // This nested subscription is necessary, it is managed correctly through `codeViewEvent.subscriptions`
                    // eslint-disable-next-line rxjs/no-nested-subscribe
                    codeViewEvent.observeSelections(codeViewEvent.element).subscribe(selections => {
                        extensionsController.services.editor.setSelections(editorId, selections)
                    })
                )
            }

            // When codeView is a diff (and not an added file), add BASE too.
            if (fileInfo.baseContent && fileInfo.baseRepoName && fileInfo.baseCommitID && fileInfo.baseFilePath) {
                const uri = toURIWithPath({
                    repoName: fileInfo.baseRepoName,
                    commitID: fileInfo.baseCommitID,
                    filePath: fileInfo.baseFilePath,
                })
                // Only add the model if it doesn't exist
                // (there may be several code views on the page pointing to the same model)
                if (!extensionsController.services.model.hasModel(uri)) {
                    extensionsController.services.model.addModel({
                        uri,
                        languageId: getModeFromPath(fileInfo.baseFilePath),
                        text: fileInfo.baseContent,
                    })
                }
                const editor = extensionsController.services.editor.addEditor({
                    type: 'CodeEditor' as const,
                    resource: uri,
                    // There is no notion of a selection on diff views yet, so this is empty.
                    selections: [],
                    isActive: true,
                })
                const baseRootURI = toRootURI({
                    repoName: fileInfo.baseRepoName,
                    commitID: fileInfo.baseCommitID,
                })
                addRootRef(baseRootURI, fileInfo.baseRev)
                codeViewEvent.subscriptions.add(() => {
                    deleteRootRef(baseRootURI)
                    extensionsController.services.editor.removeEditor(editor)
                })
            }

            const domFunctions = {
                ...codeViewEvent.dom,
                // If any parent element has the sourcegraph-extension-element
                // class then that element does not have any code. We
                // must check for "any parent element" because extensions
                // create their DOM changes before the blob is tokenized
                // into multiple elements.
                getCodeElementFromTarget: (target: HTMLElement): HTMLElement | null =>
                    target.closest('.sourcegraph-extension-element') !== null
                        ? null
                        : codeViewEvent.dom.getCodeElementFromTarget(target),
            }

            // Apply decorations coming from extensions
            if (!minimalUI) {
                let decorationsByLine: DecorationMapByLine = new Map()
                const update = (decorations?: TextDocumentDecoration[] | null): void => {
                    try {
                        decorationsByLine = applyDecorations(
                            domFunctions,
                            element,
                            decorations || [],
                            decorationsByLine,
                            fileInfo.baseCommitID ? 'head' : undefined
                        )
                    } catch (err) {
                        console.error('Could not apply head decorations to code view', codeViewEvent.element, err)
                    }
                }
                codeViewEvent.subscriptions.add(
                    extensionsController.services.textDocumentDecoration
                        .getDecorations(toTextDocumentIdentifier(fileInfo))
                        // Make sure extensions get cleaned up un unsubscription
                        .pipe(finalize(update))
                        // The nested subscribe cannot be replaced with a switchMap()
                        // We manage the subscription correctly.
                        // eslint-disable-next-line rxjs/no-nested-subscribe
                        .subscribe(update)
                )
            }
            if (fileInfo.baseCommitID && fileInfo.baseFilePath) {
                let decorationsByLine: DecorationMapByLine = new Map()
                const update = (decorations?: TextDocumentDecoration[] | null): void => {
                    try {
                        decorationsByLine = applyDecorations(
                            domFunctions,
                            element,
                            decorations || [],
                            decorationsByLine,
                            'base'
                        )
                    } catch (err) {
                        console.error('Could not apply base decorations to code view', codeViewEvent.element, err)
                    }
                }
                codeViewEvent.subscriptions.add(
                    extensionsController.services.textDocumentDecoration
                        .getDecorations(
                            toTextDocumentIdentifier({
                                repoName: fileInfo.baseRepoName || fileInfo.repoName, // not sure if all code hosts set baseRepoName
                                commitID: fileInfo.baseCommitID,
                                filePath: fileInfo.baseFilePath,
                            })
                        )
                        // Make sure decorations get cleaned up on unsubscription
                        .pipe(finalize(update))
                        // The nested subscribe cannot be replaced with a switchMap()
                        // We manage the subscription correctly.
                        // eslint-disable-next-line rxjs/no-nested-subscribe
                        .subscribe(update)
                )
            }

            // Add hover code intelligence
            const resolveContext: ContextResolver<RepoSpec & RevSpec & FileSpec & ResolvedRevSpec> = ({ part }) => ({
                repoName: part === 'base' ? fileInfo.baseRepoName || fileInfo.repoName : fileInfo.repoName,
                commitID: part === 'base' ? fileInfo.baseCommitID! : fileInfo.commitID,
                filePath: part === 'base' ? fileInfo.baseFilePath || fileInfo.filePath : fileInfo.filePath,
                rev: part === 'base' ? fileInfo.baseRev || fileInfo.baseCommitID! : fileInfo.rev || fileInfo.commitID,
            })
            const adjustPosition = getPositionAdjuster?.(platformContext.requestGraphQL)
            let hoverSubscription = new Subscription()
            codeViewEvent.subscriptions.add(
                // eslint-disable-next-line rxjs/no-nested-subscribe
                nativeTooltipsEnabled.subscribe(useNativeTooltips => {
                    hoverSubscription.unsubscribe()
                    if (!useNativeTooltips) {
                        hoverSubscription = hoverifier.hoverify({
                            dom: domFunctions,
                            positionEvents: of(element).pipe(
                                findPositionsFromEvents({
                                    domFunctions,
                                    tokenize: codeHost.codeViewsRequireTokenization !== false,
                                })
                            ),
                            resolveContext,
                            adjustPosition,
                            scrollBoundaries: codeViewEvent.getScrollBoundaries
                                ? codeViewEvent.getScrollBoundaries(codeViewEvent.element)
                                : [],
                        })
                    }
                })
            )
            codeViewEvent.subscriptions.add(hoverSubscription)

            element.classList.add('sg-mounted')

            // Render toolbar
            if (getToolbarMount && !minimalUI) {
                const mount = getToolbarMount(element)
                render(
                    <CodeViewToolbar
                        {...codeHost.codeViewToolbarClassProps}
                        fileInfoOrError={fileInfo}
                        sourcegraphURL={sourcegraphURL}
                        telemetryService={telemetryService}
                        platformContext={platformContext}
                        extensionsController={extensionsController}
                        buttonProps={toolbarButtonProps}
                        location={H.createLocation(window.location)}
                        scope={scope}
                        onSignInClose={nextSignInClose}
                    />,
                    mount
                )
            }
        })
    )

    // Show link previews on content views (feature-flagged).
    subscriptions.add(
        handleContentViews(
            from(featureFlags.isEnabled('experimentalLinkPreviews')).pipe(
                switchMap(enabled => (enabled ? mutations : []))
            ),
            { extensionsController },
            codeHost
        )
    )

    // Show completions in text fields (feature-flagged).
    subscriptions.add(
        handleTextFields(
            from(featureFlags.isEnabled('experimentalTextFieldCompletion')).pipe(
                switchMap(enabled => (enabled ? mutations : []))
            ),
            { extensionsController },
            codeHost
        )
    )

    return subscriptions
}

const SHOW_DEBUG = (): boolean => localStorage.getItem('debug') !== null

const CODE_HOSTS: CodeHost[] = [bitbucketServerCodeHost, githubCodeHost, gitlabCodeHost, phabricatorCodeHost]
export const determineCodeHost = (): CodeHost | undefined => CODE_HOSTS.find(codeHost => codeHost.check())

export function injectCodeIntelligenceToCodeHost(
    mutations: Observable<MutationRecordLike[]>,
    codeHost: CodeHost,
    { sourcegraphURL, assetsURL }: SourcegraphIntegrationURLs,
    isExtension: boolean,
    showGlobalDebug = SHOW_DEBUG()
): Subscription {
    const subscriptions = new Subscription()
    const { platformContext, extensionsController } = initializeExtensions(
        codeHost,
        { sourcegraphURL, assetsURL },
        isExtension
    )
    const { requestGraphQL } = platformContext
    const telemetryService = new EventLogger(isExtension, requestGraphQL)
    subscriptions.add(extensionsController)

    let codeHostSubscription: Subscription
    // In the browser extension, observe whether the `disableExtension` storage flag is set.
    // In the native integration, this flag does not exist.
    const extensionDisabled = isExtension ? observeStorageKey('sync', 'disableExtension') : of(false)

    // RFC 68: hide some UI features in the GitLab native integration.
    // This can be overridden using the `sourcegraphMinimalUI` local storage flag.
    const minimalUIStorageFlag = localStorage.getItem('sourcegraphMinimalUI')
    const minimalUI =
        minimalUIStorageFlag !== null ? minimalUIStorageFlag === 'true' : codeHost.type === 'gitlab' && !isExtension
    subscriptions.add(
        extensionDisabled.subscribe(disableExtension => {
            if (disableExtension) {
                // We don't need to unsubscribe if the extension starts with disabled state.
                if (codeHostSubscription) {
                    codeHostSubscription.unsubscribe()
                }
                console.log('Browser extension is disabled')
            } else {
                codeHostSubscription = handleCodeHost({
                    mutations,
                    codeHost,
                    extensionsController,
                    platformContext,
                    showGlobalDebug,
                    sourcegraphURL,
                    telemetryService,
                    render: reactDOMRender,
                    minimalUI,
                })
                subscriptions.add(codeHostSubscription)
                console.log(`${isExtension ? 'Browser extension' : 'Native integration'} is enabled`)
            }
        })
    )
    return subscriptions
}<|MERGE_RESOLUTION|>--- conflicted
+++ resolved
@@ -33,13 +33,10 @@
     observeOn,
     switchMap,
     withLatestFrom,
-<<<<<<< HEAD
-=======
     tap,
     startWith,
     distinctUntilChanged,
     retryWhen,
->>>>>>> 2993a9bd
 } from 'rxjs/operators'
 import { ActionItemAction } from '../../../../shared/src/actions/ActionItem'
 import { DecorationMapByLine } from '../../../../shared/src/api/client/services/decoration'
@@ -79,7 +76,7 @@
 } from '../../../../shared/src/util/url'
 import { observeStorageKey } from '../../browser/storage'
 import { isInPage } from '../../context'
-import { SourcegraphIntegrationURLs } from '../../platform/context'
+import { SourcegraphIntegrationURLs, BrowserPlatformContext } from '../../platform/context'
 import { createLSPFromExtensions, toTextDocumentIdentifier } from '../../shared/backend/lsp'
 import { CodeViewToolbar, CodeViewToolbarClassProps } from '../../shared/components/CodeViewToolbar'
 import { resolveRev, retryWhenCloneInProgressError } from '../../shared/repo/backend'
@@ -103,17 +100,12 @@
 } from './native_tooltips'
 import { handleTextFields, TextField } from './text_fields'
 import { resolveRepoNames } from './util/file_info'
-<<<<<<< HEAD
 import { delayUntilIntersecting, ViewResolver } from './views'
-=======
-import { ViewResolver } from './views'
-import { observeStorageKey } from '../../browser/storage'
-import { SourcegraphIntegrationURLs, BrowserPlatformContext } from '../../platform/context'
+
 import { IS_LIGHT_THEME } from './consts'
 import { NotificationType } from 'sourcegraph'
 import { failedWithHTTPStatus } from '../../../../shared/src/backend/fetch'
 import { asError } from '../../../../shared/src/util/errors'
->>>>>>> 2993a9bd
 
 registerHighlightContributions()
 
@@ -701,25 +693,16 @@
         )
     }
 
-<<<<<<< HEAD
-    /** A stream of added or removed code views */
-    const codeViews = mutations.pipe(
-        trackCodeViews(codeHost),
-
-        // Delay emitting code views until they are in the viewport, or within 4000 vertical
-        // pixels of the viewport's top or bottom edges.
-        delayUntilIntersecting({ rootMargin: '4000px 0px' }),
-=======
     /** A stream of added or removed code views with the resolved file info */
     const codeViews = mutations.pipe(
         trackCodeViews(codeHost),
-        // Limit number of code views for perf reasons.
-        filter(() => codeViewCount.value < 50),
         tap(codeViewEvent => {
             codeViewCount.next(codeViewCount.value + 1)
             codeViewEvent.subscriptions.add(() => codeViewCount.next(codeViewCount.value - 1))
         }),
->>>>>>> 2993a9bd
+        // Delay emitting code views until they are in the viewport, or within 4000 vertical
+        // pixels of the viewport's top or bottom edges.
+        delayUntilIntersecting({ rootMargin: '4000px 0px' }),
         mergeMap(codeViewEvent =>
             asObservable(() =>
                 codeViewEvent.resolveFileInfo(codeViewEvent.element, platformContext.requestGraphQL)
