--- conflicted
+++ resolved
@@ -12,34 +12,21 @@
     if (!diffResolvedRevision) {
         throw new Error('cannot determine delta info')
     }
-<<<<<<< HEAD
-    const { headCommitID, baseCommitID } = diffResolvedRev
+    const { headCommitID, baseCommitID } = diffResolvedRevision
 
     return {
         head: {
             rawRepoName,
             filePath: headFilePath,
             commitID: headCommitID,
-            rev: headCommitID,
+            revision: headCommitID,
         },
         base: {
             rawRepoName,
             filePath: baseFilePath || headFilePath,
             commitID: baseCommitID,
-            rev: baseCommitID,
+            revision: baseCommitID,
         },
-=======
-    const { headCommitID, baseCommitID } = diffResolvedRevision
-    return {
-        rawRepoName,
-        filePath: headFilePath,
-        commitID: headCommitID,
-        revision: headCommitID,
-        baseRawRepoName: rawRepoName,
-        baseFilePath,
-        baseCommitID,
-        baseRevision: baseCommitID,
->>>>>>> 1f20637d
     }
 }
 
@@ -61,19 +48,12 @@
         )
     }
     return {
-<<<<<<< HEAD
         blob: {
             rawRepoName,
             filePath,
             commitID: getCommitIDFromPermalink(),
-            rev: revAndFilePath.slice(0, -filePathWithLeadingSlash.length),
+            revision: revisionAndFilePath.slice(0, -filePathWithLeadingSlash.length),
         },
-=======
-        rawRepoName,
-        filePath,
-        commitID: getCommitIDFromPermalink(),
-        revision: revisionAndFilePath.slice(0, -filePathWithLeadingSlash.length),
->>>>>>> 1f20637d
     }
 }
 
@@ -106,16 +86,6 @@
             `Could not parse filePath: revAndFilePath ${revisionAndFilePath} does not start with commitID ${commitID}`
         )
     }
-<<<<<<< HEAD
-    const filePath = revAndFilePath.slice(commitID.length + 1)
-    return { blob: { rawRepoName, filePath, commitID, rev: commitID } }
-=======
     const filePath = revisionAndFilePath.slice(commitID.length + 1)
-    return {
-        rawRepoName,
-        filePath,
-        commitID,
-        revision: commitID,
-    }
->>>>>>> 1f20637d
+    return { blob: { rawRepoName, filePath, commitID, revision: commitID } }
 }