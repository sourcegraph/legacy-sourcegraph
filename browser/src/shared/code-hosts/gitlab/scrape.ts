--- conflicted
+++ resolved
@@ -132,13 +132,8 @@
     const filePath = getFilePathFromElement(filePathElements.item(filePathDidChange ? 1 : 0))
 
     return {
-<<<<<<< HEAD
         headFilePath: filePath,
-        baseFilePath: filePathDidChange ? getFilePathFromElem(filePathElements.item(0)) : filePath,
-=======
-        filePath,
         baseFilePath: filePathDidChange ? getFilePathFromElement(filePathElements.item(0)) : filePath,
->>>>>>> 1f20637d
     }
 }
 
