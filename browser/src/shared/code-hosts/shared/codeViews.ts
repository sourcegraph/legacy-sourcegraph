--- conflicted
+++ resolved
@@ -112,16 +112,10 @@
             }
             return { ...fileInfo }
         }),
-<<<<<<< HEAD
-        catchError(err => {
-            if (isPrivateRepoPublicSourcegraphComErrorLike(err)) {
+        catchError(error => {
+            if (isPrivateRepoPublicSourcegraphComErrorLike(error)) {
                 // In this case, fileInfo will have undefined content.
                 return of(fileInfo)
-=======
-        catchError(error => {
-            if (isPrivateRepoPublicSourcegraphComErrorLike(error)) {
-                return [info]
->>>>>>> 1f20637d
             }
             throw error
         })
