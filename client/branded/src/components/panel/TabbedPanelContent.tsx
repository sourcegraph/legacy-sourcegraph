import React, { useCallback, useEffect, useMemo, useState } from 'react'

import classNames from 'classnames'
import { Remote } from 'comlink'
import CloseIcon from 'mdi-react/CloseIcon'
import { useHistory, useLocation } from 'react-router'
import { BehaviorSubject, from, Observable, combineLatest } from 'rxjs'
import { map, switchMap } from 'rxjs/operators'

import { ContributableMenu, Contributions, Evaluated } from '@sourcegraph/client-api'
import { MaybeLoadingResult } from '@sourcegraph/codeintellify'
import { isDefined, combineLatestOrDefault, isErrorLike } from '@sourcegraph/common'
import { Location } from '@sourcegraph/extension-api-types'
import { FetchFileParameters } from '@sourcegraph/search-ui'
import { ActionsNavItems } from '@sourcegraph/shared/src/actions/ActionsNavItems'
import { wrapRemoteObservable } from '@sourcegraph/shared/src/api/client/api/common'
import { match } from '@sourcegraph/shared/src/api/client/types/textDocument'
import { ExtensionCodeEditor } from '@sourcegraph/shared/src/api/extension/api/codeEditor'
import { PanelViewData } from '@sourcegraph/shared/src/api/extension/extensionHostApi'
import { haveInitialExtensionsLoaded } from '@sourcegraph/shared/src/api/features'
import { ActivationProps } from '@sourcegraph/shared/src/components/activation/Activation'
import { ExtensionsControllerProps } from '@sourcegraph/shared/src/extensions/controller'
import { PlatformContextProps } from '@sourcegraph/shared/src/platform/context'
import { SettingsCascadeProps } from '@sourcegraph/shared/src/settings/settings'
import { useTemporarySetting } from '@sourcegraph/shared/src/settings/temporary/useTemporarySetting'
import { TelemetryProps } from '@sourcegraph/shared/src/telemetry/telemetryService'
import { ThemeProps } from '@sourcegraph/shared/src/theme'
import { Button, useObservable, Tab, TabList, TabPanel, TabPanels, Tabs, Icon, Tooltip } from '@sourcegraph/wildcard'

import { registerPanelToolbarContributions } from './views/contributions'
import { EmptyPanelView } from './views/EmptyPanelView'
import { ExtensionsLoadingPanelView } from './views/ExtensionsLoadingView'
import { PanelView } from './views/PanelView'
import { ReferencesPanelFeedbackCta } from './views/ReferencesPanelFeedbackCta'

import styles from './TabbedPanelContent.module.scss'

interface TabbedPanelContentProps
    extends ExtensionsControllerProps,
        PlatformContextProps,
        SettingsCascadeProps,
        ActivationProps,
        TelemetryProps,
        ThemeProps {
    repoName?: string
    fetchHighlightedFileLineRanges: (parameters: FetchFileParameters, force?: boolean) => Observable<string[][]>
}

export interface PanelViewWithComponent extends PanelViewData {
    /**
     * The location provider whose results to render in the panel view.
     */
    locationProvider?: Observable<MaybeLoadingResult<Location[]>>
    /**
     * Maximum number of results to show from locationProvider. If not set,
     * MAXIMUM_LOCATION_RESULTS will be used.
     */
    maxLocationResults?: number

    /**
     * The React element to render in the panel view.
     */
    reactElement?: React.ReactFragment

    // Should the content of the panel be put inside a wrapper container with padding or not.
    noWrapper?: boolean

    // Should the panel be shown for the given `#tab=<ID>` in the URL?
    matchesTabID?: (id: string) => boolean
}

/**
 * A tab and corresponding content to display in the panel.
 */
interface TabbedPanelItem {
    id: string

    label: React.ReactFragment
    /**
     * Controls the relative order of panel items. The items are laid out from highest priority (at the beginning)
     * to lowest priority (at the end). The default is 0.
     */
    priority: number

    /** The content element to display when the tab is active. */
    element: JSX.Element

    /**
     * Whether this panel contains a list of locations (from a location provider). This value is
     * exposed to contributions as `panel.activeView.hasLocations`. It is true if there is a
     * location provider (even if the result set is empty).
     */
    hasLocations?: boolean

    /** Callback that's triggered when the panel is selected */
    trackTabClick: () => void

    // Should the panel item be shown for the given `#tab=<ID>` in the URL?
    matchesTabID?: (id: string) => boolean
}

export type BuiltinTabbedPanelView = Omit<PanelViewWithComponent, 'component' | 'id'>

const builtinTabbedPanelViewProviders = new BehaviorSubject<
    Map<string, { id: string; provider: Observable<BuiltinTabbedPanelView | null> }>
>(new Map())

/**
 * BuiltinTabbedPanelView defines which BuiltinTabbedPanelViews will be available.
 */
export interface BuiltinTabbedPanelDefinition {
    id: string
    provider: Observable<BuiltinTabbedPanelView | null>
}
/**
 * React hook to add panel views from other components (panel views are typically
 * contributed by Sourcegraph extensions)
 */
export function useBuiltinTabbedPanelViews(builtinPanels: BuiltinTabbedPanelDefinition[]): void {
    useEffect(() => {
        for (const builtinPanel of builtinPanels) {
            builtinTabbedPanelViewProviders.value.set(builtinPanel.id, builtinPanel)
        }
        builtinTabbedPanelViewProviders.next(new Map([...builtinTabbedPanelViewProviders.value]))

        return () => {
            for (const builtinPanel of builtinPanels) {
                builtinTabbedPanelViewProviders.value.delete(builtinPanel.id)
            }
            builtinTabbedPanelViewProviders.next(new Map([...builtinTabbedPanelViewProviders.value]))
        }
    }, [builtinPanels])
}

/**
 * The panel, which is a tabbed component with contextual information. Components rendering the panel should
 * generally use ResizablePanel, not Panel.
 *
 * Other components can contribute panel items to the panel with the `useBuildinPanelViews` hook.
 */
export const TabbedPanelContent = React.memo<TabbedPanelContentProps>(props => {
    // Ensures that we don't show a misleading empty state when extensions haven't loaded yet.
    const areExtensionsReady = useObservable(
        useMemo(() => haveInitialExtensionsLoaded(props.extensionsController.extHostAPI), [props.extensionsController])
    )
    const [redesignedEnabled] = useTemporarySetting('codeintel.referencePanel.redesign.enabled', false)
    const isExperimentalReferencePanelEnabled =
        (!isErrorLike(props.settingsCascade.final) &&
            props.settingsCascade.final?.experimentalFeatures?.coolCodeIntel === true) ||
        redesignedEnabled === true

    const [tabIndex, setTabIndex] = useState(0)
    const location = useLocation()
    const { hash, pathname, search } = location
    const history = useHistory()
    const handlePanelClose = useCallback(() => history.replace(pathname), [history, pathname])
    const [currentTabLabel, currentTabID] = hash.split('=')

    const builtinTabbedPanels: PanelViewWithComponent[] | undefined = useObservable(
        useMemo(
            () =>
                builtinTabbedPanelViewProviders.pipe(
                    switchMap(providers =>
                        combineLatestOrDefault(
                            [...providers].map(([id, { provider }]) =>
                                provider.pipe(map(view => (view ? { ...view, id, component: null } : null)))
                            )
                        )
                    ),
                    map(views => views.filter(isDefined))
                ),
            []
        )
    )

    const extensionPanels: PanelViewWithComponent[] | undefined = useObservable(
        useMemo(
            () =>
                from(props.extensionsController.extHostAPI).pipe(
                    switchMap(extensionHostAPI =>
                        combineLatest([
                            wrapRemoteObservable(extensionHostAPI.getPanelViews()),
                            wrapRemoteObservable(extensionHostAPI.getActiveViewComponentChanges()),
                        ]).pipe(
                            switchMap(async ([panelViews, viewer]) => {
                                if ((await viewer?.type) !== 'CodeEditor') {
                                    return undefined
                                }

                                const document = await (viewer as Remote<ExtensionCodeEditor>).document

                                return panelViews
                                    .filter(panelView =>
                                        panelView.selector !== null ? match(panelView.selector, document) : true
                                    )
                                    .filter(panelView =>
                                        // If we use the new reference panel we don't want to display additional
                                        // 'implementations_' panels
                                        isExperimentalReferencePanelEnabled
                                            ? !panelView.component?.locationProvider?.startsWith('implementations_')
                                            : true
                                    )
                                    .map((panelView: PanelViewWithComponent) => {
                                        const locationProviderID = panelView.component?.locationProvider
                                        const maxLocations = panelView.component?.maxLocationResults
                                        if (locationProviderID) {
                                            const panelViewWithProvider: PanelViewWithComponent = {
                                                ...panelView,
                                                maxLocationResults: maxLocations,
                                                locationProvider: wrapRemoteObservable(
                                                    extensionHostAPI.getActiveCodeEditorPosition()
                                                ).pipe(
                                                    switchMap(parameters => {
                                                        if (!parameters) {
                                                            return [{ isLoading: false, result: [] }]
                                                        }

                                                        return wrapRemoteObservable(
                                                            extensionHostAPI.getLocations(
                                                                locationProviderID,
                                                                parameters
                                                            )
                                                        )
                                                    })
                                                ),
                                            }
                                            return panelViewWithProvider
                                        }

                                        return panelView
                                    })
                            })
                        )
                    )
                ),
            [isExperimentalReferencePanelEnabled, props.extensionsController]
        )
    )

    const panelViews = useMemo(() => [...(builtinTabbedPanels || []), ...(extensionPanels || [])], [
        builtinTabbedPanels,
        extensionPanels,
    ])

    const trackTabClick = useCallback((label: string) => props.telemetryService.log(`ReferencePanelClicked${label}`), [
        props.telemetryService,
    ])

    const items = useMemo(
        () =>
            panelViews
                ? panelViews
                      .map(
                          (panelView): TabbedPanelItem => ({
                              label: panelView.title,
                              id: panelView.id,
                              priority: panelView.priority,
                              element: <PanelView {...props} panelView={panelView} location={location} />,
                              hasLocations: !!panelView.locationProvider,
                              trackTabClick: () => trackTabClick(panelView.title),
                              matchesTabID: panelView.matchesTabID,
                          })
                      )
                      .sort((a, b) => b.priority - a.priority)
                : [],
        [location, panelViews, props, trackTabClick]
    )

    useEffect(() => {
        const subscription = registerPanelToolbarContributions(props.extensionsController.extHostAPI)
        return () => subscription.unsubscribe()
    }, [props.extensionsController])

    const handleActiveTab = useCallback(
        (index: number): void => {
            history.replace(`${pathname}${search}${currentTabLabel}=${items[index].id}`)
        },
        [currentTabLabel, history, items, pathname, search]
    )

    useEffect(() => {
        setTabIndex(
            items.findIndex(({ id, matchesTabID }) => (matchesTabID ? matchesTabID(currentTabID) : id === currentTabID))
        )
    }, [items, hash, currentTabID])

    if (!areExtensionsReady) {
        return <ExtensionsLoadingPanelView className={styles.panel} />
    }

    if (!items) {
        return <EmptyPanelView className={styles.panel} />
    }

    const activeTab: TabbedPanelItem | undefined = items[tabIndex]

    return (
        <Tabs className={styles.panel} index={tabIndex} onChange={handleActiveTab}>
            <TabList
                wrapperClassName={classNames(styles.panelHeader, 'sticky-top')}
                actions={
                    <div className="align-items-center d-flex">
                        {activeTab && (
                            <>
                                {(activeTab.id === 'def' ||
                                    activeTab.id === 'references' ||
                                    activeTab.id.startsWith('implementations_')) && <ReferencesPanelFeedbackCta />}
                                <ActionsNavItems
                                    {...props}
                                    // TODO remove references to Bootstrap from shared, get class name from prop
                                    // This is okay for now because the Panel is currently only used in the webapp
                                    listClass="d-flex justify-content-end list-unstyled m-0 align-items-center"
                                    listItemClass="px-2 mx-2"
                                    actionItemClass="font-weight-medium"
                                    actionItemIconClass="icon-inline"
                                    menu={ContributableMenu.PanelToolbar}
                                    scope={{
                                        type: 'panelView',
                                        id: activeTab.id,
                                        hasLocations: Boolean(activeTab.hasLocations),
                                    }}
                                    wrapInList={true}
                                    location={location}
                                    transformContributions={transformPanelContributions}
                                />
                            </>
                        )}
<<<<<<< HEAD
                        <Tooltip className="ml-2" content="Close panel" placement="left">
                            <Button
                                onClick={handlePanelClose}
                                variant="icon"
                                className={classNames('ml-2', styles.dismissButton)}
                                title="Close panel"
                            >
                                <Icon role="img" as={CloseIcon} aria-hidden={true} />
                            </Button>
                        </Tooltip>
=======
                        <Button
                            onClick={handlePanelClose}
                            variant="icon"
                            className={classNames('ml-2', styles.dismissButton)}
                            title="Close panel"
                            data-tooltip="Close panel"
                            data-placement="left"
                        >
                            <Icon as={CloseIcon} aria-hidden={true} />
                        </Button>
>>>>>>> 55d83e81
                    </div>
                }
            >
                {items.map(({ label, id, trackTabClick }, index) => (
                    <Tab key={id} index={index}>
                        <span className="tablist-wrapper--tab-label" onClick={trackTabClick} role="none">
                            {label}
                        </span>
                    </Tab>
                ))}
            </TabList>
            <TabPanels>
                {activeTab ? (
                    items.map(({ id, element }, index) => (
                        <TabPanel
                            index={index}
                            key={id}
                            className={styles.tabsContent}
                            data-testid="panel-tabs-content"
                        >
                            {id === activeTab.id ? element : null}
                        </TabPanel>
                    ))
                ) : (
                    <EmptyPanelView />
                )}
            </TabPanels>
        </Tabs>
    )
})

/**
 * Temporary solution to code intel extensions all contributing the same panel actions.
 */
function transformPanelContributions(contributions: Evaluated<Contributions>): Evaluated<Contributions> {
    try {
        const panelMenuItems = contributions.menus?.['panel/toolbar']
        if (!panelMenuItems || panelMenuItems.length === 0) {
            return contributions
        }
        // This won't dedup e.g. [{action: 'a', when: 'b'}, {when: 'b', action: 'a'}], but should
        // work for the case this is hackily trying to prevent: multiple extensions generated with the
        // same manifest.
        const strings = new Set(panelMenuItems.map(menuItem => JSON.stringify(menuItem)))
        const uniquePanelMenuItems = [...strings].map(string => JSON.parse(string))

        return {
            ...contributions,
            menus: {
                ...contributions.menus,
                'panel/toolbar': uniquePanelMenuItems,
            },
        }
    } catch {
        return contributions
    }
}<|MERGE_RESOLUTION|>--- conflicted
+++ resolved
@@ -325,7 +325,6 @@
                                 />
                             </>
                         )}
-<<<<<<< HEAD
                         <Tooltip className="ml-2" content="Close panel" placement="left">
                             <Button
                                 onClick={handlePanelClose}
@@ -333,21 +332,9 @@
                                 className={classNames('ml-2', styles.dismissButton)}
                                 title="Close panel"
                             >
-                                <Icon role="img" as={CloseIcon} aria-hidden={true} />
+                                <Icon as={CloseIcon} aria-hidden={true} />
                             </Button>
                         </Tooltip>
-=======
-                        <Button
-                            onClick={handlePanelClose}
-                            variant="icon"
-                            className={classNames('ml-2', styles.dismissButton)}
-                            title="Close panel"
-                            data-tooltip="Close panel"
-                            data-placement="left"
-                        >
-                            <Icon as={CloseIcon} aria-hidden={true} />
-                        </Button>
->>>>>>> 55d83e81
                     </div>
                 }
             >
