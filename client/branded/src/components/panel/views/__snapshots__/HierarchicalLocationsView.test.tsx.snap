// Jest Snapshot v1, https://goo.gl/fbAQLP

exports[`<HierarchicalLocationsView /> displays a single location when complete 1`] = `
<DocumentFragment>
  <div>
    <div
      class="referencesContainer"
      data-testid="hierarchical-locations-view"
    >
      <div
        class="fileLocations fileLocations"
      >
        <div
          aria-live="polite"
          class="alert alertInfo mr-4 container"
          role="alert"
        >
          <span>
            Try out our 
            <button
              class="btn btnLink m-0 p-0 border-0 button"
              type="button"
            >
              brand new reference panel experience
            </button>
          </span>
          <button
            class="btn btnLink m-0 p-0 text-right button"
            type="button"
          >
            <svg
              class="mdi-icon "
              fill="currentColor"
              height="16"
              viewBox="0 0 24 24"
              width="16"
            >
              <path
                d="M19,6.41L17.59,5L12,10.59L6.41,5L5,6.41L10.59,12L5,17.59L6.41,19L12,13.41L17.59,19L19,17.59L13.41,12L19,6.41Z"
              />
            </svg>
          </button>
        </div>
        <div>
          <div
            class="test-search-result resultContainer resultContainer"
            data-result-type="content"
            data-testid="result-container"
          >
            <article
              aria-labelledby="result-container-0"
            >
              <div
<<<<<<< HEAD
                class="header"
                id="result-container-0"
=======
                class="mx-1 headerDivider"
              />
              <svg
                aria-label="github.com"
                class="iconInline text-muted flex-shrink-0"
                data-state="closed"
                fill="currentColor"
                height="24"
                role="img"
                viewBox="0 0 24 24"
                width="24"
>>>>>>> dc1f89f1
              >
                <svg
                  aria-label="content result"
                  class="mdi-icon iconInline flex-shrink-0"
                  fill="currentColor"
                  height="24"
                  role="img"
                  viewBox="0 0 24 24"
                  width="24"
                >
                  <path
                    d="M13,9H18.5L13,3.5V9M6,2H14L20,8V20A2,2 0 0,1 18,22H6C4.89,22 4,21.1 4,20V4C4,2.89 4.89,2 6,2M15,18V16H6V18H15M18,14V12H6V14H18Z"
                  />
                </svg>
                <div
                  class="mx-1 headerDivider"
                />
                <svg
                  aria-label="github.com"
                  class="mdi-icon iconInline text-muted flex-shrink-0"
                  data-state="closed"
                  fill="currentColor"
                  height="24"
                  role="img"
                  viewBox="0 0 24 24"
                  width="24"
                >
                  <path
                    d="M12,2A10,10 0 0,0 2,12C2,16.42 4.87,20.17 8.84,21.5C9.34,21.58 9.5,21.27 9.5,21C9.5,20.77 9.5,20.14 9.5,19.31C6.73,19.91 6.14,17.97 6.14,17.97C5.68,16.81 5.03,16.5 5.03,16.5C4.12,15.88 5.1,15.9 5.1,15.9C6.1,15.97 6.63,16.93 6.63,16.93C7.5,18.45 8.97,18 9.54,17.76C9.63,17.11 9.89,16.67 10.17,16.42C7.95,16.17 5.62,15.31 5.62,11.5C5.62,10.39 6,9.5 6.65,8.79C6.55,8.54 6.2,7.5 6.75,6.15C6.75,6.15 7.59,5.88 9.5,7.17C10.29,6.95 11.15,6.84 12,6.84C12.85,6.84 13.71,6.95 14.5,7.17C16.41,5.88 17.25,6.15 17.25,6.15C17.8,7.5 17.45,8.54 17.35,8.79C18,9.5 18.38,10.39 18.38,11.5C18.38,15.32 16.04,16.16 13.81,16.41C14.17,16.72 14.5,17.33 14.5,18.26C14.5,19.6 14.5,20.68 14.5,21C14.5,21.27 14.66,21.59 15.17,21.5C19.14,20.16 22,16.42 22,12A10,10 0 0,0 12,2Z"
                  />
                </svg>
                <div
                  class="headerTitle test-search-result-label"
                  data-testid="result-container-header"
                >
                  <div
                    class="ml-1 flex-shrink-past-contents text-truncate"
                  >
                    <a
                      class="anchorLink"
                      href="/github.com/foo/bar"
                    >
                      foo/bar
                    </a>
                    <span
                      aria-hidden="true"
                    >
                       ›
                    </span>
                     
                    <a
                      class="anchorLink"
                      href="/github.com/foo/bar/-/blob/?subtree=true"
                    >
                      <strong />
                    </a>
                  </div>
                  <span
                    class="ml-2 headerDescription"
                  />
                </div>
                <small>
                  1 match
                </small>
              </div>
              <div
                class="fileMatchChildren"
                data-testid="file-match-children"
              >
                <div>
                  <div
                    class="test-file-match-children-item-wrapper itemCodeWrapper"
                  >
                    <div
                      class="test-file-match-children-item item itemClickable"
                      data-href="/github.com/foo/bar/-/blob/?L2:1&subtree=true"
                      data-testid="file-match-children-item"
                      role="link"
                      tabindex="0"
                    >
                      <code
                        class="code codeExcerpt"
                        data-testid="code-excerpt"
                      >
                        <table>
                          <tbody>
                            <tr>
                              <td
                                class="line"
                              >
                                1
                              </td>
                              <td
                                class="code"
                              >
                                 
                              </td>
                            </tr>
                            <tr>
                              <td
                                class="line"
                              >
                                2
                              </td>
                              <td
                                class="code"
                              >
                                 
                              </td>
                            </tr>
                            <tr>
                              <td
                                class="line"
                              >
                                3
                              </td>
                              <td
                                class="code"
                              >
                                 
                              </td>
                            </tr>
                          </tbody>
                        </table>
                      </code>
                    </div>
                  </div>
                </div>
              </div>
            </article>
          </div>
        </div>
      </div>
    </div>
  </div>
</DocumentFragment>
`;

exports[`<HierarchicalLocationsView /> displays multiple locations grouped by file 1`] = `
<DocumentFragment>
  <div>
    <div
      class="referencesContainer"
      data-testid="hierarchical-locations-view"
    >
      <div
        class="panel panelLeft panelRelative"
        style="width: 200px;"
      >
        <div
          class="handle handleLeft"
          role="presentation"
        />
        <div
          class="groupList"
          data-testid="hierarchical-locations-view-list"
        >
          <button
            class="list-group-item list-group-item-action locationButton active"
            data-testid="hierarchical-locations-view-button"
            type="button"
          >
            <span
              class="locationName"
              title="file1.txt"
            >
              <span
                class="locationNameText"
              >
                <span
                  class=""
                >
                   
                  <span>
                    file1.txt
                  </span>
                </span>
              </span>
            </span>
            <span
              class="locationBadge ml-1"
            >
              2
            </span>
          </button>
          <button
            class="list-group-item list-group-item-action locationButton"
            data-testid="hierarchical-locations-view-button"
            type="button"
          >
            <span
              class="locationName"
              title="file2.txt"
            >
              <span
                class="locationNameText"
              >
                <span
                  class=""
                >
                   
                  <span>
                    file2.txt
                  </span>
                </span>
              </span>
            </span>
            <span
              class="locationBadge ml-1"
            >
              3
            </span>
          </button>
        </div>
      </div>
      <div
        class="fileLocations fileLocations"
      >
        <div
          aria-live="polite"
          class="alert alertInfo mr-4 container"
          role="alert"
        >
          <span>
            Try out our 
            <button
              class="btn btnLink m-0 p-0 border-0 button"
              type="button"
            >
              brand new reference panel experience
            </button>
          </span>
          <button
            class="btn btnLink m-0 p-0 text-right button"
            type="button"
          >
            <svg
              class="mdi-icon "
              fill="currentColor"
              height="16"
              viewBox="0 0 24 24"
              width="16"
            >
              <path
                d="M19,6.41L17.59,5L12,10.59L6.41,5L5,6.41L10.59,12L5,17.59L6.41,19L12,13.41L17.59,19L19,17.59L13.41,12L19,6.41Z"
              />
            </svg>
          </button>
        </div>
        <div>
          <div
            class="test-search-result resultContainer resultContainer"
            data-result-type="content"
            data-testid="result-container"
          >
            <article
              aria-labelledby="result-container-0"
            >
              <div
<<<<<<< HEAD
                class="header"
                id="result-container-0"
=======
                class="mx-1 headerDivider"
              />
              <svg
                aria-label="github.com"
                class="iconInline text-muted flex-shrink-0"
                data-state="closed"
                fill="currentColor"
                height="24"
                role="img"
                viewBox="0 0 24 24"
                width="24"
>>>>>>> dc1f89f1
              >
                <svg
                  aria-label="content result"
                  class="mdi-icon iconInline flex-shrink-0"
                  fill="currentColor"
                  height="24"
                  role="img"
                  viewBox="0 0 24 24"
                  width="24"
                >
                  <path
                    d="M13,9H18.5L13,3.5V9M6,2H14L20,8V20A2,2 0 0,1 18,22H6C4.89,22 4,21.1 4,20V4C4,2.89 4.89,2 6,2M15,18V16H6V18H15M18,14V12H6V14H18Z"
                  />
                </svg>
                <div
                  class="mx-1 headerDivider"
                />
                <svg
                  aria-label="github.com"
                  class="mdi-icon iconInline text-muted flex-shrink-0"
                  data-state="closed"
                  fill="currentColor"
                  height="24"
                  role="img"
                  viewBox="0 0 24 24"
                  width="24"
                >
                  <path
                    d="M12,2A10,10 0 0,0 2,12C2,16.42 4.87,20.17 8.84,21.5C9.34,21.58 9.5,21.27 9.5,21C9.5,20.77 9.5,20.14 9.5,19.31C6.73,19.91 6.14,17.97 6.14,17.97C5.68,16.81 5.03,16.5 5.03,16.5C4.12,15.88 5.1,15.9 5.1,15.9C6.1,15.97 6.63,16.93 6.63,16.93C7.5,18.45 8.97,18 9.54,17.76C9.63,17.11 9.89,16.67 10.17,16.42C7.95,16.17 5.62,15.31 5.62,11.5C5.62,10.39 6,9.5 6.65,8.79C6.55,8.54 6.2,7.5 6.75,6.15C6.75,6.15 7.59,5.88 9.5,7.17C10.29,6.95 11.15,6.84 12,6.84C12.85,6.84 13.71,6.95 14.5,7.17C16.41,5.88 17.25,6.15 17.25,6.15C17.8,7.5 17.45,8.54 17.35,8.79C18,9.5 18.38,10.39 18.38,11.5C18.38,15.32 16.04,16.16 13.81,16.41C14.17,16.72 14.5,17.33 14.5,18.26C14.5,19.6 14.5,20.68 14.5,21C14.5,21.27 14.66,21.59 15.17,21.5C19.14,20.16 22,16.42 22,12A10,10 0 0,0 12,2Z"
                  />
                </svg>
                <div
                  class="headerTitle test-search-result-label"
                  data-testid="result-container-header"
                >
                  <div
                    class="ml-1 flex-shrink-past-contents text-truncate"
                  >
                    <a
                      class="anchorLink"
                      href="/github.com/foo/bar"
                    >
                      foo/bar
                    </a>
                    <span
                      aria-hidden="true"
                    >
                       ›
                    </span>
                     
                    <a
                      class="anchorLink"
                      href="/github.com/foo/bar/-/blob/file1.txt?subtree=true"
                    >
                      <strong>
                        file1.txt
                      </strong>
                    </a>
                  </div>
                  <span
                    class="ml-2 headerDescription"
                  />
                </div>
                <small>
                  2 matches
                </small>
              </div>
              <div
                class="fileMatchChildren"
                data-testid="file-match-children"
              >
                <div>
                  <div
                    class="test-file-match-children-item-wrapper itemCodeWrapper"
                  >
                    <div
                      class="test-file-match-children-item item itemClickable"
                      data-href="/github.com/foo/bar/-/blob/file1.txt?L2:1&subtree=true"
                      data-testid="file-match-children-item"
                      role="link"
                      tabindex="0"
                    >
                      <code
                        class="code codeExcerpt"
                        data-testid="code-excerpt"
                      >
                        <table>
                          <tbody>
                            <tr>
                              <td
                                class="line"
                              >
                                1
                              </td>
                              <td
                                class="code"
                              >
                                 
                              </td>
                            </tr>
                            <tr>
                              <td
                                class="line"
                              >
                                2
                              </td>
                              <td
                                class="code"
                              >
                                 
                              </td>
                            </tr>
                            <tr>
                              <td
                                class="line"
                              >
                                3
                              </td>
                              <td
                                class="code"
                              >
                                 
                              </td>
                            </tr>
                            <tr>
                              <td
                                class="line"
                              >
                                4
                              </td>
                              <td
                                class="code"
                              >
                                 
                              </td>
                            </tr>
                            <tr>
                              <td
                                class="line"
                              >
                                5
                              </td>
                              <td
                                class="code"
                              >
                                 
                              </td>
                            </tr>
                          </tbody>
                        </table>
                      </code>
                    </div>
                  </div>
                </div>
              </div>
            </article>
          </div>
        </div>
      </div>
    </div>
  </div>
</DocumentFragment>
`;

exports[`<HierarchicalLocationsView /> displays partial locations before complete 1`] = `
<DocumentFragment>
  <div>
    <div
      class="referencesContainer"
      data-testid="hierarchical-locations-view"
    >
      <div
        class="fileLocations fileLocations"
      >
        <div
          aria-live="polite"
          class="alert alertInfo mr-4 container"
          role="alert"
        >
          <span>
            Try out our 
            <button
              class="btn btnLink m-0 p-0 border-0 button"
              type="button"
            >
              brand new reference panel experience
            </button>
          </span>
          <button
            class="btn btnLink m-0 p-0 text-right button"
            type="button"
          >
            <svg
              class="mdi-icon "
              fill="currentColor"
              height="16"
              viewBox="0 0 24 24"
              width="16"
            >
              <path
                d="M19,6.41L17.59,5L12,10.59L6.41,5L5,6.41L10.59,12L5,17.59L6.41,19L12,13.41L17.59,19L19,17.59L13.41,12L19,6.41Z"
              />
            </svg>
          </button>
        </div>
        <div>
          <div
            class="test-search-result resultContainer resultContainer"
            data-result-type="content"
            data-testid="result-container"
          >
            <article
              aria-labelledby="result-container-0"
            >
              <div
<<<<<<< HEAD
                class="header"
                id="result-container-0"
=======
                class="mx-1 headerDivider"
              />
              <svg
                aria-label="github.com"
                class="iconInline text-muted flex-shrink-0"
                data-state="closed"
                fill="currentColor"
                height="24"
                role="img"
                viewBox="0 0 24 24"
                width="24"
>>>>>>> dc1f89f1
              >
                <svg
                  aria-label="content result"
                  class="mdi-icon iconInline flex-shrink-0"
                  fill="currentColor"
                  height="24"
                  role="img"
                  viewBox="0 0 24 24"
                  width="24"
                >
                  <path
                    d="M13,9H18.5L13,3.5V9M6,2H14L20,8V20A2,2 0 0,1 18,22H6C4.89,22 4,21.1 4,20V4C4,2.89 4.89,2 6,2M15,18V16H6V18H15M18,14V12H6V14H18Z"
                  />
                </svg>
                <div
                  class="mx-1 headerDivider"
                />
                <svg
                  aria-label="github.com"
                  class="mdi-icon iconInline text-muted flex-shrink-0"
                  data-state="closed"
                  fill="currentColor"
                  height="24"
                  role="img"
                  viewBox="0 0 24 24"
                  width="24"
                >
                  <path
                    d="M12,2A10,10 0 0,0 2,12C2,16.42 4.87,20.17 8.84,21.5C9.34,21.58 9.5,21.27 9.5,21C9.5,20.77 9.5,20.14 9.5,19.31C6.73,19.91 6.14,17.97 6.14,17.97C5.68,16.81 5.03,16.5 5.03,16.5C4.12,15.88 5.1,15.9 5.1,15.9C6.1,15.97 6.63,16.93 6.63,16.93C7.5,18.45 8.97,18 9.54,17.76C9.63,17.11 9.89,16.67 10.17,16.42C7.95,16.17 5.62,15.31 5.62,11.5C5.62,10.39 6,9.5 6.65,8.79C6.55,8.54 6.2,7.5 6.75,6.15C6.75,6.15 7.59,5.88 9.5,7.17C10.29,6.95 11.15,6.84 12,6.84C12.85,6.84 13.71,6.95 14.5,7.17C16.41,5.88 17.25,6.15 17.25,6.15C17.8,7.5 17.45,8.54 17.35,8.79C18,9.5 18.38,10.39 18.38,11.5C18.38,15.32 16.04,16.16 13.81,16.41C14.17,16.72 14.5,17.33 14.5,18.26C14.5,19.6 14.5,20.68 14.5,21C14.5,21.27 14.66,21.59 15.17,21.5C19.14,20.16 22,16.42 22,12A10,10 0 0,0 12,2Z"
                  />
                </svg>
                <div
                  class="headerTitle test-search-result-label"
                  data-testid="result-container-header"
                >
                  <div
                    class="ml-1 flex-shrink-past-contents text-truncate"
                  >
                    <a
                      class="anchorLink"
                      href="/github.com/foo/bar"
                    >
                      foo/bar
                    </a>
                    <span
                      aria-hidden="true"
                    >
                       ›
                    </span>
                     
                    <a
                      class="anchorLink"
                      href="/github.com/foo/bar/-/blob/?subtree=true"
                    >
                      <strong />
                    </a>
                  </div>
                  <span
                    class="ml-2 headerDescription"
                  />
                </div>
                <small>
                  1 match
                </small>
              </div>
              <div
                class="fileMatchChildren"
                data-testid="file-match-children"
              >
                <div>
                  <div
                    class="test-file-match-children-item-wrapper itemCodeWrapper"
                  >
                    <div
                      class="test-file-match-children-item item itemClickable"
                      data-href="/github.com/foo/bar/-/blob/?L2:1&subtree=true"
                      data-testid="file-match-children-item"
                      role="link"
                      tabindex="0"
                    >
                      <code
                        class="code codeExcerpt"
                        data-testid="code-excerpt"
                      >
                        <table>
                          <tbody>
                            <tr>
                              <td
                                class="line"
                              >
                                1
                              </td>
                              <td
                                class="code"
                              >
                                 
                              </td>
                            </tr>
                            <tr>
                              <td
                                class="line"
                              >
                                2
                              </td>
                              <td
                                class="code"
                              >
                                 
                              </td>
                            </tr>
                            <tr>
                              <td
                                class="line"
                              >
                                3
                              </td>
                              <td
                                class="code"
                              >
                                 
                              </td>
                            </tr>
                          </tbody>
                        </table>
                      </code>
                    </div>
                  </div>
                </div>
              </div>
            </article>
          </div>
        </div>
      </div>
    </div>
  </div>
</DocumentFragment>
`;

exports[`<HierarchicalLocationsView /> shows a spinner before any locations emissions 1`] = `
<DocumentFragment>
  <div
    aria-label="Loading"
    class="iconInline loadingSpinner m-1 test-loading-spinner"
    role="img"
  />
</DocumentFragment>
`;

exports[`<HierarchicalLocationsView /> shows a spinner if locations emits empty and is not complete 1`] = `
<DocumentFragment>
  <div
    aria-label="Loading"
    class="iconInline loadingSpinner m-1 test-loading-spinner"
    role="img"
  />
</DocumentFragment>
`;<|MERGE_RESOLUTION|>--- conflicted
+++ resolved
@@ -51,22 +51,8 @@
               aria-labelledby="result-container-0"
             >
               <div
-<<<<<<< HEAD
                 class="header"
                 id="result-container-0"
-=======
-                class="mx-1 headerDivider"
-              />
-              <svg
-                aria-label="github.com"
-                class="iconInline text-muted flex-shrink-0"
-                data-state="closed"
-                fill="currentColor"
-                height="24"
-                role="img"
-                viewBox="0 0 24 24"
-                width="24"
->>>>>>> dc1f89f1
               >
                 <svg
                   aria-label="content result"
@@ -86,7 +72,7 @@
                 />
                 <svg
                   aria-label="github.com"
-                  class="mdi-icon iconInline text-muted flex-shrink-0"
+                  class="iconInline text-muted flex-shrink-0"
                   data-state="closed"
                   fill="currentColor"
                   height="24"
@@ -326,22 +312,8 @@
               aria-labelledby="result-container-0"
             >
               <div
-<<<<<<< HEAD
                 class="header"
                 id="result-container-0"
-=======
-                class="mx-1 headerDivider"
-              />
-              <svg
-                aria-label="github.com"
-                class="iconInline text-muted flex-shrink-0"
-                data-state="closed"
-                fill="currentColor"
-                height="24"
-                role="img"
-                viewBox="0 0 24 24"
-                width="24"
->>>>>>> dc1f89f1
               >
                 <svg
                   aria-label="content result"
@@ -361,7 +333,7 @@
                 />
                 <svg
                   aria-label="github.com"
-                  class="mdi-icon iconInline text-muted flex-shrink-0"
+                  class="iconInline text-muted flex-shrink-0"
                   data-state="closed"
                   fill="currentColor"
                   height="24"
@@ -557,22 +529,8 @@
               aria-labelledby="result-container-0"
             >
               <div
-<<<<<<< HEAD
                 class="header"
                 id="result-container-0"
-=======
-                class="mx-1 headerDivider"
-              />
-              <svg
-                aria-label="github.com"
-                class="iconInline text-muted flex-shrink-0"
-                data-state="closed"
-                fill="currentColor"
-                height="24"
-                role="img"
-                viewBox="0 0 24 24"
-                width="24"
->>>>>>> dc1f89f1
               >
                 <svg
                   aria-label="content result"
@@ -592,7 +550,7 @@
                 />
                 <svg
                   aria-label="github.com"
-                  class="mdi-icon iconInline text-muted flex-shrink-0"
+                  class="iconInline text-muted flex-shrink-0"
                   data-state="closed"
                   fill="currentColor"
                   height="24"
