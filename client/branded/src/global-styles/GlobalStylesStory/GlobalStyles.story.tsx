--- conflicted
+++ resolved
@@ -17,11 +17,6 @@
 import { CodeSnippet } from '../../components/CodeSnippet'
 import { Form } from '../../components/Form'
 
-<<<<<<< HEAD
-import { CardsStory } from './CardsStory'
-=======
-import { AlertsStory } from './AlertsStory'
->>>>>>> 1d156480
 import { ColorVariants } from './ColorVariants'
 import { FormFieldVariants } from './FormFieldVariants'
 import { TextStory } from './TextStory'
