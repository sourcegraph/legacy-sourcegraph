--- conflicted
+++ resolved
@@ -16,11 +16,7 @@
 import styles from './OwnerSearchResult.module.scss'
 import resultStyles from './SearchResult.module.scss'
 
-<<<<<<< HEAD
-export interface OwnerSearchResultProps extends Pick<SearchContextProps, 'selectedSearchContextSpec'> {
-=======
-export interface PersonSearchResultProps extends TelemetryProps {
->>>>>>> 599c4fcb
+export interface OwnerSearchResultProps extends Pick<SearchContextProps, 'selectedSearchContextSpec'>, TelemetryProps {
     result: OwnerMatch
     onSelect: () => void
     containerClassName?: string
@@ -38,13 +34,10 @@
     containerClassName,
     as,
     index,
-<<<<<<< HEAD
     queryState,
     buildSearchURLQueryFromQueryState,
     selectedSearchContextSpec,
-=======
     telemetryService,
->>>>>>> 599c4fcb
 }) => {
     const displayName = useMemo(() => {
         let displayName = ''
@@ -67,7 +60,6 @@
         return url
     }, [result])
 
-<<<<<<< HEAD
     const fileSearchLink = useMemo(() => {
         if (!queryState || !buildSearchURLQueryFromQueryState) {
             return ''
@@ -91,7 +83,7 @@
         })
         return `/search?${searchParams}`
     }, [buildSearchURLQueryFromQueryState, queryState, result.email, result.handle, selectedSearchContextSpec])
-=======
+
     const logSearchOwnerClicked = (): void => {
         if (url.startsWith('mailto:')) {
             telemetryService.log('searchResults:ownershipMailto:clicked')
@@ -103,7 +95,6 @@
             telemetryService.log('searchResults:ownershipTeams:clicked')
         }
     }
->>>>>>> 599c4fcb
 
     const title = (
         <div className="d-flex align-items-center">
