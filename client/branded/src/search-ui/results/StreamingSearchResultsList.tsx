--- conflicted
+++ resolved
@@ -238,12 +238,9 @@
                                 as="li"
                                 onSelect={() => logSearchResultClicked(index, 'person')}
                                 containerClassName={resultClassName}
-<<<<<<< HEAD
+                                telemetryService={telemetryService}
                                 queryState={queryState}
                                 buildSearchURLQueryFromQueryState={buildSearchURLQueryFromQueryState}
-=======
-                                telemetryService={telemetryService}
->>>>>>> 599c4fcb
                             />
                         )
                 }
