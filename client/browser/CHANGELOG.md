<!--
###################################### READ ME ###########################################
### This changelog should always be read on `main` branch. Its contents on version   ###
### branches do not necessarily reflect the changes that have gone into that branch.   ###
##########################################################################################
-->

# Changelog

All notable changes to Sourcegraph [Browser Extensions](./README.md) are documented in this file.

<!-- START CHANGELOG -->

## Unreleased

<<<<<<< HEAD
- Omit credentials in legacy extension bundles requests: [pull/47486](https://github.com/sourcegraph/sourcegraph/pull/47486)
=======
- Fix selectors used to inject Sourcegraph code intelligence on GitHub: [pull/47427](https://github.com/sourcegraph/sourcegraph/pull/47427)
>>>>>>> 1184b56b

## Chrome & Firefox 22.11.24.1820, Safari v1.19

- Fix route change handlers for GitHub: [issues/44074](https://github.com/sourcegraph/sourcegraph/issues/44074), [pull/44783](https://github.com/sourcegraph/sourcegraph/pull/44783)
- Fix selectors used to inject Sourcegraph code intelligence on GitHub: [issues/44759](https://github.com/sourcegraph/sourcegraph/issues/44759), [pull/44766](https://github.com/sourcegraph/sourcegraph/pull/44766)

## Chrome 22.11.14.1520, Firefox 22.11.14.1521, Safari v1.18

- Add new GitHub UI support: [issues/44237](https://github.com/sourcegraph/sourcegraph/issues/44237), [pull/44285](https://github.com/sourcegraph/sourcegraph/pull/44285)
- Remove 'Search on Sourcegraph' buttons from GitHub search pages: [pull/44328](https://github.com/sourcegraph/sourcegraph/pull/44328)

## Chrome 22.10.18.1144, Firefox 22.10.18.1133, Safari v1.17

- Updated the info text when accessing an unindexed repository [pull/42509](https://github.com/sourcegraph/sourcegraph/pull/42509)
- Fix an issue that caused the native code host integration to not work on gitlab.com [pull/42748](https://github.com/sourcegraph/sourcegraph/pull/42748)

## Chrome & Firefox v22.9.27.1330, Safari v1.16

- Remove tracking parameters from all shareable URLs [pull/42022](https://github.com/sourcegraph/sourcegraph/pull/42022)

## Chrome v22.9.14.1335, Firefox v22.9.14.1616, Safari v1.15

- Fix code-intel issue on GitHub Enterprise: [pull/41646](https://github.com/sourcegraph/sourcegraph/pull/41646)

## Chrome & Firefox 22.7.29.851, Safari v1.14 (22.8.2.1319)

- Fix extensions decorations issue when navigating project files on GitHub: [codecov/sourcegraph-codecov/issues/86](https://github.com/codecov/sourcegraph-codecov/issues/86), [pull/39557](https://github.com/sourcegraph/sourcegraph/pull/39557)
- Fix command palette style regression on GitHub: [issues/39495](https://github.com/sourcegraph/sourcegraph/issues/39495), [issues/33433](https://github.com/sourcegraph/sourcegraph/issues/33433) [pull/39580](https://github.com/sourcegraph/sourcegraph/pull/39580)

## Chrome & Firefox v22.7.11.926

- Fix Sourcegraph buttons styles on Bitbucket cloud: [issues/32598](https://github.com/sourcegraph/sourcegraph/issues/32598), [pull/33787](https://github.com/sourcegraph/sourcegraph/pull/33787)
- Fix repo visibility check logic: [issues/29244](https://github.com/sourcegraph/sourcegraph/issues/29244), [pull/33352](https://github.com/sourcegraph/sourcegraph/pull/33352)
- Add different browser extension icons for development mode builds: [issue/33587](https://github.com/sourcegraph/sourcegraph/issues/33587), [pull/34353](https://github.com/sourcegraph/sourcegraph/pull/34353)
- Fix git-extras extension blame for selected lines issue on the code hosts: [issues/34700](https://github.com/sourcegraph/sourcegraph/issues/34700), [pull/34698](https://github.com/sourcegraph/sourcegraph/pull/34698)
- Fix hover-overlay styling issue on GitLab: [issues/35315](https://github.com/sourcegraph/sourcegraph/issues/35315), [pull/35403](https://github.com/sourcegraph/sourcegraph/pull/35403)

## Chrome & Firefox v22.4.7.1712, Safari v1.13

- Update banners for not synced private repositories banners when on Sourcegraph Cloud instance and not added repositories when on other instances: [pull/31922](https://github.com/sourcegraph/sourcegraph/pull/31922), [issues/31920](https://github.com/sourcegraph/sourcegraph/issues/31920)
- Fix style errors in browser console: [pull/32604](https://github.com/sourcegraph/sourcegraph/pull/32604), [issues/32443](https://github.com/sourcegraph/sourcegraph/issues/32443)
- Fix styles conflict on GitLab: [pull/32548](https://github.com/sourcegraph/sourcegraph/pull/32548), [issues/32462](https://github.com/sourcegraph/sourcegraph/issues/32462)
- Fixes telemetry for initial "browser extension installed" event [#pull/33175](https://github.com/sourcegraph/sourcegraph/pull/33175), [#issues/33143](https://github.com/sourcegraph/sourcegraph/issues/33143)
- Fix native integration to pass cookies/credentials for "Extensions" info GraphQL request [#pull/33406](https://github.com/sourcegraph/sourcegraph/pull/33406), [#issues/32599](https://github.com/sourcegraph/sourcegraph/issues/32599)

## Chrome & Firefox v22.3.11.1145, Safari v1.12

- Fix client-side routing support on GitHub repository browse file tree pages: [#pull/32199](https://github.com/sourcegraph/sourcegraph/pull/32199), [#issues/31716](https://github.com/sourcegraph/sourcegraph/issues/31716)
- Fix code intel popup buttons overflow issue on GitHub: [#pull/31698](https://github.com/sourcegraph/sourcegraph/pull/31698), [#issues/31359](https://github.com/sourcegraph/sourcegraph/issues/31359)
- Make 'Configure on Sourcegraph' button navigate to manage repositories page when on default Sourcegraph URL: [#pull/31690](https://github.com/sourcegraph/sourcegraph/pull/31690), [#issues/3066](https://github.com/sourcegraph/sourcegraph/issues/3066)
- Add installs/uninstall events tracking: [#pull/31785](https://github.com/sourcegraph/sourcegraph/pull/31785), [issues/31486](https://github.com/sourcegraph/sourcegraph/issues/31486)

## Chrome & Firefox v22.2.11.1553, Safari v1.11

- Make "single click to definition" an opt-in through advanced settings: [#pull/30540](https://github.com/sourcegraph/sourcegraph/pull/30540), [#issues/#30437](https://github.com/sourcegraph/sourcegraph/issues/30437)
- Add "https://" URL input placeholder [#pull/30282](https://github.com/sourcegraph/sourcegraph/pull/30282), [#issues/14723](https://github.com/sourcegraph/sourcegraph/issues/14723)
- Add filtering of browser extension dropdown duplicated URLs [#pull/30674](https://github.com/sourcegraph/sourcegraph/pull/30674), [#issues/30673](https://github.com/sourcegraph/sourcegraph/issues/30673)
- Add code intel support to GitHub pull request commit view [#pull/30618](https://github.com/sourcegraph/sourcegraph/pull/30618), [#issues/30623](https://github.com/sourcegraph/sourcegraph/issues/30623)
- Add tracking of inbound traffic from browser extension/code host integration [#pull/30170](https://github.com/sourcegraph/sourcegraph/pull/30170), [#issues/27082](https://github.com/sourcegraph/sourcegraph/issues/27082)
- Add "Search on Sourcegraph" buttons to GitHub search pages [pull/#30399](https://github.com/sourcegraph/sourcegraph/pull/30399), [#issues/10410](https://github.com/sourcegraph/sourcegraph/issues/10410), [#issues/30968](https://github.com/sourcegraph/sourcegraph/issues/30968)

## Chrome & Firefox v22.1.25.1535, Safari v1.10

- Add extra field to log browser extension version [#issues/27845](https://github.com/sourcegraph/sourcegraph/issues/27845), [pull/27902](https://github.com/sourcegraph/sourcegraph/pull/27902)
- Implement Sourcegraph URL dropdown for ease of URL switching [#issues/29030](https://github.com/sourcegraph/sourcegraph/issues/29030), [#pull/29471](https://github.com/sourcegraph/sourcegraph/pull/29471)
  - Fix incorrect event log URL detection. Allow event logs for non-private repositories. [#issues/25778](https://github.com/sourcegraph/sourcegraph/issues/25778)

## Chrome v21.12.10.1012, Firefox v21.12.10.1048, Safari v1.9

- Private cloud repositories should use hashed identifiers instead of repository names [pull/28621](https://github.com/sourcegraph/sourcegraph/pull/28621), [#pull/28387](https://github.com/sourcegraph/sourcegraph/pull/28387), [#issues/27922](https://github.com/sourcegraph/sourcegraph/issues/27922)

  - Also, browser extension does not override native codehost tooltips whenever cannot inject code intelligence
  - Also, browser extension shows "Sign In to Sourcegraph" button on private repository pages

- Browser Extension Telemetry documentation [#pull/28689](https://github.com/sourcegraph/sourcegraph/pull/28689), [#issues/27383](https://github.com/sourcegraph/sourcegraph/issues/27383)

## Chrome / Firefox v21.11.25.1400, Safari v1.8

- Fix omnibox opening in wrong tab [#issues/23475](https://github.com/sourcegraph/sourcegraph/issues/23475), [#pull/27525](https://github.com/sourcegraph/sourcegraph/pull/27525)
- Fix excessive "all websites" permissions for Safari [#issues/23542](https://github.com/sourcegraph/sourcegraph/issues/23542), [#pull/26832](https://github.com/sourcegraph/sourcegraph/pull/26832)
- Update private repository detection logic for Gitlab and Github [#issues/27382](https://github.com/sourcegraph/sourcegraph/issues/27382), [#pull/27779](https://github.com/sourcegraph/sourcegraph/pull/27779)
- Fix open file diff bug for Sourcegraph URL with trailing slash [#26832](https://github.com/sourcegraph/sourcegraph/pull/28058)
- Disable (temporarily) browser extension for private repositories when using Sourcegraph Cloud URL [#issues/28070](https://github.com/sourcegraph/sourcegraph/issues/28070), [#pull/28089](https://github.com/sourcegraph/sourcegraph/pull/28089)
- Fix code host tooltip displaying issue [#issues/19560](https://github.com/sourcegraph/sourcegraph/issues/19560), [#pull/27381](https://github.com/sourcegraph/sourcegraph/pull/27381)

- Fix omnibox opening in wrong tab [#issues/23475](https://github.com/sourcegraph/sourcegraph/issues/23475), [#pull/27525](https://github.com/sourcegraph/sourcegraph/pull/27525)
- Fix excessive "all websites" permissions for Safari [#issues/23542](https://github.com/sourcegraph/sourcegraph/issues/23542), [#pull/26832](https://github.com/sourcegraph/sourcegraph/pull/26832)
- Update private repository detection logic for Gitlab and Github [#issues/27382](https://github.com/sourcegraph/sourcegraph/issues/27382), [#pull/27779](https://github.com/sourcegraph/sourcegraph/pull/27779)
- Fix open file diff bug for Sourcegraph URL with trailing slash [#26832](https://github.com/sourcegraph/sourcegraph/pull/28058)
- Disable (temporarily) browser extension for private repositories when using Sourcegraph Cloud URL [#issues/28070](https://github.com/sourcegraph/sourcegraph/issues/28070), [#pull/28089](https://github.com/sourcegraph/sourcegraph/pull/28089)

## Chrome / Firefox v21.11.8.1804, Safari v1.7

- URL mismatch [#issues/26170](https://github.com/sourcegraph/sourcegraph/issues/26170), [#pull/26776](https://github.com/sourcegraph/sourcegraph/pull/26776)
- Branded hover [#issues/23738](https://github.com/sourcegraph/sourcegraph/issues/23738), [#pull/26189](https://github.com/sourcegraph/sourcegraph/pull/26189)
- Action icon quality [#issues/16218](https://github.com/sourcegraph/sourcegraph/issues/16218), [#pull/27065](https://github.com/sourcegraph/sourcegraph/pull/27065)
- Blur omnibox/src after search [#issues/25000](https://github.com/sourcegraph/sourcegraph/issues/25000), [#pull/25004](https://github.com/sourcegraph/sourcegraph/pull/25004)
- Fix options popup toggle button styles [#pull/25210](https://github.com/sourcegraph/sourcegraph/pull/25210)
- Fix hover for files with braces [#issues/25156](https://github.com/sourcegraph/sourcegraph/issues/25156) [#pull/26278](https://github.com/sourcegraph/sourcegraph/pull/26278)
- Bitbucket cloud support [#25084](https://github.com/sourcegraph/sourcegraph/pull/25084)<|MERGE_RESOLUTION|>--- conflicted
+++ resolved
@@ -13,11 +13,8 @@
 
 ## Unreleased
 
-<<<<<<< HEAD
 - Omit credentials in legacy extension bundles requests: [pull/47486](https://github.com/sourcegraph/sourcegraph/pull/47486)
-=======
 - Fix selectors used to inject Sourcegraph code intelligence on GitHub: [pull/47427](https://github.com/sourcegraph/sourcegraph/pull/47427)
->>>>>>> 1184b56b
 
 ## Chrome & Firefox 22.11.24.1820, Safari v1.19
 
