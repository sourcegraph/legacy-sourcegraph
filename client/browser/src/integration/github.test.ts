--- conflicted
+++ resolved
@@ -4,7 +4,7 @@
 
 import { Settings } from '@sourcegraph/shared/src/settings/settings'
 import { createDriverForTest, Driver } from '@sourcegraph/shared/src/testing/driver'
-import { setupExtensionMocking } from '@sourcegraph/shared/src/testing/integration/mockExtension'
+import { setupExtensionMocking, simpleHoverProvider } from '@sourcegraph/shared/src/testing/integration/mockExtension'
 import { afterEachSaveScreenshotIfFailed } from '@sourcegraph/shared/src/testing/screenshotReporter'
 import { retry } from '@sourcegraph/shared/src/testing/utils'
 import { createURLWithUTM } from '@sourcegraph/shared/src/tracking/utm'
@@ -35,14 +35,10 @@
             'https://collector.github.com/*path',
             'https://api.github.com/_private/browser/*',
             'https://github.com/*path/find-definition',
-<<<<<<< HEAD
             'https://github.com/gorilla/mux/commits/checks-statuses-rollups',
             'https://github.com/commits/badges',
         ]
 
-=======
-        ]
->>>>>>> 8e0ea207
         // Requests to other origins that we need to ignore to prevent breaking tests.
         for (const urlToMock of URLS_TO_MOCK) {
             testContext.server.any(urlToMock).intercept((request, response) => {
@@ -81,6 +77,13 @@
             }),
             ResolveRawRepoName: ({ repoName }) => ({
                 repository: { uri: `${repoName}`, mirrorInfo: { cloned: true } },
+            }),
+            SiteProductVersion: () => ({
+                site: {
+                    productVersion: '129819_2022-02-08_baac612f829f',
+                    buildVersion: '129819_2022-02-08_baac612f829f',
+                    hasCodeIntelligence: true,
+                },
             }),
             BlobContent: () => ({
                 repository: {
