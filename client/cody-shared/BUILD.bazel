load("@aspect_rules_ts//ts:defs.bzl", "ts_config")
load("@npm//:defs.bzl", "npm_link_all_packages")
load("//dev:defs.bzl", "npm_package", "ts_project")
load("//dev:eslint.bzl", "eslint_config")

# gazelle:js_resolve vscode //:node_modules/@vscode

npm_link_all_packages(name = "node_modules")

eslint_config()

ts_config(
    name = "tsconfig",
    src = "tsconfig.json",
    visibility = ["//client:__subpackages__"],
    deps = [
        "//:tsconfig",
        "//client/common:tsconfig",
        "//client/http-client:tsconfig",
    ],
)

ts_project(
    name = "cody-shared_lib",
    srcs = [
        "src/chat/bot-response-multiplexer.ts",
        "src/chat/chat.ts",
        "src/chat/client.ts",
        "src/chat/context.ts",
        "src/chat/markdown.ts",
        "src/chat/preamble.ts",
        "src/chat/recipes/browser-recipes.ts",
        "src/chat/recipes/chat-question.ts",
        "src/chat/recipes/context-search.ts",
        "src/chat/recipes/explain-code-detailed.ts",
        "src/chat/recipes/explain-code-high-level.ts",
        "src/chat/recipes/find-code-smells.ts",
        "src/chat/recipes/fixup.ts",
        "src/chat/recipes/generate-docstring.ts",
        "src/chat/recipes/generate-release-notes.ts",
        "src/chat/recipes/generate-test.ts",
        "src/chat/recipes/git-log.ts",
        "src/chat/recipes/helpers.ts",
        "src/chat/recipes/improve-variable-names.ts",
        "src/chat/recipes/inline-chat.ts",
        "src/chat/recipes/langs.ts",
        "src/chat/recipes/next-questions.ts",
<<<<<<< HEAD
        "src/chat/recipes/non-stop.ts",
=======
        "src/chat/recipes/optimize-code.ts",
>>>>>>> 1b53f0bc
        "src/chat/recipes/recipe.ts",
        "src/chat/recipes/translate.ts",
        "src/chat/transcript/index.ts",
        "src/chat/transcript/interaction.ts",
        "src/chat/transcript/messages.ts",
        "src/chat/viewHelpers.ts",
        "src/codebase-context/index.ts",
        "src/codebase-context/messages.ts",
        "src/configuration.ts",
        "src/editor/index.ts",
        "src/editor/withPreselectedOptions.ts",
        "src/embeddings/client.ts",
        "src/embeddings/index.ts",
        "src/guardrails/client.ts",
        "src/guardrails/index.ts",
        "src/hallucinations-detector/index.ts",
        "src/intent-detector/client.ts",
        "src/intent-detector/index.ts",
        "src/keyword-context/index.ts",
        "src/prompt/constants.ts",
        "src/prompt/prompt-mixin.ts",
        "src/prompt/templates.ts",
        "src/prompt/truncation.ts",
        "src/sourcegraph-api/completions/browserClient.ts",
        "src/sourcegraph-api/completions/client.ts",
        "src/sourcegraph-api/completions/nodeClient.ts",
        "src/sourcegraph-api/completions/parse.ts",
        "src/sourcegraph-api/completions/types.ts",
        "src/sourcegraph-api/graphql/client.ts",
        "src/sourcegraph-api/graphql/index.ts",
        "src/sourcegraph-api/graphql/queries.ts",
        "src/sourcegraph-api/index.ts",
        "src/sourcegraph-api/utils.ts",
        "src/telemetry/EventLogger.ts",
        "src/utils.ts",
    ],
    tsconfig = ":tsconfig",
    # TODO(bazel): "#keep"s required for type-only imports
    deps = [
        ":node_modules/@sourcegraph/common",
        ":node_modules/@sourcegraph/http-client",
        "//:node_modules/@microsoft/fetch-event-source",
        "//:node_modules/@types/isomorphic-fetch",
        "//:node_modules/@types/marked",
        "//:node_modules/@types/node",
        "//:node_modules/@types/vscode",  #keep
        "//:node_modules/@vscode",
        "//:node_modules/isomorphic-fetch",
        "//:node_modules/marked",
    ],
)

npm_package(
    name = "cody-shared_pkg",
    srcs = [
        "package.json",
        ":cody-shared_lib",
    ],
)

ts_project(
    name = "cody-shared_tests",
    testonly = True,
    srcs = [
        "src/chat/bot-response-multiplexer.test.ts",
        "src/chat/transcript/transcript.test.ts",
        "src/guardrails/index.test.ts",
        "src/hallucinations-detector/index.test.ts",
        "src/sourcegraph-api/utils.test.ts",
        "src/test/mocks.ts",
    ],
    tsconfig = ":tsconfig",
    deps = [
        ":cody-shared_lib",
        "//:node_modules/@types/node",
    ],
)<|MERGE_RESOLUTION|>--- conflicted
+++ resolved
@@ -45,11 +45,8 @@
         "src/chat/recipes/inline-chat.ts",
         "src/chat/recipes/langs.ts",
         "src/chat/recipes/next-questions.ts",
-<<<<<<< HEAD
         "src/chat/recipes/non-stop.ts",
-=======
         "src/chat/recipes/optimize-code.ts",
->>>>>>> 1b53f0bc
         "src/chat/recipes/recipe.ts",
         "src/chat/recipes/translate.ts",
         "src/chat/transcript/index.ts",
