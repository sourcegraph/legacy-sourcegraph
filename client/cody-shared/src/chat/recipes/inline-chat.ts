import { CodebaseContext } from '../../codebase-context'
import { ContextMessage } from '../../codebase-context/messages'
import { ActiveTextEditorSelection, Editor } from '../../editor'
import { MAX_HUMAN_INPUT_TOKENS, MAX_RECIPE_INPUT_TOKENS, MAX_RECIPE_SURROUNDING_TOKENS } from '../../prompt/constants'
import { truncateText } from '../../prompt/truncation'
import { Interaction } from '../transcript/interaction'

import { ChatQuestion } from './chat-question'
import { FileFlow } from './file-flow'
import { Fixup } from './fixup'
import { commandRegex } from './helpers'
import { Recipe, RecipeContext, RecipeID } from './recipe'

export class InlineAssist implements Recipe {
    public id: RecipeID = 'inline-chat'

    public async getInteraction(humanChatInput: string, context: RecipeContext): Promise<Interaction | null> {
<<<<<<< HEAD
        // Check if this is a fix-up request
        if (commandRegex.touch.test(humanChatInput)) {
            return new FileFlow().getInteraction(humanChatInput.replace(commandRegex.touch, ''), context)
        }

        // Check if this is a fix-up request
        if (commandRegex.fix.test(humanChatInput)) {
            return new Fixup().getInteraction(humanChatInput.replace(commandRegex.fix, ''), context)
        }

        const selection = context.editor.controller?.selection
=======
        const selection = context.editor.controllers?.inline.selection
>>>>>>> 9dfdbde0
        if (!humanChatInput || !selection) {
            await context.editor.showWarningMessage('Failed to start Inline Chat: empty input or selection.')
            return null
        }
        // Check if this is a fix-up request
        if (/^\/f(ix)?\s/i.test(humanChatInput)) {
            return new Fixup().getInteraction(humanChatInput.replace(/^\/f(ix)?\s/i, ''), context)
        }

        const truncatedText = truncateText(humanChatInput, MAX_HUMAN_INPUT_TOKENS)
        const MAX_RECIPE_CONTENT_TOKENS = MAX_RECIPE_INPUT_TOKENS + MAX_RECIPE_SURROUNDING_TOKENS * 2
        const truncatedSelectedText = truncateText(selection.selectedText, MAX_RECIPE_CONTENT_TOKENS)

        // Reconstruct Cody's prompt using user's context
        // Replace placeholders in reverse order to avoid collisions if a placeholder occurs in the input
        const promptText = InlineAssist.prompt
            .replace('{humanInput}', truncatedText)
            .replace('{selectedText}', truncatedSelectedText)
            .replace('{fileName}', selection.fileName)

        // Text display in UI fpr human that includes the selected code
        const displayText =
            humanChatInput + InlineAssist.displayPrompt.replace('{selectedText}', selection.selectedText)

        return Promise.resolve(
            new Interaction(
                {
                    speaker: 'human',
                    text: promptText,
                    displayText,
                },
                { speaker: 'assistant' },
                this.getContextMessages(truncatedText, context.codebaseContext, selection, context.editor)
            )
        )
    }

    // Prompt Templates
    public static readonly prompt = `
    I have questions about this part of the code from {fileName}:
    \`\`\`
    {selectedText}
    \`\`\`

    As my coding assistant, please help me with my questions:
    {humanInput}

    ## Instruction
    - Do not enclose your answer with tags.
    - Do not remove code that might be being used by the other part of the code that was not shared.
    - Your answers and suggestions should based on the provided context only.
    - You may make references to other part of the shared code.
    - Do not suggest code that are not related to any of the shared context.
    - Do not suggest anything that would break the working code.
    `

    // Prompt template for displaying the prompt to users in chat view
    public static readonly displayPrompt = `
    \nQuestions based on the code below:\n\`\`\`\n{selectedText}\n\`\`\`\n`

    // Get context from editor
    private async getContextMessages(
        text: string,
        codebaseContext: CodebaseContext,
        selection: ActiveTextEditorSelection,
        editor: Editor
    ): Promise<ContextMessage[]> {
        const contextMessages: ContextMessage[] = []
        // Add selected text and current file as context
        contextMessages.push(...ChatQuestion.getEditorSelectionContext(selection))
        contextMessages.push(...ChatQuestion.getEditorContext(editor))

        const extraContext = await codebaseContext.getContextMessages(text, {
            numCodeResults: 5,
            numTextResults: 3,
        })
        contextMessages.push(...extraContext)

        return contextMessages
    }
}<|MERGE_RESOLUTION|>--- conflicted
+++ resolved
@@ -15,7 +15,6 @@
     public id: RecipeID = 'inline-chat'
 
     public async getInteraction(humanChatInput: string, context: RecipeContext): Promise<Interaction | null> {
-<<<<<<< HEAD
         // Check if this is a fix-up request
         if (commandRegex.touch.test(humanChatInput)) {
             return new FileFlow().getInteraction(humanChatInput.replace(commandRegex.touch, ''), context)
@@ -26,10 +25,7 @@
             return new Fixup().getInteraction(humanChatInput.replace(commandRegex.fix, ''), context)
         }
 
-        const selection = context.editor.controller?.selection
-=======
         const selection = context.editor.controllers?.inline.selection
->>>>>>> 9dfdbde0
         if (!humanChatInput || !selection) {
             await context.editor.showWarningMessage('Failed to start Inline Chat: empty input or selection.')
             return null
