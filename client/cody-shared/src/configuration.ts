--- conflicted
+++ resolved
@@ -16,12 +16,9 @@
     experimentalNonStop: boolean
     completionsAdvancedProvider: 'anthropic' | 'unstable-codegen' | 'unstable-huggingface'
     completionsAdvancedServerEndpoint: string | null
-<<<<<<< HEAD
     completionsAdvancedAccessToken: string | null
-=======
     completionsAdvancedCache: boolean
     completionsAdvancedEmbeddings: boolean
->>>>>>> 1e27fe00
 }
 
 export interface ConfigurationWithAccessToken extends Configuration {
