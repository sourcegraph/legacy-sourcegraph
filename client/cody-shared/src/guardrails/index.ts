<<<<<<< HEAD
import { pluralize } from '@sourcegraph/common'
=======
import { escapeMarkdown } from '@sourcegraph/common'
>>>>>>> d03881a2

import { parseMarkdown } from '../chat/markdown'
import { isError } from '../utils'

export interface Attribution {
    limitHit: boolean
    repositories: RepositoryAttribution[]
}

export interface RepositoryAttribution {
    name: string
}

export interface Guardrails {
    searchAttribution(snippet: string): Promise<Attribution | Error>
}

/**
 * Returns markdown text with attribution information added in.
 *
 * @param guardrails client to use to lookup if a snippet of codes attributions
 * @param text markdown text
 */
export async function annotateAttribution(guardrails: Guardrails, text: string): Promise<string> {
    const tokens = parseMarkdown(text)
    const parts = await Promise.all(
        tokens.map(async token => {
            if (token.type !== 'code') {
                return token.raw
            }

            const msg = await guardrails.searchAttribution(token.text).then(summariseAttribution)

            return `${token.raw}\n<div title="guardrails">🛡️ ${escapeMarkdown(msg)}</div>`
        })
    )
    return parts.join('')
}

export function summariseAttribution(attribution: Attribution | Error): string {
    if (isError(attribution)) {
        return `guardrails attribution search failed: ${attribution.message}`
    }

    const repos = attribution.repositories
    const count = repos.length
    if (count === 0) {
        return 'no matching repositories found'
    }

    const summary = repos.slice(0, count < 5 ? count : 5).map(repo => repo.name)
    if (count > 5) {
        summary.push('...')
    }

    return `found ${count}${attribution.limitHit ? '+' : ''} matching ${pluralize(
        'repository',
        count,
        'repositories'
    )} ${summary.join(', ')}`
}<|MERGE_RESOLUTION|>--- conflicted
+++ resolved
@@ -1,8 +1,4 @@
-<<<<<<< HEAD
-import { pluralize } from '@sourcegraph/common'
-=======
-import { escapeMarkdown } from '@sourcegraph/common'
->>>>>>> d03881a2
+import { escapeMarkdown, pluralize } from '@sourcegraph/common'
 
 import { parseMarkdown } from '../chat/markdown'
 import { isError } from '../utils'
