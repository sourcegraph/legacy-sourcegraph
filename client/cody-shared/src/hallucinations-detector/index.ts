import { marked } from 'marked'

import { parseMarkdown } from '../chat/markdown'

export interface HighlightedToken {
    type: 'file' | 'symbol'
    // Including leading/trailing whitespaces or quotes.
    outerValue: string
    innerValue: string
    isHallucinated: boolean
}

interface HighlightTokensResult {
    text: string
    tokens: HighlightedToken[]
}

export async function highlightTokens(
    text: string,
    filesExist: (filePaths: string[]) => Promise<{ [filePath: string]: boolean }>
): Promise<HighlightTokensResult> {
<<<<<<< HEAD
    const markdownTokens = parseMarkdown(text)
    const tokens = await detectTokens(markdownTokens, fileExists)

    const highlightedText = markdownTokens
        .map(token => {
            switch (token.type) {
                case 'code':
                case 'codespan':
                    return token.raw
                default:
                    return highlightLine(token.raw, tokens)
            }
        })
        .join('')

=======
    const markdownLines = parseMarkdown(text)
    const tokens = await detectTokens(markdownLines, filesExist)
    const highlightedText = markdownLines
        .map(({ line, isCodeBlock }) => (isCodeBlock ? line : highlightLine(line, tokens)))
        .join('\n')
>>>>>>> 5eeb2102
    return { text: highlightedText, tokens }
}

async function detectTokens(
<<<<<<< HEAD
    tokens: marked.Token[],
    fileExists: (filePath: string) => Promise<boolean>
): Promise<HighlightedToken[]> {
    const highlightedTokens: HighlightedToken[] = []
    for (const token of tokens) {
        switch (token.type) {
            case 'code':
            case 'codespan':
                continue
            default: {
                const lineTokens = await detectFilePaths(token.raw, fileExists)
                highlightedTokens.push(...lineTokens)
            }
        }
    }
    return deduplicateTokens(highlightedTokens)
=======
    lines: MarkdownLine[],
    filesExist: (filePaths: string[]) => Promise<{ [filePath: string]: boolean }>
): Promise<HighlightedToken[]> {
    // mapping from file path to full match
    const filePathToFullMatch: { [filePath: string]: Set<string> } = {}
    for (const { line, isCodeBlock } of lines) {
        if (isCodeBlock) {
            continue
        }
        for (const { fullMatch, pathMatch } of findFilePaths(line)) {
            if (!filePathToFullMatch[pathMatch]) {
                filePathToFullMatch[pathMatch] = new Set<string>()
            }
            filePathToFullMatch[pathMatch].add(fullMatch)
        }
    }

    const filePathsExist = await filesExist([...Object.keys(filePathToFullMatch)])
    const tokens: HighlightedToken[] = []
    for (const [filePath, fullMatches] of Object.entries(filePathToFullMatch)) {
        const exists = filePathsExist[filePath]
        for (const fullMatch of fullMatches) {
            tokens.push({
                type: 'file',
                outerValue: fullMatch,
                innerValue: filePath,
                isHallucinated: !exists,
            })
        }
    }
    return tokens
>>>>>>> 5eeb2102
}

function highlightLine(line: string, tokens: HighlightedToken[]): string {
    let highlightedLine = line
    for (const token of tokens) {
        highlightedLine = highlightedLine.replaceAll(token.innerValue, getHighlightedTokenHTML(token))
    }
    return highlightedLine
}

function getHighlightedTokenHTML(token: HighlightedToken): string {
    const isHallucinatedClassName = token.isHallucinated ? 'hallucinated' : 'not-hallucinated'
    return `<span class="token-${token.type} token-${isHallucinatedClassName}">${token.innerValue}</span>`
}

export function findFilePaths(line: string): { fullMatch: string; pathMatch: string }[] {
    const matches: { fullMatch: string; pathMatch: string }[] = []
    for (const m of line.matchAll(filePathRegexp)) {
        const fullMatch = m[0]
        const pathMatch = m[1]
        if (isFilePathLike(fullMatch, pathMatch)) {
            matches.push({ fullMatch, pathMatch })
        }
    }
    return matches
}

const filePathCharacters = '[\\*\\w\\/\\._-]'

const filePathRegexpParts = [
    // File path can start with a `, ", ', or a whitespace
    '[`"\'\\s]?',
    // Capture a file path-like sequence.
    `(\\/?${filePathCharacters}+\\/${filePathCharacters}+)`,
    //  File path can end with a `, ", ', ., or a whitespace.
    '[`"\'\\s\\.]?',
]

const filePathRegexp = new RegExp(filePathRegexpParts.join(''), 'g')

function isFilePathLike(fullMatch: string, pathMatch: string): boolean {
    const parts = pathMatch.split(/[/\\]/)
    if (pathMatch.includes('*')) {
        // Probably a glob pattern
        return false
    }

    if (fullMatch.startsWith(' ') && parts.length <= 2) {
        // Probably a / used as an "or" in a sentence. For example, "This is a cool/awesome function."
        return false
    }

    if (parts[0].includes('.com') || parts[0].startsWith('http')) {
        // Probably a URL.
        return false
    }
    // TODO: we can do further validation here.
    return true
}<|MERGE_RESOLUTION|>--- conflicted
+++ resolved
@@ -19,9 +19,8 @@
     text: string,
     filesExist: (filePaths: string[]) => Promise<{ [filePath: string]: boolean }>
 ): Promise<HighlightTokensResult> {
-<<<<<<< HEAD
     const markdownTokens = parseMarkdown(text)
-    const tokens = await detectTokens(markdownTokens, fileExists)
+    const tokens = await detectTokens(markdownTokens, filesExist)
 
     const highlightedText = markdownTokens
         .map(token => {
@@ -35,58 +34,40 @@
         })
         .join('')
 
-=======
-    const markdownLines = parseMarkdown(text)
-    const tokens = await detectTokens(markdownLines, filesExist)
-    const highlightedText = markdownLines
-        .map(({ line, isCodeBlock }) => (isCodeBlock ? line : highlightLine(line, tokens)))
-        .join('\n')
->>>>>>> 5eeb2102
     return { text: highlightedText, tokens }
 }
 
 async function detectTokens(
-<<<<<<< HEAD
     tokens: marked.Token[],
-    fileExists: (filePath: string) => Promise<boolean>
+    filesExist: (filePaths: string[]) => Promise<{ [filePath: string]: boolean }>
 ): Promise<HighlightedToken[]> {
-    const highlightedTokens: HighlightedToken[] = []
+    // mapping from file path to full match
+    const filePathToFullMatch: { [filePath: string]: Set<string> } = {}
     for (const token of tokens) {
         switch (token.type) {
             case 'code':
             case 'codespan':
                 continue
             default: {
-                const lineTokens = await detectFilePaths(token.raw, fileExists)
-                highlightedTokens.push(...lineTokens)
+                const lines = token.raw.split('\n')
+                for (const line of lines) {
+                    for (const { fullMatch, pathMatch } of findFilePaths(line)) {
+                        if (!filePathToFullMatch[pathMatch]) {
+                            filePathToFullMatch[pathMatch] = new Set<string>()
+                        }
+                        filePathToFullMatch[pathMatch].add(fullMatch)
+                    }
+                }
             }
-        }
-    }
-    return deduplicateTokens(highlightedTokens)
-=======
-    lines: MarkdownLine[],
-    filesExist: (filePaths: string[]) => Promise<{ [filePath: string]: boolean }>
-): Promise<HighlightedToken[]> {
-    // mapping from file path to full match
-    const filePathToFullMatch: { [filePath: string]: Set<string> } = {}
-    for (const { line, isCodeBlock } of lines) {
-        if (isCodeBlock) {
-            continue
-        }
-        for (const { fullMatch, pathMatch } of findFilePaths(line)) {
-            if (!filePathToFullMatch[pathMatch]) {
-                filePathToFullMatch[pathMatch] = new Set<string>()
-            }
-            filePathToFullMatch[pathMatch].add(fullMatch)
         }
     }
 
     const filePathsExist = await filesExist([...Object.keys(filePathToFullMatch)])
-    const tokens: HighlightedToken[] = []
+    const highlightedTokens: HighlightedToken[] = []
     for (const [filePath, fullMatches] of Object.entries(filePathToFullMatch)) {
         const exists = filePathsExist[filePath]
         for (const fullMatch of fullMatches) {
-            tokens.push({
+            highlightedTokens.push({
                 type: 'file',
                 outerValue: fullMatch,
                 innerValue: filePath,
@@ -94,8 +75,7 @@
             })
         }
     }
-    return tokens
->>>>>>> 5eeb2102
+    return highlightedTokens
 }
 
 function highlightLine(line: string, tokens: HighlightedToken[]): string {
