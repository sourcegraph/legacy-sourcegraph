--- conflicted
+++ resolved
@@ -41,12 +41,9 @@
     setSuggestions?: (suggestions: undefined | []) => void
     needsEmailVerification?: boolean
     needsEmailVerificationNotice?: React.FunctionComponent
-<<<<<<< HEAD
     codyNotEnabledNotice?: React.FunctionComponent
-=======
     abortMessageInProgressComponent?: React.FunctionComponent<{ onAbortMessageInProgress: () => void }>
     onAbortMessageInProgress?: () => void
->>>>>>> 2ab5e74b
 }
 
 interface ChatClassNames extends TranscriptItemClassNames {
