import React, { useState } from 'react'

import classNames from 'classnames'

import { ChatMessage } from '@sourcegraph/cody-shared/src/chat/transcript/messages'

import { ChatUITextAreaProps, EditButtonProps, FeedbackButtonsProps, CopyButtonProps } from '../Chat'
import { CodySvg } from '../utils/icons'

import { BlinkingCursor } from './BlinkingCursor'
import { CodeBlocks } from './CodeBlocks'
import { ContextFiles, FileLinkProps } from './ContextFiles'

import styles from './TranscriptItem.module.css'

/**
 * CSS class names used for the {@link TranscriptItem} component.
 */
export interface TranscriptItemClassNames {
    transcriptItemClassName?: string
    humanTranscriptItemClassName?: string
    transcriptItemParticipantClassName?: string
    codeBlocksCopyButtonClassName?: string
    transcriptActionClassName?: string
}

/**
 * A single message in the chat trans cript.
 */
export const TranscriptItem: React.FunctionComponent<
    {
        message: ChatMessage
        inProgress: boolean
        beingEdited: boolean
        setBeingEdited: (input: boolean) => void
        fileLinkComponent: React.FunctionComponent<FileLinkProps>
        textAreaComponent?: React.FunctionComponent<ChatUITextAreaProps>
        EditButtonContainer?: React.FunctionComponent<EditButtonProps>
        editButtonOnSubmit?: (text: string) => void
        showEditButton: boolean
        FeedbackButtonsContainer?: React.FunctionComponent<FeedbackButtonsProps>
        feedbackButtonsOnSubmit?: (text: string) => void
        showFeedbackButtons: boolean
        copyButtonOnSubmit?: CopyButtonProps['copyButtonOnSubmit']
    } & TranscriptItemClassNames
> = ({
    message,
    inProgress,
    beingEdited,
    setBeingEdited,
    fileLinkComponent,
    transcriptItemClassName,
    humanTranscriptItemClassName,
    transcriptItemParticipantClassName,
    codeBlocksCopyButtonClassName,
    transcriptActionClassName,
    textAreaComponent: TextArea,
    EditButtonContainer,
    editButtonOnSubmit,
    showEditButton,
    FeedbackButtonsContainer,
    feedbackButtonsOnSubmit,
    showFeedbackButtons,
    copyButtonOnSubmit,
}) => {
    const [formInput, setFormInput] = useState<string>(message.displayText ?? '')
    const textarea =
        TextArea && beingEdited && editButtonOnSubmit ? (
            <TextArea
                className={classNames(styles.chatInput)}
                rows={5}
                value={formInput}
                autoFocus={true}
                required={true}
                onInput={({ target }) => {
                    const { value } = target as HTMLInputElement
                    setFormInput(value)
                }}
                onKeyDown={event => {
                    if (event.key === 'Escape') {
                        setBeingEdited(false)
                    }

                    if (
                        event.key === 'Enter' &&
                        !event.shiftKey &&
                        !event.nativeEvent.isComposing &&
                        formInput &&
                        formInput.trim()
                    ) {
                        event.preventDefault()
                        event.stopPropagation()
                        setBeingEdited(false)
                        editButtonOnSubmit(formInput)
                    }
                }}
            />
        ) : null

    return (
        <div
            className={classNames(
                styles.row,
                transcriptItemClassName,
                message.speaker === 'human' ? humanTranscriptItemClassName : null
            )}
        >
            <header className={classNames(styles.participant, transcriptItemParticipantClassName)}>
                <h2 className={styles.participantName}>
                    {message.speaker === 'assistant' ? (
                        <>
                            <CodySvg className={styles.participantAvatar} /> Cody
                        </>
                    ) : (
                        'Me'
                    )}
                </h2>
                {/* display edit buttons on last user message, feedback buttons on last assistant message only */}
                <div className={styles.participantName}>
                    {showEditButton &&
                        EditButtonContainer &&
                        editButtonOnSubmit &&
                        TextArea &&
                        message.speaker === 'human' && (
                            <EditButtonContainer
                                className={styles.FeedbackEditButtonsContainer}
                                messageBeingEdited={beingEdited}
                                setMessageBeingEdited={setBeingEdited}
                            />
                        )}
                    {showFeedbackButtons &&
                        FeedbackButtonsContainer &&
                        feedbackButtonsOnSubmit &&
                        message.speaker === 'assistant' && (
                            <FeedbackButtonsContainer
                                className={styles.FeedbackEditButtonsContainer}
                                feedbackButtonsOnSubmit={feedbackButtonsOnSubmit}
                            />
                        )}
                </div>
            </header>
            {message.contextFiles && message.contextFiles.length > 0 && (
                <div className={styles.actions}>
                    <ContextFiles
                        contextFiles={message.contextFiles}
                        fileLinkComponent={fileLinkComponent}
                        className={transcriptActionClassName}
                    />
                </div>
            )}
            <div className={classNames(styles.content)}>
                {message.displayText ? (
                    textarea ?? (
                        <CodeBlocks
                            displayText={message.displayText}
                            copyButtonClassName={codeBlocksCopyButtonClassName}
                            CopyButtonProps={copyButtonOnSubmit}
                        />
                    )
                ) : inProgress ? (
                    <span>
                        Fetching context... <BlinkingCursor />
                    </span>
                ) : null}
            </div>
<<<<<<< HEAD
        </header>
        {message.contextFiles && message.contextFiles.length > 0 && (
            <div className={styles.actions}>
                <ContextFiles
                    contextFiles={message.contextFiles}
                    fileLinkComponent={fileLinkComponent}
                    className={transcriptActionClassName}
                />
            </div>
        )}
        <div className={classNames(styles.content)}>
            {message.displayText ? (
                <CodeBlocks displayText={message.displayText} copyButtonClassName={codeBlocksCopyButtonClassName} />
            ) : inProgress ? (
                <BlinkingCursor />
            ) : null}
=======
>>>>>>> 40fe3a7f
        </div>
    )
}<|MERGE_RESOLUTION|>--- conflicted
+++ resolved
@@ -158,30 +158,9 @@
                         />
                     )
                 ) : inProgress ? (
-                    <span>
-                        Fetching context... <BlinkingCursor />
-                    </span>
+                    <BlinkingCursor />
                 ) : null}
             </div>
-<<<<<<< HEAD
-        </header>
-        {message.contextFiles && message.contextFiles.length > 0 && (
-            <div className={styles.actions}>
-                <ContextFiles
-                    contextFiles={message.contextFiles}
-                    fileLinkComponent={fileLinkComponent}
-                    className={transcriptActionClassName}
-                />
-            </div>
-        )}
-        <div className={classNames(styles.content)}>
-            {message.displayText ? (
-                <CodeBlocks displayText={message.displayText} copyButtonClassName={codeBlocksCopyButtonClassName} />
-            ) : inProgress ? (
-                <BlinkingCursor />
-            ) : null}
-=======
->>>>>>> 40fe3a7f
         </div>
     )
 }