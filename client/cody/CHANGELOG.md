# Changelog

All notable changes to Sourcegraph Cody will be documented in this file.

## [Unreleased]

### Added

<<<<<<< HEAD
- New Recipe: `File Chat` that allows users to interact with Cody in the editor view.
=======
- Updating `cody.codebase` does not require reloading VS Code
>>>>>>> 4465ece5

### Fixed

- Fixes an issue where code blocks were unexpectedly escaped [pull/51247](https://github.com/sourcegraph/sourcegraph/pull/51247)

### Changed

- Replace `Cody: Set Access Token` command with `Cody: Sign in`

## [0.0.9]

### Added

- Adds new experimental chat predictions feature to suggest follow-up conversations. Enable it with the new `cody.experimental.chatPredictions` feature flag. [pull/51201](https://github.com/sourcegraph/sourcegraph/pull/51201)
- Auto update `cody.codebase` setting from current open file [pull/51045](https://github.com/sourcegraph/sourcegraph/pull/51045)
- Properly render rate-limiting on requests [pull/51200](https://github.com/sourcegraph/sourcegraph/pull/51200)
- Error display in UI [pull/51005](https://github.com/sourcegraph/sourcegraph/pull/51005)
- Edit buttons for editing last submitted message [pull/51009](https://github.com/sourcegraph/sourcegraph/pull/51009)
- [Security] Content security policy to webview [pull/51152](https://github.com/sourcegraph/sourcegraph/pull/51152)

### Fixed

- Escaped HTML issue [pull/51144](https://github.com/sourcegraph/sourcegraph/pull/51151)
- Unauthorized sessions [pull/51005](https://github.com/sourcegraph/sourcegraph/pull/51005)

### Changed

- Various improvements to the experimental completions feature [pull/51161](https://github.com/sourcegraph/sourcegraph/pull/51161) [51046](https://github.com/sourcegraph/sourcegraph/pull/51046)
- Visual improvements to the history page, ability to resume past conversations [pull/51159](https://github.com/sourcegraph/sourcegraph/pull/51159)<|MERGE_RESOLUTION|>--- conflicted
+++ resolved
@@ -6,11 +6,8 @@
 
 ### Added
 
-<<<<<<< HEAD
 - New Recipe: `File Chat` that allows users to interact with Cody in the editor view.
-=======
 - Updating `cody.codebase` does not require reloading VS Code
->>>>>>> 4465ece5
 
 ### Fixed
 
