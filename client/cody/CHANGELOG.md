# Changelog

All notable changes to Sourcegraph Cody will be documented in this file.

## [Unreleased]

### Added

- Inline Assist recipe for creating new files [pull/52511](https://github.com/sourcegraph/sourcegraph/pull/52511)
- Display embeddings search, and connection error to the webview panel. [pull/52491](https://github.com/sourcegraph/sourcegraph/pull/52491)
- New recipe: `Optimize Code`. Optimize the time and space consumption of code. [pull/51974](https://github.com/sourcegraph/sourcegraph/pull/51974)
- Button to insert code block text at cursor position in text editor [pull/52528](https://github.com/sourcegraph/sourcegraph/pull/52528)

### Fixed

- Cody completions: Fixed interop between spaces and tabs. [pull/52497](https://github.com/sourcegraph/sourcegraph/pull/52497)
- Fixes an issue where new conversations did not bring the chat into the foreground. [pull/52363](https://github.com/sourcegraph/sourcegraph/pull/52363)
<<<<<<< HEAD
- Cody completions: Prevent completions for lines that have a word in the suffix. [issues/52582](https://github.com/sourcegraph/sourcegraph/issues/52582)
=======
- Cody completions: Fixes an issue where multi-line inline completions closed the current block even if it already had content. [pull/52615](https://github.com/sourcegraph/sourcegraph/52615)
>>>>>>> d7735708
- Cody completions: Fixed an issue where the Cody response starts with a newline and was previously ignored [issues/52586](https://github.com/sourcegraph/sourcegraph/issues/52586)

### Changed

## [0.1.5]

### Added

### Fixed

- Inline Assist broken decorations for Inline-Fixup tasks [pull/52322](https://github.com/sourcegraph/sourcegraph/pull/52322)

### Changed

- Various Cody completions related improvements [pull/52365](https://github.com/sourcegraph/sourcegraph/pull/52365)

## [0.1.4]

### Added

- Added support for local keyword search on Windows. [pull/52251](https://github.com/sourcegraph/sourcegraph/pull/52251)

### Fixed

- Setting `cody.useContext` to `none` will now limit Cody to using only the currently open file. [pull/52126](https://github.com/sourcegraph/sourcegraph/pull/52126)
- Fixes race condition in telemetry. [pull/52279](https://github.com/sourcegraph/sourcegraph/pull/52279)
- Don't search for file paths if no file paths to validate. [pull/52267](https://github.com/sourcegraph/sourcegraph/pull/52267)
- Fix handling of embeddings search backward compatibility. [pull/52286](https://github.com/sourcegraph/sourcegraph/pull/52286)

### Changed

- Cleanup the design of the VSCode history view. [pull/51246](https://github.com/sourcegraph/sourcegraph/pull/51246)
- Changed menu icons and order. [pull/52263](https://github.com/sourcegraph/sourcegraph/pull/52263)
- Deprecate `cody.debug` for three new settings: `cody.debug.enable`, `cody.debug.verbose`, and `cody.debug.filter`. [pull/52236](https://github.com/sourcegraph/sourcegraph/pull/52236)

## [0.1.3]

### Added

- Add support for connecting to Sourcegraph App when a supported version is installed. [pull/52075](https://github.com/sourcegraph/sourcegraph/pull/52075)

### Fixed

- Displays error banners on all view instead of chat view only. [pull/51883](https://github.com/sourcegraph/sourcegraph/pull/51883)
- Surfaces errors for corrupted token from secret storage. [pull/51883](https://github.com/sourcegraph/sourcegraph/pull/51883)
- Inline Assist add code lenses to all open files [pull/52014](https://github.com/sourcegraph/sourcegraph/pull/52014)

### Changed

- Removes unused configuration option: `cody.enabled`. [pull/51883](https://github.com/sourcegraph/sourcegraph/pull/51883)
- Arrow key behavior: you can now navigate forwards through messages with the down arrow; additionally the up and down arrows will navigate backwards and forwards only if you're at the start or end of the drafted text, respectively. [pull/51586](https://github.com/sourcegraph/sourcegraph/pull/51586)
- Display a more user-friendly error message when the user is connected to sourcegraph.com and doesn't have a verified email. [pull/51870](https://github.com/sourcegraph/sourcegraph/pull/51870)
- Keyword context: Excludes files larger than 1M and adds a 30sec timeout period [pull/52038](https://github.com/sourcegraph/sourcegraph/pull/52038)

## [0.1.2]

### Added

- `Inline Assist`: a new way to interact with Cody inside your files. To enable this feature, please set the `cody.experimental.inline` option to true. [pull/51679](https://github.com/sourcegraph/sourcegraph/pull/51679)

### Fixed

- UI bug that capped buttons at 300px max-width with visible border [pull/51726](https://github.com/sourcegraph/sourcegraph/pull/51726)
- Fixes anonymous user id resetting after logout [pull/51532](https://github.com/sourcegraph/sourcegraph/pull/51532)
- Add error message on top of Cody's response instead of overriding it [pull/51762](https://github.com/sourcegraph/sourcegraph/pull/51762)
- Fixes an issue where chat input messages where not rendered in the UI immediately [pull/51783](https://github.com/sourcegraph/sourcegraph/pull/51783)
- Fixes an issue where file where the hallucination detection was not working properly [pull/51785](https://github.com/sourcegraph/sourcegraph/pull/51785)
- Aligns Edit button style with feedback buttons [pull/51767](https://github.com/sourcegraph/sourcegraph/pull/51767)

### Changed

- Pressing the icon to reset the clear history now makes sure that the chat tab is shown [pull/51786](https://github.com/sourcegraph/sourcegraph/pull/51786)
- Rename the extension from "Sourcegraph Cody" to "Cody AI by Sourcegraph" [pull/51702](https://github.com/sourcegraph/sourcegraph/pull/51702)
- Remove HTML escaping artifacts [pull/51797](https://github.com/sourcegraph/sourcegraph/pull/51797)

## [0.1.1]

### Fixed

- Remove system alerts from non-actionable items [pull/51714](https://github.com/sourcegraph/sourcegraph/pull/51714)

## [0.1.0]

### Added

- New recipe: `Codebase Context Search`. Run an approximate search across the codebase. It searches within the embeddings when available to provide relevant code context. [pull/51077](https://github.com/sourcegraph/sourcegraph/pull/51077)
- Add support to slash commands `/` in chat. [pull/51077](https://github.com/sourcegraph/sourcegraph/pull/51077)
  - `/r` or `/reset` to reset chat
  - `/s` or `/search` to perform codebase context search
- Adds usage metrics to the experimental chat predictions feature [pull/51474](https://github.com/sourcegraph/sourcegraph/pull/51474)
- Add highlighted code to context message automatically [pull/51585](https://github.com/sourcegraph/sourcegraph/pull/51585)
- New recipe: `Generate Release Notes` --generate release notes based on the available tags or the selected commits for the time period. It summarises the git commits into standard release notes format of new features, bugs fixed, docs improvements. [pull/51481](https://github.com/sourcegraph/sourcegraph/pull/51481)
- New recipe: `Generate Release Notes`. Generate release notes based on the available tags or the selected commits for the time period. It summarizes the git commits into standard release notes format of new features, bugs fixed, docs improvements. [pull/51481](https://github.com/sourcegraph/sourcegraph/pull/51481)

### Fixed

- Error notification display pattern for rate limit [pull/51521](https://github.com/sourcegraph/sourcegraph/pull/51521)
- Fixes issues with branch switching and file deletions when using the experimental completions feature [pull/51565](https://github.com/sourcegraph/sourcegraph/pull/51565)
- Improves performance of hallucination detection for file paths and supports paths relative to the project root [pull/51558](https://github.com/sourcegraph/sourcegraph/pull/51558), [pull/51625](https://github.com/sourcegraph/sourcegraph/pull/51625)
- Fixes an issue where inline code blocks were unexpectedly escaped [pull/51576](https://github.com/sourcegraph/sourcegraph/pull/51576)

### Changed

- Promote Cody from experimental to beta [pull/](https://github.com/sourcegraph/sourcegraph/pull/)
- Various improvements to the experimental completions feature

## [0.0.10]

### Added

- Adds usage metrics to the experimental completions feature [pull/51350](https://github.com/sourcegraph/sourcegraph/pull/51350)
- Updating `cody.codebase` does not require reloading VS Code [pull/51274](https://github.com/sourcegraph/sourcegraph/pull/51274)

### Fixed

- Fixes an issue where code blocks were unexpectedly escaped [pull/51247](https://github.com/sourcegraph/sourcegraph/pull/51247)

### Changed

- Improved Cody header and layout details [pull/51348](https://github.com/sourcegraph/sourcegraph/pull/51348)
- Replace `Cody: Set Access Token` command with `Cody: Sign in` [pull/51274](https://github.com/sourcegraph/sourcegraph/pull/51274)
- Various improvements to the experimental completions feature

## [0.0.9]

### Added

- Adds new experimental chat predictions feature to suggest follow-up conversations. Enable it with the new `cody.experimental.chatPredictions` feature flag. [pull/51201](https://github.com/sourcegraph/sourcegraph/pull/51201)
- Auto update `cody.codebase` setting from current open file [pull/51045](https://github.com/sourcegraph/sourcegraph/pull/51045)
- Properly render rate-limiting on requests [pull/51200](https://github.com/sourcegraph/sourcegraph/pull/51200)
- Error display in UI [pull/51005](https://github.com/sourcegraph/sourcegraph/pull/51005)
- Edit buttons for editing last submitted message [pull/51009](https://github.com/sourcegraph/sourcegraph/pull/51009)
- [Security] Content security policy to webview [pull/51152](https://github.com/sourcegraph/sourcegraph/pull/51152)

### Fixed

- Escaped HTML issue [pull/51144](https://github.com/sourcegraph/sourcegraph/pull/51151)
- Unauthorized sessions [pull/51005](https://github.com/sourcegraph/sourcegraph/pull/51005)

### Changed

- Various improvements to the experimental completions feature [pull/51161](https://github.com/sourcegraph/sourcegraph/pull/51161) [51046](https://github.com/sourcegraph/sourcegraph/pull/51046)
- Visual improvements to the history page, ability to resume past conversations [pull/51159](https://github.com/sourcegraph/sourcegraph/pull/51159)<|MERGE_RESOLUTION|>--- conflicted
+++ resolved
@@ -15,11 +15,8 @@
 
 - Cody completions: Fixed interop between spaces and tabs. [pull/52497](https://github.com/sourcegraph/sourcegraph/pull/52497)
 - Fixes an issue where new conversations did not bring the chat into the foreground. [pull/52363](https://github.com/sourcegraph/sourcegraph/pull/52363)
-<<<<<<< HEAD
 - Cody completions: Prevent completions for lines that have a word in the suffix. [issues/52582](https://github.com/sourcegraph/sourcegraph/issues/52582)
-=======
 - Cody completions: Fixes an issue where multi-line inline completions closed the current block even if it already had content. [pull/52615](https://github.com/sourcegraph/sourcegraph/52615)
->>>>>>> d7735708
 - Cody completions: Fixed an issue where the Cody response starts with a newline and was previously ignored [issues/52586](https://github.com/sourcegraph/sourcegraph/issues/52586)
 
 ### Changed
