--- conflicted
+++ resolved
@@ -6,9 +6,7 @@
 
 ### Added
 
-<<<<<<< HEAD
 - New Recipe: `File Chat` that allows users to interact with Cody in the editor view.
-=======
 - Adds usage metrics to the experimental chat predictions feature [pull/51474](https://github.com/sourcegraph/sourcegraph/pull/51474)
 
 ### Fixed
@@ -20,7 +18,6 @@
 ### Added
 
 - Adds usage metrics to the experimental completions feature [pull/51350](https://github.com/sourcegraph/sourcegraph/pull/51350)
->>>>>>> 130b7078
 - Updating `cody.codebase` does not require reloading VS Code
 
 ### Fixed
