# Changelog

All notable changes to Sourcegraph Cody will be documented in this file.

Starting from `0.2.0`, Cody is using `major.EVEN_NUMBER.patch` for release versions and `major.ODD_NUMBER.patch` for pre-release versions.

## [Unreleased]

### Added

- Add "Find code smells" recipe to editor context menu and command pallette [pull/54432](https://github.com/sourcegraph/sourcegraph/pull/54432)

### Fixed

<<<<<<< HEAD
- Inline Chat: Update keybind when condition to `editorFocus`. [pull/54437](https://github.com/sourcegraph/sourcegraph/pull/54437)
- Inline Touch: Create a new `.test.` file when `test` or `tests` is included in the instruction. [pull/54437](https://github.com/sourcegraph/sourcegraph/pull/54437)
=======
- Prevents errors from being displayed for a cancelled requests. [pull/54429](https://github.com/sourcegraph/sourcegraph/pull/54429)
>>>>>>> de3d8bb9

### Changed

- Inline Touch: Remove Inline Touch from submenu and command palette. It can be started with `/touch` or `/t` from the Inline Chat due to current limitation. [pull/54437](https://github.com/sourcegraph/sourcegraph/pull/54437)

## [0.4.2]

### Added

- Add support for onboarding Cody App users on Intel Mac and Linux. [pull/54405](https://github.com/sourcegraph/sourcegraph/pull/54405)

### Fixed

### Changed

## [0.4.1]

### Fixed

- Fixed `cody.customHeaders` never being passed through. [pull/54354](https://github.com/sourcegraph/sourcegraph/pull/54354)
- Fixed users are signed out on 0.4.0 update [pull/54367](https://github.com/sourcegraph/sourcegraph/pull/54367)

### Changed

- Provide more information on Cody App, and improved the login page design for Enterprise customers. [pull/54362](https://github.com/sourcegraph/sourcegraph/pull/54362)

## [0.4.0]

### Added

- The range of the editor selection, if present, is now displayed alongside the file name in the chat footer. [pull/53742](https://github.com/sourcegraph/sourcegraph/pull/53742)
- Support switching between multiple instances with `Switch Account`. [pull/53434](https://github.com/sourcegraph/sourcegraph/pull/53434)
- Automate sign-in flow with Cody App. [pull/53908](https://github.com/sourcegraph/sourcegraph/pull/53908)
- Add a warning message to recipes when the selection gets truncated. [pull/54025](https://github.com/sourcegraph/sourcegraph/pull/54025)
- Start up loading screen. [pull/54106](https://github.com/sourcegraph/sourcegraph/pull/54106)

### Fixed

- Autocomplete: Include the number of lines of an accepted autocomplete recommendation and fix an issue where sometimes accepted completions would not be logged correctly. [pull/53878](https://github.com/sourcegraph/sourcegraph/pull/53878)
- Stop-Generating button does not stop Cody from responding if pressed before answer is generating. [pull/53827](https://github.com/sourcegraph/sourcegraph/pull/53827)
- Endpoint setting out of sync issue. [pull/53434](https://github.com/sourcegraph/sourcegraph/pull/53434)
- Endpoint URL without protocol causing sign-ins to fail. [pull/53908](https://github.com/sourcegraph/sourcegraph/pull/53908)
- Autocomplete: Fix network issues when using remote VS Code setups. [pull/53956](https://github.com/sourcegraph/sourcegraph/pull/53956)
- Autocomplete: Fix an issue where the loading indicator would not reset when a network error ocurred. [pull/53956](https://github.com/sourcegraph/sourcegraph/pull/53956)
- Autocomplete: Improve local context performance. [pull/54124](https://github.com/sourcegraph/sourcegraph/pull/54124)
- Chat: Fix an issue where the window would automatically scroll to the bottom as Cody responds regardless of where the users scroll position was. [pull/54188](https://github.com/sourcegraph/sourcegraph/pull/54188)
- Codebase index status does not get updated on workspace change. [pull/54106](https://github.com/sourcegraph/sourcegraph/pull/54106)
- Button for connect to App after user is signed out. [pull/54106](https://github.com/sourcegraph/sourcegraph/pull/54106)
- Fixes an issue with link formatting. [pull/54200](https://github.com/sourcegraph/sourcegraph/pull/54200)
- Fixes am issue where Cody would sometimes not respond. [pull/54268](https://github.com/sourcegraph/sourcegraph/pull/54268)
- Fixes authentication related issues. [pull/54237](https://github.com/sourcegraph/sourcegraph/pull/54237)

### Changed

- Autocomplete: Improve completion quality. [pull/53720](https://github.com/sourcegraph/sourcegraph/pull/53720)
- Autocomplete: Completions are now referred to as autocomplete. [pull/53851](https://github.com/sourcegraph/sourcegraph/pull/53851)
- Autocomplete: Autocomplete is now turned on by default. [pull/54166](https://github.com/sourcegraph/sourcegraph/pull/54166)
- Improved the response quality when Cody is asked about a selected piece of code through the chat window. [pull/53742](https://github.com/sourcegraph/sourcegraph/pull/53742)
- Refactored authentication process. [pull/53434](https://github.com/sourcegraph/sourcegraph/pull/53434)
- New sign-in and sign-out flow. [pull/53434](https://github.com/sourcegraph/sourcegraph/pull/53434)
- Analytical logs are now displayed in the Output view. [pull/53870](https://github.com/sourcegraph/sourcegraph/pull/53870)
- Inline Chat: Renamed Inline Assist to Inline Chat. [pull/53725](https://github.com/sourcegraph/sourcegraph/pull/53725) [pull/54315](https://github.com/sourcegraph/sourcegraph/pull/54315)
- Chat: Link to the "Getting Started" guide directly from the first chat message instead of the external documentation website. [pull/54175](https://github.com/sourcegraph/sourcegraph/pull/54175)
- Codebase status icons. [pull/54262](https://github.com/sourcegraph/sourcegraph/pull/54262)
- Changed the keyboard shortcut for the file touch recipe to `ctrl+alt+/` to avoid conflicts. [pull/54275](https://github.com/sourcegraph/sourcegraph/pull/54275)
- Inline Chat: Do not change current focus when Inline Fixup is done. [pull/53980](https://github.com/sourcegraph/sourcegraph/pull/53980)
- Inline Chat: Replace Close CodeLens with Accept. [pull/53980](https://github.com/sourcegraph/sourcegraph/pull/53980)
- Inline Chat: Moved to Beta state. It is now enabled by default. [pull/54315](https://github.com/sourcegraph/sourcegraph/pull/54315)

## [0.2.5]

### Added

- `Stop Generating` button to cancel a request and stop Cody's response. [pull/53332](https://github.com/sourcegraph/sourcegraph/pull/53332)

### Fixed

- Fixes the rendering of duplicate context files in response. [pull/53662](https://github.com/sourcegraph/sourcegraph/pull/53662)
- Fixes an issue where local keyword context was trying to open binary files. [pull/53662](https://github.com/sourcegraph/sourcegraph/pull/53662)
- Fixes the hallucination detection behavior for directory, API and git refs pattern. [pull/53553](https://github.com/sourcegraph/sourcegraph/pull/53553)

### Changed

- Completions: Updating configuration no longer requires reloading the extension. [pull/53401](https://github.com/sourcegraph/sourcegraph/pull/53401)
- New chat layout. [pull/53332](https://github.com/sourcegraph/sourcegraph/pull/53332)
- Completions: Completions can now be used on unsaved files. [pull/53495](https://github.com/sourcegraph/sourcegraph/pull/53495)
- Completions: Add multi-line heuristics for C, C++, C#, and Java. [pull/53631](https://github.com/sourcegraph/sourcegraph/pull/53631)
- Completions: Add context summaries and language information to analytics. [pull/53746](https://github.com/sourcegraph/sourcegraph/pull/53746)
- More compact chat suggestion buttons. [pull/53755](https://github.com/sourcegraph/sourcegraph/pull/53755)

## [0.2.4]

### Added

- Hover tooltips to intent-detection underlines. [pull/52029](https://github.com/sourcegraph/sourcegraph/pull/52029)
- Notification to prompt users to setup Cody if it wasn't configured initially. [pull/53321](https://github.com/sourcegraph/sourcegraph/pull/53321)
- Added a new Cody status bar item to relay global loading states and allowing you to quickly enable/disable features. [pull/53307](https://github.com/sourcegraph/sourcegraph/pull/53307)

### Fixed

- Fix `Continue with Sourcegraph.com` callback URL. [pull/53418](https://github.com/sourcegraph/sourcegraph/pull/53418)

### Changed

- Simplified the appearance of commands in various parts of the UI [pull/53395](https://github.com/sourcegraph/sourcegraph/pull/53395)

## [0.2.3]

### Added

- Add delete button for removing individual history. [pull/52904](https://github.com/sourcegraph/sourcegraph/pull/52904)
- Load the recent ongoing chat on reload of window. [pull/52904](https://github.com/sourcegraph/sourcegraph/pull/52904)
- Handle URL callbacks from `vscode-insiders`. [pull/53313](https://github.com/sourcegraph/sourcegraph/pull/53313)
- Inline Assist: New Code Lens to undo `inline fix` performed by Cody. [pull/53348](https://github.com/sourcegraph/sourcegraph/pull/53348)

### Fixed

- Fix the loading of files and scroll chat to the end while restoring the history. [pull/52904](https://github.com/sourcegraph/sourcegraph/pull/52904)
- Open file paths from Cody's responses in a workspace with the correct protocol. [pull/53103](https://github.com/sourcegraph/sourcegraph/pull/53103)
- Cody completions: Fixes an issue where completions would often start in the next line. [pull/53246](https://github.com/sourcegraph/sourcegraph/pull/53246)

### Changed

- Save the current ongoing conversation to the chat history [pull/52904](https://github.com/sourcegraph/sourcegraph/pull/52904)
- Inline Assist: Updating configuration no longer requires reloading the extension. [pull/53348](https://github.com/sourcegraph/sourcegraph/pull/53348)
- Context quality has been improved when the repository has not been indexed. The LLM is used to generate keyword and filename queries, and the LLM also reranks results from multiple sources. Response latency has also improved on long user queries. [pull/52815](https://github.com/sourcegraph/sourcegraph/pull/52815)

## [0.2.2]

### Added

- New recipe: `Generate PR description`. Generate the PR description using the PR template guidelines for the changes made in the current branch. [pull/51721](https://github.com/sourcegraph/sourcegraph/pull/51721)
- Open context search results links as workspace file. [pull/52856](https://github.com/sourcegraph/sourcegraph/pull/52856)
- Cody Inline Assist: Decorations for `/fix` errors. [pull/52796](https://github.com/sourcegraph/sourcegraph/pull/52796)
- Open file paths from Cody's responses in workspace. [pull/53069](https://github.com/sourcegraph/sourcegraph/pull/53069)
- Help & Getting Started: Walkthrough to help users get setup with Cody and discover new features. [pull/52560](https://github.com/sourcegraph/sourcegraph/pull/52560)

### Fixed

- Cody Inline Assist: Decorations for `/fix` on light theme. [pull/52796](https://github.com/sourcegraph/sourcegraph/pull/52796)
- Cody Inline Assist: Use more than 1 context file for `/touch`. [pull/52796](https://github.com/sourcegraph/sourcegraph/pull/52796)
- Cody Inline Assist: Fixes cody processing indefinitely issue. [pull/52796](https://github.com/sourcegraph/sourcegraph/pull/52796)
- Cody completions: Various fixes for completion analytics. [pull/52935](https://github.com/sourcegraph/sourcegraph/pull/52935)
- Cody Inline Assist: Indentation on `/fix` [pull/53068](https://github.com/sourcegraph/sourcegraph/pull/53068)

### Changed

- Internal: Do not log events during tests. [pull/52865](https://github.com/sourcegraph/sourcegraph/pull/52865)
- Cody completions: Improved the number of completions presented and reduced the latency. [pull/52935](https://github.com/sourcegraph/sourcegraph/pull/52935)
- Cody completions: Various improvements to the context. [pull/53043](https://github.com/sourcegraph/sourcegraph/pull/53043)

## [0.2.1]

### Fixed

- Escape Windows path separator in fast file finder path pattern. [pull/52754](https://github.com/sourcegraph/sourcegraph/pull/52754)
- Only display errors from the embeddings clients for users connected to an indexed codebase. [pull/52780](https://github.com/sourcegraph/sourcegraph/pull/52780)

### Changed

## [0.2.0]

### Added

- Cody Inline Assist: New recipe for creating new files with `/touch` command. [pull/52511](https://github.com/sourcegraph/sourcegraph/pull/52511)
- Cody completions: Experimental support for multi-line inline completions for JavaScript, TypeScript, Go, and Python using indentation based truncation. [issues/52588](https://github.com/sourcegraph/sourcegraph/issues/52588)
- Display embeddings search, and connection error to the webview panel. [pull/52491](https://github.com/sourcegraph/sourcegraph/pull/52491)
- New recipe: `Optimize Code`. Optimize the time and space consumption of code. [pull/51974](https://github.com/sourcegraph/sourcegraph/pull/51974)
- Button to insert code block text at cursor position in text editor. [pull/52528](https://github.com/sourcegraph/sourcegraph/pull/52528)

### Fixed

- Cody completions: Fixed interop between spaces and tabs. [pull/52497](https://github.com/sourcegraph/sourcegraph/pull/52497)
- Fixes an issue where new conversations did not bring the chat into the foreground. [pull/52363](https://github.com/sourcegraph/sourcegraph/pull/52363)
- Cody completions: Prevent completions for lines that have a word in the suffix. [issues/52582](https://github.com/sourcegraph/sourcegraph/issues/52582)
- Cody completions: Fixes an issue where multi-line inline completions closed the current block even if it already had content. [pull/52615](https://github.com/sourcegraph/sourcegraph/52615)
- Cody completions: Fixed an issue where the Cody response starts with a newline and was previously ignored. [issues/52586](https://github.com/sourcegraph/sourcegraph/issues/52586)

### Changed

- Cody is now using `major.EVEN_NUMBER.patch` for release versions and `major.ODD_NUMBER.patch` for pre-release versions. [pull/52412](https://github.com/sourcegraph/sourcegraph/pull/52412)
- Cody completions: Fixed an issue where the Cody response starts with a newline and was previously ignored [issues/52586](https://github.com/sourcegraph/sourcegraph/issues/52586)
- Cody completions: Improves the behavior of the completions cache when characters are deleted from the editor. [pull/52695](https://github.com/sourcegraph/sourcegraph/pull/52695)

### Changed

- Cody completions: Improve completion logger and measure the duration a completion is displayed for. [pull/52695](https://github.com/sourcegraph/sourcegraph/pull/52695)

## [0.1.5]

### Added

### Fixed

- Inline Assist broken decorations for Inline-Fixup tasks [pull/52322](https://github.com/sourcegraph/sourcegraph/pull/52322)

### Changed

- Various Cody completions related improvements [pull/52365](https://github.com/sourcegraph/sourcegraph/pull/52365)

## [0.1.4]

### Added

- Added support for local keyword search on Windows. [pull/52251](https://github.com/sourcegraph/sourcegraph/pull/52251)

### Fixed

- Setting `cody.useContext` to `none` will now limit Cody to using only the currently open file. [pull/52126](https://github.com/sourcegraph/sourcegraph/pull/52126)
- Fixes race condition in telemetry. [pull/52279](https://github.com/sourcegraph/sourcegraph/pull/52279)
- Don't search for file paths if no file paths to validate. [pull/52267](https://github.com/sourcegraph/sourcegraph/pull/52267)
- Fix handling of embeddings search backward compatibility. [pull/52286](https://github.com/sourcegraph/sourcegraph/pull/52286)

### Changed

- Cleanup the design of the VSCode history view. [pull/51246](https://github.com/sourcegraph/sourcegraph/pull/51246)
- Changed menu icons and order. [pull/52263](https://github.com/sourcegraph/sourcegraph/pull/52263)
- Deprecate `cody.debug` for three new settings: `cody.debug.enable`, `cody.debug.verbose`, and `cody.debug.filter`. [pull/52236](https://github.com/sourcegraph/sourcegraph/pull/52236)

## [0.1.3]

### Added

- Add support for connecting to Sourcegraph App when a supported version is installed. [pull/52075](https://github.com/sourcegraph/sourcegraph/pull/52075)

### Fixed

- Displays error banners on all view instead of chat view only. [pull/51883](https://github.com/sourcegraph/sourcegraph/pull/51883)
- Surfaces errors for corrupted token from secret storage. [pull/51883](https://github.com/sourcegraph/sourcegraph/pull/51883)
- Inline Assist add code lenses to all open files [pull/52014](https://github.com/sourcegraph/sourcegraph/pull/52014)

### Changed

- Removes unused configuration option: `cody.enabled`. [pull/51883](https://github.com/sourcegraph/sourcegraph/pull/51883)
- Arrow key behavior: you can now navigate forwards through messages with the down arrow; additionally the up and down arrows will navigate backwards and forwards only if you're at the start or end of the drafted text, respectively. [pull/51586](https://github.com/sourcegraph/sourcegraph/pull/51586)
- Display a more user-friendly error message when the user is connected to sourcegraph.com and doesn't have a verified email. [pull/51870](https://github.com/sourcegraph/sourcegraph/pull/51870)
- Keyword context: Excludes files larger than 1M and adds a 30sec timeout period [pull/52038](https://github.com/sourcegraph/sourcegraph/pull/52038)

## [0.1.2]

### Added

- `Inline Assist`: a new way to interact with Cody inside your files. To enable this feature, please set the `cody.experimental.inline` option to true. [pull/51679](https://github.com/sourcegraph/sourcegraph/pull/51679)

### Fixed

- UI bug that capped buttons at 300px max-width with visible border [pull/51726](https://github.com/sourcegraph/sourcegraph/pull/51726)
- Fixes anonymous user id resetting after logout [pull/51532](https://github.com/sourcegraph/sourcegraph/pull/51532)
- Add error message on top of Cody's response instead of overriding it [pull/51762](https://github.com/sourcegraph/sourcegraph/pull/51762)
- Fixes an issue where chat input messages where not rendered in the UI immediately [pull/51783](https://github.com/sourcegraph/sourcegraph/pull/51783)
- Fixes an issue where file where the hallucination detection was not working properly [pull/51785](https://github.com/sourcegraph/sourcegraph/pull/51785)
- Aligns Edit button style with feedback buttons [pull/51767](https://github.com/sourcegraph/sourcegraph/pull/51767)

### Changed

- Pressing the icon to reset the clear history now makes sure that the chat tab is shown [pull/51786](https://github.com/sourcegraph/sourcegraph/pull/51786)
- Rename the extension from "Sourcegraph Cody" to "Cody AI by Sourcegraph" [pull/51702](https://github.com/sourcegraph/sourcegraph/pull/51702)
- Remove HTML escaping artifacts [pull/51797](https://github.com/sourcegraph/sourcegraph/pull/51797)

## [0.1.1]

### Fixed

- Remove system alerts from non-actionable items [pull/51714](https://github.com/sourcegraph/sourcegraph/pull/51714)

## [0.1.0]

### Added

- New recipe: `Codebase Context Search`. Run an approximate search across the codebase. It searches within the embeddings when available to provide relevant code context. [pull/51077](https://github.com/sourcegraph/sourcegraph/pull/51077)
- Add support to slash commands `/` in chat. [pull/51077](https://github.com/sourcegraph/sourcegraph/pull/51077)
  - `/r` or `/reset` to reset chat
  - `/s` or `/search` to perform codebase context search
- Adds usage metrics to the experimental chat predictions feature [pull/51474](https://github.com/sourcegraph/sourcegraph/pull/51474)
- Add highlighted code to context message automatically [pull/51585](https://github.com/sourcegraph/sourcegraph/pull/51585)
- New recipe: `Generate Release Notes` --generate release notes based on the available tags or the selected commits for the time period. It summarises the git commits into standard release notes format of new features, bugs fixed, docs improvements. [pull/51481](https://github.com/sourcegraph/sourcegraph/pull/51481)
- New recipe: `Generate Release Notes`. Generate release notes based on the available tags or the selected commits for the time period. It summarizes the git commits into standard release notes format of new features, bugs fixed, docs improvements. [pull/51481](https://github.com/sourcegraph/sourcegraph/pull/51481)

### Fixed

- Error notification display pattern for rate limit [pull/51521](https://github.com/sourcegraph/sourcegraph/pull/51521)
- Fixes issues with branch switching and file deletions when using the experimental completions feature [pull/51565](https://github.com/sourcegraph/sourcegraph/pull/51565)
- Improves performance of hallucination detection for file paths and supports paths relative to the project root [pull/51558](https://github.com/sourcegraph/sourcegraph/pull/51558), [pull/51625](https://github.com/sourcegraph/sourcegraph/pull/51625)
- Fixes an issue where inline code blocks were unexpectedly escaped [pull/51576](https://github.com/sourcegraph/sourcegraph/pull/51576)

### Changed

- Promote Cody from experimental to beta [pull/](https://github.com/sourcegraph/sourcegraph/pull/)
- Various improvements to the experimental completions feature

## [0.0.10]

### Added

- Adds usage metrics to the experimental completions feature [pull/51350](https://github.com/sourcegraph/sourcegraph/pull/51350)
- Updating `cody.codebase` does not require reloading VS Code [pull/51274](https://github.com/sourcegraph/sourcegraph/pull/51274)

### Fixed

- Fixes an issue where code blocks were unexpectedly escaped [pull/51247](https://github.com/sourcegraph/sourcegraph/pull/51247)

### Changed

- Improved Cody header and layout details [pull/51348](https://github.com/sourcegraph/sourcegraph/pull/51348)
- Replace `Cody: Set Access Token` command with `Cody: Sign in` [pull/51274](https://github.com/sourcegraph/sourcegraph/pull/51274)
- Various improvements to the experimental completions feature

## [0.0.9]

### Added

- Adds new experimental chat predictions feature to suggest follow-up conversations. Enable it with the new `cody.experimental.chatPredictions` feature flag. [pull/51201](https://github.com/sourcegraph/sourcegraph/pull/51201)
- Auto update `cody.codebase` setting from current open file [pull/51045](https://github.com/sourcegraph/sourcegraph/pull/51045)
- Properly render rate-limiting on requests [pull/51200](https://github.com/sourcegraph/sourcegraph/pull/51200)
- Error display in UI [pull/51005](https://github.com/sourcegraph/sourcegraph/pull/51005)
- Edit buttons for editing last submitted message [pull/51009](https://github.com/sourcegraph/sourcegraph/pull/51009)
- [Security] Content security policy to webview [pull/51152](https://github.com/sourcegraph/sourcegraph/pull/51152)

### Fixed

- Escaped HTML issue [pull/51144](https://github.com/sourcegraph/sourcegraph/pull/51151)
- Unauthorized sessions [pull/51005](https://github.com/sourcegraph/sourcegraph/pull/51005)

### Changed

- Various improvements to the experimental completions feature [pull/51161](https://github.com/sourcegraph/sourcegraph/pull/51161) [51046](https://github.com/sourcegraph/sourcegraph/pull/51046)
- Visual improvements to the history page, ability to resume past conversations [pull/51159](https://github.com/sourcegraph/sourcegraph/pull/51159)

## [Template]

### Added

### Fixed

### Changed<|MERGE_RESOLUTION|>--- conflicted
+++ resolved
@@ -12,12 +12,10 @@
 
 ### Fixed
 
-<<<<<<< HEAD
 - Inline Chat: Update keybind when condition to `editorFocus`. [pull/54437](https://github.com/sourcegraph/sourcegraph/pull/54437)
 - Inline Touch: Create a new `.test.` file when `test` or `tests` is included in the instruction. [pull/54437](https://github.com/sourcegraph/sourcegraph/pull/54437)
-=======
+
 - Prevents errors from being displayed for a cancelled requests. [pull/54429](https://github.com/sourcegraph/sourcegraph/pull/54429)
->>>>>>> de3d8bb9
 
 ### Changed
 
