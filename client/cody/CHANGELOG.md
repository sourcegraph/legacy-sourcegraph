--- conflicted
+++ resolved
@@ -6,13 +6,10 @@
 
 ### Added
 
-<<<<<<< HEAD
 - Inline Assist Recipe: File Flow. It automates file creation with tailored content based on the selected code. [pull/52511](https://github.com/sourcegraph/sourcegraph/pull/52511)
-=======
 - Display embeddings search, and connection error to the webview panel. [pull/52491](https://github.com/sourcegraph/sourcegraph/pull/52491)
 - New recipe: `Optimize Code`. Optimize the time and space consumption of code. [pull/51974](https://github.com/sourcegraph/sourcegraph/pull/51974)
 - Button to insert code block text at cursor position in text editor [pull/52528](https://github.com/sourcegraph/sourcegraph/pull/52528)
->>>>>>> 9dfdbde0
 
 ### Fixed
 
