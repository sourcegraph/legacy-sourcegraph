# Changelog

All notable changes to Sourcegraph Cody will be documented in this file.

## [Unreleased]

### Added

<<<<<<< HEAD
- Hover tooltips to intent-detection underlines. [pull/52029](https://github.com/sourcegraph/sourcegraph/pull/52029)
=======
- New recipe: `Optimize Code`. Optimize the time and space consumption of code. [pull/51974](https://github.com/sourcegraph/sourcegraph/pull/51974)

### Fixed

- Fixes an issue where new conversations did not bring the chat into the foreground. [pull/52363](https://github.com/sourcegraph/sourcegraph/pull/52363)

### Changed

## [0.1.5]

### Added

### Fixed

- Inline Assist broken decorations for Inline-Fixup tasks [pull/52322](https://github.com/sourcegraph/sourcegraph/pull/52322)

### Changed

- Various Cody completions related improvements [pull/52365](https://github.com/sourcegraph/sourcegraph/pull/52365)

## [0.1.4]

### Added

- Added support for local keyword search on Windows. [pull/52251](https://github.com/sourcegraph/sourcegraph/pull/52251)

### Fixed

- Setting `cody.useContext` to `none` will now limit Cody to using only the currently open file. [pull/52126](https://github.com/sourcegraph/sourcegraph/pull/52126)
- Fixes race condition in telemetry. [pull/52279](https://github.com/sourcegraph/sourcegraph/pull/52279)
- Don't search for file paths if no file paths to validate. [pull/52267](https://github.com/sourcegraph/sourcegraph/pull/52267)
- Fix handling of embeddings search backward compatibility. [pull/52286](https://github.com/sourcegraph/sourcegraph/pull/52286)

### Changed

- Cleanup the design of the VSCode history view. [pull/51246](https://github.com/sourcegraph/sourcegraph/pull/51246)
- Changed menu icons and order. [pull/52263](https://github.com/sourcegraph/sourcegraph/pull/52263)
- Deprecate `cody.debug` for three new settings: `cody.debug.enable`, `cody.debug.verbose`, and `cody.debug.filter`. [pull/52236](https://github.com/sourcegraph/sourcegraph/pull/52236)

## [0.1.3]

### Added

- Add support for connecting to Sourcegraph App when a supported version is installed. [pull/52075](https://github.com/sourcegraph/sourcegraph/pull/52075)
>>>>>>> 614184c1

### Fixed

- Displays error banners on all view instead of chat view only. [pull/51883](https://github.com/sourcegraph/sourcegraph/pull/51883)
- Surfaces errors for corrupted token from secret storage. [pull/51883](https://github.com/sourcegraph/sourcegraph/pull/51883)
- Inline Assist add code lenses to all open files [pull/52014](https://github.com/sourcegraph/sourcegraph/pull/52014)

### Changed

- Removes unused configuration option: `cody.enabled`. [pull/51883](https://github.com/sourcegraph/sourcegraph/pull/51883)
- Arrow key behavior: you can now navigate forwards through messages with the down arrow; additionally the up and down arrows will navigate backwards and forwards only if you're at the start or end of the drafted text, respectively. [pull/51586](https://github.com/sourcegraph/sourcegraph/pull/51586)
- Display a more user-friendly error message when the user is connected to sourcegraph.com and doesn't have a verified email. [pull/51870](https://github.com/sourcegraph/sourcegraph/pull/51870)
- Keyword context: Excludes files larger than 1M and adds a 30sec timeout period [pull/52038](https://github.com/sourcegraph/sourcegraph/pull/52038)

## [0.1.2]

### Added

- `Inline Assist`: a new way to interact with Cody inside your files. To enable this feature, please set the `cody.experimental.inline` option to true. [pull/51679](https://github.com/sourcegraph/sourcegraph/pull/51679)

### Fixed

- UI bug that capped buttons at 300px max-width with visible border [pull/51726](https://github.com/sourcegraph/sourcegraph/pull/51726)
- Fixes anonymous user id resetting after logout [pull/51532](https://github.com/sourcegraph/sourcegraph/pull/51532)
- Add error message on top of Cody's response instead of overriding it [pull/51762](https://github.com/sourcegraph/sourcegraph/pull/51762)
- Fixes an issue where chat input messages where not rendered in the UI immediately [pull/51783](https://github.com/sourcegraph/sourcegraph/pull/51783)
- Fixes an issue where file where the hallucination detection was not working properly [pull/51785](https://github.com/sourcegraph/sourcegraph/pull/51785)
- Aligns Edit button style with feedback buttons [pull/51767](https://github.com/sourcegraph/sourcegraph/pull/51767)

### Changed

- Pressing the icon to reset the clear history now makes sure that the chat tab is shown [pull/51786](https://github.com/sourcegraph/sourcegraph/pull/51786)
- Rename the extension from "Sourcegraph Cody" to "Cody AI by Sourcegraph" [pull/51702](https://github.com/sourcegraph/sourcegraph/pull/51702)
- Remove HTML escaping artifacts [pull/51797](https://github.com/sourcegraph/sourcegraph/pull/51797)

## [0.1.1]

### Fixed

- Remove system alerts from non-actionable items [pull/51714](https://github.com/sourcegraph/sourcegraph/pull/51714)

## [0.1.0]

### Added

- New recipe: `Codebase Context Search`. Run an approximate search across the codebase. It searches within the embeddings when available to provide relevant code context. [pull/51077](https://github.com/sourcegraph/sourcegraph/pull/51077)
- Add support to slash commands `/` in chat. [pull/51077](https://github.com/sourcegraph/sourcegraph/pull/51077)
  - `/r` or `/reset` to reset chat
  - `/s` or `/search` to perform codebase context search
- Adds usage metrics to the experimental chat predictions feature [pull/51474](https://github.com/sourcegraph/sourcegraph/pull/51474)
- Add highlighted code to context message automatically [pull/51585](https://github.com/sourcegraph/sourcegraph/pull/51585)
- New recipe: `Generate Release Notes` --generate release notes based on the available tags or the selected commits for the time period. It summarises the git commits into standard release notes format of new features, bugs fixed, docs improvements. [pull/51481](https://github.com/sourcegraph/sourcegraph/pull/51481)
- New recipe: `Generate Release Notes`. Generate release notes based on the available tags or the selected commits for the time period. It summarizes the git commits into standard release notes format of new features, bugs fixed, docs improvements. [pull/51481](https://github.com/sourcegraph/sourcegraph/pull/51481)

### Fixed

- Error notification display pattern for rate limit [pull/51521](https://github.com/sourcegraph/sourcegraph/pull/51521)
- Fixes issues with branch switching and file deletions when using the experimental completions feature [pull/51565](https://github.com/sourcegraph/sourcegraph/pull/51565)
- Improves performance of hallucination detection for file paths and supports paths relative to the project root [pull/51558](https://github.com/sourcegraph/sourcegraph/pull/51558), [pull/51625](https://github.com/sourcegraph/sourcegraph/pull/51625)
- Fixes an issue where inline code blocks were unexpectedly escaped [pull/51576](https://github.com/sourcegraph/sourcegraph/pull/51576)

### Changed

- Promote Cody from experimental to beta [pull/](https://github.com/sourcegraph/sourcegraph/pull/)
- Various improvements to the experimental completions feature

## [0.0.10]

### Added

- Adds usage metrics to the experimental completions feature [pull/51350](https://github.com/sourcegraph/sourcegraph/pull/51350)
- Updating `cody.codebase` does not require reloading VS Code [pull/51274](https://github.com/sourcegraph/sourcegraph/pull/51274)

### Fixed

- Fixes an issue where code blocks were unexpectedly escaped [pull/51247](https://github.com/sourcegraph/sourcegraph/pull/51247)

### Changed

- Improved Cody header and layout details [pull/51348](https://github.com/sourcegraph/sourcegraph/pull/51348)
- Replace `Cody: Set Access Token` command with `Cody: Sign in` [pull/51274](https://github.com/sourcegraph/sourcegraph/pull/51274)
- Various improvements to the experimental completions feature

## [0.0.9]

### Added

- Adds new experimental chat predictions feature to suggest follow-up conversations. Enable it with the new `cody.experimental.chatPredictions` feature flag. [pull/51201](https://github.com/sourcegraph/sourcegraph/pull/51201)
- Auto update `cody.codebase` setting from current open file [pull/51045](https://github.com/sourcegraph/sourcegraph/pull/51045)
- Properly render rate-limiting on requests [pull/51200](https://github.com/sourcegraph/sourcegraph/pull/51200)
- Error display in UI [pull/51005](https://github.com/sourcegraph/sourcegraph/pull/51005)
- Edit buttons for editing last submitted message [pull/51009](https://github.com/sourcegraph/sourcegraph/pull/51009)
- [Security] Content security policy to webview [pull/51152](https://github.com/sourcegraph/sourcegraph/pull/51152)

### Fixed

- Escaped HTML issue [pull/51144](https://github.com/sourcegraph/sourcegraph/pull/51151)
- Unauthorized sessions [pull/51005](https://github.com/sourcegraph/sourcegraph/pull/51005)

### Changed

- Various improvements to the experimental completions feature [pull/51161](https://github.com/sourcegraph/sourcegraph/pull/51161) [51046](https://github.com/sourcegraph/sourcegraph/pull/51046)
- Visual improvements to the history page, ability to resume past conversations [pull/51159](https://github.com/sourcegraph/sourcegraph/pull/51159)<|MERGE_RESOLUTION|>--- conflicted
+++ resolved
@@ -6,9 +6,7 @@
 
 ### Added
 
-<<<<<<< HEAD
 - Hover tooltips to intent-detection underlines. [pull/52029](https://github.com/sourcegraph/sourcegraph/pull/52029)
-=======
 - New recipe: `Optimize Code`. Optimize the time and space consumption of code. [pull/51974](https://github.com/sourcegraph/sourcegraph/pull/51974)
 
 ### Fixed
@@ -53,7 +51,6 @@
 ### Added
 
 - Add support for connecting to Sourcegraph App when a supported version is installed. [pull/52075](https://github.com/sourcegraph/sourcegraph/pull/52075)
->>>>>>> 614184c1
 
 ### Fixed
 
