--- conflicted
+++ resolved
@@ -8,15 +8,12 @@
 
 ### Added
 
-<<<<<<< HEAD
 - Add delete button for removing individual history [pull/52904](https://github.com/sourcegraph/sourcegraph/pull/52904)
 - Load the recent ongoing chat on reload of window [pull/52904](https://github.com/sourcegraph/sourcegraph/pull/52904)
 - Added a new Cody status bar item to relay global loading states and allowing you to quickly enable/disable features [pull/53307](https://github.com/sourcegraph/sourcegraph/pull/53307)
-=======
 - Add delete button for removing individual history. [pull/52904](https://github.com/sourcegraph/sourcegraph/pull/52904)
 - Load the recent ongoing chat on reload of window. [pull/52904](https://github.com/sourcegraph/sourcegraph/pull/52904)
 - Inline Assist: New Code Lens to undo `inline fix` performed by Cody. [pull/53348](https://github.com/sourcegraph/sourcegraph/pull/53348)
->>>>>>> a6f1c3f2
 
 ### Fixed
 
