# Changelog

All notable changes to Sourcegraph Cody will be documented in this file.

## [Unreleased]

### Added

### Fixed

- UI bug that capped buttons at 300px max-width with visible border [pull/51726](https://github.com/sourcegraph/sourcegraph/pull/51726)

### Changed

## [0.1.1]

### Fixed

- Remove system alerts from non-actionable items [pull/51714](https://github.com/sourcegraph/sourcegraph/pull/51714)

## [0.1.0]

### Added

- New recipe: `Codebase Context Search`. Run an approximate search across the codebase. It searches within the embeddings when available to provide relevant code context. [pull/51077](https://github.com/sourcegraph/sourcegraph/pull/51077)
- Add support to slash commands `/` in chat. [pull/51077](https://github.com/sourcegraph/sourcegraph/pull/51077)
  - `/r` or `/reset` to reset chat
  - `/s` or `/search` to perform codebase context search
- Adds usage metrics to the experimental chat predictions feature [pull/51474](https://github.com/sourcegraph/sourcegraph/pull/51474)
- Add highlighted code to context message automatically [pull/51585](https://github.com/sourcegraph/sourcegraph/pull/51585)
<<<<<<< HEAD
- New recipe: `Generate Release Notes` --generate release notes based on the available tags or the selected commits for the time period. It summarises the git commits into standard release notes format of new features, bugs fixed, docs improvements. [pull/51481](https://github.com/sourcegraph/sourcegraph/pull/51481)
- New way to interact with Cody using comment threads [pull/51679](https://github.com/sourcegraph/sourcegraph/pull/51679)
=======
- New recipe: `Generate Release Notes`. Generate release notes based on the available tags or the selected commits for the time period. It summarizes the git commits into standard release notes format of new features, bugs fixed, docs improvements. [pull/51481](https://github.com/sourcegraph/sourcegraph/pull/51481)
>>>>>>> d230a043

### Fixed

- Error notification display pattern for rate limit [pull/51521](https://github.com/sourcegraph/sourcegraph/pull/51521)
- Fixes issues with branch switching and file deletions when using the experimental completions feature [pull/51565](https://github.com/sourcegraph/sourcegraph/pull/51565)
- Improves performance of hallucination detection for file paths and supports paths relative to the project root [pull/51558](https://github.com/sourcegraph/sourcegraph/pull/51558), [pull/51625](https://github.com/sourcegraph/sourcegraph/pull/51625)
- Fixes an issue where inline code blocks were unexpectedly escaped [pull/51576](https://github.com/sourcegraph/sourcegraph/pull/51576)

### Changed

- Promote Cody from experimental to beta [pull/](https://github.com/sourcegraph/sourcegraph/pull/)
- Various improvements to the experimental completions feature

## [0.0.10]

### Added

- Adds usage metrics to the experimental completions feature [pull/51350](https://github.com/sourcegraph/sourcegraph/pull/51350)
- Updating `cody.codebase` does not require reloading VS Code [pull/51274](https://github.com/sourcegraph/sourcegraph/pull/51274)

### Fixed

- Fixes an issue where code blocks were unexpectedly escaped [pull/51247](https://github.com/sourcegraph/sourcegraph/pull/51247)

### Changed

- Improved Cody header and layout details [pull/51348](https://github.com/sourcegraph/sourcegraph/pull/51348)
- Replace `Cody: Set Access Token` command with `Cody: Sign in` [pull/51274](https://github.com/sourcegraph/sourcegraph/pull/51274)
- Various improvements to the experimental completions feature

## [0.0.9]

### Added

- Adds new experimental chat predictions feature to suggest follow-up conversations. Enable it with the new `cody.experimental.chatPredictions` feature flag. [pull/51201](https://github.com/sourcegraph/sourcegraph/pull/51201)
- Auto update `cody.codebase` setting from current open file [pull/51045](https://github.com/sourcegraph/sourcegraph/pull/51045)
- Properly render rate-limiting on requests [pull/51200](https://github.com/sourcegraph/sourcegraph/pull/51200)
- Error display in UI [pull/51005](https://github.com/sourcegraph/sourcegraph/pull/51005)
- Edit buttons for editing last submitted message [pull/51009](https://github.com/sourcegraph/sourcegraph/pull/51009)
- [Security] Content security policy to webview [pull/51152](https://github.com/sourcegraph/sourcegraph/pull/51152)

### Fixed

- Escaped HTML issue [pull/51144](https://github.com/sourcegraph/sourcegraph/pull/51151)
- Unauthorized sessions [pull/51005](https://github.com/sourcegraph/sourcegraph/pull/51005)

### Changed

- Various improvements to the experimental completions feature [pull/51161](https://github.com/sourcegraph/sourcegraph/pull/51161) [51046](https://github.com/sourcegraph/sourcegraph/pull/51046)
- Visual improvements to the history page, ability to resume past conversations [pull/51159](https://github.com/sourcegraph/sourcegraph/pull/51159)<|MERGE_RESOLUTION|>--- conflicted
+++ resolved
@@ -5,6 +5,8 @@
 ## [Unreleased]
 
 ### Added
+
+- New way to interact with Cody using comment threads [pull/51679](https://github.com/sourcegraph/sourcegraph/pull/51679)
 
 ### Fixed
 
@@ -28,12 +30,8 @@
   - `/s` or `/search` to perform codebase context search
 - Adds usage metrics to the experimental chat predictions feature [pull/51474](https://github.com/sourcegraph/sourcegraph/pull/51474)
 - Add highlighted code to context message automatically [pull/51585](https://github.com/sourcegraph/sourcegraph/pull/51585)
-<<<<<<< HEAD
 - New recipe: `Generate Release Notes` --generate release notes based on the available tags or the selected commits for the time period. It summarises the git commits into standard release notes format of new features, bugs fixed, docs improvements. [pull/51481](https://github.com/sourcegraph/sourcegraph/pull/51481)
-- New way to interact with Cody using comment threads [pull/51679](https://github.com/sourcegraph/sourcegraph/pull/51679)
-=======
 - New recipe: `Generate Release Notes`. Generate release notes based on the available tags or the selected commits for the time period. It summarizes the git commits into standard release notes format of new features, bugs fixed, docs improvements. [pull/51481](https://github.com/sourcegraph/sourcegraph/pull/51481)
->>>>>>> d230a043
 
 ### Fixed
 
