# Cody AI by Sourcegraph

Cody for VS Code is an AI code assistant that can write code and answers questions across your entire codebase. It combines the power of large language models with Sourcegraph’s Code Graph API, generating deep knowledge of all of your code (and not just your open files). Large monorepos, multiple languages, and complex codebases are no problem for Cody.

For example, you can ask Cody:
- Where is the CI config for the web integration tests?
- Write a new GraphQL resolver for the AuditLog
- Why is the UserConnectionResolver giving an error "unknown user", and how do I fix it?
- Add helpful debug log statements
- Make this work _(seriously, it often works—try it!)_

 **Cody AI is in beta, and we’d love your [feedback](#feedback)**!

## Features

### 🤖 Ask Cody about anything in your codebase

Cody understands your entire codebase — not just your open files. Ask questions, insert code, and use the built-in recipes such as "Summarize recent code changes" and "Improve variable names".

<img src="walkthroughs/media/cody-ask.gif" width="800">

<<<<<<< HEAD
### ✨ Tools for writing, fixing and explaining code
=======
- How is our app's secret storage implemented on Linux?
- Where is the CI config for the web integration tests?
- Write a new GraphQL resolver for the AuditLog.
- Why is the UserConnectionResolver giving an error `unknown user`, and how do I fix it?

Cody tells you which code files it read to generate its response. (If Cody gives a wrong answer, please share feedback so we can improve it.)

### ✨ Fixup code
>>>>>>> 4a7033d6

Cody can autocomplete the line you’re on, perform complex inline fixups, or answer questions inline. TODO: complete.

<img src="walkthroughs/media/cody-fixup.gif" width="800">

## 🍿 See it in action

- https://twitter.com/beyang/status/1647744307045228544
- https://twitter.com/sqs/status/1647673013343780864

## 🍳 Built-in recipes

- Explain code
- Generate unit test
- Generate docstring
- Improve variable names
- Translate to different language
- Summarize recent code changes
- Detect code smells
- Generate release notes

_We also welcome also pull request contributions for new, useful recipes!_

## Feedback

- [Issue tracker](https://github.com/sourcegraph/sourcegraph/issues)
- [Discord chat](https://discord.gg/s2qDtYGnAE)
- [Twitter (@sourcegraph)](https://twitter.com/sourcegraph)

## Development

See [CONTRIBUTING.md](./CONTRIBUTING.md).

## Other Extensions by Sourcegraph

* [Sourcegraph Search Extension](https://marketplace.visualstudio.com/items?itemName=sourcegraph.sourcegraph)

## License

[Cody's code](https://sourcegraph.com/github.com/sourcegraph/sourcegraph/-/tree/client/cody) is open source (Apache License 2.0).<|MERGE_RESOLUTION|>--- conflicted
+++ resolved
@@ -3,13 +3,14 @@
 Cody for VS Code is an AI code assistant that can write code and answers questions across your entire codebase. It combines the power of large language models with Sourcegraph’s Code Graph API, generating deep knowledge of all of your code (and not just your open files). Large monorepos, multiple languages, and complex codebases are no problem for Cody.
 
 For example, you can ask Cody:
+
 - Where is the CI config for the web integration tests?
 - Write a new GraphQL resolver for the AuditLog
 - Why is the UserConnectionResolver giving an error "unknown user", and how do I fix it?
 - Add helpful debug log statements
 - Make this work _(seriously, it often works—try it!)_
 
- **Cody AI is in beta, and we’d love your [feedback](#feedback)**!
+  **Cody AI is in beta, and we’d love your [feedback](#feedback)**!
 
 ## Features
 
@@ -19,18 +20,7 @@
 
 <img src="walkthroughs/media/cody-ask.gif" width="800">
 
-<<<<<<< HEAD
 ### ✨ Tools for writing, fixing and explaining code
-=======
-- How is our app's secret storage implemented on Linux?
-- Where is the CI config for the web integration tests?
-- Write a new GraphQL resolver for the AuditLog.
-- Why is the UserConnectionResolver giving an error `unknown user`, and how do I fix it?
-
-Cody tells you which code files it read to generate its response. (If Cody gives a wrong answer, please share feedback so we can improve it.)
-
-### ✨ Fixup code
->>>>>>> 4a7033d6
 
 Cody can autocomplete the line you’re on, perform complex inline fixups, or answer questions inline. TODO: complete.
 
@@ -66,7 +56,7 @@
 
 ## Other Extensions by Sourcegraph
 
-* [Sourcegraph Search Extension](https://marketplace.visualstudio.com/items?itemName=sourcegraph.sourcegraph)
+- [Sourcegraph Search Extension](https://marketplace.visualstudio.com/items?itemName=sourcegraph.sourcegraph)
 
 ## License
 
