{
  "name": "cody-ai",
  "private": true,
  "displayName": "Cody AI by Sourcegraph",
  "version": "0.1.5",
  "publisher": "sourcegraph",
  "license": "Apache-2.0",
  "icon": "resources/cody.png",
  "description": "AI code assistant that writes code and answers questions for you",
  "categories": [
    "Programming Languages",
    "Machine Learning",
    "Snippets",
    "Education"
  ],
  "keywords": [
    "ai",
    "openai",
    "anthropic",
    "assistant",
    "chatbot",
    "chat",
    "refactor",
    "documentation",
    "test",
    "sourcegraph",
    "codey",
    "llm",
    "codegen",
    "autocomplete",
    "bot",
    "model"
  ],
  "repository": {
    "type": "git",
    "url": "https://github.com/sourcegraph/sourcegraph.git",
    "directory": "client/cody"
  },
  "bugs": {
    "url": "https://github.com/sourcegraph/sourcegraph/issues"
  },
  "homepage": "https://docs.sourcegraph.com/cody",
  "badges": [
    {
      "url": "https://img.shields.io/discord/969688426372825169?color=5765F2",
      "href": "https://srcgr.ph/discord",
      "description": "Discord"
    }
  ],
  "engines": {
    "vscode": "^1.74.0"
  },
  "scripts": {
    "build": "pnpm esbuild --minify && vite build --mode production",
    "build:dev": "concurrently \"pnpm esbuild --sourcemap\" \"vite build --mode development\"",
    "download-rg": "scripts/download-rg.sh",
    "esbuild": "esbuild ./src/extension.ts --bundle --outfile=dist/extension.js --external:vscode --format=cjs --platform=node",
    "lint": "pnpm run lint:js",
    "lint:js": "eslint --cache '**/*.[tj]s?(x)'",
    "test:integration": "tsc -b ./test/integration && pnpm run --silent build:dev && node --inspect -r ts-node/register out/test/integration/main.js",
    "test:unit": "jest",
    "test:e2e": "npx playwright install && pnpm run --silent build:dev && playwright test",
    "vscode:prepublish": "scripts/check-rg.sh",
    "vsce:package": "pnpm --silent build && vsce package --no-dependencies -o dist/cody.vsix",
    "vsce:prerelease": "pnpm --silent build && vsce package patch --pre-release --no-dependencies -o dist/cody.vsix",
    "release": "ts-node ./scripts/release.ts",
    "watch": "concurrently \"pnpm watch:esbuild\" \"pnpm watch:webview\"",
    "watch:esbuild": "pnpm esbuild --sourcemap --watch",
    "watch:webview": "vite build --mode development --watch",
    "storybook": "STORIES_GLOB='client/cody/webviews/**/*.story.tsx' pnpm --filter @sourcegraph/storybook run start"
  },
  "main": "./dist/extension.js",
  "activationEvents": [
    "onStartupFinished"
  ],
  "contributes": {
    "viewsContainers": {
      "activitybar": [
        {
          "id": "cody",
          "title": "Sourcegraph Cody",
          "icon": "resources/cody.svg"
        }
      ]
    },
    "views": {
      "cody": [
        {
          "type": "webview",
          "id": "cody.chat",
          "name": "Chat",
          "visibility": "visible"
        },
        {
          "id": "cody.fixup.tree.view",
          "name": "Fixups",
          "when": "cody.nonstop.fixups.enabled && cody.activated",
          "icon": "cody.svg",
          "contextualTitle": "Fixups"
        }
      ]
    },
    "viewsWelcome": [
      {
        "view": "cody.fixup.tree.view",
        "contents": "No pending Cody fixups",
        "when": "cody.nonstop.fixups.enabled"
      }
    ],
    "commands": [
      {
        "command": "cody.recipe.optimize-code",
        "title": "Ask Cody: Optimize Code"
      },
      {
        "command": "cody.recipe.explain-code",
        "title": "Ask Cody: Explain Code in Detail"
      },
      {
        "command": "cody.recipe.explain-code-high-level",
        "title": "Ask Cody: Explain Code at a High Level"
      },
      {
        "command": "cody.recipe.generate-unit-test",
        "title": "Ask Cody: Generate Unit Test"
      },
      {
        "command": "cody.recipe.generate-docstring",
        "title": "Ask Cody: Generate Docstring"
      },
      {
        "command": "cody.recipe.translate-to-language",
        "title": "Ask Cody: Translate to Language"
      },
      {
        "command": "cody.recipe.git-history",
        "title": "Ask Cody: Summarize Recent Code Changes"
      },
      {
        "command": "cody.recipe.improve-variable-names",
        "title": "Ask Cody: Improve Variable Names"
      },
      {
        "command": "cody.recipe.fixup",
        "title": "Cody: Fixup"
      },
      {
        "command": "cody.recipe.context-search",
        "title": "Ask Cody: Codebase Context Search"
      },
      {
        "command": "cody.set-access-token",
        "title": "Cody: Set Access Token"
      },
      {
        "command": "cody.delete-access-token",
        "title": "Cody: Sign out"
      },
      {
        "command": "cody.manual-completions",
        "title": "Cody: Open Completions Panel"
      },
      {
        "command": "cody.settings",
        "title": "Cody: Settings",
        "group": "Cody",
        "icon": "$(gear)"
      },
      {
        "command": "cody.focus",
        "title": "Cody: Sign In"
      },
      {
        "command": "cody.interactive.clear",
        "title": "Cody: Start a New Chat Session",
        "group": "Cody",
        "icon": "$(add)"
      },
      {
        "command": "cody.history",
        "title": "Cody: Chat History",
        "group": "Cody",
        "icon": "$(list-unordered)"
      },
      {
        "command": "cody.comment.add",
        "title": "Ask Cody",
        "category": "Cody Inline Assist",
        "enablement": "!commentIsEmpty"
      },
      {
        "command": "cody.comment.delete",
        "title": "Cody Inline Assist: Remove Comment",
        "category": "Cody Inline Assist",
        "enablement": "!commentThreadIsEmpty",
        "icon": "$(trash)"
      },
      {
        "command": "cody.comment.load",
        "title": "Cody Inline Assist: Loading",
        "category": "Cody Inline Assist",
        "enablement": "!commentThreadIsEmpty",
        "icon": "$(sync~spin)"
      },
      {
        "command": "cody.guardrails.debug",
        "title": "Cody: Guardrails Debug Attribution",
        "enablement": "config.cody.debug && config.cody.experimental.guardrails && editorHasSelection"
      },
      {
<<<<<<< HEAD
        "command": "cody.inline.insert",
        "title": "Cody: Insert text at the current cursor position"
      }
=======
				"command": "cody.recipe.non-stop",
				"title": "Cody: Fixup (Experimental)",
        "icon": "resources/cody.png",
        "enablement": "cody.nonstop.fixups.enabled"
			},
      {
				"command": "cody.fixup.open",
				"title": "Cody: Go to Fixup",
        "enablement": "cody.nonstop.fixups.enabled",
        "icon": "$(file-code)"
			},
      {
				"command": "cody.fixup.apply",
				"title": "Cody: Apply fixup",
        "enablement": "!cody.fixup.view.isEmpty",
        "icon": "$(check)"
			},
      {
				"command": "cody.fixup.apply-all",
				"title": "Cody: Apply all fixups",
        "enablement": "!cody.fixup.view.isEmpty",
        "icon": "$(check-all)"
			},
      {
				"command": "cody.fixup.apply-by-file",
				"title": "Cody: Apply fixups to selected directory",
        "enablement": "!cody.fixup.view.isEmpty",
        "icon": "$(check-all)"
			},
      {
				"command": "cody.fixup.diff",
				"title": "Cody: Show diff for fixup",
        "enablement": "!cody.fixup.view.isEmpty",
        "icon": "$(diff)"
			}
>>>>>>> 0e0f58d9
    ],
    "keybindings": [
      {
        "command": "cody.chat.focus",
        "key": "alt+/",
        "mac": "alt+/"
      },
      {
        "command": "cody.recipe.fixup",
        "key": "ctrl+alt+/",
        "mac": "ctrl+alt+/",
        "when": "cody.activated && editorTextFocus && !editorReadonly"
      },
      {
        "command": "cody.recipe.non-stop",
        "key": "ctrl+shift+v",
        "mac": "shift+cmd+v",
        "when": "cody.activated && editorTextFocus && !editorReadonly"
      }
    ],
    "submenus": [
      {
        "label": "Ask Cody",
        "id": "cody.submenu"
      }
    ],
    "menus": {
      "commandPalette": [
        {
          "command": "cody.recipe.explain-code",
          "when": "cody.activated"
        },
        {
          "command": "cody.recipe.context-search",
          "when": "cody.activated"
        },
        {
          "command": "cody.recipe.optimize-code",
          "when": "cody.activated"
        },
        {
          "command": "cody.recipe.explain-code-high-level",
          "when": "cody.activated"
        },
        {
          "command": "cody.recipe.generate-unit-test",
          "when": "cody.activated"
        },
        {
          "command": "cody.recipe.generate-docstring",
          "when": "cody.activated"
        },
        {
          "command": "cody.recipe.translate-to-language",
          "when": "cody.activated"
        },
        {
          "command": "cody.recipe.git-history",
          "when": "cody.activated"
        },
        {
          "command": "cody.recipe.fixup",
          "when": "cody.activated"
        },
        {
          "command": "cody.set-access-token",
          "when": "false"
        },
        {
          "command": "cody.focus",
          "title": "Cody: Sign In",
          "when": "!cody.activated"
        },
        {
          "command": "cody.comment.add",
          "when": "false"
        },
        {
          "command": "cody.comment.delete",
          "when": "false"
        },
        {
          "command": "cody.comment.load",
          "when": "false"
        },
        {
          "command": "cody.fixup.apply",
          "when": "false"
        },
        {
          "command": "cody.fixup.apply-all",
          "when": "false"
        },
        {
          "command": "cody.fixup.apply-by-file",
          "when": "false"
        },
        {
          "command": "cody.fixup.diff",
          "when": "false"
        },
        {
          "command": "cody.manual-completions",
          "when": "config.cody.experimental.suggestions"
        },
        {
          "command": "cody.guardrails.debug",
          "when": "false"
        },
        {
          "command": "cody.inline.insert",
          "when": "false"
        }
      ],
      "editor/context": [
        {
          "submenu": "cody.submenu",
          "group": "7_modification"
        }
      ],
      "cody.submenu": [
        {
          "command": "cody.recipe.explain-code",
          "when": "cody.activated"
        },
        {
          "command": "cody.recipe.optimize-code",
          "when": "cody.activated"
        },
        {
          "command": "cody.recipe.explain-code-high-level",
          "when": "cody.activated"
        },
        {
          "command": "cody.recipe.generate-unit-test",
          "when": "cody.activated"
        },
        {
          "command": "cody.recipe.generate-docstring",
          "when": "cody.activated"
        },
        {
          "command": "cody.recipe.improve-variable-names",
          "when": "cody.activated"
        },
        {
          "command": "cody.recipe.translate-to-language",
          "when": "cody.activated"
        },
        {
          "command": "cody.recipe.fixup",
          "when": "cody.activated"
        },
        {
          "command": "cody.focus",
          "when": "!cody.activated"
        },
        {
          "command": "cody.guardrails.debug",
          "when": "cody.activated && config.cody.debug && config.cody.experimental.guardrails && editorHasSelection"
        }
      ],
      "view/title": [
        {
          "command": "cody.interactive.clear",
          "when": "view == cody.chat && cody.activated",
          "group": "navigation@1"
        },
        {
          "command": "cody.settings",
          "when": "view == cody.chat && cody.activated",
          "group": "navigation@3"
        },
        {
          "command": "cody.history",
          "when": "view == cody.chat && cody.activated",
          "group": "navigation@2"
        },
        {
          "command": "cody.fixup.apply-all",
          "when": "cody.nonstop.fixups.enabled && view == cody.fixup.tree.view && cody.activated",
          "group": "navigation"
        }
      ],
      "editor/title": [
        {
          "command": "cody.recipe.non-stop",
          "when": "cody.nonstop.fixups.enabled && cody.activated",
          "group": "navigation",
          "visibility": "visible"
        }
      ],
      "comments/commentThread/context": [
        {
          "command": "cody.comment.add",
          "group": "inline",
          "when": "cody.activated && commentController =~ /^cody-inline/"
        },
        {
          "command": "cody.focus",
          "group": "inline",
          "when": "!cody.activated && commentController =~ /^cody-inline/"
        }
      ],
      "comments/commentThread/title": [
        {
          "command": "cody.comment.delete",
          "group": "inline@1",
          "when": "cody.activated && commentController =~ /^cody-inline/ && cody.replied && !commentThreadIsEmpty"
        },
        {
          "command": "cody.comment.load",
          "group": "inline@2",
          "when": "cody.activated && commentController =~ /^cody-inline/ && cody.reply.pending"
        }
      ],
      "view/item/context": [
        {
          "command": "cody.fixup.apply-by-file",
          "when": "cody.nonstop.fixups.enabled && view == cody.fixup.tree.view && cody.activated && viewItem == fsPath",
          "enable": "cody.fixup.filesWithApplicableFixups",
          "group": "inline"
        },
        {
          "command": "cody.fixup.apply",
          "when": "cody.nonstop.fixups.enabled && view == cody.fixup.tree.view && cody.activated && viewItem == task",
          "group": "inline@2"
        },
        {
          "command": "cody.fixup.diff",
          "when": "cody.nonstop.fixups.enabled && view == cody.fixup.tree.view && cody.activated && viewItem == task",
          "group": "inline@1"
        }
      ]
    },
    "configuration": {
      "type": "object",
      "title": "Cody",
      "properties": {
        "cody.serverEndpoint": {
          "order": 1,
          "type": "string",
          "default": "https://sourcegraph.com",
          "example": "https://example.sourcegraph.com",
          "description": "URL to the Sourcegraph instance."
        },
        "cody.codebase": {
          "order": 2,
          "type": "string",
          "markdownDescription": "The name of the embedded repository that Cody will use to gather context for its responses. This is automatically inferred from your Git metadata, but you can use this option if you need to override the default.",
          "example": "github.com/sourcegraph/sourcegraph"
        },
        "cody.useContext": {
          "order": 3,
          "type": "string",
          "enum": [
            "embeddings",
            "keyword",
            "none",
            "blended"
          ],
          "default": "embeddings",
          "markdownDescription": "If 'embeddings' is selected, Cody will prefer to use an embeddings-based index when fetching context to generate responses to user requests. If no such index is found, it will fall back to using keyword-based local context fetching. If 'keyword' is selected, Cody will use keyword context. Selecting 'none' will limit Cody to using only the currently open file."
        },
        "cody.customHeaders": {
          "order": 4,
          "type": "object",
          "markdownDescription": "Adds custom HTTP headers to all network requests to the Sourcegraph endpoint. Defining required headers here ensures requests are properly forwarded through intermediary proxy servers, which may mandate certain custom headers for internal or external communication.",
          "default": {},
          "examples": [
            {
              "Cache-Control": "no-cache",
              "Proxy-Authenticate": "Basic"
            }
          ]
        },
        "cody.experimental.suggestions": {
          "order": 5,
          "type": "boolean",
          "markdownDescription": "Enables experimental Cody completions in your editor.",
          "default": false
        },
        "cody.experimental.chatPredictions": {
          "order": 6,
          "type": "boolean",
          "default": false,
          "markdownDescription": "Adds suggestions of possible relevant messages in the chat window."
        },
        "cody.experimental.inline": {
          "order": 7,
          "type": "boolean",
          "markdownDescription": "Enables Cody Inline Assist, an inline way to explicitly ask questions and propose modifications to code.",
          "default": false
        },
        "cody.experimental.guardrails": {
          "order": 8,
          "type": "boolean",
          "default": false
        },
        "cody.experimental.nonStop": {
          "order": 9,
          "type": "boolean",
          "default": false
        },
        "cody.debug.enable": {
          "order": 99,
          "type": "boolean",
          "markdownDescription": "Turns on debug output (visible in the VS Code Output panel under \"Cody AI by Sourcegraph\")"
        },
        "cody.debug.verbose": {
          "order": 99,
          "type": "boolean",
          "markdownDescription": "Enables verbose debug output. Debug messages may contain more details if the invocation includes verbose information."
        },
        "cody.debug.filter": {
          "order": 99,
          "type": "string",
          "markdownDescription": "Regular expression to filter debug output. If empty, defaults to '.*', which prints all messages."
        }
      }
    }
  },
  "dependencies": {
    "@anthropic-ai/sdk": "^0.4.2",
    "@sourcegraph/cody-shared": "workspace:*",
    "@sourcegraph/cody-ui": "workspace:*",
    "lru-cache": "^9.1.1",
    "openai": "^3.2.1",
    "wink-eng-lite-web-model": "^1.5.0",
    "wink-nlp": "^1.13.1",
    "wink-nlp-utils": "^2.1.0"
  },
  "devDependencies": {
    "@playwright/test": "^1.33.0",
    "playwright": "^1.33.0"
  }
}<|MERGE_RESOLUTION|>--- conflicted
+++ resolved
@@ -208,11 +208,10 @@
         "enablement": "config.cody.debug && config.cody.experimental.guardrails && editorHasSelection"
       },
       {
-<<<<<<< HEAD
         "command": "cody.inline.insert",
         "title": "Cody: Insert text at the current cursor position"
-      }
-=======
+      },
+      {
 				"command": "cody.recipe.non-stop",
 				"title": "Cody: Fixup (Experimental)",
         "icon": "resources/cody.png",
@@ -248,7 +247,6 @@
         "enablement": "!cody.fixup.view.isEmpty",
         "icon": "$(diff)"
 			}
->>>>>>> 0e0f58d9
     ],
     "keybindings": [
       {
