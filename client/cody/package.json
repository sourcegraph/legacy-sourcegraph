{
  "name": "cody-ai",
  "private": true,
  "displayName": "Cody AI by Sourcegraph",
  "version": "0.1.5",
  "publisher": "sourcegraph",
  "license": "Apache-2.0",
  "icon": "resources/cody.png",
  "description": "AI code assistant that writes code and answers questions for you",
  "categories": [
    "Programming Languages",
    "Machine Learning",
    "Snippets",
    "Education"
  ],
  "keywords": [
    "ai",
    "openai",
    "anthropic",
    "assistant",
    "chatbot",
    "chat",
    "refactor",
    "documentation",
    "test",
    "sourcegraph",
    "codey",
    "llm",
    "codegen",
    "autocomplete",
    "bot",
    "model"
  ],
  "repository": {
    "type": "git",
    "url": "https://github.com/sourcegraph/sourcegraph.git",
    "directory": "client/cody"
  },
  "bugs": {
    "url": "https://github.com/sourcegraph/sourcegraph/issues"
  },
  "homepage": "https://docs.sourcegraph.com/cody",
  "badges": [
    {
      "url": "https://img.shields.io/discord/969688426372825169?color=5765F2",
      "href": "https://srcgr.ph/discord",
      "description": "Discord"
    }
  ],
  "engines": {
    "vscode": "^1.74.0"
  },
  "scripts": {
    "build": "pnpm esbuild --minify && vite build --mode production",
    "build:dev": "concurrently \"pnpm esbuild --sourcemap\" \"vite build --mode development\"",
    "download-rg": "scripts/download-rg.sh",
    "esbuild": "esbuild ./src/extension.ts --bundle --outfile=dist/extension.js --external:vscode --format=cjs --platform=node",
    "lint": "pnpm run lint:js",
    "lint:js": "eslint --cache '**/*.[tj]s?(x)'",
    "test:integration": "tsc -b ./test/integration && pnpm run --silent build:dev && node --inspect -r ts-node/register out/test/integration/main.js",
    "test:unit": "jest",
    "test:e2e": "npx playwright install && pnpm run --silent build:dev && playwright test",
    "vscode:prepublish": "scripts/check-rg.sh",
    "vsce:package": "pnpm --silent build && vsce package --no-dependencies -o dist/cody.vsix",
    "vsce:prerelease": "pnpm --silent build && vsce package patch --pre-release --no-dependencies -o dist/cody.vsix",
    "release": "ts-node ./scripts/release.ts",
    "watch": "concurrently \"pnpm watch:esbuild\" \"pnpm watch:webview\"",
    "watch:esbuild": "pnpm esbuild --sourcemap --watch",
    "watch:webview": "vite build --mode development --watch",
    "storybook": "STORIES_GLOB='client/cody/webviews/**/*.story.tsx' pnpm --filter @sourcegraph/storybook run start"
  },
  "main": "./dist/extension.js",
  "activationEvents": [
    "onStartupFinished"
  ],
  "contributes": {
    "viewsContainers": {
      "activitybar": [
        {
          "id": "cody",
          "title": "Sourcegraph Cody",
          "icon": "resources/cody.svg"
        }
      ]
    },
    "views": {
      "cody": [
        {
          "type": "webview",
          "id": "cody.chat",
          "name": "Chat",
          "visibility": "visible"
        },
        {
          "id": "cody.fixup.tree.view",
          "name": "Fixups",
          "when": "cody.nonstop.fixups.enabled && cody.activated",
          "icon": "cody.svg",
          "contextualTitle": "Fixups"
        }
      ]
    },
    "viewsWelcome": [
      {
        "view": "cody.fixup.tree.view",
        "contents": "No pending Cody fixups",
        "when": "cody.nonstop.fixups.enabled"
      }
    ],
    "commands": [
      {
        "command": "cody.recipe.optimize-code",
        "title": "Ask Cody: Optimize Code"
      },
      {
        "command": "cody.recipe.explain-code",
        "title": "Ask Cody: Explain Code in Detail"
      },
      {
        "command": "cody.recipe.explain-code-high-level",
        "title": "Ask Cody: Explain Code at a High Level"
      },
      {
        "command": "cody.recipe.generate-unit-test",
        "title": "Ask Cody: Generate Unit Test"
      },
      {
        "command": "cody.recipe.generate-docstring",
        "title": "Ask Cody: Generate Docstring"
      },
      {
        "command": "cody.recipe.translate-to-language",
        "title": "Ask Cody: Translate to Language"
      },
      {
        "command": "cody.recipe.git-history",
        "title": "Ask Cody: Summarize Recent Code Changes"
      },
      {
        "command": "cody.recipe.improve-variable-names",
        "title": "Ask Cody: Improve Variable Names"
      },
      {
        "command": "cody.recipe.fixup",
        "title": "Cody: Fixup"
      },
      {
        "command": "cody.recipe.context-search",
        "title": "Ask Cody: Codebase Context Search"
      },
      {
        "command": "cody.set-access-token",
        "title": "Cody: Set Access Token"
      },
      {
        "command": "cody.delete-access-token",
        "title": "Cody: Sign out"
      },
      {
        "command": "cody.manual-completions",
        "title": "Cody: Open Completions Panel"
      },
      {
        "command": "cody.settings",
        "title": "Cody: Settings",
        "group": "Cody",
        "icon": "$(gear)"
      },
      {
        "command": "cody.focus",
        "title": "Cody: Sign In"
      },
      {
        "command": "cody.interactive.clear",
        "title": "Cody: Start a New Chat Session",
        "group": "Cody",
        "icon": "$(add)"
      },
      {
        "command": "cody.history",
        "title": "Cody: Chat History",
        "group": "Cody",
        "icon": "$(list-unordered)"
      },
      {
        "command": "cody.comment.add",
        "title": "Ask Cody",
        "category": "Cody Inline Assist",
        "enablement": "!commentIsEmpty"
      },
      {
        "command": "cody.comment.delete",
        "title": "Cody Inline Assist: Remove Comment",
        "category": "Cody Inline Assist",
        "enablement": "!commentThreadIsEmpty",
        "icon": "$(trash)"
      },
      {
        "command": "cody.comment.load",
        "title": "Cody Inline Assist: Loading",
        "category": "Cody Inline Assist",
        "enablement": "!commentThreadIsEmpty",
        "icon": "$(sync~spin)"
      },
      {
        "command": "cody.guardrails.debug",
        "title": "Cody: Guardrails Debug Attribution",
        "enablement": "config.cody.debug && config.cody.experimental.guardrails && editorHasSelection"
      },
      {
<<<<<<< HEAD
        "command": "cody.recipe.file-flow",
        "title": "Cody: File Flow"
      }
=======
        "command": "cody.inline.insert",
        "title": "Cody: Insert text at the current cursor position"
      },
      {
				"command": "cody.recipe.non-stop",
				"title": "Cody: Fixup (Experimental)",
        "icon": "resources/cody.png",
        "enablement": "cody.nonstop.fixups.enabled"
			},
      {
				"command": "cody.fixup.open",
				"title": "Cody: Go to Fixup",
        "enablement": "cody.nonstop.fixups.enabled",
        "icon": "$(file-code)"
			},
      {
				"command": "cody.fixup.apply",
				"title": "Cody: Apply fixup",
        "enablement": "!cody.fixup.view.isEmpty",
        "icon": "$(check)"
			},
      {
				"command": "cody.fixup.apply-all",
				"title": "Cody: Apply all fixups",
        "enablement": "!cody.fixup.view.isEmpty",
        "icon": "$(check-all)"
			},
      {
				"command": "cody.fixup.apply-by-file",
				"title": "Cody: Apply fixups to selected directory",
        "enablement": "!cody.fixup.view.isEmpty",
        "icon": "$(check-all)"
			},
      {
				"command": "cody.fixup.diff",
				"title": "Cody: Show diff for fixup",
        "enablement": "!cody.fixup.view.isEmpty",
        "icon": "$(diff)"
			}
>>>>>>> 9dfdbde0
    ],
    "keybindings": [
      {
        "command": "cody.chat.focus",
        "key": "alt+/",
        "mac": "alt+/"
      },
      {
        "command": "cody.recipe.fixup",
        "key": "ctrl+alt+/",
        "mac": "ctrl+alt+/",
        "when": "cody.activated && editorTextFocus && !editorReadonly"
      },
      {
        "command": "cody.recipe.non-stop",
        "key": "ctrl+shift+v",
        "mac": "shift+cmd+v",
        "when": "cody.activated && editorTextFocus && !editorReadonly"
      }
    ],
    "submenus": [
      {
        "label": "Ask Cody",
        "id": "cody.submenu"
      }
    ],
    "menus": {
      "commandPalette": [
        {
          "command": "cody.recipe.explain-code",
          "when": "cody.activated"
        },
        {
          "command": "cody.recipe.context-search",
          "when": "cody.activated"
        },
        {
          "command": "cody.recipe.optimize-code",
          "when": "cody.activated"
        },
        {
          "command": "cody.recipe.explain-code-high-level",
          "when": "cody.activated"
        },
        {
          "command": "cody.recipe.file-flow",
          "when": "cody.activated"
        },
        {
          "command": "cody.recipe.generate-unit-test",
          "when": "cody.activated"
        },
        {
          "command": "cody.recipe.generate-docstring",
          "when": "cody.activated"
        },
        {
          "command": "cody.recipe.translate-to-language",
          "when": "cody.activated"
        },
        {
          "command": "cody.recipe.git-history",
          "when": "cody.activated"
        },
        {
          "command": "cody.recipe.fixup",
          "when": "cody.activated"
        },
        {
          "command": "cody.set-access-token",
          "when": "false"
        },
        {
          "command": "cody.focus",
          "title": "Cody: Sign In",
          "when": "!cody.activated"
        },
        {
          "command": "cody.comment.add",
          "when": "false"
        },
        {
          "command": "cody.comment.delete",
          "when": "false"
        },
        {
          "command": "cody.comment.load",
          "when": "false"
        },
        {
          "command": "cody.fixup.apply",
          "when": "false"
        },
        {
          "command": "cody.fixup.apply-all",
          "when": "false"
        },
        {
          "command": "cody.fixup.apply-by-file",
          "when": "false"
        },
        {
          "command": "cody.fixup.diff",
          "when": "false"
        },
        {
          "command": "cody.manual-completions",
          "when": "config.cody.experimental.suggestions"
        },
        {
          "command": "cody.guardrails.debug",
          "when": "false"
        },
        {
          "command": "cody.inline.insert",
          "when": "false"
        }
      ],
      "editor/context": [
        {
          "submenu": "cody.submenu",
          "group": "7_modification"
        }
      ],
      "cody.submenu": [
        {
          "command": "cody.recipe.explain-code",
          "when": "cody.activated"
        },
        {
          "command": "cody.recipe.optimize-code",
          "when": "cody.activated"
        },
        {
          "command": "cody.recipe.explain-code-high-level",
          "when": "cody.activated"
        },
        {
          "command": "cody.recipe.file-flow",
          "when": "cody.activated"
        },
        {
          "command": "cody.recipe.generate-unit-test",
          "when": "cody.activated"
        },
        {
          "command": "cody.recipe.generate-docstring",
          "when": "cody.activated"
        },
        {
          "command": "cody.recipe.improve-variable-names",
          "when": "cody.activated"
        },
        {
          "command": "cody.recipe.translate-to-language",
          "when": "cody.activated"
        },
        {
          "command": "cody.recipe.fixup",
          "when": "cody.activated"
        },
        {
          "command": "cody.focus",
          "when": "!cody.activated"
        },
        {
          "command": "cody.guardrails.debug",
          "when": "cody.activated && config.cody.debug && config.cody.experimental.guardrails && editorHasSelection"
        }
      ],
      "view/title": [
        {
          "command": "cody.interactive.clear",
          "when": "view == cody.chat && cody.activated",
          "group": "navigation@1"
        },
        {
          "command": "cody.settings",
          "when": "view == cody.chat && cody.activated",
          "group": "navigation@3"
        },
        {
          "command": "cody.history",
          "when": "view == cody.chat && cody.activated",
          "group": "navigation@2"
        },
        {
          "command": "cody.fixup.apply-all",
          "when": "cody.nonstop.fixups.enabled && view == cody.fixup.tree.view && cody.activated",
          "group": "navigation"
        }
      ],
      "editor/title": [
        {
          "command": "cody.recipe.non-stop",
          "when": "cody.nonstop.fixups.enabled && cody.activated",
          "group": "navigation",
          "visibility": "visible"
        }
      ],
      "comments/commentThread/context": [
        {
          "command": "cody.comment.add",
          "group": "inline",
          "when": "cody.activated && commentController =~ /^cody-inline/"
        },
        {
          "command": "cody.focus",
          "group": "inline",
          "when": "!cody.activated && commentController =~ /^cody-inline/"
        }
      ],
      "comments/commentThread/title": [
        {
          "command": "cody.comment.delete",
          "group": "inline@1",
          "when": "cody.activated && commentController =~ /^cody-inline/ && cody.replied && !commentThreadIsEmpty"
        },
        {
          "command": "cody.comment.load",
          "group": "inline@2",
          "when": "cody.activated && commentController =~ /^cody-inline/ && cody.reply.pending"
        }
      ],
      "view/item/context": [
        {
          "command": "cody.fixup.apply-by-file",
          "when": "cody.nonstop.fixups.enabled && view == cody.fixup.tree.view && cody.activated && viewItem == fsPath",
          "enable": "cody.fixup.filesWithApplicableFixups",
          "group": "inline"
        },
        {
          "command": "cody.fixup.apply",
          "when": "cody.nonstop.fixups.enabled && view == cody.fixup.tree.view && cody.activated && viewItem == task",
          "group": "inline@2"
        },
        {
          "command": "cody.fixup.diff",
          "when": "cody.nonstop.fixups.enabled && view == cody.fixup.tree.view && cody.activated && viewItem == task",
          "group": "inline@1"
        }
      ]
    },
    "configuration": {
      "type": "object",
      "title": "Cody",
      "properties": {
        "cody.serverEndpoint": {
          "order": 1,
          "type": "string",
          "default": "https://sourcegraph.com",
          "example": "https://example.sourcegraph.com",
          "description": "URL to the Sourcegraph instance."
        },
        "cody.codebase": {
          "order": 2,
          "type": "string",
          "markdownDescription": "The name of the embedded repository that Cody will use to gather context for its responses. This is automatically inferred from your Git metadata, but you can use this option if you need to override the default.",
          "example": "github.com/sourcegraph/sourcegraph"
        },
        "cody.useContext": {
          "order": 3,
          "type": "string",
          "enum": [
            "embeddings",
            "keyword",
            "none",
            "blended"
          ],
          "default": "embeddings",
          "markdownDescription": "If 'embeddings' is selected, Cody will prefer to use an embeddings-based index when fetching context to generate responses to user requests. If no such index is found, it will fall back to using keyword-based local context fetching. If 'keyword' is selected, Cody will use keyword context. Selecting 'none' will limit Cody to using only the currently open file."
        },
        "cody.customHeaders": {
          "order": 4,
          "type": "object",
          "markdownDescription": "Adds custom HTTP headers to all network requests to the Sourcegraph endpoint. Defining required headers here ensures requests are properly forwarded through intermediary proxy servers, which may mandate certain custom headers for internal or external communication.",
          "default": {},
          "examples": [
            {
              "Cache-Control": "no-cache",
              "Proxy-Authenticate": "Basic"
            }
          ]
        },
        "cody.experimental.suggestions": {
          "order": 5,
          "type": "boolean",
          "markdownDescription": "Enables experimental Cody completions in your editor.",
          "default": false
        },
        "cody.experimental.chatPredictions": {
          "order": 6,
          "type": "boolean",
          "default": false,
          "markdownDescription": "Adds suggestions of possible relevant messages in the chat window."
        },
        "cody.experimental.inline": {
          "order": 7,
          "type": "boolean",
          "markdownDescription": "Enables Cody Inline Assist, an inline way to explicitly ask questions and propose modifications to code.",
          "default": false
        },
        "cody.experimental.guardrails": {
          "order": 8,
          "type": "boolean",
          "default": false
        },
        "cody.experimental.nonStop": {
          "order": 9,
          "type": "boolean",
          "default": false
        },
        "cody.debug.enable": {
          "order": 99,
          "type": "boolean",
          "markdownDescription": "Turns on debug output (visible in the VS Code Output panel under \"Cody AI by Sourcegraph\")"
        },
        "cody.debug.verbose": {
          "order": 99,
          "type": "boolean",
          "markdownDescription": "Enables verbose debug output. Debug messages may contain more details if the invocation includes verbose information."
        },
        "cody.debug.filter": {
          "order": 99,
          "type": "string",
          "markdownDescription": "Regular expression to filter debug output. If empty, defaults to '.*', which prints all messages."
        }
      }
    }
  },
  "dependencies": {
    "@anthropic-ai/sdk": "^0.4.2",
    "@sourcegraph/cody-shared": "workspace:*",
    "@sourcegraph/cody-ui": "workspace:*",
    "lru-cache": "^9.1.1",
    "openai": "^3.2.1",
    "wink-eng-lite-web-model": "^1.5.0",
    "wink-nlp": "^1.13.1",
    "wink-nlp-utils": "^2.1.0"
  },
  "devDependencies": {
    "@playwright/test": "^1.33.0",
    "playwright": "^1.33.0"
  }
}<|MERGE_RESOLUTION|>--- conflicted
+++ resolved
@@ -208,11 +208,10 @@
         "enablement": "config.cody.debug && config.cody.experimental.guardrails && editorHasSelection"
       },
       {
-<<<<<<< HEAD
         "command": "cody.recipe.file-flow",
         "title": "Cody: File Flow"
-      }
-=======
+      },
+      {
         "command": "cody.inline.insert",
         "title": "Cody: Insert text at the current cursor position"
       },
@@ -252,7 +251,6 @@
         "enablement": "!cody.fixup.view.isEmpty",
         "icon": "$(diff)"
 			}
->>>>>>> 9dfdbde0
     ],
     "keybindings": [
       {
