import path from 'path'

import * as vscode from 'vscode'

import { BotResponseMultiplexer } from '@sourcegraph/cody-shared/src/chat/bot-response-multiplexer'
import { ChatClient } from '@sourcegraph/cody-shared/src/chat/chat'
import { getPreamble } from '@sourcegraph/cody-shared/src/chat/preamble'
import { getRecipe } from '@sourcegraph/cody-shared/src/chat/recipes'
import { Transcript } from '@sourcegraph/cody-shared/src/chat/transcript'
import { ChatMessage, ChatHistory } from '@sourcegraph/cody-shared/src/chat/transcript/messages'
import { reformatBotMessage } from '@sourcegraph/cody-shared/src/chat/viewHelpers'
import { CodebaseContext } from '@sourcegraph/cody-shared/src/codebase-context'
import { ConfigurationWithAccessToken } from '@sourcegraph/cody-shared/src/configuration'
import { Editor } from '@sourcegraph/cody-shared/src/editor'
import { highlightTokens } from '@sourcegraph/cody-shared/src/hallucinations-detector'
import { IntentDetector } from '@sourcegraph/cody-shared/src/intent-detector'
import { Message } from '@sourcegraph/cody-shared/src/sourcegraph-api'
import { SourcegraphGraphQLAPIClient } from '@sourcegraph/cody-shared/src/sourcegraph-api/graphql'
import { isError } from '@sourcegraph/cody-shared/src/utils'

import { View } from '../../webviews/NavBar'
import { LocalStorage } from '../command/LocalStorageProvider'
import { updateConfiguration } from '../configuration'
import { logEvent } from '../event-logger'
import { CODY_ACCESS_TOKEN_SECRET, SecretStorage } from '../secret-storage'
import { TestSupport } from '../test-support'

import { ConfigurationSubsetForWebview, ExtensionMessage, WebviewMessage } from './protocol'

export async function isValidLogin(
    config: Pick<ConfigurationWithAccessToken, 'serverEndpoint' | 'accessToken' | 'customHeaders'>
): Promise<boolean> {
    const client = new SourcegraphGraphQLAPIClient(config)
    const userId = await client.getCurrentUserId()
    return !isError(userId)
}

type Config = Pick<
    ConfigurationWithAccessToken,
    'codebase' | 'serverEndpoint' | 'debug' | 'customHeaders' | 'accessToken'
>

export class ChatViewProvider implements vscode.WebviewViewProvider, vscode.Disposable {
    private isMessageInProgress = false
    private cancelCompletionCallback: (() => void) | null = null
    private webview?: Omit<vscode.Webview, 'postMessage'> & {
        postMessage(message: ExtensionMessage): Thenable<boolean>
    }

    private currentChatID = ''
    private inputHistory: string[] = []
    private chatHistory: ChatHistory = {}

    private transcript: Transcript = new Transcript()

    // Allows recipes to hook up subscribers to process sub-streams of bot output
    private multiplexer: BotResponseMultiplexer = new BotResponseMultiplexer()

    private configurationChangeEvent = new vscode.EventEmitter<void>()

    private disposables: vscode.Disposable[] = []

    constructor(
        private extensionPath: string,
        private config: Config,
        private chat: ChatClient,
        private intentDetector: IntentDetector,
        private codebaseContext: CodebaseContext,
        private editor: Editor,
        private secretStorage: SecretStorage,
        private localStorage: LocalStorage
    ) {
        if (TestSupport.instance) {
            TestSupport.instance.chatViewProvider.set(this)
        }
        // chat id is used to identify chat session
        this.createNewChatID()

        this.disposables.push(this.configurationChangeEvent)
    }

    public onConfigurationChange(newConfig: Config): void {
        this.config = newConfig
        this.configurationChangeEvent.fire()
    }

    private async onDidReceiveMessage(message: WebviewMessage): Promise<void> {
        switch (message.command) {
            case 'initialized':
                this.publishContextStatus()
                this.publishConfig()
                this.sendTranscript()
                this.sendChatHistory()
                break
            case 'reset':
                this.onResetChat()
                this.sendChatHistory()
                break
            case 'submit':
                await this.onHumanMessageSubmitted(message.text)
                break
            case 'executeRecipe':
                await this.executeRecipe(message.recipe)
                break
            case 'settings': {
                const isValid = await isValidLogin({
                    serverEndpoint: message.serverEndpoint,
                    accessToken: message.accessToken,
                    customHeaders: this.config.customHeaders,
                })
                // activate when user has valid login
                await vscode.commands.executeCommand('setContext', 'cody.activated', isValid)
                if (isValid) {
                    await updateConfiguration('serverEndpoint', message.serverEndpoint)
                    await this.secretStorage.store(CODY_ACCESS_TOKEN_SECRET, message.accessToken)
                    logEvent('CodyVSCodeExtension:login:clicked')
                }
                void this.webview?.postMessage({ type: 'login', isValid })
                break
            }
            case 'removeToken':
                await this.secretStorage.delete(CODY_ACCESS_TOKEN_SECRET)
<<<<<<< HEAD
                logEvent('CodyVSCodeExtension:codyDeleteAccessToken:clicked')
=======
                await vscode.commands.executeCommand('setContext', 'cody.activated', false)
                logEvent(
                    'CodyVSCodeExtension:codyDeleteAccessToken:clicked',
                    { serverEndpoint: this.config.serverEndpoint },
                    { serverEndpoint: this.config.serverEndpoint }
                )
>>>>>>> b21723dc
                break
            case 'removeHistory':
                await this.localStorage.removeChatHistory()
                break
            case 'links':
                await vscode.env.openExternal(vscode.Uri.parse(message.value))
                break
            case 'openFile': {
                const rootPath = this.editor.getWorkspaceRootPath()
                if (rootPath !== null) {
                    const uri = vscode.Uri.file(path.join(rootPath, message.filePath))
                    // This opens the file in the active column.
                    try {
                        const doc = await vscode.workspace.openTextDocument(uri)
                        await vscode.window.showTextDocument(doc)
                    } catch (error) {
                        console.error(`Could not open file: ${error}`)
                    }
                } else {
                    console.error('Could not open file because rootPath is null')
                }
                break
            }
            default:
                console.error('Invalid request type from Webview')
        }
    }

    private createNewChatID(): void {
        this.currentChatID = new Date(Date.now()).toUTCString()
    }

    private sendPrompt(promptMessages: Message[], responsePrefix = ''): void {
        this.cancelCompletion()

        let text = ''

        this.multiplexer.sub(BotResponseMultiplexer.DEFAULT_TOPIC, {
            onResponse: (content: string) => {
                text += content
                this.transcript.addAssistantResponse(reformatBotMessage(text, responsePrefix))
                this.sendTranscript()
                return Promise.resolve()
            },
            onTurnComplete: async () => {
                const lastInteraction = this.transcript.getLastInteraction()
                if (lastInteraction) {
                    const { text, displayText } = lastInteraction.getAssistantMessage()
                    const { text: highlightedDisplayText } = await highlightTokens(displayText || '', fileExists)
                    this.transcript.addAssistantResponse(text || '', highlightedDisplayText)
                }
                this.isMessageInProgress = false
                this.cancelCompletionCallback = null
                this.sendTranscript()
                await this.saveChatHistory()
            },
        })

        let textConsumed = 0

        this.cancelCompletionCallback = this.chat.chat(promptMessages, {
            onChange: text => {
                // TODO(dpc): The multiplexer can handle incremental text. Change chat to provide incremental text.
                text = text.slice(textConsumed)
                textConsumed += text.length
                return this.multiplexer.publish(text)
            },
            onComplete: () => this.multiplexer.notifyTurnComplete(),
            onError: err => {
                void vscode.window.showErrorMessage(err)
            },
        })
    }

    private cancelCompletion(): void {
        this.cancelCompletionCallback?.()
        this.cancelCompletionCallback = null
    }

    private onResetChat(): void {
        this.createNewChatID()
        this.cancelCompletion()
        this.isMessageInProgress = false
        this.transcript.reset()
        this.sendTranscript()
    }

    private async onHumanMessageSubmitted(text: string): Promise<void> {
        this.inputHistory.push(text)
        await this.executeRecipe('chat-question', text)
    }

    public async executeRecipe(recipeId: string, humanChatInput: string = ''): Promise<void> {
        if (this.isMessageInProgress) {
            await vscode.window.showErrorMessage(
                'Cannot execute multiple recipes. Please wait for the current recipe to finish.'
            )
        }
        const recipe = getRecipe(recipeId)
        if (!recipe) {
            return
        }

        // Create a new multiplexer to drop any old subscribers
        this.multiplexer = new BotResponseMultiplexer()

        const interaction = await recipe.getInteraction(humanChatInput, {
            editor: this.editor,
            intentDetector: this.intentDetector,
            codebaseContext: this.codebaseContext,
            responseMultiplexer: this.multiplexer,
        })
        if (!interaction) {
            return
        }
        this.isMessageInProgress = true
        this.transcript.addInteraction(interaction)

        this.showTab('chat')
        this.sendTranscript()

        const prompt = await this.transcript.toPrompt(getPreamble(this.config.codebase))
        this.sendPrompt(prompt, interaction.getAssistantMessage().prefix ?? '')

        logEvent(`CodyVSCodeExtension:recipe:${recipe.getID()}:executed`)
    }

    private showTab(tab: string): void {
        void vscode.commands.executeCommand('cody.chat.focus')
        void this.webview?.postMessage({ type: 'showTab', tab })
    }

    private sendTranscript(): void {
        void this.webview?.postMessage({
            type: 'transcript',
            messages: this.transcript.toChat(),
            isMessageInProgress: this.isMessageInProgress,
        })
    }

    /**
     * Save chat history
     */
    private async saveChatHistory(): Promise<void> {
        if (this.transcript) {
            this.chatHistory[this.currentChatID] = this.transcript.toChat()
            const userHistory = {
                chat: this.chatHistory,
                input: this.inputHistory,
            }
            await this.localStorage.setChatHistory(userHistory)
        }
    }

    /**
     * Save Login state to webview
     */
    public async sendLogin(isValid: boolean): Promise<void> {
        await vscode.commands.executeCommand('setContext', 'cody.activated', isValid)
        void this.webview?.postMessage({ type: 'login', isValid })
    }

    /**
     * Sends chat history to webview
     */
    private sendChatHistory(): void {
        const localHistory = this.localStorage.getChatHistory()
        if (localHistory) {
            this.chatHistory = localHistory.chat
            this.inputHistory = localHistory.input
        }
        void this.webview?.postMessage({
            type: 'history',
            messages: localHistory,
        })
    }

    /**
     * Publish the current context status to the webview.
     */
    private publishContextStatus(): void {
        const send = (): void => {
            const editorContext = this.editor.getActiveTextEditor()
            void this.webview?.postMessage({
                type: 'contextStatus',
                contextStatus: {
                    codebase: this.config.codebase,
                    filePath: editorContext ? vscode.workspace.asRelativePath(editorContext.filePath) : undefined,
                },
            })
        }

        this.disposables.push(vscode.window.onDidChangeTextEditorSelection(() => send()))
        send()
    }

    /**
     * Publish the config to the webview.
     */
    private publishConfig(): void {
        const send = async (): Promise<void> => {
            // check if new configuration change is valid or not
            // log user out if config is invalid
            const isAuthed = await isValidLogin({
                serverEndpoint: this.config.serverEndpoint,
                accessToken: this.config.accessToken,
                customHeaders: this.config.customHeaders,
            })
            const configForWebview: ConfigurationSubsetForWebview = {
                debug: this.config.debug,
                serverEndpoint: this.config.serverEndpoint,
                hasAccessToken: isAuthed,
            }
            void vscode.commands.executeCommand('setContext', 'cody.activated', isAuthed)
            void this.webview?.postMessage({ type: 'config', config: configForWebview })
        }

        this.disposables.push(this.configurationChangeEvent.event(() => send()))
        send().catch(error => console.error(error))
    }

    /**
     * Set webview view
     */
    public setWebviewView(view: View): void {
        void vscode.commands.executeCommand('cody.chat.focus')
        void this.webview?.postMessage({
            type: 'view',
            messages: view,
        })
    }

    /**
     * create webview resources
     */
    public async resolveWebviewView(
        webviewView: vscode.WebviewView,
        // eslint-disable-next-line @typescript-eslint/no-unused-vars
        _context: vscode.WebviewViewResolveContext<unknown>,
        // eslint-disable-next-line @typescript-eslint/no-unused-vars
        _token: vscode.CancellationToken
    ): Promise<void> {
        this.webview = webviewView.webview

        const extensionPath = vscode.Uri.file(this.extensionPath)
        const webviewPath = vscode.Uri.joinPath(extensionPath, 'dist')

        webviewView.webview.options = {
            enableScripts: true,
            localResourceRoots: [webviewPath],
        }

        // Create Webview
        const root = vscode.Uri.joinPath(webviewPath, 'index.html')
        const bytes = await vscode.workspace.fs.readFile(root)
        const decoded = new TextDecoder('utf-8').decode(bytes)
        const resources = webviewView.webview.asWebviewUri(webviewPath)
        const nonce = this.getNonce()

        webviewView.webview.html = decoded.replaceAll('./', `${resources.toString()}/`).replace('/nonce/', nonce)
        this.disposables.push(webviewView.webview.onDidReceiveMessage(message => this.onDidReceiveMessage(message)))
    }

    public transcriptForTesting(testing: TestSupport): ChatMessage[] {
        if (!testing) {
            console.error('used ForTesting method without test support object')
            return []
        }
        return this.transcript.toChat()
    }

    private getNonce(): string {
        let text = ''
        const possible = 'ABCDEFGHIJKLMNOPQRSTUVWXYZabcdefghijklmnopqrstuvwxyz0123456789'
        for (let i = 0; i < 32; i++) {
            text += possible.charAt(Math.floor(Math.random() * possible.length))
        }
        return text
    }

    public dispose(): void {
        for (const disposable of this.disposables) {
            disposable.dispose()
        }
        this.disposables = []
    }
}

function trimPrefix(text: string, prefix: string): string {
    if (text.startsWith(prefix)) {
        return text.slice(prefix.length)
    }
    return text
}

function trimSuffix(text: string, suffix: string): string {
    if (text.endsWith(suffix)) {
        return text.slice(0, -suffix.length)
    }
    return text
}

async function fileExists(filePath: string): Promise<boolean> {
    const patterns = [filePath, '**/' + trimSuffix(trimPrefix(filePath, '/'), '/') + '/**']
    if (!filePath.endsWith('/')) {
        patterns.push('**/' + trimPrefix(filePath, '/') + '*')
    }
    for (const pattern of patterns) {
        const files = await vscode.workspace.findFiles(pattern, null, 1)
        if (files.length > 0) {
            return true
        }
    }
    return false
}<|MERGE_RESOLUTION|>--- conflicted
+++ resolved
@@ -120,16 +120,7 @@
             }
             case 'removeToken':
                 await this.secretStorage.delete(CODY_ACCESS_TOKEN_SECRET)
-<<<<<<< HEAD
                 logEvent('CodyVSCodeExtension:codyDeleteAccessToken:clicked')
-=======
-                await vscode.commands.executeCommand('setContext', 'cody.activated', false)
-                logEvent(
-                    'CodyVSCodeExtension:codyDeleteAccessToken:clicked',
-                    { serverEndpoint: this.config.serverEndpoint },
-                    { serverEndpoint: this.config.serverEndpoint }
-                )
->>>>>>> b21723dc
                 break
             case 'removeHistory':
                 await this.localStorage.removeChatHistory()
