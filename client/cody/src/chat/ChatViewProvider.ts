--- conflicted
+++ resolved
@@ -73,32 +73,14 @@
         contextType: 'embeddings' | 'keyword' | 'none' | 'blended',
         secretStorage: SecretStorage,
         localStorage: LocalStorage,
-<<<<<<< HEAD
-        customHeaders: object
-    ): Promise<ChatViewProvider> {
-        const mode = debug ? 'development' : 'production'
-        const rgPath = await getRgPath(extensionPath)
-        const editor = new VSCodeEditor()
-
-        const { intentDetector, codebaseContext, chatClient } = await configureExternalServices(
-            serverEndpoint,
-            codebase,
-            rgPath,
-            editor,
-            secretStorage,
-            contextType,
-            mode,
-            customHeaders
-        )
-=======
         editor: VSCodeEditor,
         rgPath: string,
         mode: 'development' | 'production',
         intentDetector: IntentDetector,
         codebaseContext: CodebaseContext,
-        chatClient: ChatClient
+        chatClient: ChatClient,
+        customHeaders: object
     ): ChatViewProvider {
->>>>>>> 55db00e8
         return new ChatViewProvider(
             extensionPath,
             codebase,
