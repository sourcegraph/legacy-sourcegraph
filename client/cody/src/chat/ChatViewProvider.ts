import { spawnSync } from 'child_process'
import path from 'path'

import * as vscode from 'vscode'

import { BotResponseMultiplexer } from '@sourcegraph/cody-shared/src/chat/bot-response-multiplexer'
import { ChatClient } from '@sourcegraph/cody-shared/src/chat/chat'
import { escapeCodyMarkdown } from '@sourcegraph/cody-shared/src/chat/markdown'
import { getPreamble } from '@sourcegraph/cody-shared/src/chat/preamble'
import { getRecipe } from '@sourcegraph/cody-shared/src/chat/recipes/vscode-recipes'
import { Transcript } from '@sourcegraph/cody-shared/src/chat/transcript'
import { ChatMessage, ChatHistory } from '@sourcegraph/cody-shared/src/chat/transcript/messages'
import { reformatBotMessage } from '@sourcegraph/cody-shared/src/chat/viewHelpers'
import { CodebaseContext } from '@sourcegraph/cody-shared/src/codebase-context'
import { ConfigurationWithAccessToken } from '@sourcegraph/cody-shared/src/configuration'
import { Editor } from '@sourcegraph/cody-shared/src/editor'
import { SourcegraphEmbeddingsSearchClient } from '@sourcegraph/cody-shared/src/embeddings/client'
import { highlightTokens } from '@sourcegraph/cody-shared/src/hallucinations-detector'
import { IntentDetector } from '@sourcegraph/cody-shared/src/intent-detector'
import { Message } from '@sourcegraph/cody-shared/src/sourcegraph-api'
import { SourcegraphGraphQLAPIClient } from '@sourcegraph/cody-shared/src/sourcegraph-api/graphql'
import { isError } from '@sourcegraph/cody-shared/src/utils'

import { View } from '../../webviews/NavBar'
import { LocalStorage } from '../command/LocalStorageProvider'
import { getFullConfig, updateConfiguration } from '../configuration'
import { logEvent } from '../event-logger'
import { LocalKeywordContextFetcher } from '../keyword-context/local-keyword-context-fetcher'
import { CODY_ACCESS_TOKEN_SECRET, SecretStorage } from '../secret-storage'
import { TestSupport } from '../test-support'

import { ConfigurationSubsetForWebview, DOTCOM_URL, ExtensionMessage, WebviewMessage } from './protocol'

export async function isValidLogin(
    config: Pick<ConfigurationWithAccessToken, 'serverEndpoint' | 'accessToken' | 'customHeaders'>
): Promise<boolean> {
    const client = new SourcegraphGraphQLAPIClient(config)
    const userId = await client.getCurrentUserId()
    return !isError(userId)
}

type Config = Pick<
    ConfigurationWithAccessToken,
    | 'codebase'
    | 'serverEndpoint'
    | 'debug'
    | 'customHeaders'
    | 'accessToken'
    | 'useContext'
    | 'experimentalChatPredictions'
>

export class ChatViewProvider implements vscode.WebviewViewProvider, vscode.Disposable {
    private isMessageInProgress = false
    private cancelCompletionCallback: (() => void) | null = null
    private webview?: Omit<vscode.Webview, 'postMessage'> & {
        postMessage(message: ExtensionMessage): Thenable<boolean>
    }

    private currentChatID = ''
    private inputHistory: string[] = []
    private chatHistory: ChatHistory = {}

    private transcript: Transcript = new Transcript()

    // Allows recipes to hook up subscribers to process sub-streams of bot output
    private multiplexer: BotResponseMultiplexer = new BotResponseMultiplexer()

    private configurationChangeEvent = new vscode.EventEmitter<void>()

    private disposables: vscode.Disposable[] = []

    // Codebase-context-related state
    private currentWorkspaceRoot: string

    constructor(
        private extensionPath: string,
        private config: Omit<Config, 'codebase'>, // should use codebaseContext.getCodebase() rather than config.codebase
        private chat: ChatClient,
        private intentDetector: IntentDetector,
        private codebaseContext: CodebaseContext,
        private editor: Editor,
        private secretStorage: SecretStorage,
        private localStorage: LocalStorage,
        private rgPath: string
    ) {
        if (TestSupport.instance) {
            TestSupport.instance.chatViewProvider.set(this)
        }
        // chat id is used to identify chat session
        this.createNewChatID()

        this.disposables.push(this.configurationChangeEvent)

        // listen for vscode active editor change event
        this.currentWorkspaceRoot = ''
        this.disposables.push(
            vscode.window.onDidChangeActiveTextEditor(async () => {
                await this.updateCodebaseContext()
            }),
            vscode.workspace.onDidChangeConfiguration(async () => {
                this.config = await getFullConfig(this.secretStorage)
                const newCodebaseContext = await getCodebaseContext(this.config, this.rgPath, this.editor)
                if (newCodebaseContext) {
                    this.codebaseContext = newCodebaseContext
                }
            })
        )
    }

    public onConfigurationChange(newConfig: Config): void {
        this.config = newConfig
        this.configurationChangeEvent.fire()
    }

    public async clearAndRestartSession(): Promise<void> {
        await this.saveTranscriptToChatHistory()
        this.createNewChatID()
        this.cancelCompletion()
        this.isMessageInProgress = false
        this.transcript.reset()
        this.sendSuggestions([])
        this.sendTranscript()
        this.sendChatHistory()
    }

    public async clearHistory(): Promise<void> {
        this.chatHistory = {}
        this.inputHistory = []
        await this.localStorage.removeChatHistory()
    }

    /**
     * Restores a session from a chatID
     * We delete the loaded session from our in-memory chatHistory (to hide it from the history view)
     * but don't modify the localStorage as no data changes when a session is restored
     */
    public async restoreSession(chatID: string): Promise<void> {
        await this.saveTranscriptToChatHistory()
        this.cancelCompletion()
        this.currentChatID = chatID
        this.transcript = Transcript.fromJSON(this.chatHistory[chatID])
        delete this.chatHistory[chatID]
        this.sendTranscript()
        this.sendChatHistory()
    }

    private async onDidReceiveMessage(message: WebviewMessage): Promise<void> {
        switch (message.command) {
            case 'initialized':
                this.loadChatHistory()
                this.publishContextStatus()
                this.publishConfig()
                this.sendTranscript()
                this.sendChatHistory()
                break
            case 'submit':
                await this.onHumanMessageSubmitted(message.text, message.submitType)
                break
            case 'edit':
                this.transcript.removeLastInteraction()
                await this.onHumanMessageSubmitted(message.text, 'user')
                break
            case 'executeRecipe':
                await this.executeRecipe(message.recipe)
                break
            case 'settings': {
                const isValid = await isValidLogin({
                    serverEndpoint: message.serverEndpoint,
                    accessToken: message.accessToken,
                    customHeaders: this.config.customHeaders,
                })
                // activate when user has valid login
                await vscode.commands.executeCommand('setContext', 'cody.activated', isValid)
                if (isValid) {
                    await updateConfiguration('serverEndpoint', message.serverEndpoint)
                    await this.secretStorage.store(CODY_ACCESS_TOKEN_SECRET, message.accessToken)
                    this.sendEvent('auth', 'login')
                }
                void this.webview?.postMessage({ type: 'login', isValid })
                break
            }
            case 'event':
                this.sendEvent(message.event, message.value)
                break
            case 'removeToken':
                await this.secretStorage.delete(CODY_ACCESS_TOKEN_SECRET)
                this.sendEvent('token', 'Delete')
                break
            case 'removeHistory':
                await this.clearHistory()
                break
            case 'restoreHistory':
                await this.restoreSession(message.chatID)
                break
            case 'links':
                void this.openExternalLinks(message.value)
                break
            case 'openFile': {
                const rootPath = this.editor.getWorkspaceRootPath()
                if (!rootPath) {
                    this.sendErrorToWebview('Failed to open file: missing rootPath')
                    return
                }
                try {
                    // This opens the file in the active column.
                    const uri = vscode.Uri.file(path.join(rootPath, message.filePath))
                    const doc = await vscode.workspace.openTextDocument(uri)
                    await vscode.window.showTextDocument(doc)
                } catch {
                    // Try to open the file in the sourcegraph view
                    const sourcegraphSearchURL = new URL(
                        `/search?q=context:global+file:${message.filePath}`,
                        this.config.serverEndpoint
                    ).href
                    void this.openExternalLinks(sourcegraphSearchURL)
                }
                break
            }
            default:
                this.sendErrorToWebview('Invalid request type from Webview')
        }
    }

    private createNewChatID(): void {
        this.currentChatID = new Date(Date.now()).toUTCString()
    }

    private sendPrompt(promptMessages: Message[], responsePrefix = ''): void {
        this.cancelCompletion()

        let text = ''

        this.multiplexer.sub(BotResponseMultiplexer.DEFAULT_TOPIC, {
            onResponse: (content: string) => {
                text += content
                this.transcript.addAssistantResponse(reformatBotMessage(escapeCodyMarkdown(text, true), responsePrefix))
                this.sendTranscript()
                return Promise.resolve()
            },
            onTurnComplete: async () => {
                const lastInteraction = this.transcript.getLastInteraction()
                if (lastInteraction) {
<<<<<<< HEAD
                    const displayText = reformatBotMessage(escapeCodyMarkdown(text, false), responsePrefix)
                    const { text: highlightedDisplayText } = await highlightTokens(displayText || '', fileExists)
=======
                    const { text, displayText } = lastInteraction.getAssistantMessage()
                    const { text: highlightedDisplayText } = await highlightTokens(displayText || '', filesExist)
>>>>>>> 5eeb2102
                    this.transcript.addAssistantResponse(text || '', highlightedDisplayText)
                }
                void this.onCompletionEnd()
            },
        })

        let textConsumed = 0

        this.cancelCompletionCallback = this.chat.chat(promptMessages, {
            onChange: text => {
                // TODO(dpc): The multiplexer can handle incremental text. Change chat to provide incremental text.
                text = text.slice(textConsumed)
                textConsumed += text.length
                void this.multiplexer.publish(text)
            },
            onComplete: () => {
                void this.multiplexer.notifyTurnComplete()
            },
            onError: (err, statusCode) => {
                // Display error message as assistant response
                this.transcript.addErrorAsAssistantResponse(
                    `<div class="cody-chat-error"><span>Request failed: </span>${err}</div>`
                )
                // Log users out on unauth error
                if (statusCode && statusCode >= 400 && statusCode <= 410) {
                    void this.sendLogin(false)
                    void this.clearAndRestartSession()
                }
                this.onCompletionEnd()
                console.error(`Completion request failed: ${err}`)
            },
        })
    }

    private cancelCompletion(): void {
        this.cancelCompletionCallback?.()
        this.cancelCompletionCallback = null
    }

    private onCompletionEnd(): void {
        this.isMessageInProgress = false
        this.cancelCompletionCallback = null
        this.sendTranscript()
        void this.saveTranscriptToChatHistory()
    }

    private async onHumanMessageSubmitted(text: string, submitType: 'user' | 'suggestion'): Promise<void> {
        if (submitType === 'suggestion') {
            logEvent('CodyVSCodeExtension:chatPredictions:used')
        }
        this.inputHistory.push(text)
        if (this.config.experimentalChatPredictions) {
            void this.runRecipeForSuggestion('next-questions', text)
        }
        await this.executeChatCommands(text)
    }

    private async executeChatCommands(text: string): Promise<void> {
        const command = text.split(' ')[0]
        switch (command) {
            case '/reset':
            case '/r':
                await this.clearAndRestartSession()
                break
            case '/search':
            case '/s':
                await this.executeRecipe('context-search', text)
                break
            default:
                return this.executeRecipe('chat-question', text)
        }
    }

    private async updateCodebaseContext(): Promise<void> {
        if (!this.editor.getActiveTextEditor() && vscode.window.visibleTextEditors.length !== 0) {
            // these are ephemeral
            return
        }
        const workspaceRoot = this.editor.getWorkspaceRootPath()
        if (!workspaceRoot || workspaceRoot === '' || workspaceRoot === this.currentWorkspaceRoot) {
            return
        }
        this.currentWorkspaceRoot = workspaceRoot

        const codebaseContext = await getCodebaseContext(this.config, this.rgPath, this.editor)
        if (!codebaseContext) {
            return
        }
        // after await, check we're still hitting the same workspace root
        if (this.currentWorkspaceRoot !== workspaceRoot) {
            return
        }

        this.codebaseContext = codebaseContext
        this.publishContextStatus()
    }

    public async executeRecipe(recipeId: string, humanChatInput: string = ''): Promise<void> {
        if (this.isMessageInProgress) {
            this.sendErrorToWebview('Cannot execute multiple recipes. Please wait for the current recipe to finish.')
        }

        const recipe = getRecipe(recipeId)
        if (!recipe) {
            return
        }

        // Create a new multiplexer to drop any old subscribers
        this.multiplexer = new BotResponseMultiplexer()

        const interaction = await recipe.getInteraction(humanChatInput, {
            editor: this.editor,
            intentDetector: this.intentDetector,
            codebaseContext: this.codebaseContext,
            responseMultiplexer: this.multiplexer,
        })
        if (!interaction) {
            return
        }
        this.isMessageInProgress = true
        this.transcript.addInteraction(interaction)

        this.showTab('chat')

        // Check whether or not to connect to LLM backend for responses
        // Ex: performing fuzzy / context-search does not require responses from LLM backend
        const prompt = await this.transcript.toPrompt(getPreamble(this.codebaseContext.getCodebase()))

        switch (recipeId) {
            case 'context-search':
                this.onCompletionEnd()
                break
            default:
                this.sendTranscript()
                this.sendPrompt(prompt, interaction.getAssistantMessage().prefix ?? '')
                await this.saveTranscriptToChatHistory()
        }

        logEvent(`CodyVSCodeExtension:recipe:${recipe.id}:executed`)
    }

    private async runRecipeForSuggestion(recipeId: string, humanChatInput: string = ''): Promise<void> {
        const recipe = getRecipe(recipeId)
        if (!recipe) {
            return
        }

        const multiplexer = new BotResponseMultiplexer()
        const transcript = Transcript.fromJSON(await this.transcript.toJSON())

        const interaction = await recipe.getInteraction(humanChatInput, {
            editor: this.editor,
            intentDetector: this.intentDetector,
            codebaseContext: this.codebaseContext,
            responseMultiplexer: multiplexer,
        })
        if (!interaction) {
            return
        }
        transcript.addInteraction(interaction)

        const prompt = await transcript.toPrompt(getPreamble(this.codebaseContext.getCodebase()))

        logEvent(`CodyVSCodeExtension:recipe:${recipe.id}:executed`)

        let text = ''
        multiplexer.sub(BotResponseMultiplexer.DEFAULT_TOPIC, {
            onResponse: (content: string) => {
                text += content
                return Promise.resolve()
            },
            onTurnComplete: () => {
                const suggestions = text
                    .split('\n')
                    .slice(0, 3)
                    .map(line => line.trim().replace(/^-/, '').trim())
                this.sendSuggestions(suggestions)
                return Promise.resolve()
            },
        })

        let textConsumed = 0
        this.chat.chat(prompt, {
            onChange: text => {
                // TODO(dpc): The multiplexer can handle incremental text. Change chat to provide incremental text.
                text = text.slice(textConsumed)
                textConsumed += text.length
                void multiplexer.publish(text)
            },
            onComplete: () => {
                void multiplexer.notifyTurnComplete()
            },
            onError: (error, statusCode) => {
                console.error(error, statusCode)
            },
        })
    }

    private showTab(tab: string): void {
        void vscode.commands.executeCommand('cody.chat.focus')
        void this.webview?.postMessage({ type: 'showTab', tab })
    }

    /**
     * Send transcript to webview
     */
    private sendTranscript(): void {
        void this.webview?.postMessage({
            type: 'transcript',
            messages: this.transcript.toChat(),
            isMessageInProgress: this.isMessageInProgress,
        })
    }

    private sendSuggestions(suggestions: string[]): void {
        void this.webview?.postMessage({
            type: 'suggestions',
            suggestions,
        })
    }

    private async saveTranscriptToChatHistory(): Promise<void> {
        if (this.transcript.isEmpty) {
            return
        }
        this.chatHistory[this.currentChatID] = await this.transcript.toJSON()
        await this.saveChatHistory()
    }

    /**
     * Save chat history
     */
    private async saveChatHistory(): Promise<void> {
        const userHistory = {
            chat: this.chatHistory,
            input: this.inputHistory,
        }
        await this.localStorage.setChatHistory(userHistory)
    }

    /**
     * Save Login state to webview
     */
    public async sendLogin(isValid: boolean): Promise<void> {
        await vscode.commands.executeCommand('setContext', 'cody.activated', isValid)
        if (isValid) {
            this.sendEvent('auth', 'login')
        }
        void this.webview?.postMessage({ type: 'login', isValid })
    }

    /**
     * Loads chat history from local storage
     */
    private loadChatHistory(): void {
        const localHistory = this.localStorage.getChatHistory()
        if (localHistory) {
            this.chatHistory = localHistory?.chat
            this.inputHistory = localHistory.input
        }
    }

    /**
     * Sends chat history to webview
     */
    private sendChatHistory(): void {
        void this.webview?.postMessage({
            type: 'history',
            messages: {
                chat: this.chatHistory,
                input: this.inputHistory,
            },
        })
    }

    /**
     * Publish the current context status to the webview.
     */
    private publishContextStatus(): void {
        const send = (): void => {
            const editorContext = this.editor.getActiveTextEditor()
            void this.webview?.postMessage({
                type: 'contextStatus',
                contextStatus: {
                    mode: this.config.useContext,
                    connection: this.codebaseContext.checkEmbeddingsConnection(),
                    codebase: this.codebaseContext.getCodebase(),
                    filePath: editorContext ? vscode.workspace.asRelativePath(editorContext.filePath) : undefined,
                    supportsKeyword: true,
                },
            })
        }

        this.disposables.push(vscode.window.onDidChangeTextEditorSelection(() => send()))
        send()
    }

    /**
     * Publish the config to the webview.
     */
    private publishConfig(): void {
        const send = async (): Promise<void> => {
            // update codebase context on configuration change
            void this.updateCodebaseContext()
            // check if new configuration change is valid or not
            // log user out if config is invalid
            const isAuthed = await isValidLogin({
                serverEndpoint: this.config.serverEndpoint,
                accessToken: this.config.accessToken,
                customHeaders: this.config.customHeaders,
            })
            const configForWebview: ConfigurationSubsetForWebview = {
                debug: this.config.debug,
                serverEndpoint: this.config.serverEndpoint,
                hasAccessToken: isAuthed,
            }
            void vscode.commands.executeCommand('setContext', 'cody.activated', isAuthed)
            void this.webview?.postMessage({ type: 'config', config: configForWebview })
        }

        this.disposables.push(this.configurationChangeEvent.event(() => send()))
        send().catch(error => console.error(error))
    }

    /**
     * Log Events
     */
    public sendEvent(event: string, value: string): void {
        const isPrivateInstance = new URL(this.config.serverEndpoint).href !== DOTCOM_URL.href
        switch (event) {
            case 'feedback':
                // Only include context for dot com users with connected codebase
                logEvent(
                    `CodyVSCodeExtension:codyFeedback:${value}`,
                    null,
                    !isPrivateInstance && this.codebaseContext.getCodebase() ? this.transcript.toChat() : null
                )
                break
            case 'token':
                logEvent(`CodyVSCodeExtension:cody${value}AccessToken:clicked`)
                break
            case 'auth':
                logEvent(`CodyVSCodeExtension:${value}:clicked`)
                break
            // aditya combine this with above statemenet for auth or click
            case 'click':
                logEvent(`CodyVSCodeExtension:${value}:clicked`)
                break
        }
    }

    /**
     * Display error message in webview view as banner in chat view
     * It does not display error message as assistant response
     */
    public sendErrorToWebview(errorMsg: string): void {
        void this.webview?.postMessage({ type: 'errors', errors: errorMsg })
    }

    /**
     * Set webview view
     */
    public setWebviewView(view: View): void {
        void vscode.commands.executeCommand('cody.chat.focus')
        void this.webview?.postMessage({
            type: 'view',
            messages: view,
        })
    }

    /**
     * create webview resources
     */
    public async resolveWebviewView(
        webviewView: vscode.WebviewView,
        // eslint-disable-next-line @typescript-eslint/no-unused-vars
        _context: vscode.WebviewViewResolveContext<unknown>,
        // eslint-disable-next-line @typescript-eslint/no-unused-vars
        _token: vscode.CancellationToken
    ): Promise<void> {
        this.webview = webviewView.webview

        const extensionPath = vscode.Uri.file(this.extensionPath)
        const webviewPath = vscode.Uri.joinPath(extensionPath, 'dist')

        webviewView.webview.options = {
            enableScripts: true,
            localResourceRoots: [webviewPath],
        }

        // Create Webview using client/cody/index.html
        const root = vscode.Uri.joinPath(webviewPath, 'index.html')
        const bytes = await vscode.workspace.fs.readFile(root)
        const decoded = new TextDecoder('utf-8').decode(bytes)
        const resources = webviewView.webview.asWebviewUri(webviewPath)

        // Set HTML for webview
        // This replace variables from the client/cody/dist/index.html with webview info
        // 1. Update URIs to load styles and scripts into webview (eg. path that starts with ./)
        // 2. Update URIs for content security policy to only allow specific scripts to be run
        webviewView.webview.html = decoded
            .replaceAll('./', `${resources.toString()}/`)
            .replaceAll('{cspSource}', webviewView.webview.cspSource)

        // Register webview
        this.disposables.push(webviewView.webview.onDidReceiveMessage(message => this.onDidReceiveMessage(message)))
    }

    /**
     * Open external links
     */
    private async openExternalLinks(uri: string): Promise<void> {
        try {
            await vscode.env.openExternal(vscode.Uri.parse(uri))
        } catch (error) {
            throw new Error(`Failed to open file: ${error}`)
        }
    }

    public transcriptForTesting(testing: TestSupport): ChatMessage[] {
        if (!testing) {
            console.error('used ForTesting method without test support object')
            return []
        }
        return this.transcript.toChat()
    }

    public dispose(): void {
        for (const disposable of this.disposables) {
            disposable.dispose()
        }
        this.disposables = []
    }
}

function filePathContains(container: string, contained: string): boolean {
    let trimmedContained = contained
    if (trimmedContained.endsWith(path.sep)) {
        trimmedContained = trimmedContained.slice(0, -path.sep.length)
    }
    if (trimmedContained.startsWith(path.sep)) {
        trimmedContained = trimmedContained.slice(path.sep.length)
    }
    return (
        container.includes(path.sep + trimmedContained + path.sep) || // mid-level directory
        container.endsWith(path.sep + trimmedContained) // child
    )
}

async function filesExist(filePaths: string[]): Promise<{ [filePath: string]: boolean }> {
    const searchPath = `{${filePaths.join(',')}}`
    const realFiles = await vscode.workspace.findFiles(searchPath, null, filePaths.length * 5)
    const ret: { [filePath: string]: boolean } = {}
    for (const filePath of filePaths) {
        let pathExists = false
        for (const realFile of realFiles) {
            if (filePathContains(realFile.fsPath, filePath)) {
                pathExists = true
                break
            }
        }
        ret[filePath] = pathExists
    }
    return ret
}

// Converts a git clone URL to the codebase name that includes the slash-separated code host, owner, and repository name
// This should captures:
// - "github:sourcegraph/sourcegraph" a common SSH host alias
// - "https://github.com/sourcegraph/deploy-sourcegraph-k8s.git"
// - "git@github.com:sourcegraph/sourcegraph.git"
export function convertGitCloneURLToCodebaseName(cloneURL: string): string | null {
    if (!cloneURL) {
        console.error(`Unable to determine the git clone URL for this workspace.\ngit output: ${cloneURL}`)
        return null
    }
    try {
        const uri = new URL(cloneURL.replace('git@', ''))
        // Handle common Git SSH URL format
        const match = cloneURL.match(/git@([^:]+):([\w-]+)\/([\w-]+)(\.git)?/)
        if (cloneURL.startsWith('git@') && match) {
            const host = match[1]
            const owner = match[2]
            const repo = match[3]
            return `${host}/${owner}/${repo}`
        }
        // Handle GitHub URLs
        if (uri.protocol.startsWith('github') || uri.href.startsWith('github')) {
            return `github.com/${uri.pathname.replace('.git', '')}`
        }
        // Handle GitLab URLs
        if (uri.protocol.startsWith('gitlab') || uri.href.startsWith('gitlab')) {
            return `gitlab.com/${uri.pathname.replace('.git', '')}`
        }
        // Handle HTTPS URLs
        if (uri.protocol.startsWith('http') && uri.hostname && uri.pathname) {
            return `${uri.hostname}${uri.pathname.replace('.git', '')}`
        }
        // Generic URL
        if (uri.hostname && uri.pathname) {
            return `${uri.hostname}${uri.pathname.replace('.git', '')}`
        }
        return null
    } catch (error) {
        console.error(`Cody could not extract repo name from clone URL ${cloneURL}:`, error)
        return null
    }
}

async function getCodebaseContext(config: Config, rgPath: string, editor: Editor): Promise<CodebaseContext | null> {
    const client = new SourcegraphGraphQLAPIClient(config)
    const workspaceRoot = editor.getWorkspaceRootPath()
    if (!workspaceRoot) {
        return null
    }
    const gitCommand = spawnSync('git', ['remote', 'get-url', 'origin'], { cwd: workspaceRoot })
    const gitOutput = gitCommand.stdout.toString().trim()
    // Get codebase from config or fallback to getting repository name from git clone URL
    const codebase = config.codebase || convertGitCloneURLToCodebaseName(gitOutput)
    if (!codebase) {
        return null
    }
    // Check if repo is embedded in endpoint
    const repoId = await client.getRepoIdIfEmbeddingExists(codebase)
    if (isError(repoId)) {
        const infoMessage = `Cody could not find embeddings for '${codebase}' on your Sourcegraph instance.\n`
        console.info(infoMessage)
        return null
    }

    const embeddingsSearch = repoId && !isError(repoId) ? new SourcegraphEmbeddingsSearchClient(client, repoId) : null
    return new CodebaseContext(config, codebase, embeddingsSearch, new LocalKeywordContextFetcher(rgPath, editor))
}<|MERGE_RESOLUTION|>--- conflicted
+++ resolved
@@ -241,13 +241,8 @@
             onTurnComplete: async () => {
                 const lastInteraction = this.transcript.getLastInteraction()
                 if (lastInteraction) {
-<<<<<<< HEAD
                     const displayText = reformatBotMessage(escapeCodyMarkdown(text, false), responsePrefix)
-                    const { text: highlightedDisplayText } = await highlightTokens(displayText || '', fileExists)
-=======
-                    const { text, displayText } = lastInteraction.getAssistantMessage()
                     const { text: highlightedDisplayText } = await highlightTokens(displayText || '', filesExist)
->>>>>>> 5eeb2102
                     this.transcript.addAssistantResponse(text || '', highlightedDisplayText)
                 }
                 void this.onCompletionEnd()
