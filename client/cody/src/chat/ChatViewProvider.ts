--- conflicted
+++ resolved
@@ -61,14 +61,7 @@
 
     constructor(
         private extensionPath: string,
-<<<<<<< HEAD
-        private codebase: string,
-        // eslint-disable-next-line
-        private serverEndpoint: string,
-        private transcript: Transcript,
-=======
         private config: Config,
->>>>>>> 0db31f17
         private chat: ChatClient,
         private intentDetector: IntentDetector,
         private codebaseContext: CodebaseContext,
@@ -117,30 +110,14 @@
                 if (isValid) {
                     await updateConfiguration('serverEndpoint', message.serverEndpoint)
                     await this.secretStorage.store(CODY_ACCESS_TOKEN_SECRET, message.accessToken)
-<<<<<<< HEAD
                     logEvent('CodyVSCodeExtension:login:clicked')
-=======
-                    logEvent(
-                        'CodyVSCodeExtension:login:clicked',
-                        { serverEndpoint: this.config.serverEndpoint },
-                        { serverEndpoint: this.config.serverEndpoint }
-                    )
->>>>>>> 0db31f17
                 }
                 void this.webview?.postMessage({ type: 'login', isValid })
                 break
             }
             case 'removeToken':
                 await this.secretStorage.delete(CODY_ACCESS_TOKEN_SECRET)
-<<<<<<< HEAD
                 logEvent('CodyVSCodeExtension:codyDeleteAccessToken:clicked')
-=======
-                logEvent(
-                    'CodyVSCodeExtension:codyDeleteAccessToken:clicked',
-                    { serverEndpoint: this.config.serverEndpoint },
-                    { serverEndpoint: this.config.serverEndpoint }
-                )
->>>>>>> 0db31f17
                 break
             case 'removeHistory':
                 await this.localStorage.removeChatHistory()
@@ -169,15 +146,6 @@
         }
     }
 
-<<<<<<< HEAD
-    private async acceptTOS(version: string): Promise<void> {
-        this.tosVersion = version
-        await vscode.commands.executeCommand('cody.accept-tos', version)
-        logEvent('CodyVSCodeExtension:acceptTerms:clicked')
-    }
-
-=======
->>>>>>> 0db31f17
     private createNewChatID(): void {
         this.currentChatID = new Date(Date.now()).toUTCString()
     }
@@ -274,15 +242,7 @@
         const prompt = await this.transcript.toPrompt(getPreamble(this.config.codebase))
         this.sendPrompt(prompt, interaction.getAssistantMessage().prefix ?? '')
 
-<<<<<<< HEAD
         logEvent(`CodyVSCodeExtension:recipe:${recipe.getID()}:executed`)
-=======
-        logEvent(
-            `CodyVSCodeExtension:recipe:${recipe.getID()}:executed`,
-            { serverEndpoint: this.config.serverEndpoint },
-            { serverEndpoint: this.config.serverEndpoint }
-        )
->>>>>>> 0db31f17
     }
 
     private showTab(tab: string): void {
@@ -399,45 +359,6 @@
         return this.transcript.toChat()
     }
 
-<<<<<<< HEAD
-    // TODO(beyang): maybe move this into CommandsProvider (should maybe change that to a top-level controller class)
-    public async onConfigChange(change: string, codebase: string, serverEndpoint: string): Promise<void> {
-        switch (change) {
-            case 'token':
-            case 'endpoint': {
-                const { intentDetector, codebaseContext, chatClient } = await configureExternalServices(
-                    serverEndpoint,
-                    codebase,
-                    this.rgPath,
-                    this.editor,
-                    this.secretStorage,
-                    this.contextType,
-                    this.mode,
-                    this.customHeaders
-                )
-
-                this.codebase = codebase
-                this.serverEndpoint = serverEndpoint
-                this.intentDetector = intentDetector
-                this.codebaseContext = codebaseContext
-                this.chat = chatClient
-
-                const action = await vscode.window.showInformationMessage(
-                    'Cody configuration has been updated.',
-                    'Reload Window'
-                )
-
-                logEvent('CodyVSCodeExtension:updateEndpoint:clicked')
-                if (action === 'Reload Window') {
-                    await vscode.commands.executeCommand('workbench.action.reloadWindow')
-                }
-                break
-            }
-        }
-    }
-
-=======
->>>>>>> 0db31f17
     private getNonce(): string {
         let text = ''
         const possible = 'ABCDEFGHIJKLMNOPQRSTUVWXYZabcdefghijklmnopqrstuvwxyz0123456789'
