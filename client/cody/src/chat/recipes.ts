import { ChatQuestion } from '@sourcegraph/cody-shared/src/chat/recipes/chat-question'
import { ContextSearch } from '@sourcegraph/cody-shared/src/chat/recipes/context-search'
import { ExplainCodeDetailed } from '@sourcegraph/cody-shared/src/chat/recipes/explain-code-detailed'
import { ExplainCodeHighLevel } from '@sourcegraph/cody-shared/src/chat/recipes/explain-code-high-level'
import { FindCodeSmells } from '@sourcegraph/cody-shared/src/chat/recipes/find-code-smells'
import { Fixup } from '@sourcegraph/cody-shared/src/chat/recipes/fixup'
import { GenerateDocstring } from '@sourcegraph/cody-shared/src/chat/recipes/generate-docstring'
import { ReleaseNotes } from '@sourcegraph/cody-shared/src/chat/recipes/generate-release-notes'
import { GenerateTest } from '@sourcegraph/cody-shared/src/chat/recipes/generate-test'
import { GitHistory } from '@sourcegraph/cody-shared/src/chat/recipes/git-log'
import { ImproveVariableNames } from '@sourcegraph/cody-shared/src/chat/recipes/improve-variable-names'
import { InlineChat } from '@sourcegraph/cody-shared/src/chat/recipes/inline-chat'
import { NextQuestions } from '@sourcegraph/cody-shared/src/chat/recipes/next-questions'
<<<<<<< HEAD
import { NonStop } from '@sourcegraph/cody-shared/src/chat/recipes/non-stop'
=======
import { OptimizeCode } from '@sourcegraph/cody-shared/src/chat/recipes/optimize-code'
>>>>>>> 1b53f0bc
import { Recipe, RecipeID } from '@sourcegraph/cody-shared/src/chat/recipes/recipe'
import { TranslateToLanguage } from '@sourcegraph/cody-shared/src/chat/recipes/translate'

import { debug } from '../log'

const registeredRecipes: { [id in RecipeID]?: Recipe } = {}

export function getRecipe(id: RecipeID): Recipe | undefined {
    return registeredRecipes[id]
}

function registerRecipe(id: RecipeID, recipe: Recipe): void {
    registeredRecipes[id] = recipe
}

function init(): void {
    if (Object.keys(registeredRecipes).length > 0) {
        return
    }

    const recipes: Recipe[] = [
        new ChatQuestion(debug),
        new ExplainCodeDetailed(),
        new ExplainCodeHighLevel(),
        new InlineChat(),
        new GenerateDocstring(),
        new GenerateTest(),
        new GitHistory(),
        new ImproveVariableNames(),
        new Fixup(),
        new TranslateToLanguage(),
        new FindCodeSmells(),
        new NextQuestions(),
        new ContextSearch(),
        new ReleaseNotes(),
<<<<<<< HEAD
        new NonStop(),
=======
        new OptimizeCode(),
>>>>>>> 1b53f0bc
    ]

    for (const recipe of recipes) {
        const existingRecipe = getRecipe(recipe.id)
        if (existingRecipe) {
            throw new Error(`Duplicate recipe with ID ${recipe.id}`)
        }
        registerRecipe(recipe.id, recipe)
    }
}

init()<|MERGE_RESOLUTION|>--- conflicted
+++ resolved
@@ -11,11 +11,8 @@
 import { ImproveVariableNames } from '@sourcegraph/cody-shared/src/chat/recipes/improve-variable-names'
 import { InlineChat } from '@sourcegraph/cody-shared/src/chat/recipes/inline-chat'
 import { NextQuestions } from '@sourcegraph/cody-shared/src/chat/recipes/next-questions'
-<<<<<<< HEAD
 import { NonStop } from '@sourcegraph/cody-shared/src/chat/recipes/non-stop'
-=======
 import { OptimizeCode } from '@sourcegraph/cody-shared/src/chat/recipes/optimize-code'
->>>>>>> 1b53f0bc
 import { Recipe, RecipeID } from '@sourcegraph/cody-shared/src/chat/recipes/recipe'
 import { TranslateToLanguage } from '@sourcegraph/cody-shared/src/chat/recipes/translate'
 
@@ -51,11 +48,8 @@
         new NextQuestions(),
         new ContextSearch(),
         new ReleaseNotes(),
-<<<<<<< HEAD
         new NonStop(),
-=======
         new OptimizeCode(),
->>>>>>> 1b53f0bc
     ]
 
     for (const recipe of recipes) {
