import * as vscode from 'vscode'

import { ActiveTextEditorSelection } from '@sourcegraph/cody-shared/src/editor'
import { SURROUNDING_LINES } from '@sourcegraph/cody-shared/src/prompt/constants'

import { CodyContentProvider } from './ContentProvider'

export class FileChatMessage implements vscode.Comment {
    public id: string
    public label: string | undefined
    constructor(
        public body: string | vscode.MarkdownString,
        public mode: vscode.CommentMode,
        public author: vscode.CommentAuthorInformation,
        public fixupTask: boolean,
        public parent?: vscode.CommentThread,
        public contextValue?: string,
        public timestamp = new Date(Date.now())
    ) {
        this.id = this.timestamp.toUTCString()
    }
}

export class FileChatProvider {
    private readonly id = 'cody-file-chat'
    private readonly label = 'Cody: File Chat'
    private readonly threadLabel = 'Ask Cody...'
    private options = {
<<<<<<< HEAD
        prompt: 'Click here to ask Cody for help.',
=======
        prompt: 'Reply...',
>>>>>>> a5c2ecbd
        placeHolder:
            'Ask Cody a question, or start with /fix to request edits (e.g. "/fix convert tabs to spaces")',
    }
    public diffFiles: string[] = []

    private readonly codyIcon: vscode.Uri = this.getIconPath('cody')
    private readonly userIcon: vscode.Uri = this.getIconPath('user')

    private commentController: vscode.CommentController
    public threads: vscode.CommentReply | null = null
    public thread: vscode.CommentThread | null = null

    public editor: vscode.TextEditor | null = null
    public selection: ActiveTextEditorSelection | null = null
    public selectionRange: vscode.Range | null = null

    // Status trackers
    public addedLines = 0
    public isInProgress = false

    private _disposables: vscode.Disposable[] = []

    constructor(private extensionPath: string, public contentProvider: CodyContentProvider) {
        this.commentController = vscode.comments.createCommentController(this.id, this.label)
        this.commentController.options = this.options
        this.commentController.commentingRangeProvider = {
            provideCommentingRanges: (document: vscode.TextDocument) => {
                const lineCount = document.lineCount
                return [new vscode.Range(0, 0, lineCount - 1, 0)]
            },
        }
        // Track and update line of changes when the task for the current selected range is being processed
        vscode.workspace.onDidChangeTextDocument(e => {
            if (!this.isInProgress || !this.selectionRange || this.editor?.document.uri.scheme !== 'file') {
                return
            }
            for (const change of e.contentChanges) {
                if (this.selectionRange.end.line < change.range.start.line) {
                    return
                }
                let addedLines = 0
                if (change.text.includes('\n')) {
                    addedLines = change.text.split('\n').length - 1
                } else if (change.range.end.line - change.range.start.line > 0) {
                    addedLines -= change.range.end.line - change.range.start.line
                }
                this.selectionRange = new vscode.Range(
                    new vscode.Position(this.selectionRange.start.line + addedLines, 0),
                    new vscode.Position(this.selectionRange.end.line + addedLines, 0)
                )
            }
        })
    }

    public get(): vscode.CommentController {
        return this.commentController
    }

    public newThreads(humanInput: string): vscode.CommentReply | null {
        const editor = vscode.window.activeTextEditor
        if (!editor || !humanInput) {
            return null
        }
        this.thread = this.commentController.createCommentThread(editor?.document.uri, editor.selection, [])
        const threads: vscode.CommentReply = {
            text: humanInput,
            thread: this.thread,
        }
        this.threads = threads
        this.editor = editor
        return threads
    }

    /**
     * List response from Human as comment
     */
    public async chat(threads: vscode.CommentReply, isFixMode: boolean = false): Promise<void> {
        this.isInProgress = true
        this.addedLines = 0
        const humanInput = threads.text
        const thread = threads.thread
        thread.label = this.threadLabel
        const newComment = new FileChatMessage(
            this.markdown(humanInput),
            vscode.CommentMode.Preview,
            { name: 'Me', iconPath: this.userIcon },
            isFixMode,
            thread,
            'loading'
        )
        newComment.label = newComment.id
        thread.comments = [...thread.comments, newComment]
        // disable reply until the task is completed
        thread.canReply = false
        this.threads = threads
        this.thread = thread
        this.selection = await this.getSelection(isFixMode)

        // store current working docs for diffs after fixup
        if (isFixMode) {
            await this.contentProvider.set(this.thread.uri, newComment.id)
            this.diffFiles.push(newComment.id)
        }

        void vscode.commands.executeCommand('setContext', 'cody.replied', false)
    }

    /**
     * List response from Cody as comment
     */
    public reply(text: string): void {
        if (!this.thread) {
            return
        }
        const codyReply = new FileChatMessage(
            this.markdown(text.replace(/:$/, '.')),
            vscode.CommentMode.Preview,
            { name: 'Cody', iconPath: this.codyIcon },
            false,
            this.thread,
            undefined
        )
        this.thread.comments = [...this.thread.comments, codyReply]
        this.thread.canReply = true
        this.thread.collapsibleState = vscode.CommentThreadCollapsibleState.Collapsed
        void vscode.commands.executeCommand('setContext', 'cody.replied', true)
    }
    /**
     * Remove comment thread / conversation
     */
    public delete(thread: vscode.CommentThread): void {
        this.contentProvider.deleteByThread(thread.comments as FileChatMessage[])
        thread.dispose()
        this.thread?.dispose()
        this.reset()
    }

    public reset(): void {
        this.selectionRange = null
        this.thread = null
    }

    /**
     * Turns string into Markdown string
     */
    private markdown(text: string): vscode.MarkdownString {
        const markdownText = new vscode.MarkdownString(text)
        markdownText.isTrusted = true
        markdownText.supportHtml = true
        return markdownText
    }

    /**
     * When a comment thread is open, the Editor will be switched to the comment input editor.
     * Get the current editor using the comment thread uri instead
     */
    public async getEditor(): Promise<vscode.TextEditor | null> {
        if (!this.thread) {
            return null
        }
        await vscode.window.showTextDocument(this.thread.uri)
        this.editor = vscode.window.activeTextEditor || null
        return this.editor
    }

    /**
     * Get current selected lines from the comment thread.
     * Add an extra line to the end line to prevent empty selection on single line selection
     */
    public async getSelection(isFixMode: boolean): Promise<ActiveTextEditorSelection | null> {
        if (!this.thread) {
            return null
        }
        const activeDocument = await vscode.workspace.openTextDocument(this.thread.uri)

        const lineLength = activeDocument.lineAt(this.thread.range.end.line).text.length
        const endPostFix = new vscode.Position(this.thread.range.end.line, lineLength)
        const endPostAsk = new vscode.Position(this.thread.range.end.line + 1, 0)
        const selectionRange = new vscode.Range(this.thread.range.start, isFixMode ? endPostFix : endPostAsk)
        const precedingText = activeDocument.getText(
            new vscode.Range(
                new vscode.Position(Math.max(0, this.thread.range.start.line - SURROUNDING_LINES), 0),
                this.thread.range.start
            )
        )
        const followingText = activeDocument.getText(
            new vscode.Range(
                this.thread.range.end,
                new vscode.Position(this.thread.range.end.line + 1 + SURROUNDING_LINES, 0)
            )
        )
        const selection = {
            fileName: vscode.workspace.asRelativePath(this.thread.uri.fsPath),
            selectedText: activeDocument.getText(selectionRange),
            precedingText,
            followingText,
        }
        this.selectionRange = selectionRange
        this.selection = selection
        return selection
    }

    public setNewRange(newRange: vscode.Range): void {
        this.selectionRange = newRange
        if (this.thread) {
            this.thread.range = newRange
        }
    }

    /**
     * Generate icon path for each speaker
     */
    private getIconPath(speaker: string): vscode.Uri {
        const extensionPath = vscode.Uri.file(this.extensionPath)
        const webviewPath = vscode.Uri.joinPath(extensionPath, 'dist')
        return vscode.Uri.joinPath(webviewPath, speaker === 'cody' ? 'cody.png' : 'sourcegraph.png')
    }

    public dispose(): void {
        this.diffFiles = []
        for (const disposable of this._disposables) {
            disposable.dispose()
        }
        this._disposables = []
    }
}<|MERGE_RESOLUTION|>--- conflicted
+++ resolved
@@ -26,13 +26,8 @@
     private readonly label = 'Cody: File Chat'
     private readonly threadLabel = 'Ask Cody...'
     private options = {
-<<<<<<< HEAD
-        prompt: 'Click here to ask Cody for help.',
-=======
         prompt: 'Reply...',
->>>>>>> a5c2ecbd
-        placeHolder:
-            'Ask Cody a question, or start with /fix to request edits (e.g. "/fix convert tabs to spaces")',
+        placeHolder: 'Ask Cody a question, or start with /fix to request edits (e.g. "/fix convert tabs to spaces")',
     }
     public diffFiles: string[] = []
 
