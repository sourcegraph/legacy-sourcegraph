import path from 'path'

import { LRUCache } from 'lru-cache'
import * as vscode from 'vscode'

import { CodebaseContext } from '@sourcegraph/cody-shared/src/codebase-context'

import { debug } from '../log'
import { CodyStatusBar } from '../services/StatusBar'

import { CompletionsCache } from './cache'
import { getContext } from './context'
import { getCurrentDocContext } from './document'
import { History } from './history'
import * as CompletionLogger from './logger'
import { detectMultilineMode } from './multiline'
<<<<<<< HEAD
import { postProcess } from './post-process'
import { Provider, ProviderConfig, ProviderOptions } from './providers/provider'
=======
import { Provider, ProviderConfig } from './providers/provider'
import { sharedPostProcess } from './shared-post-process'
>>>>>>> a338bd58
import { SNIPPET_WINDOW_SIZE, isAbortError } from './utils'

interface CodyCompletionItemProviderConfig {
    providerConfig: ProviderConfig
    history: History
    statusBar: CodyStatusBar
    codebaseContext: CodebaseContext
    responsePercentage?: number
    prefixPercentage?: number
    suffixPercentage?: number
    disableTimeouts?: boolean
    isCompletionsCacheEnabled?: boolean
    isEmbeddingsContextEnabled?: boolean
}

export class CodyCompletionItemProvider implements vscode.InlineCompletionItemProvider {
    private promptChars: number
    private maxPrefixChars: number
    private maxSuffixChars: number
    private abortOpenInlineCompletions: () => void = () => {}
    private stopLoading: () => void = () => {}
    private lastContentChanges: LRUCache<string, 'add' | 'del'> = new LRUCache<string, 'add' | 'del'>({
        max: 10,
    })

    private providerConfig: ProviderConfig
    private history: History
    private statusBar: CodyStatusBar
    private codebaseContext: CodebaseContext
    private responsePercentage: number
    private prefixPercentage: number
    private suffixPercentage: number
    private disableTimeouts: boolean
    private isEmbeddingsContextEnabled: boolean
    public inlineCompletionsCache?: CompletionsCache

    constructor(config: CodyCompletionItemProviderConfig) {
        const {
            providerConfig,
            history,
            statusBar,
            codebaseContext,
            responsePercentage = 0.1,
            prefixPercentage = 0.6,
            suffixPercentage = 0.1,
            disableTimeouts = false,
            isEmbeddingsContextEnabled = true,
            isCompletionsCacheEnabled = true,
        } = config

        this.providerConfig = providerConfig
        this.history = history
        this.statusBar = statusBar
        this.codebaseContext = codebaseContext
        this.responsePercentage = responsePercentage
        this.prefixPercentage = prefixPercentage
        this.suffixPercentage = suffixPercentage
        this.disableTimeouts = disableTimeouts
        this.isEmbeddingsContextEnabled = isEmbeddingsContextEnabled

        this.promptChars =
            providerConfig.maximumContextCharacters - providerConfig.maximumContextCharacters * responsePercentage
        this.maxPrefixChars = Math.floor(this.promptChars * this.prefixPercentage)
        this.maxSuffixChars = Math.floor(this.promptChars * this.suffixPercentage)

        if (isCompletionsCacheEnabled) {
            this.inlineCompletionsCache = new CompletionsCache()
        }

        debug('CodyCompletionProvider:initialized', `provider: ${providerConfig.identifier}`)

        vscode.workspace.onDidChangeTextDocument(event => {
            const document = event.document
            const changes = event.contentChanges

            if (changes.length <= 0) {
                return
            }

            const text = changes[0].text
            this.lastContentChanges.set(document.fileName, text.length > 0 ? 'add' : 'del')
        })
    }

    public async provideInlineCompletionItems(
        document: vscode.TextDocument,
        position: vscode.Position,
        context: vscode.InlineCompletionContext,
        // Making it optional here to execute multiple suggestion in parallel from the CLI script.
        token?: vscode.CancellationToken
    ): Promise<vscode.InlineCompletionItem[]> {
        try {
            return await this.provideInlineCompletionItemsInner(document, position, context, token)
        } catch (error) {
            this.stopLoading()

            if (isAbortError(error)) {
                return []
            }

            console.error(error)
            debug('CodyCompletionProvider:inline:error', `${error.toString()}\n${error.stack}`)
            return []
        }
    }

    private async provideInlineCompletionItemsInner(
        document: vscode.TextDocument,
        position: vscode.Position,
        context: vscode.InlineCompletionContext,
        token?: vscode.CancellationToken
    ): Promise<vscode.InlineCompletionItem[]> {
        const abortController = new AbortController()
        if (token) {
            this.abortOpenInlineCompletions()
            token.onCancellationRequested(() => abortController.abort())
            this.abortOpenInlineCompletions = () => abortController.abort()
        }

        CompletionLogger.clear()

        const currentEditor = vscode.window.activeTextEditor
        if (!currentEditor || currentEditor?.document.uri.scheme === 'cody') {
            return []
        }

        const docContext = getCurrentDocContext(document, position, this.maxPrefixChars, this.maxSuffixChars)
        if (!docContext) {
            return []
        }

        const languageId = document.languageId
        const { prefix, suffix, prevLine: sameLinePrefix, prevNonEmptyLine } = docContext
        const sameLineSuffix = suffix.slice(0, suffix.indexOf('\n'))

        // Avoid showing completions when we're deleting code (Cody can only insert code at the
        // moment)
        const lastChange = this.lastContentChanges.get(document.fileName) ?? 'add'
        if (lastChange === 'del') {
            // When a line was deleted, only look up cached items and only include them if the
            // untruncated prefix matches. This fixes some weird issues where the completion would
            // render if you insert whitespace but not on the original place when you delete it
            // again
            const cachedCompletions = this.inlineCompletionsCache?.get(prefix, false)
            if (cachedCompletions?.isExactPrefix) {
                return toInlineCompletionItems(cachedCompletions.logId, cachedCompletions.completions)
            }
            return []
        }

        const cachedCompletions = this.inlineCompletionsCache?.get(prefix)
        if (cachedCompletions) {
            return toInlineCompletionItems(cachedCompletions.logId, cachedCompletions.completions)
        }

        const completers: Provider[] = []
        let timeout: number
        // VS Code does not show completions if we are in the process of writing a word or if a
        // selected completion info is present (so something is selected from the completions
        // dropdown list based on the lang server) and the returned completion range does not
        // contain the same selection.
        if (context.selectedCompletionInfo || /[A-Za-z]$/.test(sameLinePrefix)) {
            return []
        }
        // If we have a suffix in the same line as the cursor and the suffix contains any word
        // characters, do not attempt to make a completion. This means we only make completions if
        // we have a suffix in the same line for special characters like `)]}` etc.
        //
        // VS Code will attempt to merge the remainder of the current line by characters but for
        // words this will easily get very confusing.
        if (/\w/.test(sameLineSuffix)) {
            return []
        }

        // In this case, VS Code won't be showing suggestions anyway and we are more likely to want
        // suggested method names from the language server instead.
        if (context.triggerKind === vscode.InlineCompletionTriggerKind.Invoke || sameLinePrefix.endsWith('.')) {
            return []
        }

        const sharedProviderOptions = {
            prefix,
            suffix,
            fileName: path.normalize(vscode.workspace.asRelativePath(document.fileName ?? '')),
            languageId,
            responsePercentage: this.responsePercentage,
            prefixPercentage: this.prefixPercentage,
            suffixPercentage: this.suffixPercentage,
        } satisfies Omit<ProviderOptions, 'n' | 'multilineMode'>

        const multilineMode = detectMultilineMode(
            prefix,
            prevNonEmptyLine,
            sameLinePrefix,
            sameLineSuffix,
            languageId,
            this.providerConfig.enableExtendedMultilineTriggers
        )
        if (multilineMode === 'block') {
            timeout = 100
            completers.push(
                this.providerConfig.create({
                    ...sharedProviderOptions,
                    n: 3,
                    multilineMode,
                })
            )
        } else {
            // The current line has a suffix
            timeout = 20
            completers.push(
                this.providerConfig.create({
                    ...sharedProviderOptions,
                    n: 3,
                    multilineMode: null,
                })
            )
        }

        if (!this.disableTimeouts) {
            await new Promise<void>(resolve => setTimeout(resolve, timeout))
        }

        // We don't need to make a request at all if the signal is already aborted after the
        // debounce
        if (abortController.signal.aborted) {
            return []
        }

        const { context: similarCode, logSummary: contextSummary } = await getContext({
            currentEditor,
            prefix,
            suffix,
            history: this.history,
            jaccardDistanceWindowSize: SNIPPET_WINDOW_SIZE,
            maxChars: this.promptChars,
            codebaseContext: this.codebaseContext,
            isEmbeddingsContextEnabled: this.isEmbeddingsContextEnabled,
        })

        const logId = CompletionLogger.start({
            type: 'inline',
            multilineMode,
            providerIdentifier: this.providerConfig.identifier,
            languageId,
            contextSummary,
        })
        const stopLoading = this.statusBar.startLoading('Completions are being generated')
        this.stopLoading = stopLoading

        // Overwrite the abort handler to also update the loading state
        const previousAbort = this.abortOpenInlineCompletions
        this.abortOpenInlineCompletions = () => {
            previousAbort()
            stopLoading()
        }

        const completions = (
            await Promise.all(completers.map(c => c.generateCompletions(abortController.signal, similarCode)))
        ).flat()

        // Shared post-processing logic
        const processedCompletions = completions.map(completion =>
            sharedPostProcess({ prefix, suffix, multiline: multilineMode !== null, languageId, completion })
        )

        // Filter results
        const visibleResults = filterCompletions(processedCompletions)

        // Rank results
        const rankedResults = rankCompletions(visibleResults)

        stopLoading()

        if (rankedResults.length > 0) {
            CompletionLogger.suggest(logId)
            this.inlineCompletionsCache?.add(logId, rankedResults)
            return toInlineCompletionItems(logId, rankedResults)
        }

        CompletionLogger.noResponse(logId)
        return []
    }
}

export interface Completion {
    prefix: string
    content: string
    stopReason?: string
}

function toInlineCompletionItems(logId: string, completions: Completion[]): vscode.InlineCompletionItem[] {
    return completions.map(
        completion =>
            new vscode.InlineCompletionItem(completion.content, undefined, {
                title: 'Completion accepted',
                command: 'cody.autocomplete.inline.accepted',
                arguments: [{ codyLogId: logId, codyLines: completion.content.split('\n').length }],
            })
    )
}

function rankCompletions(completions: Completion[]): Completion[] {
    // TODO(philipp-spiess): Improve ranking to something more complex then just length
    return completions.sort((a, b) => b.content.split('\n').length - a.content.split('\n').length)
}

function filterCompletions(completions: Completion[]): Completion[] {
    return completions.filter(c => c.content.trim() !== '')
}<|MERGE_RESOLUTION|>--- conflicted
+++ resolved
@@ -14,13 +14,8 @@
 import { History } from './history'
 import * as CompletionLogger from './logger'
 import { detectMultilineMode } from './multiline'
-<<<<<<< HEAD
-import { postProcess } from './post-process'
-import { Provider, ProviderConfig, ProviderOptions } from './providers/provider'
-=======
 import { Provider, ProviderConfig } from './providers/provider'
 import { sharedPostProcess } from './shared-post-process'
->>>>>>> a338bd58
 import { SNIPPET_WINDOW_SIZE, isAbortError } from './utils'
 
 interface CodyCompletionItemProviderConfig {
@@ -209,7 +204,7 @@
             responsePercentage: this.responsePercentage,
             prefixPercentage: this.prefixPercentage,
             suffixPercentage: this.suffixPercentage,
-        } satisfies Omit<ProviderOptions, 'n' | 'multilineMode'>
+        }
 
         const multilineMode = detectMultilineMode(
             prefix,
@@ -260,6 +255,9 @@
             codebaseContext: this.codebaseContext,
             isEmbeddingsContextEnabled: this.isEmbeddingsContextEnabled,
         })
+        if (abortController.signal.aborted) {
+            return []
+        }
 
         const logId = CompletionLogger.start({
             type: 'inline',
