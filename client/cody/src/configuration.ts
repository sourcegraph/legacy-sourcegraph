--- conflicted
+++ resolved
@@ -16,16 +16,11 @@
 /**
  * All configuration values, with some sanitization performed.
  */
-<<<<<<< HEAD
-/**
- * All configuration values, with some sanitization performed.
- */
-export function getConfiguration(config: Pick<vscode.WorkspaceConfiguration, 'get'>): Omit<Configuration, 'serverEndpoint'> {
-=======
-export function getConfiguration(config: Pick<vscode.WorkspaceConfiguration, 'get'>): Configuration {
+export function getConfiguration(
+    config: Pick<vscode.WorkspaceConfiguration, 'get'>
+): Omit<Configuration, 'serverEndpoint'> {
     const isTesting = process.env.CODY_TESTING === 'true'
 
->>>>>>> 33cac9fa
     let debugRegex: RegExp | null = null
     try {
         const debugPattern: string | null = config.get<string | null>('cody.debug.filter', null)
