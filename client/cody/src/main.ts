--- conflicted
+++ resolved
@@ -242,11 +242,19 @@
             provideCommentingRanges: (document: vscode.TextDocument) => {
                 const lineCount = document.lineCount
                 return [new vscode.Range(0, 0, lineCount - 1, 0)]
-            },
+            }
         }
     }
 
-<<<<<<< HEAD
+    if (initialConfig.experimentalGuardrails) {
+        const guardrailsProvider = new GuardrailsProvider(guardrails, editor)
+        disposables.push(
+            vscode.commands.registerCommand('cody.guardrails.debug', async () => {
+                await guardrailsProvider.debugEditorSelection()
+            })
+        )
+    }
+
     // Register task view and non-stop cody command when feature flag is on
     if (initialConfig.experimentalNonStop) {
         disposables.push(vscode.window.registerTreeDataProvider('cody.tasks.view', taskController.getTaskView()))
@@ -256,16 +264,8 @@
             })
         )
         await vscode.commands.executeCommand('setContext', 'cody.task.view.enabled', true)
-=======
-    if (initialConfig.experimentalGuardrails) {
-        const guardrailsProvider = new GuardrailsProvider(guardrails, editor)
-        disposables.push(
-            vscode.commands.registerCommand('cody.guardrails.debug', async () => {
-                await guardrailsProvider.debugEditorSelection()
-            })
-        )
->>>>>>> f797d27d
-    }
+    }
+
 
     return {
         disposable: vscode.Disposable.from(...disposables),
