import * as vscode from 'vscode'

import { ConfigurationWithAccessToken } from '@sourcegraph/cody-shared/src/configuration'

import { ChatViewProvider, isValidLogin } from './chat/ChatViewProvider'
import { DOTCOM_URL } from './chat/protocol'
import { LocalStorage } from './command/LocalStorageProvider'
import { CodyCompletionItemProvider } from './completions'
import { CompletionsDocumentProvider } from './completions/docprovider'
import { History } from './completions/history'
import { getConfiguration, getFullConfig } from './configuration'
import { VSCodeEditor } from './editor/vscode-editor'
import { logEvent, updateEventLogger } from './event-logger'
import { configureExternalServices } from './external-services'
import { getRgPath } from './rg'
import { CODY_ACCESS_TOKEN_SECRET, InMemorySecretStorage, SecretStorage, VSCodeSecretStorage } from './secret-storage'

/**
 * Start the extension, watching all relevant configuration and secrets for changes.
 */
export async function start(context: vscode.ExtensionContext): Promise<vscode.Disposable> {
    const secretStorage =
        process.env.CODY_TESTING === 'true' ? new InMemorySecretStorage() : new VSCodeSecretStorage(context.secrets)
    const localStorage = new LocalStorage(context.globalState)
    const rgPath = await getRgPath(context.extensionPath)

    const disposables: vscode.Disposable[] = []

    const { disposable, onConfigurationChange } = await register(
        context,
        await getFullConfig(secretStorage),
        secretStorage,
        localStorage,
        rgPath
    )
    disposables.push(disposable)

    // Re-initialize when configuration or secrets change.
    disposables.push(
        secretStorage.onDidChange(async key => {
            if (key === CODY_ACCESS_TOKEN_SECRET) {
                onConfigurationChange(await getFullConfig(secretStorage))
            }
        }),
        vscode.workspace.onDidChangeConfiguration(async event => {
            if (event.affectsConfiguration('cody')) {
                onConfigurationChange(await getFullConfig(secretStorage))
            }
        })
    )

    return vscode.Disposable.from(...disposables)
}

// Registers commands and webview given the config.
const register = async (
    context: vscode.ExtensionContext,
    initialConfig: ConfigurationWithAccessToken,
    secretStorage: SecretStorage,
    localStorage: LocalStorage,
    rgPath: string
): Promise<{
    disposable: vscode.Disposable
    onConfigurationChange: (newConfig: ConfigurationWithAccessToken) => void
}> => {
    const disposables: vscode.Disposable[] = []

    await updateEventLogger(initialConfig, localStorage)

    const editor = new VSCodeEditor()

    const {
        intentDetector,
        codebaseContext,
        chatClient,
        completionsClient,
        onConfigurationChange: externalServicesOnDidConfigurationChange,
    } = await configureExternalServices(initialConfig, rgPath, editor)

    // Create chat webview
    const chatProvider = new ChatViewProvider(
        context.extensionPath,
        initialConfig,
        chatClient,
        intentDetector,
        codebaseContext,
        editor,
        secretStorage,
        localStorage,
        rgPath
    )
    disposables.push(chatProvider)

    disposables.push(
        vscode.window.registerWebviewViewProvider('cody.chat', chatProvider, {
            webviewOptions: { retainContextWhenHidden: true },
        })
    )
    disposables.push({ dispose: () => vscode.commands.executeCommand('setContext', 'cody.activated', false) })

    const executeRecipe = async (recipe: string): Promise<void> => {
        await vscode.commands.executeCommand('cody.chat.focus')
        await chatProvider.executeRecipe(recipe, '')
    }

    const workspaceConfig = vscode.workspace.getConfiguration()
    const config = getConfiguration(workspaceConfig)

    disposables.push(
        // Toggle Chat
        vscode.commands.registerCommand('cody.toggle-enabled', async () => {
            await workspaceConfig.update(
                'cody.enabled',
                !workspaceConfig.get('cody.enabled'),
                vscode.ConfigurationTarget.Global
            )
            logEvent('CodyVSCodeExtension:codyToggleEnabled:clicked')
        }),
        // Access token
        vscode.commands.registerCommand('cody.set-access-token', async (args: any[]) => {
            const tokenInput = args?.length ? (args[0] as string) : await vscode.window.showInputBox()
            if (tokenInput === undefined || tokenInput === '') {
                return
            }
            await secretStorage.store(CODY_ACCESS_TOKEN_SECRET, tokenInput)
            logEvent('CodyVSCodeExtension:codySetAccessToken:clicked')
        }),
        vscode.commands.registerCommand('cody.delete-access-token', async () => {
            await secretStorage.delete(CODY_ACCESS_TOKEN_SECRET)
            logEvent('CodyVSCodeExtension:codyDeleteAccessToken:clicked')
        }),
        // Commands
        vscode.commands.registerCommand('cody.focus', () => vscode.commands.executeCommand('cody.chat.focus')),
        vscode.commands.registerCommand('cody.settings', () => chatProvider.setWebviewView('settings')),
        vscode.commands.registerCommand('cody.history', () => chatProvider.setWebviewView('history')),
        vscode.commands.registerCommand('cody.interactive.clear', () => chatProvider.clearAndRestartSession()),
        vscode.commands.registerCommand('cody.recipe.explain-code', () => executeRecipe('explain-code-detailed')),
        vscode.commands.registerCommand('cody.recipe.explain-code-high-level', () =>
            executeRecipe('explain-code-high-level')
        ),
        vscode.commands.registerCommand('cody.recipe.generate-unit-test', () => executeRecipe('generate-unit-test')),
        vscode.commands.registerCommand('cody.recipe.generate-docstring', () => executeRecipe('generate-docstring')),
        vscode.commands.registerCommand('cody.recipe.fixup', () => executeRecipe('fixup')),
        vscode.commands.registerCommand('cody.recipe.translate-to-language', () =>
            executeRecipe('translate-to-language')
        ),
        vscode.commands.registerCommand('cody.recipe.git-history', () => executeRecipe('git-history')),
        vscode.commands.registerCommand('cody.recipe.improve-variable-names', () =>
            executeRecipe('improve-variable-names')
        ),
<<<<<<< HEAD
        vscode.commands.registerCommand('cody.recipe.find-code-smells', () => executeRecipe('find-code-smells')),
        vscode.commands.registerCommand('cody.fuzzy-search', () => executeRecipe('fuzzy-search'))
=======
        vscode.commands.registerCommand('cody.recipe.find-code-smells', async () => executeRecipe('find-code-smells')),
        // Register URI Handler for resolving token sending back from sourcegraph.com
        vscode.window.registerUriHandler({
            handleUri: async (uri: vscode.Uri) => {
                await workspaceConfig.update('cody.serverEndpoint', DOTCOM_URL.href, vscode.ConfigurationTarget.Global)
                const token = new URLSearchParams(uri.query).get('code')
                if (token && token.length > 8) {
                    await context.secrets.store(CODY_ACCESS_TOKEN_SECRET, token)
                    const isAuthed = await isValidLogin({
                        serverEndpoint: DOTCOM_URL.href,
                        accessToken: token,
                        customHeaders: config.customHeaders,
                    })
                    await chatProvider.sendLogin(isAuthed)
                    logEvent(
                        'CodyVSCodeExtension:codySetAccessToken:clicked',
                        { serverEndpoint: config.serverEndpoint },
                        { serverEndpoint: config.serverEndpoint }
                    )
                    void vscode.window.showInformationMessage('Token has been retreived and updated successfully')
                }
            },
        })
>>>>>>> bf2fbef2
    )

    if (initialConfig.experimentalSuggest) {
        // TODO(sqs): make this listen to config and not just use initialConfig
        const docprovider = new CompletionsDocumentProvider()
        disposables.push(vscode.workspace.registerTextDocumentContentProvider('cody', docprovider))

        const history = new History()
        const completionsProvider = new CodyCompletionItemProvider(completionsClient, docprovider, history)
        disposables.push(
            vscode.commands.registerCommand('cody.experimental.suggest', async () => {
                await completionsProvider.fetchAndShowCompletions()
            }),
            vscode.commands.registerCommand('cody.completions.inline.accepted', (...args) => {
                const params = {
                    type: 'inline',
                }
                logEvent('CodyVSCodeExtension:completion:accepted', params, params)
            }),
            vscode.languages.registerInlineCompletionItemProvider({ scheme: 'file' }, completionsProvider)
        )
    }

    return {
        disposable: vscode.Disposable.from(...disposables),
        onConfigurationChange: newConfig => {
            chatProvider.onConfigurationChange(newConfig)
            externalServicesOnDidConfigurationChange(newConfig)
        },
    }
}<|MERGE_RESOLUTION|>--- conflicted
+++ resolved
@@ -148,11 +148,8 @@
         vscode.commands.registerCommand('cody.recipe.improve-variable-names', () =>
             executeRecipe('improve-variable-names')
         ),
-<<<<<<< HEAD
         vscode.commands.registerCommand('cody.recipe.find-code-smells', () => executeRecipe('find-code-smells')),
-        vscode.commands.registerCommand('cody.fuzzy-search', () => executeRecipe('fuzzy-search'))
-=======
-        vscode.commands.registerCommand('cody.recipe.find-code-smells', async () => executeRecipe('find-code-smells')),
+        vscode.commands.registerCommand('cody.recipe.fuzzy-search', () => executeRecipe('fuzzy-search')),
         // Register URI Handler for resolving token sending back from sourcegraph.com
         vscode.window.registerUriHandler({
             handleUri: async (uri: vscode.Uri) => {
@@ -175,7 +172,6 @@
                 }
             },
         })
->>>>>>> bf2fbef2
     )
 
     if (initialConfig.experimentalSuggest) {
