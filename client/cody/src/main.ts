--- conflicted
+++ resolved
@@ -110,16 +110,12 @@
         }),
         { dispose: () => vscode.commands.executeCommand('setContext', 'cody.activated', false) }
     )
-<<<<<<< HEAD
-    const executeRecipe = async (recipe: string): Promise<void> => {
-=======
-    disposables.push({ dispose: () => vscode.commands.executeCommand('setContext', 'cody.activated', false) })
 
     const executeRecipe = async (recipe: RecipeID): Promise<void> => {
->>>>>>> db41f9ac
         await vscode.commands.executeCommand('cody.chat.focus')
         await chatProvider.executeRecipe(recipe, '')
     }
+
     const webviewErrorMessager = async (error: string): Promise<void> => {
         if (error.includes('rate limit')) {
             const currentTime: number = Date.now()
