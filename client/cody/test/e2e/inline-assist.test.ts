--- conflicted
+++ resolved
@@ -10,13 +10,8 @@
     // Open the Explorer view from the sidebar
     await sidebarExplorer(page).click()
 
-<<<<<<< HEAD
-    // Select the index.html file from the tree view
+    // Open the index.html file from the tree view
     await page.getByRole('treeitem', { name: 'index.html' }).locator('a').dblclick()
-=======
-    // Select the 4th file from the tree view, which is the index.html file
-    await page.locator('.monaco-highlighted-label').nth(3).click()
->>>>>>> 94b925e0
 
     // Click on line number 6 to open the comment thread
     await page.locator('.comment-diff-added').nth(5).hover()
