--- conflicted
+++ resolved
@@ -215,7 +215,6 @@
 .chat-code-block-copy-button {
     display: none;
     position: absolute;
-<<<<<<< HEAD
     cursor: pointer;
     color: var(--vscode-button-secondaryForeground);
     background-color: var(--vscode-button-secondaryBackground);
@@ -224,9 +223,6 @@
     border-radius: 8px;
     padding: 4px 8px;
     border: none;
-=======
-    top: 0;
-    right: 0;
 }
 
 .link-button {
@@ -236,5 +232,4 @@
     cursor: pointer;
     font-size: inherit;
     text-decoration: underline;
->>>>>>> ca526658
 }