package com.sourcegraph.cody;

import static com.intellij.openapi.util.SystemInfoRt.isMac;
import static java.awt.event.InputEvent.CTRL_DOWN_MASK;
import static java.awt.event.InputEvent.META_DOWN_MASK;
import static java.awt.event.KeyEvent.VK_ENTER;
import static javax.swing.KeyStroke.getKeyStroke;

import com.intellij.ide.ui.laf.darcula.ui.DarculaButtonUI;
import com.intellij.ide.ui.laf.darcula.ui.DarculaTextAreaUI;
import com.intellij.openapi.actionSystem.AnAction;
import com.intellij.openapi.actionSystem.AnActionEvent;
import com.intellij.openapi.actionSystem.CustomShortcutSet;
import com.intellij.openapi.actionSystem.KeyboardShortcut;
import com.intellij.openapi.actionSystem.ShortcutSet;
import com.intellij.openapi.application.ApplicationManager;
import com.intellij.openapi.diagnostic.Logger;
import com.intellij.openapi.editor.Document;
import com.intellij.openapi.editor.Editor;
import com.intellij.openapi.fileEditor.FileDocumentManager;
import com.intellij.openapi.fileEditor.FileEditorManager;
import com.intellij.openapi.project.DumbAwareAction;
import com.intellij.openapi.project.Project;
import com.intellij.openapi.ui.VerticalFlowLayout;
import com.intellij.openapi.vfs.VirtualFile;
import com.intellij.ui.components.JBScrollPane;
import com.intellij.ui.components.JBTabbedPane;
import com.intellij.ui.components.JBTextArea;
import com.intellij.util.ui.*;
import com.sourcegraph.cody.agent.CodyAgent;
import com.sourcegraph.cody.api.Message;
import com.sourcegraph.cody.chat.*;
import com.sourcegraph.cody.context.ContextGetter;
import com.sourcegraph.cody.context.ContextMessage;
import com.sourcegraph.cody.editor.EditorContext;
import com.sourcegraph.cody.editor.EditorContextGetter;
import com.sourcegraph.cody.prompts.Preamble;
import com.sourcegraph.cody.prompts.Prompter;
import com.sourcegraph.cody.prompts.SupportedLanguages;
import com.sourcegraph.cody.recipes.ExplainCodeDetailedPromptProvider;
import com.sourcegraph.cody.recipes.ExplainCodeHighLevelPromptProvider;
import com.sourcegraph.cody.recipes.FindCodeSmellsPromptProvider;
import com.sourcegraph.cody.recipes.GenerateDocStringPromptProvider;
import com.sourcegraph.cody.recipes.GenerateUnitTestPromptProvider;
import com.sourcegraph.cody.recipes.ImproveVariableNamesPromptProvider;
import com.sourcegraph.cody.recipes.Language;
import com.sourcegraph.cody.recipes.OptimizeCodePromptProvider;
import com.sourcegraph.cody.recipes.PromptProvider;
import com.sourcegraph.cody.recipes.RecipeRunner;
import com.sourcegraph.cody.recipes.SummarizeRecentChangesRecipe;
import com.sourcegraph.cody.recipes.TranslateToLanguagePromptProvider;
import com.sourcegraph.cody.ui.RoundedJBTextArea;
import com.sourcegraph.cody.ui.SelectOptionManager;
import com.sourcegraph.config.ConfigUtil;
import com.sourcegraph.config.SettingsComponent;
import com.sourcegraph.vcs.RepoUtil;
import java.awt.BorderLayout;
import java.awt.Component;
import java.awt.Dimension;
import java.awt.GridLayout;
import java.awt.event.AdjustmentListener;
import java.io.IOException;
import java.util.ArrayList;
import java.util.Collections;
import java.util.List;
import java.util.function.Consumer;
import javax.swing.BorderFactory;
import javax.swing.BoxLayout;
import javax.swing.JButton;
import javax.swing.JComponent;
import javax.swing.JPanel;
import javax.swing.border.EmptyBorder;
import javax.swing.plaf.ButtonUI;
import javax.swing.plaf.basic.BasicTextAreaUI;
import org.apache.commons.lang3.StringUtils;
import org.jetbrains.annotations.NotNull;
import org.jetbrains.annotations.Nullable;

class CodyToolWindowContent implements UpdatableChat {
  public static Logger logger = Logger.getInstance(CodyToolWindowContent.class);
  private static final int CHAT_TAB_INDEX = 0;
  private static final int RECIPES_TAB_INDEX = 1;
  private final @NotNull JBTabbedPane tabbedPane = new JBTabbedPane();
  private final @NotNull JPanel messagesPanel = new JPanel();
  private final @NotNull JBTextArea promptInput;
  private final @NotNull JButton sendButton;
  private final @NotNull Project project;
  private boolean needScrollingDown = true;
  private @NotNull Transcript transcript = new Transcript();

  public CodyToolWindowContent(@NotNull Project project) {
    this.project = project;
    // Tabs
    @NotNull JPanel contentPanel = new JPanel();
    tabbedPane.insertTab("Chat", null, contentPanel, null, CHAT_TAB_INDEX);
    @NotNull JPanel recipesPanel = new JPanel(new GridLayout(0, 1));
    recipesPanel.setLayout(new BoxLayout(recipesPanel, BoxLayout.Y_AXIS));
    tabbedPane.insertTab("Recipes", null, recipesPanel, null, RECIPES_TAB_INDEX);

    // Recipes panel
    RecipeRunner recipeRunner = new RecipeRunner(this.project, this);
    JButton explainCodeDetailedButton = createWideButton("Explain selected code (detailed)");
    explainCodeDetailedButton.addActionListener(
        e ->
            executeRecipeWithPromptProvider(recipeRunner, new ExplainCodeDetailedPromptProvider()));
    JButton explainCodeHighLevelButton = createWideButton("Explain selected code (high level)");
    explainCodeHighLevelButton.addActionListener(
        e ->
            executeRecipeWithPromptProvider(
                recipeRunner, new ExplainCodeHighLevelPromptProvider()));
    JButton generateUnitTestButton = createWideButton("Generate a unit test");
    generateUnitTestButton.addActionListener(
        e -> executeRecipeWithPromptProvider(recipeRunner, new GenerateUnitTestPromptProvider()));
    JButton generateDocstringButton = createWideButton("Generate a docstring");
    generateDocstringButton.addActionListener(
        e -> executeRecipeWithPromptProvider(recipeRunner, new GenerateDocStringPromptProvider()));
    JButton improveVariableNamesButton = createWideButton("Improve variable names");
    improveVariableNamesButton.addActionListener(
        e ->
            executeRecipeWithPromptProvider(
                recipeRunner, new ImproveVariableNamesPromptProvider()));
    JButton translateToLanguageButton = createWideButton("Translate to different language");
    translateToLanguageButton.addActionListener(
        e ->
            runIfCodeSelected(
                (editorSelection) -> {
                  SelectOptionManager selectOptionManager =
                      SelectOptionManager.getInstance(project);
                  selectOptionManager.show(
                      project,
                      SupportedLanguages.LANGUAGE_NAMES,
                      (selectedLanguage) ->
                          recipeRunner.runRecipe(
                              new TranslateToLanguagePromptProvider(new Language(selectedLanguage)),
                              editorSelection));
                }));
    JButton gitHistoryButton = createWideButton("Summarize recent code changes");
    gitHistoryButton.addActionListener(
        e ->
            new SummarizeRecentChangesRecipe(project, this, recipeRunner).summarizeRecentChanges());
    JButton findCodeSmellsButton = createWideButton("Smell code");
    findCodeSmellsButton.addActionListener(
        e -> executeRecipeWithPromptProvider(recipeRunner, new FindCodeSmellsPromptProvider()));
    // JButton fixupButton = createWideButton("Fixup code from inline instructions");
    // fixupButton.addActionListener(e -> recipeRunner.runFixup());
    // JButton contextSearchButton = createWideButton("Codebase context search");
    // contextSearchButton.addActionListener(e -> recipeRunner.runContextSearch());
    // JButton releaseNotesButton = createWideButton("Generate release notes");
    // releaseNotesButton.addActionListener(e -> recipeRunner.runReleaseNotes());
    JButton optimizeCodeButton = createWideButton("Optimize code");
    optimizeCodeButton.addActionListener(
        e -> executeRecipeWithPromptProvider(recipeRunner, new OptimizeCodePromptProvider()));
    recipesPanel.add(explainCodeDetailedButton);
    recipesPanel.add(explainCodeHighLevelButton);
    recipesPanel.add(generateUnitTestButton);
    recipesPanel.add(generateDocstringButton);
    recipesPanel.add(improveVariableNamesButton);
    recipesPanel.add(translateToLanguageButton);
    recipesPanel.add(gitHistoryButton);
    recipesPanel.add(findCodeSmellsButton);
    //    recipesPanel.add(fixupButton);
    //    recipesPanel.add(contextSearchButton);
    //    recipesPanel.add(releaseNotesButton);
    recipesPanel.add(optimizeCodeButton);

    // Chat panel
    messagesPanel.setLayout(new VerticalFlowLayout(VerticalFlowLayout.TOP, 0, 0, true, true));
    JBScrollPane chatPanel =
        new JBScrollPane(
            messagesPanel,
            JBScrollPane.VERTICAL_SCROLLBAR_AS_NEEDED,
            JBScrollPane.HORIZONTAL_SCROLLBAR_NEVER);

    // Scroll all the way down after each message
    AdjustmentListener scrollAdjustmentListener =
        e -> {
          if (needScrollingDown) {
            e.getAdjustable().setValue(e.getAdjustable().getMaximum());
            needScrollingDown = false;
          }
        };
    chatPanel.getVerticalScrollBar().addAdjustmentListener(scrollAdjustmentListener);

    // Controls panel
    JPanel controlsPanel = new JPanel();
    controlsPanel.setLayout(new BorderLayout());
    controlsPanel.setBorder(new EmptyBorder(JBUI.insets(14)));
    sendButton = createSendButton(this.project);
    promptInput = createPromptInput(this.project);

    JPanel messagePanel = new JPanel(new BorderLayout());

    JBScrollPane promptInputWithScroll =
        new JBScrollPane(
            promptInput,
            JBScrollPane.VERTICAL_SCROLLBAR_AS_NEEDED,
            JBScrollPane.HORIZONTAL_SCROLLBAR_NEVER);
    messagePanel.add(promptInputWithScroll, BorderLayout.CENTER);
    messagePanel.setBorder(BorderFactory.createEmptyBorder(0, 0, 10, 0));

    controlsPanel.add(messagePanel, BorderLayout.NORTH);
    controlsPanel.add(sendButton, BorderLayout.EAST);

    // Main content panel
    contentPanel.setLayout(new BorderLayout(0, 0));
    contentPanel.setBorder(BorderFactory.createEmptyBorder(0, 0, 10, 0));
    contentPanel.add(chatPanel, BorderLayout.CENTER);
    contentPanel.add(controlsPanel, BorderLayout.SOUTH);
    tabbedPane.addChangeListener(e -> this.focusPromptInput());
    // Add welcome message
    addWelcomeMessage();
  }

  private void executeRecipeWithPromptProvider(
      RecipeRunner recipeRunner, PromptProvider promptProvider) {
    runIfCodeSelected((editorSelection) -> recipeRunner.runRecipe(promptProvider, editorSelection));
  }

  private void runIfCodeSelected(@NotNull Consumer<String> runIfCodeSelected) {
    EditorContext editorContext = EditorContextGetter.getEditorContext(project);
    String editorSelection = editorContext.getSelection();
    if (editorSelection == null) {
      this.activateChatTab();
      this.addMessageToChat(
          ChatMessage.createAssistantMessage(
              "No code selected. Please select some code and try again."));
      return;
    }
    runIfCodeSelected.accept(editorSelection);
  }

  @NotNull
  private static JButton createWideButton(@NotNull String text) {
    JButton button = new JButton(text);
    button.setAlignmentX(Component.CENTER_ALIGNMENT);
    button.setMaximumSize(new Dimension(Integer.MAX_VALUE, button.getPreferredSize().height));
    ButtonUI buttonUI = (ButtonUI) DarculaButtonUI.createUI(button);
    button.setUI(buttonUI);
    return button;
  }

  private void addWelcomeMessage() {
    String accessToken = ConfigUtil.getProjectAccessToken(project);
    String welcomeText =
        "Hello! I'm Cody. I can write code and answer questions for you. See [Cody documentation](https://docs.sourcegraph.com/cody) for help and tips.";
    addMessageToChat(ChatMessage.createAssistantMessage(welcomeText));
    if (StringUtils.isEmpty(accessToken)) {
      String noAccessTokenText =
          "<p>It looks like you don't have Sourcegraph Access Token configured.</p>"
              + "<p>See our <a href=\"https://docs.sourcegraph.com/cli/how-tos/creating_an_access_token\">user docs</a> how to create one and configure it in the settings to use Cody.</p>";
      AssistantMessageWithSettingsButton assistantMessageWithSettingsButton =
          new AssistantMessageWithSettingsButton(project, noAccessTokenText);
      var messageContentPanel = new JPanel(new BorderLayout());
      messageContentPanel.add(assistantMessageWithSettingsButton);
      ApplicationManager.getApplication()
          .invokeLater(() -> addComponentToChat(messageContentPanel));
    }
  }

  @NotNull
  private JButton createSendButton(@NotNull Project project) {
    JButton sendButton = new JButton("Send");
    sendButton.putClientProperty(DarculaButtonUI.DEFAULT_STYLE_KEY, Boolean.TRUE);
    ButtonUI buttonUI = (ButtonUI) DarculaButtonUI.createUI(sendButton);
    sendButton.setUI(buttonUI);
    sendButton.addActionListener(e -> sendMessage(project));
    return sendButton;
  }

  @NotNull
  private JBTextArea createPromptInput(@NotNull Project project) {
    JBTextArea promptInput = new RoundedJBTextArea(4, 0, 10);
    BasicTextAreaUI textUI = (BasicTextAreaUI) DarculaTextAreaUI.createUI(promptInput);
    promptInput.setUI(textUI);
    promptInput.setFont(UIUtil.getLabelFont());
    promptInput.setLineWrap(true);
    promptInput.setWrapStyleWord(true);
    promptInput.requestFocusInWindow();
    KeyboardShortcut CTRL_ENTER =
        new KeyboardShortcut(getKeyStroke(VK_ENTER, CTRL_DOWN_MASK), null);
    KeyboardShortcut META_ENTER =
        new KeyboardShortcut(getKeyStroke(VK_ENTER, META_DOWN_MASK), null);
    ShortcutSet DEFAULT_SUBMIT_ACTION_SHORTCUT =
        isMac ? new CustomShortcutSet(CTRL_ENTER, META_ENTER) : new CustomShortcutSet(CTRL_ENTER);
    AnAction sendMessageAction =
        new DumbAwareAction() {
          @Override
          public void actionPerformed(@NotNull AnActionEvent e) {
            sendMessage(project);
          }
        };
    sendMessageAction.registerCustomShortcutSet(DEFAULT_SUBMIT_ACTION_SHORTCUT, promptInput);
    return promptInput;
  }

  public synchronized void addMessageToChat(@NotNull ChatMessage message) {
    ApplicationManager.getApplication()
        .invokeLater(
            () -> {
              // Bubble panel
              ChatBubble bubble = new ChatBubble(message);
              addComponentToChat(bubble);
            });
  }

  private void addComponentToChat(JPanel message) {

    var bubblePanel = new JPanel();
    bubblePanel.setLayout(new VerticalFlowLayout(VerticalFlowLayout.TOP, 0, 0, true, false));
    // Chat message
    bubblePanel.add(message, VerticalFlowLayout.TOP);
    messagesPanel.add(bubblePanel);
    messagesPanel.revalidate();
    messagesPanel.repaint();

    // Need this hacky solution to scroll all the way down after each message
    ApplicationManager.getApplication()
        .invokeLater(
            () -> {
              needScrollingDown = true;
              messagesPanel.revalidate();
              messagesPanel.repaint();
            });
  }

  @Override
  public void activateChatTab() {
    this.tabbedPane.setSelectedIndex(CHAT_TAB_INDEX);
  }

  @Override
  public void respondToMessage(@NotNull ChatMessage message, @NotNull String responsePrefix) {
    activateChatTab();
    sendMessage(this.project, message, responsePrefix);
  }

  @Override
  public void respondToErrorFromServer(@NotNull String errorMessage) {
    if (errorMessage.equals("Connection refused")) {
      this.addMessageToChat(
          ChatMessage.createAssistantMessage(
              "I'm sorry, I can't connect to the server. Please make sure that the server is running and try again."));
    } else if (errorMessage.startsWith("Got error response 401")) {
      String invalidAccessTokenText =
          "<p>It looks like your Sourcegraph Access Token is invalid or not configured.</p>"
              + "<p>See our <a href=\"https://docs.sourcegraph.com/cli/how-tos/creating_an_access_token\">user docs</a> how to create one and configure it in the settings to use Cody.</p>";
      AssistantMessageWithSettingsButton assistantMessageWithSettingsButton =
          new AssistantMessageWithSettingsButton(project, invalidAccessTokenText);
      var messageContentPanel = new JPanel(new BorderLayout());
      messageContentPanel.add(assistantMessageWithSettingsButton);
      ApplicationManager.getApplication()
          .invokeLater(() -> this.addComponentToChat(messageContentPanel));
    } else {
      this.addMessageToChat(
          ChatMessage.createAssistantMessage(
              "I'm sorry, something wet wrong. Please try again. The error message I got was: \""
                  + errorMessage
                  + "\"."));
    }
  }

  public synchronized void updateLastMessage(@NotNull ChatMessage message) {
    ApplicationManager.getApplication()
        .invokeLater(
            () -> {
              transcript.addAssistantResponse(message);
              if (messagesPanel.getComponentCount() > 0) {
                JPanel lastBubblePanel =
                    (JPanel) messagesPanel.getComponent(messagesPanel.getComponentCount() - 1);
                ChatBubble lastBubble = (ChatBubble) lastBubblePanel.getComponent(0);
                lastBubble.updateText(message);
                messagesPanel.revalidate();
                messagesPanel.repaint();
              }
            });
  }

  private void startMessageProcessing() {
    ApplicationManager.getApplication().invokeLater(() -> sendButton.setEnabled(false));
  }

  @Override
  public void finishMessageProcessing() {
    ApplicationManager.getApplication().invokeLater(() -> sendButton.setEnabled(true));
  }

  @Override
  public void resetConversation() {
    transcript = new Transcript();
    ApplicationManager.getApplication()
        .invokeLater(
            () -> {
              sendButton.setEnabled(true);
              messagesPanel.removeAll();
              addWelcomeMessage();
              messagesPanel.revalidate();
              messagesPanel.repaint();
            });
  }

  private void sendMessage(@NotNull Project project) {
    String messageText = promptInput.getText();
    promptInput.setText("");
    sendMessage(project, ChatMessage.createHumanMessage(messageText, messageText), "");
  }

  private void sendMessage(@NotNull Project project, ChatMessage message, String responsePrefix) {
    if (!sendButton.isEnabled()) {
      return;
    }
    startMessageProcessing();
    // Build message
<<<<<<< HEAD
    boolean isEnterprise =
        ConfigUtil.getInstanceType(project).equals(SettingsComponent.InstanceType.ENTERPRISE);
    String instanceUrl = ConfigUtil.getSourcegraphUrl(project);
    String accessToken = ConfigUtil.getProjectAccessToken(project);
=======
>>>>>>> 7f2563b7

    EditorContext editorContext = EditorContextGetter.getEditorContext(project);

    String truncatedPrompt =
        TruncationUtils.truncateText(message.prompt(), TruncationUtils.MAX_HUMAN_INPUT_TOKENS);
    ChatMessage humanMessage =
        ChatMessage.createHumanMessage(truncatedPrompt, message.getDisplayText());
    addMessageToChat(humanMessage);
    VirtualFile currentFile = getCurrentFile(project);
    // This cannot run on EDT (Event Dispatch Thread) because it may block for a long time.
    // Also, if we did the back-end call in the main thread and then waited, we wouldn't see the
    // messages streamed back to us.
    ApplicationManager.getApplication()
        .executeOnPooledThread(
            () -> {
              boolean isEnterprise =
                  ConfigUtil.getInstanceType(project)
                      .equals(SettingsComponent.InstanceType.ENTERPRISE);
              String instanceUrl =
                  isEnterprise ? ConfigUtil.getEnterpriseUrl(project) : "https://sourcegraph.com/";
              String accessToken =
                  isEnterprise
                      ? ConfigUtil.getEnterpriseAccessToken(project)
                      : ConfigUtil.getDotComAccessToken(project);

              String repoName = getRepoName(project, currentFile);
              String accessTokenOrEmpty = accessToken != null ? accessToken : "";
              Chat chat = new Chat(instanceUrl, accessTokenOrEmpty);
              if (CodyAgent.isConnected(project)) {
                try {
                  chat.sendMessageViaAgent(
                      CodyAgent.getClient(project),
                      CodyAgent.getInitializedServer(project),
                      humanMessage,
                      this);
                } catch (Exception e) {
                  logger.error("Error sending message '" + humanMessage + "' to chat", e);
                }
              } else {
                List<ContextMessage> contextMessages =
                    getContextFromEmbeddings(
                        project, humanMessage, instanceUrl, repoName, accessTokenOrEmpty);
                this.displayUsedContext(contextMessages);
                List<ContextMessage> editorContextMessages =
                    getEditorContextMessages(editorContext);
                contextMessages.addAll(editorContextMessages);
                List<ContextMessage> selectionContextMessages =
                    getSelectionContextMessages(editorContext);
                contextMessages.addAll(selectionContextMessages);
                // Add human message
                transcript.addInteraction(new Interaction(humanMessage, contextMessages));

                List<Message> prompt =
                    transcript.getPromptForLastInteraction(
                        Preamble.getPreamble(repoName),
                        TruncationUtils.MAX_AVAILABLE_PROMPT_LENGTH);

                try {
                  chat.sendMessageWithoutAgent(prompt, responsePrefix, this);
                } catch (Exception e) {
                  logger.error("Error sending message '" + humanMessage + "' to chat", e);
                }
              }
            });
  }

  @Override
  public void displayUsedContext(@NotNull List<ContextMessage> contextMessages) {
    // Use context
    if (contextMessages.size() == 0) {
      this.addMessageToChat(
          ChatMessage.createAssistantMessage(
              "I didn't find any context for your ask. I'll try to answer without further context."));
    } else {

      ContextFilesMessage contextFilesMessage = new ContextFilesMessage(contextMessages);
      var messageContentPanel = new JPanel(new BorderLayout());
      messageContentPanel.add(contextFilesMessage);
      this.addComponentToChat(messageContentPanel);
    }
  }

  @NotNull
  private List<ContextMessage> getContextFromEmbeddings(
      @NotNull Project project,
      ChatMessage humanMessage,
      String instanceUrl,
      String repoName,
      String accessTokenOrEmpty) {
    List<ContextMessage> contextMessages = new ArrayList<>();
    if (repoName != null) {
      try {
        contextMessages =
            new ContextGetter(
                    repoName,
                    instanceUrl,
                    accessTokenOrEmpty,
                    ConfigUtil.getCustomRequestHeaders(project))
                .getContextMessages(humanMessage.getText(), 8, 2, true);
      } catch (IOException e) {
        this.addMessageToChat(
            ChatMessage.createAssistantMessage(
                "I didn't get a correct response. This is what I encountered while trying to get some context for your ask: \""
                    + e.getMessage()
                    + "\". I'll try to answer without further context."));
      }
    }
    return contextMessages;
  }

  private List<ContextMessage> getEditorContextMessages(EditorContext editorContext) {
    if (editorContext.getCurrentFileName() != null
        && editorContext.getCurrentFileContent() != null) {
      String truncatedCurrentFileContent =
          TruncationUtils.truncateText(
              editorContext.getCurrentFileContent(), TruncationUtils.MAX_CURRENT_FILE_TOKENS);
      String currentFilePrompt =
          Prompter.getCurrentEditorCodePrompt(
              editorContext.getCurrentFileName(), truncatedCurrentFileContent);
      ContextMessage currentFileHumanMessage = ContextMessage.createHumanMessage(currentFilePrompt);
      ContextMessage defaultAssistantMessage = ContextMessage.createDefaultAssistantMessage();
      return List.of(currentFileHumanMessage, defaultAssistantMessage);
    }
    return Collections.emptyList();
  }

  public List<ContextMessage> getSelectionContextMessages(EditorContext editorContext) {
    if (editorContext.getCurrentFileName() != null && editorContext.getSelection() != null) {
      String selectedText = editorContext.getSelection();
      String truncatedSelectedText =
          TruncationUtils.truncateText(selectedText, TruncationUtils.MAX_CURRENT_FILE_TOKENS);
      String selectedTextPrompt =
          Prompter.getCurrentEditorSelectedCode(
              editorContext.getCurrentFileName(), truncatedSelectedText);
      ContextMessage selectedTextHumanMessage =
          ContextMessage.createHumanMessage(selectedTextPrompt);
      ContextMessage defaultAssistantMessage = ContextMessage.createDefaultAssistantMessage();
      return List.of(selectedTextHumanMessage, defaultAssistantMessage);
    }
    return Collections.emptyList();
  }

  @Nullable
  private static VirtualFile getCurrentFile(@NotNull Project project) {
    VirtualFile currentFile = null;
    Editor editor = FileEditorManager.getInstance(project).getSelectedTextEditor();
    if (editor != null) {
      Document currentDocument = editor.getDocument();
      currentFile = FileDocumentManager.getInstance().getFile(currentDocument);
    }
    return currentFile;
  }

  @Nullable
  private static String getRepoName(@NotNull Project project, @Nullable VirtualFile currentFile) {
    if (currentFile == null) {
      return null;
    }
    try {
      return RepoUtil.getRemoteRepoUrlWithoutScheme(project, currentFile);
    } catch (Exception e) {
      return null;
    }
  }

  public @NotNull JComponent getContentPanel() {
    return tabbedPane;
  }

  public void focusPromptInput() {
    if (tabbedPane.getSelectedIndex() == CHAT_TAB_INDEX) {
      promptInput.requestFocusInWindow();
      int textLength = promptInput.getDocument().getLength();
      promptInput.setCaretPosition(textLength);
    }
  }

  public JComponent getPreferredFocusableComponent() {
    return promptInput;
  }
}<|MERGE_RESOLUTION|>--- conflicted
+++ resolved
@@ -52,7 +52,6 @@
 import com.sourcegraph.cody.ui.RoundedJBTextArea;
 import com.sourcegraph.cody.ui.SelectOptionManager;
 import com.sourcegraph.config.ConfigUtil;
-import com.sourcegraph.config.SettingsComponent;
 import com.sourcegraph.vcs.RepoUtil;
 import java.awt.BorderLayout;
 import java.awt.Component;
@@ -410,13 +409,6 @@
     }
     startMessageProcessing();
     // Build message
-<<<<<<< HEAD
-    boolean isEnterprise =
-        ConfigUtil.getInstanceType(project).equals(SettingsComponent.InstanceType.ENTERPRISE);
-    String instanceUrl = ConfigUtil.getSourcegraphUrl(project);
-    String accessToken = ConfigUtil.getProjectAccessToken(project);
-=======
->>>>>>> 7f2563b7
 
     EditorContext editorContext = EditorContextGetter.getEditorContext(project);
 
@@ -432,15 +424,8 @@
     ApplicationManager.getApplication()
         .executeOnPooledThread(
             () -> {
-              boolean isEnterprise =
-                  ConfigUtil.getInstanceType(project)
-                      .equals(SettingsComponent.InstanceType.ENTERPRISE);
-              String instanceUrl =
-                  isEnterprise ? ConfigUtil.getEnterpriseUrl(project) : "https://sourcegraph.com/";
-              String accessToken =
-                  isEnterprise
-                      ? ConfigUtil.getEnterpriseAccessToken(project)
-                      : ConfigUtil.getDotComAccessToken(project);
+              String instanceUrl = ConfigUtil.getSourcegraphUrl(project);
+              String accessToken = ConfigUtil.getProjectAccessToken(project);
 
               String repoName = getRepoName(project, currentFile);
               String accessTokenOrEmpty = accessToken != null ? accessToken : "";
