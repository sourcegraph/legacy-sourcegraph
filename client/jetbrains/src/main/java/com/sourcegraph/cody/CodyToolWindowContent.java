package com.sourcegraph.cody;

import static java.awt.event.KeyEvent.VK_ENTER;
import static javax.swing.KeyStroke.getKeyStroke;

import com.intellij.icons.AllIcons;
import com.intellij.ide.BrowserUtil;
import com.intellij.ide.ui.laf.darcula.ui.DarculaButtonUI;
import com.intellij.openapi.actionSystem.AnAction;
import com.intellij.openapi.actionSystem.AnActionEvent;
import com.intellij.openapi.actionSystem.CustomShortcutSet;
import com.intellij.openapi.actionSystem.KeyboardShortcut;
import com.intellij.openapi.actionSystem.ShortcutSet;
import com.intellij.openapi.application.ApplicationManager;
import com.intellij.openapi.diagnostic.Logger;
import com.intellij.openapi.project.DumbAwareAction;
import com.intellij.openapi.project.Project;
import com.intellij.openapi.ui.VerticalFlowLayout;
import com.intellij.openapi.vcs.ProjectLevelVcsManager;
import com.intellij.openapi.vfs.VirtualFile;
import com.intellij.ui.ColorUtil;
import com.intellij.ui.components.JBTabbedPane;
import com.intellij.ui.components.JBTextArea;
import com.intellij.util.IconUtil;
import com.intellij.util.messages.MessageBusConnection;
import com.intellij.util.ui.JBUI;
import com.intellij.util.ui.UIUtil;
import com.sourcegraph.cody.agent.CodyAgent;
<<<<<<< HEAD
import com.sourcegraph.cody.api.CodyLLMConfiguration;
import com.sourcegraph.cody.api.Message;
import com.sourcegraph.cody.chat.*;
import com.sourcegraph.cody.context.ContextGetter;
=======
import com.sourcegraph.cody.chat.AssistantMessageWithSettingsButton;
import com.sourcegraph.cody.chat.Chat;
import com.sourcegraph.cody.chat.ChatMessage;
import com.sourcegraph.cody.chat.ChatScrollPane;
import com.sourcegraph.cody.chat.ChatUIConstants;
import com.sourcegraph.cody.chat.ContextFilesMessage;
import com.sourcegraph.cody.chat.MessagePanel;
import com.sourcegraph.cody.chat.Transcript;
>>>>>>> dd3ba595
import com.sourcegraph.cody.context.ContextMessage;
import com.sourcegraph.cody.context.EmbeddingStatusView;
import com.sourcegraph.cody.editor.EditorUtil;
import com.sourcegraph.cody.localapp.LocalAppManager;
import com.sourcegraph.cody.recipes.ExplainCodeDetailedAction;
import com.sourcegraph.cody.recipes.ExplainCodeHighLevelAction;
import com.sourcegraph.cody.recipes.FindCodeSmellsAction;
import com.sourcegraph.cody.recipes.GenerateDocStringAction;
import com.sourcegraph.cody.recipes.GenerateUnitTestAction;
import com.sourcegraph.cody.recipes.ImproveVariableNamesAction;
import com.sourcegraph.cody.recipes.RecipeRunner;
import com.sourcegraph.cody.recipes.SummarizeRecentChangesRecipe;
import com.sourcegraph.cody.recipes.TranslateToLanguageAction;
import com.sourcegraph.cody.ui.AutoGrowingTextArea;
import com.sourcegraph.cody.ui.HtmlViewer;
import com.sourcegraph.cody.vscode.CancellationToken;
import com.sourcegraph.config.ConfigUtil;
import com.sourcegraph.config.SettingsComponent;
import com.sourcegraph.config.SettingsComponent.InstanceType;
import com.sourcegraph.telemetry.GraphQlLogger;
import com.sourcegraph.vcs.RepoUtil;
import java.awt.*;
import java.util.List;
import java.util.Optional;
import javax.swing.BorderFactory;
import javax.swing.BoxLayout;
import javax.swing.JButton;
import javax.swing.JComponent;
import javax.swing.JEditorPane;
import javax.swing.JPanel;
import javax.swing.border.Border;
import javax.swing.border.EmptyBorder;
import javax.swing.plaf.ButtonUI;
import org.apache.commons.lang3.StringUtils;
import org.jetbrains.annotations.NotNull;

public class CodyToolWindowContent implements UpdatableChat {
  public static Logger logger = Logger.getInstance(CodyToolWindowContent.class);
  private static final int CHAT_TAB_INDEX = 0;
  private static final int RECIPES_TAB_INDEX = 1;
  private final @NotNull CardLayout allContentLayout = new CardLayout();
  private final @NotNull JPanel allContentPanel = new JPanel(allContentLayout);
  private final @NotNull JBTabbedPane tabbedPane = new JBTabbedPane();
  private final @NotNull JPanel messagesPanel = new JPanel();
  private final @NotNull JBTextArea promptInput;
  private final @NotNull JButton sendButton;
  private final @NotNull Project project;
  private final JButton stopGeneratingButton =
      new JButton("Stop generating", IconUtil.desaturate(AllIcons.Actions.Suspend));
  private @NotNull volatile CancellationToken cancellationToken = new CancellationToken();
  private final JPanel stopGeneratingButtonPanel;
  private @NotNull Transcript transcript = new Transcript();
  private boolean isChatVisible = false;
  private WaitingForContentMessage waitingForContentMessage;

  public CodyToolWindowContent(@NotNull Project project) {
    this.project = project;
    // Tabs
    @NotNull JPanel contentPanel = new JPanel();
    tabbedPane.insertTab("Chat", null, contentPanel, null, CHAT_TAB_INDEX);
    @NotNull JPanel recipesPanel = new JPanel(new GridLayout(0, 1));
    recipesPanel.setLayout(new BoxLayout(recipesPanel, BoxLayout.Y_AXIS));
    tabbedPane.insertTab("Recipes", null, recipesPanel, null, RECIPES_TAB_INDEX);

    // Recipes panel
    RecipeRunner recipeRunner = new RecipeRunner(this.project, this);
    JButton explainCodeDetailedButton = createRecipeButton("Explain selected code (detailed)");
    explainCodeDetailedButton.addActionListener(
        e -> new ExplainCodeDetailedAction().executeRecipeWithPromptProvider(this, project));
    JButton explainCodeHighLevelButton = createRecipeButton("Explain selected code (high level)");
    explainCodeHighLevelButton.addActionListener(
        e -> new ExplainCodeHighLevelAction().executeRecipeWithPromptProvider(this, project));
    JButton generateUnitTestButton = createRecipeButton("Generate a unit test");
    generateUnitTestButton.addActionListener(
        e -> new GenerateUnitTestAction().executeRecipeWithPromptProvider(this, project));
    JButton generateDocstringButton = createRecipeButton("Generate a docstring");
    generateDocstringButton.addActionListener(
        e -> new GenerateDocStringAction().executeRecipeWithPromptProvider(this, project));
    JButton improveVariableNamesButton = createRecipeButton("Improve variable names");
    improveVariableNamesButton.addActionListener(
        e -> new ImproveVariableNamesAction().executeRecipeWithPromptProvider(this, project));
    JButton translateToLanguageButton = createRecipeButton("Translate to different language");
    translateToLanguageButton.addActionListener(
        e -> new TranslateToLanguageAction().executeAction(project));
    JButton gitHistoryButton = createRecipeButton("Summarize recent code changes");
    gitHistoryButton.addActionListener(
        e ->
            new SummarizeRecentChangesRecipe(project, this, recipeRunner).summarizeRecentChanges());
    JButton findCodeSmellsButton = createRecipeButton("Smell code");
    findCodeSmellsButton.addActionListener(
        e -> new FindCodeSmellsAction().executeRecipeWithPromptProvider(this, project));
    recipesPanel.add(explainCodeDetailedButton);
    recipesPanel.add(explainCodeHighLevelButton);
    recipesPanel.add(generateUnitTestButton);
    recipesPanel.add(generateDocstringButton);
    recipesPanel.add(improveVariableNamesButton);
    recipesPanel.add(translateToLanguageButton);
    recipesPanel.add(gitHistoryButton);
    recipesPanel.add(findCodeSmellsButton);
    enableAutoUpdateAvailabilityOfSummarizeRecentCodeChangesRecipe(project, gitHistoryButton);

    // Chat panel
    messagesPanel.setLayout(new VerticalFlowLayout(VerticalFlowLayout.TOP, 0, 0, true, true));
    ChatScrollPane chatPanel = new ChatScrollPane(messagesPanel);

    // Controls panel
    JPanel controlsPanel = new JPanel();
    controlsPanel.setLayout(new BorderLayout());
    controlsPanel.setBorder(new EmptyBorder(JBUI.insets(0, 14, 14, 14)));
    JPanel promptPanel = new JPanel(new BorderLayout());
    sendButton = createSendButton(this.project);
    AutoGrowingTextArea autoGrowingTextArea = new AutoGrowingTextArea(3, 9, promptPanel);
    promptInput = autoGrowingTextArea.getTextArea();
    /* Submit on enter */
    KeyboardShortcut JUST_ENTER = new KeyboardShortcut(getKeyStroke(VK_ENTER, 0), null);
    ShortcutSet DEFAULT_SUBMIT_ACTION_SHORTCUT = new CustomShortcutSet(JUST_ENTER);
    AnAction sendMessageAction =
        new DumbAwareAction() {
          @Override
          public void actionPerformed(@NotNull AnActionEvent e) {
            sendMessage(project);
          }
        };
    sendMessageAction.registerCustomShortcutSet(DEFAULT_SUBMIT_ACTION_SHORTCUT, promptInput);

    promptPanel.add(autoGrowingTextArea.getScrollPane(), BorderLayout.CENTER);
    promptPanel.setBorder(BorderFactory.createEmptyBorder(0, 0, 10, 0));

    stopGeneratingButtonPanel = new JPanel(new FlowLayout(FlowLayout.CENTER, 0, 5));
    stopGeneratingButtonPanel.setPreferredSize(
        new Dimension(Short.MAX_VALUE, stopGeneratingButton.getPreferredSize().height + 10));
    stopGeneratingButton.addActionListener(
        e -> {
          waitingForContentMessage.removeAll();
          cancellationToken.abort();
          stopGeneratingButton.setVisible(false);
          sendButton.setEnabled(true);
        });
    stopGeneratingButton.setVisible(false);
    stopGeneratingButtonPanel.add(stopGeneratingButton);
    stopGeneratingButtonPanel.setOpaque(false);
    controlsPanel.add(promptPanel, BorderLayout.NORTH);
    controlsPanel.add(sendButton, BorderLayout.EAST);
    JPanel lowerPanel = new JPanel(new BorderLayout());
    Color borderColor = ColorUtil.brighter(UIUtil.getPanelBackground(), 3);
    Border topBorder = BorderFactory.createMatteBorder(1, 0, 0, 0, borderColor);
    lowerPanel.setBorder(topBorder);
    lowerPanel.setLayout(new BoxLayout(lowerPanel, BoxLayout.Y_AXIS));
    lowerPanel.add(stopGeneratingButtonPanel);
    lowerPanel.add(controlsPanel);

    EmbeddingStatusView embeddingStatusView = new EmbeddingStatusView(project);
    embeddingStatusView.setBorder(topBorder);
    lowerPanel.add(embeddingStatusView);

    // Main content panel
    contentPanel.setLayout(new BorderLayout(0, 0));
    contentPanel.setBorder(BorderFactory.createEmptyBorder(0, 0, 10, 0));

    contentPanel.add(chatPanel, BorderLayout.CENTER);
    contentPanel.add(lowerPanel, BorderLayout.SOUTH);

    tabbedPane.addChangeListener(e -> this.focusPromptInput());

    JPanel appNotInstalledPanel = createAppNotInstalledPanel();
    JPanel appNotRunningPanel = createAppNotRunningPanel();
    allContentPanel.add(tabbedPane, "tabbedPane");
    allContentPanel.add(appNotInstalledPanel, "appNotInstalledPanel");
    allContentPanel.add(appNotRunningPanel, "appNotRunningPanel");
    allContentLayout.show(allContentPanel, "appNotInstalledPanel");
    updateVisibilityOfContentPanels();
    // Add welcome message
    addWelcomeMessage();
  }

  public static CodyToolWindowContent getInstance(@NotNull Project project) {
    return project.getService(CodyToolWindowContent.class);
  }

  private static void enableAutoUpdateAvailabilityOfSummarizeRecentCodeChangesRecipe(
      @NotNull Project project, @NotNull JButton gitHistoryButton) {
    updateAvailabilityOfTheSummarizeRecentCodeChangesRecipe(project, gitHistoryButton);
    MessageBusConnection messageBusConnection = project.getMessageBus().connect();
    messageBusConnection.subscribe(
        ProjectLevelVcsManager.VCS_CONFIGURATION_CHANGED,
        () -> updateAvailabilityOfTheSummarizeRecentCodeChangesRecipe(project, gitHistoryButton));
  }

  private static void updateAvailabilityOfTheSummarizeRecentCodeChangesRecipe(
      @NotNull Project project, @NotNull JButton gitHistoryButton) {
    ApplicationManager.getApplication()
        .invokeLater(
            () -> {
              VirtualFile currentFile = EditorUtil.getCurrentFile(project);

              ApplicationManager.getApplication()
                  .executeOnPooledThread(
                      () -> {
                        boolean noVersionControlSystem =
                            RepoUtil.findRepositoryName(project, currentFile) == null;
                        if (noVersionControlSystem) {
                          gitHistoryButton.setEnabled(false);
                          gitHistoryButton.setToolTipText("No version control system found");
                        } else {
                          gitHistoryButton.setEnabled(true);
                          gitHistoryButton.setToolTipText(null);
                        }
                      });
            });
  }

  private void updateVisibilityOfContentPanels() {
    if (LocalAppManager.isPlatformSupported()
        && ConfigUtil.getInstanceType(project) == SettingsComponent.InstanceType.LOCAL_APP) {
      if (!LocalAppManager.isLocalAppInstalled()) {
        allContentLayout.show(allContentPanel, "appNotInstalledPanel");
        isChatVisible = false;
      } else if (!LocalAppManager.isLocalAppRunning()) {
        allContentLayout.show(allContentPanel, "appNotRunningPanel");
        isChatVisible = false;
      } else {
        allContentLayout.show(allContentPanel, "tabbedPane");
        isChatVisible = true;
      }
    } else {
      allContentLayout.show(allContentPanel, "tabbedPane");
      isChatVisible = true;
    }
  }

  @NotNull
  private JPanel createAppNotInstalledPanel() {
    JEditorPane jEditorPane = HtmlViewer.createHtmlViewer(UIUtil.getPanelBackground());
    jEditorPane.setText(
        "<html><body><h2>Get Started</h2>"
            + "<p>This plugin requires the Cody desktop app to enable context fetching for your private code."
            + " Download and run the Cody desktop app to Configure your local code graph.</p><"
            + "/body></html>");
    JButton downloadCodyAppButton = createMainButton("Download Cody App");
    downloadCodyAppButton.putClientProperty(DarculaButtonUI.DEFAULT_STYLE_KEY, Boolean.TRUE);
    downloadCodyAppButton.addActionListener(
        e -> {
          BrowserUtil.browse("https://about.sourcegraph.com/app");
          updateVisibilityOfContentPanels();
        });
    return new CodyOnboardingPanel(project, jEditorPane, downloadCodyAppButton);
  }

  @NotNull
  private JPanel createAppNotRunningPanel() {

    JEditorPane jEditorPane = HtmlViewer.createHtmlViewer(UIUtil.getPanelBackground());
    jEditorPane.setText(
        "<html><body><h2>Cody App Not Running</h2>"
            + "<p>This plugin requires the Cody desktop app to enable context fetching for your private code.</p><"
            + "/body></html>");
    JButton runCodyAppButton = createMainButton("Open Cody App");
    runCodyAppButton.putClientProperty(DarculaButtonUI.DEFAULT_STYLE_KEY, Boolean.TRUE);
    runCodyAppButton.addActionListener(
        e -> {
          LocalAppManager.runLocalApp();
          updateVisibilityOfContentPanels();
        });
    return new CodyOnboardingPanel(project, jEditorPane, runCodyAppButton);
  }

  @NotNull
  private JButton createRecipeButton(@NotNull String text) {
    JButton button = new JButton(text);
    button.setAlignmentX(Component.CENTER_ALIGNMENT);
    button.setMaximumSize(new Dimension(Integer.MAX_VALUE, button.getPreferredSize().height));
    ButtonUI buttonUI = (ButtonUI) DarculaButtonUI.createUI(button);
    button.setUI(buttonUI);
    return button;
  }

  @NotNull
  private static JButton createMainButton(@NotNull String text) {
    JButton button = new JButton(text);
    button.setMaximumSize(new Dimension(Short.MAX_VALUE, button.getPreferredSize().height));
    button.setAlignmentX(Component.CENTER_ALIGNMENT);
    ButtonUI buttonUI = (ButtonUI) DarculaButtonUI.createUI(button);
    button.setUI(buttonUI);
    return button;
  }

  private void addWelcomeMessage() {
    String accessToken = ConfigUtil.getProjectAccessToken(project);
    String welcomeText =
        "Hello! I'm Cody. I can write code and answer questions for you. See [Cody documentation](https://docs.sourcegraph.com/cody) for help and tips.";
    addMessageToChat(ChatMessage.createAssistantMessage(welcomeText));
    if (StringUtils.isEmpty(accessToken)) {
      String noAccessTokenText =
          "<p>It looks like you don't have Sourcegraph Access Token configured.</p>"
              + "<p>See our <a href=\"https://docs.sourcegraph.com/cli/how-tos/creating_an_access_token\">user docs</a> how to create one and configure it in the settings to use Cody.</p>";
      AssistantMessageWithSettingsButton assistantMessageWithSettingsButton =
          new AssistantMessageWithSettingsButton(noAccessTokenText);
      var messageContentPanel = new JPanel(new BorderLayout());
      messageContentPanel.add(assistantMessageWithSettingsButton);
      ApplicationManager.getApplication()
          .invokeLater(() -> addComponentToChat(messageContentPanel));
    }
  }

  @NotNull
  private JButton createSendButton(@NotNull Project project) {
    JButton sendButton = new JButton("Send");
    sendButton.putClientProperty(DarculaButtonUI.DEFAULT_STYLE_KEY, Boolean.TRUE);
    ButtonUI buttonUI = (ButtonUI) DarculaButtonUI.createUI(sendButton);
    sendButton.setUI(buttonUI);
    sendButton.addActionListener(
        e -> {
          GraphQlLogger.logCodyEvent(this.project, "recipe:chat-question", "clicked");
          sendMessage(project);
        });
    return sendButton;
  }

  public synchronized void addMessageToChat(@NotNull ChatMessage message) {
    ApplicationManager.getApplication()
        .invokeLater(
            () -> {
              // Bubble panel
              MessagePanel messagePanel =
                  new MessagePanel(
                      message,
                      project,
                      messagesPanel,
                      ChatUIConstants.ASSISTANT_MESSAGE_GRADIENT_WIDTH);
              addComponentToChat(messagePanel);
            });
  }

  public synchronized void addMessageToChat(@NotNull ChatMessage message, Runnable executeAfterMessageIsAdded) {
    ApplicationManager.getApplication()
        .invokeLater(
            () -> {
              // Bubble panel
              MessagePanel messagePanel =
                  new MessagePanel(
                      message,
                      project,
                      messagesPanel,
                      ChatUIConstants.ASSISTANT_MESSAGE_GRADIENT_WIDTH);
              addComponentToChat(messagePanel);
              executeAfterMessageIsAdded.run();
            });
  }

  private void addComponentToChat(@NotNull JPanel messageContent) {

    var wrapperPanel = new JPanel();
    wrapperPanel.setLayout(new VerticalFlowLayout(VerticalFlowLayout.TOP, 0, 0, true, false));
    // Chat message
    wrapperPanel.add(messageContent, VerticalFlowLayout.TOP);
    messagesPanel.add(wrapperPanel);
    messagesPanel.revalidate();
    messagesPanel.repaint();
  }

  private void addComponentToChat(@NotNull JPanel message, Runnable executeAfterComponentIsAdded) {
    addComponentToChat(message);
    executeAfterComponentIsAdded.run();
  }

  @Override
  public void activateChatTab() {
    this.tabbedPane.setSelectedIndex(CHAT_TAB_INDEX);
  }

  @Override
  public void respondToMessage(@NotNull ChatMessage message, @NotNull String responsePrefix) {
    activateChatTab();
    sendMessage(this.project, message, responsePrefix);
  }

  @Override
  public void respondToErrorFromServer(@NotNull String errorMessage) {
    if (errorMessage.equals("Connection refused")) {
      this.addMessageToChat(
          ChatMessage.createAssistantMessage(
              "I'm sorry, I can't connect to the server. Please make sure that the server is running and try again."));
    } else if (errorMessage.startsWith("Got error response 401")) {
      addMessageWithInformationAboutInvalidAccessToken();
    } else {
      this.addMessageToChat(
          ChatMessage.createAssistantMessage(
              "I'm sorry, something went wrong. Please try again. The error message I got was: \""
                  + errorMessage
                  + "\"."));
    }
  }

  private void addMessageWithInformationAboutInvalidAccessToken() {
    String invalidAccessTokenText =
        "<p>It looks like your Sourcegraph Access Token is invalid or not configured.</p>"
            + "<p>See our <a href=\"https://docs.sourcegraph.com/cli/how-tos/creating_an_access_token\">user docs</a> how to create one and configure it in the settings to use Cody.</p>";
    AssistantMessageWithSettingsButton assistantMessageWithSettingsButton =
        new AssistantMessageWithSettingsButton(invalidAccessTokenText);
    var messageContentPanel = new JPanel(new BorderLayout());
    messageContentPanel.add(assistantMessageWithSettingsButton);
    ApplicationManager.getApplication()
        .invokeLater(() -> this.addComponentToChat(messageContentPanel));
  }

  public synchronized void updateLastMessage(@NotNull ChatMessage message) {
    ApplicationManager.getApplication()
        .invokeLater(
            () ->
                Optional.of(messagesPanel)
                    .filter(mp -> mp.getComponentCount() > 0)
                    .map(mp -> mp.getComponent(mp.getComponentCount() - 1))
                    .filter(component -> component instanceof JPanel)
                    .map(component -> (JPanel) component)
                    .map(lastWrapperPanel -> lastWrapperPanel.getComponent(0))
                    .filter(component -> component instanceof MessagePanel)
                    .map(component -> (MessagePanel) component)
                    .ifPresent(
                        lastMessage -> {
                          transcript.addAssistantResponse(message);
                          lastMessage.updateContentWith(message);
                        }));
  }

  private void startMessageProcessing() {
    cancellationToken.abort();
    cancellationToken = new CancellationToken();
    ApplicationManager.getApplication()
        .invokeLater(
            () -> {
              stopGeneratingButton.setVisible(true);
              sendButton.setEnabled(false);
            });
  }

  @Override
  public void finishMessageProcessing() {
    ApplicationManager.getApplication()
        .invokeLater(
            () -> {
              stopGeneratingButton.setVisible(false);
              sendButton.setEnabled(true);
            });
  }

  @Override
  public void resetConversation() {
    transcript = new Transcript();
    ApplicationManager.getApplication()
        .invokeLater(
            () -> {
              cancellationToken.abort();
              stopGeneratingButton.setVisible(false);
              sendButton.setEnabled(true);
              messagesPanel.removeAll();
              addWelcomeMessage();
              messagesPanel.revalidate();
              messagesPanel.repaint();
            });
  }

  @Override
  public void refreshPanelsVisibility() {
    this.updateVisibilityOfContentPanels();
  }

  @Override
  public boolean isChatVisible() {
    return this.isChatVisible;
  }

  private void sendMessage(@NotNull Project project) {
    String text = promptInput.getText();
    promptInput.setText("");
    sendMessage(project, ChatMessage.createHumanMessage(text, text), "");
  }

  private void sendMessage(
      @NotNull Project project, @NotNull ChatMessage message, @NotNull String responsePrefix) {
    if (!sendButton.isEnabled()) {
      return;
    }
    startMessageProcessing();
    // Build message
    String truncatedPrompt =
        TruncationUtils.truncateText(message.prompt(), TruncationUtils.MAX_HUMAN_INPUT_TOKENS);
    ChatMessage humanMessage =
        ChatMessage.createHumanMessage(truncatedPrompt, message.getDisplayText());
    addMessageToChat(humanMessage);
    VirtualFile currentFile = EditorUtil.getCurrentFile(project);
    // This cannot run on EDT (Event Dispatch Thread) because it may block for a long time.
    // Also, if we did the back-end call in the main thread and then waited, we wouldn't see the
    // messages streamed back to us.
    ApplicationManager.getApplication()
        .executeOnPooledThread(
            () -> {
              String accessToken = ConfigUtil.getProjectAccessToken(project);
<<<<<<< HEAD

              String repoName = RepoUtil.findRepositoryName(project, currentFile);
              String accessTokenOrEmpty = accessToken != null ? accessToken : "";
              Chat chat = new Chat(instanceUrl, accessTokenOrEmpty);
              if (CodyAgent.isConnected(project)) {
                try {
                  chat.sendMessageViaAgent(
                      CodyAgent.getClient(project),
                      CodyAgent.getInitializedServer(project),
                      humanMessage,
                      this,
                      cancellationToken);
                } catch (Exception e) {
                  logger.warn("Error sending message '" + humanMessage + "' to chat", e);
                }
              } else {
                try {
                  List<ContextMessage> contextMessages =
                      getContextFromEmbeddings(
                          project, humanMessage, instanceUrl, repoName, accessTokenOrEmpty);
                  this.displayUsedContext(contextMessages);
                  List<ContextMessage> editorContextMessages =
                      getEditorContextMessages(editorContext);
                  contextMessages.addAll(editorContextMessages);
                  List<ContextMessage> selectionContextMessages =
                      getSelectionContextMessages(editorContext);
                  contextMessages.addAll(selectionContextMessages);
                  // Add human message
                  transcript.addInteraction(new Interaction(humanMessage, contextMessages));

                  List<Message> prompt =
                      transcript.getPromptForLastInteraction(
                          Preamble.getPreamble(repoName),
                          TruncationUtils.getChatMaxAvailablePromptLength(project));

                  try {
                    chat.sendMessageWithoutAgent(prompt, responsePrefix, this, cancellationToken, waitingForContentMessage);
                  } catch (Exception e) {
                    logger.warn("Error sending message '" + humanMessage + "' to chat", e);
                  }
                } catch (InvalidAccessTokenException ex) {
                  addMessageWithInformationAboutInvalidAccessToken();
                  finishMessageProcessing();
                }
=======
              Chat chat = new Chat();
              try {
                chat.sendMessageViaAgent(
                    CodyAgent.getClient(project),
                    CodyAgent.getInitializedServer(project),
                    humanMessage,
                    this,
                    cancellationToken);
              } catch (Exception e) {
                logger.warn("Error sending message '" + humanMessage + "' to chat", e);
>>>>>>> dd3ba595
              }
              GraphQlLogger.logCodyEvent(this.project, "recipe:chat-question", "executed");
            });
  }

  @Override
  public void displayUsedContext(@NotNull List<ContextMessage> contextMessages) {
    waitingForContentMessage = new WaitingForContentMessage();
    // Use context
    if (contextMessages.size() == 0) {
      InstanceType instanceType = ConfigUtil.getInstanceType(project);

      String report = "I found no context for your request.";
      String ask =
          instanceType == InstanceType.ENTERPRISE
              ? "Please ensure this repository is added to your Sourcegraph Enterprise instance and that your access token and custom request headers are set up correctly."
              : (instanceType == InstanceType.LOCAL_APP
                  ? "Please ensure this repository is configured in Cody App."
                  : (instanceType == InstanceType.DOTCOM
                      ? "As your current server setting is Sourcegraph.com, please ensure this repository is public and indexed on Sourcegraph.com and that your access token is valid."
                      : ""));
      String resolution = "I will try to answer without context.";
      this.addMessageToChat(
          ChatMessage.createAssistantMessage(report + " " + ask + " " + resolution), () -> addComponentToChat(waitingForContentMessage));
    } else {

      ContextFilesMessage contextFilesMessage = new ContextFilesMessage(contextMessages);
      var messageContentPanel = new JPanel(new BorderLayout());
      messageContentPanel.add(contextFilesMessage);
      this.addComponentToChat(messageContentPanel, () -> addComponentToChat(waitingForContentMessage));
    }
  }

  public @NotNull JComponent getContentPanel() {
    return allContentPanel;
  }

  public void focusPromptInput() {
    if (tabbedPane.getSelectedIndex() == CHAT_TAB_INDEX) {
      promptInput.requestFocusInWindow();
      int textLength = promptInput.getDocument().getLength();
      promptInput.setCaretPosition(textLength);
    }
  }

  public JComponent getPreferredFocusableComponent() {
    return promptInput;
  }
}<|MERGE_RESOLUTION|>--- conflicted
+++ resolved
@@ -26,21 +26,7 @@
 import com.intellij.util.ui.JBUI;
 import com.intellij.util.ui.UIUtil;
 import com.sourcegraph.cody.agent.CodyAgent;
-<<<<<<< HEAD
-import com.sourcegraph.cody.api.CodyLLMConfiguration;
-import com.sourcegraph.cody.api.Message;
 import com.sourcegraph.cody.chat.*;
-import com.sourcegraph.cody.context.ContextGetter;
-=======
-import com.sourcegraph.cody.chat.AssistantMessageWithSettingsButton;
-import com.sourcegraph.cody.chat.Chat;
-import com.sourcegraph.cody.chat.ChatMessage;
-import com.sourcegraph.cody.chat.ChatScrollPane;
-import com.sourcegraph.cody.chat.ChatUIConstants;
-import com.sourcegraph.cody.chat.ContextFilesMessage;
-import com.sourcegraph.cody.chat.MessagePanel;
-import com.sourcegraph.cody.chat.Transcript;
->>>>>>> dd3ba595
 import com.sourcegraph.cody.context.ContextMessage;
 import com.sourcegraph.cody.context.EmbeddingStatusView;
 import com.sourcegraph.cody.editor.EditorUtil;
@@ -538,52 +524,6 @@
         .executeOnPooledThread(
             () -> {
               String accessToken = ConfigUtil.getProjectAccessToken(project);
-<<<<<<< HEAD
-
-              String repoName = RepoUtil.findRepositoryName(project, currentFile);
-              String accessTokenOrEmpty = accessToken != null ? accessToken : "";
-              Chat chat = new Chat(instanceUrl, accessTokenOrEmpty);
-              if (CodyAgent.isConnected(project)) {
-                try {
-                  chat.sendMessageViaAgent(
-                      CodyAgent.getClient(project),
-                      CodyAgent.getInitializedServer(project),
-                      humanMessage,
-                      this,
-                      cancellationToken);
-                } catch (Exception e) {
-                  logger.warn("Error sending message '" + humanMessage + "' to chat", e);
-                }
-              } else {
-                try {
-                  List<ContextMessage> contextMessages =
-                      getContextFromEmbeddings(
-                          project, humanMessage, instanceUrl, repoName, accessTokenOrEmpty);
-                  this.displayUsedContext(contextMessages);
-                  List<ContextMessage> editorContextMessages =
-                      getEditorContextMessages(editorContext);
-                  contextMessages.addAll(editorContextMessages);
-                  List<ContextMessage> selectionContextMessages =
-                      getSelectionContextMessages(editorContext);
-                  contextMessages.addAll(selectionContextMessages);
-                  // Add human message
-                  transcript.addInteraction(new Interaction(humanMessage, contextMessages));
-
-                  List<Message> prompt =
-                      transcript.getPromptForLastInteraction(
-                          Preamble.getPreamble(repoName),
-                          TruncationUtils.getChatMaxAvailablePromptLength(project));
-
-                  try {
-                    chat.sendMessageWithoutAgent(prompt, responsePrefix, this, cancellationToken, waitingForContentMessage);
-                  } catch (Exception e) {
-                    logger.warn("Error sending message '" + humanMessage + "' to chat", e);
-                  }
-                } catch (InvalidAccessTokenException ex) {
-                  addMessageWithInformationAboutInvalidAccessToken();
-                  finishMessageProcessing();
-                }
-=======
               Chat chat = new Chat();
               try {
                 chat.sendMessageViaAgent(
@@ -594,7 +534,6 @@
                     cancellationToken);
               } catch (Exception e) {
                 logger.warn("Error sending message '" + humanMessage + "' to chat", e);
->>>>>>> dd3ba595
               }
               GraphQlLogger.logCodyEvent(this.project, "recipe:chat-question", "executed");
             });
