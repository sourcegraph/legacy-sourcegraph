--- conflicted
+++ resolved
@@ -11,25 +11,15 @@
 
 public class ChatUpdaterCallbacks implements CompletionsCallbacks {
   private static final Logger logger = Logger.getInstance(ChatUpdaterCallbacks.class);
-<<<<<<< HEAD
-  private final UpdatableChat chat;
-  private final CancellationToken cancellationToken;
-  private final String prefix;
-=======
   @NotNull private final UpdatableChat chat;
   @NotNull private final CancellationToken cancellationToken;
   @NotNull private final String prefix;
->>>>>>> 2fe5766e
   private boolean gotFirstMessage = false;
 
   public ChatUpdaterCallbacks(
       @NotNull UpdatableChat chat,
       @NotNull CancellationToken cancellationToken,
-<<<<<<< HEAD
-      @Nullable String prefix) {
-=======
       @NotNull String prefix) {
->>>>>>> 2fe5766e
     this.chat = chat;
     this.cancellationToken = cancellationToken;
     this.prefix = prefix;
