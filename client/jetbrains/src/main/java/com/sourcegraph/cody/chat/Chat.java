package com.sourcegraph.cody.chat;

import com.sourcegraph.cody.UpdatableChat;
import com.sourcegraph.cody.agent.CodyAgent;
import com.sourcegraph.cody.agent.CodyAgentClient;
import com.sourcegraph.cody.agent.CodyAgentServer;
import com.sourcegraph.cody.agent.protocol.ExecuteRecipeParams;
import com.sourcegraph.cody.api.ChatUpdaterCallbacks;
import com.sourcegraph.cody.api.CompletionsInput;
import com.sourcegraph.cody.api.CompletionsService;
import com.sourcegraph.cody.api.Message;
import com.sourcegraph.cody.api.Speaker;
import com.sourcegraph.cody.context.ContextFile;
import com.sourcegraph.cody.context.ContextMessage;
import com.sourcegraph.cody.vscode.CancellationToken;
import java.util.List;
import java.util.concurrent.CompletableFuture;
import java.util.concurrent.ExecutionException;
import java.util.concurrent.atomic.AtomicBoolean;
import java.util.stream.Collectors;
import org.jetbrains.annotations.NotNull;

public class Chat {
  private final @NotNull CompletionsService completionsService;

  /**
   * @param instanceUrl Like "https://sourcegraph.com/", with a slash at the end
   */
  public Chat(@NotNull String instanceUrl, @NotNull String accessToken) {
    completionsService = new CompletionsService(instanceUrl, accessToken);
  }

  public void sendMessageWithoutAgent(
      @NotNull List<Message> prompt,
<<<<<<< HEAD
      @Nullable String prefix,
=======
      @NotNull String prefix,
>>>>>>> 2fe5766e
      @NotNull UpdatableChat chat,
      @NotNull CancellationToken cancellationToken) {
    completionsService.streamCompletion(
        new CompletionsInput(prompt, 0.5f, null, 1000, -1, -1),
        new ChatUpdaterCallbacks(chat, cancellationToken, prefix),
        CompletionsService.Endpoint.Stream);
  }

  public void sendMessageViaAgent(
      @NotNull CodyAgentClient client,
      @NotNull CompletableFuture<CodyAgentServer> codyAgentServer,
      @NotNull ChatMessage humanMessage,
      @NotNull UpdatableChat chat,
      @NotNull CancellationToken cancellationToken)
      throws ExecutionException, InterruptedException {
    final AtomicBoolean isFirstMessage = new AtomicBoolean(false);
    client.onChatUpdateMessageInProgress =
        (agentChatMessage) -> {
          if (agentChatMessage.text == null || cancellationToken.isCancelled()) {
            return;
          }

          ChatMessage chatMessage =
              new ChatMessage(
                  Speaker.ASSISTANT, agentChatMessage.text, agentChatMessage.displayText);
          if (isFirstMessage.compareAndSet(false, true)) {
            List<ContextMessage> contextMessages =
                agentChatMessage.contextFiles.stream()
                    .map(
                        contextFile ->
                            new ContextMessage(
                                Speaker.ASSISTANT,
                                agentChatMessage.text,
                                new ContextFile(
                                    contextFile.fileName,
                                    contextFile.repoName,
                                    contextFile.revision)))
                    .collect(Collectors.toList());
            chat.displayUsedContext(contextMessages);
            chat.addMessageToChat(chatMessage);
          } else {
            chat.updateLastMessage(chatMessage);
          }
        };

    codyAgentServer
        .thenAcceptAsync(
            server ->
                server.recipesExecute(
                    new ExecuteRecipeParams()
                        .setId("chat-question")
                        .setHumanChatInput(humanMessage.getText())),
            CodyAgent.executorService)
        .get();
    // TODO we need to move this finishMessageProcessing to be executed when the whole message
    // processing is finished to make "stop generating" works. Ideally we need a signal from agent
    // that it finished processing the message so we can call this method.
    chat.finishMessageProcessing();
  }
}<|MERGE_RESOLUTION|>--- conflicted
+++ resolved
@@ -32,11 +32,7 @@
 
   public void sendMessageWithoutAgent(
       @NotNull List<Message> prompt,
-<<<<<<< HEAD
-      @Nullable String prefix,
-=======
       @NotNull String prefix,
->>>>>>> 2fe5766e
       @NotNull UpdatableChat chat,
       @NotNull CancellationToken cancellationToken) {
     completionsService.streamCompletion(
