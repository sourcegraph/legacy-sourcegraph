package com.sourcegraph.cody.chat;

import com.sourcegraph.cody.UpdatableChat;
import com.sourcegraph.cody.agent.CodyAgent;
import com.sourcegraph.cody.agent.CodyAgentClient;
import com.sourcegraph.cody.agent.CodyAgentServer;
import com.sourcegraph.cody.agent.protocol.ExecuteRecipeParams;
import com.sourcegraph.cody.api.Speaker;
import com.sourcegraph.cody.context.ContextFile;
import com.sourcegraph.cody.context.ContextMessage;
import com.sourcegraph.cody.vscode.CancellationToken;

import java.util.List;
import java.util.concurrent.CompletableFuture;
import java.util.concurrent.ExecutionException;
import java.util.concurrent.atomic.AtomicBoolean;
import java.util.stream.Collectors;

import org.jetbrains.annotations.NotNull;

public class Chat {
<<<<<<< HEAD
  private final @NotNull CompletionsService completionsService;

  /**
   * @param instanceUrl Like "https://sourcegraph.com/", with a slash at the end
   */
  public Chat(@NotNull String instanceUrl, @NotNull String accessToken) {
    completionsService = new CompletionsService(instanceUrl, accessToken);
  }

  public void sendMessageWithoutAgent(
      @NotNull List<Message> prompt,
      @NotNull String prefix,
      @NotNull UpdatableChat chat,
      @NotNull CancellationToken cancellationToken,
      @NotNull WaitingForContentMessage waitingForContentMessage) {
    completionsService.streamCompletion(
        new CompletionsInput(prompt, 0.5f, null, 1000, -1, -1),
        new ChatUpdaterCallbacks(chat, cancellationToken, prefix, waitingForContentMessage),
        CompletionsService.Endpoint.Stream);
  }
=======
>>>>>>> dd3ba595

  public void sendMessageViaAgent(
      @NotNull CodyAgentClient client,
      @NotNull CompletableFuture<CodyAgentServer> codyAgentServer,
      @NotNull ChatMessage humanMessage,
      @NotNull UpdatableChat chat,
      @NotNull CancellationToken cancellationToken)
      throws ExecutionException, InterruptedException {
    final AtomicBoolean isFirstMessage = new AtomicBoolean(false);
    client.onChatUpdateMessageInProgress =
        (agentChatMessage) -> {
          if (agentChatMessage.text == null || cancellationToken.isCancelled()) {
            return;
          }

          ChatMessage chatMessage =
              new ChatMessage(
                  Speaker.ASSISTANT, agentChatMessage.text, agentChatMessage.displayText);
          if (isFirstMessage.compareAndSet(false, true)) {
            List<ContextMessage> contextMessages =
                agentChatMessage.contextFiles.stream()
                    .map(
                        contextFile ->
                            new ContextMessage(
                                Speaker.ASSISTANT,
                                agentChatMessage.text,
                                new ContextFile(
                                    contextFile.fileName,
                                    contextFile.repoName,
                                    contextFile.revision)))
                    .collect(Collectors.toList());
            chat.displayUsedContext(contextMessages);
            chat.addMessageToChat(chatMessage);
          } else {
            chat.updateLastMessage(chatMessage);
          }
        };

    codyAgentServer
        .thenAcceptAsync(
            server -> {
              try {
                server.recipesExecute(
                    new ExecuteRecipeParams()
                        .setId("chat-question")
                        .setHumanChatInput(humanMessage.getText()));
              } catch (Exception ignored) {
                // Ignore bugs in the agent when executing recipes
              }
            },
            CodyAgent.executorService)
        .get();
    // TODO we need to move this finishMessageProcessing to be executed when the whole message
    // processing is finished to make "stop generating" works. Ideally we need a signal from agent
    // that it finished processing the message so we can call this method.
    chat.finishMessageProcessing();
  }
}<|MERGE_RESOLUTION|>--- conflicted
+++ resolved
@@ -9,39 +9,14 @@
 import com.sourcegraph.cody.context.ContextFile;
 import com.sourcegraph.cody.context.ContextMessage;
 import com.sourcegraph.cody.vscode.CancellationToken;
-
 import java.util.List;
 import java.util.concurrent.CompletableFuture;
 import java.util.concurrent.ExecutionException;
 import java.util.concurrent.atomic.AtomicBoolean;
 import java.util.stream.Collectors;
-
 import org.jetbrains.annotations.NotNull;
 
 public class Chat {
-<<<<<<< HEAD
-  private final @NotNull CompletionsService completionsService;
-
-  /**
-   * @param instanceUrl Like "https://sourcegraph.com/", with a slash at the end
-   */
-  public Chat(@NotNull String instanceUrl, @NotNull String accessToken) {
-    completionsService = new CompletionsService(instanceUrl, accessToken);
-  }
-
-  public void sendMessageWithoutAgent(
-      @NotNull List<Message> prompt,
-      @NotNull String prefix,
-      @NotNull UpdatableChat chat,
-      @NotNull CancellationToken cancellationToken,
-      @NotNull WaitingForContentMessage waitingForContentMessage) {
-    completionsService.streamCompletion(
-        new CompletionsInput(prompt, 0.5f, null, 1000, -1, -1),
-        new ChatUpdaterCallbacks(chat, cancellationToken, prefix, waitingForContentMessage),
-        CompletionsService.Endpoint.Stream);
-  }
-=======
->>>>>>> dd3ba595
 
   public void sendMessageViaAgent(
       @NotNull CodyAgentClient client,
