package com.sourcegraph.config;

import com.intellij.openapi.application.ApplicationManager;
import com.intellij.openapi.components.PersistentStateComponent;
import com.intellij.openapi.components.State;
import com.intellij.openapi.components.Storage;
import com.intellij.util.xmlb.annotations.Transient;
import com.sourcegraph.find.Search;
<<<<<<< HEAD
import java.awt.*;
import java.util.ArrayList;
import java.util.List;
=======
>>>>>>> 79ad8442
import java.util.Optional;
import org.apache.commons.lang3.StringUtils;
import org.jetbrains.annotations.NotNull;
import org.jetbrains.annotations.Nullable;

@Deprecated(since = "3.1.0")
@State(
    name = "ApplicationConfig",
    storages = {@Storage("sourcegraph.xml")})
public class CodyApplicationService implements PersistentStateComponent<CodyApplicationService> {
  @Nullable public String instanceType;
  @Nullable public String url;

  // Remove this after 2024-08-01 when surely everyone migrated to the secure storage.
  @Deprecated(since = "3.0.7")
  @Nullable
  public String dotComAccessToken;

  public boolean isDotComAccessTokenSet;

  // Remove this after 2024-08-01 when surely everyone migrated to the secure storage.
  @Deprecated(since = "3.0.7")
  @Nullable
  public String enterpriseAccessToken;

  public boolean isEnterpriseAccessTokenSet;
  @Nullable public String customRequestHeaders;
  @Nullable public String defaultBranch;
  @Nullable public String remoteUrlReplacements;
  @Nullable public String anonymousUserId;
  public boolean isInstallEventLogged;
  public boolean isUrlNotificationDismissed;

  // Use isCodyAutocompleteEnabled instead. Remove this after 2024-01-01.
  @Deprecated(since = "3.0.4")
  @Nullable
  public Boolean areCodyCompletionsEnabled; // kept for backwards compatibility

  public boolean isCodyEnabled = true;
  @Nullable public Boolean isCodyAutocompleteEnabled;
  public boolean isAccessTokenNotificationDismissed;
  @Nullable public Boolean authenticationFailedLastTime;
  @Nullable public Boolean isCodyDebugEnabled;
  @Nullable public Boolean isCodyVerboseDebugEnabled;

  @Nullable
  public String
      lastUpdateNotificationPluginVersion; // The version of the plugin that last notified the user

  // about an update

  public List<String> blacklistedAutocompleteLanguageIds = new ArrayList<>();

  @NotNull
  public static CodyApplicationService getInstance() {
    return ApplicationManager.getApplication().getService(CodyApplicationService.class);
  }

  @Nullable
  public String getInstanceType() {
    return instanceType;
  }

  @Nullable
  public String getSourcegraphUrl() {
    return url;
  }

  @Transient
  public void setSafeDotComAccessToken(@NotNull String accessToken) {
    AccessTokenStorage.setApplicationDotComAccessToken(accessToken);
  }

  @Nullable
  public String getCustomRequestHeaders() {
    return customRequestHeaders;
  }

  @Nullable
  public String getDefaultBranchName() {
    return defaultBranch;
  }

  @Nullable
  public String getRemoteUrlReplacements() {

    return remoteUrlReplacements;
  }

  @Nullable
  public Search getLastSearch() {
    // TODO
    return null;
  }

  @Transient
  public void setSafeEnterpriseAccessToken(@NotNull String accessToken) {
    AccessTokenStorage.setApplicationEnterpriseAccessToken(accessToken);
  }

  @Nullable
  public String getAnonymousUserId() {
    return anonymousUserId;
  }

  public boolean isInstallEventLogged() {
    return isInstallEventLogged;
  }

  public boolean isUrlNotificationDismissed() {
    return isUrlNotificationDismissed;
  }

  public void setCodyEnabled(boolean enabled) {
    isCodyEnabled = enabled;
  }

  public boolean isCodyAutocompleteEnabled() {
    return Optional.ofNullable(isCodyAutocompleteEnabled) // the current key takes priority
        .or(() -> Optional.ofNullable(areCodyCompletionsEnabled)) // fallback to the old key
        .orElse(false);
  }

  public boolean isCodyDebugEnabled() {
    return Optional.ofNullable(isCodyDebugEnabled).orElse(false);
  }

  public boolean isCodyVerboseDebugEnabled() {
    return Optional.ofNullable(isCodyVerboseDebugEnabled).orElse(false);
  }

  public boolean isAccessTokenNotificationDismissed() {
    return isAccessTokenNotificationDismissed;
  }

  @Nullable
  public Boolean getAuthenticationFailedLastTime() {
    return authenticationFailedLastTime;
  }

  @Nullable
  public String getLastUpdateNotificationPluginVersion() {
    return lastUpdateNotificationPluginVersion;
  }

  @Nullable
  public CodyApplicationService getState() {
    return this;
  }

  @Override
  public void loadState(@NotNull CodyApplicationService settings) {
    this.instanceType = settings.instanceType;
    this.url = settings.url;
    this.dotComAccessToken = settings.dotComAccessToken;
    boolean loadedIsDotComAccessTokenSet = settings.isDotComAccessTokenSet;
    this.isDotComAccessTokenSet =
        loadedIsDotComAccessTokenSet || StringUtils.isNotEmpty(settings.dotComAccessToken);
    this.enterpriseAccessToken = settings.enterpriseAccessToken;
    boolean loadedIsEnterpriseAccessTokenSet = settings.isEnterpriseAccessTokenSet;
    this.isEnterpriseAccessTokenSet =
        loadedIsEnterpriseAccessTokenSet || StringUtils.isNotEmpty(settings.enterpriseAccessToken);
    this.customRequestHeaders = settings.customRequestHeaders;
    this.defaultBranch = settings.defaultBranch;
    this.remoteUrlReplacements = settings.remoteUrlReplacements;
    this.anonymousUserId = settings.anonymousUserId;
    this.isUrlNotificationDismissed = settings.isUrlNotificationDismissed;
    this.areCodyCompletionsEnabled = settings.areCodyCompletionsEnabled;
    this.isCodyEnabled = settings.isCodyEnabled;
    this.isCodyAutocompleteEnabled = settings.isCodyAutocompleteEnabled;
    this.isAccessTokenNotificationDismissed = settings.isAccessTokenNotificationDismissed;
    this.authenticationFailedLastTime = settings.authenticationFailedLastTime;
    this.lastUpdateNotificationPluginVersion = settings.lastUpdateNotificationPluginVersion;
    this.isCodyDebugEnabled = settings.isCodyDebugEnabled;
    this.isCodyVerboseDebugEnabled = settings.isCodyVerboseDebugEnabled;
<<<<<<< HEAD
    this.blacklistedAutocompleteLanguageIds = settings.blacklistedAutocompleteLanguageIds;
    this.isCustomAutocompleteColorEnabled = settings.isCustomAutocompleteColorEnabled;
    this.customAutocompleteColor = settings.customAutocompleteColor;
=======
>>>>>>> 79ad8442
  }

  public void setBlacklistedAutocompleteLanguageIds(
      List<String> blacklistedAutocompleteLanguageIds) {
    this.blacklistedAutocompleteLanguageIds = blacklistedAutocompleteLanguageIds;
  }
}<|MERGE_RESOLUTION|>--- conflicted
+++ resolved
@@ -6,12 +6,6 @@
 import com.intellij.openapi.components.Storage;
 import com.intellij.util.xmlb.annotations.Transient;
 import com.sourcegraph.find.Search;
-<<<<<<< HEAD
-import java.awt.*;
-import java.util.ArrayList;
-import java.util.List;
-=======
->>>>>>> 79ad8442
 import java.util.Optional;
 import org.apache.commons.lang3.StringUtils;
 import org.jetbrains.annotations.NotNull;
@@ -62,8 +56,6 @@
       lastUpdateNotificationPluginVersion; // The version of the plugin that last notified the user
 
   // about an update
-
-  public List<String> blacklistedAutocompleteLanguageIds = new ArrayList<>();
 
   @NotNull
   public static CodyApplicationService getInstance() {
@@ -187,16 +179,5 @@
     this.lastUpdateNotificationPluginVersion = settings.lastUpdateNotificationPluginVersion;
     this.isCodyDebugEnabled = settings.isCodyDebugEnabled;
     this.isCodyVerboseDebugEnabled = settings.isCodyVerboseDebugEnabled;
-<<<<<<< HEAD
-    this.blacklistedAutocompleteLanguageIds = settings.blacklistedAutocompleteLanguageIds;
-    this.isCustomAutocompleteColorEnabled = settings.isCustomAutocompleteColorEnabled;
-    this.customAutocompleteColor = settings.customAutocompleteColor;
-=======
->>>>>>> 79ad8442
-  }
-
-  public void setBlacklistedAutocompleteLanguageIds(
-      List<String> blacklistedAutocompleteLanguageIds) {
-    this.blacklistedAutocompleteLanguageIds = blacklistedAutocompleteLanguageIds;
   }
 }