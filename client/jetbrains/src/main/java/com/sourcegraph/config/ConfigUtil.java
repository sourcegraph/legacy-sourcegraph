--- conflicted
+++ resolved
@@ -9,28 +9,20 @@
 import com.intellij.openapi.project.Project;
 import com.intellij.openapi.project.ProjectManager;
 import com.sourcegraph.cody.agent.ExtensionConfiguration;
-<<<<<<< HEAD
 import com.sourcegraph.cody.config.CodyAccount;
 import com.sourcegraph.cody.config.CodyApplicationSettings;
 import com.sourcegraph.cody.config.CodyAuthenticationManager;
 import com.sourcegraph.cody.config.ServerAuth;
 import com.sourcegraph.cody.config.ServerAuthLoader;
 import com.sourcegraph.cody.config.SourcegraphServerPath;
-=======
-import com.sourcegraph.cody.localapp.LocalAppManager;
-import com.sourcegraph.find.Search;
 import java.util.Arrays;
->>>>>>> 8cbe3dae
 import java.util.HashMap;
 import java.util.List;
 import java.util.Map;
-<<<<<<< HEAD
-=======
 import java.util.Objects;
 import java.util.Optional;
 import java.util.stream.Collectors;
 import org.apache.commons.lang.StringUtils;
->>>>>>> 8cbe3dae
 import org.jetbrains.annotations.Contract;
 import org.jetbrains.annotations.NotNull;
 import org.jetbrains.annotations.Nullable;
@@ -113,10 +105,7 @@
   }
 
   public static boolean isCodyAutocompleteEnabled() {
-<<<<<<< HEAD
     return CodyApplicationSettings.getInstance().isCodyAutocompleteEnabled();
-=======
-    return getApplicationLevelConfig().isCodyAutocompleteEnabled();
   }
 
   public static boolean isCustomAutocompleteColorEnabled() {
@@ -125,37 +114,6 @@
 
   public static Integer getCustomAutocompleteColor() {
     return getApplicationLevelConfig().getCustomAutocompleteColor();
-  }
-
-  public static boolean setCodyAutocompleteEnabled(boolean toggle) {
-    return getApplicationLevelConfig().isCodyAutocompleteEnabled = toggle;
-  }
-
-  public static boolean isAccessTokenNotificationDismissed() {
-    return getApplicationLevelConfig().isAccessTokenNotificationDismissed();
-  }
-
-  public static void setUrlNotificationDismissed(boolean value) {
-    getApplicationLevelConfig().isUrlNotificationDismissed = value;
-  }
-
-  public static void setAccessTokenNotificationDismissed(boolean value) {
-    getApplicationLevelConfig().isAccessTokenNotificationDismissed = value;
-  }
-
-  @NotNull
-  private static String addSlashIfNeeded(@NotNull String url) {
-    return url.endsWith("/") ? url : url + "/";
-  }
-
-  public static boolean didAuthenticationFailLastTime() {
-    Boolean failedLastTime = getApplicationLevelConfig().getAuthenticationFailedLastTime();
-    return failedLastTime != null ? failedLastTime : true;
-  }
-
-  public static void setAuthenticationFailedLastTime(boolean value) {
-    CodyApplicationService.getInstance().authenticationFailedLastTime = value;
->>>>>>> 8cbe3dae
   }
 
   public static String getLastUpdateNotificationPluginVersion() {
@@ -177,76 +135,6 @@
     // something else than the home directory if this is causing problems.
     return System.getProperty("user.home");
   }
-<<<<<<< HEAD
-=======
-
-  // Null means user denied access to token storage. Empty string means no token found.
-  @Nullable
-  public static String getProjectAccessToken(@NotNull Project project) {
-    SettingsComponent.InstanceType instanceType = ConfigUtil.getInstanceType(project);
-    if (instanceType == SettingsComponent.InstanceType.ENTERPRISE) {
-      return getEnterpriseAccessToken(project);
-    } else if (instanceType == SettingsComponent.InstanceType.LOCAL_APP) {
-      return LocalAppManager.getLocalAppAccessToken().orElse("");
-    } else {
-      return getDotComAccessToken(project);
-    }
-  }
-
-  // Null means user denied access to token storage. Empty string means no token found.
-  @Nullable
-  public static String getEnterpriseAccessToken(Project project) {
-    // Project level overrides secure storage
-    String unsafeProjectLevelAccessToken =
-        getProjectLevelConfig(project).getEnterpriseAccessToken();
-    if (unsafeProjectLevelAccessToken != null) {
-      return unsafeProjectLevelAccessToken;
-    }
-
-    // Get token from secure storage
-    Optional<String> securelyStoredAccessToken = AccessTokenStorage.getEnterpriseAccessToken();
-    if (securelyStoredAccessToken.isEmpty()) {
-      return null; // Uer denied access to token storage
-    }
-    if (!securelyStoredAccessToken.get().isEmpty()) {
-      return securelyStoredAccessToken.get();
-    }
-
-    // No secure token found, so use app-level token and migrate it to secure storage.
-    String unsafeApplicationLevelAccessToken = getApplicationLevelConfig().enterpriseAccessToken;
-    if (unsafeApplicationLevelAccessToken != null) {
-      AccessTokenStorage.setApplicationEnterpriseAccessToken(unsafeApplicationLevelAccessToken);
-      getApplicationLevelConfig().enterpriseAccessToken = null;
-    }
-    return unsafeApplicationLevelAccessToken != null ? unsafeApplicationLevelAccessToken : "";
-  }
-
-  // Null means user denied access to token storage. Empty string means no token found.
-  @Nullable
-  public static String getDotComAccessToken(@NotNull Project project) {
-    // Project level overrides secure storage
-    String projectLevelAccessToken = getProjectLevelConfig(project).getDotComAccessToken();
-    if (projectLevelAccessToken != null) {
-      return projectLevelAccessToken;
-    }
-
-    // Get token from secure storage
-    Optional<String> securelyStoredAccessToken = AccessTokenStorage.getDotComAccessToken();
-    if (securelyStoredAccessToken.isEmpty()) {
-      return null; // Uer denied access to token storage
-    }
-    if (!securelyStoredAccessToken.get().isEmpty()) {
-      return securelyStoredAccessToken.get();
-    }
-
-    // No secure token found, so use app-level token and migrate it to secure storage.
-    String unsafeApplicationLevelAccessToken = getApplicationLevelConfig().dotComAccessToken;
-    if (unsafeApplicationLevelAccessToken != null) {
-      AccessTokenStorage.setApplicationDotComAccessToken(unsafeApplicationLevelAccessToken);
-      getApplicationLevelConfig().dotComAccessToken = null;
-    }
-    return unsafeApplicationLevelAccessToken != null ? unsafeApplicationLevelAccessToken : "";
-  }
 
   public static List<Editor> getAllEditors() {
     Project[] openProjects = ProjectManager.getInstance().getOpenProjects();
@@ -256,5 +144,4 @@
         .map(fileEditor -> ((com.intellij.openapi.fileEditor.TextEditor) fileEditor).getEditor())
         .collect(Collectors.toList());
   }
->>>>>>> 8cbe3dae
 }