import React, { useCallback, useEffect, useMemo, useRef, useState } from 'react'

import { Observable, of, Subscription } from 'rxjs'

import { requestGraphQLCommon } from '@sourcegraph/http-client'
import {
    fetchAutoDefinedSearchContexts,
    fetchSearchContexts,
    getUserSearchContextNamespaces,
    QueryState,
    SearchPatternType,
} from '@sourcegraph/search'
import type { TelemetryService } from '@sourcegraph/shared/out/src/telemetry/telemetryService'
import type { AuthenticatedUser } from '@sourcegraph/shared/src/auth'
import type { PlatformContext } from '@sourcegraph/shared/src/platform/context'
import {
    aggregateStreamingSearch,
    LATEST_VERSION,
    Progress,
    SearchMatch,
    StreamingResultsState,
} from '@sourcegraph/shared/src/search/stream'
import { fetchStreamSuggestions } from '@sourcegraph/shared/src/search/suggestions'
import { EMPTY_SETTINGS_CASCADE, SettingsCascadeOrError } from '@sourcegraph/shared/src/settings/settings'
import { useObservable, WildcardThemeContext } from '@sourcegraph/wildcard'

import { initializeSourcegraphSettings } from '../sourcegraphSettings'

import { GlobalKeyboardListeners } from './GlobalKeyboardListeners'
import { JetBrainsSearchBox } from './input/JetBrainsSearchBox'
import { saveLastSearch } from './js-to-java-bridge'
import { SearchResultList } from './results/SearchResultList'
import { StatusBar } from './StatusBar'
import { Search } from './types'

import { getInstanceURL } from '.'

import styles from './App.module.scss'

interface Props {
    isDarkTheme: boolean
    instanceURL: string
    isGlobbingEnabled: boolean
    accessToken: string | null
    onPreviewChange: (match: SearchMatch, lineOrSymbolMatchIndex?: number) => Promise<void>
    onPreviewClear: () => Promise<void>
    onOpen: (match: SearchMatch, lineOrSymbolMatchIndex?: number) => Promise<void>
    initialSearch: Search | null
    authenticatedUser: AuthenticatedUser | null
    telemetryService: TelemetryService
}

function fetchStreamSuggestionsWithStaticUrl(query: string): Observable<SearchMatch[]> {
    return fetchStreamSuggestions(query, getInstanceURL() + '.api')
}

export const App: React.FunctionComponent<React.PropsWithChildren<Props>> = ({
    isDarkTheme,
    instanceURL,
    isGlobbingEnabled,
    accessToken,
    onPreviewChange,
    onPreviewClear,
    onOpen,
    initialSearch,
    authenticatedUser,
    telemetryService,
}: Props) => {
    const authState = authenticatedUser !== null ? 'success' : 'failure'

    const requestGraphQL = useCallback<PlatformContext['requestGraphQL']>(
        args =>
            requestGraphQLCommon({
                ...args,
                baseUrl: instanceURL,
                headers: {
                    Accept: 'application/json',
                    'Content-Type': 'application/json',
                    'X-Sourcegraph-Should-Trace': new URLSearchParams(window.location.search).get('trace') || 'false',
                    ...(accessToken && { Authorization: `token ${accessToken}` }),
                },
            }),
        [instanceURL, accessToken]
    )

    const settingsCascade: SettingsCascadeOrError =
        useObservable(useMemo(() => initializeSourcegraphSettings(requestGraphQL).settings, [requestGraphQL])) ||
        EMPTY_SETTINGS_CASCADE

    const platformContext = {
        requestGraphQL,
    }

    const [matches, setMatches] = useState<SearchMatch[]>([])
    const [progress, setProgress] = useState<Progress>({ durationMs: 0, matchCount: 0, skipped: [] })
    const [progressState, setProgressState] = useState<StreamingResultsState | null>(null)
    const [lastSearch, setLastSearch] = useState<Search>(
        initialSearch ?? {
            query: '',
            caseSensitive: false,
            patternType: SearchPatternType.literal,
            selectedSearchContextSpec: 'global',
        }
    )
    const [userQueryState, setUserQueryState] = useState<QueryState>({
        query: lastSearch.query ?? '',
    })
    const subscription = useRef<Subscription>()

    const isSourcegraphDotCom = useMemo(() => {
        const hostname = new URL(instanceURL).hostname
        return hostname === 'sourcegraph.com' || hostname === 'www.sourcegraph.com'
    }, [instanceURL])

    const onSubmit = useCallback(
        (options?: {
            caseSensitive?: boolean
            patternType?: SearchPatternType
            contextSpec?: string
            forceNewSearch?: true
        }) => {
            const query = userQueryState.query ?? ''
            const caseSensitive = options?.caseSensitive
            const patternType = options?.patternType
            const contextSpec = options?.contextSpec
            const forceNewSearch = options?.forceNewSearch ?? false

            // When we submit a search that is already the last search, do nothing. This prevents the
            // search results from being reloaded and reapplied in a different order when a user
            // accidentally hits enter thinking that this would open the file
            if (
                !forceNewSearch &&
                query === lastSearch.query &&
                (caseSensitive === undefined || caseSensitive === lastSearch.caseSensitive) &&
                (patternType === undefined || patternType === lastSearch.patternType) &&
                (contextSpec === undefined || contextSpec === lastSearch.selectedSearchContextSpec)
            ) {
                return
            }

            const nextSearch = {
                query,
                caseSensitive: caseSensitive ?? lastSearch.caseSensitive,
                patternType: patternType ?? lastSearch.patternType,
                selectedSearchContextSpec: options?.contextSpec ?? lastSearch.selectedSearchContextSpec,
            }

            // If we don't unsubscribe, the previous search will be continued after the new search and search results will be mixed
            subscription.current?.unsubscribe()
            subscription.current = aggregateStreamingSearch(
                of(`context:${nextSearch.selectedSearchContextSpec} ${query}`),
                {
                    version: LATEST_VERSION,
                    caseSensitive: nextSearch.caseSensitive,
                    patternType: nextSearch.patternType,
                    trace: undefined,
                    sourcegraphURL: instanceURL + '.api',
                    decorationContextLines: 0,
                    displayLimit: 200,
                }
            ).subscribe(searchResults => {
                setMatches(searchResults.results)
                setProgress(searchResults.progress)
                setProgressState(searchResults.state)
            })
            setMatches([])
            setLastSearch(nextSearch)
            saveLastSearch(nextSearch)
            telemetryService.log('IDESearchSubmitted')
        },
        [lastSearch, userQueryState.query, telemetryService, instanceURL]
    )

<<<<<<< HEAD
    const [lastInitialSubmitUser, setLastInitialSubmitUser] = useState<AuthenticatedUser | null | undefined>(undefined)
=======
    const [didInitialSubmit, setDidInitialSubmit] = useState(false)
>>>>>>> 57520dd2
    useEffect(() => {
        if (didInitialSubmit) {
            return
        }
        setDidInitialSubmit(true)

        if (initialSearch !== null) {
            onSubmit({
                caseSensitive: initialSearch.caseSensitive,
                patternType: initialSearch.patternType,
                contextSpec: initialSearch.selectedSearchContextSpec,
                forceNewSearch: true,
            })
        }
    }, [initialSearch, onSubmit, didInitialSubmit])

    const statusBar = useMemo(
        () => <StatusBar progress={progress} progressState={progressState} authState={authState} />,
        [progress, progressState, authState]
    )

    // We reset the search result list whenever a new search is initiated using key={getStableKeyForLastSearch(lastSearch)}
    const searchResultList = useMemo(
        () => (
            <SearchResultList
                matches={matches}
                key={getStableKeyForLastSearch(lastSearch)}
                onPreviewChange={onPreviewChange}
                onPreviewClear={onPreviewClear}
                onOpen={onOpen}
            />
        ),
        [lastSearch, matches, onOpen, onPreviewChange, onPreviewClear]
    )

    return (
        <WildcardThemeContext.Provider value={{ isBranded: true }}>
            <GlobalKeyboardListeners />
            {/* eslint-disable-next-line jsx-a11y/no-static-element-interactions */}
            <div className={styles.root} onMouseDown={preventAll}>
                <div className={styles.searchBoxContainer}>
                    {/* eslint-disable-next-line react/forbid-elements */}
                    <form
                        className="d-flex m-0"
                        onSubmit={event => {
                            event.preventDefault()
                            onSubmit()
                        }}
                    >
                        <JetBrainsSearchBox
                            caseSensitive={lastSearch.caseSensitive}
                            setCaseSensitivity={caseSensitive => onSubmit({ caseSensitive })}
                            patternType={lastSearch.patternType}
                            setPatternType={patternType => onSubmit({ patternType })}
                            isSourcegraphDotCom={isSourcegraphDotCom}
                            structuralSearchDisabled={false}
                            queryState={userQueryState}
                            onChange={setUserQueryState}
                            onSubmit={onSubmit}
                            authenticatedUser={authenticatedUser}
                            searchContextsEnabled={true}
                            showSearchContext={true}
                            showSearchContextManagement={false}
                            defaultSearchContextSpec="global"
                            setSelectedSearchContextSpec={contextSpec => onSubmit({ contextSpec })}
                            selectedSearchContextSpec={lastSearch.selectedSearchContextSpec}
                            fetchSearchContexts={fetchSearchContexts}
                            fetchAutoDefinedSearchContexts={fetchAutoDefinedSearchContexts}
                            getUserSearchContextNamespaces={getUserSearchContextNamespaces}
                            fetchStreamSuggestions={fetchStreamSuggestionsWithStaticUrl}
                            settingsCascade={settingsCascade}
                            globbing={isGlobbingEnabled}
                            isLightTheme={!isDarkTheme}
                            telemetryService={telemetryService}
                            platformContext={platformContext}
                            className=""
                            containerClassName=""
                            autoFocus={true}
                            editorComponent="monaco"
                            hideHelpButton={true}
                        />
                    </form>
                </div>

                {statusBar}

                {searchResultList}
            </div>
        </WildcardThemeContext.Provider>
    )
}

function getStableKeyForLastSearch(lastSearch: Search): string {
    return `${lastSearch.query ?? ''}-${lastSearch.caseSensitive}-${String(lastSearch.patternType)}-${
        lastSearch.selectedSearchContextSpec
    }`
}

function preventAll(event: React.MouseEvent): void {
    event.stopPropagation()
    event.preventDefault()
}<|MERGE_RESOLUTION|>--- conflicted
+++ resolved
@@ -171,11 +171,7 @@
         [lastSearch, userQueryState.query, telemetryService, instanceURL]
     )
 
-<<<<<<< HEAD
-    const [lastInitialSubmitUser, setLastInitialSubmitUser] = useState<AuthenticatedUser | null | undefined>(undefined)
-=======
     const [didInitialSubmit, setDidInitialSubmit] = useState(false)
->>>>>>> 57520dd2
     useEffect(() => {
         if (didInitialSubmit) {
             return
