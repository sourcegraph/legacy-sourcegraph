import { splitPath } from '@sourcegraph/shared/src/components/RepoFileLink'
import { ContentMatch } from '@sourcegraph/shared/src/search/stream'

import { Search } from './App'
import { loadContent } from './lib/blob'

<<<<<<< HEAD
interface MatchRequest {
    action: 'preview' | 'open'
    arguments: {
        fileName: string
        path: string
        content: string
        lineNumber: number
        absoluteOffsetAndLengths: number[][]
    }
}

interface GetConfigRequest {
    action: 'getConfig'
}

interface GetThemeRequest {
    action: 'getTheme'
}
=======
type RequestToJavaAction =
    | 'getConfig'
    | 'getTheme'
    | 'saveLastSearch'
    | 'loadLastSearch'
    | 'preview'
    | 'clearPreview'
    | 'open'
    | 'indicateFinishedLoading'
>>>>>>> 2295d3a4

interface SaveLastSearchRequest {
    action: 'saveLastSearch'
    arguments: Search
}

interface LoadLastSearchRequest {
    action: 'loadLastSearch'
}

interface ClearPreviewRequest {
    action: 'clearPreview'
}

export type Request =
    | MatchRequest
    | GetConfigRequest
    | GetThemeRequest
    | SaveLastSearchRequest
    | LoadLastSearchRequest
    | ClearPreviewRequest

export async function createRequestForMatch(
    match: ContentMatch,
    lineMatchIndex: number,
    action: MatchRequest['action']
): Promise<MatchRequest> {
    const fileName = splitPath(match.path)[1]
    const content = await loadContent(match)
    const characterCountUntilLine = getCharacterCountUntilLine(content, match.lineMatches[lineMatchIndex].lineNumber)
    const absoluteOffsetAndLengths = getAbsoluteOffsetAndLengths(
        match.lineMatches[lineMatchIndex].offsetAndLengths,
        characterCountUntilLine
    )

    return {
        action,
        arguments: {
            fileName,
            path: match.path,
            content,
            lineNumber: match.lineMatches[lineMatchIndex].lineNumber,
            absoluteOffsetAndLengths,
        },
    }
}

function getCharacterCountUntilLine(content: string, lineNumber: number): number {
    let count = 0
    const lines = content.split('\n') // This logic should handle \r\n well, too.
    for (let index = 0; index < lineNumber; index++) {
        count += lines[index].length + 1
    }
    console.log(`getCharacterCountUntilLine: ${count}`)
    return count
}

function getAbsoluteOffsetAndLengths(offsetAndLengths: number[][], characterCountUntilLine: number): number[][] {
    return offsetAndLengths.map(offsetAndLength => [offsetAndLength[0] + characterCountUntilLine, offsetAndLength[1]])
}<|MERGE_RESOLUTION|>--- conflicted
+++ resolved
@@ -4,7 +4,6 @@
 import { Search } from './App'
 import { loadContent } from './lib/blob'
 
-<<<<<<< HEAD
 interface MatchRequest {
     action: 'preview' | 'open'
     arguments: {
@@ -23,17 +22,6 @@
 interface GetThemeRequest {
     action: 'getTheme'
 }
-=======
-type RequestToJavaAction =
-    | 'getConfig'
-    | 'getTheme'
-    | 'saveLastSearch'
-    | 'loadLastSearch'
-    | 'preview'
-    | 'clearPreview'
-    | 'open'
-    | 'indicateFinishedLoading'
->>>>>>> 2295d3a4
 
 interface SaveLastSearchRequest {
     action: 'saveLastSearch'
@@ -48,6 +36,10 @@
     action: 'clearPreview'
 }
 
+interface IndicateFinishedLoadingRequest {
+    action: 'indicateFinishedLoading'
+}
+
 export type Request =
     | MatchRequest
     | GetConfigRequest
@@ -55,6 +47,7 @@
     | SaveLastSearchRequest
     | LoadLastSearchRequest
     | ClearPreviewRequest
+    | IndicateFinishedLoadingRequest
 
 export async function createRequestForMatch(
     match: ContentMatch,
