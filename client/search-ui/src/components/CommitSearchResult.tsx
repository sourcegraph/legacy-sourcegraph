import React from 'react'

import VisuallyHidden from '@reach/visually-hidden'
import SourceCommitIcon from 'mdi-react/SourceCommitIcon'

import { displayRepoName } from '@sourcegraph/shared/src/components/RepoLink'
import { PlatformContextProps } from '@sourcegraph/shared/src/platform/context'
import { CommitMatch, getCommitMatchUrl, getRepositoryUrl } from '@sourcegraph/shared/src/search/stream'
// eslint-disable-next-line no-restricted-imports
import { Timestamp } from '@sourcegraph/web/src/components/time/Timestamp'
import { Link, Code, useIsTruncated, Tooltip } from '@sourcegraph/wildcard'

import { CommitSearchResultMatch } from './CommitSearchResultMatch'
import { ResultContainer } from './ResultContainer'

import styles from './SearchResult.module.scss'

interface Props extends PlatformContextProps<'requestGraphQL'> {
    result: CommitMatch
    onSelect: () => void
    openInNewTab?: boolean
    containerClassName?: string
}

// This is a search result for types diff or commit.
export const CommitSearchResult: React.FunctionComponent<Props> = ({
    result,
    platformContext,
    onSelect,
    openInNewTab,
    containerClassName,
}) => {
    /**
     * Use the custom hook useIsTruncated to check if overflow: ellipsis is activated for the element
     * We want to do it on mouse enter as browser window size might change after the element has been
     * loaded initially
     */
    const [titleReference, truncated, checkTruncation] = useIsTruncated()

    const renderTitle = (): JSX.Element => (
        <div className={styles.title}>
<<<<<<< HEAD
            <span
                onMouseEnter={checkTruncation}
                className="test-search-result-label ml-1 flex-shrink-past-contents text-truncate"
                ref={titleReference}
                data-tooltip={(truncated && `${result.authorName}: ${result.message.split('\n', 1)[0]}`) || null}
            >
                <>
                    <Link to={getRepositoryUrl(result.repository)}>{displayRepoName(result.repository)}</Link>
                    <span aria-hidden={true}> ›</span> <Link to={getCommitMatchUrl(result)}>{result.authorName}</Link>
                    <span aria-hidden={true}>{': '}</span>
                    <Link to={getCommitMatchUrl(result)}>{result.message.split('\n', 1)[0]}</Link>
                </>
            </span>
=======
            <Tooltip content={(truncated && `${result.authorName}: ${result.message.split('\n', 1)[0]}`) || null}>
                <span
                    onMouseEnter={checkTruncation}
                    className="test-search-result-label ml-1 flex-shrink-past-contents text-truncate"
                    ref={titleReference}
                >
                    <>
                        <Link to={getRepositoryUrl(result.repository)}>{displayRepoName(result.repository)}</Link>
                        {' › '}
                        <Link to={getCommitMatchUrl(result)}>{result.authorName}</Link>
                        {': '}
                        <Link to={getCommitMatchUrl(result)}>{result.message.split('\n', 1)[0]}</Link>
                    </>
                </span>
            </Tooltip>
>>>>>>> 22504112
            <span className={styles.spacer} />
            <Link to={getCommitMatchUrl(result)}>
                <Code className={styles.commitOid}>
                    <VisuallyHidden>Commit hash:</VisuallyHidden>
                    {result.oid.slice(0, 7)}
                    <VisuallyHidden>,</VisuallyHidden>
                </Code>{' '}
                <VisuallyHidden>Commited</VisuallyHidden>
                <Timestamp date={result.authorDate} noAbout={true} strict={true} />
            </Link>
            {result.repoStars && <div className={styles.divider} />}
        </div>
    )

    const renderBody = (): JSX.Element => (
        <CommitSearchResultMatch
            key={result.url}
            item={result}
            platformContext={platformContext}
            openInNewTab={openInNewTab}
        />
    )

    return (
        <ResultContainer
            icon={SourceCommitIcon}
            collapsible={false}
            defaultExpanded={true}
            title={renderTitle()}
            resultType={result.type}
            onResultClicked={onSelect}
            expandedChildren={renderBody()}
            repoName={result.repository}
            repoStars={result.repoStars}
            className={containerClassName}
        />
    )
}<|MERGE_RESOLUTION|>--- conflicted
+++ resolved
@@ -39,21 +39,6 @@
 
     const renderTitle = (): JSX.Element => (
         <div className={styles.title}>
-<<<<<<< HEAD
-            <span
-                onMouseEnter={checkTruncation}
-                className="test-search-result-label ml-1 flex-shrink-past-contents text-truncate"
-                ref={titleReference}
-                data-tooltip={(truncated && `${result.authorName}: ${result.message.split('\n', 1)[0]}`) || null}
-            >
-                <>
-                    <Link to={getRepositoryUrl(result.repository)}>{displayRepoName(result.repository)}</Link>
-                    <span aria-hidden={true}> ›</span> <Link to={getCommitMatchUrl(result)}>{result.authorName}</Link>
-                    <span aria-hidden={true}>{': '}</span>
-                    <Link to={getCommitMatchUrl(result)}>{result.message.split('\n', 1)[0]}</Link>
-                </>
-            </span>
-=======
             <Tooltip content={(truncated && `${result.authorName}: ${result.message.split('\n', 1)[0]}`) || null}>
                 <span
                     onMouseEnter={checkTruncation}
@@ -62,14 +47,13 @@
                 >
                     <>
                         <Link to={getRepositoryUrl(result.repository)}>{displayRepoName(result.repository)}</Link>
-                        {' › '}
+                        <span aria-hidden={true}> ›</span>{' '}
                         <Link to={getCommitMatchUrl(result)}>{result.authorName}</Link>
-                        {': '}
+                        <span aria-hidden={true}>{': '}</span>
                         <Link to={getCommitMatchUrl(result)}>{result.message.split('\n', 1)[0]}</Link>
                     </>
                 </span>
             </Tooltip>
->>>>>>> 22504112
             <span className={styles.spacer} />
             <Link to={getCommitMatchUrl(result)}>
                 <Code className={styles.commitOid}>
