--- conflicted
+++ resolved
@@ -29,43 +29,6 @@
     platformContext,
 }) => {
     const containerElement = useRef<HTMLDivElement>(null)
-<<<<<<< HEAD
-    const visibilitySensorOffset = { bottom: -500 }
-
-    const getLanguage = useCallback((): string | undefined => {
-        const matches = /```(\S+)\s/.exec(item.content)
-        if (!matches) {
-            return undefined
-        }
-        return matches[1]
-    }, [item.content])
-
-    const [refreshSyntaxHighlighting, syntaxHighlighting] = useEventObservable<string>(
-        useCallback(() => {
-            const codeContent = item.content.replace(/^```[_a-z]*\n/i, '').replace(/```$/i, '') // Remove Markdown code indicators to render code as plain text
-
-            const lang = getLanguage() || 'txt'
-
-            // Match the code content and any trailing newlines if any.
-            if (codeContent) {
-                return highlightCode({
-                    code: codeContent,
-                    fuzzyLanguage: lang,
-                    disableTimeout: false,
-                    platformContext,
-                }).pipe(
-                    // Return the rendered markdown if highlighting fails.
-                    catchError(error => {
-                        logger.error(error)
-                        return of('<pre>' + sanitizeHtml(item.content) + '</pre>')
-                    })
-                )
-            }
-
-            return of(codeContent)
-        }, [getLanguage, item.content, platformContext])
-    )
-=======
     const [highlightedCommitContent, setHighlightedCommitContent] = useState<string>()
 
     useEffect(() => {
@@ -84,7 +47,7 @@
             .pipe(
                 // Return the rendered markdown if highlighting fails.
                 catchError(error => {
-                    console.log(error)
+                    logger.log(error)
                     return of('<pre>' + sanitizeHtml(item.content) + '</pre>')
                 })
             )
@@ -94,7 +57,6 @@
 
         return () => subscription.unsubscribe()
     }, [item.content, platformContext])
->>>>>>> 0a4f9e89
 
     useEffect((): void => {
         const visibleRows = containerElement.current?.querySelectorAll('table tr')
