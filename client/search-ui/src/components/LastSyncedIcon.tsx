--- conflicted
+++ resolved
@@ -17,24 +17,13 @@
     const formattedTime = format(Date.parse(props.lastSyncedTime), "yyyy-MM-dd'T'HH:mm:ss")
 
     return (
-<<<<<<< HEAD
-        <Icon
-            tabIndex={0}
-            className={classNames(props.className, styles.lastSyncedIcon, 'text-muted')}
-            data-tooltip={`Last synced: ${formattedTime}`}
-            as={WeatherCloudyClockIcon}
-            aria-label={`Last synced: ${formattedTime}`}
-        />
-=======
         <Tooltip content={`Last synced: ${formattedTime}`}>
             <Icon
-                role="img"
                 tabIndex={0}
                 className={classNames(props.className, styles.lastSyncedIcon, 'text-muted')}
                 as={WeatherCloudyClockIcon}
                 aria-label={`Last synced: ${formattedTime}`}
             />
         </Tooltip>
->>>>>>> ae67710d
     )
 }