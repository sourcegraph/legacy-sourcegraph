--- conflicted
+++ resolved
@@ -2,12 +2,8 @@
 
 import classNames from 'classnames'
 
-<<<<<<< HEAD
+import { SearchMatch } from '@sourcegraph/shared/src/search/stream'
 import { ForwardReferenceExoticComponent } from '@sourcegraph/wildcard'
-=======
-import { SearchMatch } from '@sourcegraph/shared/src/search/stream'
-import { Icon } from '@sourcegraph/wildcard'
->>>>>>> 43b76aa2
 
 import { formatRepositoryStarCount } from '../util/stars'
 
@@ -20,80 +16,10 @@
     index: number
     title: React.ReactNode
     titleClassName?: string
-<<<<<<< HEAD
     resultClassName?: string
     repoStars?: number
-    resultType?: string
+    resultType?: SearchMatch['type']
     repoName: string
-=======
-
-    /** The content to display next to the title. */
-    description?: React.ReactNode
-
-    /**
-     * The content of the result displayed underneath the result container's
-     * header when collapsed.
-     */
-    collapsedChildren?: React.ReactNode
-    /**
-     * The content of the result displayed underneath the result container's
-     * header when expanded.
-     */
-    expandedChildren?: React.ReactNode
-    /**
-     * The label to display next to the collapse button
-     */
-    collapseLabel?: string
-
-    /**
-     * The label to display next to the expand button
-     */
-    expandLabel?: string
-
-    /**
-     * The total number of matches to display
-     */
-    matchCountLabel?: string
-
-    /**
-     * This component does not accept children.
-     */
-    children?: never
-
-    /**
-     * The result type
-     */
-    resultType?: SearchMatch['type']
-
-    /**
-     * The name of the repository
-     */
-    repoName: string
-
-    /**
-     * The number of stars for the result's associated repo
-     */
-    repoStars?: number
-
-    /**
-     * The time the repo was last updated from the code host
-     */
-    repoLastFetched?: string
-
-    /**
-     * A string sent down explaining ranking for a file when debug is enabled.
-     */
-    rankingDebug?: string
-
-    /**
-     * Click event for when the result is clicked
-     */
-    onResultClicked?: () => void
-
-    /**
-     * CSS class name to be applied to the component
-     */
->>>>>>> 43b76aa2
     className?: string
     onResultClicked?: () => void
 }
@@ -109,7 +35,6 @@
 /**
  * The container component for a result in the SearchResults component.
  */
-<<<<<<< HEAD
 export const ResultContainer: ForwardReferenceExoticComponent<
     React.ElementType,
     React.PropsWithChildren<ResultContainerProps>
@@ -127,33 +52,6 @@
         as: Component = 'div',
         onResultClicked,
     } = props
-=======
-export const ResultContainer: React.FunctionComponent<React.PropsWithChildren<ResultContainerProps>> = ({
-    defaultExpanded,
-    allExpanded,
-    collapsible,
-    collapseLabel,
-    expandLabel,
-    collapsedChildren,
-    expandedChildren,
-    title,
-    titleClassName,
-    description,
-    repoName,
-    repoStars,
-    rankingDebug,
-    onResultClicked,
-    className,
-    resultsClassName,
-    resultType,
-    as: Component = 'div',
-    index,
-}) => {
-    const [expanded, setExpanded] = useState(allExpanded || defaultExpanded)
-    const formattedRepositoryStarCount = formatRepositoryStarCount(repoStars)
-
-    useEffect(() => setExpanded(allExpanded || defaultExpanded), [allExpanded, defaultExpanded])
->>>>>>> 43b76aa2
 
     const formattedRepositoryStarCount = formatRepositoryStarCount(repoStars)
 
@@ -186,30 +84,7 @@
                         </span>
                     )}
                 </div>
-<<<<<<< HEAD
                 <div className={classNames(styles.result, resultClassName)}>{children}</div>
-=======
-                {rankingDebug && <div>{rankingDebug}</div>}
-                <div className={classNames(styles.collapsibleResults, resultsClassName)}>
-                    <div>{expanded ? expandedChildren : collapsedChildren}</div>
-                    {collapsible && (
-                        <button
-                            type="button"
-                            className={classNames(
-                                styles.toggleMatchesButton,
-                                expanded && styles.toggleMatchesButtonExpanded
-                            )}
-                            onClick={toggle}
-                            data-testid="toggle-matches-container"
-                        >
-                            <Icon aria-hidden={true} svgPath={expanded ? mdiChevronUp : mdiChevronDown} />
-                            <span className={styles.toggleMatchesButtonText}>
-                                {expanded ? collapseLabel : expandLabel}
-                            </span>
-                        </button>
-                    )}
-                </div>
->>>>>>> 43b76aa2
             </article>
         </Component>
     )
