// Jest Snapshot v1, https://goo.gl/fbAQLP

exports[`RepoFileLink renders 1`] = `
<DocumentFragment>
  <span
    class="tooltip"
    data-state="closed"
    role="presentation"
  >
    <div
      class=""
    >
<<<<<<< HEAD
      my/repo
    </a>
    <span
      aria-hidden="true"
    >
       ›
    </span>
     
    <a
      class="anchorLink"
      href="/file?subtree=true"
    >
      my/
      <strong>
        file
      </strong>
    </a>
  </div>
=======
      <a
        class="anchorLink"
        href="https://example.com"
      >
        my/repo
      </a>
       › 
      <a
        class="anchorLink"
        href="/file?subtree=true"
      >
        my/
        <strong>
          file
        </strong>
      </a>
    </div>
  </span>
>>>>>>> 22504112
</DocumentFragment>
`;<|MERGE_RESOLUTION|>--- conflicted
+++ resolved
@@ -10,33 +10,18 @@
     <div
       class=""
     >
-<<<<<<< HEAD
-      my/repo
-    </a>
-    <span
-      aria-hidden="true"
-    >
-       ›
-    </span>
-     
-    <a
-      class="anchorLink"
-      href="/file?subtree=true"
-    >
-      my/
-      <strong>
-        file
-      </strong>
-    </a>
-  </div>
-=======
       <a
         class="anchorLink"
         href="https://example.com"
       >
         my/repo
       </a>
-       › 
+      <span
+        aria-hidden="true"
+      >
+         ›
+      </span>
+       
       <a
         class="anchorLink"
         href="/file?subtree=true"
@@ -48,6 +33,5 @@
       </a>
     </div>
   </span>
->>>>>>> 22504112
 </DocumentFragment>
 `;