--- conflicted
+++ resolved
@@ -8,13 +8,8 @@
 import { Observable, merge, of } from 'rxjs'
 import { tap, switchMapTo, startWith, delay } from 'rxjs/operators'
 
-<<<<<<< HEAD
-import { KeyboardShortcut } from '@sourcegraph/shared/src/keyboardShortcuts'
+import { useKeyboardShortcut } from '@sourcegraph/shared/src/keyboardShortcuts/useKeyboardShortcut'
 import { Button, Icon, useEventObservable, Tooltip } from '@sourcegraph/wildcard'
-=======
-import { useKeyboardShortcut } from '@sourcegraph/shared/src/keyboardShortcuts/useKeyboardShortcut'
-import { Button, Icon, DeprecatedTooltipController, useEventObservable, Tooltip } from '@sourcegraph/wildcard'
->>>>>>> b5d127f7
 
 interface Props {
     fullQuery: string
