import React, { useCallback, useEffect } from 'react'

import classNames from 'classnames'
import CloseIcon from 'mdi-react/CloseIcon'
import ExternalLinkIcon from 'mdi-react/ExternalLinkIcon'

import { SearchContextProps } from '@sourcegraph/search'
import { SyntaxHighlightedSearchQuery, Toggles } from '@sourcegraph/search-ui'
import { SearchPatternType } from '@sourcegraph/shared/src/graphql-operations'
import { NoResultsSectionID as SectionID } from '@sourcegraph/shared/src/settings/temporary/searchSidebar'
import { useTemporarySetting } from '@sourcegraph/shared/src/settings/temporary/useTemporarySetting'
import { TelemetryProps } from '@sourcegraph/shared/src/telemetry/telemetryService'
import { ThemeProps } from '@sourcegraph/shared/src/theme'
import { buildSearchURLQuery } from '@sourcegraph/shared/src/util/url'
import { Button, Link, Icon, Code, H2, H3, H4, Text, createLinkUrl } from '@sourcegraph/wildcard'

import { ModalVideo } from '../documentation/ModalVideo'

import { AnnotatedSearchInput } from './AnnotatedSearchExample'

import searchBoxStyle from '../input/SearchBox.module.scss'
import searchContextDropDownStyles from '../input/SearchContextDropdown.module.scss'
import styles from './NoResultsPage.module.scss'

const noop = (): void => {}

interface SearchInputExampleProps {
    showSearchContext: boolean
    query: string
    patternType?: SearchPatternType
    runnable?: boolean
    onRun: () => void
}

const SearchInputExample: React.FunctionComponent<React.PropsWithChildren<SearchInputExampleProps>> = ({
    showSearchContext,
    query,
    patternType = SearchPatternType.literal,
    runnable = false,
    onRun,
}) => {
    const example = (
        <div className={classNames(searchBoxStyle.searchBox, styles.fakeSearchbox)}>
            <div
                className={classNames(
                    searchBoxStyle.searchBoxBackgroundContainer,
                    styles.fakeSearchboxBackgroundContainer,
                    'flex-shrink-past-contents'
                )}
            >
                {showSearchContext && (
                    <>
                        <div className={classNames(searchBoxStyle.searchBoxContextDropdown, styles.fakeSearchContext)}>
                            <Button
                                as="div"
                                variant="link"
                                className={classNames(
                                    styles.fakeSearchContextButton,
                                    searchContextDropDownStyles.button,
                                    'text-monospace dropdown-toggle'
                                )}
                            >
                                <Code className={searchContextDropDownStyles.buttonContent}>
                                    {/*
                                       a11y-ignore
                                       Rule: "color-contrast" (Elements must have sufficient color contrast)
                                       GitHub issue: https://github.com/sourcegraph/sourcegraph/issues/33343
                                     */}
                                    <span className="search-filter-keyword a11y-ignore">context:</span>
                                    global
                                </Code>
                            </Button>
                        </div>
                        <div className={classNames(searchBoxStyle.searchBoxSeparator, styles.fakeSearchboxSeparator)} />
                    </>
                )}
                <div
                    className={classNames(
                        searchBoxStyle.searchBoxFocusContainer,
                        styles.fakeSearchboxFocusContainer,
                        'flex-shrink-past-contents'
                    )}
                >
                    <div
                        className={classNames(
                            searchBoxStyle.searchBoxInput,
                            styles.fakeSearchInput,
                            'flex-shrink-past-contents'
                        )}
                    >
                        <SyntaxHighlightedSearchQuery query={query} />
                    </div>
                </div>
                <div className={styles.fakeSearchboxToggles}>
                    <Toggles
                        navbarSearchQuery={query}
                        caseSensitive={false}
                        patternType={patternType}
                        setCaseSensitivity={noop}
                        setPatternType={noop}
                        settingsCascade={{ subjects: null, final: {} }}
                        showCopyQueryButton={false}
                        interactive={false}
                    />
                </div>
            </div>
        </div>
    )

    if (runnable) {
        const builtURLQuery = buildSearchURLQuery(query, patternType, false, 'global')
        return (
            <Link onClick={onRun} to={createLinkUrl({ pathname: '/search', search: builtURLQuery })}>
                <div className={styles.searchInputExample}>
                    {example}
                    <span className="ml-2 text-nowrap">Run Search</span>
                </div>
            </Link>
        )
    }
    return <div className={styles.searchInputExample}>{example}</div>
}

interface ContainerProps {
    sectionID?: SectionID
    className?: string
    title: string
    children: React.ReactElement | React.ReactElement[]
    onClose?: (sectionID: SectionID) => void
}

const Container: React.FunctionComponent<React.PropsWithChildren<ContainerProps>> = ({
    sectionID,
    title,
    children,
    onClose,
    className = '',
}) => (
    <div className={classNames(styles.container, className)}>
        <H3 className={styles.title}>
            <span className="flex-1">{title}</span>
            {sectionID && (
                <Button variant="icon" aria-label="Hide Section" onClick={() => onClose?.(sectionID)}>
                    <Icon aria-hidden={true} as={CloseIcon} />
                </Button>
            )}
        </H3>
        <div className={styles.content}>{children}</div>
    </div>
)

const videos = [
    {
        title: 'Three ways to search',
        thumbnailPrefix: 'img/vt-three-ways-to-search',
        src: 'https://www.youtube-nocookie.com/embed/XLfE2YuRwvw',
    },
    {
        title: 'Diff and commit search',
        thumbnailPrefix: 'img/vt-diff-and-commit-search',
        src: 'https://www.youtube-nocookie.com/embed/w-RrDz9hyGI',
    },
    {
        title: 'Finding error messages',
        thumbnailPrefix: 'img/vt-finding-error-messages',
        src: 'https://www.youtube-nocookie.com/embed/r2CpLe1h89I',
    },
    {
        title: 'Structural search',
        thumbnailPrefix: 'img/vt-structural-search',
        src: 'https://www.youtube-nocookie.com/embed/GnubTdnilbc',
    },
]

interface NoResultsPageProps extends ThemeProps, TelemetryProps, Pick<SearchContextProps, 'searchContextsEnabled'> {
    isSourcegraphDotCom: boolean
    showSearchContext: boolean
    /** Available to web app through JS Context */
    assetsRoot?: string
}

export const NoResultsPage: React.FunctionComponent<React.PropsWithChildren<NoResultsPageProps>> = ({
    searchContextsEnabled,
    isLightTheme,
    telemetryService,
    isSourcegraphDotCom,
    showSearchContext,
    assetsRoot,
}) => {
    const [hiddenSectionIDs, setHiddenSectionIds] = useTemporarySetting('search.hiddenNoResultsSections')

    const onClose = useCallback(
        sectionID => {
            telemetryService.log('NoResultsPanel', { panelID: sectionID, action: 'closed' })
            setHiddenSectionIds((hiddenSectionIDs = []) =>
                !hiddenSectionIDs.includes(sectionID) ? [...hiddenSectionIDs, sectionID] : hiddenSectionIDs
            )
        },
        [setHiddenSectionIds, telemetryService]
    )

    useEffect(() => {
        telemetryService.logViewEvent('NoResultsPage')
    }, [telemetryService])

    return (
        <div className={styles.root}>
            <H2>Sourcegraph basics</H2>
            <div className={styles.panels}>
                {!hiddenSectionIDs?.includes(SectionID.VIDEOS) && (
                    <div className="mr-3">
                        <Container
                            sectionID={SectionID.VIDEOS}
                            title="Video explanations"
                            className={styles.videoContainer}
                            onClose={onClose}
                        >
                            {videos.map(video => (
                                <ModalVideo
                                    key={video.title}
                                    className={styles.video}
                                    id={`video-${video.title.toLowerCase().replace(/[^a-z]+/, '-')}`}
                                    title={video.title}
                                    src={video.src}
                                    thumbnail={{
                                        src: `${video.thumbnailPrefix}-${isLightTheme ? 'light' : 'dark'}.png`,
                                        alt: `${video.title} video thumbnail`,
                                    }}
                                    showCaption={true}
                                    onToggle={isOpen => {
                                        if (isOpen) {
                                            telemetryService.log('NoResultsVideoPlayed', { video: video.title })
                                        }
                                    }}
                                    assetsRoot={assetsRoot}
                                />
                            ))}
                        </Container>
                    </div>
                )}
                <div className="mr-3 flex-1 flex-shrink-past-contents">
                    {!hiddenSectionIDs?.includes(SectionID.SEARCH_BAR) && (
                        <Container sectionID={SectionID.SEARCH_BAR} title="The search bar" onClose={onClose}>
                            <div className={styles.annotatedSearchInput}>
                                <AnnotatedSearchInput showSearchContext={searchContextsEnabled && showSearchContext} />
                            </div>
                        </Container>
                    )}
                    {!hiddenSectionIDs?.includes(SectionID.LITERAL_SEARCH) && (
                        <Container
                            sectionID={SectionID.LITERAL_SEARCH}
                            title="Search is literal by default"
                            onClose={onClose}
                        >
                            <Text>
                                If you type <Code>facebook react</Code>, we will search for file names, file contents,
                                repo names, etc. for the exact, ordered phrase <Code>facebook react</Code>. If you add
                                quotes around your search phrase, we will include the quotes in the search. Literal
                                search makes it easy to find code like:{' '}
                                <Code>
                                    {'{'} url: "https://sourcegraph.com" {'}'}
                                </Code>{' '}
                                without escaping.
                            </Text>
                            <Text>
                                Try searching in regexp mode to match terms independently, similar to an AND search, but
                                term ordering is maintained.
                            </Text>
                            <SearchInputExample
                                showSearchContext={searchContextsEnabled && showSearchContext}
                                query="repo:sourcegraph const Authentication"
                                patternType={SearchPatternType.regexp}
                                runnable={isSourcegraphDotCom}
                                onRun={() =>
                                    telemetryService.log('NoResultsSearchLiteral', { search: 'regexp search' })
                                }
                            />
                        </Container>
                    )}
                    {!hiddenSectionIDs?.includes(SectionID.COMMON_PROBLEMS) && (
                        <Container sectionID={SectionID.COMMON_PROBLEMS} title="Common Problems" onClose={onClose}>
                            <H4>Finding a specific repository</H4>
                            <Text>Repositories are specified by their org/repository-name convention:</Text>
                            <SearchInputExample
                                showSearchContext={searchContextsEnabled && showSearchContext}
                                query="repo:sourcegraph/about lang:go publish"
                                runnable={isSourcegraphDotCom}
                                onRun={() =>
                                    telemetryService.log('NoResultsCommonProblems', {
                                        search: 'zfind specific repo',
                                    })
                                }
                            />
                            <Text>
                                To search within all of an org’s repositories, specify only the org name and a trailing
                                slash:
                            </Text>
                            <SearchInputExample
                                showSearchContext={searchContextsEnabled && showSearchContext}
                                query="repo:sourcegraph/ lang:go publish"
                                runnable={isSourcegraphDotCom}
                                onRun={() =>
                                    telemetryService.log('NoResultsCommonProblems', {
                                        search: 'find specific repo',
                                    })
                                }
                            />
                            <Text>
                                <small>
                                    <Link
                                        target="blank"
                                        to="https://learn.sourcegraph.com/how-to-search-code-with-sourcegraph-a-cheat-sheet#searching-an-organizations-repository"
                                    >
<<<<<<< HEAD
                                        Learn more{' '}
                                        <Icon role="img" aria-label="Open in a new tab" as={ExternalLinkIcon} />
=======
                                        Learn more <Icon aria-hidden={true} as={ExternalLinkIcon} />
>>>>>>> 525f525a
                                    </Link>
                                </small>
                            </Text>

                            <H4>AND, OR, NOT</H4>
                            <Text>Conditionals and grouping are possible within queries:</Text>
                            <SearchInputExample
                                showSearchContext={searchContextsEnabled && showSearchContext}
                                query="repo:sourcegraph/ (lang:typescript OR lang:go) auth"
                                runnable={isSourcegraphDotCom}
                                onRun={() => telemetryService.log('NoResultsCommonProblems', { search: 'and or' })}
                            />

                            <H4>Escaping</H4>
                            <Text>
                                Because our default mode is literal, escaping requires a dedicated filter. Use the
                                content filter to include spaces and filter keywords in searches.
                            </Text>
                            <SearchInputExample
                                showSearchContext={searchContextsEnabled && showSearchContext}
                                query={'content:"class Vector"'}
                                runnable={isSourcegraphDotCom}
                                onRun={() => telemetryService.log('NoResultsCommonProblems', { search: 'escaping' })}
                            />
                        </Container>
                    )}

                    <Container title="More resources">
                        <Text>
                            Check out the learn site, including the cheat sheet for more tips on getting the most from
                            Sourcegraph.
                        </Text>
                        <Text>
                            <Link
                                onClick={() => telemetryService.log('NoResultsMore', { link: 'Learn site' })}
                                target="blank"
                                to="https://learn.sourcegraph.com/"
                            >
<<<<<<< HEAD
                                Sourcegraph Learn{' '}
                                <Icon role="img" as={ExternalLinkIcon} aria-label="Open in a new tab" />
=======
                                Sourcegraph Learn <Icon aria-hidden={true} as={ExternalLinkIcon} />
>>>>>>> 525f525a
                            </Link>
                            <br />
                            <Link
                                onClick={() => telemetryService.log('NoResultsMore', { link: 'Cheat sheet' })}
                                target="blank"
                                to="https://learn.sourcegraph.com/how-to-search-code-with-sourcegraph-a-cheat-sheet"
                            >
<<<<<<< HEAD
                                Sourcegraph cheat sheet{' '}
                                <Icon role="img" as={ExternalLinkIcon} aria-label="Open in a new tab" />
=======
                                Sourcegraph cheat sheet <Icon aria-hidden={true} as={ExternalLinkIcon} />
>>>>>>> 525f525a
                            </Link>
                        </Text>
                    </Container>

                    {hiddenSectionIDs && hiddenSectionIDs.length > 0 && (
                        <Text>
                            Some help panels are hidden.{' '}
                            <Button
                                className="p-0 border-0 align-baseline"
                                onClick={() => {
                                    telemetryService.log('NoResultsPanel', { action: 'showAll' })
                                    setHiddenSectionIds([])
                                }}
                                variant="link"
                            >
                                Show all panels.
                            </Button>
                        </Text>
                    )}
                </div>
            </div>
        </div>
    )
}<|MERGE_RESOLUTION|>--- conflicted
+++ resolved
@@ -311,12 +311,7 @@
                                         target="blank"
                                         to="https://learn.sourcegraph.com/how-to-search-code-with-sourcegraph-a-cheat-sheet#searching-an-organizations-repository"
                                     >
-<<<<<<< HEAD
-                                        Learn more{' '}
-                                        <Icon role="img" aria-label="Open in a new tab" as={ExternalLinkIcon} />
-=======
-                                        Learn more <Icon aria-hidden={true} as={ExternalLinkIcon} />
->>>>>>> 525f525a
+                                        Learn more <Icon aria-label="Open in a new tab" as={ExternalLinkIcon} />
                                     </Link>
                                 </small>
                             </Text>
@@ -355,12 +350,7 @@
                                 target="blank"
                                 to="https://learn.sourcegraph.com/"
                             >
-<<<<<<< HEAD
-                                Sourcegraph Learn{' '}
-                                <Icon role="img" as={ExternalLinkIcon} aria-label="Open in a new tab" />
-=======
-                                Sourcegraph Learn <Icon aria-hidden={true} as={ExternalLinkIcon} />
->>>>>>> 525f525a
+                                Sourcegraph Learn <Icon as={ExternalLinkIcon} aria-label="Open in a new tab" />
                             </Link>
                             <br />
                             <Link
@@ -368,12 +358,7 @@
                                 target="blank"
                                 to="https://learn.sourcegraph.com/how-to-search-code-with-sourcegraph-a-cheat-sheet"
                             >
-<<<<<<< HEAD
-                                Sourcegraph cheat sheet{' '}
-                                <Icon role="img" as={ExternalLinkIcon} aria-label="Open in a new tab" />
-=======
-                                Sourcegraph cheat sheet <Icon aria-hidden={true} as={ExternalLinkIcon} />
->>>>>>> 525f525a
+                                Sourcegraph cheat sheet <Icon as={ExternalLinkIcon} aria-label="Open in a new tab" />
                             </Link>
                         </Text>
                     </Container>
