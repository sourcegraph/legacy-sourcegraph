import classNames from 'classnames'
import * as H from 'history'
import AlphaSBoxIcon from 'mdi-react/AlphaSBoxIcon'
import FileDocumentIcon from 'mdi-react/FileDocumentIcon'
import FileIcon from 'mdi-react/FileIcon'
import SourceCommitIcon from 'mdi-react/SourceCommitIcon'
import SourceRepositoryIcon from 'mdi-react/SourceRepositoryIcon'
import React, { useCallback } from 'react'
import { Observable } from 'rxjs'

import { Hoverifier } from '@sourcegraph/codeintellify'
import { SearchContextProps } from '@sourcegraph/search'
import { SearchResult } from '@sourcegraph/search-ui'
import { ActionItemAction } from '@sourcegraph/shared/src/actions/ActionItem'
import { HoverMerged } from '@sourcegraph/shared/src/api/client/types/hover'
import { AuthenticatedUser } from '@sourcegraph/shared/src/auth'
import { FetchFileParameters } from '@sourcegraph/shared/src/components/CodeExcerpt'
import { FileMatch } from '@sourcegraph/shared/src/components/FileMatch'
import { displayRepoName } from '@sourcegraph/shared/src/components/RepoFileLink'
import { VirtualList } from '@sourcegraph/shared/src/components/VirtualList'
import { Controller as ExtensionsController } from '@sourcegraph/shared/src/extensions/controller'
import { HoverContext } from '@sourcegraph/shared/src/hover/HoverOverlay.types'
import { PlatformContextProps } from '@sourcegraph/shared/src/platform/context'
import {
    AggregateStreamingSearchResults,
    ContentMatch,
    SymbolMatch,
    PathMatch,
    SearchMatch,
    getMatchUrl,
} from '@sourcegraph/shared/src/search/stream'
import { SettingsCascadeProps } from '@sourcegraph/shared/src/settings/settings'
import { TelemetryProps } from '@sourcegraph/shared/src/telemetry/telemetryService'
import { ThemeProps } from '@sourcegraph/shared/src/theme'

import { NoResultsPage } from './NoResultsPage'
import { StreamingSearchResultFooter } from './StreamingSearchResultsFooter'
import styles from './StreamingSearchResultsList.module.scss'
import { useItemsToShow } from './use-items-to-show'

export interface StreamingSearchResultsListProps
    extends ThemeProps,
        SettingsCascadeProps,
        TelemetryProps,
        Pick<SearchContextProps, 'searchContextsEnabled'>,
        PlatformContextProps<'requestGraphQL'> {
    isSourcegraphDotCom: boolean
    results?: AggregateStreamingSearchResults
    location: H.Location
    allExpanded: boolean
    fetchHighlightedFileLineRanges: (parameters: FetchFileParameters, force?: boolean) => Observable<string[][]>
    authenticatedUser: AuthenticatedUser | null
    showSearchContext: boolean
    /** Clicking on a match opens the link in a new tab. */
    openMatchesInNewTab?: boolean
    /** Available to web app through JS Context */
    assetsRoot?: string
    /** Render prop for `<SearchUserNeedsCodeHost>`  */
    renderSearchUserNeedsCodeHost?: (user: AuthenticatedUser) => JSX.Element

    extensionsController?: Pick<ExtensionsController, 'extHostAPI'>
    hoverifier?: Hoverifier<HoverContext, HoverMerged, ActionItemAction>
}

export const StreamingSearchResultsList: React.FunctionComponent<StreamingSearchResultsListProps> = ({
    results,
    location,
    allExpanded,
    fetchHighlightedFileLineRanges,
    settingsCascade,
    telemetryService,
    isLightTheme,
    isSourcegraphDotCom,
    searchContextsEnabled,
    authenticatedUser,
    showSearchContext,
    assetsRoot,
    renderSearchUserNeedsCodeHost,
    platformContext,
<<<<<<< HEAD
    extensionsController,
    hoverifier,
=======
    openMatchesInNewTab,
>>>>>>> 4479c448
}) => {
    const resultsNumber = results?.results.length || 0
    const { itemsToShow, handleBottomHit } = useItemsToShow(location.search, resultsNumber)

    const logSearchResultClicked = useCallback(
        (index: number, type: string) => {
            telemetryService.log('SearchResultClicked')

            // This data ends up in Prometheus and is not part of the ping payload.
            telemetryService.log('search.ranking.result-clicked', { index, type })
        },
        [telemetryService]
    )

    const renderResult = useCallback(
        (result: SearchMatch, index: number): JSX.Element => {
            switch (result.type) {
                case 'content':
                case 'path':
                case 'symbol':
                    return (
                        <FileMatch
                            location={location}
                            telemetryService={telemetryService}
                            icon={getFileMatchIcon(result)}
                            result={result}
                            onSelect={() => logSearchResultClicked(index, 'fileMatch')}
                            expanded={false}
                            showAllMatches={false}
                            allExpanded={allExpanded}
                            fetchHighlightedFileLineRanges={fetchHighlightedFileLineRanges}
                            repoDisplayName={displayRepoName(result.repository)}
                            settingsCascade={settingsCascade}
<<<<<<< HEAD
                            extensionsController={extensionsController}
                            hoverifier={hoverifier}
=======
                            openInNewTab={openMatchesInNewTab}
>>>>>>> 4479c448
                        />
                    )
                case 'commit':
                    return (
                        <SearchResult
                            icon={SourceCommitIcon}
                            result={result}
                            repoName={result.repository}
                            platformContext={platformContext}
                            onSelect={() => logSearchResultClicked(index, 'commit')}
                            openInNewTab={openMatchesInNewTab}
                        />
                    )
                case 'repo':
                    return (
                        <SearchResult
                            icon={SourceRepositoryIcon}
                            result={result}
                            repoName={result.repository}
                            platformContext={platformContext}
                            onSelect={() => logSearchResultClicked(index, 'repo')}
                        />
                    )
            }
        },
        [
            location,
            telemetryService,
            logSearchResultClicked,
            allExpanded,
            fetchHighlightedFileLineRanges,
            settingsCascade,
            platformContext,
<<<<<<< HEAD
            extensionsController,
            hoverifier,
=======
            openMatchesInNewTab,
>>>>>>> 4479c448
        ]
    )

    return (
        <>
            <div className={classNames(styles.contentCentered, 'd-flex flex-column align-items-center')}>
                <div className="align-self-stretch">
                    {renderSearchUserNeedsCodeHost &&
                        isSourcegraphDotCom &&
                        searchContextsEnabled &&
                        authenticatedUser &&
                        results?.state === 'complete' &&
                        results?.results.length === 0 &&
                        renderSearchUserNeedsCodeHost(authenticatedUser)}
                </div>
            </div>
            <VirtualList<SearchMatch>
                className="mt-2"
                itemsToShow={itemsToShow}
                onShowMoreItems={handleBottomHit}
                items={results?.results || []}
                itemProps={undefined}
                itemKey={itemKey}
                renderItem={renderResult}
            />

            {itemsToShow >= resultsNumber && (
                <StreamingSearchResultFooter results={results}>
                    <>
                        {results?.state === 'complete' && resultsNumber === 0 && (
                            <NoResultsPage
                                searchContextsEnabled={searchContextsEnabled}
                                isSourcegraphDotCom={isSourcegraphDotCom}
                                isLightTheme={isLightTheme}
                                telemetryService={telemetryService}
                                showSearchContext={showSearchContext}
                                assetsRoot={assetsRoot}
                            />
                        )}
                    </>
                </StreamingSearchResultFooter>
            )}
        </>
    )
}

function itemKey(item: SearchMatch): string {
    if (item.type === 'content' || item.type === 'symbol') {
        return `file:${getMatchUrl(item)}`
    }
    return getMatchUrl(item)
}

function getFileMatchIcon(result: ContentMatch | SymbolMatch | PathMatch): React.ComponentType<{ className?: string }> {
    switch (result.type) {
        case 'content':
            return FileDocumentIcon
        case 'symbol':
            return AlphaSBoxIcon
        case 'path':
            return FileIcon
    }
}<|MERGE_RESOLUTION|>--- conflicted
+++ resolved
@@ -77,12 +77,9 @@
     assetsRoot,
     renderSearchUserNeedsCodeHost,
     platformContext,
-<<<<<<< HEAD
     extensionsController,
     hoverifier,
-=======
     openMatchesInNewTab,
->>>>>>> 4479c448
 }) => {
     const resultsNumber = results?.results.length || 0
     const { itemsToShow, handleBottomHit } = useItemsToShow(location.search, resultsNumber)
@@ -116,12 +113,9 @@
                             fetchHighlightedFileLineRanges={fetchHighlightedFileLineRanges}
                             repoDisplayName={displayRepoName(result.repository)}
                             settingsCascade={settingsCascade}
-<<<<<<< HEAD
                             extensionsController={extensionsController}
                             hoverifier={hoverifier}
-=======
                             openInNewTab={openMatchesInNewTab}
->>>>>>> 4479c448
                         />
                     )
                 case 'commit':
@@ -155,12 +149,9 @@
             fetchHighlightedFileLineRanges,
             settingsCascade,
             platformContext,
-<<<<<<< HEAD
             extensionsController,
             hoverifier,
-=======
             openMatchesInNewTab,
->>>>>>> 4479c448
         ]
     )
 
