import React, { useCallback, useState } from 'react'

import classNames from 'classnames'
import AlertCircleIcon from 'mdi-react/AlertCircleIcon'
import ChevronDownIcon from 'mdi-react/ChevronDownIcon'
import ChevronLeftIcon from 'mdi-react/ChevronLeftIcon'
import InformationOutlineIcon from 'mdi-react/InformationOutlineIcon'
import SearchIcon from 'mdi-react/SearchIcon'
<<<<<<< HEAD
import { FormGroup } from 'reactstrap'
=======
// eslint-disable-next-line no-restricted-imports
import { Input } from 'reactstrap'
>>>>>>> 3a163b92

import { Form } from '@sourcegraph/branded/src/components/Form'
import { renderMarkdown } from '@sourcegraph/common'
import { SyntaxHighlightedSearchQuery } from '@sourcegraph/search-ui'
import { Markdown } from '@sourcegraph/shared/src/components/Markdown'
import { Skipped } from '@sourcegraph/shared/src/search/stream'
<<<<<<< HEAD
import { Button, Checkbox, Collapse, CollapseHeader, CollapsePanel, Icon } from '@sourcegraph/wildcard'
=======
import { Button, Collapse, CollapseHeader, CollapsePanel, Icon, Label } from '@sourcegraph/wildcard'
>>>>>>> 3a163b92

import { StreamingProgressProps } from './StreamingProgress'

import styles from './StreamingProgressSkippedPopover.module.scss'

const severityToNumber = (severity: Skipped['severity']): number => {
    switch (severity) {
        case 'error':
            return 1
        case 'warn':
            return 2
        case 'info':
            return 3
    }
}

const sortBySeverity = (a: Skipped, b: Skipped): number => {
    const aSev = severityToNumber(a.severity)
    const bSev = severityToNumber(b.severity)

    return aSev - bSev
}

const SkippedMessage: React.FunctionComponent<{ skipped: Skipped; startOpen: boolean }> = ({ skipped, startOpen }) => {
    // Reactstrap is preventing default behavior on all non-DropdownItem elements inside a Dropdown,
    // so we need to stop propagation to allow normal behavior (e.g. enter and space to activate buttons)
    // See Reactstrap bug: https://github.com/reactstrap/reactstrap/issues/2099
    const onKeyDown = useCallback((event: React.KeyboardEvent<HTMLButtonElement>): void => {
        if (event.key === ' ' || event.key === 'Enter') {
            event.stopPropagation()
        }
    }, [])

    return (
        <div
            className={classNames(
                'pt-2 w-100',
                styles.streamingSkippedItem,
                skipped.severity !== 'info' && styles.streamingSkippedItemWarn
            )}
        >
            <Collapse openByDefault={startOpen}>
                {({ isOpen }) => (
                    <>
                        <CollapseHeader
                            className={classNames(styles.button, 'p-2 w-100 bg-transparent border-0')}
                            onKeyDown={onKeyDown}
                            disabled={!skipped.message}
                            as={Button}
                            outline={true}
                            variant={skipped.severity !== 'info' ? 'danger' : 'primary'}
                        >
                            <h4 className="d-flex align-items-center mb-0 w-100">
                                <Icon
                                    className={classNames(styles.icon, 'flex-shrink-0')}
                                    as={skipped.severity === 'info' ? InformationOutlineIcon : AlertCircleIcon}
                                />

                                <span className="flex-grow-1 text-left">{skipped.title}</span>

                                {skipped.message && (
                                    <Icon
                                        className={classNames('flex-shrink-0', styles.chevron)}
                                        as={isOpen ? ChevronDownIcon : ChevronLeftIcon}
                                    />
                                )}
                            </h4>
                        </CollapseHeader>

                        {skipped.message && (
                            <CollapsePanel>
                                <Markdown
                                    className={classNames(styles.message, styles.markdown, 'text-left py-1')}
                                    dangerousInnerHTML={renderMarkdown(skipped.message)}
                                />
                            </CollapsePanel>
                        )}
                    </>
                )}
            </Collapse>
            <div className={classNames(styles.bottomBorderSpacer, 'mt-2')} />
        </div>
    )
}

export const StreamingProgressSkippedPopover: React.FunctionComponent<
    Pick<StreamingProgressProps, 'progress' | 'onSearchAgain'>
> = ({ progress, onSearchAgain }) => {
    const [selectedSuggestedSearches, setSelectedSuggestedSearches] = useState(new Set<string>())
    const submitHandler = useCallback(
        (event: React.FormEvent) => {
            onSearchAgain([...selectedSuggestedSearches])
            event.preventDefault()
        },
        [selectedSuggestedSearches, onSearchAgain]
    )
    const checkboxHandler = useCallback((event: React.FormEvent<HTMLInputElement>) => {
        const itemToToggle = event.currentTarget.value
        const checked = event.currentTarget.checked
        setSelectedSuggestedSearches(selected => {
            const newSelected = new Set(selected)
            if (checked) {
                newSelected.add(itemToToggle)
            } else {
                newSelected.delete(itemToToggle)
            }
            return newSelected
        })
    }, [])

    const sortedSkippedItems = progress.skipped.sort(sortBySeverity)

    return (
        <>
            {sortedSkippedItems.map((skipped, index) => (
                <SkippedMessage
                    key={skipped.reason}
                    skipped={skipped}
                    // Start with first item open, but only if it's not info severity or if there's only one item
                    startOpen={index === 0 && (skipped.severity !== 'info' || sortedSkippedItems.length === 1)}
                />
            ))}
            {sortedSkippedItems.some(skipped => skipped.suggested) && (
                <Form className="pb-3 px-3" onSubmit={submitHandler} data-testid="popover-form">
                    <div className="mb-2 mt-3">Search again:</div>
<<<<<<< HEAD
                    <FormGroup check={true} className="pl-0">
                        {sortedSkippedItems.map(
                            skipped =>
                                skipped.suggested && (
                                    <Checkbox
=======
                    <div className="form-check">
                        {sortedSkippedItems.map(
                            skipped =>
                                skipped.suggested && (
                                    <Label
                                        className="mb-1 d-block form-check-label"
>>>>>>> 3a163b92
                                        key={skipped.suggested.queryExpression}
                                        value={skipped.suggested.queryExpression}
                                        onChange={checkboxHandler}
                                        data-testid="streaming-progress-skipped-suggest-check"
                                        id="streaming-progress-skipped-suggest-check"
                                        wrapperClassName="mb-1 d-block"
                                        label={
                                            <>
                                                {skipped.suggested.title} (
                                                <SyntaxHighlightedSearchQuery
                                                    query={skipped.suggested.queryExpression}
                                                />
                                                )
                                            </>
                                        }
                                    />
                                )
                        )}
                    </div>

                    <Button
                        type="submit"
                        className="mt-2"
                        variant="primary"
                        disabled={selectedSuggestedSearches.size === 0}
                        data-testid="skipped-popover-form-submit-btn"
                    >
                        <Icon className="mr-1" as={SearchIcon} />
                        Search again
                    </Button>
                </Form>
            )}
        </>
    )
}<|MERGE_RESOLUTION|>--- conflicted
+++ resolved
@@ -6,23 +6,14 @@
 import ChevronLeftIcon from 'mdi-react/ChevronLeftIcon'
 import InformationOutlineIcon from 'mdi-react/InformationOutlineIcon'
 import SearchIcon from 'mdi-react/SearchIcon'
-<<<<<<< HEAD
-import { FormGroup } from 'reactstrap'
-=======
 // eslint-disable-next-line no-restricted-imports
-import { Input } from 'reactstrap'
->>>>>>> 3a163b92
 
 import { Form } from '@sourcegraph/branded/src/components/Form'
 import { renderMarkdown } from '@sourcegraph/common'
 import { SyntaxHighlightedSearchQuery } from '@sourcegraph/search-ui'
 import { Markdown } from '@sourcegraph/shared/src/components/Markdown'
 import { Skipped } from '@sourcegraph/shared/src/search/stream'
-<<<<<<< HEAD
-import { Button, Checkbox, Collapse, CollapseHeader, CollapsePanel, Icon } from '@sourcegraph/wildcard'
-=======
-import { Button, Collapse, CollapseHeader, CollapsePanel, Icon, Label } from '@sourcegraph/wildcard'
->>>>>>> 3a163b92
+import { Button, Collapse, CollapseHeader, CollapsePanel, Icon, Checkbox } from '@sourcegraph/wildcard'
 
 import { StreamingProgressProps } from './StreamingProgress'
 
@@ -148,20 +139,11 @@
             {sortedSkippedItems.some(skipped => skipped.suggested) && (
                 <Form className="pb-3 px-3" onSubmit={submitHandler} data-testid="popover-form">
                     <div className="mb-2 mt-3">Search again:</div>
-<<<<<<< HEAD
-                    <FormGroup check={true} className="pl-0">
+                    <div className="form-check">
                         {sortedSkippedItems.map(
                             skipped =>
                                 skipped.suggested && (
                                     <Checkbox
-=======
-                    <div className="form-check">
-                        {sortedSkippedItems.map(
-                            skipped =>
-                                skipped.suggested && (
-                                    <Label
-                                        className="mb-1 d-block form-check-label"
->>>>>>> 3a163b92
                                         key={skipped.suggested.queryExpression}
                                         value={skipped.suggested.queryExpression}
                                         onChange={checkboxHandler}
