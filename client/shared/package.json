--- conflicted
+++ resolved
@@ -9,13 +9,9 @@
     "test": "jest",
     "graphql": "gulp graphQlSchema",
     "schema": "gulp schema",
-<<<<<<< HEAD
     "graphql-operations": "gulp graphQlOperations",
-    "watch-schema": "gulp watchSchema"
-=======
     "watch-schema": "gulp watchSchema",
     "download-puppeteer-browser":"TS_NODE_COMPILER_OPTIONS=\"{\\\"module\\\":\\\"commonjs\\\"}\" ts-node ./scripts/download-puppeteer-browser.ts"
->>>>>>> 2b854787
   },
   "sideEffects": true
 }