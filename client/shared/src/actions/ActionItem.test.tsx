--- conflicted
+++ resolved
@@ -3,12 +3,8 @@
 import * as H from 'history'
 import { NEVER } from 'rxjs'
 
-<<<<<<< HEAD
 import { assertAriaEnabled } from '@sourcegraph/testing'
-import { renderWithBrandedContext } from '@sourcegraph/wildcard'
-=======
 import { renderWithBrandedContext } from '@sourcegraph/wildcard/src/testing'
->>>>>>> 258efff6
 
 import { createBarrier } from '../api/integration-test/testHelpers'
 import { NOOP_TELEMETRY_SERVICE } from '../telemetry/telemetryService'
