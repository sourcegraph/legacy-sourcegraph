--- conflicted
+++ resolved
@@ -5,13 +5,8 @@
 import { from, Subject, Subscription } from 'rxjs'
 import { catchError, map, mapTo, mergeMap, startWith, tap } from 'rxjs/operators'
 
-<<<<<<< HEAD
-import { asError, ErrorLike, isErrorLike } from '@sourcegraph/common'
+import { asError, ErrorLike, isErrorLike, isExternalLink } from '@sourcegraph/common'
 import { LoadingSpinner, ButtonLink, ButtonLinkProps, WildcardThemeContext } from '@sourcegraph/wildcard'
-=======
-import { asError, ErrorLike, isErrorLike, isExternalLink } from '@sourcegraph/common'
-import { LoadingSpinner } from '@sourcegraph/wildcard'
->>>>>>> 1ab1fea1
 
 import { ExecuteCommandParameters } from '../api/client/mainthread-api'
 import { ActionContribution, Evaluated } from '../api/protocol'
