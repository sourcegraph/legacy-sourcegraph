// Jest Snapshot v1, https://goo.gl/fbAQLP

exports[`ActionItem "open" command renders as link 1`] = `
<DocumentFragment>
  <a
    class="anchorLink btn btnLink test-action-item actionItemLink"
    href="https://example.com/bar"
    tabindex="0"
  >
     t 
  </a>
</DocumentFragment>
`;

exports[`ActionItem "open" command renders as link that opens in a new tab, but without icon for a different origin as the alt action and a primary action defined 1`] = `
<DocumentFragment>
  <a
    class="anchorLink btn btnLink test-action-item actionItemLink"
    href="https://other.com/foo"
    rel="noopener noreferrer"
    tabindex="0"
    target="_blank"
  >
     primary 
  </a>
</DocumentFragment>
`;

exports[`ActionItem "open" command renders as link with icon and opens a new tab for a different origin 1`] = `
<DocumentFragment>
  <a
    class="anchorLink btn btnLink test-action-item actionItemLink"
    href="https://other.com/foo"
    rel="noopener noreferrer"
    tabindex="0"
    target="_blank"
  >
     t 
    <openinnewicon />
  </a>
</DocumentFragment>
`;

exports[`ActionItem actionItem variant 1`] = `
<DocumentFragment>
<<<<<<< HEAD
  <a
=======
  <button
    aria-label="d"
>>>>>>> eb6b9bf8
    class="test-action-item"
    data-tooltip="d"
    type="button"
  >
    <img
      alt="d"
      src="u"
    />
     g: t 
  </button>
</DocumentFragment>
`;

exports[`ActionItem non-actionItem variant 1`] = `
<DocumentFragment>
<<<<<<< HEAD
  <a
=======
  <button
    aria-label="d"
>>>>>>> eb6b9bf8
    class="test-action-item"
    data-tooltip="d"
    type="button"
  >
    <img
      alt="d"
      src="u"
    />
     g: t 
  </button>
</DocumentFragment>
`;

exports[`ActionItem non-pressed actionItem 1`] = `
<DocumentFragment>
  <button
    aria-pressed="false"
    class="test-action-item"
    data-action-item-pressed="false"
    type="button"
  >
     b 
  </button>
</DocumentFragment>
`;

exports[`ActionItem noop command 1`] = `
<DocumentFragment>
  <span
    data-tooltip="d"
  >
    <img
      alt="d"
      src="u"
    />
     g: t
  </span>
</DocumentFragment>
`;

exports[`ActionItem pressed toggle actionItem 1`] = `
<DocumentFragment>
  <button
    aria-pressed="true"
    class="test-action-item"
    data-action-item-pressed="true"
    type="button"
  >
     b 
  </button>
</DocumentFragment>
`;

exports[`ActionItem run command 1`] = `
<DocumentFragment>
<<<<<<< HEAD
  <a
=======
  <button
    aria-label="d"
>>>>>>> eb6b9bf8
    class="test-action-item"
    data-tooltip="d"
    type="button"
  >
    <img
      alt="d"
      src="u"
    />
     g: t 
  </button>
</DocumentFragment>
`;

exports[`ActionItem run command 2`] = `
<DocumentFragment>
<<<<<<< HEAD
  <a
=======
  <button
    aria-label="d"
>>>>>>> eb6b9bf8
    class="test-action-item"
    data-tooltip="d"
    type="button"
  >
    <img
      alt="d"
      src="u"
    />
     g: t 
  </button>
</DocumentFragment>
`;

exports[`ActionItem run command with error 1`] = `
<DocumentFragment>
<<<<<<< HEAD
  <a
=======
  <button
    aria-label="d"
>>>>>>> eb6b9bf8
    class="test-action-item"
    data-tooltip="d"
    type="button"
  >
    <img
      alt="d"
      src="u"
    />
     g: t 
  </button>
</DocumentFragment>
`;

exports[`ActionItem run command with error with showInlineError 1`] = `
<DocumentFragment>
<<<<<<< HEAD
  <a
=======
  <button
    aria-label="Error: x"
>>>>>>> eb6b9bf8
    class="test-action-item"
    data-tooltip="Error: x"
    type="button"
  >
    <img
      alt="d"
      src="u"
    />
     g: t 
  </button>
</DocumentFragment>
`;

exports[`ActionItem run command with showLoadingSpinnerDuringExecution 1`] = `
<DocumentFragment>
  <div
    class="container"
  >
    <div
      class="disabledTooltip"
      data-tooltip="d"
      tabindex="0"
    />
<<<<<<< HEAD
    <a
      class="test-action-item actionItemLoading disabled"
=======
    <button
      aria-label="d"
      class="test-action-item actionItemLoading"
>>>>>>> eb6b9bf8
      data-tooltip="d"
      disabled=""
      type="button"
    >
      <img
        alt="d"
        src="u"
      />
       g: t 
      <div
        class="loader"
        data-testid="action-item-spinner"
      >
        <div
          class="loadingSpinner"
        />
      </div>
    </button>
  </div>
</DocumentFragment>
`;

exports[`ActionItem run command with showLoadingSpinnerDuringExecution 2`] = `
<DocumentFragment>
<<<<<<< HEAD
  <a
=======
  <button
    aria-label="d"
>>>>>>> eb6b9bf8
    class="test-action-item"
    data-tooltip="d"
    type="button"
  >
    <img
      alt="d"
      src="u"
    />
     g: t 
  </button>
</DocumentFragment>
`;

exports[`ActionItem title element 1`] = `
<DocumentFragment>
<<<<<<< HEAD
  <a
=======
  <button
    aria-label="d"
>>>>>>> eb6b9bf8
    class="test-action-item"
    data-tooltip="d"
    type="button"
  >
    <span>
      t2
    </span>
     
  </button>
</DocumentFragment>
`;<|MERGE_RESOLUTION|>--- conflicted
+++ resolved
@@ -43,12 +43,8 @@
 
 exports[`ActionItem actionItem variant 1`] = `
 <DocumentFragment>
-<<<<<<< HEAD
-  <a
-=======
-  <button
-    aria-label="d"
->>>>>>> eb6b9bf8
+  <button
+    aria-label="d"
     class="test-action-item"
     data-tooltip="d"
     type="button"
@@ -64,12 +60,8 @@
 
 exports[`ActionItem non-actionItem variant 1`] = `
 <DocumentFragment>
-<<<<<<< HEAD
-  <a
-=======
-  <button
-    aria-label="d"
->>>>>>> eb6b9bf8
+  <button
+    aria-label="d"
     class="test-action-item"
     data-tooltip="d"
     type="button"
@@ -125,12 +117,8 @@
 
 exports[`ActionItem run command 1`] = `
 <DocumentFragment>
-<<<<<<< HEAD
-  <a
-=======
-  <button
-    aria-label="d"
->>>>>>> eb6b9bf8
+  <button
+    aria-label="d"
     class="test-action-item"
     data-tooltip="d"
     type="button"
@@ -146,12 +134,8 @@
 
 exports[`ActionItem run command 2`] = `
 <DocumentFragment>
-<<<<<<< HEAD
-  <a
-=======
-  <button
-    aria-label="d"
->>>>>>> eb6b9bf8
+  <button
+    aria-label="d"
     class="test-action-item"
     data-tooltip="d"
     type="button"
@@ -167,12 +151,8 @@
 
 exports[`ActionItem run command with error 1`] = `
 <DocumentFragment>
-<<<<<<< HEAD
-  <a
-=======
-  <button
-    aria-label="d"
->>>>>>> eb6b9bf8
+  <button
+    aria-label="d"
     class="test-action-item"
     data-tooltip="d"
     type="button"
@@ -188,12 +168,8 @@
 
 exports[`ActionItem run command with error with showInlineError 1`] = `
 <DocumentFragment>
-<<<<<<< HEAD
-  <a
-=======
   <button
     aria-label="Error: x"
->>>>>>> eb6b9bf8
     class="test-action-item"
     data-tooltip="Error: x"
     type="button"
@@ -217,14 +193,9 @@
       data-tooltip="d"
       tabindex="0"
     />
-<<<<<<< HEAD
-    <a
-      class="test-action-item actionItemLoading disabled"
-=======
     <button
       aria-label="d"
       class="test-action-item actionItemLoading"
->>>>>>> eb6b9bf8
       data-tooltip="d"
       disabled=""
       type="button"
@@ -249,12 +220,8 @@
 
 exports[`ActionItem run command with showLoadingSpinnerDuringExecution 2`] = `
 <DocumentFragment>
-<<<<<<< HEAD
-  <a
-=======
-  <button
-    aria-label="d"
->>>>>>> eb6b9bf8
+  <button
+    aria-label="d"
     class="test-action-item"
     data-tooltip="d"
     type="button"
@@ -270,12 +237,8 @@
 
 exports[`ActionItem title element 1`] = `
 <DocumentFragment>
-<<<<<<< HEAD
-  <a
-=======
-  <button
-    aria-label="d"
->>>>>>> eb6b9bf8
+  <button
+    aria-label="d"
     class="test-action-item"
     data-tooltip="d"
     type="button"
