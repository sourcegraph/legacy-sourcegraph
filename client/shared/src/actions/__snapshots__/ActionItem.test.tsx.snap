// Jest Snapshot v1, https://goo.gl/fbAQLP

exports[`ActionItem "open" command renders as link 1`] = `
<DocumentFragment>
  <a
    class="anchorLink btn btnLink test-action-item actionItemLink"
    href="https://example.com/bar"
    tabindex="0"
  >
     t 
  </a>
</DocumentFragment>
`;

exports[`ActionItem "open" command renders as link that opens in a new tab, but without icon for a different origin as the alt action and a primary action defined 1`] = `
<DocumentFragment>
  <a
    class="anchorLink btn btnLink test-action-item actionItemLink"
    href="https://other.com/foo"
    rel="noopener noreferrer"
    tabindex="0"
    target="_blank"
  >
     primary 
  </a>
</DocumentFragment>
`;

exports[`ActionItem "open" command renders as link with icon and opens a new tab for a different origin 1`] = `
<DocumentFragment>
  <a
    class="anchorLink btn btnLink test-action-item actionItemLink"
    href="https://other.com/foo"
    rel="noopener noreferrer"
    tabindex="0"
    target="_blank"
  >
     t 
    <openinnewicon />
  </a>
</DocumentFragment>
`;

exports[`ActionItem actionItem variant 1`] = `
<DocumentFragment>
  <button
    aria-label="d"
    class="test-action-item"
    data-tooltip="d"
    type="button"
  >
    <img
      alt="d"
      src="u"
    />
     g: t 
  </button>
</DocumentFragment>
`;

exports[`ActionItem non-actionItem variant 1`] = `
<DocumentFragment>
  <button
    aria-label="d"
    class="test-action-item"
    data-tooltip="d"
    type="button"
  >
    <img
      alt="d"
      src="u"
    />
     g: t 
  </button>
</DocumentFragment>
`;

exports[`ActionItem non-pressed actionItem 1`] = `
<DocumentFragment>
  <button
    aria-pressed="false"
    class="test-action-item"
    data-action-item-pressed="false"
    type="button"
  >
     b 
  </button>
</DocumentFragment>
`;

exports[`ActionItem noop command 1`] = `
<DocumentFragment>
  <span
    data-tooltip="d"
  >
    <img
      alt="d"
      src="u"
    />
     g: t
  </span>
</DocumentFragment>
`;

exports[`ActionItem pressed toggle actionItem 1`] = `
<DocumentFragment>
  <button
    aria-pressed="true"
    class="test-action-item"
    data-action-item-pressed="true"
    type="button"
  >
     b 
  </button>
</DocumentFragment>
`;

exports[`ActionItem run command 1`] = `
<DocumentFragment>
  <button
    aria-label="d"
    class="test-action-item"
    data-tooltip="d"
    type="button"
  >
    <img
      alt="d"
      src="u"
    />
     g: t 
  </button>
</DocumentFragment>
`;

exports[`ActionItem run command 2`] = `
<DocumentFragment>
  <button
    aria-label="d"
    class="test-action-item"
    data-tooltip="d"
    type="button"
  >
    <img
      alt="d"
      src="u"
    />
     g: t 
  </button>
</DocumentFragment>
`;

exports[`ActionItem run command with error 1`] = `
<DocumentFragment>
<<<<<<< HEAD
  <div
    class="container"
=======
  <button
    aria-label="d"
    class="test-action-item"
    data-tooltip="d"
    type="button"
>>>>>>> 9efb4e1c
  >
    <div
      class="disabledTooltip"
      data-tooltip="d"
      tabindex="0"
    />
<<<<<<< HEAD
    <a
      aria-label="d"
      class="test-action-item disabled"
      data-tooltip="d"
      disabled=""
      href=""
      role="button"
      tabindex="-1"
    >
      <img
        alt="d"
        src="u"
      />
       g: t 
    </a>
  </div>
=======
     g: t 
  </button>
>>>>>>> 9efb4e1c
</DocumentFragment>
`;

exports[`ActionItem run command with error with showInlineError 1`] = `
<DocumentFragment>
  <button
    aria-label="Error: x"
    class="test-action-item"
    data-tooltip="Error: x"
    type="button"
  >
    <img
      alt="d"
      src="u"
    />
     g: t 
  </button>
</DocumentFragment>
`;

exports[`ActionItem run command with showLoadingSpinnerDuringExecution 1`] = `
<DocumentFragment>
  <button
    aria-label="d"
    class="test-action-item actionItemLoading"
    data-tooltip="d"
    disabled=""
    type="button"
  >
    <img
      alt="d"
      src="u"
    />
     g: t 
    <div
      class="loader"
      data-testid="action-item-spinner"
    >
      <div
        class="loadingSpinner"
      />
    </div>
  </button>
</DocumentFragment>
`;

exports[`ActionItem run command with showLoadingSpinnerDuringExecution 2`] = `
<DocumentFragment>
<<<<<<< HEAD
  <div
    class="container"
=======
  <button
    aria-label="d"
    class="test-action-item"
    data-tooltip="d"
    type="button"
>>>>>>> 9efb4e1c
  >
    <div
      class="disabledTooltip"
      data-tooltip="d"
      tabindex="0"
    />
<<<<<<< HEAD
    <a
      aria-label="d"
      class="test-action-item actionItemLoading disabled"
      data-tooltip="d"
      disabled=""
      href=""
      role="button"
      tabindex="-1"
    >
      <img
        alt="d"
        src="u"
      />
       g: t 
      <div
        class="loader"
        data-testid="action-item-spinner"
      >
        <div
          class="loadingSpinner"
        />
      </div>
    </a>
  </div>
=======
     g: t 
  </button>
>>>>>>> 9efb4e1c
</DocumentFragment>
`;

exports[`ActionItem title element 1`] = `
<DocumentFragment>
  <button
    aria-label="d"
    class="test-action-item"
    data-tooltip="d"
    type="button"
  >
    <span>
      t2
    </span>
     
  </button>
</DocumentFragment>
`;<|MERGE_RESOLUTION|>--- conflicted
+++ resolved
@@ -7,7 +7,7 @@
     href="https://example.com/bar"
     tabindex="0"
   >
-     t 
+     t
   </a>
 </DocumentFragment>
 `;
@@ -21,7 +21,7 @@
     tabindex="0"
     target="_blank"
   >
-     primary 
+     primary
   </a>
 </DocumentFragment>
 `;
@@ -35,7 +35,7 @@
     tabindex="0"
     target="_blank"
   >
-     t 
+     t
     <openinnewicon />
   </a>
 </DocumentFragment>
@@ -53,7 +53,7 @@
       alt="d"
       src="u"
     />
-     g: t 
+     g: t
   </button>
 </DocumentFragment>
 `;
@@ -70,7 +70,7 @@
       alt="d"
       src="u"
     />
-     g: t 
+     g: t
   </button>
 </DocumentFragment>
 `;
@@ -83,7 +83,7 @@
     data-action-item-pressed="false"
     type="button"
   >
-     b 
+     b
   </button>
 </DocumentFragment>
 `;
@@ -110,7 +110,7 @@
     data-action-item-pressed="true"
     type="button"
   >
-     b 
+     b
   </button>
 </DocumentFragment>
 `;
@@ -127,7 +127,7 @@
       alt="d"
       src="u"
     />
-     g: t 
+     g: t
   </button>
 </DocumentFragment>
 `;
@@ -144,84 +144,61 @@
       alt="d"
       src="u"
     />
-     g: t 
+     g: t
   </button>
 </DocumentFragment>
 `;
 
 exports[`ActionItem run command with error 1`] = `
 <DocumentFragment>
-<<<<<<< HEAD
-  <div
-    class="container"
-=======
-  <button
-    aria-label="d"
-    class="test-action-item"
-    data-tooltip="d"
-    type="button"
->>>>>>> 9efb4e1c
+  <button
+    aria-label="d"
+    class="test-action-item"
+    data-tooltip="d"
+    type="button"
   >
     <div
       class="disabledTooltip"
       data-tooltip="d"
       tabindex="0"
     />
-<<<<<<< HEAD
-    <a
-      aria-label="d"
-      class="test-action-item disabled"
+     g: t
+  </button>
+</DocumentFragment>
+`;
+
+exports[`ActionItem run command with error with showInlineError 1`] = `
+<DocumentFragment>
+  <button
+    aria-label="Error: x"
+    class="test-action-item"
+    data-tooltip="Error: x"
+    type="button"
+  >
+    <img
+      alt="d"
+      src="u"
+    />
+     g: t
+  </button>
+</DocumentFragment>
+`;
+
+exports[`ActionItem run command with showLoadingSpinnerDuringExecution 1`] = `
+<DocumentFragment>
+  <button
+    aria-label="d"
+    class="test-action-item actionItemLoading"
+    data-tooltip="d"
+    disabled=""
+    type="button"
+  >
+    <div
+      class="disabledTooltip"
       data-tooltip="d"
-      disabled=""
-      href=""
-      role="button"
-      tabindex="-1"
-    >
-      <img
-        alt="d"
-        src="u"
-      />
-       g: t 
-    </a>
-  </div>
-=======
-     g: t 
-  </button>
->>>>>>> 9efb4e1c
-</DocumentFragment>
-`;
-
-exports[`ActionItem run command with error with showInlineError 1`] = `
-<DocumentFragment>
-  <button
-    aria-label="Error: x"
-    class="test-action-item"
-    data-tooltip="Error: x"
-    type="button"
-  >
-    <img
-      alt="d"
-      src="u"
-    />
-     g: t 
-  </button>
-</DocumentFragment>
-`;
-
-exports[`ActionItem run command with showLoadingSpinnerDuringExecution 1`] = `
-<DocumentFragment>
-  <button
-    aria-label="d"
-    class="test-action-item actionItemLoading"
-    data-tooltip="d"
-    disabled=""
-    type="button"
-  >
-    <img
-      alt="d"
-      src="u"
-    />
-     g: t 
+      tabindex="0"
+    />
+     g: t
     <div
       class="loader"
       data-testid="action-item-spinner"
@@ -236,51 +213,18 @@
 
 exports[`ActionItem run command with showLoadingSpinnerDuringExecution 2`] = `
 <DocumentFragment>
-<<<<<<< HEAD
-  <div
-    class="container"
-=======
-  <button
-    aria-label="d"
-    class="test-action-item"
-    data-tooltip="d"
-    type="button"
->>>>>>> 9efb4e1c
-  >
-    <div
-      class="disabledTooltip"
-      data-tooltip="d"
-      tabindex="0"
-    />
-<<<<<<< HEAD
-    <a
-      aria-label="d"
-      class="test-action-item actionItemLoading disabled"
-      data-tooltip="d"
-      disabled=""
-      href=""
-      role="button"
-      tabindex="-1"
-    >
-      <img
-        alt="d"
-        src="u"
-      />
-       g: t 
-      <div
-        class="loader"
-        data-testid="action-item-spinner"
-      >
-        <div
-          class="loadingSpinner"
-        />
-      </div>
-    </a>
-  </div>
-=======
-     g: t 
-  </button>
->>>>>>> 9efb4e1c
+  <button
+    aria-label="d"
+    class="test-action-item"
+    data-tooltip="d"
+    type="button"
+  >
+    <img
+      alt="d"
+      src="u"
+    />
+     g: t
+  </button>
 </DocumentFragment>
 `;
 
@@ -295,7 +239,7 @@
     <span>
       t2
     </span>
-     
+
   </button>
 </DocumentFragment>
 `;