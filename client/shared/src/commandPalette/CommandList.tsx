import React, { forwardRef, useCallback, useMemo, useState } from 'react'

import { mdiChevronDown, mdiChevronUp, mdiConsole, mdiPuzzle } from '@mdi/js'
import classNames from 'classnames'
import { Remote } from 'comlink'
import * as H from 'history'
import { sortBy, uniq } from 'lodash'
import { from, Subscription } from 'rxjs'
import { filter, switchMap } from 'rxjs/operators'
import stringScore from 'string-score'
import { Key } from 'ts-key-enum'

import { ContributableMenu, Contributions, Evaluated } from '@sourcegraph/client-api'
<<<<<<< HEAD
import { logError, memoizeObservable } from '@sourcegraph/common'
import { Button, ButtonProps, LoadingSpinner, Icon, Label, Input } from '@sourcegraph/wildcard'
=======
import { memoizeObservable } from '@sourcegraph/common'
import { Shortcut } from '@sourcegraph/shared/src/react-shortcuts'
import {
    ButtonProps,
    ForwardReferenceComponent,
    Icon,
    Input,
    Label,
    LoadingSpinner,
    Popover,
    PopoverContent,
    PopoverTrigger,
    Position,
} from '@sourcegraph/wildcard'
>>>>>>> 869853fb

import { ActionItem, ActionItemAction } from '../actions/ActionItem'
import { wrapRemoteObservable } from '../api/client/api/common'
import { FlatExtensionHostAPI } from '../api/contract'
import { haveInitialExtensionsLoaded } from '../api/features'
import { HighlightedMatches } from '../components/HighlightedMatches'
import { getContributedActionItems } from '../contributions/contributions'
import { RequiredExtensionsControllerProps } from '../extensions/controller'
import { KeyboardShortcut } from '../keyboardShortcuts'
import { PlatformContextProps } from '../platform/context'
import { SettingsCascadeOrError } from '../settings/settings'
import { TelemetryProps } from '../telemetry/telemetryService'

import { EmptyCommandList } from './EmptyCommandList'
import { EmptyCommandListContainer } from './EmptyCommandListContainer'

import styles from './CommandList.module.scss'

/**
 * Customizable CSS classes for elements of the command list button.
 */
export interface CommandListPopoverButtonClassProps {
    /** The class name for the root button element of {@link CommandListPopoverButton}. */
    buttonClassName?: string
    buttonElement?: 'span' | 'a' | 'button'
    buttonOpenClassName?: string
    popoverClassName?: string
    showCaret?: boolean
}

/**
 * Customizable CSS classes for elements of the command list.
 */
export interface CommandListClassProps {
    inputClassName?: string
    formClassName?: string
    listItemClassName?: string
    selectedListItemClassName?: string
    selectedActionItemClassName?: string
    listClassName?: string
    resultsContainerClassName?: string
    actionItemClassName?: string
    noResultsClassName?: string
    iconClassName?: string
}

export interface CommandListProps
    extends CommandListClassProps,
        RequiredExtensionsControllerProps<'executeCommand' | 'extHostAPI'>,
        PlatformContextProps<'settings' | 'sourcegraphURL'>,
        TelemetryProps {
    /** The menu whose commands to display. */
    menu: ContributableMenu

    /** Called when the user has selected an item in the list. */
    onSelect?: () => void

    location: H.Location
}

interface State {
    /** The contributions, merged from all extensions, or undefined before the initial emission. */
    contributions?: Evaluated<Contributions>

    input: string
    selectedIndex: number

    /** Recently invoked actions, which should be sorted first in the list. */
    recentActions: string[] | null

    settingsCascade?: SettingsCascadeOrError
}

// Memoize contributions to prevent flashing loading spinners on subsequent mounts
const getContributions = memoizeObservable(
    (extensionHostAPI: Promise<Remote<FlatExtensionHostAPI>>) =>
        from(extensionHostAPI).pipe(switchMap(extensionHost => wrapRemoteObservable(extensionHost.getContributions()))),
    () => 'getContributions' // only one instance
)

/** Displays a list of commands contributed by extensions for a specific menu. */
export class CommandList extends React.PureComponent<CommandListProps, State> {
    // Persist recent actions in localStorage. Be robust to serialization errors.
    private static RECENT_ACTIONS_STORAGE_KEY = 'commandList.recentActions'

    private static readRecentActions(): string[] | null {
        const value = localStorage.getItem(CommandList.RECENT_ACTIONS_STORAGE_KEY)
        if (value === null) {
            return null
        }
        try {
            const recentActions: unknown = JSON.parse(value)
            if (Array.isArray(recentActions) && recentActions.every(a => typeof a === 'string')) {
                return recentActions as string[]
            }
            return null
        } catch (error) {
            logError('Error reading recent actions:', error)
        }
        CommandList.writeRecentActions(null)
        return null
    }

    private static writeRecentActions(recentActions: string[] | null): void {
        try {
            if (recentActions === null) {
                localStorage.removeItem(CommandList.RECENT_ACTIONS_STORAGE_KEY)
            } else {
                const value = JSON.stringify(recentActions)
                localStorage.setItem(CommandList.RECENT_ACTIONS_STORAGE_KEY, value)
            }
        } catch (error) {
            logError('Error writing recent actions:', error)
        }
    }

    public state: State = {
        input: '',
        selectedIndex: 0,
        recentActions: CommandList.readRecentActions(),
    }

    private subscriptions = new Subscription()

    private selectedItem: ActionItem | null = null
    private setSelectedItem = (actionItem: ActionItem | null): void => {
        this.selectedItem = actionItem
    }

    public componentDidMount(): void {
        this.subscriptions.add(
            // Don't listen for subscriptions until all initial extensions have loaded (to prevent UI jitter)
            haveInitialExtensionsLoaded(this.props.extensionsController.extHostAPI)
                .pipe(
                    filter(haveLoaded => haveLoaded),
                    switchMap(() => getContributions(this.props.extensionsController.extHostAPI))
                )
                .subscribe(contributions => {
                    this.setState({ contributions })
                })
        )

        this.subscriptions.add(
            this.props.platformContext.settings.subscribe(settingsCascade => this.setState({ settingsCascade }))
        )
    }

    public componentDidUpdate(_previousProps: CommandListProps, previousState: State): void {
        if (this.state.recentActions !== previousState.recentActions) {
            CommandList.writeRecentActions(this.state.recentActions)
        }
    }

    public componentWillUnmount(): void {
        this.subscriptions.unsubscribe()
    }

    public render(): JSX.Element | null {
        if (!this.state.contributions) {
            return (
                <EmptyCommandListContainer className={styles.commandList}>
                    <div className="d-flex py-5 align-items-center justify-content-center">
                        <LoadingSpinner inline={false} />
                        <span className="mx-2">Loading Sourcegraph extensions</span>
                        <Icon aria-hidden={true} svgPath={mdiPuzzle} />
                    </div>
                </EmptyCommandListContainer>
            )
        }

        const allItems = getContributedActionItems(this.state.contributions, this.props.menu)

        // Filter and sort by score.
        const query = this.state.input.trim()
        const items = filterAndRankItems(allItems, this.state.input, this.state.recentActions)

        // Support wrapping around.
        const selectedIndex = ((this.state.selectedIndex % items.length) + items.length) % items.length

        return (
            <div className={styles.commandList}>
                <header>
                    {/* eslint-disable-next-line react/forbid-elements */}
                    <form className={this.props.formClassName} onSubmit={this.onSubmit}>
                        <Label className="sr-only" htmlFor="command-list-input">
                            Command
                        </Label>
                        <Input
                            id="command-list-input"
                            inputClassName={this.props.inputClassName}
                            value={this.state.input}
                            placeholder="Run Sourcegraph action..."
                            spellCheck={false}
                            autoFocus={true}
                            autoCorrect="off"
                            autoComplete="off"
                            onChange={this.onInputChange}
                            onKeyDown={this.onInputKeyDown}
                            onClick={this.onInputClick}
                        />
                    </form>
                </header>
                <div className={this.props.resultsContainerClassName}>
                    <ul className={this.props.listClassName}>
                        {items.length > 0 ? (
                            items.map((item, index) => (
                                <li
                                    className={classNames(
                                        this.props.listItemClassName,
                                        index === selectedIndex && this.props.selectedListItemClassName
                                    )}
                                    key={item.action.id}
                                >
                                    <ActionItem
                                        {...this.props}
                                        className={classNames(
                                            this.props.actionItemClassName,
                                            index === selectedIndex && this.props.selectedActionItemClassName
                                        )}
                                        {...item}
                                        ref={index === selectedIndex ? this.setSelectedItem : undefined}
                                        title={
                                            <HighlightedMatches
                                                text={[item.action.category, item.action.title || item.action.command]
                                                    .filter(Boolean)
                                                    .join(': ')}
                                                pattern={query}
                                            />
                                        }
                                        onDidExecute={this.onActionDidExecute}
                                    />
                                </li>
                            ))
                        ) : query.length > 0 ? (
                            <li className={this.props.noResultsClassName}>No matching commands</li>
                        ) : (
                            <EmptyCommandList
                                settingsCascade={this.state.settingsCascade}
                                sourcegraphURL={this.props.platformContext.sourcegraphURL}
                            />
                        )}
                    </ul>
                </div>
            </div>
        )
    }

    private onInputChange: React.ChangeEventHandler<HTMLInputElement> = event => {
        this.setState({ input: event.currentTarget.value, selectedIndex: 0 })
    }

    private onInputKeyDown: React.KeyboardEventHandler<HTMLInputElement> = event => {
        switch (event.key) {
            case Key.ArrowDown: {
                event.preventDefault()
                this.setSelectedIndex(1)
                break
            }
            case Key.ArrowUp: {
                event.preventDefault()
                this.setSelectedIndex(-1)
                break
            }
            case Key.Enter: {
                if (this.selectedItem) {
                    this.selectedItem.runAction(event)
                }
                break
            }
        }
    }

    // prevent input click from closing the popover
    private onInputClick: React.MouseEventHandler<HTMLInputElement> = event => {
        event.stopPropagation()
    }

    private onSubmit: React.FormEventHandler = event => event.preventDefault()

    private setSelectedIndex(delta: number): void {
        this.setState(previousState => ({ selectedIndex: previousState.selectedIndex + delta }))
    }

    private onActionDidExecute = (actionID: string): void => {
        const KEEP_RECENT_ACTIONS = 10
        this.setState(previousState => {
            const { recentActions } = previousState
            if (!recentActions) {
                return { recentActions: [actionID] }
            }
            return { recentActions: uniq([actionID, ...recentActions]).slice(0, KEEP_RECENT_ACTIONS) }
        })

        if (this.props.onSelect) {
            this.props.onSelect()
        }
    }
}

export function filterAndRankItems(
    items: Pick<ActionItemAction, 'action' | 'active'>[],
    query: string,
    recentActions: string[] | null
): ActionItemAction[] {
    if (!query) {
        if (recentActions === null) {
            return items
        }
        // Show recent actions first.
        return sortBy(
            items,
            (item: Pick<ActionItemAction, 'action'>): number | null => {
                const index = recentActions.indexOf(item.action.id)
                return index === -1 ? null : index
            },
            ({ action }) => action.id
        )
    }

    // Memoize labels and scores.
    const labels = new Array<string>(items.length)
    const scores = new Array<number>(items.length)
    const scoredItems = items
        .filter((item, index) => {
            let label = labels[index]
            if (label === undefined) {
                label = `${item.action.category ? `${item.action.category}: ` : ''}${
                    item.action.title || item.action.command || ''
                }`
                labels[index] = label
            }
            if (scores[index] === undefined) {
                scores[index] = stringScore(label, query, 0)
            }
            return scores[index] > 0
        })
        .map((item, index) => {
            const recentIndex = recentActions?.indexOf(item.action.id)
            return { item, score: scores[index], recentIndex: recentIndex === -1 ? null : recentIndex }
        })
    return sortBy(scoredItems, 'recentIndex', 'score', ({ item }) => item.action.id).map(({ item }) => item)
}

export interface CommandListPopoverButtonProps
    extends CommandListProps,
        CommandListPopoverButtonClassProps,
        CommandListClassProps,
        Pick<ButtonProps, 'variant'> {
    keyboardShortcutForShow?: KeyboardShortcut
}

export const CommandListPopoverButton = forwardRef((props, ref) => {
    const {
        as: Component = 'span',
        buttonElement,
        buttonClassName,
        buttonOpenClassName,
        popoverClassName,
        showCaret = true,
        keyboardShortcutForShow,
        variant,
    } = props

    const [isOpen, setIsOpen] = useState(false)

    // Capture active element on open in order to restore focus on close.
    const originallyFocusedElement = useMemo(() => {
        if (isOpen && document.activeElement instanceof HTMLElement) {
            return document.activeElement
        }
        return null
    }, [isOpen])

    const close = useCallback(() => {
        originallyFocusedElement?.focus()
        setIsOpen(false)
    }, [originallyFocusedElement])

    const toggleIsOpen = useCallback(() => {
        if (isOpen) {
            originallyFocusedElement?.focus()
        }
        setIsOpen(!isOpen)
    }, [isOpen, originallyFocusedElement])

    return (
        <Popover isOpen={isOpen} onOpenChange={toggleIsOpen}>
            <PopoverTrigger
                ref={ref}
                // Support legacy buttonElement prop since it's used in the different code hosts
                // specifications
                as={(buttonElement as 'button') ?? Component}
                // eslint-disable-next-line @typescript-eslint/ban-ts-comment
                // @ts-ignore
                variant={variant}
                aria-label="Command list"
                className={classNames(styles.popoverButton, buttonClassName, isOpen && buttonOpenClassName)}
                onClick={toggleIsOpen}
            >
                <Icon size="md" aria-hidden={true} svgPath={mdiConsole} />
                {showCaret && <Icon svgPath={isOpen ? mdiChevronUp : mdiChevronDown} aria-hidden={true} />}
            </PopoverTrigger>

            <PopoverContent className={popoverClassName} position={Position.bottomEnd}>
                <CommandList
                    inputClassName={props.inputClassName}
                    formClassName={props.formClassName}
                    listItemClassName={props.listItemClassName}
                    selectedListItemClassName={props.selectedListItemClassName}
                    selectedActionItemClassName={props.selectedActionItemClassName}
                    listClassName={props.listClassName}
                    resultsContainerClassName={props.resultsContainerClassName}
                    actionItemClassName={props.actionItemClassName}
                    noResultsClassName={props.noResultsClassName}
                    iconClassName={props.iconClassName}
                    menu={props.menu}
                    platformContext={props.platformContext}
                    extensionsController={props.extensionsController}
                    location={props.location}
                    telemetryService={props.telemetryService}
                    onSelect={close}
                />

                {keyboardShortcutForShow?.keybindings.map((keybinding, index) => (
                    <Shortcut key={index} {...keybinding} onMatch={toggleIsOpen} />
                ))}
            </PopoverContent>
        </Popover>
    )
}) as ForwardReferenceComponent<'button', CommandListPopoverButtonProps><|MERGE_RESOLUTION|>--- conflicted
+++ resolved
@@ -11,11 +11,7 @@
 import { Key } from 'ts-key-enum'
 
 import { ContributableMenu, Contributions, Evaluated } from '@sourcegraph/client-api'
-<<<<<<< HEAD
-import { logError, memoizeObservable } from '@sourcegraph/common'
-import { Button, ButtonProps, LoadingSpinner, Icon, Label, Input } from '@sourcegraph/wildcard'
-=======
-import { memoizeObservable } from '@sourcegraph/common'
+import { memoizeObservable, logger } from '@sourcegraph/common'
 import { Shortcut } from '@sourcegraph/shared/src/react-shortcuts'
 import {
     ButtonProps,
@@ -29,7 +25,6 @@
     PopoverTrigger,
     Position,
 } from '@sourcegraph/wildcard'
->>>>>>> 869853fb
 
 import { ActionItem, ActionItemAction } from '../actions/ActionItem'
 import { wrapRemoteObservable } from '../api/client/api/common'
@@ -127,7 +122,7 @@
             }
             return null
         } catch (error) {
-            logError('Error reading recent actions:', error)
+            logger.error('Error reading recent actions:', error)
         }
         CommandList.writeRecentActions(null)
         return null
@@ -142,7 +137,7 @@
                 localStorage.setItem(CommandList.RECENT_ACTIONS_STORAGE_KEY, value)
             }
         } catch (error) {
-            logError('Error writing recent actions:', error)
+            logger.error('Error writing recent actions:', error)
         }
     }
 
