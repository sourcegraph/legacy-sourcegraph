--- conflicted
+++ resolved
@@ -6,13 +6,9 @@
 import { of, combineLatest, Observable, Subject, Subscription, BehaviorSubject, NEVER } from 'rxjs'
 import { catchError, filter, switchMap, map, distinctUntilChanged } from 'rxjs/operators'
 
-<<<<<<< HEAD
 import { DOMFunctions, findPositionsFromEvents, Hoverifier } from '@sourcegraph/codeintellify'
-import { asError, ErrorLike, isDefined, isErrorLike } from '@sourcegraph/common'
-=======
-import { asError, ErrorLike, highlightNode, isErrorLike } from '@sourcegraph/common'
+import { asError, ErrorLike, isDefined, isErrorLike, highlightNode } from '@sourcegraph/common'
 import { Repo } from '@sourcegraph/shared/src/util/url'
->>>>>>> 4479c448
 
 import { ActionItemAction } from '../actions/ActionItem'
 import { HoverMerged } from '../api/client/types/hover'
