--- conflicted
+++ resolved
@@ -114,22 +114,16 @@
         return (
             // Need empty href for styling reasons
             // Use onAuxClick so that middle-clicks are caught.
-<<<<<<< HEAD
             // Ideally this should a <button> but we can't guarantee we have the .btn-link class here.
             // eslint-disable-next-line jsx-a11y/anchor-is-valid
-=======
->>>>>>> 19c92198
             <a
                 href=""
                 {...commonProps}
                 onClick={onClickPreventDefault}
                 onAuxClick={onClickPreventDefault}
-<<<<<<< HEAD
                 role="button"
-=======
                 ref={buttonLinkReference}
                 data-content={dataContent}
->>>>>>> 19c92198
             >
                 {children}
             </a>
