--- conflicted
+++ resolved
@@ -3,11 +3,7 @@
 import { catchError, switchMap } from 'rxjs/operators'
 
 import { asError, isErrorLike } from '@sourcegraph/common'
-<<<<<<< HEAD
-import { Button, LoadingSpinner, useObservable, Alert } from '@sourcegraph/wildcard'
-=======
-import { Button, LoadingSpinner, useObservable, Link } from '@sourcegraph/wildcard'
->>>>>>> e4c0ab41
+import { Button, LoadingSpinner, useObservable, Alert, Link } from '@sourcegraph/wildcard'
 
 import { wrapRemoteObservable } from '../../api/client/api/common'
 
