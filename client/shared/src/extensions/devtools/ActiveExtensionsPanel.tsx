import React, { useCallback, useMemo } from 'react'
import { from } from 'rxjs'
import { catchError, switchMap } from 'rxjs/operators'

import { asError, isErrorLike } from '@sourcegraph/common'
<<<<<<< HEAD
import { Button, LoadingSpinner, Link } from '@sourcegraph/wildcard'

import { wrapRemoteObservable } from '../../api/client/api/common'
import { useObservable } from '../../util/useObservable'
=======
import { Button, LoadingSpinner, useObservable } from '@sourcegraph/wildcard'

import { wrapRemoteObservable } from '../../api/client/api/common'
import { Link } from '../../components/Link'
>>>>>>> 0a767eeb

import { ExtensionsDevelopmentToolsProps } from '.'

export const ActiveExtensionsPanel: React.FunctionComponent<ExtensionsDevelopmentToolsProps> = props => {
    const extensionsOrError = useObservable(
        useMemo(
            () =>
                from(props.extensionsController.extHostAPI).pipe(
                    switchMap(extensionHostAPI => wrapRemoteObservable(extensionHostAPI.getActiveExtensions())),
                    catchError(error => [asError(error)])
                ),
            [props.extensionsController]
        )
    )

    const sideloadedExtensionURL = useObservable(
        useMemo(() => from(props.platformContext.sideloadedExtensionURL), [props.platformContext])
    )

    const setSideloadedExtensionURL = useCallback(() => {
        const url = window.prompt('Parcel dev server URL:', sideloadedExtensionURL || 'http://localhost:1234')
        props.platformContext.sideloadedExtensionURL.next(url)
    }, [sideloadedExtensionURL, props.platformContext])

    const clearSideloadedExtensionURL = useCallback(() => props.platformContext.sideloadedExtensionURL.next(null), [
        props.platformContext,
    ])

    return (
        <>
            <div className="card-header">Active extensions (DEBUG)</div>
            {extensionsOrError ? (
                isErrorLike(extensionsOrError) ? (
                    <div className="alert alert-danger mb-0 rounded-0">{extensionsOrError.message}</div>
                ) : extensionsOrError.length > 0 ? (
                    <div className="list-group list-group-flush">
                        {extensionsOrError.map(({ id }, index) => (
                            <div
                                key={index}
                                className="list-group-item py-2 d-flex align-items-center justify-content-between"
                            >
                                <props.link id={id} />
                            </div>
                        ))}
                    </div>
                ) : (
                    <span className="card-body">No active extensions.</span>
                )
            ) : (
                <span className="card-body">
                    <LoadingSpinner /> Loading extensions...
                </span>
            )}
            <div className="card-body border-top">
                <h4>Sideload extension</h4>
                {sideloadedExtensionURL ? (
                    <div>
                        <p>
                            <span>Load from: </span>
                            <Link to={sideloadedExtensionURL}>{sideloadedExtensionURL}</Link>
                        </p>
                        <div>
                            <Button className="mr-1" onClick={setSideloadedExtensionURL} variant="primary" size="sm">
                                Change
                            </Button>
                            <Button onClick={clearSideloadedExtensionURL} variant="danger" size="sm">
                                Clear
                            </Button>
                        </div>
                    </div>
                ) : (
                    <div>
                        <p>
                            <span>No sideloaded extension</span>
                        </p>
                        <div>
                            <Button onClick={setSideloadedExtensionURL} variant="primary" size="sm">
                                Load extension
                            </Button>
                        </div>
                    </div>
                )}
            </div>
        </>
    )
}<|MERGE_RESOLUTION|>--- conflicted
+++ resolved
@@ -3,17 +3,9 @@
 import { catchError, switchMap } from 'rxjs/operators'
 
 import { asError, isErrorLike } from '@sourcegraph/common'
-<<<<<<< HEAD
-import { Button, LoadingSpinner, Link } from '@sourcegraph/wildcard'
+import { Button, LoadingSpinner, useObservable, Link } from '@sourcegraph/wildcard'
 
 import { wrapRemoteObservable } from '../../api/client/api/common'
-import { useObservable } from '../../util/useObservable'
-=======
-import { Button, LoadingSpinner, useObservable } from '@sourcegraph/wildcard'
-
-import { wrapRemoteObservable } from '../../api/client/api/common'
-import { Link } from '../../components/Link'
->>>>>>> 0a767eeb
 
 import { ExtensionsDevelopmentToolsProps } from '.'
 
