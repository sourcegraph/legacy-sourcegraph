--- conflicted
+++ resolved
@@ -2,12 +2,8 @@
 import React from 'react'
 import { HoverAlert } from 'sourcegraph'
 
-<<<<<<< HEAD
 import { renderMarkdown } from '@sourcegraph/common'
-import { Alert } from '@sourcegraph/wildcard'
-=======
 import { Link, Alert } from '@sourcegraph/wildcard'
->>>>>>> 4bcc1692
 
 import { NotificationType } from '../../api/extension/extensionHostApi'
 import hoverOverlayStyle from '../HoverOverlay.module.scss'
