export enum SectionID {
    GROUPED_BY = 'grouped-by',
    SEARCH_REFERENCE = 'reference',
    SEARCH_TYPES = 'types',
    DYNAMIC_FILTERS = 'filters', // Deprecated
    LANGUAGES = 'languages',
    REPOSITORIES = 'repositories',
    FILE_TYPES = 'file-types',
    OTHER = 'other',
    SEARCH_SNIPPETS = 'snippets',
    QUICK_LINKS = 'quicklinks',
    REVISIONS = 'revisions',
}

export enum NoResultsSectionID {
    SEARCH_BAR = 'search-bar',
<<<<<<< HEAD
    LITERAL_SEARCH = 'literal-search',
    COMMON_PROBLEMS = 'common-problems',
=======
    VIDEOS = 'videos',
>>>>>>> c54c2c2b
}

export type SidebarTabID = 'filters'<|MERGE_RESOLUTION|>--- conflicted
+++ resolved
@@ -14,12 +14,6 @@
 
 export enum NoResultsSectionID {
     SEARCH_BAR = 'search-bar',
-<<<<<<< HEAD
-    LITERAL_SEARCH = 'literal-search',
-    COMMON_PROBLEMS = 'common-problems',
-=======
-    VIDEOS = 'videos',
->>>>>>> c54c2c2b
 }
 
 export type SidebarTabID = 'filters'