import * as React from 'react'

import classNames from 'classnames'
import { upperFirst } from 'lodash'
import { MdiReactIconComponentType } from 'mdi-react'
import CodeArrayIcon from 'mdi-react/CodeArrayIcon'
import CodeBracesIcon from 'mdi-react/CodeBracesIcon'
import CodeNotEqualIcon from 'mdi-react/CodeNotEqualIcon'
import CodeStringIcon from 'mdi-react/CodeStringIcon'
import CubeIcon from 'mdi-react/CubeIcon'
import CubeOutlineIcon from 'mdi-react/CubeOutlineIcon'
import DrawingBoxIcon from 'mdi-react/DrawingBoxIcon'
import FileDocumentIcon from 'mdi-react/FileDocumentIcon'
import FunctionIcon from 'mdi-react/FunctionIcon'
import KeyIcon from 'mdi-react/KeyIcon'
import LinkIcon from 'mdi-react/LinkIcon'
import MatrixIcon from 'mdi-react/MatrixIcon'
import NullIcon from 'mdi-react/NullIcon'
import NumericIcon from 'mdi-react/NumericIcon'
import PackageIcon from 'mdi-react/PackageIcon'
import PiBoxIcon from 'mdi-react/PiBoxIcon'
import PillarIcon from 'mdi-react/PillarIcon'
import PoundIcon from 'mdi-react/PoundIcon'
import ShapeIcon from 'mdi-react/ShapeIcon'
import SitemapIcon from 'mdi-react/SitemapIcon'
import TextBoxIcon from 'mdi-react/TextBoxIcon'
import TimetableIcon from 'mdi-react/TimetableIcon'
import WebIcon from 'mdi-react/WebIcon'
import WrenchIcon from 'mdi-react/WrenchIcon'

import { Icon, Tooltip } from '@sourcegraph/wildcard'

import { SymbolKind } from '../graphql-operations'

import styles from './SymbolIcon.module.scss'
/**
 * Returns the icon component for a given symbol kind
 */
const getSymbolIconComponent = (kind: SymbolKind): MdiReactIconComponentType => {
    switch (kind) {
        case 'FILE':
            return FileDocumentIcon
        case 'MODULE':
            return CodeBracesIcon
        case 'NAMESPACE':
            return WebIcon
        case 'PACKAGE':
            return PackageIcon
        case 'CLASS':
            return SitemapIcon
        case 'METHOD':
            return CubeOutlineIcon
        case 'PROPERTY':
            return WrenchIcon
        case 'FIELD':
            return TextBoxIcon
        case 'CONSTRUCTOR':
            return CubeOutlineIcon
        case 'ENUM':
            return NumericIcon
        case 'INTERFACE':
            return LinkIcon
        case 'FUNCTION':
            return FunctionIcon
        case 'VARIABLE':
            return CubeIcon
        case 'CONSTANT':
            return PiBoxIcon
        case 'STRING':
            return CodeStringIcon
        case 'NUMBER':
            return PoundIcon
        case 'BOOLEAN':
            return MatrixIcon
        case 'ARRAY':
            return CodeArrayIcon
        case 'OBJECT':
            return DrawingBoxIcon
        case 'KEY':
            return KeyIcon
        case 'NULL':
            return NullIcon
        case 'ENUMMEMBER':
            return NumericIcon
        case 'STRUCT':
            return PillarIcon
        case 'EVENT':
            return TimetableIcon
        case 'OPERATOR':
            return CodeNotEqualIcon
        case 'TYPEPARAMETER':
            return CubeIcon
        case 'UNKNOWN':
        default:
            return ShapeIcon
    }
}

interface SymbolIconProps {
    kind: SymbolKind
    className?: string
}
function getSymbolIconClassName(kind: SymbolKind): string | undefined {
    return (styles as Record<string, string>)[`symbolIconKind${upperFirst(kind.toLowerCase())}`]
}

/**
 * Renders an Icon for a given symbol kind
 */
export const SymbolIcon: React.FunctionComponent<React.PropsWithChildren<SymbolIconProps>> = ({
    kind,
    className = '',
}) => (
<<<<<<< HEAD
    <Tooltip content={kind.toLowerCase()}>
        <Icon
            role="img"
            className={classNames(getSymbolIconClassName(kind), className)}
            as={getSymbolIconComponent(kind)}
            aria-label={kind.toLowerCase()}
        />
    </Tooltip>
=======
    <Icon
        className={classNames(getSymbolIconClassName(kind), className)}
        data-tooltip={kind.toLowerCase()}
        as={getSymbolIconComponent(kind)}
        aria-label={kind.toLowerCase()}
    />
>>>>>>> 55d83e81
)<|MERGE_RESOLUTION|>--- conflicted
+++ resolved
@@ -111,21 +111,11 @@
     kind,
     className = '',
 }) => (
-<<<<<<< HEAD
     <Tooltip content={kind.toLowerCase()}>
         <Icon
-            role="img"
             className={classNames(getSymbolIconClassName(kind), className)}
             as={getSymbolIconComponent(kind)}
             aria-label={kind.toLowerCase()}
         />
     </Tooltip>
-=======
-    <Icon
-        className={classNames(getSymbolIconClassName(kind), className)}
-        data-tooltip={kind.toLowerCase()}
-        as={getSymbolIconComponent(kind)}
-        aria-label={kind.toLowerCase()}
-    />
->>>>>>> 55d83e81
 )