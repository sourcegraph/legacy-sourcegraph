--- conflicted
+++ resolved
@@ -7,11 +7,8 @@
 ### Changes
 
 - Update Access Token headers setting method --thanks @ptxmac for the contribution! [issues/34338](https://github.com/sourcegraph/sourcegraph/issues/34338)
-<<<<<<< HEAD
 - Add options to choose between main branch or current branch when copy/open file. Always use default branch if set [issues/34591](https://github.com/sourcegraph/sourcegraph/issues/34591)
-=======
 - Add ability to import Sourcegraph Access token automatically after logging in on Sourcegraph Cloud [issues/28311](https://github.com/sourcegraph/sourcegraph/issues/28311)
->>>>>>> 0ef3b3d3
 
 ### Fixes
 
