# Changelog

The Sourcegraph extension uses major.EVEN_NUMBER.patch (eg. 2.0.1) for release versions and major.ODD_NUMBER.patch (eg. 2.1.1) for pre-release versions.

### Future Plans

- Import Sourcegraph Access token automatically after completing authentication in the browser for Sourcegraph Cloud users [issues/28311](https://github.com/sourcegraph/sourcegraph/issues/28311)

## Unreleased

### Changes

<<<<<<< HEAD
- Tokens will now be stored in secret storage [issues/36731](https://github.com/sourcegraph/sourcegraph/issues/36731)
=======
- Support for logical multiline matches in the UI for Sourcegraph instance versions >= 3.42.0 [pull/43007](https://github.com/sourcegraph/sourcegraph/pull/43007)
>>>>>>> 1b18fbe6

### Fixes

- Fix issue where pattern type was always set to `literal` for Sourcegraph instance versions earlier than v3.43.0, which was overriding regex/structural toggles [pull/43005](https://github.com/sourcegraph/sourcegraph/pull/43005)

## 2.2.12

### Changes

### Fixes

- Vary search pattern type depending on Sourcegraph instance version: [issues/41236](https://github.com/sourcegraph/sourcegraph/issues/41236), [pull/42178](https://github.com/sourcegraph/sourcegraph/pull/42178)

## 2.2.10

### Changes

- Remove tracking parameters from all shareable URLs [pull/42022](https://github.com/sourcegraph/sourcegraph/pull/42022)

### Fixes

- Fix Sourcegraph blob link generation: [issues/42060](https://github.com/sourcegraph/sourcegraph/issues/42060), [pull/42065](https://github.com/sourcegraph/sourcegraph/pull/42065)

## 2.2.9

### Changes

### Fixes

- Fix an issue that prevented search results on some older Sourcegraph instance versions to not render properly [pull/40621](https://github.com/sourcegraph/sourcegraph/pull/40621)

## 2.2.8

### Changes

- `Internal:` Automate release step for Open-VSX registry: [issues/37704](https://github.com/sourcegraph/sourcegraph/issues/37704)
- Remove integrations banners and corresponding pings: [issues/38625](https://github.com/sourcegraph/sourcegraph/issues/38625), [pull/38715](https://github.com/sourcegraph/sourcegraph/pull/38715), [pull/38862](https://github.com/sourcegraph/sourcegraph/pull/38862)

### Fixes

## 2.2.7

### Changes

- Remove references to creating an account on cloud, or configuring a cloud account [pull/38071](https://github.com/sourcegraph/sourcegraph/pull/38071)

### Fixes

## 2.2.6

### Changes

- Remove notification to add Sourcegraph extension to the workspace [issues/37772](https://github.com/sourcegraph/sourcegraph/issues/37772)

### Fixes

-

## 2.2.5

### Changes

- Update Sourcegraph logo in sidebar [issues/37710](https://github.com/sourcegraph/sourcegraph/issues/37710)
- Sourcegraph extension is now listed in [Open VSX Registry](https://open-vsx.org/extension/sourcegraph/sourcegraph) [issues/36477](https://github.com/sourcegraph/sourcegraph/issues/36477)
- Sourcegraph extension is now available for installation in all Gitpod VS Code Workspaces [issues/37760](https://github.com/sourcegraph/sourcegraph/issues/37760)

## 2.2.4

### Changes

- Optimize package size [issues/36192](https://github.com/sourcegraph/sourcegraph/issues/36192)

### Fixes

- Check if default branch exists when opening files [issues/36743](https://github.com/sourcegraph/sourcegraph/issues/36743)

## 2.2.3

### Changes

- Update Access Token headers setting method --thanks @ptxmac for the contribution! [issues/34338](https://github.com/sourcegraph/sourcegraph/issues/34338)
- Add options to choose between main branch or current branch when copy/open file. Always use default branch if set [issues/34591](https://github.com/sourcegraph/sourcegraph/issues/34591)
- CTA for adding Sourcegraph extension to Workspace Recommendations [issues/34829](https://github.com/sourcegraph/sourcegraph/issues/34829)

### Fixes

- Windows file path issue [issues/34788](https://github.com/sourcegraph/sourcegraph/issues/34788)
- Sourcegraph icon in help sidebar now shows on light theme [issues/35672](https://github.com/sourcegraph/sourcegraph/issues/35672)
- Highlight background color for VS Code Light & Light+ Theme [issues/35767](https://github.com/sourcegraph/sourcegraph/issues/35767)
- Display reload button when instance URL is updated [issues/35980](https://github.com/sourcegraph/sourcegraph/issues/35980)

## 2.2.2

### Changes

- Display current extension version and instance version in frontend [issues/34729](https://github.com/sourcegraph/sourcegraph/issues/34729)

### Fixes

- Remove incorrect unsupported instance error messages on first load [issues/34207](https://github.com/sourcegraph/sourcegraph/issues/34207)
- Links to open remote file in Sourcegraph web are now decoded correctly [issues/34630](https://github.com/sourcegraph/sourcegraph/issues/34630)
- Remove pattern restriction for basePath [issues/34731](https://github.com/sourcegraph/sourcegraph/issues/34731)

## 2.2.1

### Changes

- Add Help and Feedback sidebar [issue/31021](https://github.com/sourcegraph/sourcegraph/issues/31021)
- Add CONTRIBUTING guide [issue/26536](https://github.com/sourcegraph/sourcegraph/issues/26536)
- Display error message when connected to unsupported instances [issue/31808](https://github.com/sourcegraph/sourcegraph/issues/31808)
- Log events with `IDEEXTENSION` as event source for instances on 3.38.0 and above [issue/32851](https://github.com/sourcegraph/sourcegraph/issues/32851)
- Add new configuration setting: sourcegraph.basePath [issue/32633](https://github.com/sourcegraph/sourcegraph/issues/32633)
- Add ability to open local copy of a search result if file exists in current workspace or basePath [issue/32633](https://github.com/sourcegraph/sourcegraph/issues/32633)

### Fixes

- Improve developer scripts [issue/32741](https://github.com/sourcegraph/sourcegraph/issues/32741)
- Code Monitor button redirect issue for non signed-in users [issues/33631](https://github.com/sourcegraph/sourcegraph/issues/33631)
- Error regarding missing PatternType when creating save search [issues/31093](https://github.com/sourcegraph/sourcegraph/issues/31093)

## 2.2.0

### Changes

- Add pings for Sourcegraph ide extensions usage metrics [issue/29124](https://github.com/sourcegraph/sourcegraph/issues/29124)
- Add input fields to update Sourcegraph instance url [issue/31804](https://github.com/sourcegraph/sourcegraph/issues/31804)
- Clear search results on tab close [issue/30583](https://github.com/sourcegraph/sourcegraph/issues/30583)

## 2.0.9

### Changes

- Add Changelog for version tracking purpose [issue/28300](https://github.com/sourcegraph/sourcegraph/issues/28300)
- Add VS Code Web support for instances on 3.36.0+ [issue/28403](https://github.com/sourcegraph/sourcegraph/issues/28403)
- Update to use API endpoint for stream search [issue/30916](https://github.com/sourcegraph/sourcegraph/issues/30916)
- Add new configuration setting `sourcegraph.requestHeaders` for adding custom headers [issue/30916](https://github.com/sourcegraph/sourcegraph/issues/30916)

### Fixes

- Manage context display issue for instances under v3.36.0 [issue/31022](https://github.com/sourcegraph/sourcegraph/issues/31022)

## 2.0.8

### Fixes

- Files will open in the correct url scheme [issue/31095](https://github.com/sourcegraph/sourcegraph/issues/31095)
- The 'All Search Keywords' button is now linked to Sourcegraph docs site correctly [issue/31023](https://github.com/sourcegraph/sourcegraph/issues/31023)
- Update Sign Up links with the correct utm parameters

## 2.0.7

### Changes

- Remove Sign Up CTA in Sidebar for self-host instances

### Fixes

- Add backward compatibility for configuration settings from v1: `sourcegraph.defaultBranch` and `sourcegraph.remoteUrlReplacements`

## 2.0.6

### Changes

- Remove Sign Up CTAs in Search Result for self-host instances

## 2.0.1

### Changes

- Add Code Monitor<|MERGE_RESOLUTION|>--- conflicted
+++ resolved
@@ -10,11 +10,8 @@
 
 ### Changes
 
-<<<<<<< HEAD
 - Tokens will now be stored in secret storage [issues/36731](https://github.com/sourcegraph/sourcegraph/issues/36731)
-=======
 - Support for logical multiline matches in the UI for Sourcegraph instance versions >= 3.42.0 [pull/43007](https://github.com/sourcegraph/sourcegraph/pull/43007)
->>>>>>> 1b18fbe6
 
 ### Fixes
 
