--- conflicted
+++ resolved
@@ -56,29 +56,6 @@
     )
 }
 
-<<<<<<< HEAD
-/**
- * A notice for when the user is searching literally and has quotes in their
- * query, in which case it is possible that they think their query `"foobar"`
- * will be searching literally for `foobar` (without quotes). This notice
- * informs them that this may be the case to avoid confusion.
- */
-const QuotesInterpretedLiterallyNotice: React.FunctionComponent<
-    React.PropsWithChildren<SearchResultsInfoBarProps>
-> = props =>
-    props.patternType === SearchPatternType.literal && props.fullQuery && props.fullQuery.includes('"') ? (
-        <Tooltip content="Your search query is interpreted literally, including the quotes. Use the .* toggle to switch between literal and regular expression search.">
-            <small className={styles.notice}>
-                <span>
-                    <Icon aria-hidden={true} className="mr-1" svgPath={mdiFormatQuoteOpen} />
-                    Searching literally <strong>(including quotes)</strong>
-                </span>
-            </small>
-        </Tooltip>
-    ) : null
-
-=======
->>>>>>> 2df4e035
 export const SearchResultsInfoBar: React.FunctionComponent<
     React.PropsWithChildren<SearchResultsInfoBarProps>
 > = props => {
