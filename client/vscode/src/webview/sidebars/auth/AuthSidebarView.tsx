import React, { useCallback, useEffect, useMemo, useState } from 'react'

import { VSCodeButton, VSCodeLink } from '@vscode/webview-ui-toolkit/react'
import classNames from 'classnames'

import { Form } from '@sourcegraph/branded/src/components/Form'
import { currentAuthStateQuery } from '@sourcegraph/shared/src/auth'
import { CurrentAuthStateResult, CurrentAuthStateVariables } from '@sourcegraph/shared/src/graphql-operations'
<<<<<<< HEAD
import { Alert, Typography, Text, Link, Input } from '@sourcegraph/wildcard'
=======
import { Alert, Label, H5, Button, Link, Text } from '@sourcegraph/wildcard'
>>>>>>> c30fe901

import {
    VSCE_LINK_DOTCOM,
    VSCE_LINK_MARKETPLACE,
    VSCE_LINK_AUTH,
    VSCE_LINK_TOKEN_CALLBACK,
    VSCE_LINK_TOKEN_CALLBACK_TEST,
    VSCE_LINK_USER_DOCS,
    VSCE_SIDEBAR_PARAMS,
} from '../../../common/links'
import { WebviewPageProps } from '../../platform/context'

import styles from './AuthSidebarView.module.scss'
interface AuthSidebarViewProps
    extends Pick<WebviewPageProps, 'extensionCoreAPI' | 'platformContext' | 'instanceURL' | 'authenticatedUser'> {}

interface AuthSidebarCtaProps extends Pick<WebviewPageProps, 'platformContext'> {}

/**
 * Rendered by sidebar in search-home state when user doesn't have a valid access token.
 */
export const AuthSidebarView: React.FunctionComponent<React.PropsWithChildren<AuthSidebarViewProps>> = ({
    instanceURL,
    extensionCoreAPI,
    platformContext,
    authenticatedUser,
}) => {
    const [state, setState] = useState<'initial' | 'validating' | 'success' | 'failure'>('initial')
    const [hasAccount, setHasAccount] = useState(authenticatedUser?.username !== undefined)
    const [usePrivateInstance, setUsePrivateInstance] = useState(false)
    const signUpURL = VSCE_LINK_AUTH('sign-up')
    const instanceHostname = useMemo(() => new URL(instanceURL).hostname, [instanceURL])
    const [hostname, setHostname] = useState(instanceHostname)
    const [accessToken, setAccessToken] = useState<string | undefined>('initial')
    const [endpointUrl, setEndpointUrl] = useState(instanceURL)
    const isSourcegraphDotCom = useMemo(() => {
        const hostname = new URL(instanceURL).hostname
        if (hostname === 'sourcegraph.com' || hostname === 'www.sourcegraph.com') {
            return VSCE_LINK_TOKEN_CALLBACK
        }
        if (hostname === 'sourcegraph.test') {
            return VSCE_LINK_TOKEN_CALLBACK_TEST
        }
        return null
    }, [instanceURL])

    useEffect(() => {
        // Get access token from setting
        if (accessToken === 'initial') {
            extensionCoreAPI.getAccessToken
                .then(token => {
                    setAccessToken(token)
                    // If an access token and endpoint url exist at initial load,
                    // assumes the extension was started with a bad token because
                    // user should be autheticated automatically if token is valid
                    if (endpointUrl && token) {
                        setState('failure')
                    }
                })
                .catch(error => console.error(error))
        }
    }, [accessToken, endpointUrl, extensionCoreAPI.getAccessToken])

    const onTokenInputChange = useCallback((event: React.ChangeEvent<HTMLInputElement>) => {
        setAccessToken(event.target.value)
    }, [])

    const onInstanceURLInputChange = useCallback((event: React.ChangeEvent<HTMLInputElement>) => {
        setEndpointUrl(event.target.value)
    }, [])

    const validateAccessToken: React.FormEventHandler<HTMLFormElement> = (event): void => {
        event.preventDefault()
        if (state !== 'validating' && accessToken) {
            const authStateVariables = {
                request: currentAuthStateQuery,
                variables: {},
                mightContainPrivateInfo: true,
                overrideAccessToken: accessToken,
                overrideSourcegraphURL: '',
            }
            if (usePrivateInstance) {
                setHostname(new URL(endpointUrl).hostname)
                authStateVariables.overrideSourcegraphURL = endpointUrl
            }
            setState('validating')
            const currentAuthStateResult = platformContext
                .requestGraphQL<CurrentAuthStateResult, CurrentAuthStateVariables>(authStateVariables)
                .toPromise()

            currentAuthStateResult
                .then(async ({ data }) => {
                    if (data?.currentUser) {
                        setState('success')
                        // Update access token and instance url in user config for the extension
                        await extensionCoreAPI.setEndpointUri(endpointUrl, accessToken)
                        return
                    }
                    setState('failure')
                    return
                })
                // v2/debt: Disambiguate network vs auth errors like we do in the browser extension.
                .catch(() => setState('failure'))
        }
        // If successful, update setting. This form will no longer be rendered
    }

    const onSignUpClick = (): void => {
        setHasAccount(true)
        platformContext.telemetryService.log('VSCESidebarCreateAccount')
    }

    if (state === 'success') {
        // This form should no longer be rendered as the extension context
        // will be invalidated. We should show a notification that the accessToken
        // has successfully been updated.
        return null
    }

    const renderCommon = (content: JSX.Element): JSX.Element => (
        <div className={classNames(styles.ctaContainer)}>
            <Form onSubmit={validateAccessToken}>
                <button type="button" className={classNames('btn btn-outline-secondary', styles.ctaTitle)}>
                    <H5 className="flex-grow-1">Search your private code</H5>
                </button>
                {content}
            </Form>
        </div>
    )

    if (!hasAccount && !accessToken) {
        return renderCommon(
            <>
                <Text className={classNames(styles.ctaParagraph)}>
                    Create an account to search across your private repositories and access advanced features: search
                    multiple repositories & commit history, monitor code changes, save searches, and more.
                </Text>
                <Link to={signUpURL}>
                    <VSCodeButton
                        type="button"
                        onClick={onSignUpClick}
                        className={classNames(
                            'btn my-1 p-0',
                            styles.ctaButton,
                            styles.ctaButtonWrapperWithContextBelow
                        )}
                        autofocus={false}
                    >
                        Create an account
                    </VSCodeButton>
                </Link>
                <VSCodeLink className="my-0" onClick={() => setHasAccount(true)}>
                    Have an account?
                </VSCodeLink>
            </>
        )
    }

    enum InputStates {
        initial = 'initial',
        validating = 'loading',
        success = 'valid',
        failure = 'error',
    }

    return renderCommon(
        <>
            <Text className={classNames(styles.ctaParagraph)}>
                Sign in by entering an access token created through your user settings on Sourcegraph.
            </Text>
            <Text className={classNames(styles.ctaParagraph)}>
                See our {/* eslint-disable-next-line react/forbid-elements */}{' '}
                <a
                    href={VSCE_LINK_USER_DOCS}
                    onClick={() => platformContext.telemetryService.log('VSCESidebarCreateToken')}
                >
                    user docs
                </a>{' '}
                for a video guide on how to create an access token.
            </Text>
            {/* ---------- UNRELEASED FEATURE ---------- */}
            {isSourcegraphDotCom && authenticatedUser?.displayName === 'sourcegraph' && (
                <Text className={classNames(styles.ctaParagraph)}>
                    <Link to={isSourcegraphDotCom}>
                        <VSCodeButton
                            type="button"
                            className={classNames(
                                'btn my-1 p-0',
                                styles.ctaButton,
                                styles.ctaButtonWrapperWithContextBelow
                            )}
                            autofocus={false}
                        >
                            Continue in browser
                        </VSCodeButton>
                    </Link>
                </Text>
            )}
            <Text className={classNames(styles.ctaButtonWrapperWithContextBelow)}>
<<<<<<< HEAD
                <Input
                    inputClassName={classNames('input', styles.ctaInput)}
                    id="access-token-input"
                    value={accessToken}
                    onChange={onTokenInputChange}
                    name="token"
                    required={true}
                    autoFocus={true}
                    spellCheck={false}
                    disabled={state === 'validating'}
                    placeholder="ex 6dfc880b320dff712d9f6cfcac5cbd13ebfad1d8"
                    label="Access Token"
                    className="mb-0"
                    status={InputStates[state]}
                />
            </Text>
            {usePrivateInstance && (
                <Text className={classNames(styles.ctaButtonWrapperWithContextBelow)}>
                    <Input
                        inputClassName={classNames('input', styles.ctaInput)}
                        id="instance-url-input"
                        value={endpointUrl}
                        type="url"
                        name="instance-url"
                        onChange={onInstanceURLInputChange}
=======
                <LoaderInput loading={state === 'validating'}>
                    <Label htmlFor="access-token-input">Access Token</Label>
                    <input
                        className={classNames('input form-control', styles.ctaInput)}
                        id="access-token-input"
                        value={accessToken}
                        type="text"
                        onChange={onTokenInputChange}
                        name="token"
>>>>>>> c30fe901
                        required={true}
                        autoFocus={true}
                        spellCheck={false}
                        disabled={state === 'validating'}
                        placeholder="ex https://sourcegraph.example.com"
                        label="Sourcegraph Instance URL"
                        className="mb-0"
                        status={InputStates[state]}
                    />
<<<<<<< HEAD
=======
                </LoaderInput>
            </Text>
            {usePrivateInstance && (
                <Text className={classNames(styles.ctaButtonWrapperWithContextBelow)}>
                    <LoaderInput loading={state === 'validating'}>
                        <Label htmlFor="instance-url-input">Sourcegraph Instance URL</Label>
                        <input
                            className={classNames('input form-control', styles.ctaInput)}
                            id="instance-url-input"
                            type="url"
                            name="instance-url"
                            onChange={onInstanceURLInputChange}
                            required={true}
                            autoFocus={true}
                            spellCheck={false}
                            disabled={state === 'validating'}
                            placeholder="ex https://sourcegraph.example.com"
                        />
                    </LoaderInput>
>>>>>>> c30fe901
                </Text>
            )}
            <VSCodeButton
                type="submit"
                disabled={state === 'validating'}
                className={classNames('btn my-1 p-0', styles.ctaButton, styles.ctaButtonWrapperWithContextBelow)}
            >
                Authenticate account
            </VSCodeButton>
            {state === 'failure' && (
                <Alert variant="danger" className={classNames(styles.ctaParagraph, 'my-1')}>
                    Unable to verify your access token for {hostname}. Please try again with a new access token or
                    restart VS Code if the instance URL has been updated.
                </Alert>
            )}
            <Text className="my-0">
                <VSCodeLink onClick={() => setUsePrivateInstance(!usePrivateInstance)}>
                    {!usePrivateInstance ? 'Need to connect to a private instance?' : 'Not a private instance user?'}
                </VSCodeLink>
            </Text>
            <Text className="my-0">
                <VSCodeLink href={signUpURL} onClick={onSignUpClick}>
                    Create an account
                </VSCodeLink>
            </Text>
        </>
    )
}

export const AuthSidebarCta: React.FunctionComponent<React.PropsWithChildren<AuthSidebarCtaProps>> = ({
    platformContext,
}) => {
    const onLinkClick = (type: 'Sourcegraph' | 'Extension'): void =>
        platformContext.telemetryService.log(`VSCESidebarLearn${type}Click`)

    return (
        <div>
            <button type="button" className={classNames('btn btn-outline-secondary', styles.ctaTitle)}>
                <H5 className="flex-grow-1">Welcome</H5>
            </button>
            <Text className={classNames(styles.ctaParagraph)}>
                The Sourcegraph extension allows you to search millions of open source repositories without cloning them
                to your local machine.
            </Text>
            <Text className={classNames(styles.ctaParagraph)}>
                Developers use Sourcegraph every day to onboard to new code bases, find code to reuse, resolve
                incidents, fix security vulnerabilities, and more.
            </Text>
            <div className={classNames(styles.ctaParagraph)}>
                <Text className="mb-0">Learn more:</Text>
                <VSCodeLink href={VSCE_LINK_DOTCOM + VSCE_SIDEBAR_PARAMS} onClick={() => onLinkClick('Sourcegraph')}>
                    Sourcegraph.com
                </VSCodeLink>
                <br />
                <VSCodeLink href={VSCE_LINK_MARKETPLACE} onClick={() => onLinkClick('Extension')}>
                    Sourcegraph VS Code extension
                </VSCodeLink>
            </div>
        </div>
    )
}<|MERGE_RESOLUTION|>--- conflicted
+++ resolved
@@ -6,11 +6,7 @@
 import { Form } from '@sourcegraph/branded/src/components/Form'
 import { currentAuthStateQuery } from '@sourcegraph/shared/src/auth'
 import { CurrentAuthStateResult, CurrentAuthStateVariables } from '@sourcegraph/shared/src/graphql-operations'
-<<<<<<< HEAD
-import { Alert, Typography, Text, Link, Input } from '@sourcegraph/wildcard'
-=======
-import { Alert, Label, H5, Button, Link, Text } from '@sourcegraph/wildcard'
->>>>>>> c30fe901
+import { Alert, Text, Link, Input, H5 } from '@sourcegraph/wildcard'
 
 import {
     VSCE_LINK_DOTCOM,
@@ -210,7 +206,6 @@
                 </Text>
             )}
             <Text className={classNames(styles.ctaButtonWrapperWithContextBelow)}>
-<<<<<<< HEAD
                 <Input
                     inputClassName={classNames('input', styles.ctaInput)}
                     id="access-token-input"
@@ -236,17 +231,6 @@
                         type="url"
                         name="instance-url"
                         onChange={onInstanceURLInputChange}
-=======
-                <LoaderInput loading={state === 'validating'}>
-                    <Label htmlFor="access-token-input">Access Token</Label>
-                    <input
-                        className={classNames('input form-control', styles.ctaInput)}
-                        id="access-token-input"
-                        value={accessToken}
-                        type="text"
-                        onChange={onTokenInputChange}
-                        name="token"
->>>>>>> c30fe901
                         required={true}
                         autoFocus={true}
                         spellCheck={false}
@@ -256,28 +240,6 @@
                         className="mb-0"
                         status={InputStates[state]}
                     />
-<<<<<<< HEAD
-=======
-                </LoaderInput>
-            </Text>
-            {usePrivateInstance && (
-                <Text className={classNames(styles.ctaButtonWrapperWithContextBelow)}>
-                    <LoaderInput loading={state === 'validating'}>
-                        <Label htmlFor="instance-url-input">Sourcegraph Instance URL</Label>
-                        <input
-                            className={classNames('input form-control', styles.ctaInput)}
-                            id="instance-url-input"
-                            type="url"
-                            name="instance-url"
-                            onChange={onInstanceURLInputChange}
-                            required={true}
-                            autoFocus={true}
-                            spellCheck={false}
-                            disabled={state === 'validating'}
-                            placeholder="ex https://sourcegraph.example.com"
-                        />
-                    </LoaderInput>
->>>>>>> c30fe901
                 </Text>
             )}
             <VSCodeButton
