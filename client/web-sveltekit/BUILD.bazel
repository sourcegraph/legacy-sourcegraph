load("@bazel_skylib//rules:build_test.bzl", "build_test")
load("@npm//:defs.bzl", "npm_link_all_packages")
load("@npm//client/web-sveltekit:vite/package_json.bzl", vite_bin = "bin")
load("@npm//client/web-sveltekit:vitest/package_json.bzl", vitest_bin = "bin")
load("//dev:defs.bzl", "vitest_test")

# gazelle:ignore

SRCS = [
    "package.json",
    "vite.config.ts",
    "svelte.config.js",
    "tsconfig.json",
    ".eslintignore",
    ".eslintrc.cjs",
    ".prettierignore",
    ".env",
    ".env.dotcom",
    "//client/wildcard:sass-breakpoints",
    "//client/wildcard:global-style-sources",
    "//client/web/dist/img:copy",
] + glob(
    ["src/" + d for d in [
        "**/*.scss",
        "**/*.svg",
        "**/*.ts",
        "**/*.svelte",
        "**/*.html",
        "**/*.tsx",
        "**/*.gql",
    ]],
    [
        "src/lib/graphql-operations.ts",
        "src/lib/graphql-types.ts",
        "src/lib/graphql-type-mocks.ts",
        "src/**/*.gql.ts",
        "src/**/*.gql.d.ts",
        "src/**/*.test.ts",
        "src/**/*.spec.ts",
    ],
) + glob([
    "dev/**/*.cjs",
    "dev/**/*.ts",
])

BUILD_DEPS = [
    "//:node_modules/@apollo/client",
    "//:node_modules/@codemirror/autocomplete",
    "//:node_modules/@codemirror/commands",
    "//:node_modules/@codemirror/state",
    "//:node_modules/@codemirror/view",
    "//:node_modules/@mdi/js",
    "//:node_modules/@reach/combobox",
    "//:node_modules/@reach/menu-button",
    "//:node_modules/@types/lodash",
    "//:node_modules/@types/node",
    "//:node_modules/classnames",
    "//:node_modules/copy-to-clipboard",
    "//:node_modules/date-fns",
    "//:node_modules/highlight.js",
    "//:node_modules/lodash-es",
    "//:node_modules/open-color",
    "//:node_modules/path-browserify",
    "//:node_modules/react-resizable",
    "//:node_modules/rxjs",
    "//:node_modules/uuid",
    "//cmd/frontend/graphqlbackend:graphql_schema",
    ":node_modules/@faker-js/faker",
    ":node_modules/@floating-ui/dom",
    ":node_modules/@graphql-codegen/cli",
    ":node_modules/@graphql-codegen/near-operation-file-preset",
    ":node_modules/@graphql-codegen/typed-document-node",
    ":node_modules/@graphql-codegen/typescript",
    ":node_modules/@graphql-codegen/typescript-operations",
    ":node_modules/@graphql-tools/utils",
    ":node_modules/@melt-ui/svelte",
    ":node_modules/@sourcegraph/branded",
    ":node_modules/@sourcegraph/common",
    ":node_modules/@sourcegraph/http-client",
    ":node_modules/@sourcegraph/shared",
    ":node_modules/@sourcegraph/web",
    ":node_modules/@sourcegraph/wildcard",
    ":node_modules/@storybook/svelte",
    ":node_modules/@sveltejs/adapter-static",
    ":node_modules/@sveltejs/kit",
    ":node_modules/@sveltejs/vite-plugin-svelte",
    ":node_modules/@types/prismjs",
    ":node_modules/@urql/core",
    ":node_modules/graphql",
    ":node_modules/prismjs",
    ":node_modules/sass",
    ":node_modules/svelte",
    ":node_modules/ts-key-enum",
    ":node_modules/vite",
    ":node_modules/vite-plugin-inspect",
    ":node_modules/wonka",
<<<<<<< HEAD
    ":node_modules/hotkeys-js",
    "//:node_modules/@apollo/client",
    "//:node_modules/@codemirror/autocomplete",
    "//:node_modules/@codemirror/commands",
    "//:node_modules/@codemirror/state",
    "//:node_modules/@codemirror/view",
    "//:node_modules/@mdi/js",
    "//:node_modules/@reach/combobox",
    "//:node_modules/@reach/menu-button",
    "//:node_modules/@types/lodash",
    "//:node_modules/@types/node",
    "//:node_modules/classnames",
    "//:node_modules/date-fns",
    "//:node_modules/highlight.js",
    "//:node_modules/lodash-es",
    "//:node_modules/open-color",
    "//:node_modules/path-browserify",
    "//:node_modules/react-resizable",
    "//:node_modules/rxjs",
    "//:node_modules/uuid",
    "//cmd/frontend/graphqlbackend:graphql_schema",
=======
>>>>>>> 6175445c
]

CONFIGS = [
    "//client/branded:tsconfig",
    "//client/common:tsconfig",
    "//client/http-client:tsconfig",
    "//client/shared:tsconfig",
    "//client/web:tsconfig",
    "//client/wildcard:tsconfig",
    "//:tsconfig",
    "//:postcss_config_js",
]

npm_link_all_packages(name = "node_modules")

vite_bin.vite(
    name = "web-sveltekit",
    srcs = SRCS + BUILD_DEPS + CONFIGS,
    args = [
        "build",
        "-c vite.config.ts",
    ],
    chdir = package_name(),
    env = {
        "BAZEL": "1",
    },
    out_dirs = ["build"],
    visibility = ["//client/web/dist:__pkg__"],
    # silent_on_success = False,
)

# TODO: remove this once we have some tests.
build_test(
    name = "vite_build_test",
    targets = [":web-sveltekit"],
)

TESTS = glob([
    "src/**/*.test.ts",
    "src/**/*.snap",
])

TEST_BUILD_DEPS = [
    ":node_modules/vitest",
    ":node_modules/signale",
    ":node_modules/@testing-library/svelte",
    ":node_modules/@testing-library/user-event",
]

vitest_test(
    name = "unit_tests",
    bin = vitest_bin,
    chdir = package_name(),
    data = SRCS + BUILD_DEPS + CONFIGS + TESTS + TEST_BUILD_DEPS,
    with_vitest_config = False,
)<|MERGE_RESOLUTION|>--- conflicted
+++ resolved
@@ -94,30 +94,6 @@
     ":node_modules/vite",
     ":node_modules/vite-plugin-inspect",
     ":node_modules/wonka",
-<<<<<<< HEAD
-    ":node_modules/hotkeys-js",
-    "//:node_modules/@apollo/client",
-    "//:node_modules/@codemirror/autocomplete",
-    "//:node_modules/@codemirror/commands",
-    "//:node_modules/@codemirror/state",
-    "//:node_modules/@codemirror/view",
-    "//:node_modules/@mdi/js",
-    "//:node_modules/@reach/combobox",
-    "//:node_modules/@reach/menu-button",
-    "//:node_modules/@types/lodash",
-    "//:node_modules/@types/node",
-    "//:node_modules/classnames",
-    "//:node_modules/date-fns",
-    "//:node_modules/highlight.js",
-    "//:node_modules/lodash-es",
-    "//:node_modules/open-color",
-    "//:node_modules/path-browserify",
-    "//:node_modules/react-resizable",
-    "//:node_modules/rxjs",
-    "//:node_modules/uuid",
-    "//cmd/frontend/graphqlbackend:graphql_schema",
-=======
->>>>>>> 6175445c
 ]
 
 CONFIGS = [
