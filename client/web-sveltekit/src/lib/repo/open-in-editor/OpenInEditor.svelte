<script lang="ts">
    import { type EditorSettings, getEditor, parseBrowserRepoURL, buildRepoBaseNameAndPath, buildEditorUrl } from '$lib/web'
    import { getEditorSettingsErrorMessage } from './build-url'
    import Tooltip from '$lib/Tooltip.svelte'
    import EditorIcon from '$lib/repo/open-in-editor/EditorIcon.svelte'
    import { settings } from '$lib/stores'
    import { mdiCodeBraces } from '@mdi/js'
    import Icon from '$lib/Icon.svelte';
    import {SourcegraphURL} from '$lib/common';
    import {page} from '$app/stores';

    export let externalServiceType: string = ''

    let openInEditor = $settings?.openInEditor

    const editorSettingsErrorMessage = getEditorSettingsErrorMessage(openInEditor)
    const editorIds = (openInEditor as EditorSettings | undefined)?.editorIds ?? []
    const editors = !editorSettingsErrorMessage ? editorIds.map(getEditor) : undefined

    const sourcegraphBaseURL = SourcegraphURL.from($page.url).toString();

    const { repoName, filePath, position, range } = parseBrowserRepoURL(window.location.href)
    const start = position || range?.start
</script>

{#if editors}
    {#each editors as e, i}
        {#if e}
            <Tooltip tooltip={`Open in ${e.name}`}>
                <a
                    href={buildEditorUrl(
                        buildRepoBaseNameAndPath(repoName, externalServiceType, filePath),
                        start,
                        openInEditor,
                        sourcegraphBaseURL,
                        i
                    ).toString()}
                    target="_blank"
                    rel="noopener noreferrer"
                >
                    <EditorIcon editorId={e.id} />
                    <span data-action-label> Editor </span>
                </a>
            </Tooltip>
        {/if}
    {/each}
{:else if editorSettingsErrorMessage}
    <Tooltip tooltip={editorSettingsErrorMessage}>
<<<<<<< HEAD
        <a href="https://sourcegraph.com/docs/integration/open_in_editor" target="_blank">
            <Icon aria-hidden svgPath={mdiCodeBraces} inline />
=======
        <a href="/help/integration/open_in_editor" target="_blank">
            <Icon aria-label="Editor" svgPath={mdiCodeBraces} inline />
>>>>>>> 03e3bfc1
            <span data-action-label> Editor </span>
        </a>
    </Tooltip>
{/if}

<style lang="scss">
    a {
        color: var(--body-color);
        text-decoration: none;
        white-space: nowrap;
    }
</style><|MERGE_RESOLUTION|>--- conflicted
+++ resolved
@@ -46,13 +46,8 @@
     {/each}
 {:else if editorSettingsErrorMessage}
     <Tooltip tooltip={editorSettingsErrorMessage}>
-<<<<<<< HEAD
-        <a href="https://sourcegraph.com/docs/integration/open_in_editor" target="_blank">
+        <a href="/help/integration/open_in_editor" target="_blank">
             <Icon aria-hidden svgPath={mdiCodeBraces} inline />
-=======
-        <a href="/help/integration/open_in_editor" target="_blank">
-            <Icon aria-label="Editor" svgPath={mdiCodeBraces} inline />
->>>>>>> 03e3bfc1
             <span data-action-label> Editor </span>
         </a>
     </Tooltip>
