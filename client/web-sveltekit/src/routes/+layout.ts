import { error, redirect } from '@sveltejs/kit'

import { isErrorLike, parseJSONCOrError } from '$lib/common'
import { getGraphQLClient } from '$lib/graphql'
import type { SettingsEdit } from '$lib/graphql-types'
import type { Settings } from '$lib/shared'

import type { LayoutLoad } from './$types'
<<<<<<< HEAD
import {
    Init,
    EvaluatedFeatureFlagsQuery,
    GlobalAlertsSiteFlags,
    DisableSveltePrototype,
    EditSettings,
    LatestSettingsQuery,
} from './layout.gql'
=======
import { Init, EvaluatedFeatureFlagsQuery, GlobalAlertsSiteFlags, DisableSveltePrototype } from './layout.gql'
import { mainNavigation, dotcomMainNavigation } from './navigation'
>>>>>>> 2a5df059

// Disable server side rendering for the whole app
export const ssr = false
export const prerender = false

export const load: LayoutLoad = async ({ fetch }) => {
    const client = getGraphQLClient()

    // We don't block the whole page loader with site alerts
    // it's handled later in the page svelte template, render page
    // immediately as soon as we have init data
    const globalSiteAlerts = client.query(GlobalAlertsSiteFlags, {}, { fetch, requestPolicy: 'network-only' })

    const result = await client.query(Init, {}, { fetch, requestPolicy: 'network-only' })

    if (result.error?.response?.status === 401) {
        // The server will take care of redirecting to the sign-in page, but when
        // developing locally an proxying the API requests, we need to do it ourselves.
        redirect(307, '/sign-in')
    }

    if (!result.data || result.error) {
        error(500, `Failed to initialize app: ${result.error}`)
    }

    const settings = parseJSONCOrError<Settings>(result.data.viewerSettings.final)

    if (isErrorLike(settings)) {
        error(500, `Failed to parse user settings: ${settings.message}`)
    }

    return {
        user: result.data.currentUser,
        navigationEntries: window.context.sourcegraphDotComMode ? dotcomMainNavigation : mainNavigation,
        // Initial user settings
        settings,
        featureFlags: result.data.evaluatedFeatureFlags,
        globalSiteAlerts: globalSiteAlerts.then(result => result.data?.site),
        fetchEvaluatedFeatureFlags: async () => {
            const result = await client.query(EvaluatedFeatureFlagsQuery, {}, { requestPolicy: 'network-only', fetch })
            if (!result.data || result.error) {
                throw new Error(`Failed to fetch evaluated feature flags: ${result.error}`)
            }
            return result.data.evaluatedFeatureFlags
        },
        disableSvelteFeatureFlags: async (userID: string) => {
            const mutationResult = await client.mutation(
                DisableSveltePrototype,
                { userID },
                { requestPolicy: 'network-only', fetch }
            )
            if (!mutationResult.data || mutationResult.error) {
                throw new Error(`Failed to disable svelte feature flags: ${result.error}`)
            }
        },
        updateUserSetting: async (edit: SettingsEdit): Promise<void> => {
            // We have to set network-only here, because otherwise the client will reuse a previously cached value
            const latestSettings = await client.query(LatestSettingsQuery, {}, { requestPolicy: 'network-only', fetch })
            if (!latestSettings.data || latestSettings.error) {
                throw new Error(`Failed to fetch latest settings during editor update: ${latestSettings.error}`)
            }
            const userSetting = latestSettings.data.viewerSettings.subjects.find(s => s.__typename === 'User')
            if (!userSetting) {
                throw new Error('Failed to find user settings subject')
            }
            const lastID = userSetting.latestSettings?.id
            if (!lastID) {
                throw new Error('Failed to get new last ID from settings result')
            }
            const mutationResult = await client.mutation(
                EditSettings,
                {
                    lastID,
                    subject: userSetting.id,
                    edit,
                },
                { requestPolicy: 'network-only', fetch }
            )
            if (!mutationResult.data || mutationResult.error) {
                throw new Error(`Failed to update editor path: ${mutationResult.error}`)
            }
        },
    }
}<|MERGE_RESOLUTION|>--- conflicted
+++ resolved
@@ -6,7 +6,6 @@
 import type { Settings } from '$lib/shared'
 
 import type { LayoutLoad } from './$types'
-<<<<<<< HEAD
 import {
     Init,
     EvaluatedFeatureFlagsQuery,
@@ -15,10 +14,7 @@
     EditSettings,
     LatestSettingsQuery,
 } from './layout.gql'
-=======
-import { Init, EvaluatedFeatureFlagsQuery, GlobalAlertsSiteFlags, DisableSveltePrototype } from './layout.gql'
 import { mainNavigation, dotcomMainNavigation } from './navigation'
->>>>>>> 2a5df059
 
 // Disable server side rendering for the whole app
 export const ssr = false
