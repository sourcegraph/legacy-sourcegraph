--- conflicted
+++ resolved
@@ -73,7 +73,6 @@
                       .then(mapOrThrow(result => result.data?.repository?.commit?.diff.fileDiffs.nodes[0] ?? null)),
               }
             : null,
-<<<<<<< HEAD
         externalServiceType: parent().then(
             ({ resolvedRevision }) => resolvedRevision.repo?.externalRepository?.serviceType
         )
@@ -81,8 +80,6 @@
           console.error("Failed to fetch repository data:", error)
           return null
         }),
-=======
         blameData,
->>>>>>> 71217931
     }
 }