import path from 'path'

import HtmlWebpackHarddiskPlugin from 'html-webpack-harddisk-plugin'
import HtmlWebpackPlugin, { TemplateParameter, Options } from 'html-webpack-plugin'
import { WebpackPluginInstance } from 'webpack'

import { createJsContext, environmentConfig, STATIC_ASSETS_PATH } from '../utils'

const { SOURCEGRAPH_HTTPS_PORT, NODE_ENV } = environmentConfig

export const getHTMLWebpackPlugins = (): WebpackPluginInstance[] => {
    const jsContext = createJsContext({ sourcegraphBaseUrl: `http://localhost:${SOURCEGRAPH_HTTPS_PORT}` })

    // TODO: use `cmd/frontend/internal/app/ui/app.html` template to be consistent with the default production setup.
    const templateContent = ({ htmlWebpackPlugin }: TemplateParameter): string => `
        <!DOCTYPE html>
        <html lang="en">
            <head>
<<<<<<< HEAD
                <meta charset="UTF-8">
                <title>Sourcegraph Development build</title>
=======
            <title>${htmlWebpackPlugin.options.title || 'Sourcegraph'}</title>
>>>>>>> 6b6f27bc
            </head>
            <body>
                <div id="root"></div>
                <script>
                    // Optional value useful for checking if index.html is created by HtmlWebpackPlugin with the right NODE_ENV.
                    window.webpackBuildEnvironment = '${NODE_ENV}'

                    // Required mock of the JS context object.
                    window.context = ${JSON.stringify(jsContext)}
                </script>
                ${htmlWebpackPlugin.tags.headTags.toString()}
            </body>
        </html>
        `

    const htmlWebpackPlugin = new HtmlWebpackPlugin({
        // `TemplateParameter` can be mutated. We need to tell TS that we didn't touch it.
        templateContent: templateContent as Options['templateContent'],
        meta: {
            charset: 'utf-8',
            viewport: 'width=device-width, viewport-fit=cover, initial-scale=1',
            referrer: 'origin-when-cross-origin',
            'color-scheme': 'light dark',
        },
        filename: path.resolve(STATIC_ASSETS_PATH, 'index.html'),
        alwaysWriteToDisk: true,
        inject: false,
    })

    // Write index.html to the disk so it can be served by dev/prod servers.
    return [htmlWebpackPlugin, new HtmlWebpackHarddiskPlugin()]
}<|MERGE_RESOLUTION|>--- conflicted
+++ resolved
@@ -16,12 +16,8 @@
         <!DOCTYPE html>
         <html lang="en">
             <head>
-<<<<<<< HEAD
-                <meta charset="UTF-8">
-                <title>Sourcegraph Development build</title>
-=======
-            <title>${htmlWebpackPlugin.options.title || 'Sourcegraph'}</title>
->>>>>>> 6b6f27bc
+                <title>${htmlWebpackPlugin.options.title || 'Sourcegraph'}</title>
+                ${htmlWebpackPlugin.tags.headTags.filter(tag => tag.tagName !== 'script').toString()}
             </head>
             <body>
                 <div id="root"></div>
@@ -32,7 +28,7 @@
                     // Required mock of the JS context object.
                     window.context = ${JSON.stringify(jsContext)}
                 </script>
-                ${htmlWebpackPlugin.tags.headTags.toString()}
+                ${htmlWebpackPlugin.tags.headTags.filter(tag => tag.tagName === 'script').toString()}
             </body>
         </html>
         `
