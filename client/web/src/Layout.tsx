import React, { Suspense, useCallback, useLayoutEffect, useState } from 'react'

import classNames from 'classnames'
import { Outlet, useLocation, Navigate, useMatches } from 'react-router-dom'
import { Observable } from 'rxjs'

import { TabbedPanelContent } from '@sourcegraph/branded/src/components/panel/TabbedPanelContent'
import { FetchFileParameters } from '@sourcegraph/shared/src/backend/file'
import { ExtensionsControllerProps } from '@sourcegraph/shared/src/extensions/controller'
import { useKeyboardShortcut } from '@sourcegraph/shared/src/keyboardShortcuts/useKeyboardShortcut'
import { PlatformContextProps } from '@sourcegraph/shared/src/platform/context'
import { Shortcut } from '@sourcegraph/shared/src/react-shortcuts'
import { Settings } from '@sourcegraph/shared/src/schema/settings.schema'
import { SearchContextProps } from '@sourcegraph/shared/src/search'
import { SettingsCascadeProps, SettingsSubjectCommonFields } from '@sourcegraph/shared/src/settings/settings'
import { TelemetryProps } from '@sourcegraph/shared/src/telemetry/telemetryService'
import { useTheme, Theme } from '@sourcegraph/shared/src/theme'
import { lazyComponent } from '@sourcegraph/shared/src/util/lazyComponent'
import { parseQueryAndHash } from '@sourcegraph/shared/src/util/url'
import { FeedbackPrompt, LoadingSpinner, Panel } from '@sourcegraph/wildcard'

import { AuthenticatedUser } from './auth'
import type { BatchChangesProps } from './batches'
import type { CodeIntelligenceProps } from './codeintel'
import { CodeMonitoringProps } from './codeMonitoring'
import { communitySearchContextsRoutes } from './communitySearchContexts/routes'
import { AppRouterContainer } from './components/AppRouterContainer'
import { ErrorBoundary } from './components/ErrorBoundary'
import { LazyFuzzyFinder } from './components/fuzzyFinder/LazyFuzzyFinder'
import { KeyboardShortcutsHelp } from './components/KeyboardShortcutsHelp/KeyboardShortcutsHelp'
import { useScrollToLocationHash } from './components/useScrollToLocationHash'
import { useUserHistory } from './components/useUserHistory'
import { useFeatureFlag } from './featureFlags/useFeatureFlag'
import { GlobalAlerts } from './global/GlobalAlerts'
import { useHandleSubmitFeedback } from './hooks'
import { SurveyToast } from './marketing/toast'
import { GlobalNavbar } from './nav/GlobalNavbar'
import type { NotebookProps } from './notebooks'
import { EnterprisePageRoutes, PageRoutes } from './routes.constants'
import { parseSearchURLQuery, SearchAggregationProps, SearchStreamingProps } from './search'
import { NotepadContainer } from './search/Notepad'
import { SearchQueryStateObserver } from './SearchQueryStateObserver'
import { useExperimentalFeatures } from './stores'
import { getExperimentalFeatures } from './util/get-experimental-features'
import { parseBrowserRepoURL } from './util/url'

import styles from './Layout.module.scss'

const LazySetupWizard = lazyComponent(() => import('./setup-wizard'), 'SetupWizard')

export interface LegacyLayoutProps
    extends SettingsCascadeProps<Settings>,
        PlatformContextProps,
        ExtensionsControllerProps,
        TelemetryProps,
        SearchContextProps,
        SearchStreamingProps,
        CodeIntelligenceProps,
        BatchChangesProps,
        NotebookProps,
        CodeMonitoringProps,
        SearchAggregationProps {
    authenticatedUser: AuthenticatedUser | null

    /**
     * The subject GraphQL node ID of the viewer, which is used to look up the viewer's settings. This is either
     * the site's GraphQL node ID (for anonymous users) or the authenticated user's GraphQL node ID.
     */
    viewerSubject: SettingsSubjectCommonFields

    // Search
    fetchHighlightedFileLineRanges: (parameters: FetchFileParameters, force?: boolean) => Observable<string[][]>

    globbing: boolean
    isSourcegraphDotCom: boolean
<<<<<<< HEAD
    isSourcegraphApp: boolean

    themeProps: ThemeProps & ThemePreferenceProps
=======
>>>>>>> 3191fdb7
}
/**
 * Syntax highlighting changes for WCAG 2.1 contrast compliance (currently behind feature flag)
 * https://github.com/sourcegraph/sourcegraph/issues/36251
 */
const CONTRAST_COMPLIANT_CLASSNAME = 'theme-contrast-compliant-syntax-highlighting'

export const Layout: React.FC<LegacyLayoutProps> = props => {
    const location = useLocation()

    const routeMatches = useMatches()

    const isRepositoryRelatedPage =
        routeMatches.some(
            routeMatch =>
                routeMatch.handle &&
                typeof routeMatch.handle === 'object' &&
                Object.hasOwn(routeMatch.handle, 'isRepoContainer')
        ) ?? false
    // TODO: Move the search box into a shared layout component that is only used for repo routes
    //       and search routes once we have flattened the router hierarchy.
    const isSearchRelatedPage =
        (isRepositoryRelatedPage || routeMatches.some(routeMatch => routeMatch.pathname.startsWith('/search'))) ?? false
    const isSearchHomepage = location.pathname === '/search' && !parseSearchURLQuery(location.search)
    const isSearchConsolePage = routeMatches.some(routeMatch => routeMatch.pathname.startsWith('/search/console'))
    const isSearchNotebooksPage = routeMatches.some(routeMatch =>
        routeMatch.pathname.startsWith(EnterprisePageRoutes.Notebooks)
    )
    const isSearchNotebookListPage = location.pathname === EnterprisePageRoutes.Notebooks

    const { setupWizard } = useExperimentalFeatures()
    const isSetupWizardPage = setupWizard && location.pathname.startsWith(PageRoutes.SetupWizard)

    // enable fuzzy finder by default unless it's explicitly disabled in settings
    const fuzzyFinder = getExperimentalFeatures(props.settingsCascade.final).fuzzyFinder ?? true
    const [isFuzzyFinderVisible, setFuzzyFinderVisible] = useState(false)
    const userHistory = useUserHistory(isRepositoryRelatedPage)

    const communitySearchContextPaths = communitySearchContextsRoutes.map(route => route.path)
    const isCommunitySearchContextPage = communitySearchContextPaths.includes(location.pathname)

    // TODO add a component layer as the parent of the Layout component rendering "top-level" routes that do not render the navbar,
    // so that Layout can always render the navbar.
    const needsSiteInit = window.context?.needsSiteInit
    const disableFeedbackSurvey = window.context?.disableFeedbackSurvey
    const isSiteInit = location.pathname === PageRoutes.SiteAdminInit
    const isSignInOrUp =
        location.pathname === PageRoutes.SignIn ||
        location.pathname === PageRoutes.SignUp ||
        location.pathname === PageRoutes.PasswordReset ||
        location.pathname === PageRoutes.Welcome

    const [enableContrastCompliantSyntaxHighlighting] = useFeatureFlag('contrast-compliant-syntax-highlighting')

    const { theme } = useTheme()
    const [keyboardShortcutsHelpOpen, setKeyboardShortcutsHelpOpen] = useState(false)
    const [feedbackModalOpen, setFeedbackModalOpen] = useState(false)
    const showHelpShortcut = useKeyboardShortcut('keyboardShortcutsHelp')

    const showKeyboardShortcutsHelp = useCallback(() => setKeyboardShortcutsHelpOpen(true), [])
    const hideKeyboardShortcutsHelp = useCallback(() => setKeyboardShortcutsHelpOpen(false), [])
    const showFeedbackModal = useCallback(() => setFeedbackModalOpen(true), [])

    const { handleSubmitFeedback } = useHandleSubmitFeedback({
        routeMatch:
            routeMatches && routeMatches.length > 0 ? routeMatches[routeMatches.length - 1].pathname : undefined,
    })

    useLayoutEffect(() => {
        const isLightTheme = theme === Theme.Light

        document.documentElement.classList.add('theme')
        document.documentElement.classList.toggle('theme-light', isLightTheme)
        document.documentElement.classList.toggle('theme-dark', !isLightTheme)
    }, [theme])

    useScrollToLocationHash(location)

    // Note: this was a poor UX and is disabled for now, see https://github.com/sourcegraph/sourcegraph/issues/30192
    // const [tosAccepted, setTosAccepted] = useState(true) // Assume TOS has been accepted so that we don't show the TOS modal on initial load
    // useEffect(() => setTosAccepted(!props.authenticatedUser || props.authenticatedUser.tosAccepted), [
    //     props.authenticatedUser,
    // ])
    // const afterTosAccepted = useCallback(() => {
    //     setTosAccepted(true)
    // }, [])

    // Remove trailing slash (which is never valid in any of our URLs).
    if (location.pathname !== '/' && location.pathname.endsWith('/')) {
        return <Navigate replace={true} to={{ ...location, pathname: location.pathname.slice(0, -1) }} />
    }

    if (isSetupWizardPage) {
        return (
            <Suspense
                fallback={
                    <div className="flex flex-1">
                        <LoadingSpinner className="m-2" />
                    </div>
                }
            >
                <LazySetupWizard />
            </Suspense>
        )
    }

    return (
        <div
            className={classNames(
                styles.layout,
                enableContrastCompliantSyntaxHighlighting && CONTRAST_COMPLIANT_CLASSNAME
            )}
        >
            {showHelpShortcut?.keybindings.map((keybinding, index) => (
                <Shortcut key={index} {...keybinding} onMatch={showKeyboardShortcutsHelp} />
            ))}
            <KeyboardShortcutsHelp isOpen={keyboardShortcutsHelpOpen} onDismiss={hideKeyboardShortcutsHelp} />

            {feedbackModalOpen && (
                <FeedbackPrompt
                    onSubmit={handleSubmitFeedback}
                    modal={true}
                    openByDefault={true}
                    authenticatedUser={
                        props.authenticatedUser
                            ? {
                                  username: props.authenticatedUser.username || '',
                                  email: props.authenticatedUser.emails.find(email => email.isPrimary)?.email || '',
                              }
                            : null
                    }
                    onClose={() => setFeedbackModalOpen(false)}
                />
            )}

            <GlobalAlerts
                authenticatedUser={props.authenticatedUser}
                settingsCascade={props.settingsCascade}
                isSourcegraphDotCom={props.isSourcegraphDotCom}
            />
            {!isSiteInit && !isSignInOrUp && !props.isSourcegraphDotCom && !disableFeedbackSurvey && (
                <SurveyToast authenticatedUser={props.authenticatedUser} />
            )}
            {!isSiteInit && !isSignInOrUp && (
                <GlobalNavbar
                    {...props}
                    routes={[]}
                    showSearchBox={
                        isSearchRelatedPage &&
                        !isSearchHomepage &&
                        !isCommunitySearchContextPage &&
                        !isSearchConsolePage &&
                        !isSearchNotebooksPage
                    }
                    setFuzzyFinderIsVisible={setFuzzyFinderVisible}
                    isRepositoryRelatedPage={isRepositoryRelatedPage}
                    showKeyboardShortcutsHelp={showKeyboardShortcutsHelp}
                    showFeedbackModal={showFeedbackModal}
                    enableLegacyExtensions={window.context.enableLegacyExtensions}
                />
            )}
            {needsSiteInit && !isSiteInit && <Navigate replace={true} to="/site-admin/init" />}
            <ErrorBoundary location={location}>
                <Suspense
                    fallback={
                        <div className="flex flex-1">
                            <LoadingSpinner className="m-2" />
                        </div>
                    }
                >
                    <AppRouterContainer>
                        <Outlet />
                    </AppRouterContainer>
                </Suspense>
            </ErrorBoundary>
            {parseQueryAndHash(location.search, location.hash).viewState && location.pathname !== PageRoutes.SignIn && (
                <Panel
                    className={styles.panel}
                    position="bottom"
                    defaultSize={350}
                    storageKey="panel-size"
                    ariaLabel="References panel"
                    id="references-panel"
                >
                    <TabbedPanelContent
                        {...props}
                        repoName={`git://${parseBrowserRepoURL(location.pathname).repoName}`}
                        fetchHighlightedFileLineRanges={props.fetchHighlightedFileLineRanges}
                    />
                </Panel>
            )}
            {(isSearchNotebookListPage || (isSearchRelatedPage && !isSearchHomepage)) && (
                <NotepadContainer userId={props.authenticatedUser?.id} />
            )}
            {fuzzyFinder && (
                <LazyFuzzyFinder
                    isVisible={isFuzzyFinderVisible}
                    setIsVisible={setFuzzyFinderVisible}
                    isRepositoryRelatedPage={isRepositoryRelatedPage}
                    settingsCascade={props.settingsCascade}
                    telemetryService={props.telemetryService}
                    location={location}
                    userHistory={userHistory}
                />
            )}
            <SearchQueryStateObserver
                platformContext={props.platformContext}
                searchContextsEnabled={props.searchAggregationEnabled}
                setSelectedSearchContextSpec={props.setSelectedSearchContextSpec}
                selectedSearchContextSpec={props.selectedSearchContextSpec}
            />
        </div>
    )
}<|MERGE_RESOLUTION|>--- conflicted
+++ resolved
@@ -73,12 +73,7 @@
 
     globbing: boolean
     isSourcegraphDotCom: boolean
-<<<<<<< HEAD
     isSourcegraphApp: boolean
-
-    themeProps: ThemeProps & ThemePreferenceProps
-=======
->>>>>>> 3191fdb7
 }
 /**
  * Syntax highlighting changes for WCAG 2.1 contrast compliance (currently behind feature flag)
