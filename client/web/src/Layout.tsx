--- conflicted
+++ resolved
@@ -224,17 +224,12 @@
                 keyboardShortcutForShow={KEYBOARD_SHORTCUT_SHOW_HELP}
                 keyboardShortcuts={props.keyboardShortcuts}
             />
-<<<<<<< HEAD
-            <GlobalAlerts authenticatedUser={props.authenticatedUser} settingsCascade={props.settingsCascade} />
-            {!isSiteInit && <SurveyToast authenticatedUser={props.authenticatedUser} />}
-=======
             <GlobalAlerts
                 authenticatedUser={props.authenticatedUser}
                 settingsCascade={props.settingsCascade}
                 isSourcegraphDotCom={props.isSourcegraphDotCom}
             />
-            {!isSiteInit && <SurveyToast />}
->>>>>>> b6e18959
+            {!isSiteInit && <SurveyToast authenticatedUser={props.authenticatedUser} />}
             {!isSiteInit && !isSignInOrUp && (
                 <GlobalNavbar
                     {...props}
