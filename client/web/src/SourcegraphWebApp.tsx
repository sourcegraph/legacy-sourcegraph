--- conflicted
+++ resolved
@@ -6,11 +6,7 @@
 import { createBrowserHistory } from 'history'
 import ServerIcon from 'mdi-react/ServerIcon'
 import { Router } from 'react-router'
-<<<<<<< HEAD
-import { CompatRouter, Route, Routes } from 'react-router-dom-v5-compat'
-=======
 import { CompatRouter } from 'react-router-dom-v5-compat'
->>>>>>> c671fcc4
 import { combineLatest, from, Subscription, fromEvent, of, Subject, Observable } from 'rxjs'
 import { first, startWith, switchMap } from 'rxjs/operators'
 import * as uuid from 'uuid'
@@ -365,47 +361,6 @@
             >
                 <Router history={history} key={0}>
                     <CompatRouter>
-<<<<<<< HEAD
-                        <Routes>
-                            <Route
-                                path="/*"
-                                element={
-                                    <Layout
-                                        {...props}
-                                        authenticatedUser={authenticatedUser}
-                                        viewerSubject={this.state.viewerSubject}
-                                        settingsCascade={this.state.settingsCascade}
-                                        batchChangesEnabled={this.props.batchChangesEnabled}
-                                        batchChangesExecutionEnabled={isBatchChangesExecutionEnabled(
-                                            this.state.settingsCascade
-                                        )}
-                                        batchChangesWebhookLogsEnabled={window.context.batchChangesWebhookLogsEnabled}
-                                        // Search query
-                                        fetchHighlightedFileLineRanges={this.fetchHighlightedFileLineRanges}
-                                        // Extensions
-                                        platformContext={this.platformContext}
-                                        extensionsController={this.extensionsController}
-                                        telemetryService={eventLogger}
-                                        isSourcegraphDotCom={window.context.sourcegraphDotComMode}
-                                        searchContextsEnabled={this.props.searchContextsEnabled}
-                                        selectedSearchContextSpec={this.getSelectedSearchContextSpec()}
-                                        setSelectedSearchContextSpec={this.setSelectedSearchContextSpec}
-                                        getUserSearchContextNamespaces={getUserSearchContextNamespaces}
-                                        fetchSearchContexts={fetchSearchContexts}
-                                        fetchSearchContextBySpec={fetchSearchContextBySpec}
-                                        fetchSearchContext={fetchSearchContext}
-                                        createSearchContext={createSearchContext}
-                                        updateSearchContext={updateSearchContext}
-                                        deleteSearchContext={deleteSearchContext}
-                                        isSearchContextSpecAvailable={isSearchContextSpecAvailable}
-                                        globbing={this.state.globbing}
-                                        streamSearch={aggregateStreamingSearch}
-                                        onCreateNotebookFromNotepad={this.onCreateNotebook}
-                                    />
-                                }
-                            />
-                        </Routes>
-=======
                         <Layout
                             {...props}
                             authenticatedUser={authenticatedUser}
@@ -436,7 +391,6 @@
                             streamSearch={aggregateStreamingSearch}
                             onCreateNotebookFromNotepad={this.onCreateNotebook}
                         />
->>>>>>> c671fcc4
                     </CompatRouter>
                 </Router>
                 {this.extensionsController !== null && window.context.enableLegacyExtensions ? (
