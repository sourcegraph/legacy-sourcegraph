--- conflicted
+++ resolved
@@ -337,11 +337,6 @@
             return null
         }
 
-<<<<<<< HEAD
-        const { children, ...props } = this.props
-
-=======
->>>>>>> 93bb511f
         return (
             <ComponentsComposer
                 components={[
@@ -362,19 +357,12 @@
                 <Router history={globalHistory}>
                     <CompatRouter>
                         <Routes>
-<<<<<<< HEAD
-=======
                             {isSetupWizardEnabled ? <Route path="/setup" element={<SetupWizard />} /> : null}
->>>>>>> 93bb511f
                             <Route
                                 path="*"
                                 element={
                                     <Layout
-<<<<<<< HEAD
-                                        {...props}
-=======
                                         {...this.props}
->>>>>>> 93bb511f
                                         authenticatedUser={authenticatedUser}
                                         viewerSubject={this.state.viewerSubject}
                                         settingsCascade={this.state.settingsCascade}
