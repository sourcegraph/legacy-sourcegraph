--- conflicted
+++ resolved
@@ -300,12 +300,8 @@
         isMacPlatform: isMacPlatform(),
         telemetryService: eventLogger,
         isSourcegraphDotCom: window.context.sourcegraphDotComMode,
-<<<<<<< HEAD
         isSourcegraphApp: window.context.sourcegraphAppMode,
-        selectedSearchContextSpec: getSelectedSearchContextSpec(),
-=======
         selectedSearchContextSpec,
->>>>>>> e4fe8cf9
         setSelectedSearchContextSpec,
         getUserSearchContextNamespaces,
         fetchSearchContexts,
