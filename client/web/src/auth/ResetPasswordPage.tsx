import * as React from 'react'

import classNames from 'classnames'
import * as H from 'history'
import { RouteComponentProps } from 'react-router-dom'

import { ErrorAlert } from '@sourcegraph/branded/src/components/alerts'
import { Form } from '@sourcegraph/branded/src/components/Form'
import { asError, ErrorLike, isErrorLike } from '@sourcegraph/common'
<<<<<<< HEAD
import { Button, Link, LoadingSpinner, Alert, Text } from '@sourcegraph/wildcard'
=======
import { Button, Link, LoadingSpinner, Alert, Input } from '@sourcegraph/wildcard'
>>>>>>> 3af8add4

import { AuthenticatedUser } from '../auth'
import { HeroPage } from '../components/HeroPage'
import { PageTitle } from '../components/PageTitle'
import { eventLogger } from '../tracking/eventLogger'

import { SourcegraphIcon } from './icons'
import { PasswordInput } from './SignInSignUpCommon'

import styles from './ResetPasswordPage.module.scss'
import signInSignUpCommonStyles from './SignInSignUpCommon.module.scss'

interface ResetPasswordInitFormState {
    /** The user's email input value. */
    email: string

    /**
     * The state of the form submission. If undefined, the form has not been submitted. If null, the form was
     * submitted successfully.
     */
    submitOrError: undefined | 'loading' | ErrorLike | null
}

interface ResetPasswordInitFormProps {
    history: H.History
}

/**
 * A form where the user can initiate the reset-password flow. This is the 1st step in the
 * reset-password flow; ResetPasswordCodePage is the 2nd step.
 */
class ResetPasswordInitForm extends React.PureComponent<ResetPasswordInitFormProps, ResetPasswordInitFormState> {
    public state: ResetPasswordInitFormState = {
        email: '',
        submitOrError: undefined,
    }

    public render(): JSX.Element | null {
        if (this.state.submitOrError === null) {
            return (
                <>
                    <div
                        className={classNames('border rounded p-4 mb-3', signInSignUpCommonStyles.signinSignupForm)}
                        data-testid="reset-password-page-form"
                    >
                        <Text alignment="left" className="mb-0">
                            Check your email for a link to reset your password.
                        </Text>
                    </div>
                    <span className="form-text text-muted">
                        <Link to="/sign-in">Return to sign in</Link>
                    </span>
                </>
            )
        }

        return (
            <>
                {isErrorLike(this.state.submitOrError) && (
                    <ErrorAlert className="mt-2" error={this.state.submitOrError} />
                )}
                <Form
                    className={classNames(
                        'border rounded p-4 mb-3',
                        signInSignUpCommonStyles.signinSignupForm,
                        styles.form
                    )}
                    data-testid="reset-password-page-form"
                    onSubmit={this.handleSubmitResetPasswordInit}
                >
                    <Text alignment="left">
                        Enter your account email address and we will send you a password reset link
<<<<<<< HEAD
                    </Text>
                    <div className="form-group">
                        <input
                            className="form-control"
                            onChange={this.onEmailFieldChange}
                            value={this.state.email}
                            type="email"
                            name="email"
                            autoFocus={true}
                            spellCheck={false}
                            required={true}
                            autoComplete="email"
                            disabled={this.state.submitOrError === 'loading'}
                        />
                    </div>
=======
                    </p>
                    <Input
                        onChange={this.onEmailFieldChange}
                        value={this.state.email}
                        type="email"
                        name="email"
                        autoFocus={true}
                        spellCheck={false}
                        required={true}
                        autoComplete="email"
                        disabled={this.state.submitOrError === 'loading'}
                        className="mb-3"
                    />
>>>>>>> 3af8add4
                    <Button
                        className="btn-block mt-4"
                        type="submit"
                        disabled={this.state.submitOrError === 'loading'}
                        variant="primary"
                    >
                        {this.state.submitOrError === 'loading' ? <LoadingSpinner /> : 'Send reset password link'}
                    </Button>
                </Form>
                <span className="form-text text-muted">
                    <Link to="/sign-in">Return to sign in</Link>
                </span>
            </>
        )
    }

    private onEmailFieldChange = (event: React.ChangeEvent<HTMLInputElement>): void => {
        this.setState({ email: event.target.value })
    }

    private handleSubmitResetPasswordInit = (event: React.FormEvent<HTMLFormElement>): void => {
        event.preventDefault()
        this.setState({ submitOrError: 'loading' })
        fetch('/-/reset-password-init', {
            credentials: 'same-origin',
            method: 'POST',
            headers: {
                ...window.context.xhrHeaders,
                'Content-Type': 'application/json',
            },
            body: JSON.stringify({
                email: this.state.email,
            }),
        })
            .then(response => {
                if (response.status === 200) {
                    this.setState({ submitOrError: null })
                } else if (response.status === 429) {
                    this.setState({
                        submitOrError: new Error('Too many password reset requests. Try again in a few minutes.'),
                    })
                } else {
                    response
                        .text()
                        .catch(() => null)
                        .then(text => this.setState({ submitOrError: new Error(text || 'Unknown error') }))
                        .catch(error => console.error(error))
                }
            })
            .catch(error => this.setState({ submitOrError: asError(error) }))
    }
}

interface ResetPasswordCodeFormProps {
    userID: number
    code: string
    history: H.History
}

interface ResetPasswordCodeFormState {
    /** The user's new password input value. */
    password: string

    /**
     * The state of the form submission. If undefined, the form has not been submitted. If null, the form was
     * submitted successfully.
     */
    submitOrError: undefined | 'loading' | ErrorLike | null
}

class ResetPasswordCodeForm extends React.PureComponent<ResetPasswordCodeFormProps, ResetPasswordCodeFormState> {
    public state: ResetPasswordCodeFormState = {
        password: '',
        submitOrError: undefined,
    }

    public render(): JSX.Element | null {
        if (this.state.submitOrError === null) {
            return (
                <Alert variant="success">
                    Your password was reset. <Link to="/sign-in">Sign in with your new password</Link> to continue.
                </Alert>
            )
        }

        return (
            <>
                {isErrorLike(this.state.submitOrError) && (
                    <ErrorAlert className="mt-2" error={this.state.submitOrError} />
                )}
                <Form
                    className={classNames(
                        'border rounded p-4 mb-3',
                        signInSignUpCommonStyles.signinSignupForm,
                        styles.form
                    )}
                    data-testid="reset-password-page-form"
                    onSubmit={this.handleSubmitResetPassword}
                >
                    <Text alignment="left">Enter a new password for your account.</Text>
                    <div className="form-group">
                        <PasswordInput
                            name="password"
                            onChange={this.onPasswordFieldChange}
                            value={this.state.password}
                            required={true}
                            autoFocus={true}
                            autoComplete="new-password"
                            placeholder=" "
                            disabled={this.state.submitOrError === 'loading'}
                        />
                    </div>
                    <Button
                        className="btn-block mt-4"
                        type="submit"
                        disabled={this.state.submitOrError === 'loading'}
                        variant="primary"
                    >
                        {this.state.submitOrError === 'loading' ? <LoadingSpinner /> : 'Reset password'}
                    </Button>
                </Form>
            </>
        )
    }

    private onPasswordFieldChange = (event: React.ChangeEvent<HTMLInputElement>): void => {
        this.setState({ password: event.target.value })
    }

    private handleSubmitResetPassword = (event: React.FormEvent<HTMLFormElement>): void => {
        event.preventDefault()
        this.setState({ submitOrError: 'loading' })
        fetch('/-/reset-password-code', {
            credentials: 'same-origin',
            method: 'POST',
            headers: {
                ...window.context.xhrHeaders,
                'Content-Type': 'application/json',
            },
            body: JSON.stringify({
                userID: this.props.userID,
                code: this.props.code,
                password: this.state.password,
            }),
        })
            .then(async response => {
                if (response.status === 200) {
                    this.setState({ submitOrError: null })
                } else if (response.status >= 400 && response.status < 500) {
                    this.setState({ submitOrError: new Error(await response.text()) })
                } else {
                    this.setState({ submitOrError: new Error('Password reset failed.') })
                }
            })
            .catch(error => this.setState({ submitOrError: asError(error) }))
    }
}

interface ResetPasswordPageProps extends RouteComponentProps<{}> {
    authenticatedUser: AuthenticatedUser | null
}

/**
 * A page that implements the reset-password flow for a user: (1) initiate the flow by providing the email address
 * of the account whose password to reset, and (2) complete the flow by providing the password-reset code.
 */
export class ResetPasswordPage extends React.PureComponent<ResetPasswordPageProps> {
    public componentDidMount(): void {
        eventLogger.logViewEvent('ResetPassword', false)
    }

    public render(): JSX.Element | null {
        let body: JSX.Element
        if (this.props.authenticatedUser) {
            body = <Alert variant="danger">Authenticated users may not perform password reset.</Alert>
        } else if (window.context.resetPasswordEnabled) {
            const searchParameters = new URLSearchParams(this.props.location.search)
            if (searchParameters.has('code') || searchParameters.has('userID')) {
                const code = searchParameters.get('code')
                const userID = parseInt(searchParameters.get('userID') || '', 10)
                if (code && !isNaN(userID)) {
                    body = <ResetPasswordCodeForm code={code} userID={userID} history={this.props.history} />
                } else {
                    body = <Alert variant="danger">The password reset link you followed is invalid.</Alert>
                }
            } else {
                body = <ResetPasswordInitForm history={this.props.history} />
            }
        } else {
            body = (
                <Alert variant="warning">
                    Password reset is disabled. Ask a site administrator to manually reset your password.
                </Alert>
            )
        }

        return (
            <>
                <PageTitle title="Reset your password" />
                <HeroPage
                    icon={SourcegraphIcon}
                    iconLinkTo={window.context.sourcegraphDotComMode ? '/search' : undefined}
                    iconClassName="bg-transparent"
                    title="Reset your password"
                    body={
                        <div className={classNames('mt-4', signInSignUpCommonStyles.signinPageContainer)}>{body}</div>
                    }
                />
            </>
        )
    }
}<|MERGE_RESOLUTION|>--- conflicted
+++ resolved
@@ -7,11 +7,7 @@
 import { ErrorAlert } from '@sourcegraph/branded/src/components/alerts'
 import { Form } from '@sourcegraph/branded/src/components/Form'
 import { asError, ErrorLike, isErrorLike } from '@sourcegraph/common'
-<<<<<<< HEAD
-import { Button, Link, LoadingSpinner, Alert, Text } from '@sourcegraph/wildcard'
-=======
-import { Button, Link, LoadingSpinner, Alert, Input } from '@sourcegraph/wildcard'
->>>>>>> 3af8add4
+import { Button, Link, LoadingSpinner, Alert, Text, Input } from '@sourcegraph/wildcard'
 
 import { AuthenticatedUser } from '../auth'
 import { HeroPage } from '../components/HeroPage'
@@ -82,26 +78,6 @@
                     data-testid="reset-password-page-form"
                     onSubmit={this.handleSubmitResetPasswordInit}
                 >
-                    <Text alignment="left">
-                        Enter your account email address and we will send you a password reset link
-<<<<<<< HEAD
-                    </Text>
-                    <div className="form-group">
-                        <input
-                            className="form-control"
-                            onChange={this.onEmailFieldChange}
-                            value={this.state.email}
-                            type="email"
-                            name="email"
-                            autoFocus={true}
-                            spellCheck={false}
-                            required={true}
-                            autoComplete="email"
-                            disabled={this.state.submitOrError === 'loading'}
-                        />
-                    </div>
-=======
-                    </p>
                     <Input
                         onChange={this.onEmailFieldChange}
                         value={this.state.email}
@@ -112,9 +88,13 @@
                         required={true}
                         autoComplete="email"
                         disabled={this.state.submitOrError === 'loading'}
-                        className="mb-3"
+                        className="form-group"
+                        label={
+                            <Text className="text-left">
+                                Enter your account email address and we will send you a password reset link
+                            </Text>
+                        }
                     />
->>>>>>> 3af8add4
                     <Button
                         className="btn-block mt-4"
                         type="submit"
@@ -214,19 +194,18 @@
                     data-testid="reset-password-page-form"
                     onSubmit={this.handleSubmitResetPassword}
                 >
-                    <Text alignment="left">Enter a new password for your account.</Text>
-                    <div className="form-group">
-                        <PasswordInput
-                            name="password"
-                            onChange={this.onPasswordFieldChange}
-                            value={this.state.password}
-                            required={true}
-                            autoFocus={true}
-                            autoComplete="new-password"
-                            placeholder=" "
-                            disabled={this.state.submitOrError === 'loading'}
-                        />
-                    </div>
+                    <PasswordInput
+                        name="password"
+                        onChange={this.onPasswordFieldChange}
+                        value={this.state.password}
+                        className="form-group"
+                        label={<Text alignment="left">Enter a new password for your account.</Text>}
+                        required={true}
+                        autoFocus={true}
+                        autoComplete="new-password"
+                        placeholder=" "
+                        disabled={this.state.submitOrError === 'loading'}
+                    />
                     <Button
                         className="btn-block mt-4"
                         type="submit"
