import classNames from 'classnames'
import * as H from 'history'
import { partition } from 'lodash'
import GithubIcon from 'mdi-react/GithubIcon'
import React, { useEffect, useState } from 'react'
import { Redirect } from 'react-router-dom'

<<<<<<< HEAD
import { Button, Link, Alert } from '@sourcegraph/wildcard'
=======
import { ErrorAlert } from '@sourcegraph/branded/src/components/alerts'
import { Button, Link } from '@sourcegraph/wildcard'
>>>>>>> 5eb1ada3

import { AuthenticatedUser } from '../auth'
import { HeroPage } from '../components/HeroPage'
import { PageTitle } from '../components/PageTitle'
import { SourcegraphContext } from '../jscontext'
import { eventLogger } from '../tracking/eventLogger'

import { SourcegraphIcon } from './icons'
import { OrDivider } from './OrDivider'
import { getReturnTo, maybeAddPostSignUpRedirect } from './SignInSignUpCommon'
import signInSignUpCommonStyles from './SignInSignUpCommon.module.scss'
import { UsernamePasswordSignInForm } from './UsernamePasswordSignInForm'

interface SignInPageProps {
    location: H.Location
    history: H.History
    authenticatedUser: AuthenticatedUser | null
    context: Pick<
        SourcegraphContext,
        'allowSignup' | 'authProviders' | 'sourcegraphDotComMode' | 'xhrHeaders' | 'resetPasswordEnabled'
    >
}

export const SignInPage: React.FunctionComponent<SignInPageProps> = props => {
    useEffect(() => eventLogger.logViewEvent('SignIn', null, false))

    const [error, setError] = useState<Error | null>(null)

    if (props.authenticatedUser) {
        const returnTo = getReturnTo(props.location)
        return <Redirect to={returnTo} />
    }

    const [[builtInAuthProvider], thirdPartyAuthProviders] = partition(
        props.context.authProviders,
        provider => provider.isBuiltin
    )

    const body =
        !builtInAuthProvider && thirdPartyAuthProviders.length === 0 ? (
            <Alert className="mt-3" variant="info">
                No authentication providers are available. Contact a site administrator for help.
            </Alert>
        ) : (
            <div className={classNames('mb-4 pb-5', signInSignUpCommonStyles.signinPageContainer)}>
                {error && <ErrorAlert className="mt-4 mb-0 text-left" error={error} icon={false} />}
                <div
                    className={classNames(
                        'test-signin-form rounded p-4 my-3',
                        signInSignUpCommonStyles.signinSignupForm,
                        error ? 'mt-3' : 'mt-4'
                    )}
                >
                    {builtInAuthProvider && (
                        <UsernamePasswordSignInForm
                            {...props}
                            onAuthError={setError}
                            noThirdPartyProviders={thirdPartyAuthProviders.length === 0}
                        />
                    )}
                    {builtInAuthProvider && thirdPartyAuthProviders.length > 0 && <OrDivider className="mb-3 py-1" />}
                    {thirdPartyAuthProviders.map((provider, index) => (
                        // Use index as key because display name may not be unique. This is OK
                        // here because this list will not be updated during this component's lifetime.
                        /* eslint-disable react/no-array-index-key */
                        <div className="mb-2" key={index}>
                            <Button
                                href={maybeAddPostSignUpRedirect(provider.authenticationURL)}
                                className="btn-block"
                                variant="secondary"
                                as="a"
                            >
                                {provider.displayName === 'GitHub' && (
                                    <>
                                        <GithubIcon className="icon-inline" />{' '}
                                    </>
                                )}
                                Continue with {provider.displayName}
                            </Button>
                        </div>
                    ))}
                </div>
                {props.context.allowSignup ? (
                    <p>
                        New to Sourcegraph? <Link to={`/sign-up${location.search}`}>Sign up</Link>
                    </p>
                ) : (
                    <p className="text-muted">Need an account? Contact your site admin</p>
                )}
            </div>
        )

    return (
        <div className={signInSignUpCommonStyles.signinSignupPage}>
            <PageTitle title="Sign in" />
            <HeroPage
                icon={SourcegraphIcon}
                iconLinkTo={props.context.sourcegraphDotComMode ? '/search' : undefined}
                iconClassName="bg-transparent"
                lessPadding={true}
                title={
                    props.context.sourcegraphDotComMode
                        ? 'Sign in to Sourcegraph Cloud'
                        : 'Sign in to Sourcegraph Server'
                }
                body={body}
            />
        </div>
    )
}<|MERGE_RESOLUTION|>--- conflicted
+++ resolved
@@ -5,12 +5,8 @@
 import React, { useEffect, useState } from 'react'
 import { Redirect } from 'react-router-dom'
 
-<<<<<<< HEAD
+import { ErrorAlert } from '@sourcegraph/branded/src/components/alerts'
 import { Button, Link, Alert } from '@sourcegraph/wildcard'
-=======
-import { ErrorAlert } from '@sourcegraph/branded/src/components/alerts'
-import { Button, Link } from '@sourcegraph/wildcard'
->>>>>>> 5eb1ada3
 
 import { AuthenticatedUser } from '../auth'
 import { HeroPage } from '../components/HeroPage'
