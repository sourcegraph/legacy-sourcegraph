import React, { useEffect, useState } from 'react'

import { mdiBitbucket, mdiChevronLeft, mdiGithub, mdiGitlab, mdiKeyVariant, mdiMicrosoftAzureDevops } from '@mdi/js'
import classNames from 'classnames'
import { partition } from 'lodash'
import { Navigate, useLocation, useSearchParams } from 'react-router-dom'

import type { TelemetryV2Props } from '@sourcegraph/shared/src/telemetry'
import { Alert, Icon, Text, Link, Button, ErrorAlert, AnchorLink, Container } from '@sourcegraph/wildcard'

import type { AuthenticatedUser } from '../auth'
import { PageTitle } from '../components/PageTitle'
import type { AuthProvider, SourcegraphContext } from '../jscontext'
import { eventLogger } from '../tracking/eventLogger'
import { checkRequestAccessAllowed } from '../util/checkRequestAccessAllowed'

import { AuthPageWrapper } from './AuthPageWrapper'
import { OrDivider } from './OrDivider'
import { getReturnTo } from './SignInSignUpCommon'
import { UsernamePasswordSignInForm } from './UsernamePasswordSignInForm'

import styles from './SignInPage.module.scss'

export interface SignInPageProps extends TelemetryV2Props {
    authenticatedUser: AuthenticatedUser | null
    context: Pick<
        SourcegraphContext,
        | 'allowSignup'
        | 'authProviders'
        | 'sourcegraphDotComMode'
        | 'primaryLoginProvidersCount'
        // needed for checkRequestAccessAllowed
        | 'authAccessRequest'
        // needed for UsernamePasswordSignInForm
        | 'xhrHeaders'
        | 'resetPasswordEnabled'
    >
}

export const SignInPage: React.FunctionComponent<React.PropsWithChildren<SignInPageProps>> = props => {
    const { context, authenticatedUser } = props
    useEffect(() => {
        eventLogger.logViewEvent('SignIn', null, false)
        props.telemetryRecorder.recordEvent('auth.signIn', 'view')
    }, [props.telemetryRecorder])

    const location = useLocation()
    const [error, setError] = useState<Error | null>(null)
    const [searchParams, setSearchParams] = useSearchParams()
    const isRequestAccessAllowed = checkRequestAccessAllowed(props.context)

    const returnTo = getReturnTo(location)
    if (authenticatedUser) {
        return <Navigate to={returnTo} replace={true} />
    }

    const [[builtInAuthProvider], nonBuiltinAuthProviders] = partition(
        context.authProviders,
        provider => provider.isBuiltin
    )

    const shouldShowProvider = function (provider: AuthProvider): boolean {
<<<<<<< HEAD
        if (provider.noSignIn) {
            return false
        }
        const isSourcegraphAccountsDev = (provider: AuthProvider): boolean => {
            if (provider.serviceType !== 'openidconnect') {
                return false
            }
            if (!provider.displayName.includes('Sourcegraph Accounts (dev)')) {
                return false
            }
            return true
        }

=======
>>>>>>> 03cd57a5
        // Hide the Sourcegraph Operator authentication provider by default because it is
        // not useful to customer users and may even cause confusion.
        if (provider.serviceType === 'sourcegraph-operator') {
            return searchParams.has('sourcegraph-operator')
        }
        if (provider.serviceType === 'gerrit') {
            return false
        }
        return true
    }

    const toggleMoreProviders = (showMore: boolean): void => {
        const param = 'showMore'
        if (showMore) {
            searchParams.set(param, '')
        } else {
            searchParams.delete(param)
        }
        setSearchParams(searchParams)
    }

    const thirdPartyAuthProviders = nonBuiltinAuthProviders.filter(provider => shouldShowProvider(provider))
    // If there is only one auth provider that is going to be displayed on dotcom, we want to redirect to it directly.
    if (context.sourcegraphDotComMode && thirdPartyAuthProviders.length === 1) {
        // Add '?returnTo=' + encodeURIComponent(returnTo) to thirdPartyAuthProviders[0].authenticationURL in a safe way.
        const redirectUrl = new URL(thirdPartyAuthProviders[0].authenticationURL, window.location.href)
        if (returnTo) {
            redirectUrl.searchParams.set('returnTo', new URL(returnTo, window.location.href).toString())
        }
        window.location.replace(redirectUrl)

        return (
            <>
                <PageTitle title="Signing in..." />
                <AuthPageWrapper
                    title="Redirecting to sign in..."
                    sourcegraphDotComMode={context.sourcegraphDotComMode}
                    className={styles.wrapper}
                >
                    <Alert className="mt-3" variant="info">
                        You are being redirected to sign in with {thirdPartyAuthProviders[0].displayName}.
                    </Alert>
                </AuthPageWrapper>
            </>
        )
    }
    const primaryProviders = thirdPartyAuthProviders.slice(0, context.primaryLoginProvidersCount)
    const moreProviders = thirdPartyAuthProviders.slice(context.primaryLoginProvidersCount)

    const showMoreProviders = searchParams.has('showMore') && (builtInAuthProvider || moreProviders.length > 0)
    const hasProviders = builtInAuthProvider || thirdPartyAuthProviders.length > 0
    const showMoreWaysToLogin =
        !showMoreProviders && (moreProviders.length > 0 || (primaryProviders.length > 0 && builtInAuthProvider))

    const providers = showMoreProviders ? moreProviders : primaryProviders

    const body = !hasProviders ? (
        <Alert className="mt-3" variant="info">
            No authentication providers are available. Contact a site administrator for help.
        </Alert>
    ) : (
        <>
            {error && <ErrorAlert error={error} />}
            <Container className="test-signin-form">
                {showMoreProviders && (
                    <div className="mb-3 text-left">
                        <Button
                            variant="link"
                            className="p-0 border-0 font-weight-normal"
                            onClick={() => toggleMoreProviders(false)}
                        >
                            <Icon aria-hidden={true} svgPath={mdiChevronLeft} />
                            Back
                        </Button>
                    </div>
                )}
                {builtInAuthProvider && (showMoreProviders || thirdPartyAuthProviders.length === 0) && (
                    <UsernamePasswordSignInForm
                        {...props}
                        onAuthError={setError}
                        className={classNames({ 'mb-3': providers.length > 0 })}
                    />
                )}
                {builtInAuthProvider && showMoreProviders && providers.length > 0 && (
                    <OrDivider className="mb-3 py-1" />
                )}
                {providers.map((provider, index) => {
                    // Use index as key because display name may not be unique. This is OK
                    // here because this list will not be updated during this component's lifetime.
                    /* eslint-disable react/no-array-index-key */
                    const authURL = new URL(provider.authenticationURL, window.location.href)
                    if (returnTo) {
                        // propagate return to callback parameter
                        authURL.searchParams.set('returnTo', returnTo)
                    }

                    return (
                        // Only add botton margin to every but the last providers.
                        <div className={classNames(index !== providers.length - 1 && 'mb-2')} key={index}>
                            <Button
                                to={authURL.toString()}
                                display="block"
                                variant={showMoreProviders ? 'secondary' : 'primary'}
                                as={AnchorLink}
                            >
                                <ProviderIcon serviceType={provider.serviceType} />{' '}
                                {provider.displayPrefix ?? 'Continue with'} {provider.displayName}
                            </Button>
                        </div>
                    )
                })}
                {showMoreWaysToLogin && (
                    <Button
                        display="block"
                        className="mt-2"
                        variant="secondary"
                        onClick={() => toggleMoreProviders(true)}
                    >
                        <Icon aria-hidden={true} svgPath={mdiKeyVariant} /> Other login methods
                    </Button>
                )}
            </Container>
            <SignUpNotice
                allowSignup={context.allowSignup}
                isRequestAccessAllowed={isRequestAccessAllowed}
                sourcegraphDotComMode={context.sourcegraphDotComMode}
                telemetryRecorder={props.telemetryRecorder}
            />
        </>
    )

    return (
        <>
            <PageTitle title="Sign in" />
            <AuthPageWrapper
                title="Sign in to Sourcegraph"
                sourcegraphDotComMode={context.sourcegraphDotComMode}
                className={styles.wrapper}
            >
                {body}
            </AuthPageWrapper>
        </>
    )
}

const ProviderIcon: React.FunctionComponent<{ serviceType: AuthProvider['serviceType'] }> = ({ serviceType }) => {
    switch (serviceType) {
        case 'github': {
            return <Icon aria-hidden={true} svgPath={mdiGithub} />
        }
        case 'gitlab': {
            return <Icon aria-hidden={true} svgPath={mdiGitlab} />
        }
        case 'bitbucketCloud': {
            return <Icon aria-hidden={true} svgPath={mdiBitbucket} />
        }
        case 'azuredevops': {
            return <Icon aria-hidden={true} svgPath={mdiMicrosoftAzureDevops} />
        }
        default: {
            return null
        }
    }
}

interface SignUpNoticeProps extends TelemetryV2Props {
    allowSignup: boolean
    sourcegraphDotComMode: boolean
    isRequestAccessAllowed: boolean
}

const SignUpNotice: React.FunctionComponent<SignUpNoticeProps> = ({
    allowSignup,
    sourcegraphDotComMode,
    isRequestAccessAllowed,
    telemetryRecorder,
}) => {
    const dotcomCTAs = (
        <>
            <Link
                to="https://sourcegraph.com/get-started?t=enterprise"
                onClick={() => {
                    eventLogger.log('ClickedOnEnterpriseCTA', { location: 'SignInPage' })
                    telemetryRecorder.recordEvent('auth.enterpriseCTA', 'click')
                }}
            >
                consider Sourcegraph Enterprise
            </Link>
            .
        </>
    )

    if (allowSignup) {
        return (
            <Text className="mt-3 text-center">
                New to Sourcegraph? <Link to="/sign-up">Sign up</Link>{' '}
                {sourcegraphDotComMode && <>To use Sourcegraph on private repositories, {dotcomCTAs}</>}
            </Text>
        )
    }

    if (isRequestAccessAllowed) {
        return (
            <Text className="mt-3 text-center text-muted">
                Need an account? <Link to="/request-access">Request access</Link> or contact your site admin.
            </Text>
        )
    }

    if (sourcegraphDotComMode) {
        return (
            <Text className="mt-3 text-center text-muted">
                Currently, we are unable to create accounts using email. Please use the providers listed above to
                continue. <br /> For private code, {dotcomCTAs}
            </Text>
        )
    }

    return <Text className="mt-3 text-center text-muted">Need an account? Contact your site admin.</Text>
}<|MERGE_RESOLUTION|>--- conflicted
+++ resolved
@@ -60,22 +60,10 @@
     )
 
     const shouldShowProvider = function (provider: AuthProvider): boolean {
-<<<<<<< HEAD
         if (provider.noSignIn) {
             return false
         }
-        const isSourcegraphAccountsDev = (provider: AuthProvider): boolean => {
-            if (provider.serviceType !== 'openidconnect') {
-                return false
-            }
-            if (!provider.displayName.includes('Sourcegraph Accounts (dev)')) {
-                return false
-            }
-            return true
-        }
-
-=======
->>>>>>> 03cd57a5
+
         // Hide the Sourcegraph Operator authentication provider by default because it is
         // not useful to customer users and may even cause confusion.
         if (provider.serviceType === 'sourcegraph-operator') {
