import classNames from 'classnames'
import React, { useEffect, useState } from 'react'

import { ErrorLike, isErrorLike } from '@sourcegraph/common'
import { CopyableText } from '@sourcegraph/web/src/components/CopyableText'
import { PageRoutes } from '@sourcegraph/web/src/routes.constants'
<<<<<<< HEAD
import { Alert } from '@sourcegraph/wildcard'
=======
import { Link } from '@sourcegraph/wildcard'
>>>>>>> e4c0ab41

import { AuthenticatedUser } from '../../auth'
import { eventLogger } from '../../tracking/eventLogger'
import { UserExternalServicesOrRepositoriesUpdateProps } from '../../util'
import { LogoAscii } from '../LogoAscii'
import { getPostSignUpEvent, RepoSelectionMode } from '../PostSignUpPage'
import { useSteps } from '../Steps'
import { Terminal, TerminalTitle, TerminalLine, TerminalDetails, TerminalProgress } from '../Terminal'
import { useExternalServices } from '../useExternalServices'
import { useRepoCloningStatus } from '../useRepoCloningStatus'
import { selectedReposVar, useSaveSelectedRepos, MinSelectedRepo } from '../useSelectedRepos'

import styles from './StartSearching.module.scss'

interface StartSearching {
    user: AuthenticatedUser
    repoSelectionMode: RepoSelectionMode
    onUserExternalServicesOrRepositoriesUpdate: UserExternalServicesOrRepositoriesUpdateProps['onUserExternalServicesOrRepositoriesUpdate']
    setSelectedSearchContextSpec: (spec: string) => void
    onError: (error: ErrorLike) => void
    className?: string
}

const SIXTY_SECONDS = 60000

export const useShowAlert = (isDoneCloning: boolean, fetchError: ErrorLike | undefined): { showAlert: boolean } => {
    const [showAlert, setShowAlert] = useState(false)

    useEffect(() => {
        const timer = setTimeout(() => {
            eventLogger.log(getPostSignUpEvent('SlowCloneBanner_Shown'))
            setShowAlert(true)
        }, SIXTY_SECONDS)

        if (isDoneCloning || isErrorLike(fetchError)) {
            clearTimeout(timer)
            setShowAlert(false)
        }

        return () => {
            clearTimeout(timer)
            setShowAlert(false)
        }
    }, [isDoneCloning, fetchError])

    return { showAlert }
}

const trackBannerClick = (): void => {
    eventLogger.log(getPostSignUpEvent('SlowCloneBanner_Clicked'))
}
const getReposForCodeHost = (selectedRepos: MinSelectedRepo[] = [], codeHostId: string): string[] =>
    selectedRepos
        ? selectedRepos.reduce((accumulator, repo) => {
              if ((repo.externalRepository.id = codeHostId)) {
                  const nameWithoutService = repo.name.slice(repo.name.indexOf('/') + 1)
                  accumulator.push(nameWithoutService)
              }

              return accumulator
          }, [] as string[])
        : []

export const StartSearching: React.FunctionComponent<StartSearching> = ({
    user,
    repoSelectionMode,
    setSelectedSearchContextSpec,
    onError,
    className,
}) => {
    const { externalServices, errorServices, loadingServices } = useExternalServices(user.id)
    const saveSelectedRepos = useSaveSelectedRepos()

    const {
        repos: cloningStatusLines,
        statusSummary,
        loading: cloningStatusLoading,
        isDoneCloning,
        error: cloningStatusError,
        stopPolling: stopPollingCloningStatus,
    } = useRepoCloningStatus({
        userId: user.id,
        pollInterval: 2000,
        selectedReposVar,
        repoSelectionMode,
    })

    const isLoading = loadingServices || cloningStatusLoading
    const fetchError = cloningStatusError || errorServices

    useEffect(() => {
        if (fetchError) {
            stopPollingCloningStatus()
            onError(fetchError)
        }
    }, [fetchError, onError, stopPollingCloningStatus])

    useEffect(() => {
        if (externalServices) {
            const selectedRepos = selectedReposVar()

            for (const host of externalServices) {
                const areSyncingAllRepos = repoSelectionMode === 'all'
                // when we're in the "sync all" - don't list individual repos
                // set allRepos key to true
                const repos = areSyncingAllRepos ? null : getReposForCodeHost(selectedRepos, host.id)

                saveSelectedRepos({
                    variables: {
                        id: host.id,
                        allRepos: areSyncingAllRepos,
                        repos,
                    },
                })
                    .then(() => {
                        setSelectedSearchContextSpec(`@${user.username}`)
                    })
                    .catch(onError)
            }

            const loggerPayload = {
                userReposSelection: repoSelectionMode ? (repoSelectionMode === 'selected' ? 'specific' : 'all') : null,
            }

            eventLogger.log(getPostSignUpEvent('Repos_Saved'), loggerPayload, loggerPayload)
        }
    }, [externalServices, saveSelectedRepos, repoSelectionMode, onError, setSelectedSearchContextSpec, user.username])

    const { showAlert } = useShowAlert(isDoneCloning, fetchError)
    const { currentIndex, setComplete } = useSteps()

    useEffect(() => {
        if (showAlert) {
            setComplete(currentIndex, true)
        } else {
            setComplete(currentIndex, isDoneCloning || isErrorLike(fetchError))
        }
    }, [currentIndex, setComplete, showAlert, isDoneCloning, fetchError])

    const inviteURL = `${window.context.externalURL}?invitedBy=${user.username}`
    return (
        <div className="m5-5 d-flex">
            <div className={classNames(className, 'mx-2')}>
                <div className={styles.titleDescription}>
                    <h3>Introduce your friends to Sourcegraph</h3>
                    <p className="text-muted mb-4">
                        Help your friends and co-workers level up with powerful code search.
                    </p>
                </div>
                <div className="border overflow-hidden rounded">
                    <header>
                        <div className="py-3 px-4 d-flex justify-content-between align-items-center">
                            <h4 className="m-0">Invite by sending a link</h4>
                        </div>
                    </header>
                    <CopyableText className="mb-3 ml-3 mr-3 flex-1" text={inviteURL} size={inviteURL.length} />
                </div>
            </div>
            <div className={classNames(className, 'mx-2')}>
                <div className={styles.titleDescription}>
                    <h3>Fetching repositories...</h3>
                    <p className="text-muted mb-4">
                        We’re cloning your repos to Sourcegraph. In just a few moments, you can make your first search!
                    </p>
                </div>
                <div className="border overflow-hidden rounded">
                    <header>
                        <div className="py-3 px-4 d-flex justify-content-between align-items-center">
                            <h4 className="m-0">Activity log</h4>
                            <small className="m-0 text-muted">{statusSummary}</small>
                        </div>
                    </header>
                    <Terminal>
                        {!isDoneCloning && (
                            <TerminalLine>
                                <code className={classNames('mb-2', styles.loading)}>Cloning Repositories</code>
                            </TerminalLine>
                        )}
                        {isLoading && (
                            <TerminalLine>
                                <TerminalTitle>
                                    <code className={classNames('mb-2', styles.loading)}>Loading</code>
                                </TerminalTitle>
                            </TerminalLine>
                        )}
                        {fetchError && (
                            <TerminalLine>
                                <TerminalTitle>
                                    <code className="mb-2">Unexpected error</code>
                                </TerminalTitle>
                            </TerminalLine>
                        )}
                        {!isLoading &&
                            !isDoneCloning &&
                            cloningStatusLines?.map(({ id, title, details, progress }) => (
                                <div key={id} className="mb-2">
                                    <TerminalLine>
                                        <TerminalTitle>{title}</TerminalTitle>
                                    </TerminalLine>
                                    <TerminalLine>
                                        <TerminalDetails>{details}</TerminalDetails>
                                    </TerminalLine>
                                    <TerminalLine>
                                        <TerminalProgress character="#" progress={progress} />
                                    </TerminalLine>
                                </div>
                            ))}
                        {isDoneCloning && (
                            <>
                                <TerminalLine>
                                    <TerminalTitle>Done!</TerminalTitle>
                                </TerminalLine>
                                <TerminalLine>
                                    <LogoAscii />
                                </TerminalLine>
                            </>
                        )}
                    </Terminal>
                </div>
                {showAlert && (
                    <Alert className="mt-4" variant="warning">
                        Cloning your repositories is taking a long time. You can wait for cloning to finish, or{' '}
                        <Link to={PageRoutes.Search} onClick={trackBannerClick}>
                            continue to Sourcegraph now
                        </Link>{' '}
                        while cloning continues in the background. Note that you can only search repos that have
                        finished cloning. Check status at any time in{' '}
                        <Link to="user/settings/repositories" onClick={trackBannerClick}>
                            Settings → Repositories
                        </Link>
                        .
                    </Alert>
                )}
            </div>
        </div>
    )
}<|MERGE_RESOLUTION|>--- conflicted
+++ resolved
@@ -4,11 +4,7 @@
 import { ErrorLike, isErrorLike } from '@sourcegraph/common'
 import { CopyableText } from '@sourcegraph/web/src/components/CopyableText'
 import { PageRoutes } from '@sourcegraph/web/src/routes.constants'
-<<<<<<< HEAD
-import { Alert } from '@sourcegraph/wildcard'
-=======
-import { Link } from '@sourcegraph/wildcard'
->>>>>>> e4c0ab41
+import { Link, Alert } from '@sourcegraph/wildcard'
 
 import { AuthenticatedUser } from '../../auth'
 import { eventLogger } from '../../tracking/eventLogger'
