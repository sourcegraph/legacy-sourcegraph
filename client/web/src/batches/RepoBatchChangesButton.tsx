--- conflicted
+++ resolved
@@ -1,12 +1,7 @@
 import React, { FC, useMemo } from 'react'
 
 import { encodeURIPathComponent } from '@sourcegraph/shared/src/util/url'
-<<<<<<< HEAD
-import { useObservable } from '@sourcegraph/shared/src/util/useObservable'
-import { Badge, Button, Link } from '@sourcegraph/wildcard'
-=======
-import { Badge, useObservable, Button } from '@sourcegraph/wildcard'
->>>>>>> 0a767eeb
+import { Badge, useObservable, Button, Link } from '@sourcegraph/wildcard'
 
 import { queryRepoChangesetsStats as _queryRepoChangesetsStats } from './backend'
 import { BatchChangesIcon } from './icons'
