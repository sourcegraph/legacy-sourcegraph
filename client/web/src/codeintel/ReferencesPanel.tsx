--- conflicted
+++ resolved
@@ -368,26 +368,8 @@
     }
 
     return (
-<<<<<<< HEAD
-        <>
-            <ReferencesPanelFeedbackCta />
-            <div className={classNames('align-items-stretch', styles.panel)}>
-                <div className={classNames('px-0', styles.leftSubPanel)}>
-                    <CardHeader className={classNames('d-flex align-items-center', styles.cardHeader)}>
-                        <Code size="base" weight="bold">
-                            {props.searchToken}
-                        </Code>
-                        {canShowSpinner && (
-                            <small className="ml-3 text-muted d-flex align-items-center">
-                                <Icon as={LoadingSpinner} size="sm" inline={true} className="mr-1" />
-                                <i>Loading...</i>
-                            </small>
-                        )}
-                    </CardHeader>
-                    <div className={classNames('d-flex justify-content-start', styles.filter)}>
-                        <small>
-                            <Icon as={FilterOutlineIcon} size="sm" className={styles.filterIcon} />
-=======
+      <>
+        <ReferencesPanelFeedbackCta />
         <div className={classNames('align-items-stretch', styles.panel)}>
             <div className={classNames('px-0', styles.leftSubPanel)}>
                 <CardHeader className={classNames('d-flex align-items-center', styles.cardHeader)}>
@@ -398,7 +380,7 @@
                         <small className="ml-3 text-muted d-flex align-items-center">
                             <Icon as={LoadingSpinner} size="sm" inline={true} className="mr-1" />
                             <i>Loading...</i>
->>>>>>> 38f820c3
+
                         </small>
                         <Input
                             className={classNames('py-0 my-0 w-100 text-small')}
