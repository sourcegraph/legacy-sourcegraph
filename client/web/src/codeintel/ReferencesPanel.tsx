--- conflicted
+++ resolved
@@ -460,11 +460,7 @@
                                     <Icon
                                         aria-hidden={true}
                                         size="sm"
-<<<<<<< HEAD
-                                        as={ArrowCollapseRightIcon}
-=======
                                         svgPath={mdiArrowCollapseRight}
->>>>>>> 0dc2e5d8
                                         className="border-0"
                                     />
                                 </Button>
