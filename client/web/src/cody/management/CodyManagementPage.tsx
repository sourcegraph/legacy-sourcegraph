--- conflicted
+++ resolved
@@ -119,68 +119,6 @@
     const isUserOnProTier = subscription.plan === CodySubscriptionPlan.PRO
 
     return (
-<<<<<<< HEAD
-        <>
-            <Page className={classNames('d-flex flex-column')}>
-                <PageTitle title="Dashboard" />
-                <AcceptInviteBanner onSuccess={refetch} />
-                {welcomeToPro && (
-                    <CodyAlert variant="greenCodyPro">
-                        <H2 className="mt-4">Welcome to Cody Pro</H2>
-                        <Text size="small" className="mb-0">
-                            You now have Cody Pro with access to unlimited autocomplete, chats, and commands.
-                        </Text>
-                    </CodyAlert>
-                )}
-                <PageHeader
-                    className="my-4 d-inline-flex align-items-center"
-                    actions={isAdmin && <div className="d-flex">{getTeamInviteButton()}</div>}
-                >
-                    <PageHeader.Heading as="h1" className="text-3xl font-medium">
-                        <PageHeaderIcon name="dashboard" className="mr-3" />
-                        <Text as="span">Dashboard</Text>
-                    </PageHeader.Heading>
-                </PageHeader>
-
-                {isAdmin && !!subscriptionSummaryQueryResult.data && (
-                    <InviteUsers
-                        telemetryRecorder={telemetryRecorder}
-                        subscriptionSummary={subscriptionSummaryQueryResult.data}
-                    />
-                )}
-
-                {!isUserOnProTier && <UpgradeToProBanner onClick={onClickUpgradeToProCTA} />}
-
-                <div className={classNames('p-4 border bg-1 mt-3', styles.container)}>
-                    <div className="d-flex justify-content-between align-items-center border-bottom pb-3">
-                        <div>
-                            <H2>My subscription</H2>
-                            <Text className="text-muted mb-0">
-                                {isUserOnProTier ? (
-                                    'You are on the Pro tier.'
-                                ) : (
-                                    <span>
-                                        You are on the Free tier.{' '}
-                                        <Link to={CodyProRoutes.Subscription}>Upgrade to the Pro tier.</Link>
-                                    </span>
-                                )}
-                            </Text>
-                        </div>
-                        {isAdmin && (
-                            <div>
-                                <ButtonLink
-                                    variant="primary"
-                                    size="sm"
-                                    to={getManageSubscriptionPageURL()}
-                                    onClick={() => {
-                                        telemetryRecorder.recordEvent('cody.manageSubscription', 'click')
-                                    }}
-                                >
-                                    <Icon svgPath={mdiCreditCardOutline} className="mr-1" aria-hidden={true} />
-                                    Manage subscription
-                                </ButtonLink>
-                            </div>
-=======
         <Page className={classNames('d-flex flex-column')}>
             <PageTitle title="Dashboard" />
             <AcceptInviteBanner onSuccess={refetch} />
@@ -213,7 +151,6 @@
                             <ButtonLink to="/cody/subscription" variant="primary" onClick={onClickUpgradeToProCTA}>
                                 Upgrade plan
                             </ButtonLink>
->>>>>>> 2395dd63
                         )}
                         <Link
                             to="https://help.sourcegraph.com"
