--- conflicted
+++ resolved
@@ -36,7 +36,16 @@
         return { method: 'POST', urlSuffix: '/team/current/subscription/reactivate', requestBody }
     }
 
-<<<<<<< HEAD
+    // Teams
+
+    export function createTeam(requestBody: types.CreateTeamRequest): Call<string> {
+        return { method: 'POST', urlSuffix: '/team', requestBody }
+    }
+
+    export function previewCreateTeam(requestBody: types.PreviewCreateTeamRequest): Call<types.PreviewResult> {
+        return { method: 'POST', urlSuffix: '/team/preview', requestBody }
+    }
+
     // Team members
 
     export function getCurrentTeamMembers(): Call<types.ListTeamMembersResponse> {
@@ -55,16 +64,6 @@
 
     export function cancelInvite(teamId: string, inviteId: string): Call<unknown> {
         return { method: 'POST', urlSuffix: `/team/${teamId}/invites/${inviteId}/cancel` }
-=======
-    // Teams
-
-    export function createTeam(requestBody: types.CreateTeamRequest): Call<string> {
-        return { method: 'POST', urlSuffix: '/team', requestBody }
-    }
-
-    export function previewCreateTeam(requestBody: types.PreviewCreateTeamRequest): Call<types.PreviewResult> {
-        return { method: 'POST', urlSuffix: '/team/preview', requestBody }
->>>>>>> f5facfde
     }
 
     // Stripe Checkout
