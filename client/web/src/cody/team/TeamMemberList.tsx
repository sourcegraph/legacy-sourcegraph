--- conflicted
+++ resolved
@@ -147,13 +147,9 @@
                 setLoading(true)
                 telemetryRecorder.recordEvent('cody.team.removeMember', 'click', { privateMetadata: { teamId } })
 
-<<<<<<< HEAD
-                const response = await requestSSC(`/team/current/members/${accountId}`, 'PATCH')
-=======
                 const response = await requestSSC('/team/current/members', 'PATCH', {
                     removeMember: { accountId, teamRole: 'member' },
                 })
->>>>>>> f5facfde
                 if (!response.ok) {
                     setLoading(false)
                     setActionResult({
