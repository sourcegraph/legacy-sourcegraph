--- conflicted
+++ resolved
@@ -11,14 +11,10 @@
 import { NoopEditor } from '@sourcegraph/cody-shared/src/editor'
 import { useLocalStorage } from '@sourcegraph/wildcard'
 
-<<<<<<< HEAD
-import { isEmailVerificationNeededForCody } from './isCodyEnabled'
-=======
 import { eventLogger } from '../tracking/eventLogger'
 import { EventName } from '../util/constants'
 
-import { useIsCodyEnabled, IsCodyEnabled, notEnabled } from './useIsCodyEnabled'
->>>>>>> 1d1f6a8e
+import { isEmailVerificationNeededForCody } from './isCodyEnabled'
 
 export type { CodyClientScope } from '@sourcegraph/cody-shared/src/chat/useClient'
 
