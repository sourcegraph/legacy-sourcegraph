import classNames from 'classnames'
import * as H from 'history'
import BitbucketIcon from 'mdi-react/BitbucketIcon'
import GithubIcon from 'mdi-react/GithubIcon'
import GitlabIcon from 'mdi-react/GitlabIcon'
import SourceRepositoryMultipleIcon from 'mdi-react/SourceRepositoryMultipleIcon'
import React, { useEffect, useMemo } from 'react'
import { catchError, startWith } from 'rxjs/operators'

import { asError, isErrorLike } from '@sourcegraph/common'
import { ActivationProps } from '@sourcegraph/shared/src/components/activation/Activation'
import { displayRepoName } from '@sourcegraph/shared/src/components/RepoFileLink'
import { ExtensionsControllerProps } from '@sourcegraph/shared/src/extensions/controller'
import { PlatformContextProps } from '@sourcegraph/shared/src/platform/context'
import { SettingsCascadeProps, Settings } from '@sourcegraph/shared/src/settings/settings'
import { TelemetryProps } from '@sourcegraph/shared/src/telemetry/telemetryService'
import { ThemeProps } from '@sourcegraph/shared/src/theme'
import { useObservable } from '@sourcegraph/shared/src/util/useObservable'
import { PageTitle } from '@sourcegraph/web/src/components/PageTitle'
import { SyntaxHighlightedSearchQuery } from '@sourcegraph/web/src/components/SyntaxHighlightedSearchQuery'
<<<<<<< HEAD
import { RouterLink } from '@sourcegraph/wildcard'
=======
import { Button } from '@sourcegraph/wildcard'
>>>>>>> 0950685b

import { AuthenticatedUser } from '../auth'
import { SearchPatternType } from '../graphql-operations'
import { KeyboardShortcutsProps } from '../keyboardShortcuts/keyboardShortcuts'
import { SearchContextInputProps, SearchContextProps } from '../search'
import { submitSearch } from '../search/helpers'
import { SearchPageInput } from '../search/home/SearchPageInput'
import { useNavbarQueryState } from '../stores'
import { ThemePreferenceProps } from '../theme'
import { eventLogger } from '../tracking/eventLogger'

import styles from './CommunitySearchContextPage.module.scss'
import { CommunitySearchContextMetadata } from './types'

export interface CommunitySearchContextPageProps
    extends SettingsCascadeProps<Settings>,
        ThemeProps,
        ThemePreferenceProps,
        ActivationProps,
        TelemetryProps,
        KeyboardShortcutsProps,
        ExtensionsControllerProps<'executeCommand'>,
        PlatformContextProps<'forceUpdateTooltip' | 'settings' | 'sourcegraphURL'>,
        SearchContextInputProps,
        Pick<SearchContextProps, 'fetchSearchContextBySpec'> {
    authenticatedUser: AuthenticatedUser | null
    location: H.Location
    history: H.History
    isSourcegraphDotCom: boolean

    // CommunitySearchContext page metadata
    communitySearchContextMetadata: CommunitySearchContextMetadata

    /** Whether globbing is enabled for filters. */
    globbing: boolean
}

export const CommunitySearchContextPage: React.FunctionComponent<CommunitySearchContextPageProps> = (
    props: CommunitySearchContextPageProps
) => {
    const LOADING = 'loading' as const

    useEffect(
        () =>
            props.telemetryService.logViewEvent(`CommunitySearchContext:${props.communitySearchContextMetadata.spec}`),
        [props.communitySearchContextMetadata.spec, props.telemetryService]
    )
    const caseSensitive = useNavbarQueryState(state => state.searchCaseSensitivity)

    const contextQuery = `context:${props.communitySearchContextMetadata.spec}`

    const { fetchSearchContextBySpec } = props
    const searchContextOrError = useObservable(
        useMemo(
            () =>
                fetchSearchContextBySpec(props.communitySearchContextMetadata.spec).pipe(
                    startWith(LOADING),
                    catchError(error => [asError(error)])
                ),
            [props.communitySearchContextMetadata.spec, fetchSearchContextBySpec]
        )
    )

    const onSubmitExample = (query: string, patternType: SearchPatternType) => (
        event?: React.MouseEvent<HTMLButtonElement>
    ): void => {
        eventLogger.log('CommunitySearchContextSuggestionClicked')
        event?.preventDefault()
        submitSearch({ ...props, query, caseSensitive, patternType, source: 'communitySearchContextPage' })
    }

    return (
        <div className={styles.communitySearchContextsPage}>
            <PageTitle title={props.communitySearchContextMetadata.title} />
            <CommunitySearchContextPageLogo
                className={styles.logo}
                icon={props.communitySearchContextMetadata.homepageIcon}
                text={props.communitySearchContextMetadata.title}
            />
            <div className={styles.subheading}>
                {props.communitySearchContextMetadata.lowProfile ? (
                    <>{props.communitySearchContextMetadata.description}</>
                ) : (
                    <span className="text-monospace">
                        <span className="search-filter-keyword">context:</span>
                        {props.communitySearchContextMetadata.spec}
                    </span>
                )}
            </div>
            <div className={styles.container}>
                {props.communitySearchContextMetadata.lowProfile ? (
                    <SearchPageInput
                        {...props}
                        selectedSearchContextSpec={props.communitySearchContextMetadata.spec}
                        source="communitySearchContextPage"
                    />
                ) : (
                    <SearchPageInput
                        {...props}
                        selectedSearchContextSpec={props.communitySearchContextMetadata.spec}
                        source="communitySearchContextPage"
                    />
                )}
            </div>
            {!props.communitySearchContextMetadata.lowProfile && (
                <div className="row">
                    <div className={classNames('col-xs-12 col-lg-7', styles.column)}>
                        <p className={classNames('h5 font-weight-normal mb-4', styles.contentDescription)}>
                            {props.communitySearchContextMetadata.description}
                        </p>

                        <h2>Search examples</h2>
                        {props.communitySearchContextMetadata.examples.map(example => (
                            <div className="mt-3" key={example.title}>
                                <h3 className="mb-3">{example.title}</h3>
                                <p>{example.description}</p>
                                <div className="d-flex mb-4">
                                    <small className={classNames('form-control text-monospace ', styles.exampleBar)}>
                                        <SyntaxHighlightedSearchQuery query={`${contextQuery} ${example.query}`} />
                                    </small>
                                    <div className="d-flex">
                                        <Button
                                            className={styles.searchButton}
                                            aria-label="Search"
                                            onClick={onSubmitExample(
                                                `${contextQuery} ${example.query}`,
                                                example.patternType
                                            )}
                                            variant="secondary"
                                            size="sm"
                                        >
                                            Search
                                        </Button>
                                    </div>
                                </div>
                            </div>
                        ))}
                    </div>
                    <div className={classNames('col-xs-12 col-lg-5', styles.column)}>
                        <div className="order-2-lg order-1-xs">
                            <div className={classNames('card', styles.repoCard)}>
                                <h2>
                                    <SourceRepositoryMultipleIcon className="icon-inline mr-2" />
                                    Repositories
                                </h2>
                                <p>
                                    Using the syntax{' '}
                                    <code>
                                        <span className="search-filter-keyword">context:</span>
                                        {props.communitySearchContextMetadata.spec}
                                    </code>{' '}
                                    in a query will search these repositories:
                                </p>
                                {searchContextOrError &&
                                    !isErrorLike(searchContextOrError) &&
                                    searchContextOrError !== LOADING && (
                                        <div className="community-search-contexts-page__repo-list row">
                                            <div className="col-lg-6">
                                                {searchContextOrError.repositories
                                                    .slice(0, Math.ceil(searchContextOrError.repositories.length / 2))
                                                    .map(repo => (
                                                        <RepoLink
                                                            key={repo.repository.name}
                                                            repo={repo.repository.name}
                                                        />
                                                    ))}
                                            </div>
                                            <div className="col-lg-6">
                                                {searchContextOrError.repositories
                                                    .slice(Math.ceil(searchContextOrError.repositories.length / 2))
                                                    .map(repo => (
                                                        <RepoLink
                                                            key={repo.repository.name}
                                                            repo={repo.repository.name}
                                                        />
                                                    ))}
                                            </div>
                                        </div>
                                    )}
                            </div>
                        </div>
                    </div>
                </div>
            )}
        </div>
    )
}

const RepoLinkClicked = (repoName: string) => (): void =>
    eventLogger.log('CommunitySearchContextPageRepoLinkClicked', { repo_name: repoName }, { repo_name: repoName })

const RepoLink: React.FunctionComponent<{ repo: string }> = ({ repo }) => (
    <li className={classNames('list-unstyled mb-3', styles.repoItem)} key={repo}>
        {repo.startsWith('github.com') && (
            <>
                <RouterLink
                    to={`https://${repo}`}
                    target="_blank"
                    rel="noopener noreferrer"
                    onClick={RepoLinkClicked(repo)}
                >
                    <GithubIcon className={classNames('icon-inline', styles.repoListIcon)} />
                </RouterLink>
                <RouterLink to={`/${repo}`} className="text-monospace search-filter-keyword">
                    {displayRepoName(repo)}
                </RouterLink>
            </>
        )}
        {repo.startsWith('gitlab.com') && (
            <>
                <RouterLink
                    to={`https://${repo}`}
                    target="_blank"
                    rel="noopener noreferrer"
                    onClick={RepoLinkClicked(repo)}
                >
                    <GitlabIcon className={classNames('icon-inline', styles.repoListIcon)} />
                </RouterLink>
                <RouterLink to={`/${repo}`} className="text-monospace search-filter-keyword">
                    {displayRepoName(repo)}
                </RouterLink>
            </>
        )}
        {repo.startsWith('bitbucket.com') && (
            <>
                <RouterLink
                    to={`https://${repo}`}
                    target="_blank"
                    rel="noopener noreferrer"
                    onClick={RepoLinkClicked(repo)}
                >
                    <BitbucketIcon className={classNames('icon-inline', styles.repoListIcon)} />
                </RouterLink>
                <RouterLink to={`/${repo}`} className="text-monospace search-filter-keyword">
                    {displayRepoName(repo)}
                </RouterLink>
            </>
        )}
    </li>
)

interface CommunitySearchContextPageLogoProps extends Exclude<React.ImgHTMLAttributes<HTMLImageElement>, 'src'> {
    icon: string
    text: string
}

/**
 * The community search context logo image.
 */
const CommunitySearchContextPageLogo: React.FunctionComponent<CommunitySearchContextPageLogoProps> = props => (
    <div className={classNames('d-flex align-items-center', styles.logoContainer)}>
        <img {...props} src={props.icon} alt="" />
        <span className="h3 font-weight-normal mb-0 ml-1">{props.text}</span>
    </div>
)<|MERGE_RESOLUTION|>--- conflicted
+++ resolved
@@ -18,11 +18,7 @@
 import { useObservable } from '@sourcegraph/shared/src/util/useObservable'
 import { PageTitle } from '@sourcegraph/web/src/components/PageTitle'
 import { SyntaxHighlightedSearchQuery } from '@sourcegraph/web/src/components/SyntaxHighlightedSearchQuery'
-<<<<<<< HEAD
-import { RouterLink } from '@sourcegraph/wildcard'
-=======
-import { Button } from '@sourcegraph/wildcard'
->>>>>>> 0950685b
+import { Button, Link } from '@sourcegraph/wildcard'
 
 import { AuthenticatedUser } from '../auth'
 import { SearchPatternType } from '../graphql-operations'
@@ -218,47 +214,32 @@
     <li className={classNames('list-unstyled mb-3', styles.repoItem)} key={repo}>
         {repo.startsWith('github.com') && (
             <>
-                <RouterLink
-                    to={`https://${repo}`}
-                    target="_blank"
-                    rel="noopener noreferrer"
-                    onClick={RepoLinkClicked(repo)}
-                >
+                <Link to={`https://${repo}`} target="_blank" rel="noopener noreferrer" onClick={RepoLinkClicked(repo)}>
                     <GithubIcon className={classNames('icon-inline', styles.repoListIcon)} />
-                </RouterLink>
-                <RouterLink to={`/${repo}`} className="text-monospace search-filter-keyword">
+                </Link>
+                <Link to={`/${repo}`} className="text-monospace search-filter-keyword">
                     {displayRepoName(repo)}
-                </RouterLink>
+                </Link>
             </>
         )}
         {repo.startsWith('gitlab.com') && (
             <>
-                <RouterLink
-                    to={`https://${repo}`}
-                    target="_blank"
-                    rel="noopener noreferrer"
-                    onClick={RepoLinkClicked(repo)}
-                >
+                <Link to={`https://${repo}`} target="_blank" rel="noopener noreferrer" onClick={RepoLinkClicked(repo)}>
                     <GitlabIcon className={classNames('icon-inline', styles.repoListIcon)} />
-                </RouterLink>
-                <RouterLink to={`/${repo}`} className="text-monospace search-filter-keyword">
+                </Link>
+                <Link to={`/${repo}`} className="text-monospace search-filter-keyword">
                     {displayRepoName(repo)}
-                </RouterLink>
+                </Link>
             </>
         )}
         {repo.startsWith('bitbucket.com') && (
             <>
-                <RouterLink
-                    to={`https://${repo}`}
-                    target="_blank"
-                    rel="noopener noreferrer"
-                    onClick={RepoLinkClicked(repo)}
-                >
+                <Link to={`https://${repo}`} target="_blank" rel="noopener noreferrer" onClick={RepoLinkClicked(repo)}>
                     <BitbucketIcon className={classNames('icon-inline', styles.repoListIcon)} />
-                </RouterLink>
-                <RouterLink to={`/${repo}`} className="text-monospace search-filter-keyword">
+                </Link>
+                <Link to={`/${repo}`} className="text-monospace search-filter-keyword">
                     {displayRepoName(repo)}
-                </RouterLink>
+                </Link>
             </>
         )}
     </li>
