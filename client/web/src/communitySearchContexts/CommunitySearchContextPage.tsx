import classNames from 'classnames'
import * as H from 'history'
import BitbucketIcon from 'mdi-react/BitbucketIcon'
import GithubIcon from 'mdi-react/GithubIcon'
import GitlabIcon from 'mdi-react/GitlabIcon'
import SourceRepositoryMultipleIcon from 'mdi-react/SourceRepositoryMultipleIcon'
import React, { useEffect, useMemo } from 'react'
import { catchError, startWith } from 'rxjs/operators'

import { asError, isErrorLike } from '@sourcegraph/common'
import { ActivationProps } from '@sourcegraph/shared/src/components/activation/Activation'
import { displayRepoName } from '@sourcegraph/shared/src/components/RepoFileLink'
import { ExtensionsControllerProps } from '@sourcegraph/shared/src/extensions/controller'
import { PlatformContextProps } from '@sourcegraph/shared/src/platform/context'
import { SettingsCascadeProps, Settings } from '@sourcegraph/shared/src/settings/settings'
import { TelemetryProps } from '@sourcegraph/shared/src/telemetry/telemetryService'
import { ThemeProps } from '@sourcegraph/shared/src/theme'
import { PageTitle } from '@sourcegraph/web/src/components/PageTitle'
import { SyntaxHighlightedSearchQuery } from '@sourcegraph/web/src/components/SyntaxHighlightedSearchQuery'
<<<<<<< HEAD
import { Button, Link } from '@sourcegraph/wildcard'
=======
import { Button, useObservable } from '@sourcegraph/wildcard'
>>>>>>> 0a767eeb

import { AuthenticatedUser } from '../auth'
import { SearchPatternType } from '../graphql-operations'
import { KeyboardShortcutsProps } from '../keyboardShortcuts/keyboardShortcuts'
import { SearchContextInputProps, SearchContextProps } from '../search'
import { submitSearch } from '../search/helpers'
import { SearchPageInput } from '../search/home/SearchPageInput'
import { useNavbarQueryState } from '../stores'
import { ThemePreferenceProps } from '../theme'
import { eventLogger } from '../tracking/eventLogger'

import styles from './CommunitySearchContextPage.module.scss'
import { CommunitySearchContextMetadata } from './types'

export interface CommunitySearchContextPageProps
    extends SettingsCascadeProps<Settings>,
        ThemeProps,
        ThemePreferenceProps,
        ActivationProps,
        TelemetryProps,
        KeyboardShortcutsProps,
        ExtensionsControllerProps<'executeCommand'>,
        PlatformContextProps<'forceUpdateTooltip' | 'settings' | 'sourcegraphURL'>,
        SearchContextInputProps,
        Pick<SearchContextProps, 'fetchSearchContextBySpec'> {
    authenticatedUser: AuthenticatedUser | null
    location: H.Location
    history: H.History
    isSourcegraphDotCom: boolean

    // CommunitySearchContext page metadata
    communitySearchContextMetadata: CommunitySearchContextMetadata

    /** Whether globbing is enabled for filters. */
    globbing: boolean
}

export const CommunitySearchContextPage: React.FunctionComponent<CommunitySearchContextPageProps> = (
    props: CommunitySearchContextPageProps
) => {
    const LOADING = 'loading' as const

    useEffect(
        () =>
            props.telemetryService.logViewEvent(`CommunitySearchContext:${props.communitySearchContextMetadata.spec}`),
        [props.communitySearchContextMetadata.spec, props.telemetryService]
    )
    const caseSensitive = useNavbarQueryState(state => state.searchCaseSensitivity)

    const contextQuery = `context:${props.communitySearchContextMetadata.spec}`

    const { fetchSearchContextBySpec } = props
    const searchContextOrError = useObservable(
        useMemo(
            () =>
                fetchSearchContextBySpec(props.communitySearchContextMetadata.spec).pipe(
                    startWith(LOADING),
                    catchError(error => [asError(error)])
                ),
            [props.communitySearchContextMetadata.spec, fetchSearchContextBySpec]
        )
    )

    const onSubmitExample = (query: string, patternType: SearchPatternType) => (
        event?: React.MouseEvent<HTMLButtonElement>
    ): void => {
        eventLogger.log('CommunitySearchContextSuggestionClicked')
        event?.preventDefault()
        submitSearch({ ...props, query, caseSensitive, patternType, source: 'communitySearchContextPage' })
    }

    return (
        <div className={styles.communitySearchContextsPage}>
            <PageTitle title={props.communitySearchContextMetadata.title} />
            <CommunitySearchContextPageLogo
                className={styles.logo}
                icon={props.communitySearchContextMetadata.homepageIcon}
                text={props.communitySearchContextMetadata.title}
            />
            <div className={styles.subheading}>
                {props.communitySearchContextMetadata.lowProfile ? (
                    <>{props.communitySearchContextMetadata.description}</>
                ) : (
                    <span className="text-monospace">
                        <span className="search-filter-keyword">context:</span>
                        {props.communitySearchContextMetadata.spec}
                    </span>
                )}
            </div>
            <div className={styles.container}>
                {props.communitySearchContextMetadata.lowProfile ? (
                    <SearchPageInput
                        {...props}
                        selectedSearchContextSpec={props.communitySearchContextMetadata.spec}
                        source="communitySearchContextPage"
                    />
                ) : (
                    <SearchPageInput
                        {...props}
                        selectedSearchContextSpec={props.communitySearchContextMetadata.spec}
                        source="communitySearchContextPage"
                    />
                )}
            </div>
            {!props.communitySearchContextMetadata.lowProfile && (
                <div className="row">
                    <div className={classNames('col-xs-12 col-lg-7', styles.column)}>
                        <p className={classNames('h5 font-weight-normal mb-4', styles.contentDescription)}>
                            {props.communitySearchContextMetadata.description}
                        </p>

                        <h2>Search examples</h2>
                        {props.communitySearchContextMetadata.examples.map(example => (
                            <div className="mt-3" key={example.title}>
                                <h3 className="mb-3">{example.title}</h3>
                                <p>{example.description}</p>
                                <div className="d-flex mb-4">
                                    <small className={classNames('form-control text-monospace ', styles.exampleBar)}>
                                        <SyntaxHighlightedSearchQuery query={`${contextQuery} ${example.query}`} />
                                    </small>
                                    <div className="d-flex">
                                        <Button
                                            className={styles.searchButton}
                                            aria-label="Search"
                                            onClick={onSubmitExample(
                                                `${contextQuery} ${example.query}`,
                                                example.patternType
                                            )}
                                            variant="secondary"
                                            size="sm"
                                        >
                                            Search
                                        </Button>
                                    </div>
                                </div>
                            </div>
                        ))}
                    </div>
                    <div className={classNames('col-xs-12 col-lg-5', styles.column)}>
                        <div className="order-2-lg order-1-xs">
                            <div className={classNames('card', styles.repoCard)}>
                                <h2>
                                    <SourceRepositoryMultipleIcon className="icon-inline mr-2" />
                                    Repositories
                                </h2>
                                <p>
                                    Using the syntax{' '}
                                    <code>
                                        <span className="search-filter-keyword">context:</span>
                                        {props.communitySearchContextMetadata.spec}
                                    </code>{' '}
                                    in a query will search these repositories:
                                </p>
                                {searchContextOrError &&
                                    !isErrorLike(searchContextOrError) &&
                                    searchContextOrError !== LOADING && (
                                        <div className="community-search-contexts-page__repo-list row">
                                            <div className="col-lg-6">
                                                {searchContextOrError.repositories
                                                    .slice(0, Math.ceil(searchContextOrError.repositories.length / 2))
                                                    .map(repo => (
                                                        <RepoLink
                                                            key={repo.repository.name}
                                                            repo={repo.repository.name}
                                                        />
                                                    ))}
                                            </div>
                                            <div className="col-lg-6">
                                                {searchContextOrError.repositories
                                                    .slice(Math.ceil(searchContextOrError.repositories.length / 2))
                                                    .map(repo => (
                                                        <RepoLink
                                                            key={repo.repository.name}
                                                            repo={repo.repository.name}
                                                        />
                                                    ))}
                                            </div>
                                        </div>
                                    )}
                            </div>
                        </div>
                    </div>
                </div>
            )}
        </div>
    )
}

const RepoLinkClicked = (repoName: string) => (): void =>
    eventLogger.log('CommunitySearchContextPageRepoLinkClicked', { repo_name: repoName }, { repo_name: repoName })

const RepoLink: React.FunctionComponent<{ repo: string }> = ({ repo }) => (
    <li className={classNames('list-unstyled mb-3', styles.repoItem)} key={repo}>
        {repo.startsWith('github.com') && (
            <>
                <Link to={`https://${repo}`} target="_blank" rel="noopener noreferrer" onClick={RepoLinkClicked(repo)}>
                    <GithubIcon className={classNames('icon-inline', styles.repoListIcon)} />
                </Link>
                <Link to={`/${repo}`} className="text-monospace search-filter-keyword">
                    {displayRepoName(repo)}
                </Link>
            </>
        )}
        {repo.startsWith('gitlab.com') && (
            <>
                <Link to={`https://${repo}`} target="_blank" rel="noopener noreferrer" onClick={RepoLinkClicked(repo)}>
                    <GitlabIcon className={classNames('icon-inline', styles.repoListIcon)} />
                </Link>
                <Link to={`/${repo}`} className="text-monospace search-filter-keyword">
                    {displayRepoName(repo)}
                </Link>
            </>
        )}
        {repo.startsWith('bitbucket.com') && (
            <>
                <Link to={`https://${repo}`} target="_blank" rel="noopener noreferrer" onClick={RepoLinkClicked(repo)}>
                    <BitbucketIcon className={classNames('icon-inline', styles.repoListIcon)} />
                </Link>
                <Link to={`/${repo}`} className="text-monospace search-filter-keyword">
                    {displayRepoName(repo)}
                </Link>
            </>
        )}
    </li>
)

interface CommunitySearchContextPageLogoProps extends Exclude<React.ImgHTMLAttributes<HTMLImageElement>, 'src'> {
    icon: string
    text: string
}

/**
 * The community search context logo image.
 */
const CommunitySearchContextPageLogo: React.FunctionComponent<CommunitySearchContextPageLogoProps> = props => (
    <div className={classNames('d-flex align-items-center', styles.logoContainer)}>
        <img {...props} src={props.icon} alt="" />
        <span className="h3 font-weight-normal mb-0 ml-1">{props.text}</span>
    </div>
)<|MERGE_RESOLUTION|>--- conflicted
+++ resolved
@@ -17,11 +17,7 @@
 import { ThemeProps } from '@sourcegraph/shared/src/theme'
 import { PageTitle } from '@sourcegraph/web/src/components/PageTitle'
 import { SyntaxHighlightedSearchQuery } from '@sourcegraph/web/src/components/SyntaxHighlightedSearchQuery'
-<<<<<<< HEAD
-import { Button, Link } from '@sourcegraph/wildcard'
-=======
-import { Button, useObservable } from '@sourcegraph/wildcard'
->>>>>>> 0a767eeb
+import { Button, useObservable, Link } from '@sourcegraph/wildcard'
 
 import { AuthenticatedUser } from '../auth'
 import { SearchPatternType } from '../graphql-operations'
