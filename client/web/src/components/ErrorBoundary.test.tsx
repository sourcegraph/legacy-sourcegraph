import React from 'react'
<<<<<<< HEAD
import renderer from 'react-test-renderer'
=======
import sinon from 'sinon'

import { AbortError } from '@sourcegraph/shared/src/api/util'
import { HTTPStatusError } from '@sourcegraph/shared/src/backend/fetch'
>>>>>>> ea8421ee

import { ErrorBoundary } from './ErrorBoundary'

jest.mock('mdi-react/AlertCircleIcon', () => 'AlertCircleIcon')
jest.mock('mdi-react/ReloadIcon', () => 'ReloadIcon')

const ThrowError: React.FunctionComponent = () => {
    throw new Error('x')
}

/** Throws an error that resembles the Webpack error when chunk loading fails.  */
const ThrowChunkError: React.FunctionComponent = () => {
    const ChunkError = new Error('Loading chunk 123 failed.')
    ChunkError.name = 'ChunkLoadError'
    throw ChunkError
}

describe('ErrorBoundary', () => {
    test('passes through if non-error', () =>
        expect(
            render(
                <ErrorBoundary location={null}>
                    <ThrowError />
                </ErrorBoundary>
            ).asFragment()
        ).toMatchSnapshot())

    test('renders error page if error', () =>
        expect(
            render(
                <ErrorBoundary location={null}>
                    <span>hello</span>
                </ErrorBoundary>
            ).asFragment()
        ).toMatchSnapshot())

    test('renders reload page if chunk error', () =>
        expect(
            render(
                <ErrorBoundary location={null}>
                    <ThrowChunkError />
                </ErrorBoundary>
            ).asFragment()
        ).toMatchSnapshot())
})<|MERGE_RESOLUTION|>--- conflicted
+++ resolved
@@ -1,12 +1,5 @@
+import { render } from '@testing-library/react'
 import React from 'react'
-<<<<<<< HEAD
-import renderer from 'react-test-renderer'
-=======
-import sinon from 'sinon'
-
-import { AbortError } from '@sourcegraph/shared/src/api/util'
-import { HTTPStatusError } from '@sourcegraph/shared/src/backend/fetch'
->>>>>>> ea8421ee
 
 import { ErrorBoundary } from './ErrorBoundary'
 
