--- conflicted
+++ resolved
@@ -1,21 +1,12 @@
-<<<<<<< HEAD
-import { Range } from '@sourcegraph/extension-api-classes'
-import { TextDocumentDecoration } from '@sourcegraph/extension-api-types'
+import { createMemoryHistory } from 'history'
 import React from 'react'
-import renderer from 'react-test-renderer'
 import { Router } from 'react-router-dom'
-import { createMemoryHistory } from 'history'
-import { DiffHunk } from './DiffHunk'
-=======
-import * as H from 'history'
-import React from 'react'
 import renderer from 'react-test-renderer'
 
 import { Range } from '@sourcegraph/extension-api-classes'
 import { TextDocumentDecoration } from '@sourcegraph/extension-api-types'
 
->>>>>>> 41ab4301
-import { FileDiffHunkFields, DiffHunkLineType } from '../../graphql-operations'
+import { DiffHunkLineType, FileDiffHunkFields } from '../../graphql-operations'
 
 import { DiffHunk } from './DiffHunk'
 
