--- conflicted
+++ resolved
@@ -1,10 +1,8 @@
 /* eslint jsx-a11y/click-events-have-key-events: warn, jsx-a11y/no-noninteractive-element-interactions: warn */
-<<<<<<< HEAD
-=======
-import * as H from 'history'
 import * as React from 'react'
+import { useLocation } from 'react-router'
+import { Link } from 'react-router-dom'
 
->>>>>>> 41ab4301
 import {
     decorationAttachmentStyleForTheme,
     DecorationMapByLine,
@@ -12,24 +10,11 @@
 } from '@sourcegraph/shared/src/api/extension/api/decorations'
 import { LinkOrSpan } from '@sourcegraph/shared/src/components/LinkOrSpan'
 import { ThemeProps } from '@sourcegraph/shared/src/theme'
-<<<<<<< HEAD
 import { isDefined, property } from '@sourcegraph/shared/src/util/types'
-import * as React from 'react'
-import { useLocation } from 'react-router'
-import { Link } from 'react-router-dom'
+
 import { DiffHunkLineType, FileDiffHunkFields } from '../../graphql-operations'
+
 import { DiffBoundary } from './DiffBoundary'
-=======
-import { property, isDefined } from '@sourcegraph/shared/src/util/types'
-
-import { FileDiffHunkFields, DiffHunkLineType } from '../../graphql-operations'
-
-interface DiffBoundaryProps extends FileDiffHunkFields {
-    lineNumberClassName: string
-    contentClassName: string
-    lineNumbers: boolean
-}
->>>>>>> 41ab4301
 
 const diffHunkTypeIndicators: Record<DiffHunkLineType, string> = {
     ADDED: '+',
