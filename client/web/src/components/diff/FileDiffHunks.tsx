--- conflicted
+++ resolved
@@ -80,36 +80,6 @@
         base: new Map(),
     })
 
-<<<<<<< HEAD
-    const baseBlameDecorations = useBlameDecorations(
-        extensionInfo?.base?.filePath
-            ? {
-                  repoName: extensionInfo.base.repoName,
-                  revision: extensionInfo.base.commitID,
-                  filePath: extensionInfo.base.filePath,
-              }
-            : undefined
-    )
-    const headBlameDecorations = useBlameDecorations(
-        extensionInfo?.head?.filePath
-            ? {
-                  repoName: extensionInfo.head.repoName,
-                  revision: extensionInfo.head.commitID,
-                  filePath: extensionInfo.head.filePath,
-              }
-            : undefined
-    )
-
-    const mergedDecorations: Record<'head' | 'base', DecorationMapByLine> = useMemo(
-        () => ({
-            head: groupDecorationsByLine([...(headBlameDecorations || []), ...decorations.head]),
-            base: groupDecorationsByLine([...(baseBlameDecorations || []), ...decorations.base]),
-        }),
-        [decorations, baseBlameDecorations, headBlameDecorations]
-    )
-
-=======
->>>>>>> 2ded0d64
     /** Emits whenever the ref callback for the code element is called */
     const codeElements = useMemo(() => new ReplaySubject<HTMLElement | null>(1), [])
     const nextCodeElement = useCallback((element: HTMLElement | null): void => codeElements.next(element), [
