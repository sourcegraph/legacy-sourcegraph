--- conflicted
+++ resolved
@@ -120,12 +120,7 @@
                 </LimitedAccessBanner>
             )}
 
-<<<<<<< HEAD
-            <Container className="mb-3">
-=======
             <Container>
-                <ChecklistInfo />
->>>>>>> 83ea658d
                 {!hasDismissedPrivacyWarning && (
                     <ExternalServicesPrivacyAlert dismissPrivacyWarning={dismissPrivacyWarning} />
                 )}
