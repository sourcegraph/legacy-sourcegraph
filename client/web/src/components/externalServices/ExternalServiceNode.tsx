import * as H from 'history'
import AccountIcon from 'mdi-react/AccountIcon'
import DeleteIcon from 'mdi-react/DeleteIcon'
import SettingsIcon from 'mdi-react/SettingsIcon'
import React, { useCallback, useState } from 'react'

import { asError, isErrorLike } from '@sourcegraph/common'
<<<<<<< HEAD
import { RouterLink } from '@sourcegraph/wildcard'
=======
import { Link } from '@sourcegraph/shared/src/components/Link'
import { Button } from '@sourcegraph/wildcard'
>>>>>>> 0950685b

import { ListExternalServiceFields } from '../../graphql-operations'
import { refreshSiteFlags } from '../../site/backend'
import { ErrorAlert } from '../alerts'

import { deleteExternalService } from './backend'

export interface ExternalServiceNodeProps {
    node: ListExternalServiceFields
    onDidUpdate: () => void
    history: H.History
    routingPrefix: string
    afterDeleteRoute: string
}

export const ExternalServiceNode: React.FunctionComponent<ExternalServiceNodeProps> = ({
    node,
    onDidUpdate,
    history,
    routingPrefix,
    afterDeleteRoute,
}) => {
    const [isDeleting, setIsDeleting] = useState<boolean | Error>(false)
    const onDelete = useCallback<React.MouseEventHandler>(async () => {
        if (!window.confirm(`Delete the external service ${node.displayName}?`)) {
            return
        }
        setIsDeleting(true)
        try {
            await deleteExternalService(node.id)
            setIsDeleting(false)
            onDidUpdate()
            // eslint-disable-next-line rxjs/no-ignored-subscription
            refreshSiteFlags().subscribe()
            history.push(afterDeleteRoute)
        } catch (error) {
            setIsDeleting(asError(error))
        }
    }, [afterDeleteRoute, history, node.displayName, node.id, onDidUpdate])

    return (
        <li className="external-service-node list-group-item py-2" data-test-external-service-name={node.displayName}>
            <div className="d-flex align-items-center justify-content-between">
                <div>
                    {node.namespace && (
                        <>
                            <AccountIcon className="icon-inline" />
                            <RouterLink to={node.namespace.url}>{node.namespace.namespaceName}</RouterLink>{' '}
                        </>
                    )}
                    {node.displayName}
                </div>
                <div>
<<<<<<< HEAD
                    <RouterLink
                        className="btn btn-secondary btn-sm test-edit-external-service-button"
=======
                    <Button
                        className="test-edit-external-service-button"
>>>>>>> 0950685b
                        to={`${routingPrefix}/external-services/${node.id}`}
                        data-tooltip="External service settings"
                        variant="secondary"
                        size="sm"
                        as={Link}
                    >
                        <SettingsIcon className="icon-inline" /> Edit
<<<<<<< HEAD
                    </RouterLink>{' '}
                    <button
                        type="button"
                        className="btn btn-sm btn-danger test-delete-external-service-button"
=======
                    </Button>{' '}
                    <Button
                        className="test-delete-external-service-button"
>>>>>>> 0950685b
                        onClick={onDelete}
                        disabled={isDeleting === true}
                        data-tooltip="Delete external service"
                        variant="danger"
                        size="sm"
                    >
                        <DeleteIcon className="icon-inline" />
                    </Button>
                </div>
            </div>
            {isErrorLike(isDeleting) && <ErrorAlert className="mt-2" error={isDeleting} />}
        </li>
    )
}<|MERGE_RESOLUTION|>--- conflicted
+++ resolved
@@ -5,12 +5,7 @@
 import React, { useCallback, useState } from 'react'
 
 import { asError, isErrorLike } from '@sourcegraph/common'
-<<<<<<< HEAD
-import { RouterLink } from '@sourcegraph/wildcard'
-=======
-import { Link } from '@sourcegraph/shared/src/components/Link'
-import { Button } from '@sourcegraph/wildcard'
->>>>>>> 0950685b
+import { Button, Link } from '@sourcegraph/wildcard'
 
 import { ListExternalServiceFields } from '../../graphql-operations'
 import { refreshSiteFlags } from '../../site/backend'
@@ -58,19 +53,14 @@
                     {node.namespace && (
                         <>
                             <AccountIcon className="icon-inline" />
-                            <RouterLink to={node.namespace.url}>{node.namespace.namespaceName}</RouterLink>{' '}
+                            <Link to={node.namespace.url}>{node.namespace.namespaceName}</Link>{' '}
                         </>
                     )}
                     {node.displayName}
                 </div>
                 <div>
-<<<<<<< HEAD
-                    <RouterLink
-                        className="btn btn-secondary btn-sm test-edit-external-service-button"
-=======
                     <Button
                         className="test-edit-external-service-button"
->>>>>>> 0950685b
                         to={`${routingPrefix}/external-services/${node.id}`}
                         data-tooltip="External service settings"
                         variant="secondary"
@@ -78,16 +68,9 @@
                         as={Link}
                     >
                         <SettingsIcon className="icon-inline" /> Edit
-<<<<<<< HEAD
-                    </RouterLink>{' '}
-                    <button
-                        type="button"
-                        className="btn btn-sm btn-danger test-delete-external-service-button"
-=======
                     </Button>{' '}
                     <Button
                         className="test-delete-external-service-button"
->>>>>>> 0950685b
                         onClick={onDelete}
                         disabled={isDeleting === true}
                         data-tooltip="Delete external service"
