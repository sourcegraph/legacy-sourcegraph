--- conflicted
+++ resolved
@@ -18,13 +18,16 @@
 import { PageTitle } from '../PageTitle'
 
 import { useExternalServicesConnection } from './backend'
+import { ExternalServiceEditingAppLimitAlert } from './ExternalServiceEditingAppLimitReachedAlert'
 import { ExternalServiceEditingDisabledAlert } from './ExternalServiceEditingDisabledAlert'
 import { ExternalServiceEditingTemporaryAlert } from './ExternalServiceEditingTemporaryAlert'
 import { ExternalServiceNode } from './ExternalServiceNode'
+import { isAppLocalFileService } from './isAppLocalFileService'
 
 interface Props extends TelemetryProps {
     externalServicesFromFile: boolean
     allowEditExternalServicesWithFile: boolean
+    isSourcegraphApp: boolean
 }
 
 /**
@@ -34,6 +37,7 @@
     telemetryService,
     externalServicesFromFile,
     allowEditExternalServicesWithFile,
+    isSourcegraphApp,
 }) => {
     useEffect(() => {
         telemetryService.logViewEvent('SiteAdminExternalServices')
@@ -46,6 +50,9 @@
 
     const editingDisabled = externalServicesFromFile && !allowEditExternalServicesWithFile
 
+    const externalServices = connection?.nodes ? connection?.nodes?.filter(node => !isAppLocalFileService(node)) : []
+    const appLimitReached = isSourcegraphApp && externalServices.length >= 1
+
     return !loading && (connection?.nodes?.length ?? 0) === 0 ? (
         <Navigate to="/site-admin/external-services/new" replace={true} />
     ) : (
@@ -56,17 +63,6 @@
                 description="Manage code host connections to sync repositories."
                 headingElement="h2"
                 actions={
-<<<<<<< HEAD
-                    <ButtonLink
-                        className="test-goto-add-external-service-page"
-                        to="/site-admin/external-services/new"
-                        variant="primary"
-                        as={Link}
-                        disabled={editingDisabled}
-                    >
-                        <Icon aria-hidden={true} svgPath={mdiPlus} /> Add code host
-                    </ButtonLink>
-=======
                     <>
                         {isSourcegraphApp && (
                             <ButtonLink className="mr-2" to="/setup" variant="secondary" as={Link}>
@@ -83,12 +79,12 @@
                             <Icon aria-hidden={true} svgPath={mdiPlus} /> Add code host
                         </ButtonLink>
                     </>
->>>>>>> 53f2a963
                 }
                 className="mb-3"
             />
 
             {editingDisabled && <ExternalServiceEditingDisabledAlert />}
+            {isSourcegraphApp && <ExternalServiceEditingAppLimitAlert />}
             {externalServicesFromFile && allowEditExternalServicesWithFile && <ExternalServiceEditingTemporaryAlert />}
 
             <Container className="mb-3">
@@ -97,7 +93,12 @@
                     {loading && !connection && <ConnectionLoading />}
                     <ConnectionList as="ul" className="list-group" aria-label="CodeHosts">
                         {connection?.nodes?.map(node => (
-                            <ExternalServiceNode key={node.id} node={node} editingDisabled={editingDisabled} />
+                            <ExternalServiceNode
+                                key={node.id}
+                                node={node}
+                                editingDisabled={editingDisabled}
+                                isSourcegraphApp={isSourcegraphApp}
+                            />
                         ))}
                     </ConnectionList>
                     {connection && (
