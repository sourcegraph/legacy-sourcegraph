import { FC } from 'react'

import AboutOutlineIcon from 'mdi-react/AboutOutlineIcon'
import { Routes, Route, Outlet, Navigate, useLocation } from 'react-router-dom'

import { TelemetryProps } from '@sourcegraph/shared/src/telemetry/telemetryService'
import { Button, Link, MenuDivider, PageHeader } from '@sourcegraph/wildcard'

import { RemoteRepositoriesStep } from '../../../setup-wizard/components'

import { AboutTab } from './about/AboutPage'
import { LocalRepositoriesTab } from './local-repositories/LocalRepositoriesTab'
import { RateLimitsTab } from './rate-limits/RateLimitsTab'

import styles from './AppSettingsArea.module.scss'

enum AppSettingURL {
    LocalRepositories = 'local-repositories',
    RemoteRepositories = 'remote-repositories',
    RateLimits = 'rate-limits',
}

export const AppSettingsArea: FC<TelemetryProps> = ({ telemetryService }) => (
    <Routes>
        <Route path="*" element={<AppSettingsLayout />}>
            <Route path={AppSettingURL.LocalRepositories} element={<LocalRepositoriesTab />} />
            <Route
                path={`${AppSettingURL.RemoteRepositories}/*`}
                element={<RemoteRepositoriesTab telemetryService={telemetryService} />}
            />
<<<<<<< HEAD
            <Route path="about" element={<AboutTab />} />
=======
            <Route path={AppSettingURL.RateLimits} element={<RateLimitsTab />} />
>>>>>>> 7d573eee
            <Route path="*" element={<Navigate to={AppSettingURL.LocalRepositories} replace={true} />} />
        </Route>
    </Routes>
)

interface AppSetting {
    url: AppSettingURL
    name: string
}

const APP_SETTINGS: AppSetting[] = [
    { url: AppSettingURL.LocalRepositories, name: 'Local repositories' },
    { url: AppSettingURL.RemoteRepositories, name: 'Remote repositories' },
    { url: AppSettingURL.RateLimits, name: 'Usage Limits' },
]

const AppSettingsLayout: FC = () => {
    const location = useLocation()

    return (
        <div className={styles.root}>
            <ul className={styles.navigation}>
                {APP_SETTINGS.map(setting => (
                    <li key={setting.url}>
                        <Button
                            as={Link}
                            to={`../${setting.url}`}
                            variant={location.pathname.includes(`/${setting.url}`) ? 'primary' : undefined}
                            className={styles.navigationItemLink}
                        >
                            {setting.name}
                        </Button>
                    </li>
                ))}
                <li>
                    <MenuDivider />
                </li>
                <li>
                    <Button
                        as={Link}
                        to="../about"
                        variant={location.pathname.includes('../about') ? 'primary' : undefined}
                        className={styles.navigationItemLink}
                    >
                        <AboutOutlineIcon size={16} /> About Cody
                    </Button>
                </li>
            </ul>

            <Outlet />
        </div>
    )
}

const RemoteRepositoriesTab: FC<TelemetryProps> = ({ telemetryService }) => (
    <div className={styles.content}>
        <PageHeader headingElement="h2" path={[{ text: 'Remote repositories' }]} className="mb-3" />

        <RemoteRepositoriesStep
            baseURL={`app-settings/${AppSettingURL.RemoteRepositories}`}
            description={false}
            progressBar={false}
            telemetryService={telemetryService}
            isSourcegraphApp={true}
        />
    </div>
)<|MERGE_RESOLUTION|>--- conflicted
+++ resolved
@@ -28,11 +28,8 @@
                 path={`${AppSettingURL.RemoteRepositories}/*`}
                 element={<RemoteRepositoriesTab telemetryService={telemetryService} />}
             />
-<<<<<<< HEAD
             <Route path="about" element={<AboutTab />} />
-=======
             <Route path={AppSettingURL.RateLimits} element={<RateLimitsTab />} />
->>>>>>> 7d573eee
             <Route path="*" element={<Navigate to={AppSettingURL.LocalRepositories} replace={true} />} />
         </Route>
     </Routes>
