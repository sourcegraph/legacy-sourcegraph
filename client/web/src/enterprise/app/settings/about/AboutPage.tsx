import { mdiLaunch } from '@mdi/js'
import classNames from 'classnames'

import { Container, H1, H3, Icon, Link, PageHeader, Text } from '@sourcegraph/wildcard'

<<<<<<< HEAD
import { CodyColorIcon } from '../../../../cody/chat/CodyPageIcon'
import { AboutPageUpdatePanel } from '../../../../cody/update/AboutPageUpdate'
=======
import logo from '../../../../../../../src-tauri/icons/icon.png'
>>>>>>> fcd82fd6

import styles from './AboutPage.module.scss'

export interface AboutTabProps {
    version: string
}

export const AboutTab: React.FC<AboutTabProps> = ({ version = window.context.version }) => (
    <div className={classNames(styles.root)}>
        <PageHeader headingElement="h2" path={[{ text: 'About Cody' }]} actions={[]} className="mb-3" />
        <Container className="mb-3 p-0">
            <div className={classNames('d-flex align-items-center', styles.panel)}>
                <img className={classNames('m-0', styles.icon)} src={logo as string} alt="app logo" />
                <H1 className="m-0">Cody</H1>
            </div>
            <div className={classNames(styles.panel)}>
                <H3>Version</H3>
<<<<<<< HEAD
                <Text className="mb-1">{window.context.version}</Text>
                <AboutPageUpdatePanel />
=======
                {version}

                {/* TODO(nelsona): Replace with real updates from 
                https://github.com/sourcegraph/sourcegraph/pull/54507 */}

                <Text className="mt-4 mb-0">
                    We're making regular improvements to the Cody app.
                    <br /> For information on how to upgrade to the latest version, see{' '}
                    <Link to="/help/app#upgrading" target="_blank" rel="noopener">
                        our docs
                    </Link>
                    .
                </Text>
>>>>>>> fcd82fd6
            </div>
            <div className={classNames(styles.panel)}>
                <H3>Join Our Discord</H3>
                <Link to="https://discord.gg/rDPqBejz93">
                    Discord <Icon role="img" aria-hidden={true} svgPath={mdiLaunch} />
                </Link>
            </div>
            <div className={classNames(styles.panel)}>
                <H3>Terms and Conditions</H3>
                <div>
                    <Link to="https://about.sourcegraph.com/terms/cody-notice">
                        Usage and Privacy Notice <Icon role="img" aria-hidden={true} svgPath={mdiLaunch} />
                    </Link>
                </div>
                <div>
                    <Link to="https://about.sourcegraph.com/terms/cloud">
                        Terms of Service for Sourcegraph Cloud{' '}
                        <Icon role="img" aria-hidden={true} svgPath={mdiLaunch} />
                    </Link>
                </div>
            </div>
        </Container>
    </div>
)<|MERGE_RESOLUTION|>--- conflicted
+++ resolved
@@ -3,12 +3,8 @@
 
 import { Container, H1, H3, Icon, Link, PageHeader, Text } from '@sourcegraph/wildcard'
 
-<<<<<<< HEAD
-import { CodyColorIcon } from '../../../../cody/chat/CodyPageIcon'
+import logo from '../../../../../../../src-tauri/icons/icon.png'
 import { AboutPageUpdatePanel } from '../../../../cody/update/AboutPageUpdate'
-=======
-import logo from '../../../../../../../src-tauri/icons/icon.png'
->>>>>>> fcd82fd6
 
 import styles from './AboutPage.module.scss'
 
@@ -26,24 +22,8 @@
             </div>
             <div className={classNames(styles.panel)}>
                 <H3>Version</H3>
-<<<<<<< HEAD
                 <Text className="mb-1">{window.context.version}</Text>
                 <AboutPageUpdatePanel />
-=======
-                {version}
-
-                {/* TODO(nelsona): Replace with real updates from 
-                https://github.com/sourcegraph/sourcegraph/pull/54507 */}
-
-                <Text className="mt-4 mb-0">
-                    We're making regular improvements to the Cody app.
-                    <br /> For information on how to upgrade to the latest version, see{' '}
-                    <Link to="/help/app#upgrading" target="_blank" rel="noopener">
-                        our docs
-                    </Link>
-                    .
-                </Text>
->>>>>>> fcd82fd6
             </div>
             <div className={classNames(styles.panel)}>
                 <H3>Join Our Discord</H3>
