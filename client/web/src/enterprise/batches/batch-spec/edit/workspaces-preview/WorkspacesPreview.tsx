--- conflicted
+++ resolved
@@ -6,11 +6,7 @@
 
 import { ErrorAlert } from '@sourcegraph/branded/src/components/alerts'
 import { CodeSnippet } from '@sourcegraph/branded/src/components/CodeSnippet'
-<<<<<<< HEAD
 import { Alert, Button, H4, Icon, Tooltip, useAccordion, useStopwatch } from '@sourcegraph/wildcard'
-=======
-import { Button, H4, Icon, Tooltip, useAccordion, useStopwatch } from '@sourcegraph/wildcard'
->>>>>>> 80faa8d7
 
 import { Connection } from '../../../../../components/FilteredConnection'
 import {
@@ -18,11 +14,8 @@
     PreviewHiddenBatchSpecWorkspaceFields,
     PreviewVisibleBatchSpecWorkspaceFields,
 } from '../../../../../graphql-operations'
-<<<<<<< HEAD
+import { eventLogger } from '../../../../../tracking/eventLogger'
 import { useBatchChangesLicense } from '../../../useBatchChangesLicense'
-=======
-import { eventLogger } from '../../../../../tracking/eventLogger'
->>>>>>> 80faa8d7
 import { Header as WorkspacesListHeader } from '../../../workspaces-list'
 import { BatchSpecContextState, useBatchSpecContext } from '../../BatchSpecContext'
 
