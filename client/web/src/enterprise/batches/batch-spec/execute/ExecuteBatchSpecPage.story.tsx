--- conflicted
+++ resolved
@@ -138,8 +138,6 @@
     </WebStory>
 ))
 
-<<<<<<< HEAD
-=======
 // A true processing workspace wouldn't have a finishedAt set, but we need to have one so
 // that Chromatic doesn't exhibit flakiness based on how long it takes to actually take
 // the snapshot, since the timer in the workspace details section is live in that case.
@@ -200,7 +198,6 @@
     </WebStory>
 ))
 
->>>>>>> 3b750772
 const COMPLETED_MOCKS = buildMocks(COMPLETED_BATCH_SPEC, { state: BatchSpecWorkspaceState.COMPLETED })
 
 add('completed', () => (
