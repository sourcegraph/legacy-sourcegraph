import { useMemo } from 'react'

<<<<<<< HEAD
import { isErrorLike } from '@sourcegraph/common'
import { OrgSettingFields, UserSettingFields } from '@sourcegraph/shared/src/graphql-operations'
import { Settings } from '@sourcegraph/shared/src/schema/settings.schema'
import { SettingsSubject, SettingsCascadeOrError } from '@sourcegraph/shared/src/settings/settings'
=======
import { OrgSettingFields, UserSettingFields } from '@sourcegraph/shared/src/graphql-operations'
>>>>>>> 4243184b

import { AuthenticatedUser } from '../../../auth'
import { Scalars } from '../../../graphql-operations'

export interface UseNamespacesResult {
    userNamespace: UserSettingFields
    namespaces: (UserSettingFields | OrgSettingFields)[]
    defaultSelectedNamespace: UserSettingFields | OrgSettingFields
}

/**
 * Custom hook to extract namespaces from the provided `settingsCascade` and determine the
 * appropriate default namespace to select for the user.
 *
 * @param authenticatedUser     The currently signed-in user
 * @param initialNamespaceID    The id of the initial namespace to select.
 */
export const useNamespaces = (
    authenticatedUser: AuthenticatedUser | null,
    initialNamespaceID?: Scalars['ID']
): UseNamespacesResult => {
<<<<<<< HEAD
    // Gather all the available namespaces from the settings subjects.
    const rawNamespaces: SettingsSubject[] = useMemo(
        () =>
            (settingsCascade !== null &&
                !isErrorLike(settingsCascade) &&
                settingsCascade.subjects !== null &&
                settingsCascade.subjects.map(({ subject }) => subject).filter(subject => !isErrorLike(subject))) ||
            [],
        [settingsCascade]
    )

    const userNamespace = useMemo(
        () => rawNamespaces.find((namespace): namespace is UserSettingFields => namespace.__typename === 'User'),
        [rawNamespaces]
    )

    if (!userNamespace) {
        throw new Error('No user namespace found')
    }

    const organizationNamespaces = useMemo(
        () => rawNamespaces.filter((namespace): namespace is OrgSettingFields => namespace.__typename === 'Org'),
        [rawNamespaces]
    )

    const namespaces: (UserSettingFields | OrgSettingFields)[] = useMemo(
=======
    if (!authenticatedUser) {
        throw new Error('No user found')
    }

    const { organizations, ...userDetails } = authenticatedUser

    const organizationNamespaces = organizations.nodes
    const userNamespace = userDetails

    const namespaces = useMemo(
>>>>>>> 4243184b
        () => [userNamespace, ...organizationNamespaces],
        [userNamespace, organizationNamespaces]
    ) as UseNamespacesResult['namespaces']

    // The default namespace selected from the dropdown should match whatever the initial
    // namespace was, or else default to the user's namespace.
    const defaultSelectedNamespace = useMemo(() => {
        if (initialNamespaceID) {
            return namespaces.find(namespace => namespace.id === initialNamespaceID) || userNamespace
        }
        return userNamespace
    }, [namespaces, initialNamespaceID, userNamespace])

    return {
        userNamespace,
        namespaces,
        defaultSelectedNamespace,
    }
}<|MERGE_RESOLUTION|>--- conflicted
+++ resolved
@@ -1,13 +1,6 @@
 import { useMemo } from 'react'
 
-<<<<<<< HEAD
-import { isErrorLike } from '@sourcegraph/common'
 import { OrgSettingFields, UserSettingFields } from '@sourcegraph/shared/src/graphql-operations'
-import { Settings } from '@sourcegraph/shared/src/schema/settings.schema'
-import { SettingsSubject, SettingsCascadeOrError } from '@sourcegraph/shared/src/settings/settings'
-=======
-import { OrgSettingFields, UserSettingFields } from '@sourcegraph/shared/src/graphql-operations'
->>>>>>> 4243184b
 
 import { AuthenticatedUser } from '../../../auth'
 import { Scalars } from '../../../graphql-operations'
@@ -29,34 +22,6 @@
     authenticatedUser: AuthenticatedUser | null,
     initialNamespaceID?: Scalars['ID']
 ): UseNamespacesResult => {
-<<<<<<< HEAD
-    // Gather all the available namespaces from the settings subjects.
-    const rawNamespaces: SettingsSubject[] = useMemo(
-        () =>
-            (settingsCascade !== null &&
-                !isErrorLike(settingsCascade) &&
-                settingsCascade.subjects !== null &&
-                settingsCascade.subjects.map(({ subject }) => subject).filter(subject => !isErrorLike(subject))) ||
-            [],
-        [settingsCascade]
-    )
-
-    const userNamespace = useMemo(
-        () => rawNamespaces.find((namespace): namespace is UserSettingFields => namespace.__typename === 'User'),
-        [rawNamespaces]
-    )
-
-    if (!userNamespace) {
-        throw new Error('No user namespace found')
-    }
-
-    const organizationNamespaces = useMemo(
-        () => rawNamespaces.filter((namespace): namespace is OrgSettingFields => namespace.__typename === 'Org'),
-        [rawNamespaces]
-    )
-
-    const namespaces: (UserSettingFields | OrgSettingFields)[] = useMemo(
-=======
     if (!authenticatedUser) {
         throw new Error('No user found')
     }
@@ -67,7 +32,6 @@
     const userNamespace = userDetails
 
     const namespaces = useMemo(
->>>>>>> 4243184b
         () => [userNamespace, ...organizationNamespaces],
         [userNamespace, organizationNamespaces]
     ) as UseNamespacesResult['namespaces']
