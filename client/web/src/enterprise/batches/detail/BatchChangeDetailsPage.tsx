--- conflicted
+++ resolved
@@ -168,18 +168,9 @@
                 />
             )}
             <ChangesetsArchivedNotice history={history} location={location} />
-<<<<<<< HEAD
-            <WebhookAlert batchChange={batchChange} />
-=======
             {/* Temporarily disabled due to bug with discovery. */}
             {/* See https://github.com/sourcegraph/sourcegraph/issues/45919 */}
-            {/* {batchChange.currentSpec && (
-                <WebhookAlert
-                    batchChangeID={batchChange.id}
-                    codeHostsWithoutWebhooks={batchChange.currentSpec.codeHostsWithoutWebhooks}
-                />
-            )} */}
->>>>>>> 604235ca
+            {/* <WebhookAlert batchChange={batchChange} /> */}
             <BatchChangeStatsCard batchChange={batchChange} className="mb-3" />
             <Description description={batchChange.description} />
             <BatchChangeDetailsTabs batchChange={batchChange} refetchBatchChange={refetch} {...props} />
