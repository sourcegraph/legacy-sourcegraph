import classNames from 'classnames'
import React, { useCallback, useState } from 'react'

import { pluralize } from '@sourcegraph/shared/src/util/strings'
import { useObservable } from '@sourcegraph/shared/src/util/useObservable'
import { DismissibleAlert } from '@sourcegraph/web/src/components/DismissibleAlert'
<<<<<<< HEAD
import { RouterLink } from '@sourcegraph/wildcard'
=======
import { Button } from '@sourcegraph/wildcard'
>>>>>>> 0950685b

import { authenticatedUser } from '../../../auth'
import { BatchChangeFields } from '../../../graphql-operations'
import { CodeHost } from '../CodeHost'

import styles from './WebhookAlert.module.scss'

export interface Props {
    batchChange: Pick<BatchChangeFields, 'id' | 'currentSpec'>

    // isSiteAdmin is only here for storybook purposes.
    isSiteAdmin?: boolean
}

export const WebhookAlert: React.FunctionComponent<Props> = ({
    batchChange: {
        id,
        currentSpec: {
            codeHostsWithoutWebhooks: {
                nodes,
                pageInfo: { hasNextPage },
                totalCount,
            },
        },
    },
    isSiteAdmin,
}) => {
    const user = useObservable(authenticatedUser)
    if (isSiteAdmin === undefined) {
        isSiteAdmin = user?.siteAdmin === true
    }

    const [open, setOpen] = useState(false)
    const toggleOpen = useCallback(() => setOpen(!open), [open])

    if (window.context.batchChangesDisableWebhooksWarning) {
        return null
    }

    if (totalCount === 0) {
        return null
    }

    const SITE_ADMIN_CONFIG_DOC_URL = 'https://docs.sourcegraph.com/batch_changes/how-tos/site_admin_configuration'

    return (
        <DismissibleAlert className="alert-warning" partialStorageKey={id}>
            <div>
                <h4>Changeset information may not be up to date</h4>
                <p className={styles.blurb}>
                    Sourcegraph will poll for updates because{' '}
                    <Button className={classNames(styles.openLink, 'p-0')} onClick={toggleOpen} variant="link">
                        {totalCount}{' '}
                        {pluralize('code host is not configured', totalCount, 'code hosts are not configured')}
                    </Button>{' '}
                    to use webhooks.{' '}
                    {isSiteAdmin ? (
                        <>
                            Learn how to <RouterLink to={SITE_ADMIN_CONFIG_DOC_URL}>configure webhooks</RouterLink> or
                            disable this warning.
                        </>
                    ) : (
                        <>
                            Ask your site admin{' '}
                            <RouterLink to={SITE_ADMIN_CONFIG_DOC_URL}>to configure webhooks</RouterLink>.
                        </>
                    )}
                </p>
                {open && (
                    <ul>
                        {nodes.map(codeHost => (
                            <li key={codeHost.externalServiceKind + codeHost.externalServiceURL}>
                                <CodeHost {...codeHost} />
                            </li>
                        ))}
                        {hasNextPage && <li key="and-more">and {totalCount - nodes.length} more</li>}
                    </ul>
                )}
            </div>
        </DismissibleAlert>
    )
}<|MERGE_RESOLUTION|>--- conflicted
+++ resolved
@@ -4,11 +4,7 @@
 import { pluralize } from '@sourcegraph/shared/src/util/strings'
 import { useObservable } from '@sourcegraph/shared/src/util/useObservable'
 import { DismissibleAlert } from '@sourcegraph/web/src/components/DismissibleAlert'
-<<<<<<< HEAD
-import { RouterLink } from '@sourcegraph/wildcard'
-=======
-import { Button } from '@sourcegraph/wildcard'
->>>>>>> 0950685b
+import { Button, Link } from '@sourcegraph/wildcard'
 
 import { authenticatedUser } from '../../../auth'
 import { BatchChangeFields } from '../../../graphql-operations'
@@ -67,13 +63,12 @@
                     to use webhooks.{' '}
                     {isSiteAdmin ? (
                         <>
-                            Learn how to <RouterLink to={SITE_ADMIN_CONFIG_DOC_URL}>configure webhooks</RouterLink> or
-                            disable this warning.
+                            Learn how to <Link to={SITE_ADMIN_CONFIG_DOC_URL}>configure webhooks</Link> or disable this
+                            warning.
                         </>
                     ) : (
                         <>
-                            Ask your site admin{' '}
-                            <RouterLink to={SITE_ADMIN_CONFIG_DOC_URL}>to configure webhooks</RouterLink>.
+                            Ask your site admin <Link to={SITE_ADMIN_CONFIG_DOC_URL}>to configure webhooks</Link>.
                         </>
                     )}
                 </p>
