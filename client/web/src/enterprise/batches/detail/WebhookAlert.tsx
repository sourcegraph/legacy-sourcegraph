--- conflicted
+++ resolved
@@ -3,11 +3,7 @@
 
 import { pluralize } from '@sourcegraph/shared/src/util/strings'
 import { DismissibleAlert } from '@sourcegraph/web/src/components/DismissibleAlert'
-<<<<<<< HEAD
-import { Button, Link } from '@sourcegraph/wildcard'
-=======
-import { Button, useObservable } from '@sourcegraph/wildcard'
->>>>>>> 0a767eeb
+import { Button, useObservable, Link } from '@sourcegraph/wildcard'
 
 import { authenticatedUser } from '../../../auth'
 import { BatchChangeFields } from '../../../graphql-operations'
