--- conflicted
+++ resolved
@@ -8,20 +8,8 @@
 import { getDocumentNode } from '@sourcegraph/shared/src/graphql/apollo'
 import { MockedTestProvider } from '@sourcegraph/shared/src/testing/apollo'
 
-<<<<<<< HEAD
-import { EnterpriseWebStory } from '../../../components/EnterpriseWebStory'
+import { WebStory } from '../../../../components/WebStory'
 import { CHANGESETS, queryExternalChangesetWithFileDiffs } from '../backend'
-=======
-import { WebStory } from '../../../../components/WebStory'
-import {
-    ChangesetFields,
-    ChangesetCheckState,
-    ChangesetReviewState,
-    ChangesetSpecType,
-    ChangesetState,
-} from '../../../../graphql-operations'
-import { queryExternalChangesetWithFileDiffs } from '../backend'
->>>>>>> ff5d3cad
 
 import { BatchChangeChangesets } from './BatchChangeChangesets'
 import { BATCH_CHANGE_CHANGESETS_RESULT } from './BatchChangeChangesets.mock'
