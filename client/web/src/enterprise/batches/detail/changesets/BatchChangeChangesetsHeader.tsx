import React from 'react'

<<<<<<< HEAD
import { H5, Typography } from '@sourcegraph/wildcard'
=======
import { H3, Typography } from '@sourcegraph/wildcard'
>>>>>>> c1491d00

import { InputTooltip } from '../../../../components/InputTooltip'

export interface BatchChangeChangesetsHeaderProps {
    allSelected?: boolean
    toggleSelectAll?: () => void
    disabled?: boolean
}

export const BatchChangeChangesetsHeader: React.FunctionComponent<
    React.PropsWithChildren<BatchChangeChangesetsHeaderProps>
> = ({ allSelected, toggleSelectAll, disabled }) => (
    <>
        <span className="d-none d-md-block" />
        {toggleSelectAll && (
            <InputTooltip
                type="checkbox"
                className="ml-2"
                checked={allSelected}
                onChange={toggleSelectAll}
                disabled={!!disabled}
                tooltip={
                    disabled ? 'You do not have permission to perform this operation' : 'Click to select all changesets'
                }
                aria-label={
                    disabled ? 'You do not have permission to perform this operation' : 'Click to select all changesets'
                }
            />
        )}
<<<<<<< HEAD
        <H5 as={Typography.H3} className="p-2 d-none d-md-block text-uppercase text-center text-nowrap">
            Status
        </H5>
        <H5 as={Typography.H3} className="p-2 d-none d-md-block text-uppercase text-nowrap">
            Changeset information
        </H5>
        <H5 as={Typography.H3} className="p-2 d-none d-md-block text-uppercase text-center text-nowrap">
            Check state
        </H5>
        <H5 as={Typography.H3} className="p-2 d-none d-md-block text-uppercase text-center text-nowrap">
            Review state
        </H5>
        <H5 as={Typography.H3} className="p-2 d-none d-md-block text-uppercase text-center text-nowrap">
=======
        <Typography.H5 as={H3} className="p-2 d-none d-md-block text-uppercase text-center text-nowrap">
            Status
        </Typography.H5>
        <Typography.H5 as={H3} className="p-2 d-none d-md-block text-uppercase text-nowrap">
            Changeset information
        </Typography.H5>
        <Typography.H5 as={H3} className="p-2 d-none d-md-block text-uppercase text-center text-nowrap">
            Check state
        </Typography.H5>
        <Typography.H5 as={H3} className="p-2 d-none d-md-block text-uppercase text-center text-nowrap">
            Review state
        </Typography.H5>
        <Typography.H5 as={H3} className="p-2 d-none d-md-block text-uppercase text-center text-nowrap">
>>>>>>> c1491d00
            Changes
        </Typography.H5>
    </>
)<|MERGE_RESOLUTION|>--- conflicted
+++ resolved
@@ -1,10 +1,6 @@
 import React from 'react'
 
-<<<<<<< HEAD
-import { H5, Typography } from '@sourcegraph/wildcard'
-=======
-import { H3, Typography } from '@sourcegraph/wildcard'
->>>>>>> c1491d00
+import { Typography } from '@sourcegraph/wildcard'
 
 import { InputTooltip } from '../../../../components/InputTooltip'
 
@@ -34,35 +30,19 @@
                 }
             />
         )}
-<<<<<<< HEAD
-        <H5 as={Typography.H3} className="p-2 d-none d-md-block text-uppercase text-center text-nowrap">
-            Status
-        </H5>
-        <H5 as={Typography.H3} className="p-2 d-none d-md-block text-uppercase text-nowrap">
-            Changeset information
-        </H5>
-        <H5 as={Typography.H3} className="p-2 d-none d-md-block text-uppercase text-center text-nowrap">
-            Check state
-        </H5>
-        <H5 as={Typography.H3} className="p-2 d-none d-md-block text-uppercase text-center text-nowrap">
-            Review state
-        </H5>
-        <H5 as={Typography.H3} className="p-2 d-none d-md-block text-uppercase text-center text-nowrap">
-=======
-        <Typography.H5 as={H3} className="p-2 d-none d-md-block text-uppercase text-center text-nowrap">
+        <Typography.H5 as={Typography.H3} className="p-2 d-none d-md-block text-uppercase text-center text-nowrap">
             Status
         </Typography.H5>
-        <Typography.H5 as={H3} className="p-2 d-none d-md-block text-uppercase text-nowrap">
+        <Typography.H5 as={Typography.H3} className="p-2 d-none d-md-block text-uppercase text-nowrap">
             Changeset information
         </Typography.H5>
-        <Typography.H5 as={H3} className="p-2 d-none d-md-block text-uppercase text-center text-nowrap">
+        <Typography.H5 as={Typography.H3} className="p-2 d-none d-md-block text-uppercase text-center text-nowrap">
             Check state
         </Typography.H5>
-        <Typography.H5 as={H3} className="p-2 d-none d-md-block text-uppercase text-center text-nowrap">
+        <Typography.H5 as={Typography.H3} className="p-2 d-none d-md-block text-uppercase text-center text-nowrap">
             Review state
         </Typography.H5>
-        <Typography.H5 as={H3} className="p-2 d-none d-md-block text-uppercase text-center text-nowrap">
->>>>>>> c1491d00
+        <Typography.H5 as={Typography.H3} className="p-2 d-none d-md-block text-uppercase text-center text-nowrap">
             Changes
         </Typography.H5>
     </>
