import Dialog from '@reach/dialog'
import React, { useCallback, useState } from 'react'

<<<<<<< HEAD
import { LoadingSpinner } from '@sourcegraph/react-loading-spinner'
import { asError, isErrorLike } from '@sourcegraph/shared/src/util/errors'
import { Button } from '@sourcegraph/wildcard'
=======
import { asError, isErrorLike } from '@sourcegraph/common'
import { LoadingSpinner } from '@sourcegraph/wildcard'
>>>>>>> ca92babb

import { ErrorAlert } from '../../../../components/alerts'
import { Scalars } from '../../../../graphql-operations'
import { reenqueueChangesets as _reenqueueChangesets } from '../backend'

export interface ReenqueueChangesetsModalProps {
    onCancel: () => void
    afterCreate: () => void
    batchChangeID: Scalars['ID']
    changesetIDs: Scalars['ID'][]

    /** For testing only. */
    reenqueueChangesets?: typeof _reenqueueChangesets
}

export const ReenqueueChangesetsModal: React.FunctionComponent<ReenqueueChangesetsModalProps> = ({
    onCancel,
    afterCreate,
    batchChangeID,
    changesetIDs,
    reenqueueChangesets = _reenqueueChangesets,
}) => {
    const [isLoading, setIsLoading] = useState<boolean | Error>(false)

    const onSubmit = useCallback<React.FormEventHandler>(async () => {
        setIsLoading(true)
        try {
            await reenqueueChangesets(batchChangeID, changesetIDs)
            afterCreate()
        } catch (error) {
            setIsLoading(asError(error))
        }
    }, [changesetIDs, reenqueueChangesets, batchChangeID, afterCreate])

    return (
        <Dialog
            className="modal-body modal-body--top-third p-4 rounded border"
            onDismiss={onCancel}
            aria-labelledby={LABEL_ID}
        >
            <h3 id={LABEL_ID}>Re-enqueue changesets</h3>
            <p className="mb-4">Are you sure you want to re-enqueue all the selected changesets?</p>
            {isErrorLike(isLoading) && <ErrorAlert error={isLoading} />}
            <div className="d-flex justify-content-end">
                <Button
                    disabled={isLoading === true}
                    className="mr-2"
                    onClick={onCancel}
                    outline={true}
                    variant="secondary"
                >
                    Cancel
<<<<<<< HEAD
                </Button>
                <Button onClick={onSubmit} disabled={isLoading === true} variant="primary">
                    {isLoading === true && <LoadingSpinner className="icon-inline" />}
=======
                </button>
                <button type="button" onClick={onSubmit} disabled={isLoading === true} className="btn btn-primary">
                    {isLoading === true && <LoadingSpinner />}
>>>>>>> ca92babb
                    Re-enqueue
                </Button>
            </div>
        </Dialog>
    )
}

const LABEL_ID = 'reenqueue-changesets-modal-title'<|MERGE_RESOLUTION|>--- conflicted
+++ resolved
@@ -1,14 +1,8 @@
 import Dialog from '@reach/dialog'
 import React, { useCallback, useState } from 'react'
 
-<<<<<<< HEAD
-import { LoadingSpinner } from '@sourcegraph/react-loading-spinner'
-import { asError, isErrorLike } from '@sourcegraph/shared/src/util/errors'
-import { Button } from '@sourcegraph/wildcard'
-=======
 import { asError, isErrorLike } from '@sourcegraph/common'
-import { LoadingSpinner } from '@sourcegraph/wildcard'
->>>>>>> ca92babb
+import { Button, LoadingSpinner } from '@sourcegraph/wildcard'
 
 import { ErrorAlert } from '../../../../components/alerts'
 import { Scalars } from '../../../../graphql-operations'
@@ -61,15 +55,9 @@
                     variant="secondary"
                 >
                     Cancel
-<<<<<<< HEAD
                 </Button>
                 <Button onClick={onSubmit} disabled={isLoading === true} variant="primary">
-                    {isLoading === true && <LoadingSpinner className="icon-inline" />}
-=======
-                </button>
-                <button type="button" onClick={onSubmit} disabled={isLoading === true} className="btn btn-primary">
                     {isLoading === true && <LoadingSpinner />}
->>>>>>> ca92babb
                     Re-enqueue
                 </Button>
             </div>
