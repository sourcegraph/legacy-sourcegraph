--- conflicted
+++ resolved
@@ -385,7 +385,6 @@
     selectedWorkspaceID,
     executionURL,
     isLightTheme,
-<<<<<<< HEAD
 }) => {
     const history = useHistory()
     const deselectWorkspace = useCallback(() => history.push(executionURL), [executionURL, history])
@@ -394,46 +393,18 @@
         <>
             {batchSpec.failureMessage && <ErrorAlert error={batchSpec.failureMessage} />}
             <div className={classNames(styles.layoutContainer, 'd-flex flex-1')}>
-                <Resizable
-                    defaultSize={500}
-                    minSize={405}
-                    maxSize={1400}
-                    handlePosition="right"
-                    storageKey={WORKSPACES_LIST_SIZE}
-                    element={
-                        <Workspaces
-=======
-}) => (
-    <>
-        {batchSpec.failureMessage && <ErrorAlert error={batchSpec.failureMessage} />}
-        <div className={classNames(styles.layoutContainer, 'd-flex flex-1')}>
-            <Panel defaultSize={500} minSize={405} maxSize={1400} position="left" storageKey={WORKSPACES_LIST_SIZE}>
-                <div className="w-100 d-flex flex-column">
-                    <h3 className="mb-2">Workspaces</h3>
-                    <div className={styles.workspacesList}>
-                        <WorkspacesList
->>>>>>> b86fbf1e
-                            batchSpecID={batchSpec.id}
-                            selectedNode={selectedWorkspaceID}
-                            executionURL={executionURL}
-                        />
-<<<<<<< HEAD
-                    }
-                />
+                <Panel defaultSize={500} minSize={405} maxSize={1400} position="left" storageKey={WORKSPACES_LIST_SIZE}>
+                    <Workspaces
+                        batchSpecID={batchSpec.id}
+                        selectedNode={selectedWorkspaceID}
+                        executionURL={executionURL}
+                    />
+                </Panel>
                 <SelectedWorkspace
                     workspace={selectedWorkspaceID ?? null}
                     isLightTheme={isLightTheme}
                     deselectWorkspace={deselectWorkspace}
                 />
-=======
-                    </div>
-                </div>
-            </Panel>
-            <div className="d-flex flex-grow-1">
-                <div className="d-flex overflow-auto w-100">
-                    <SelectedWorkspace workspace={selectedWorkspaceID ?? null} isLightTheme={isLightTheme} />
-                </div>
->>>>>>> b86fbf1e
             </div>
         </>
     )
