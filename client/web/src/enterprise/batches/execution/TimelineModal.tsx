--- conflicted
+++ resolved
@@ -8,12 +8,8 @@
 import TimerSandIcon from 'mdi-react/TimerSandIcon'
 import React, { useMemo } from 'react'
 
-<<<<<<< HEAD
-import { isDefined } from '@sourcegraph/shared/src/util/types'
+import { isDefined } from '@sourcegraph/common'
 import { Button } from '@sourcegraph/wildcard'
-=======
-import { isDefined } from '@sourcegraph/common'
->>>>>>> ca92babb
 
 import { ExecutionLogEntry } from '../../../components/ExecutionLogEntry'
 import { Timeline, TimelineStage } from '../../../components/Timeline'
