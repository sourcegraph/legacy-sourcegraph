import classNames from 'classnames'
import React from 'react'

<<<<<<< HEAD
import { RouterLink, Badge } from '@sourcegraph/wildcard'
=======
import { Link } from '@sourcegraph/shared/src/components/Link'
>>>>>>> 0950685b

import { DiffStat } from '../../../components/diff/DiffStat'
import {
    ConnectionContainer,
    ConnectionError,
    ConnectionList,
    ConnectionLoading,
    ConnectionSummary,
    ShowMoreButton,
    SummaryContainer,
} from '../../../components/FilteredConnection/ui'
import { BatchSpecWorkspaceListFields, Scalars } from '../../../graphql-operations'
import { Branch } from '../Branch'

import { useWorkspacesListConnection } from './backend'
import styles from './WorkspacesList.module.scss'
import { WorkspaceStateIcon } from './WorkspaceStateIcon'

export interface WorkspacesListProps {
    batchSpecID: Scalars['ID']
    /** The currently selected workspace node id. Will be highlighted. */
    selectedNode?: Scalars['ID']
}

export const WorkspacesList: React.FunctionComponent<WorkspacesListProps> = ({ batchSpecID, selectedNode }) => {
    const { loading, hasNextPage, fetchMore, connection, error } = useWorkspacesListConnection(batchSpecID)

    return (
        <ConnectionContainer>
            {error && <ConnectionError errors={[error.message]} />}
            <ConnectionList as="ul" className="list-group list-group-flush">
                {connection?.nodes?.map(node => (
                    <WorkspaceNode key={node.id} node={node} selectedNode={selectedNode} />
                ))}
            </ConnectionList>
            {/* We don't want to flash a loader on reloads: */}
            {loading && !connection && <ConnectionLoading />}
            {connection && (
                <SummaryContainer centered={true}>
                    <ConnectionSummary
                        noSummaryIfAllNodesVisible={true}
                        first={20}
                        connection={connection}
                        noun="workspace"
                        pluralNoun="workspaces"
                        hasNextPage={hasNextPage}
                    />
                    {hasNextPage && <ShowMoreButton centered={true} onClick={fetchMore} />}
                </SummaryContainer>
            )}
        </ConnectionContainer>
    )
}

interface WorkspaceNodeProps {
    node: BatchSpecWorkspaceListFields
    selectedNode?: Scalars['ID']
}

const WorkspaceNode: React.FunctionComponent<WorkspaceNodeProps> = ({ node, selectedNode }) => (
    <li className={classNames('list-group-item', node.id === selectedNode && styles.workspaceSelected)}>
        <RouterLink to={`?workspace=${node.id}`}>
            <div className={classNames(styles.workspaceRepo, 'd-flex justify-content-between mb-1')}>
                <span>
                    <WorkspaceStateIcon
                        cachedResultFound={node.cachedResultFound}
                        state={node.state}
                        className={classNames(styles.workspaceListIcon, 'mr-2 flex-shrink-0')}
                    />
                </span>
                <strong className={classNames(styles.workspaceName, 'flex-grow-1')}>{node.repository.name}</strong>
                {node.diffStat && <DiffStat {...node.diffStat} expandedCounts={true} />}
            </div>
<<<<<<< HEAD
            <Badge variant="secondary">{node.branch.abbrevName}</Badge>
        </RouterLink>
=======
            <Branch name={node.branch.abbrevName} />
        </Link>
>>>>>>> 0950685b
    </li>
)<|MERGE_RESOLUTION|>--- conflicted
+++ resolved
@@ -1,11 +1,7 @@
 import classNames from 'classnames'
 import React from 'react'
 
-<<<<<<< HEAD
-import { RouterLink, Badge } from '@sourcegraph/wildcard'
-=======
-import { Link } from '@sourcegraph/shared/src/components/Link'
->>>>>>> 0950685b
+import { Link } from '@sourcegraph/wildcard'
 
 import { DiffStat } from '../../../components/diff/DiffStat'
 import {
@@ -67,7 +63,7 @@
 
 const WorkspaceNode: React.FunctionComponent<WorkspaceNodeProps> = ({ node, selectedNode }) => (
     <li className={classNames('list-group-item', node.id === selectedNode && styles.workspaceSelected)}>
-        <RouterLink to={`?workspace=${node.id}`}>
+        <Link to={`?workspace=${node.id}`}>
             <div className={classNames(styles.workspaceRepo, 'd-flex justify-content-between mb-1')}>
                 <span>
                     <WorkspaceStateIcon
@@ -79,12 +75,7 @@
                 <strong className={classNames(styles.workspaceName, 'flex-grow-1')}>{node.repository.name}</strong>
                 {node.diffStat && <DiffStat {...node.diffStat} expandedCounts={true} />}
             </div>
-<<<<<<< HEAD
-            <Badge variant="secondary">{node.branch.abbrevName}</Badge>
-        </RouterLink>
-=======
             <Branch name={node.branch.abbrevName} />
         </Link>
->>>>>>> 0950685b
     </li>
 )