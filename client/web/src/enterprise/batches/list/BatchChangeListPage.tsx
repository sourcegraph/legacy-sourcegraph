--- conflicted
+++ resolved
@@ -145,14 +145,9 @@
 
     useEffect(() => {
         // If the data in the connection updates with new results, update the total count.
-        if (connection) {
-<<<<<<< HEAD
-            setLastTotalCount(connection.totalCount!)
-=======
-            const totalBatchChanges = connection.totalCount || 0
-            setLastTotalCount(totalBatchChanges)
-            screenReaderAnnounce(`${totalBatchChanges} batch changes`)
->>>>>>> 2ea77839
+        if (typeof connection?.totalCount === 'number') {
+            setLastTotalCount(connection.totalCount)
+            screenReaderAnnounce(`${connection.totalCount} batch changes`)
         }
     }, [connection])
 
@@ -182,21 +177,15 @@
                 <Container className="mb-4">
                     <ConnectionContainer>
                         <div className={styles.filtersRow}>
-<<<<<<< HEAD
                             {typeof currentTotalCount === 'number' && typeof lastTotalCount === 'number' && (
-                                <h3 className="align-self-end flex-1">
+                                <H3 className="align-self-end flex-1">
                                     {lastTotalCount} of {currentTotalCount}{' '}
                                     {pluralize('batch change', currentTotalCount)}
-                                </h3>
-                            )}
-=======
-                            {(licenseAndUsageInfo?.allBatchChanges.totalCount || 0) > 0 && (
-                                <H3 className="align-self-end flex-1">{`${lastTotalCount} batch changes`}</H3>
+                                </H3>
                             )}
                             <H4 as={H3} className="mb-0 mr-2">
                                 Status
                             </H4>
->>>>>>> 2ea77839
                             <BatchChangeListFilters
                                 className="m-0"
                                 isExecutionEnabled={isExecutionEnabled}
