import React, { useEffect, useCallback, useState, useMemo } from 'react'

import classNames from 'classnames'
import { RouteComponentProps } from 'react-router'

import { dataOrThrowErrors, useQuery } from '@sourcegraph/http-client'
import { Settings } from '@sourcegraph/shared/src/schema/settings.schema'
import { SettingsCascadeProps } from '@sourcegraph/shared/src/settings/settings'
import { TelemetryProps } from '@sourcegraph/shared/src/telemetry/telemetryService'
<<<<<<< HEAD
import { PageHeader, CardBody, Card, Link, Container, H3, H4, Typography } from '@sourcegraph/wildcard'
=======
import { PageHeader, CardBody, Card, Link, Container, H3, H2, H4, screenReaderAnnounce } from '@sourcegraph/wildcard'
>>>>>>> 68623917

import { AuthenticatedUser } from '../../../auth'
import { isBatchChangesExecutionEnabled } from '../../../batches'
import { BatchChangesIcon } from '../../../batches/icons'
import { useConnection } from '../../../components/FilteredConnection/hooks/useConnection'
import {
    ConnectionContainer,
    ConnectionError,
    ConnectionList,
    ConnectionLoading,
    ConnectionSummary,
    ShowMoreButton,
    SummaryContainer,
} from '../../../components/FilteredConnection/ui'
import { Page } from '../../../components/Page'
import {
    ListBatchChange,
    Scalars,
    BatchChangesVariables,
    BatchChangesResult,
    BatchChangesByNamespaceResult,
    BatchChangesByNamespaceVariables,
    GetLicenseAndUsageInfoResult,
    GetLicenseAndUsageInfoVariables,
} from '../../../graphql-operations'

import { BATCH_CHANGES, BATCH_CHANGES_BY_NAMESPACE, GET_LICENSE_AND_USAGE_INFO } from './backend'
import { BatchChangeListFilters } from './BatchChangeListFilters'
import { BatchChangeNode } from './BatchChangeNode'
import { BatchChangesListIntro } from './BatchChangesListIntro'
import { GettingStarted } from './GettingStarted'
import { NewBatchChangeButton } from './NewBatchChangeButton'
import { useBatchChangeListFilters } from './useBatchChangeListFilters'

import styles from './BatchChangeListPage.module.scss'

export interface BatchChangeListPageProps
    extends TelemetryProps,
        Pick<RouteComponentProps, 'location'>,
        SettingsCascadeProps<Settings> {
    canCreate: boolean
    headingElement: 'h1' | 'h2'
    namespaceID?: Scalars['ID']
    /** For testing only. */
    openTab?: SelectedTab
}

type SelectedTab = 'batchChanges' | 'gettingStarted'

const BATCH_CHANGES_PER_PAGE_COUNT = 15

/**
 * A list of all batch changes on the Sourcegraph instance.
 */
export const BatchChangeListPage: React.FunctionComponent<React.PropsWithChildren<BatchChangeListPageProps>> = ({
    canCreate,
    namespaceID,
    headingElement,
    location,
    openTab,
    settingsCascade,
    telemetryService,
}) => {
    useEffect(() => telemetryService.logViewEvent('BatchChangesListPage'), [telemetryService])

    const isExecutionEnabled = isBatchChangesExecutionEnabled(settingsCascade)

    const { selectedFilters, setSelectedFilters, selectedStates } = useBatchChangeListFilters()
    const [selectedTab, setSelectedTab] = useState<SelectedTab>(openTab ?? 'batchChanges')

    // We keep state to track to the last total count of batch changes in the connection
    // to avoid the display flickering as the connection is loading more data or a
    // different set of filtered data.
    const [lastTotalCount, setLastTotalCount] = useState<number>(0)

    // We use the license and usage query to check whether or not there are any batch
    // changes _at all_. If there aren't, we automatically switch the user to the "Getting
    // started" tab.
    const onUsageCheckCompleted = useCallback(
        (data: GetLicenseAndUsageInfoResult) => {
            if (!openTab && data.allBatchChanges.totalCount === 0) {
                setSelectedTab('gettingStarted')
            }
        },
        [openTab]
    )

    const { data: licenseAndUsageInfo } = useQuery<GetLicenseAndUsageInfoResult, GetLicenseAndUsageInfoVariables>(
        GET_LICENSE_AND_USAGE_INFO,
        { onCompleted: onUsageCheckCompleted }
    )

    const { connection, error, loading, fetchMore, hasNextPage } = useConnection<
        BatchChangesByNamespaceResult | BatchChangesResult,
        BatchChangesByNamespaceVariables | BatchChangesVariables,
        ListBatchChange
    >({
        query: namespaceID ? BATCH_CHANGES_BY_NAMESPACE : BATCH_CHANGES,
        variables: {
            namespaceID,
            states: selectedStates,
            first: BATCH_CHANGES_PER_PAGE_COUNT,
            after: null,
            viewerCanAdminister: null,
        },
        options: { useURL: true },
        getConnection: result => {
            const data = dataOrThrowErrors(result)
            if (!namespaceID) {
                return (data as BatchChangesResult).batchChanges
            }
            if (!('node' in data) || !data.node) {
                throw new Error('Namespace not found')
            }
            if (data.node.__typename !== 'Org' && data.node.__typename !== 'User') {
                throw new Error(`Requested node is a ${data.node.__typename}, not a User or Org`)
            }
            return data.node.batchChanges
        },
    })

    useEffect(() => {
        // If the data in the connection updates with new results, update the total count.
        if (connection) {
            const totalBatchChanges = connection.totalCount || 0
            setLastTotalCount(totalBatchChanges)
            screenReaderAnnounce(`${totalBatchChanges} batch changes`)
        }
    }, [connection])

    return (
        <Page>
            <PageHeader
                path={[{ icon: BatchChangesIcon, text: 'Batch Changes' }]}
                className="test-batches-list-page mb-3"
                actions={canCreate ? <NewBatchChangeButton to={`${location.pathname}/create`} /> : null}
                headingElement={headingElement}
                description="Run custom code over hundreds of repositories and manage the resulting changesets."
            />
            <BatchChangesListIntro isLicensed={licenseAndUsageInfo?.batchChanges || licenseAndUsageInfo?.campaigns} />
            <BatchChangeListTabHeader selectedTab={selectedTab} setSelectedTab={setSelectedTab} />
            {selectedTab === 'gettingStarted' && <GettingStarted className="mb-4" footer={<GettingStartedFooter />} />}
            {selectedTab === 'batchChanges' && (
                <Container className="mb-4">
                    <ConnectionContainer>
                        <div className={styles.filtersRow}>
                            {(licenseAndUsageInfo?.allBatchChanges.totalCount || 0) > 0 && (
<<<<<<< HEAD
                                <H3 as={Typography.H2} className="align-self-end flex-1">
                                    {lastTotalCount} batch changes
=======
                                <H3 as={H2} className="align-self-end flex-1">
                                    {`${lastTotalCount} batch changes`}
>>>>>>> 68623917
                                </H3>
                            )}
                            <H4 as={H3} className="mb-0 mr-2">
                                Status
                            </H4>
                            <BatchChangeListFilters
                                className="m-0"
                                isExecutionEnabled={isExecutionEnabled}
                                value={selectedFilters}
                                onChange={setSelectedFilters}
                            />
                        </div>
                        {error && <ConnectionError errors={[error.message]} />}
                        {/*
                            The connection list is a `div` instead of a `ul` because `ul` doesn't support css grid and we need to grid
                            to live on the wrapper as opposed to each `BatchChangeNode`.

                            This is because the current grid pattern gets broken when the individual child of the `ConnectionList` component
                            has a grid.
                            Discussion: https://github.com/sourcegraph/sourcegraph/pull/34716#pullrequestreview-959790114
                        */}
                        <ConnectionList
                            as="div"
                            className={classNames(styles.grid, isExecutionEnabled ? styles.wide : styles.narrow)}
                        >
                            {connection?.nodes?.map(node => (
                                <BatchChangeNode
                                    key={node.id}
                                    node={node}
                                    isExecutionEnabled={isExecutionEnabled}
                                    // Show the namespace unless we're viewing batch changes for a single namespace.
                                    displayNamespace={!namespaceID}
                                />
                            ))}
                        </ConnectionList>
                        {loading && <ConnectionLoading />}
                        {connection && (
                            <SummaryContainer centered={true}>
                                <ConnectionSummary
                                    noSummaryIfAllNodesVisible={true}
                                    first={BATCH_CHANGES_PER_PAGE_COUNT}
                                    connection={connection}
                                    noun="batch change"
                                    pluralNoun="batch changes"
                                    hasNextPage={hasNextPage}
                                    emptyElement={
                                        <BatchChangeListEmptyElement canCreate={canCreate} location={location} />
                                    }
                                />
                                {hasNextPage && <ShowMoreButton onClick={fetchMore} />}
                            </SummaryContainer>
                        )}
                    </ConnectionContainer>
                </Container>
            )}
        </Page>
    )
}

export interface NamespaceBatchChangeListPageProps extends Omit<BatchChangeListPageProps, 'canCreate'> {
    authenticatedUser: AuthenticatedUser
    namespaceID: Scalars['ID']
}

/**
 * A list of all batch changes in a namespace.
 */
export const NamespaceBatchChangeListPage: React.FunctionComponent<
    React.PropsWithChildren<NamespaceBatchChangeListPageProps>
> = ({ authenticatedUser, namespaceID, ...props }) => {
    // A user should only see the button to create a batch change in a namespace if it is
    // their namespace (user namespace), or they belong to it (organization namespace)
    const canCreateInThisNamespace = useMemo(
        () =>
            authenticatedUser.id === namespaceID ||
            authenticatedUser.organizations.nodes.map(org => org.id).includes(namespaceID),
        [authenticatedUser, namespaceID]
    )

    return <BatchChangeListPage {...props} canCreate={canCreateInThisNamespace} namespaceID={namespaceID} />
}

interface BatchChangeListEmptyElementProps extends Pick<BatchChangeListPageProps, 'location' | 'canCreate'> {}

const BatchChangeListEmptyElement: React.FunctionComponent<
    React.PropsWithChildren<BatchChangeListEmptyElementProps>
> = ({ canCreate, location }) => (
    <div className="w-100 py-5 text-center">
        <p>
            <strong>No batch changes have been created.</strong>
        </p>
        {canCreate ? <NewBatchChangeButton to={`${location.pathname}/create`} /> : null}
    </div>
)

const BatchChangeListTabHeader: React.FunctionComponent<
    React.PropsWithChildren<{
        selectedTab: SelectedTab
        setSelectedTab: (selectedTab: SelectedTab) => void
    }>
> = ({ selectedTab, setSelectedTab }) => {
    const onSelectBatchChanges = useCallback<React.MouseEventHandler>(
        event => {
            event.preventDefault()
            setSelectedTab('batchChanges')
        },
        [setSelectedTab]
    )
    const onSelectGettingStarted = useCallback<React.MouseEventHandler>(
        event => {
            event.preventDefault()
            setSelectedTab('gettingStarted')
        },
        [setSelectedTab]
    )
    return (
        <div className="overflow-auto mb-2">
            <ul className="nav nav-tabs d-inline-flex d-sm-flex flex-nowrap text-nowrap">
                <li className="nav-item">
                    <Link
                        to=""
                        onClick={onSelectBatchChanges}
                        className={classNames('nav-link', selectedTab === 'batchChanges' && 'active')}
                        role="button"
                    >
                        <span className="text-content" data-tab-content="All batch changes">
                            All batch changes
                        </span>
                    </Link>
                </li>
                <li className="nav-item">
                    <Link
                        to=""
                        onClick={onSelectGettingStarted}
                        className={classNames('nav-link', selectedTab === 'gettingStarted' && 'active')}
                        role="button"
                        data-testid="test-getting-started-btn"
                    >
                        <span className="text-content" data-tab-content="Getting started">
                            Getting started
                        </span>
                    </Link>
                </li>
            </ul>
        </div>
    )
}

const GettingStartedFooter: React.FunctionComponent<React.PropsWithChildren<{}>> = () => (
    <div className="row">
        <div className="col-12 col-sm-8 offset-sm-2 col-md-6 offset-md-3">
            <Card>
                <CardBody className="text-center">
                    <p>Create your first batch change</p>
                    <Typography.H2 className="mb-0">
                        <Link to="/help/batch_changes/quickstart" target="_blank" rel="noopener">
                            Batch Changes quickstart
                        </Link>
                    </Typography.H2>
                </CardBody>
            </Card>
        </div>
    </div>
)<|MERGE_RESOLUTION|>--- conflicted
+++ resolved
@@ -7,11 +7,17 @@
 import { Settings } from '@sourcegraph/shared/src/schema/settings.schema'
 import { SettingsCascadeProps } from '@sourcegraph/shared/src/settings/settings'
 import { TelemetryProps } from '@sourcegraph/shared/src/telemetry/telemetryService'
-<<<<<<< HEAD
-import { PageHeader, CardBody, Card, Link, Container, H3, H4, Typography } from '@sourcegraph/wildcard'
-=======
-import { PageHeader, CardBody, Card, Link, Container, H3, H2, H4, screenReaderAnnounce } from '@sourcegraph/wildcard'
->>>>>>> 68623917
+import {
+    PageHeader,
+    CardBody,
+    Card,
+    Link,
+    Container,
+    H3,
+    H4,
+    Typography,
+    screenReaderAnnounce,
+} from '@sourcegraph/wildcard'
 
 import { AuthenticatedUser } from '../../../auth'
 import { isBatchChangesExecutionEnabled } from '../../../batches'
@@ -159,13 +165,8 @@
                     <ConnectionContainer>
                         <div className={styles.filtersRow}>
                             {(licenseAndUsageInfo?.allBatchChanges.totalCount || 0) > 0 && (
-<<<<<<< HEAD
                                 <H3 as={Typography.H2} className="align-self-end flex-1">
-                                    {lastTotalCount} batch changes
-=======
-                                <H3 as={H2} className="align-self-end flex-1">
                                     {`${lastTotalCount} batch changes`}
->>>>>>> 68623917
                                 </H3>
                             )}
                             <H4 as={H3} className="mb-0 mr-2">
