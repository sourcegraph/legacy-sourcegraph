import React, { useEffect, useCallback, useState, useMemo } from 'react'

import classNames from 'classnames'
import { RouteComponentProps } from 'react-router'

import { pluralize } from '@sourcegraph/common'
import { dataOrThrowErrors, useQuery } from '@sourcegraph/http-client'
import { Settings } from '@sourcegraph/shared/src/schema/settings.schema'
import { SettingsCascadeProps } from '@sourcegraph/shared/src/settings/settings'
import { TelemetryProps } from '@sourcegraph/shared/src/telemetry/telemetryService'
import { Button, PageHeader, Link, Container, H3, Text, screenReaderAnnounce } from '@sourcegraph/wildcard'

import { AuthenticatedUser } from '../../../auth'
import { isBatchChangesExecutionEnabled } from '../../../batches'
import { BatchChangesIcon } from '../../../batches/icons'
import { useConnection } from '../../../components/FilteredConnection/hooks/useConnection'
import {
    ConnectionContainer,
    ConnectionError,
    ConnectionList,
    ConnectionLoading,
    ConnectionSummary,
    ShowMoreButton,
    SummaryContainer,
} from '../../../components/FilteredConnection/ui'
import { Page } from '../../../components/Page'
import {
    ListBatchChange,
    Scalars,
    BatchChangesVariables,
    BatchChangesResult,
    BatchChangesByNamespaceResult,
    BatchChangesByNamespaceVariables,
    GetLicenseAndUsageInfoResult,
    GetLicenseAndUsageInfoVariables,
} from '../../../graphql-operations'
import { eventLogger } from '../../../tracking/eventLogger'

import { BATCH_CHANGES, BATCH_CHANGES_BY_NAMESPACE, GET_LICENSE_AND_USAGE_INFO } from './backend'
import { BatchChangeListFilters } from './BatchChangeListFilters'
import { BatchChangeNode } from './BatchChangeNode'
import { BatchChangesListIntro } from './BatchChangesListIntro'
import { BatchChangeStatsBar } from './BatchChangeStatsBar'
import { GettingStarted } from './GettingStarted'
import { NewBatchChangeButton } from './NewBatchChangeButton'
import { useBatchChangeListFilters } from './useBatchChangeListFilters'

import styles from './BatchChangeListPage.module.scss'

export interface BatchChangeListPageProps
    extends TelemetryProps,
        Pick<RouteComponentProps, 'location'>,
        SettingsCascadeProps<Settings> {
    canCreate: boolean
    headingElement: 'h1' | 'h2'
    namespaceID?: Scalars['ID']
    isSourcegraphDotCom: boolean
    /** For testing only. */
    openTab?: SelectedTab
}

type SelectedTab = 'batchChanges' | 'gettingStarted'

const BATCH_CHANGES_PER_PAGE_COUNT = 15

/**
 * A list of all batch changes on the Sourcegraph instance.
 */
export const BatchChangeListPage: React.FunctionComponent<React.PropsWithChildren<BatchChangeListPageProps>> = ({
    canCreate,
    namespaceID,
    headingElement,
    location,
    openTab,
    settingsCascade,
    telemetryService,
    isSourcegraphDotCom,
}) => {
    useEffect(() => telemetryService.logViewEvent('BatchChangesListPage'), [telemetryService])

    const isExecutionEnabled = isBatchChangesExecutionEnabled(settingsCascade)

    const { selectedFilters, setSelectedFilters, selectedStates } = useBatchChangeListFilters()
    const [selectedTab, setSelectedTab] = useState<SelectedTab>(
        openTab ?? (isSourcegraphDotCom ? 'gettingStarted' : 'batchChanges')
    )

    // We keep state to track to the last total count of batch changes in the connection
    // to avoid the display flickering as the connection is loading more data or a
    // different set of filtered data.
    const [lastTotalCount, setLastTotalCount] = useState<number>()

    // We use the license and usage query to check whether or not there are any batch
    // changes _at all_. If there aren't, we automatically switch the user to the "Getting
    // started" tab.
    const onUsageCheckCompleted = useCallback(
        (data: GetLicenseAndUsageInfoResult) => {
            if (!openTab && data.allBatchChanges.totalCount === 0) {
                setSelectedTab('gettingStarted')
            }
        },
        [openTab]
    )

    const { data: licenseAndUsageInfo } = useQuery<GetLicenseAndUsageInfoResult, GetLicenseAndUsageInfoVariables>(
        GET_LICENSE_AND_USAGE_INFO,
        { onCompleted: onUsageCheckCompleted }
    )

    const { connection, error, loading, fetchMore, hasNextPage } = useConnection<
        BatchChangesByNamespaceResult | BatchChangesResult,
        BatchChangesByNamespaceVariables | BatchChangesVariables,
        ListBatchChange
    >({
        query: namespaceID ? BATCH_CHANGES_BY_NAMESPACE : BATCH_CHANGES,
        variables: {
            namespaceID,
            states: selectedStates,
            first: BATCH_CHANGES_PER_PAGE_COUNT,
            after: null,
            viewerCanAdminister: null,
        },
        options: { useURL: true },
        getConnection: result => {
            const data = dataOrThrowErrors(result)
            if (!namespaceID) {
                return (data as BatchChangesResult).batchChanges
            }
            if (!('node' in data) || !data.node) {
                throw new Error('Namespace not found')
            }
            if (data.node.__typename !== 'Org' && data.node.__typename !== 'User') {
                throw new Error(`Requested node is a ${data.node.__typename}, not a User or Org`)
            }

            return data.node.batchChanges
        },
    })

    useEffect(() => {
        // If the data in the connection updates with new results, update the total count.
        if (typeof connection?.totalCount === 'number') {
            setLastTotalCount(connection.totalCount)
            screenReaderAnnounce(`${connection.totalCount} batch changes`)
        }
    }, [connection])

    const currentTotalCount = licenseAndUsageInfo?.allBatchChanges.totalCount

    return (
        <Page>
            <PageHeader
                className="test-batches-list-page mb-3"
<<<<<<< HEAD
                actions={canCreate ? <NewBatchChangeButton to={`${location.pathname}/create`} /> : (
                    <Button
                        as={Link}
                        to="https://signup.sourcegraph.com/?p=batch"
                        target="_blank"
                        rel="noopener noreferrer"
                        variant="primary"
                        onClick={() => eventLogger.log('ClickedOnCloudCTA')}
                    >
                        Try batch changes
                    </Button>
                )}
=======
                actions={
                    canCreate ? (
                        <NewBatchChangeButton to={`${location.pathname}/create`} />
                    ) : (
                        <Button
                            as={Link}
                            to="https://signup.sourcegraph.com/?p=batch"
                            target="_blank"
                            rel="noopener noreferrer"
                            variant="primary"
                            onClick={() => eventLogger.log('ClickedOnCloudCTA')}
                        >
                            Try Batch Changes
                        </Button>
                    )
                }
>>>>>>> c9c9ccff
                headingElement={headingElement}
                description="Run custom code over hundreds of repositories and manage the resulting changesets."
            >
                <PageHeader.Heading as="h2" styleAs="h1">
                    <PageHeader.Breadcrumb icon={BatchChangesIcon}>Batch Changes</PageHeader.Breadcrumb>
                </PageHeader.Heading>
            </PageHeader>
            <BatchChangesListIntro isLicensed={licenseAndUsageInfo?.batchChanges || licenseAndUsageInfo?.campaigns} />
            <BatchChangeListTabHeader selectedTab={selectedTab} setSelectedTab={setSelectedTab} />
            {selectedTab === 'gettingStarted' && (
                <GettingStarted isSourcegraphDotCom={isSourcegraphDotCom} className="mb-4" />
            )}
            {selectedTab === 'batchChanges' && (
                <>
                    <BatchChangeStatsBar className="mb-4" />
                    <Container className="mb-4">
                        <ConnectionContainer>
                            <div className={styles.filtersRow}>
                                {typeof currentTotalCount === 'number' && typeof lastTotalCount === 'number' && (
                                    <H3 className="align-self-end flex-1">
                                        {`${lastTotalCount} of ${currentTotalCount} ${pluralize(
                                            'batch change',
                                            currentTotalCount
                                        )}`}
                                    </H3>
                                )}

                                <BatchChangeListFilters
                                    className="m-0"
                                    isExecutionEnabled={isExecutionEnabled}
                                    value={selectedFilters}
                                    onChange={setSelectedFilters}
                                />
                            </div>
                            {error && <ConnectionError errors={[error.message]} />}
                            <ConnectionList
                                className={classNames(styles.grid, isExecutionEnabled ? styles.wide : styles.narrow)}
                                aria-label="batch changes"
                            >
                                {connection?.nodes?.map(node => (
                                    <BatchChangeNode
                                        key={node.id}
                                        node={node}
                                        isExecutionEnabled={isExecutionEnabled}
                                        // Show the namespace unless we're viewing batch changes for a single namespace.
                                        displayNamespace={!namespaceID}
                                    />
                                ))}
                            </ConnectionList>
                            {loading && <ConnectionLoading />}
                            {connection && (
                                <SummaryContainer centered={true}>
                                    <ConnectionSummary
                                        centered={true}
                                        noSummaryIfAllNodesVisible={true}
                                        first={BATCH_CHANGES_PER_PAGE_COUNT}
                                        connection={connection}
                                        noun="batch change"
                                        pluralNoun="batch changes"
                                        hasNextPage={hasNextPage}
                                        emptyElement={
                                            <BatchChangeListEmptyElement canCreate={canCreate} location={location} />
                                        }
                                    />
                                    {hasNextPage && <ShowMoreButton centered={true} onClick={fetchMore} />}
                                </SummaryContainer>
                            )}
                        </ConnectionContainer>
                    </Container>
                </>
            )}
        </Page>
    )
}

export interface NamespaceBatchChangeListPageProps extends Omit<BatchChangeListPageProps, 'canCreate'> {
    authenticatedUser: AuthenticatedUser
    namespaceID: Scalars['ID']
}

/**
 * A list of all batch changes in a namespace.
 */
export const NamespaceBatchChangeListPage: React.FunctionComponent<
    React.PropsWithChildren<NamespaceBatchChangeListPageProps>
> = ({ authenticatedUser, namespaceID, ...props }) => {
    // A user should only see the button to create a batch change in a namespace if it is
    // their namespace (user namespace), or they belong to it (organization namespace)
    const canCreateInThisNamespace = useMemo(
        () =>
            authenticatedUser.id === namespaceID ||
            authenticatedUser.organizations.nodes.map(org => org.id).includes(namespaceID),
        [authenticatedUser, namespaceID]
    )

    return <BatchChangeListPage {...props} canCreate={canCreateInThisNamespace} namespaceID={namespaceID} />
}

interface BatchChangeListEmptyElementProps extends Pick<BatchChangeListPageProps, 'location' | 'canCreate'> {}

const BatchChangeListEmptyElement: React.FunctionComponent<
    React.PropsWithChildren<BatchChangeListEmptyElementProps>
> = ({ canCreate, location }) => (
    <div className="w-100 py-5 text-center">
        <Text>
            <strong>No batch changes have been created.</strong>
        </Text>
        {canCreate ? <NewBatchChangeButton to={`${location.pathname}/create`} /> : null}
    </div>
)

const BatchChangeListTabHeader: React.FunctionComponent<
    React.PropsWithChildren<{
        selectedTab: SelectedTab
        setSelectedTab: (selectedTab: SelectedTab) => void
    }>
> = ({ selectedTab, setSelectedTab }) => {
    const onSelectBatchChanges = useCallback<React.MouseEventHandler>(
        event => {
            event.preventDefault()
            setSelectedTab('batchChanges')
        },
        [setSelectedTab]
    )
    const onSelectGettingStarted = useCallback<React.MouseEventHandler>(
        event => {
            event.preventDefault()
            setSelectedTab('gettingStarted')
        },
        [setSelectedTab]
    )
    return (
        <nav className="overflow-auto mb-2" aria-label="Batch Changes">
            <div className="nav nav-tabs d-inline-flex d-sm-flex flex-nowrap text-nowrap" role="tablist">
                <div className="nav-item">
                    <Link
                        to=""
                        onClick={onSelectBatchChanges}
                        className={classNames('nav-link', selectedTab === 'batchChanges' && 'active')}
                        aria-selected={selectedTab === 'batchChanges'}
                        role="tab"
                    >
                        <span className="text-content" data-tab-content="All batch changes">
                            All batch changes
                        </span>
                    </Link>
                </div>
                <div className="nav-item">
                    <Link
                        to=""
                        onClick={event => {
                            onSelectGettingStarted(event)
                            eventLogger.log('batch_change_homepage:getting_started:clicked')
                        }}
                        className={classNames('nav-link', selectedTab === 'gettingStarted' && 'active')}
                        aria-selected={selectedTab === 'gettingStarted'}
                        role="tab"
                        data-testid="test-getting-started-btn"
                    >
                        <span className="text-content" data-tab-content="Getting started">
                            Getting started
                        </span>
                    </Link>
                </div>
            </div>
        </nav>
    )
}<|MERGE_RESOLUTION|>--- conflicted
+++ resolved
@@ -151,20 +151,6 @@
         <Page>
             <PageHeader
                 className="test-batches-list-page mb-3"
-<<<<<<< HEAD
-                actions={canCreate ? <NewBatchChangeButton to={`${location.pathname}/create`} /> : (
-                    <Button
-                        as={Link}
-                        to="https://signup.sourcegraph.com/?p=batch"
-                        target="_blank"
-                        rel="noopener noreferrer"
-                        variant="primary"
-                        onClick={() => eventLogger.log('ClickedOnCloudCTA')}
-                    >
-                        Try batch changes
-                    </Button>
-                )}
-=======
                 actions={
                     canCreate ? (
                         <NewBatchChangeButton to={`${location.pathname}/create`} />
@@ -181,7 +167,6 @@
                         </Button>
                     )
                 }
->>>>>>> c9c9ccff
                 headingElement={headingElement}
                 description="Run custom code over hundreds of repositories and manage the resulting changesets."
             >
