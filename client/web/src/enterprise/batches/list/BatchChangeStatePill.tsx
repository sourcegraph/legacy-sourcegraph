import React, { useMemo } from 'react'

import { mdiHistory } from '@mdi/js'
import classNames from 'classnames'

import { Badge, Tooltip, Icon } from '@sourcegraph/wildcard'

import { BatchChangeState, BatchSpecState, Scalars } from '../../../graphql-operations'

import styles from './BatchChangeStatePill.module.scss'

// A batch spec state is actionable if it's not pending, canceling, or canceled.
const actionableBatchSpecStates = [
    BatchSpecState.COMPLETED,
    BatchSpecState.FAILED,
    BatchSpecState.PROCESSING,
    BatchSpecState.QUEUED,
] as const
type ActionableBatchSpecState = typeof actionableBatchSpecStates[number]

const isLatestExecutionActionable = (executionState: BatchSpecState): executionState is ActionableBatchSpecState =>
    // eslint-disable-next-line @typescript-eslint/no-explicit-any
    actionableBatchSpecStates.includes(executionState as any)

export interface BatchChangeStatePillProps {
    className?: string
    state: BatchChangeState
    latestExecutionState?: BatchSpecState
    currentSpecID?: Scalars['ID']
    latestSpecID?: Scalars['ID']
}

export const BatchChangeStatePill: React.FunctionComponent<React.PropsWithChildren<BatchChangeStatePillProps>> = ({
    className,
    state,
    latestExecutionState,
    currentSpecID,
    latestSpecID,
}) => {
    const isCompleteAndApplied = useMemo(
        () => currentSpecID === latestSpecID && latestExecutionState === BatchSpecState.COMPLETED,
        [currentSpecID, latestSpecID, latestExecutionState]
    )

    // We only show the execution status part of the pill if:
    // - the batch change is not closed
    // - the latest execution state is actionable
    // - the latest execution is not already complete and applied
    const executionStatePill =
        latestExecutionState &&
        state !== BatchChangeState.CLOSED &&
        isLatestExecutionActionable(latestExecutionState) &&
        !isCompleteAndApplied ? (
            <ExecutionStatePill latestExecutionState={latestExecutionState} />
        ) : null

    return (
        <div
            role="group"
            className={classNames(styles.pillGroup, className, {
                [styles.open]: state === BatchChangeState.OPEN,
                [styles.draft]: state === BatchChangeState.DRAFT,
                [styles.closed]: state === BatchChangeState.CLOSED,
            })}
            aria-label={`${state} status`}
        >
            <StatePill state={state} />
            {executionStatePill}
        </div>
    )
}

const StatePill: React.FunctionComponent<React.PropsWithChildren<Pick<BatchChangeStatePillProps, 'state'>>> = ({
    state,
}) => {
    switch (state) {
        case BatchChangeState.OPEN:
            return (
                <Badge variant="success" className={styles.statePill} aria-hidden={true}>
                    Open
                </Badge>
            )
        case BatchChangeState.CLOSED:
            return (
                <Badge variant="danger" className={styles.statePill} aria-hidden={true}>
                    Closed
                </Badge>
            )
        case BatchChangeState.DRAFT:
        default:
            return (
                <Badge variant="secondary" className={styles.statePill} aria-hidden={true}>
                    Draft
                </Badge>
            )
    }
}

const ExecutionStatePill: React.FunctionComponent<
    React.PropsWithChildren<{ latestExecutionState: ActionableBatchSpecState }>
> = ({ latestExecutionState }) => {
    switch (latestExecutionState) {
        case BatchSpecState.PROCESSING:
        case BatchSpecState.QUEUED:
            return (
                <Tooltip
                    content={`This batch change has a new spec ${
                        latestExecutionState === BatchSpecState.QUEUED
                            ? 'queued for execution'
                            : 'in the process of executing'
                    }.`}
                >
                    <Badge variant="warning" className={styles.executionPill}>
<<<<<<< HEAD
                        <Icon className={styles.executionIcon} svgPath={mdiHistory} inline={false} aria-hidden={true} />
=======
                        <Icon
                            className={styles.executionIcon}
                            svgPath={mdiHistory}
                            inline={false}
                            aria-label={`This batch change has a new spec ${
                                latestExecutionState === BatchSpecState.QUEUED
                                    ? 'queued for execution'
                                    : 'in the process of executing'
                            }.`}
                        />
>>>>>>> 7169de21
                    </Badge>
                </Tooltip>
            )

        case BatchSpecState.COMPLETED:
            return (
                <Tooltip content="This batch change has a newer batch spec execution that is ready to be applied.">
                    <Badge variant="primary" className={styles.executionPill}>
                        <Icon className={styles.executionIcon} svgPath={mdiHistory} inline={false} aria-hidden={true} />
                    </Badge>
                </Tooltip>
            )
        case BatchSpecState.FAILED:
        default:
            return (
                <Tooltip content="The latest batch spec execution for this batch change failed.">
                    <Badge variant="danger" className={styles.executionPill}>
                        <Icon className={styles.executionIcon} svgPath={mdiHistory} inline={false} aria-hidden={true} />
                    </Badge>
                </Tooltip>
            )
    }
}<|MERGE_RESOLUTION|>--- conflicted
+++ resolved
@@ -111,9 +111,6 @@
                     }.`}
                 >
                     <Badge variant="warning" className={styles.executionPill}>
-<<<<<<< HEAD
-                        <Icon className={styles.executionIcon} svgPath={mdiHistory} inline={false} aria-hidden={true} />
-=======
                         <Icon
                             className={styles.executionIcon}
                             svgPath={mdiHistory}
@@ -124,7 +121,6 @@
                                     : 'in the process of executing'
                             }.`}
                         />
->>>>>>> 7169de21
                     </Badge>
                 </Tooltip>
             )
