--- conflicted
+++ resolved
@@ -94,11 +94,7 @@
 
 const BatchChangesRenameAlert: React.FunctionComponent = () => (
     <DismissibleAlert
-<<<<<<< HEAD
-        className="batch-changes-list-intro__alert mb-4"
-=======
-        className={classNames(styles.batchChangesListIntroAlert, 'pb-4')}
->>>>>>> aee76c8c
+        className={classNames(styles.batchChangesListIntroAlert, 'mb-4')}
         partialStorageKey="batch-changes-list-intro-rename"
     >
         <div className={classNames(styles.batchChangesListIntroCard, 'card h-100 p-2')}>
