import React from 'react'

import { mdiOpenInNew } from '@mdi/js'

<<<<<<< HEAD
import { Container, H2, H3, Link, Text, Icon, Alert } from '@sourcegraph/wildcard'
=======
import { Container, H2, H3, Link, Text, Icon, useMatchMedia } from '@sourcegraph/wildcard'
>>>>>>> 8d5c5bd1

import { BatchChangesIcon } from '../../../batches/icons'
import { CallToActionBanner } from '../../../components/CallToActionBanner'
import { CtaBanner } from '../../../components/CtaBanner'
import { eventLogger } from '../../../tracking/eventLogger'

export interface GettingStartedProps {
    isSourcegraphDotCom: boolean
<<<<<<< HEAD
    // canCreate indicates whether or not the currently-authenticed user has sufficient
    // permissions to create a batch change in whatever context this getting started
    // section is being presented. If not, canCreate will be a string reason why the user
    // cannot create.
    canCreate: true | string
=======
>>>>>>> 8d5c5bd1
    className?: string
}

export const GettingStarted: React.FunctionComponent<React.PropsWithChildren<GettingStartedProps>> = ({
    isSourcegraphDotCom,
<<<<<<< HEAD
    canCreate,
    className,
}) => (
    <div className={className} data-testid="test-getting-started">
        {canCreate === true ? null : (
            <Alert className="my-3" variant="info">
                {canCreate}
            </Alert>
        )}
        <Container className="mb-3">
            <div className="row align-items-center">
                <div className="col-12 col-md-7">
                    <video
                        className="w-100 h-auto shadow percy-hide"
                        width={1280}
                        height={720}
                        autoPlay={true}
                        muted={true}
                        loop={true}
                        playsInline={true}
                        controls={false}
                    >
                        <source
                            type="video/webm"
                            src="https://storage.googleapis.com/sourcegraph-assets/batch-changes/how-it-works.webm"
                        />
                        <source
                            type="video/mp4"
                            src="https://storage.googleapis.com/sourcegraph-assets/batch-changes/how-it-works.mp4"
                        />
                    </video>
=======
    className,
}) => {
    const allowAutoplay = useMatchMedia('(prefers-reduced-motion: no-preference)')

    return (
        <div className={className} data-testid="test-getting-started">
            <Container className="mb-3">
                <div className="row align-items-center">
                    <div className="col-12 col-md-7">
                        <video
                            className="w-100 h-auto shadow percy-hide"
                            width={1280}
                            height={720}
                            autoPlay={allowAutoplay}
                            muted={true}
                            loop={true}
                            playsInline={true}
                            controls={!allowAutoplay}
                        >
                            <source
                                type="video/webm"
                                src="https://storage.googleapis.com/sourcegraph-assets/batch-changes/how-it-works.webm"
                            />
                            <source
                                type="video/mp4"
                                src="https://storage.googleapis.com/sourcegraph-assets/batch-changes/how-it-works.mp4"
                            />
                        </video>
                    </div>
                    <div className="col-12 col-md-5">
                        <H2>Automate large-scale code changes</H2>
                        <Text>
                            Batch Changes makes it easy to find and change code across many repositories (or many
                            subtrees in a big monorepo). It lets you create, update, and track pull requests to ensure
                            the change is reviewed, tested, and safely merged everywhere.
                        </Text>
                        <H3>Use Batch Changes to...</H3>
                        <ul>
                            <li>Update configuration files across many repositories</li>
                            <li>Update libraries consuming your APIs</li>
                            <li>Rapidly fix critical security issues</li>
                            <li>Update boilerplate code</li>
                            <li>Pay down tech debt</li>
                        </ul>
                        <H3>Resources</H3>
                        <ul>
                            <li>
                                <Link to="/help/batch_changes" target="_blank" rel="noopener">
                                    Documentation{' '}
                                    <Icon role="img" aria-label="Open in a new tab" svgPath={mdiOpenInNew} />
                                </Link>
                            </li>
                            <li>
                                <Link to="https://about.sourcegraph.com/batch-changes" target="_blank" rel="noopener">
                                    Product page{' '}
                                    <Icon role="img" aria-label="Open in a new tab" svgPath={mdiOpenInNew} />
                                </Link>
                            </li>
                        </ul>
                    </div>
>>>>>>> 8d5c5bd1
                </div>
            </Container>
            {isSourcegraphDotCom ? (
                <CallToActionBanner variant="filled">
                    To automate changes across your team's private repositories,{' '}
                    <Link
                        to="https://about.sourcegraph.com"
                        onClick={() =>
                            eventLogger.log('ClickedOnEnterpriseCTA', { location: 'BatchChangesGettingStarted' })
                        }
                    >
                        get Sourcegraph Enterprise
                    </Link>
                    .
                </CallToActionBanner>
            ) : (
                <div className="d-flex justify-content-start">
                    <CtaBanner
                        bodyText="Try it yourself in less than 10 minutes (without actually pushing changes)."
                        title={<H3>Start using Batch Changes</H3>}
                        linkText="Read quickstart docs"
                        href="/help/batch_changes/quickstart"
                        icon={<BatchChangesIcon />}
                    />
                </div>
            )}
        </div>
    )
}<|MERGE_RESOLUTION|>--- conflicted
+++ resolved
@@ -2,11 +2,7 @@
 
 import { mdiOpenInNew } from '@mdi/js'
 
-<<<<<<< HEAD
-import { Container, H2, H3, Link, Text, Icon, Alert } from '@sourcegraph/wildcard'
-=======
-import { Container, H2, H3, Link, Text, Icon, useMatchMedia } from '@sourcegraph/wildcard'
->>>>>>> 8d5c5bd1
+import { Alert, Container, H2, H3, Link, Text, Icon, useMatchMedia } from '@sourcegraph/wildcard'
 
 import { BatchChangesIcon } from '../../../batches/icons'
 import { CallToActionBanner } from '../../../components/CallToActionBanner'
@@ -15,52 +11,17 @@
 
 export interface GettingStartedProps {
     isSourcegraphDotCom: boolean
-<<<<<<< HEAD
     // canCreate indicates whether or not the currently-authenticed user has sufficient
     // permissions to create a batch change in whatever context this getting started
     // section is being presented. If not, canCreate will be a string reason why the user
     // cannot create.
     canCreate: true | string
-=======
->>>>>>> 8d5c5bd1
     className?: string
 }
 
 export const GettingStarted: React.FunctionComponent<React.PropsWithChildren<GettingStartedProps>> = ({
     isSourcegraphDotCom,
-<<<<<<< HEAD
     canCreate,
-    className,
-}) => (
-    <div className={className} data-testid="test-getting-started">
-        {canCreate === true ? null : (
-            <Alert className="my-3" variant="info">
-                {canCreate}
-            </Alert>
-        )}
-        <Container className="mb-3">
-            <div className="row align-items-center">
-                <div className="col-12 col-md-7">
-                    <video
-                        className="w-100 h-auto shadow percy-hide"
-                        width={1280}
-                        height={720}
-                        autoPlay={true}
-                        muted={true}
-                        loop={true}
-                        playsInline={true}
-                        controls={false}
-                    >
-                        <source
-                            type="video/webm"
-                            src="https://storage.googleapis.com/sourcegraph-assets/batch-changes/how-it-works.webm"
-                        />
-                        <source
-                            type="video/mp4"
-                            src="https://storage.googleapis.com/sourcegraph-assets/batch-changes/how-it-works.mp4"
-                        />
-                    </video>
-=======
     className,
 }) => {
     const allowAutoplay = useMatchMedia('(prefers-reduced-motion: no-preference)')
@@ -68,6 +29,11 @@
     return (
         <div className={className} data-testid="test-getting-started">
             <Container className="mb-3">
+                {canCreate === true ? null : (
+                    <Alert className="my-3" variant="info">
+                        {canCreate}
+                    </Alert>
+                )}
                 <div className="row align-items-center">
                     <div className="col-12 col-md-7">
                         <video
@@ -121,7 +87,6 @@
                             </li>
                         </ul>
                     </div>
->>>>>>> 8d5c5bd1
                 </div>
             </Container>
             {isSourcegraphDotCom ? (
