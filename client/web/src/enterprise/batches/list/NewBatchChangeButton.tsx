--- conflicted
+++ resolved
@@ -1,24 +1,13 @@
 import PlusIcon from 'mdi-react/PlusIcon'
 import React from 'react'
 
-<<<<<<< HEAD
-import { RouterLink } from '@sourcegraph/wildcard'
+import { Link, Button } from '@sourcegraph/wildcard'
 import type { LinkProps } from '@sourcegraph/wildcard/src/components/Link'
-=======
-import { Link, LinkProps } from '@sourcegraph/shared/src/components/Link'
-import { Button } from '@sourcegraph/wildcard'
->>>>>>> 0950685b
 
 interface NewBatchChangeButtonProps extends Pick<LinkProps, 'to'> {}
 
 export const NewBatchChangeButton: React.FunctionComponent<NewBatchChangeButtonProps> = ({ to }) => (
-<<<<<<< HEAD
-    <RouterLink to={to} className="btn btn-primary">
-        <PlusIcon className="icon-inline" /> Create batch change
-    </RouterLink>
-=======
     <Button to={to} variant="primary" as={Link}>
         <PlusIcon className="icon-inline" /> Create batch change
     </Button>
->>>>>>> 0950685b
 )