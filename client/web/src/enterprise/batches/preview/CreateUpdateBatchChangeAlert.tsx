--- conflicted
+++ resolved
@@ -6,11 +6,8 @@
 import { ErrorAlert } from '@sourcegraph/branded/src/components/alerts'
 import { isErrorLike } from '@sourcegraph/common'
 import { TelemetryProps } from '@sourcegraph/shared/src/telemetry/telemetryService'
-<<<<<<< HEAD
 import { Alert, Button, Code, Link } from '@sourcegraph/wildcard'
-=======
 import { Button, Alert, Link, Code, Tooltip } from '@sourcegraph/wildcard'
->>>>>>> 1f7e8d1f
 
 import { BatchSpecFields, GetLicenseAndUsageInfoResult } from '../../../graphql-operations'
 import { LicenseAlert } from '../LicenseAlert'
