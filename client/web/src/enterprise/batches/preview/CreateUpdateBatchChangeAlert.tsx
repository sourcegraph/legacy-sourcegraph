import classNames from 'classnames'
import * as H from 'history'
import React, { useCallback, useContext, useState } from 'react'

import { ErrorAlert } from '@sourcegraph/branded/src/components/alerts'
import { isErrorLike } from '@sourcegraph/common'
import { TelemetryProps } from '@sourcegraph/shared/src/telemetry/telemetryService'
<<<<<<< HEAD
import { Button, Link } from '@sourcegraph/wildcard'
=======
import { ButtonTooltip } from '@sourcegraph/web/src/components/ButtonTooltip'
import { Alert, Link } from '@sourcegraph/wildcard'
>>>>>>> 56a61aaf

import { BatchSpecFields } from '../../../graphql-operations'
import { MultiSelectContext } from '../MultiSelectContext'

import { createBatchChange, applyBatchChange } from './backend'
import { BatchChangePreviewContext } from './BatchChangePreviewContext'
import styles from './CreateUpdateBatchChangeAlert.module.scss'

export interface CreateUpdateBatchChangeAlertProps extends TelemetryProps {
    specID: string
    toBeArchived: number
    batchChange: BatchSpecFields['appliesToBatchChange']
    viewerCanAdminister: boolean
    history: H.History
}

export const CreateUpdateBatchChangeAlert: React.FunctionComponent<CreateUpdateBatchChangeAlertProps> = ({
    specID,
    toBeArchived,
    batchChange,
    viewerCanAdminister,
    history,
    telemetryService,
}) => {
    const batchChangeID = batchChange?.id

    const { publicationStates } = useContext(BatchChangePreviewContext)
    const { selected } = useContext(MultiSelectContext)

    const [isLoading, setIsLoading] = useState<boolean | Error>(false)

    const canApply = selected !== 'all' && selected.size === 0 && !isLoading && viewerCanAdminister

    // Returns a tooltip error message appropriate for the given circumstances preventing
    // the user from applying the preview.
    const disabledTooltip = useCallback((): string | undefined => {
        if (canApply) {
            return undefined
        }
        if (!viewerCanAdminister) {
            return "You don't have permission to apply this batch change."
        }
        if (selected === 'all' || selected.size > 0) {
            return 'You have selected changesets. Choose the action to be performed on apply or deselect to continue.'
        }
        return undefined
    }, [canApply, selected, viewerCanAdminister])

    const onApply = useCallback(async () => {
        if (!canApply) {
            return
        }
        if (!confirm(`Are you sure you want to ${batchChangeID ? 'update' : 'create'} this batch change?`)) {
            return
        }
        setIsLoading(true)
        try {
            const batchChange = batchChangeID
                ? await applyBatchChange({ batchSpec: specID, batchChange: batchChangeID, publicationStates })
                : await createBatchChange({ batchSpec: specID, publicationStates })

            if (toBeArchived > 0) {
                history.push(`${batchChange.url}?archivedCount=${toBeArchived}&archivedBy=${specID}`)
            } else {
                history.push(batchChange.url)
            }
            telemetryService.logViewEvent(`BatchChangeDetailsPageAfter${batchChangeID ? 'Create' : 'Update'}`)
        } catch (error) {
            setIsLoading(error)
        }
    }, [canApply, specID, setIsLoading, history, batchChangeID, telemetryService, toBeArchived, publicationStates])

    return (
        <>
            <Alert className="mb-3 d-block d-md-flex align-items-center body-lead" variant="info">
                <div className={classNames(styles.createUpdateBatchChangeAlertCopy, 'flex-grow-1 mr-3')}>
                    {batchChange ? (
                        <>
                            This operation will update the existing batch change{' '}
                            <Link to={batchChange.url}>{batchChange.name}</Link>.
                        </>
                    ) : (
                        'Review the proposed changesets below.'
                    )}{' '}
                    Click 'Apply' or run <code>src batch apply</code> against your batch spec to{' '}
                    {batchChange ? 'update' : 'create'} the batch change and perform the indicated action on each
                    changeset. Select a changeset and modify the action to customize the publication state of each or
                    all changesets.
                </div>
                <div className={styles.createUpdateBatchChangeAlertBtn}>
<<<<<<< HEAD
                    <Button
                        variant="primary"
=======
                    <ButtonTooltip
>>>>>>> 56a61aaf
                        className={classNames(
                            'test-batches-confirm-apply-btn text-nowrap',
                            isLoading === true || (!viewerCanAdminister && 'disabled')
                        )}
                        variant="primary"
                        onClick={onApply}
                        disabled={!canApply}
                        data-tooltip={disabledTooltip()}
                    >
                        Apply
                    </Button>
                </div>
            </Alert>
            {isErrorLike(isLoading) && <ErrorAlert error={isLoading} />}
        </>
    )
}<|MERGE_RESOLUTION|>--- conflicted
+++ resolved
@@ -5,12 +5,7 @@
 import { ErrorAlert } from '@sourcegraph/branded/src/components/alerts'
 import { isErrorLike } from '@sourcegraph/common'
 import { TelemetryProps } from '@sourcegraph/shared/src/telemetry/telemetryService'
-<<<<<<< HEAD
-import { Button, Link } from '@sourcegraph/wildcard'
-=======
-import { ButtonTooltip } from '@sourcegraph/web/src/components/ButtonTooltip'
-import { Alert, Link } from '@sourcegraph/wildcard'
->>>>>>> 56a61aaf
+import { Button, Alert, Link } from '@sourcegraph/wildcard'
 
 import { BatchSpecFields } from '../../../graphql-operations'
 import { MultiSelectContext } from '../MultiSelectContext'
@@ -101,12 +96,8 @@
                     all changesets.
                 </div>
                 <div className={styles.createUpdateBatchChangeAlertBtn}>
-<<<<<<< HEAD
                     <Button
                         variant="primary"
-=======
-                    <ButtonTooltip
->>>>>>> 56a61aaf
                         className={classNames(
                             'test-batches-confirm-apply-btn text-nowrap',
                             isLoading === true || (!viewerCanAdminister && 'disabled')
