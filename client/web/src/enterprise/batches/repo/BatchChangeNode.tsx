import React, { useState, useEffect } from 'react'

import classNames from 'classnames'
import * as H from 'history'

<<<<<<< HEAD
import { Timestamp } from '@sourcegraph/branded/src/components/Timestamp'
import { ThemeProps } from '@sourcegraph/shared/src/theme'
=======
>>>>>>> 657fea80
import { Link, Button, H2 } from '@sourcegraph/wildcard'

import { RepoBatchChange } from '../../../graphql-operations'
import { queryExternalChangesetWithFileDiffs as _queryExternalChangesetWithFileDiffs } from '../detail/backend'
import { ChangesetNode } from '../detail/changesets/ChangesetNode'

import { MAX_CHANGESETS_COUNT } from './backend'

import styles from './BatchChangeNode.module.scss'

export interface BatchChangeNodeProps {
    node: RepoBatchChange
    viewerCanAdminister: boolean
    history: H.History
    location: H.Location
    /** For testing purposes. */
    queryExternalChangesetWithFileDiffs?: typeof _queryExternalChangesetWithFileDiffs
    /** For testing purposes. */
    expandByDefault?: boolean
    /** Used for testing purposes. Sets the current date */
    now?: () => Date
}

export const BatchChangeNode: React.FunctionComponent<React.PropsWithChildren<BatchChangeNodeProps>> = ({
    node: initialNode,
    now = () => new Date(),
    ...props
}) => {
    const [node, setNode] = useState(initialNode)
    useEffect(() => {
        setNode(initialNode)
    }, [initialNode])

    const moreChangesetsIndicator =
        node.changesets.totalCount > MAX_CHANGESETS_COUNT ? (
            <div className={classNames(styles.nodeFullWidth, 'text-center mt-2')}>
                <small>
                    <span>
                        {node.changesets.totalCount} changesets total (showing first {MAX_CHANGESETS_COUNT})
                    </span>
                </small>
                <Button
                    className="d-block"
                    to={node.url}
                    target="_blank"
                    rel="noopener noreferrer"
                    variant="link"
                    size="sm"
                    as={Link}
                >
                    See all
                </Button>
            </div>
        ) : null

    return (
        <li className={styles.node}>
            <span className={styles.nodeSeparator} />
            <div className={styles.nodeFullWidth}>
                <div className="mt-1 mb-2 d-md-flex d-block align-items-baseline">
                    <H2 className="m-0 d-md-inline-block d-block">
                        <div className="d-md-inline-block d-block">
                            <Link
                                className="text-muted test-batches-namespace-link"
                                to={`${node.namespace.url}/batch-changes`}
                                target="_blank"
                                rel="noopener noreferrer"
                            >
                                {node.namespace.namespaceName}
                            </Link>
                            <span className="text-muted d-inline-block mx-1">/</span>
                        </div>
                        <Link
                            className="test-batches-link mr-2"
                            to={node.url}
                            target="_blank"
                            rel="noopener noreferrer"
                        >
                            {node.name}
                        </Link>
                    </H2>
                    <small className="text-muted d-sm-block">
                        created <Timestamp date={node.createdAt} now={now} />
                    </small>
                </div>
            </div>
            {node.changesets.nodes.map(changeset => (
                <ChangesetNode {...props} key={changeset.id} node={changeset} separator={null} />
            ))}
            {moreChangesetsIndicator}
            <div className={styles.nodeBottomSpacer} />
        </li>
    )
}<|MERGE_RESOLUTION|>--- conflicted
+++ resolved
@@ -3,11 +3,7 @@
 import classNames from 'classnames'
 import * as H from 'history'
 
-<<<<<<< HEAD
 import { Timestamp } from '@sourcegraph/branded/src/components/Timestamp'
-import { ThemeProps } from '@sourcegraph/shared/src/theme'
-=======
->>>>>>> 657fea80
 import { Link, Button, H2 } from '@sourcegraph/wildcard'
 
 import { RepoBatchChange } from '../../../graphql-operations'
