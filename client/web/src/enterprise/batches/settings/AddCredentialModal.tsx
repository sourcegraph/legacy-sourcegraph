--- conflicted
+++ resolved
@@ -66,11 +66,7 @@
     ),
 
     // These are just for type completeness and serve as placeholders for a bright future.
-<<<<<<< HEAD
-    [ExternalServiceKind.BITBUCKETCLOUD]: <span>Unsupported</span>,
     [ExternalServiceKind.GERRIT]: <span>Unsupported</span>,
-=======
->>>>>>> 21174bc0
     [ExternalServiceKind.GITOLITE]: <span>Unsupported</span>,
     [ExternalServiceKind.GOMODULES]: <span>Unsupported</span>,
     [ExternalServiceKind.JVMPACKAGES]: <span>Unsupported</span>,
