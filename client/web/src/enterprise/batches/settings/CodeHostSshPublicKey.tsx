--- conflicted
+++ resolved
@@ -3,11 +3,7 @@
 import ContentCopyIcon from 'mdi-react/ContentCopyIcon'
 import React, { useCallback, useState } from 'react'
 
-<<<<<<< HEAD
-import { TextArea } from '@sourcegraph/wildcard'
-=======
-import { Button } from '@sourcegraph/wildcard'
->>>>>>> 555f3b25
+import { Button, TextArea } from '@sourcegraph/wildcard'
 
 import { ExternalServiceKind } from '../../../graphql-operations'
 
