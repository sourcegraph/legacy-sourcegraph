import React, { useCallback, useState } from 'react'

import { useHistory, useLocation } from 'react-router'
import { of } from 'rxjs'

<<<<<<< HEAD
import { Button, Container, H2, Link, Typography } from '@sourcegraph/wildcard'
=======
import { Button, Container, H2, H3, Link, Typography } from '@sourcegraph/wildcard'
>>>>>>> c1491d00

import { AuthenticatedUser } from '../../auth'
import { FilteredConnection } from '../../components/FilteredConnection'
import { CodeMonitorFields, ListUserCodeMonitorsResult, ListUserCodeMonitorsVariables } from '../../graphql-operations'

import { CodeMonitorInfo } from './CodeMonitorInfo'
import { CodeMonitorNode, CodeMonitorNodeProps } from './CodeMonitoringNode'
import { CodeMonitoringPageProps } from './CodeMonitoringPage'
import { CodeMonitorSignUpLink } from './CodeMonitoringSignUpLink'

type CodeMonitorFilter = 'all' | 'user'

interface CodeMonitorListProps
    extends Required<Pick<CodeMonitoringPageProps, 'fetchUserCodeMonitors' | 'toggleCodeMonitorEnabled'>> {
    authenticatedUser: AuthenticatedUser | null
}

const CodeMonitorEmptyList: React.FunctionComponent<
    React.PropsWithChildren<{ authenticatedUser: AuthenticatedUser | null }>
> = ({ authenticatedUser }) => (
    <div className="text-center">
        <Typography.H2 className="text-muted mb-2">No code monitors have been created.</Typography.H2>
        {!authenticatedUser && (
            <CodeMonitorSignUpLink
                className="my-3"
                eventName="SignUpPLGMonitor_EmptyList"
                text="Get started with code monitors"
            />
        )}
    </div>
)

export const CodeMonitorList: React.FunctionComponent<React.PropsWithChildren<CodeMonitorListProps>> = ({
    authenticatedUser,
    fetchUserCodeMonitors,
    toggleCodeMonitorEnabled,
}) => {
    const location = useLocation()
    const history = useHistory()
    const [monitorListFilter, setMonitorListFilter] = useState<CodeMonitorFilter>('all')

    const queryConnection = useCallback(
        (args: Partial<ListUserCodeMonitorsVariables>) => {
            if (!authenticatedUser) {
                return of({
                    totalCount: 0,
                    nodes: [],
                    pageInfo: { endCursor: null, hasNextPage: false },
                })
            }

            return fetchUserCodeMonitors({
                id: authenticatedUser.id,
                first: args.first ?? null,
                after: args.after ?? null,
            })
        },
        [authenticatedUser, fetchUserCodeMonitors]
    )

    return (
        <>
            <div className="row mb-5">
                <div className="d-flex flex-column col-2 mr-2">
                    <Typography.H3 as={H2}>Filters</Typography.H3>
                    <Button
                        className="text-left"
                        onClick={() => setMonitorListFilter('all')}
                        variant={monitorListFilter === 'all' ? 'primary' : undefined}
                    >
                        All
                    </Button>
                    <Button
                        className="text-left"
                        onClick={() => setMonitorListFilter('user')}
                        variant={monitorListFilter === 'user' ? 'primary' : undefined}
                    >
                        Your code monitors
                    </Button>
                </div>
                <div className="d-flex flex-column w-100 col">
                    <CodeMonitorInfo />
                    <Typography.H3 className="mb-2">
                        {`${monitorListFilter === 'all' ? 'All code monitors' : 'Your code monitors'}`}
                    </Typography.H3>
                    <Container className="py-3">
                        <FilteredConnection<
                            CodeMonitorFields,
                            Omit<CodeMonitorNodeProps, 'node'>,
                            (ListUserCodeMonitorsResult['node'] & { __typename: 'User' })['monitors']
                        >
                            location={location}
                            history={history}
                            defaultFirst={10}
                            queryConnection={queryConnection}
                            hideSearch={true}
                            nodeComponent={CodeMonitorNode}
                            nodeComponentProps={{
                                location,
                                toggleCodeMonitorEnabled,
                            }}
                            noun="code monitor"
                            pluralNoun="code monitors"
                            noSummaryIfAllNodesVisible={true}
                            cursorPaging={true}
                            withCenteredSummary={true}
                            emptyElement={<CodeMonitorEmptyList authenticatedUser={authenticatedUser} />}
                            listComponent="div"
                        />
                    </Container>
                </div>
            </div>
            <div className="mt-5">
                We want to hear your feedback! <Link to="mailto:feedback@sourcegraph.com">Share your thoughts</Link>
            </div>
        </>
    )
}<|MERGE_RESOLUTION|>--- conflicted
+++ resolved
@@ -3,11 +3,7 @@
 import { useHistory, useLocation } from 'react-router'
 import { of } from 'rxjs'
 
-<<<<<<< HEAD
 import { Button, Container, H2, Link, Typography } from '@sourcegraph/wildcard'
-=======
-import { Button, Container, H2, H3, Link, Typography } from '@sourcegraph/wildcard'
->>>>>>> c1491d00
 
 import { AuthenticatedUser } from '../../auth'
 import { FilteredConnection } from '../../components/FilteredConnection'
