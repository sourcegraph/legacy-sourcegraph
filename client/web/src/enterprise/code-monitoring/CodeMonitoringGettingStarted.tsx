--- conflicted
+++ resolved
@@ -98,16 +98,6 @@
                             <Icon aria-hidden={true} className="mr-2" svgPath={mdiPlus} />
                             Create a code monitor
                         </Button>
-<<<<<<< HEAD
-=======
-                    ) : (
-                        <CodeMonitorSignUpLink
-                            className={styles.createButton}
-                            eventName="SignUpPLGMonitor_GettingStarted"
-                            text="Get started with code monitors"
-                            cloudSignup={true}
-                        />
->>>>>>> c9c9ccff
                     )}
                 </div>
             </Card>
