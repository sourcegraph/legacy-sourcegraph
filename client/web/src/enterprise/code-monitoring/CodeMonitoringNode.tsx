import * as H from 'history'
import React, { useState, useCallback, useMemo } from 'react'
import { Observable, concat, of } from 'rxjs'
import { switchMap, catchError, startWith, takeUntil, tap, delay, mergeMap } from 'rxjs/operators'

import { Toggle } from '@sourcegraph/branded/src/components/Toggle'
import { ErrorLike, isErrorLike, asError } from '@sourcegraph/common'
<<<<<<< HEAD
import { Link } from '@sourcegraph/shared/src/components/Link'
import { Button, LoadingSpinner, useEventObservable, Alert } from '@sourcegraph/wildcard'
=======
import { Button, LoadingSpinner, useEventObservable, Link } from '@sourcegraph/wildcard'
>>>>>>> e4c0ab41

import { CodeMonitorFields, ToggleCodeMonitorEnabledResult } from '../../graphql-operations'

import { sendTestEmail, toggleCodeMonitorEnabled as _toggleCodeMonitorEnabled } from './backend'
import styles from './CodeMonitoringNode.module.scss'

export interface CodeMonitorNodeProps {
    node: CodeMonitorFields
    location: H.Location
    isSiteAdminUser: boolean
    showCodeMonitoringTestEmailButton: boolean

    toggleCodeMonitorEnabled?: typeof _toggleCodeMonitorEnabled
}

const LOADING = 'LOADING' as const

export const CodeMonitorNode: React.FunctionComponent<CodeMonitorNodeProps> = ({
    location,
    node,
    isSiteAdminUser,
    showCodeMonitoringTestEmailButton,
    toggleCodeMonitorEnabled = _toggleCodeMonitorEnabled,
}: CodeMonitorNodeProps) => {
    const [enabled, setEnabled] = useState<boolean>(node.enabled)

    const [toggleMonitor, toggleMonitorOrError] = useEventObservable(
        useCallback(
            (click: Observable<React.MouseEvent>) =>
                click.pipe(
                    switchMap(() => {
                        const toggleMonitor = toggleCodeMonitorEnabled(node.id, !enabled).pipe(
                            tap(
                                (
                                    idAndEnabled:
                                        | typeof LOADING
                                        | ErrorLike
                                        | ToggleCodeMonitorEnabledResult['toggleCodeMonitor']
                                ) => {
                                    if (idAndEnabled !== LOADING && !isErrorLike(idAndEnabled)) {
                                        setEnabled(idAndEnabled.enabled)
                                    }
                                }
                            ),
                            catchError(error => [asError(error)])
                        )
                        return concat(
                            of(LOADING).pipe(startWith(enabled), delay(300), takeUntil(toggleMonitor)),
                            toggleMonitor
                        )
                    })
                ),
            [node, enabled, setEnabled, toggleCodeMonitorEnabled]
        )
    )

    const [sendEmailRequest] = useEventObservable(
        useCallback(
            (click: Observable<React.MouseEvent<HTMLButtonElement>>) =>
                click.pipe(
                    mergeMap(() =>
                        sendTestEmail(node.trigger.id).pipe(
                            startWith(LOADING),
                            catchError(error => [asError(error)])
                        )
                    )
                ),
            [node]
        )
    )

    const hasEnabledAction = useMemo(() => node.actions.nodes.filter(node => node.enabled).length > 0, [node.actions])

    return (
        <div className={styles.codeMonitoringNode}>
            <div className="d-flex justify-content-between align-items-center">
                <div className="d-flex flex-column">
                    <div className="font-weight-bold">
                        <Link to={`${location.pathname}/${node.id}`}>{node.description}</Link>
                    </div>
                    {/** TODO: Generate this text based on the type of action when new actions are added. */}
                    {node.actions.nodes.length > 0 && (
                        <div className="d-flex text-muted">
                            New search result → Sends email notifications{' '}
                            {showCodeMonitoringTestEmailButton && isSiteAdminUser && hasEnabledAction && node.enabled && (
                                <Button className="p-0 border-0 ml-2" onClick={sendEmailRequest} variant="link">
                                    Send test email
                                </Button>
                            )}
                        </div>
                    )}
                </div>
                <div className="d-flex">
                    {toggleMonitorOrError === LOADING && <LoadingSpinner className="mr-2" />}
                    <div className={styles.toggleWrapper} data-testid="toggle-monitor-enabled">
                        <Toggle
                            onClick={toggleMonitor}
                            value={enabled}
                            className="mr-3"
                            disabled={toggleMonitorOrError === LOADING}
                        />
                    </div>
                    <Button
                        to={`${location.pathname}/${node.id}`}
                        className={styles.editButton}
                        variant="link"
                        as={Link}
                    >
                        Edit
                    </Button>
                </div>
            </div>
            {isErrorLike(toggleMonitorOrError) && (
                <Alert variant="danger">Failed to toggle monitor: {toggleMonitorOrError.message}</Alert>
            )}
        </div>
    )
}<|MERGE_RESOLUTION|>--- conflicted
+++ resolved
@@ -5,12 +5,7 @@
 
 import { Toggle } from '@sourcegraph/branded/src/components/Toggle'
 import { ErrorLike, isErrorLike, asError } from '@sourcegraph/common'
-<<<<<<< HEAD
-import { Link } from '@sourcegraph/shared/src/components/Link'
-import { Button, LoadingSpinner, useEventObservable, Alert } from '@sourcegraph/wildcard'
-=======
-import { Button, LoadingSpinner, useEventObservable, Link } from '@sourcegraph/wildcard'
->>>>>>> e4c0ab41
+import { Button, LoadingSpinner, useEventObservable, Link, Alert } from '@sourcegraph/wildcard'
 
 import { CodeMonitorFields, ToggleCodeMonitorEnabledResult } from '../../graphql-operations'
 
