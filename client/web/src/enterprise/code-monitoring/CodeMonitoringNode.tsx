--- conflicted
+++ resolved
@@ -6,11 +6,7 @@
 import { Toggle } from '@sourcegraph/branded/src/components/Toggle'
 import { ErrorLike, isErrorLike, asError } from '@sourcegraph/common'
 import { useEventObservable } from '@sourcegraph/shared/src/util/useObservable'
-<<<<<<< HEAD
-import { LoadingSpinner, RouterLink } from '@sourcegraph/wildcard'
-=======
-import { Button, LoadingSpinner } from '@sourcegraph/wildcard'
->>>>>>> 0950685b
+import { Button, LoadingSpinner, Link } from '@sourcegraph/wildcard'
 
 import { CodeMonitorFields, ToggleCodeMonitorEnabledResult } from '../../graphql-operations'
 
@@ -89,7 +85,7 @@
             <div className="d-flex justify-content-between align-items-center">
                 <div className="d-flex flex-column">
                     <div className="font-weight-bold">
-                        <RouterLink to={`${location.pathname}/${node.id}`}>{node.description}</RouterLink>
+                        <Link to={`${location.pathname}/${node.id}`}>{node.description}</Link>
                     </div>
                     {/** TODO: Generate this text based on the type of action when new actions are added. */}
                     {node.actions.nodes.length > 0 && (
@@ -113,22 +109,14 @@
                             disabled={toggleMonitorOrError === LOADING}
                         />
                     </div>
-<<<<<<< HEAD
-                    <RouterLink
-=======
                     <Button
->>>>>>> 0950685b
                         to={`${location.pathname}/${node.id}`}
                         className={styles.editButton}
                         variant="link"
                         as={Link}
                     >
                         Edit
-<<<<<<< HEAD
-                    </RouterLink>
-=======
                     </Button>
->>>>>>> 0950685b
                 </div>
             </div>
             {isErrorLike(toggleMonitorOrError) && (
