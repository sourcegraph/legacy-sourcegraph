import React from 'react'

<<<<<<< HEAD
import { RouterLink } from '@sourcegraph/wildcard'
=======
import { Link } from '@sourcegraph/shared/src/components/Link'
import { Button } from '@sourcegraph/wildcard'
>>>>>>> 0950685b

import { eventLogger } from '../../tracking/eventLogger'

export const CodeMonitorSignUpLink: React.FunctionComponent<{
    className?: string
    text: string
    eventName: string
}> = ({ className, text, eventName }) => {
    const onClick = (): void => {
        eventLogger.log(eventName)
    }
    return (
<<<<<<< HEAD
        <RouterLink
=======
        <Button
>>>>>>> 0950685b
            onClick={onClick}
            to={`/sign-up?returnTo=${encodeURIComponent('/code-monitoring/new')}&src=Monitor`}
            className={className}
            variant="primary"
            as={Link}
        >
            {text}
<<<<<<< HEAD
        </RouterLink>
=======
        </Button>
>>>>>>> 0950685b
    )
}<|MERGE_RESOLUTION|>--- conflicted
+++ resolved
@@ -1,11 +1,6 @@
 import React from 'react'
 
-<<<<<<< HEAD
-import { RouterLink } from '@sourcegraph/wildcard'
-=======
-import { Link } from '@sourcegraph/shared/src/components/Link'
-import { Button } from '@sourcegraph/wildcard'
->>>>>>> 0950685b
+import { Link, Button } from '@sourcegraph/wildcard'
 
 import { eventLogger } from '../../tracking/eventLogger'
 
@@ -18,11 +13,7 @@
         eventLogger.log(eventName)
     }
     return (
-<<<<<<< HEAD
-        <RouterLink
-=======
         <Button
->>>>>>> 0950685b
             onClick={onClick}
             to={`/sign-up?returnTo=${encodeURIComponent('/code-monitoring/new')}&src=Monitor`}
             className={className}
@@ -30,10 +21,6 @@
             as={Link}
         >
             {text}
-<<<<<<< HEAD
-        </RouterLink>
-=======
         </Button>
->>>>>>> 0950685b
     )
 }