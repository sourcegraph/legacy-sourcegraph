import * as H from 'history'
import OpenInNewIcon from 'mdi-react/OpenInNewIcon'
import VideoInputAntennaIcon from 'mdi-react/VideoInputAntennaIcon'
import React, { useCallback, useEffect, useMemo, useState } from 'react'
import { Form } from '../../../../branded/src/components/Form'
import { Toggle } from '../../../../branded/src/components/Toggle'
import { AuthenticatedUser } from '../../auth'
import { BreadcrumbSetters, BreadcrumbsProps } from '../../components/Breadcrumbs'
import { PageHeader } from '../../components/PageHeader'
import { PageTitle } from '../../components/PageTitle'
import classnames from 'classnames'
import { Link } from '../../../../shared/src/components/Link'
import { buildSearchURLQuery } from '../../../../shared/src/util/url'
import { SearchPatternType } from '../../../../shared/src/graphql-operations'
import { deriveInputClassName, useInputValidation } from '../../../../shared/src/util/useInputValidation'
import { scanSearchQuery } from '../../../../shared/src/search/parser/scanner'
import { FilterType } from '../../../../shared/src/search/interactive/util'

export interface CreateCodeMonitorPageProps extends BreadcrumbsProps, BreadcrumbSetters {
    location: H.Location
    authenticatedUser: AuthenticatedUser
}

interface FormCompletionSteps {
    triggerCompleted: boolean
    actionCompleted: boolean
}

interface Action {
    recipient: string
    enabled: boolean
}
interface CodeMonitorFields {
    description: string
    query: string
    enabled: boolean
    action: Action
}

export const CreateCodeMonitorPage: React.FunctionComponent<CreateCodeMonitorPageProps> = props => {
    props.useBreadcrumb(
        useMemo(
            () => ({
                key: 'Create Code Monitor',
                element: <>Create new code monitor</>,
            }),
            []
        )
    )
    const [codeMonitor, setCodeMonitor] = useState<CodeMonitorFields>({
        description: '',
        query: '',
        action: { recipient: props.authenticatedUser.id, enabled: true },
        enabled: true,
    })
    const onNameChange = useCallback(
        (description: string): void => setCodeMonitor(codeMonitor => ({ ...codeMonitor, description })),
        []
    )
    const onQueryChange = useCallback(
        (query: string): void => setCodeMonitor(codeMonitor => ({ ...codeMonitor, query })),
        []
    )
    const onEnabledChange = useCallback(
        (enabled: boolean): void => setCodeMonitor(codeMonitor => ({ ...codeMonitor, enabled })),
        []
    )
    const onActionChange = useCallback(
        (action: Action): void => setCodeMonitor(codeMonitor => ({ ...codeMonitor, action })),
        []
    )

    const [formCompletion, setFormCompletion] = useState<FormCompletionSteps>({
        triggerCompleted: false,
        actionCompleted: false,
    })
    const setTriggerCompleted = useCallback(() => {
        setFormCompletion(previousState => ({ ...previousState, triggerCompleted: !previousState.triggerCompleted }))
    }, [])
    const setActionCompleted = useCallback(() => {
        setFormCompletion(previousState => ({ ...previousState, actionCompleted: !previousState.actionCompleted }))
    }, [])

    return (
        <div className="container mt-3 web-content">
            <PageTitle title="Create new code monitor" />
            <PageHeader title="Create new code monitor" icon={VideoInputAntennaIcon} />
            Code monitors watch your code for specific triggers and run actions in response.{' '}
            <a href="" target="_blank" rel="noopener">
                {/* TODO: populate link */}
                Learn more
            </a>
            <Form className="my-4">
                <div className="flex mb-4">
                    Name
                    <div>
                        <input
                            type="text"
                            className="form-control my-2"
                            required={true}
                            onChange={event => {
                                onNameChange(event.target.value)
                            }}
                            autoFocus={true}
                        />
                    </div>
                    <small className="text-muted">
                        Give it a short, descriptive name to reference events on Sourcegraph and in notifications. Do
                        not include:{' '}
                        <a href="" target="_blank" rel="noopener">
                            {/* TODO: populate link */}
                            confidential information
                        </a>
                        .
                    </small>
                </div>
                <div className="flex">
                    Owner
                    <select className="form-control my-2 w-auto" disabled={true}>
                        <option value={props.authenticatedUser.displayName || props.authenticatedUser.username}>
                            {props.authenticatedUser.username}
                        </option>
                    </select>
                    <small className="text-muted">Event history and configuration will not be shared.</small>
                </div>
                <hr className="my-4" />
                <div className="create-monitor-page__triggers mb-4">
                    <TriggerArea
                        query={codeMonitor.query}
                        onQueryChange={onQueryChange}
                        triggerCompleted={formCompletion.triggerCompleted}
                        setTriggerCompleted={setTriggerCompleted}
                    />
                </div>
                <div
                    className={classnames({
                        'create-monitor-page__actions--disabled': !formCompletion.triggerCompleted,
                    })}
                >
                    <ActionArea
                        setActionCompleted={setActionCompleted}
                        actionCompleted={formCompletion.actionCompleted}
                        authenticatedUser={props.authenticatedUser}
                        disabled={!formCompletion.triggerCompleted}
                        onActionChange={onActionChange}
                    />
                </div>
                <div>
                    <div className="d-flex my-4">
                        <div>
                            <Toggle
                                title="Active"
                                value={codeMonitor.enabled}
                                onToggle={onEnabledChange}
                                className="mr-2"
                            />{' '}
                        </div>
                        <div className="flex-column">
                            <div>Active</div>
                            <div className="text-muted">We will watch for the trigger and run actions in response</div>
                        </div>
                    </div>
                    <div className="flex my-4">
                        <button
                            type="submit"
                            className="btn btn-primary mr-2 test-submit-monitor"
                            disabled={!formCompletion.actionCompleted}
                        >
                            Create code monitor
                        </button>
                        <button type="button" className="btn btn-outline-secondary">
                            {/* TODO: this should link somewhere */}
                            Cancel
                        </button>
                    </div>
                </div>
            </Form>
        </div>
    )
}

interface TriggerAreaProps {
    query: string
    onQueryChange: (query: string) => void
    triggerCompleted: boolean
    setTriggerCompleted: () => void
}

const isDiffOrCommit = (value: string): boolean => value === 'diff' || value === 'commit'
const isValidPatternType = (value: string): boolean =>
    value === SearchPatternType.literal || value === SearchPatternType.regexp || value === SearchPatternType.structural

const TriggerArea: React.FunctionComponent<TriggerAreaProps> = ({
    query,
    onQueryChange,
    triggerCompleted,
    setTriggerCompleted,
}) => {
    const [showQueryForm, setShowQueryForm] = useState(false)
    const toggleQueryForm: React.FormEventHandler = useCallback(event => {
        event.preventDefault()
        setShowQueryForm(show => !show)
    }, [])

    const editOrCompleteForm: React.FormEventHandler = useCallback(
        event => {
            event.preventDefault()
            toggleQueryForm(event)
            setTriggerCompleted()
        },
        [setTriggerCompleted, toggleQueryForm]
    )

    const [queryState, nextQueryFieldChange, queryInputReference] = useInputValidation(
        useMemo(
            () => ({
                initialValue: query,
                synchronousValidators: [
                    (value: string) => {
                        const tokens = scanSearchQuery(value)
                        if (tokens.type === 'success') {
                            const filters = tokens.term.filter(token => token.type === 'filter')
                            const typeFilters = filters.filter(
                                filter =>
                                    filter.type === 'filter' &&
                                    filter.filterType.value === FilterType.type &&
                                    ((filter.filterValue?.type === 'literal' &&
                                        filter.filterValue &&
                                        isDiffOrCommit(filter.filterValue.value)) ||
                                        (filter.filterValue?.type === 'quoted' &&
                                            filter.filterValue &&
                                            isDiffOrCommit(filter.filterValue.quotedValue)))
                            )
                            const patternTypeFilters = filters.filter(
                                filter =>
                                    (filter.type === 'filter' &&
                                        filter.filterType.value === FilterType.patterntype &&
                                        filter.filterValue?.type === 'literal' &&
                                        filter.filterValue &&
                                        isValidPatternType(filter.filterValue.value)) ||
                                    (filter.type === 'filter' &&
                                        filter.filterType.value === FilterType.patterntype &&
                                        filter.filterValue?.type === 'quoted' &&
                                        filter.filterValue &&
                                        isValidPatternType(filter.filterValue.quotedValue))
                            )
                            if (typeFilters.length > 0 && patternTypeFilters.length > 0) {
                                return undefined
                            }
                            if (typeFilters.length === 0) {
                                return 'Code monitors require queries to specify either `type:commit` or `type:diff`.'
                            }
                            if (patternTypeFilters.length === 0) {
                                return 'Code monitors require queries to specify a `patternType:` of literal, regexp, or structural.'
                            }
                        }
                        return 'Failed to parse query'
                    },
                ],
            }),
            [query]
        )
    )

    useEffect(() => {
        if (queryState.kind === 'VALID') {
            onQueryChange(queryState.value)
        }
    }, [onQueryChange, queryState])

    return (
        <>
            <h3>Trigger</h3>
            <div className="card p-3 my-3">
                {!showQueryForm && !triggerCompleted && (
                    <>
                        <button
                            type="button"
                            onClick={toggleQueryForm}
                            className="btn btn-link font-weight-bold p-0 text-left test-trigger-button"
                        >
                            When there are new search results
                        </button>
                        <span className="text-muted">
                            This trigger will fire when new search results are found for a given search query.
                        </span>
                    </>
                )}
                {showQueryForm && (
                    <>
                        <div className="font-weight-bold">When there are new search results</div>
                        <span className="text-muted">
                            This trigger will fire when new search results are found for a given search query.
                        </span>
                        <div className="create-monitor-page__query-input">
                            <input
                                type="text"
<<<<<<< HEAD
                                className={classnames(
                                    'create-monitor-page__query-input-field form-control my-2',
                                    deriveInputClassName(queryState)
                                )}
                                onChange={nextQueryFieldChange}
                                value={queryState.value}
                                required={true}
                                ref={queryInputReference}
=======
                                className="form-control my-2 test-trigger-input"
                                onChange={event => {
                                    onQueryChange(event.target.value)
                                }}
                                value={query}
                                required={true}
                                autoFocus={true}
>>>>>>> 0929c183
                            />
                            {queryState.kind === 'VALID' && (
                                <Link
                                    to={buildSearchURLQuery(query, SearchPatternType.literal, false)}
                                    target="_blank"
                                    rel="noopener noreferrer"
                                    className="create-monitor-page__query-input-preview-link"
                                >
                                    Preview results <OpenInNewIcon />
                                </Link>
                            )}
                            {queryState.kind === 'INVALID' && (
                                <small className="invalid-feedback mb-4">{queryState.reason}</small>
                            )}
                            {(queryState.kind === 'NOT_VALIDATED' || queryState.kind === 'VALID') && (
                                <div className="d-flex mb-4 flex-column">
                                    <small className="text-muted">
                                        Code monitors only support <code className="bg-code">type:diff</code> and{' '}
                                        <code className="bg-code">type:commit</code> search queries.
                                    </small>
                                </div>
                            )}
                        </div>
                        <div>
                            <button
                                className="btn btn-outline-secondary mr-1 test-submit-trigger"
                                onClick={editOrCompleteForm}
                                onSubmit={editOrCompleteForm}
                                type="submit"
                                disabled={queryState.kind !== 'VALID'}
                            >
                                Continue
                            </button>
                            <button type="button" className="btn btn-outline-secondary" onClick={editOrCompleteForm}>
                                Cancel
                            </button>
                        </div>
                    </>
                )}
                {triggerCompleted && (
                    <div className="d-flex justify-content-between align-items-center">
                        <div>
                            <div className="font-weight-bold">When there are new search results</div>
                            <code className="text-muted">{query}</code>
                        </div>
                        <div>
                            <button type="button" onClick={editOrCompleteForm} className="btn btn-link p-0 text-left">
                                Edit
                            </button>
                        </div>
                    </div>
                )}
            </div>
            <small className="text-muted">
                {' '}
                What other events would you like to monitor? {/* TODO: populate link */}
                <a href="" target="_blank" rel="noopener">
                    {/* TODO: populate link */}
                    Share feedback.
                </a>
            </small>
        </>
    )
}

interface ActionAreaProps {
    actionCompleted: boolean
    setActionCompleted: () => void
    disabled: boolean
    authenticatedUser: AuthenticatedUser
    onActionChange: (action: Action) => void
}

const ActionArea: React.FunctionComponent<ActionAreaProps> = ({
    actionCompleted,
    setActionCompleted,
    disabled,
    authenticatedUser,
    onActionChange,
}) => {
    const [showEmailNotificationForm, setShowEmailNotificationForm] = useState(false)
    const toggleEmailNotificationForm: React.FormEventHandler = useCallback(event => {
        event.preventDefault()
        setShowEmailNotificationForm(show => !show)
    }, [])

    const editOrCompleteForm: React.FormEventHandler = useCallback(
        event => {
            event?.preventDefault()
            toggleEmailNotificationForm(event)
            setActionCompleted()
        },
        [toggleEmailNotificationForm, setActionCompleted]
    )

    const [emailNotificationEnabled, setEmailNotificationEnabled] = useState(true)
    const toggleEmailNotificationEnabled: (value: boolean) => void = useCallback(
        enabled => {
            setEmailNotificationEnabled(enabled)
            onActionChange({ recipient: authenticatedUser.email, enabled })
        },
        [authenticatedUser, onActionChange]
    )

    return (
        <>
            <h3 className="mb-1">Actions</h3>
            <span className="text-muted">Run any number of actions in response to an event</span>
            <div className="card p-3 my-3">
                {/* This should be its own component when you can add multiple email actions */}
                {!showEmailNotificationForm && !actionCompleted && (
                    <>
                        <button
                            type="button"
                            onClick={toggleEmailNotificationForm}
                            className="btn btn-link font-weight-bold p-0 text-left test-action-button"
                            disabled={disabled}
                        >
                            Send email notifications
                        </button>
                        <span className="text-muted">Deliver email notifications to specified recipients.</span>
                    </>
                )}
                {showEmailNotificationForm && !actionCompleted && (
                    <>
                        <div className="font-weight-bold">Send email notifications</div>
                        <span className="text-muted">Deliver email notifications to specified recipients.</span>
                        <div className="mt-4">
                            Recipients
                            <input
                                type="text"
                                className="form-control my-2"
                                value={`${authenticatedUser.email || ''} (you)`}
                                disabled={true}
                                autoFocus={true}
                            />
                            <small className="text-muted">
                                Code monitors are currently limited to sending emails to your primary email address.
                            </small>
                        </div>
                        <div className="flex my-4">
                            <Toggle
                                title="Enabled"
                                value={emailNotificationEnabled}
                                onToggle={toggleEmailNotificationEnabled}
                                className="mr-2"
                            />
                            Enabled
                        </div>
                        <div>
                            <button
                                type="submit"
                                className="btn btn-outline-secondary mr-1 test-submit-action"
                                onClick={editOrCompleteForm}
                                onSubmit={editOrCompleteForm}
                            >
                                Done
                            </button>
                            <button type="button" className="btn btn-outline-secondary" onClick={editOrCompleteForm}>
                                Cancel
                            </button>
                        </div>
                    </>
                )}
                {actionCompleted && (
                    <div className="d-flex justify-content-between align-items-center">
                        <div>
                            <div className="font-weight-bold">Send email notifications</div>
                            <span className="text-muted">{authenticatedUser.email}</span>
                        </div>
                        <div className="d-flex">
                            <div className="flex my-4">
                                <Toggle
                                    title="Enabled"
                                    value={emailNotificationEnabled}
                                    onToggle={toggleEmailNotificationEnabled}
                                    className="mr-2"
                                />
                            </div>
                            <button type="button" onClick={editOrCompleteForm} className="btn btn-link p-0 text-left">
                                Edit
                            </button>
                        </div>
                    </div>
                )}
            </div>
            <small className="text-muted">
                What other actions would you like to do?{' '}
                <a href="" target="_blank" rel="noopener">
                    {/* TODO: populate link */}
                    Share feedback.
                </a>
            </small>
        </>
    )
}<|MERGE_RESOLUTION|>--- conflicted
+++ resolved
@@ -295,24 +295,15 @@
                         <div className="create-monitor-page__query-input">
                             <input
                                 type="text"
-<<<<<<< HEAD
                                 className={classnames(
-                                    'create-monitor-page__query-input-field form-control my-2',
+                                    'create-monitor-page__query-input-field form-control my-2 test-trigger-input',
                                     deriveInputClassName(queryState)
                                 )}
                                 onChange={nextQueryFieldChange}
                                 value={queryState.value}
                                 required={true}
+                                autoFocus={true}
                                 ref={queryInputReference}
-=======
-                                className="form-control my-2 test-trigger-input"
-                                onChange={event => {
-                                    onQueryChange(event.target.value)
-                                }}
-                                value={query}
-                                required={true}
-                                autoFocus={true}
->>>>>>> 0929c183
                             />
                             {queryState.kind === 'VALID' && (
                                 <Link
