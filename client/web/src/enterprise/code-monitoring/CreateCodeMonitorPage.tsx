--- conflicted
+++ resolved
@@ -47,11 +47,15 @@
     }, [])
 
     return (
-<<<<<<< HEAD
         <div className="container mt-3 web-content">
             <PageTitle title="Create new code monitor" />
             <PageHeader title="Create new code monitor" icon={VideoInputAntennaIcon} />
-            Code monitors watch your code for specific triggers and run actions in response. Learn more.
+            Code monitors watch your code for specific triggers and run actions in response.{' '}
+            <a href="" target="_blank" rel="noopener">
+                {/* TODO: populate link */}
+                Learn more
+            </a>
+            .
             <Form className="my-4">
                 <div className="flex mb-4">
                     Name
@@ -60,8 +64,9 @@
                     </div>
                     <small className="text-muted">
                         Give it a short, descriptive name to reference events on Sourcegraph and in notifications. Do
-                        not include{' '}
+                        not include:{' '}
                         <a href="" target="_blank" rel="noopener">
+                            {/* TODO: populate link */}
                             confidential information
                         </a>
                         .
@@ -96,11 +101,13 @@
                                         rel="noopener noreferrer"
                                         className="create-monitor-page__query-input-preview-link"
                                     >
-                                        Preview results
+                                        {/* TODO: populate link */}
+                                        Preview results <OpenInNewIcon />
                                     </a>
                                 </div>
                                 <small className="text-muted mb-4">
-                                    Code monitors only support type:diff and type:commit search queries.
+                                    Code monitors only support <code className="bg-code">type:diff</code> and{' '}
+                                    <code className="bg-code">type:commit</code> search queries.
                                 </small>
                                 <div>
                                     <button type="button" className="btn btn-outline-secondary mr-1">
@@ -116,146 +123,64 @@
                     {!showQueryForm && (
                         <small className="text-muted">
                             {' '}
-                            What other events would you like to monitor?{' '}
-=======
-        <div className="w-100">
-            <Breadcrumbs breadcrumbs={props.breadcrumbs} location={props.location} />
-            <div className="container mt-3 web-content">
-                <PageTitle title="Create new code monitor" />
-                <PageHeader title="Create new code monitor" icon={VideoInputAntennaIcon} />
-                Code monitors watch your code for specific triggers and run actions in response.{' '}
-                <a href="" target="_blank" rel="noopener">
-                    {/* TODO: populate link */}
-                    Learn more
-                </a>
-                .
-                <Form className="my-4">
-                    <div className="flex mb-4">
-                        Name
-                        <div>
-                            <input type="text" className="form-control my-2" />
-                        </div>
-                        <small className="text-muted">
-                            Give it a short, descriptive name to reference events on Sourcegraph and in notifications.
-                            Do not include:{' '}
-                            <a href="" target="_blank" rel="noopener">
-                                {/* TODO: populate link */}
-                                confidential information
-                            </a>
-                            .
-                        </small>
-                    </div>
-                    <div className="flex">
-                        Owner
-                        <select className="form-control my-2 w-auto" disabled={true}>
-                            <option value={props.authenticatedUser?.displayName || props.authenticatedUser?.username}>
-                                {props.authenticatedUser?.username}
-                            </option>
-                        </select>
-                        <small className="text-muted">Event history and configuration will not be shared.</small>
-                    </div>
-                    <hr className="my-4" />
-                    <div className="mb-4">
-                        <h3>Trigger</h3>
-                        <div className="card p-3 my-3">
-                            <a href="" onClick={toggleQueryForm} className="font-weight-bold">
-                                When there are new search results
-                            </a>
-                            <span className="text-muted">
-                                This trigger will fire when new search results are found for a given search query.
-                            </span>
-                            {showQueryForm && (
-                                <>
-                                    <div className="create-monitor-page__query-input">
-                                        <input type="text" className="form-control my-2" />
-                                        <a
-                                            href=""
-                                            target="_blank"
-                                            rel="noopener noreferrer"
-                                            className="create-monitor-page__query-input-preview-link"
-                                        >
-                                            {/* TODO: populate link */}
-                                            Preview results <OpenInNewIcon />
-                                        </a>
-                                    </div>
-                                    <small className="text-muted mb-4">
-                                        Code monitors only support <code className="bg-code">type:diff</code> and{' '}
-                                        <code className="bg-code">type:commit</code> search queries.
-                                    </small>
-                                    <div>
-                                        <button type="button" className="btn btn-outline-secondary mr-1">
-                                            Continue
-                                        </button>
-                                        <button type="button" className="btn btn-outline-secondary">
-                                            Cancel
-                                        </button>
-                                    </div>
-                                </>
-                            )}
-                        </div>
-                        {!showQueryForm && (
-                            <small className="text-muted">
-                                {' '}
-                                What other events would you like to monitor? {/* TODO: populate link */}
-                                <a href="" target="_blank" rel="noopener">
-                                    {/* TODO: populate link */}
-                                    Share feedback.
-                                </a>
-                            </small>
-                        )}
-                    </div>
-                    <div>
-                        <h3>Actions</h3>
-                        <p>Run any number of actions in response to an event</p>
-                        <div className="card p-3 my-3">
-                            {/* This should be its own component when you can add multiple email actions */}
-                            <a href="" onClick={toggleEmailNotificationForm} className="font-weight-bold">
-                                Send email notifications
-                            </a>
-                            {showEmailNotificationForm && (
-                                <>
-                                    <div className="mt-4">
-                                        Recipients
-                                        <input
-                                            type="text"
-                                            className="form-control my-2"
-                                            value={`${props.authenticatedUser?.email || ''} (you)`}
-                                            disabled={true}
-                                        />
-                                        <small className="text-muted">
-                                            Code monitors are currently limited to sending emails to your primary email
-                                            address.
-                                        </small>
-                                    </div>
-                                    <div className="flex my-4">
-                                        <Toggle
-                                            title="Enabled"
-                                            value={emailNotificationEnabled}
-                                            onToggle={toggleEmailNotificationEnabled}
-                                            className="mr-2"
-                                        />
-                                        Enabled
-                                    </div>
-                                    <div>
-                                        <button type="button" className="btn btn-outline-secondary mr-1">
-                                            Done
-                                        </button>
-                                        <button type="button" className="btn btn-outline-secondary">
-                                            Cancel
-                                        </button>
-                                    </div>
-                                </>
-                            )}
-                        </div>
-                        <small className="text-muted">
-                            What other actions would you like to do?
->>>>>>> 1ed5c88f
+                            What other events would you like to monitor? {/* TODO: populate link */}
                             <a href="" target="_blank" rel="noopener">
                                 {/* TODO: populate link */}
                                 Share feedback.
                             </a>
                         </small>
                     )}
+                </div>
+                <div>
+                    <h3>Actions</h3>
+                    <p>Run any number of actions in response to an event</p>
+                    <div className="card p-3 my-3">
+                        {/* This should be its own component when you can add multiple email actions */}
+                        <a href="" onClick={toggleEmailNotificationForm} className="font-weight-bold">
+                            Send email notifications
+                        </a>
+                        {showEmailNotificationForm && (
+                            <>
+                                <div className="mt-4">
+                                    Recipients
+                                    <input
+                                        type="text"
+                                        className="form-control my-2"
+                                        value={`${props.authenticatedUser?.email || ''} (you)`}
+                                        disabled={true}
+                                    />
+                                    <small className="text-muted">
+                                        Code monitors are currently limited to sending emails to your primary email
+                                        address.
+                                    </small>
+                                </div>
+                                <div className="flex my-4">
+                                    <Toggle
+                                        title="Enabled"
+                                        value={emailNotificationEnabled}
+                                        onToggle={toggleEmailNotificationEnabled}
+                                        className="mr-2"
+                                    />
+                                    Enabled
+                                </div>
+                                <div>
+                                    <button type="button" className="btn btn-outline-secondary mr-1">
+                                        Done
+                                    </button>
+                                    <button type="button" className="btn btn-outline-secondary">
+                                        Cancel
+                                    </button>
+                                </div>
+                            </>
+                        )}
+                    </div>
+                    <small className="text-muted">
+                        What other actions would you like to do?
+                        <a href="" target="_blank" rel="noopener">
+                            {/* TODO: populate link */}
+                            Share feedback.
+                        </a>
+                    </small>
                 </div>
                 <div>
                     <h3>Actions</h3>
@@ -312,27 +237,6 @@
                             </>
                         )}
                     </div>
-<<<<<<< HEAD
-                    <small className="text-muted">
-                        What other events would you like to monitor?{' '}
-                        <a href="" target="_blank" rel="noopener">
-                            Share feedback.
-                        </a>
-                    </small>
-                </div>
-                <div className="flex my-4">
-                    <Toggle title="Active" value={active} onToggle={toggleActive} className="mr-2" /> Active
-                </div>
-                <div className="flex my-4">
-                    <button type="button" className="btn btn-primary">
-                        Create code monitor
-                    </button>
-                    <button type="button" className="btn btn-outline-secondary">
-                        Cancel
-                    </button>
-                </div>
-            </Form>
-=======
                     <div className="d-flex my-4">
                         <div>
                             <Toggle title="Active" value={active} onToggle={toggleActive} className="mr-2" />{' '}
@@ -350,9 +254,8 @@
                             Cancel
                         </button>
                     </div>
-                </Form>
-            </div>
->>>>>>> 1ed5c88f
+                </div>
+            </Form>
         </div>
     )
 }