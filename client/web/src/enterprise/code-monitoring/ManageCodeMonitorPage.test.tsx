import { screen } from '@testing-library/react'
import userEvent from '@testing-library/user-event'
import * as H from 'history'
import * as React from 'react'
import { NEVER, of } from 'rxjs'
import sinon from 'sinon'

import {
    MonitorEditInput,
    MonitorEditTriggerInput,
    MonitorEditActionInput,
    MonitorEmailPriority,
} from '@sourcegraph/shared/src/graphql-operations'
import { renderWithRouter } from '@sourcegraph/shared/src/testing/render-with-router'

import { FetchCodeMonitorResult } from '../../graphql-operations'

import { ManageCodeMonitorPage } from './ManageCodeMonitorPage'
import { mockCodeMonitor, mockCodeMonitorFields, mockUser } from './testing/util'

describe('ManageCodeMonitorPage', () => {
    const history = H.createMemoryHistory()
    history.location.pathname = '/code-monitoring/test-monitor-id'
    const props = {
        history,
        location: history.location,
        authenticatedUser: mockUser,
        breadcrumbs: [{ depth: 0, breadcrumb: null }],
        setBreadcrumb: sinon.spy(),
        useBreadcrumb: sinon.spy(),
        fetchUserCodeMonitors: sinon.spy(),
        updateCodeMonitor: sinon.spy(
            (
                monitorEditInput: MonitorEditInput,
                triggerEditInput: MonitorEditTriggerInput,
                actionEditInput: MonitorEditActionInput[]
            ) => of(mockCodeMonitorFields)
        ),
        fetchCodeMonitor: sinon.spy((id: string) => of(mockCodeMonitor as FetchCodeMonitorResult)),
        match: {
            params: { id: 'test-id' },
            isExact: true,
            path: history.location.pathname,
            url: 'https://sourcegraph.com',
        },
        toggleCodeMonitorEnabled: sinon.spy((id: string, enabled: boolean) => of({ id: 'test', enabled: true })),
        deleteCodeMonitor: sinon.spy((id: string) => NEVER),
    }

    test('Form is pre-loaded with code monitor data', () => {
        renderWithRouter(<ManageCodeMonitorPage {...props} />)
        expect(props.fetchCodeMonitor.calledOnce).toBe(true)

        const nameInput = screen.getByTestId('name-input')
        expect(nameInput).toBeInTheDocument()
        expect(nameInput).toHaveValue('Test code monitor')

        const currentQueryValue = screen.getByTestId('trigger-query-existing')
        const currentActionEmailValue = screen.getByTestId('existing-action-email')
        expect(currentQueryValue).toHaveTextContent('test')
        expect(currentActionEmailValue).toHaveTextContent('user@me.com')
        props.fetchCodeMonitor.resetHistory()
    })

    test('Updating the form executes the update request', () => {
        renderWithRouter(<ManageCodeMonitorPage {...props} />)
        const nameInput = screen.getByTestId('name-input')
        expect(nameInput).toHaveValue('Test code monitor')

        userEvent.clear(nameInput)
        userEvent.type(nameInput, 'Test updated')
        const submitButton = screen.getByTestId('submit-monitor')
        userEvent.click(submitButton)
        sinon.assert.called(props.updateCodeMonitor)
        sinon.assert.calledWith(
            props.updateCodeMonitor,
            {
                id: 'test-id',
                update: { namespace: 'userID', description: 'Test updated', enabled: true },
            },
            { id: 'test-0', update: { query: 'test' } },
            [
                {
                    email: {
                        id: 'test-action-0',
                        update: {
                            enabled: true,
                            priority: MonitorEmailPriority.NORMAL,
                            recipients: ['userID'],
                            header: '',
                        },
                    },
                },
            ]
        )
        props.updateCodeMonitor.resetHistory()
    })

    test('Clicking Edit in the trigger area opens the query form', () => {
        renderWithRouter(<ManageCodeMonitorPage {...props} />)
        expect(screen.queryByTestId('trigger-query-edit')).not.toBeInTheDocument()
        userEvent.click(screen.getByTestId('trigger-button'))
        expect(screen.getByTestId('trigger-query-edit')).toBeInTheDocument()
    })

    test('Clicking Edit in the action area opens the action form', () => {
        renderWithRouter(<ManageCodeMonitorPage {...props} />)
        expect(screen.queryByTestId('action-form')).not.toBeInTheDocument()
        const editTrigger = screen.getByTestId('form-action-toggle-email-notification')
        userEvent.click(editTrigger)
        expect(screen.queryByTestId('action-form')).toBeInTheDocument()
    })

    test('Save button is disabled when no changes have been made, enabled when changes have been made', () => {
<<<<<<< HEAD
        renderWithRouter(<ManageCodeMonitorPage {...props} />)
=======
        render(<ManageCodeMonitorPage {...props} />)

>>>>>>> 13e2c486
        const submitButton = screen.getByTestId('submit-monitor')
        expect(submitButton).toBeDisabled()

        userEvent.type(screen.getByTestId('name-input'), 'Test code monitor updated')

        expect(submitButton).toBeEnabled()
    })

    test('Cancelling after changes have been made shows confirmation prompt', () => {
        renderWithRouter(<ManageCodeMonitorPage {...props} />)
        const confirmStub = sinon.stub(window, 'confirm')

        userEvent.type(screen.getByTestId('name-input'), 'Test code monitor updated')
        userEvent.click(screen.getByTestId('cancel-monitor'))

        sinon.assert.calledOnce(confirmStub)
        confirmStub.restore()
    })

    test('Cancelling without any changes made does not show confirmation prompt', () => {
        renderWithRouter(<ManageCodeMonitorPage {...props} />)
        const confirmStub = sinon.stub(window, 'confirm')
        userEvent.click(screen.getByTestId('cancel-monitor'))

        sinon.assert.notCalled(confirmStub)
        confirmStub.restore()
    })

    test('Clicking delete code monitor opens deletion confirmation modal', () => {
        renderWithRouter(<ManageCodeMonitorPage {...props} />)
        userEvent.click(screen.getByTestId('delete-monitor'))
        expect(screen.getByTestId('delete-modal')).toBeInTheDocument()

        const confirmDeleteButton = screen.getByTestId('confirm-delete-monitor')
        expect(confirmDeleteButton).toBeInTheDocument()
        userEvent.click(confirmDeleteButton)

        sinon.assert.calledOnce(props.deleteCodeMonitor)
        expect(props.history.location.pathname).toEqual('/code-monitoring')
    })
})<|MERGE_RESOLUTION|>--- conflicted
+++ resolved
@@ -112,12 +112,7 @@
     })
 
     test('Save button is disabled when no changes have been made, enabled when changes have been made', () => {
-<<<<<<< HEAD
         renderWithRouter(<ManageCodeMonitorPage {...props} />)
-=======
-        render(<ManageCodeMonitorPage {...props} />)
-
->>>>>>> 13e2c486
         const submitButton = screen.getByTestId('submit-monitor')
         expect(submitButton).toBeDisabled()
 
