--- conflicted
+++ resolved
@@ -1,10 +1,6 @@
-<<<<<<< HEAD
-import { fireEvent, getByRole, screen } from '@testing-library/react'
-=======
 import React from 'react'
 
-import { fireEvent, screen } from '@testing-library/react'
->>>>>>> a347729b
+import { fireEvent, getByRole, screen } from '@testing-library/react'
 import { createMemoryHistory, createLocation } from 'history'
 import { NEVER } from 'rxjs'
 
