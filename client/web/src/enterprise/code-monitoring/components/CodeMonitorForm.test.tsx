--- conflicted
+++ resolved
@@ -3,12 +3,8 @@
 import { NEVER } from 'rxjs'
 
 import { MockedTestProvider } from '@sourcegraph/shared/src/testing/apollo'
-<<<<<<< HEAD
 import { assertAriaDisabled } from '@sourcegraph/testing'
-import { renderWithBrandedContext } from '@sourcegraph/wildcard'
-=======
 import { renderWithBrandedContext } from '@sourcegraph/wildcard/src/testing'
->>>>>>> 258efff6
 
 import { mockAuthenticatedUser, mockCodeMonitorFields } from '../testing/util'
 
