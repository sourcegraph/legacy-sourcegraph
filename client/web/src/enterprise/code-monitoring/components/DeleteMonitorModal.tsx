import React, { useCallback } from 'react'
import { Observable, throwError } from 'rxjs'
import { mergeMap, startWith, tap, catchError } from 'rxjs/operators'

import { asError, isErrorLike } from '@sourcegraph/common'
<<<<<<< HEAD
import { useEventObservable } from '@sourcegraph/shared/src/util/useObservable'
import { Button, LoadingSpinner, Modal } from '@sourcegraph/wildcard'
=======
import { Button, LoadingSpinner, useEventObservable } from '@sourcegraph/wildcard'
>>>>>>> 17eb1c0e

import { CodeMonitorFormProps } from './CodeMonitorForm'

interface DeleteModalProps extends Pick<CodeMonitorFormProps, 'history' | 'codeMonitor'> {
    isOpen: boolean
    toggleDeleteModal: () => void
    deleteCodeMonitor: (id: string) => Observable<void>
}

export const DeleteMonitorModal: React.FunctionComponent<DeleteModalProps> = ({
    history,
    isOpen,
    deleteCodeMonitor,
    toggleDeleteModal,
    codeMonitor,
}) => {
    const LOADING = 'loading' as const

    const deleteLabelId = 'deleteCodeMonitor'

    const [onDelete, deleteCompletedOrError] = useEventObservable(
        useCallback(
            (click: Observable<React.MouseEvent<HTMLButtonElement>>) =>
                click.pipe(
                    mergeMap(() => {
                        if (codeMonitor) {
                            return deleteCodeMonitor(codeMonitor.id).pipe(
                                tap(() => {
                                    history.push('/code-monitoring')
                                }),
                                startWith(LOADING),
                                catchError(error => [asError(error)])
                            )
                        }

                        return throwError(new Error('Failed to delete: Code monitor ID not provided'))
                    })
                ),
            [deleteCodeMonitor, history, codeMonitor]
        )
    )

    return (
        <Modal
            position="center"
            isOpen={isOpen}
            onDismiss={toggleDeleteModal}
            aria-labelledby={deleteLabelId}
            data-testid="delete-modal"
        >
            <h3 className="text-danger" id={deleteLabelId}>
                Delete code monitor?
            </h3>

            <p>
                <strong>This action cannot be undone.</strong> Code monitoring will no longer watch for trigger event
                and all actions will immediately be removed.
            </p>
            {(!deleteCompletedOrError || isErrorLike(deleteCompletedOrError)) && (
                <div className="text-right">
                    <Button className="mr-2" onClick={toggleDeleteModal} outline={true} variant="secondary">
                        Cancel
                    </Button>
                    <Button onClick={onDelete} data-testid="confirm-delete-monitor" variant="danger">
                        Yes, delete code monitor
                    </Button>
                    {isErrorLike(deleteCompletedOrError) && (
                        <div className="alert-danger">Error deleting monitor: {deleteCompletedOrError.message}</div>
                    )}
                </div>
            )}
            {deleteCompletedOrError && <div>{deleteCompletedOrError === 'loading' && <LoadingSpinner />}</div>}
        </Modal>
    )
}<|MERGE_RESOLUTION|>--- conflicted
+++ resolved
@@ -3,12 +3,7 @@
 import { mergeMap, startWith, tap, catchError } from 'rxjs/operators'
 
 import { asError, isErrorLike } from '@sourcegraph/common'
-<<<<<<< HEAD
-import { useEventObservable } from '@sourcegraph/shared/src/util/useObservable'
-import { Button, LoadingSpinner, Modal } from '@sourcegraph/wildcard'
-=======
-import { Button, LoadingSpinner, useEventObservable } from '@sourcegraph/wildcard'
->>>>>>> 17eb1c0e
+import { Button, LoadingSpinner, useEventObservable, Modal } from '@sourcegraph/wildcard'
 
 import { CodeMonitorFormProps } from './CodeMonitorForm'
 
