import React, { useCallback, useMemo, useState } from 'react'

import classNames from 'classnames'
import CheckIcon from 'mdi-react/CheckIcon'
import HelpCircleIcon from 'mdi-react/HelpCircleIcon'
import OpenInNewIcon from 'mdi-react/OpenInNewIcon'
import RadioboxBlankIcon from 'mdi-react/RadioboxBlankIcon'
<<<<<<< HEAD
import React, { useCallback, useEffect, useMemo, useState } from 'react'
=======
>>>>>>> a347729b

import { QueryState } from '@sourcegraph/search'
import { LazyMonacoQueryInput } from '@sourcegraph/search-ui/src/input/LazyMonacoQueryInput'
import { FilterType, resolveFilter, validateFilter } from '@sourcegraph/shared/src/search/query/filters'
import { scanSearchQuery } from '@sourcegraph/shared/src/search/query/scanner'
import { ThemeProps } from '@sourcegraph/shared/src/theme'
import { buildSearchURLQuery } from '@sourcegraph/shared/src/util/url'
import { Button, Link, Card, Icon } from '@sourcegraph/wildcard'

import { SearchPatternType } from '../../../graphql-operations'

import styles from './FormTriggerArea.module.scss'

interface TriggerAreaProps extends ThemeProps {
    query: string
    onQueryChange: (query: string) => void
    triggerCompleted: boolean
    setTriggerCompleted: (complete: boolean) => void
    startExpanded: boolean
    cardClassName?: string
    cardBtnClassName?: string
    cardLinkClassName?: string
    isSourcegraphDotCom: boolean
}

const isDiffOrCommit = (value: string): boolean => value === 'diff' || value === 'commit'
const isLiteralOrRegexp = (value: string): boolean => value === 'literal' || value === 'regexp'

const ValidQueryChecklistItem: React.FunctionComponent<{
    checked: boolean
    hint?: string
    className?: string
    dataTestid?: string
}> = ({ checked, children, hint, className, dataTestid }) => (
    <label className={classNames('d-flex align-items-center mb-1 text-muted', className)}>
        <input className="sr-only" type="checkbox" disabled={true} checked={checked} data-testid={dataTestid} />

        {checked ? (
            <Icon className={classNames('text-success', styles.checklistCheckbox)} aria-hidden={true} as={CheckIcon} />
        ) : (
            <Icon
                className={classNames(styles.checklistCheckbox, styles.checklistCheckboxUnchecked)}
                aria-hidden={true}
                as={RadioboxBlankIcon}
            />
        )}

        <small className={checked ? styles.checklistChildrenFaded : ''}>{children}</small>

        {hint && (
            <>
                <span className="sr-only"> {hint}</span>

                <span data-tooltip={hint} data-placement="bottom" className="d-flex">
                    <Icon
                        className={classNames(styles.checklistHint, checked && styles.checklistHintFaded)}
                        aria-hidden={true}
                        as={HelpCircleIcon}
                    />
                </span>
            </>
        )}
    </label>
)

export const FormTriggerArea: React.FunctionComponent<TriggerAreaProps> = ({
    query,
    onQueryChange,
    triggerCompleted,
    setTriggerCompleted,
    startExpanded,
    cardClassName,
    cardBtnClassName,
    cardLinkClassName,
    isLightTheme,
    isSourcegraphDotCom,
}) => {
    const [showQueryForm, setShowQueryForm] = useState(startExpanded)
    const toggleQueryForm: React.FormEventHandler = useCallback(event => {
        event.preventDefault()
        setShowQueryForm(show => !show)
    }, [])

    const [isValidQuery, setIsValidQuery] = useState(false)
    const [hasTypeDiffOrCommitFilter, setHasTypeDiffOrCommitFilter] = useState(false)
    const [hasRepoFilter, setHasRepoFilter] = useState(false)
    const [hasPatternTypeFilter, setHasPatternTypeFilter] = useState(false)
    const [hasValidPatternTypeFilter, setHasValidPatternTypeFilter] = useState(true)
    const isTriggerQueryComplete = useMemo(
        () => isValidQuery && hasTypeDiffOrCommitFilter && hasRepoFilter && hasValidPatternTypeFilter,
        [hasRepoFilter, hasTypeDiffOrCommitFilter, hasValidPatternTypeFilter, isValidQuery]
    )

    const [queryState, setQueryState] = useState<QueryState>({ query: query || '' })

    useEffect(() => {
        const value = queryState.query
        const tokens = scanSearchQuery(value)

        const isValidQuery = !!value && tokens.type === 'success'
        setIsValidQuery(isValidQuery)

        let hasTypeDiffOrCommitFilter = false
        let hasRepoFilter = false
        let hasPatternTypeFilter = false
        let hasValidPatternTypeFilter = true

        if (tokens.type === 'success') {
            const filters = tokens.term.filter(token => token.type === 'filter')
            hasTypeDiffOrCommitFilter = filters.some(
                filter =>
                    filter.type === 'filter' &&
                    resolveFilter(filter.field.value)?.type === FilterType.type &&
                    filter.value &&
                    isDiffOrCommit(filter.value.value)
            )

            hasRepoFilter = filters.some(
                filter =>
                    filter.type === 'filter' &&
                    resolveFilter(filter.field.value)?.type === FilterType.repo &&
                    filter.value
            )

            hasPatternTypeFilter = filters.some(
                filter =>
                    filter.type === 'filter' &&
                    resolveFilter(filter.field.value)?.type === FilterType.patterntype &&
                    filter.value &&
                    validateFilter(filter.field.value, filter.value)
            )

            // No explicit patternType filter means we default
            // to patternType:literal
            hasValidPatternTypeFilter =
                !hasPatternTypeFilter ||
                filters.some(
                    filter =>
                        filter.type === 'filter' &&
                        resolveFilter(filter.field.value)?.type === FilterType.patterntype &&
                        filter.value &&
                        isLiteralOrRegexp(filter.value.value)
                )
        }

        setHasTypeDiffOrCommitFilter(hasTypeDiffOrCommitFilter)
        setHasRepoFilter(hasRepoFilter)
        setHasPatternTypeFilter(hasPatternTypeFilter)
        setHasValidPatternTypeFilter(hasValidPatternTypeFilter)
    }, [queryState.query])

    const completeForm: React.FormEventHandler = useCallback(
        event => {
            event.preventDefault()
            setShowQueryForm(false)
            setTriggerCompleted(true)
            onQueryChange(`${queryState.query}${hasPatternTypeFilter ? '' : ' patternType:literal'}`)
        },
        [setTriggerCompleted, setShowQueryForm, onQueryChange, queryState, hasPatternTypeFilter]
    )

    const cancelForm: React.FormEventHandler = useCallback(
        event => {
            event.preventDefault()
            setShowQueryForm(false)
            setQueryState({ query })
        },
        [setShowQueryForm, query]
    )

    const derivedInputClassName = useMemo(() => {
        if (!queryState.query) {
            return ''
        }
        if (isTriggerQueryComplete) {
            return 'is-valid'
        }
        return 'is-invalid'
    }, [isTriggerQueryComplete, queryState.query])

    return (
        <>
            <h3>Trigger</h3>
            {showQueryForm && (
                <Card className={classNames(cardClassName, 'p-3')}>
                    <div className="font-weight-bold">When there are new search results</div>
                    <span className="text-muted">
                        This trigger will fire when new search results are found for a given search query.
                    </span>
                    <span className="mt-4">Search query</span>
                    <div>
                        <div className={classNames(styles.queryInput, 'my-2')}>
                            <div
                                className={classNames(
                                    'form-control',
                                    styles.queryInputField,
                                    'test-trigger-input',
                                    `test-${derivedInputClassName}`
                                )}
                                data-testid="trigger-query-edit"
                            >
                                <LazyMonacoQueryInput
                                    isLightTheme={isLightTheme}
                                    patternType={SearchPatternType.literal}
                                    isSourcegraphDotCom={isSourcegraphDotCom}
                                    caseSensitive={false}
                                    queryState={queryState}
                                    onChange={setQueryState}
                                    onSubmit={() => {}}
                                    globbing={false}
                                    preventNewLine={false}
                                    autoFocus={true}
                                />
                            </div>
                            <div className={styles.queryInputPreviewLink}>
                                <Link
                                    to={`/search?${buildSearchURLQuery(
                                        queryState.query,
                                        SearchPatternType.literal,
                                        false
                                    )}`}
                                    target="_blank"
                                    rel="noopener noreferrer"
                                    className="test-preview-link"
                                >
                                    Preview results{' '}
                                    <Icon
                                        className={classNames('ml-1', styles.queryInputPreviewLinkIcon)}
                                        as={OpenInNewIcon}
                                    />
                                </Link>
                            </div>
                        </div>

                        <ul className={classNames(styles.checklist, 'mb-4')}>
                            <li>
                                <ValidQueryChecklistItem
                                    checked={hasValidPatternTypeFilter}
                                    hint="Code monitors support literal and regex search. Searches are literal by default."
                                    dataTestid="patterntype-checkbox"
                                >
                                    Is <code>patternType:literal</code> or <code>patternType:regexp</code>
                                </ValidQueryChecklistItem>
                            </li>
                            <li>
                                <ValidQueryChecklistItem
                                    checked={hasTypeDiffOrCommitFilter}
                                    hint="type:diff targets code present in new commits, while type:commit targets commit messages"
                                    dataTestid="type-checkbox"
                                >
                                    Contains a <code>type:diff</code> or <code>type:commit</code> filter
                                </ValidQueryChecklistItem>
                            </li>
                            <li>
                                <ValidQueryChecklistItem
                                    checked={hasRepoFilter}
                                    hint="Code monitors can watch a maximum of 50 repos at a time. Target your query with repo: filters to narrow down your search."
                                    dataTestid="repo-checkbox"
                                >
                                    Contains a <code>repo:</code> filter
                                </ValidQueryChecklistItem>
                            </li>
                            <li>
                                <ValidQueryChecklistItem checked={isValidQuery} dataTestid="valid-checkbox">
                                    Is a valid search query
                                </ValidQueryChecklistItem>
                            </li>
                        </ul>
                    </div>
                    <div>
                        <Button
                            data-testid="submit-trigger"
                            className="mr-1 test-submit-trigger"
                            onClick={completeForm}
                            type="submit"
                            disabled={!isTriggerQueryComplete}
                            variant="secondary"
                        >
                            Continue
                        </Button>
                        <Button onClick={cancelForm} outline={true} variant="secondary">
                            Cancel
                        </Button>
                    </div>
                </Card>
            )}
            {!showQueryForm && (
                <Card
                    data-testid="trigger-button"
                    as={Button}
                    className={classNames('test-trigger-button', cardBtnClassName)}
                    aria-label="Edit trigger: When there are new search results"
                    onClick={toggleQueryForm}
                >
                    <div className="d-flex justify-content-between align-items-center w-100">
                        <div>
                            <div
                                className={classNames(
                                    'font-weight-bold',
                                    triggerCompleted
                                        ? styles.triggerBtnText
                                        : classNames(cardLinkClassName, styles.triggerLabel)
                                )}
                            >
                                When there are new search results
                            </div>
                            {triggerCompleted ? (
                                <code
                                    className={classNames('text-break text-muted', styles.queryLabel)}
                                    data-testid="trigger-query-existing"
                                >
                                    {query}
                                </code>
                            ) : (
                                <span className="text-muted">
                                    This trigger will fire when new search results are found for a given search query.
                                </span>
                            )}
                        </div>
                        {triggerCompleted && (
                            <Button variant="link" as="div">
                                Edit
                            </Button>
                        )}
                    </div>
                </Card>
            )}
            <small className="text-muted">
                {' '}
                What other events would you like to monitor?{' '}
                <Link to="mailto:feedback@sourcegraph.com" target="_blank" rel="noopener">
                    Share feedback.
                </Link>
            </small>
        </>
    )
}<|MERGE_RESOLUTION|>--- conflicted
+++ resolved
@@ -1,14 +1,10 @@
-import React, { useCallback, useMemo, useState } from 'react'
+import React, { useCallback, useEffect, useMemo, useState } from 'react'
 
 import classNames from 'classnames'
 import CheckIcon from 'mdi-react/CheckIcon'
 import HelpCircleIcon from 'mdi-react/HelpCircleIcon'
 import OpenInNewIcon from 'mdi-react/OpenInNewIcon'
 import RadioboxBlankIcon from 'mdi-react/RadioboxBlankIcon'
-<<<<<<< HEAD
-import React, { useCallback, useEffect, useMemo, useState } from 'react'
-=======
->>>>>>> a347729b
 
 import { QueryState } from '@sourcegraph/search'
 import { LazyMonacoQueryInput } from '@sourcegraph/search-ui/src/input/LazyMonacoQueryInput'
