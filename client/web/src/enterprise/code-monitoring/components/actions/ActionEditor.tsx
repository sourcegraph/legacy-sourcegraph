--- conflicted
+++ resolved
@@ -80,10 +80,6 @@
         [onDelete]
     )
 
-    // When the action is completed, the wrapper cannot be a button because we show nested buttons inside it.
-    // Use a div instead. The edit button will still allow keyboard users to activate the form.
-    const CollapsedWrapperElement = completed ? 'div' : Button
-
     return (
         <>
             {expanded && (
@@ -142,26 +138,15 @@
                 </Card>
             )}
             {!expanded && (
-<<<<<<< HEAD
-                <CollapsedWrapperElement
+                <Card
+                    // When the action is completed, the wrapper cannot be a button because we show nested buttons inside it.
+                    // Use a div instead. The edit button will still allow keyboard users to activate the form.
+                    as={completed ? 'div' : Button}
                     data-testid={`form-action-toggle-${idName}`}
-                    className={classNames(
-                        'card',
-                        styles.cardButton,
-                        disabled && 'disabled',
-                        `test-action-button-${idName}`
-                    )}
-                    aria-label={`Edit action: ${label}`}
-=======
-                <Card
-                    as={CollapsedWrapperElement}
-                    data-testid="form-action-toggle-email-notification"
                     className={classNames('test-action-button', styles.cardButton, disabled && 'disabled')}
                     disabled={disabled}
-                    aria-label="Edit action: Send email notifications"
->>>>>>> 72a750ae
+                    aria-label={`Edit action: ${label}`}
                     onClick={toggleExpanded}
-                    disabled={disabled}
                 >
                     <div className="d-flex justify-content-between align-items-center w-100">
                         <div>
