--- conflicted
+++ resolved
@@ -2,7 +2,7 @@
 import React, { useCallback, useState } from 'react'
 
 import { Toggle } from '@sourcegraph/branded/src/components/Toggle'
-import { Button } from '@sourcegraph/wildcard'
+import { Button, Card } from '@sourcegraph/wildcard'
 
 import styles from '../CodeMonitorForm.module.scss'
 
@@ -80,10 +80,14 @@
         [onDelete]
     )
 
+    // When the action is completed, the wrapper cannot be a button because we show nested buttons inside it.
+    // Use a div instead. The edit button will still allow keyboard users to activate the form.
+    const CollapsedWrapperElement = completed ? 'div' : Button
+
     return (
         <>
             {expanded && (
-                <div className={classNames(styles.card, 'card p-3')}>
+                <Card className={classNames(styles.card, 'p-3')}>
                     <div className="font-weight-bold">{title}</div>
                     <span className="text-muted">{subtitle}</span>
 
@@ -137,23 +141,19 @@
                             </Button>
                         )}
                     </div>
-                </div>
+                </Card>
             )}
             {!expanded && (
-<<<<<<< HEAD
-                <Card
+                <CollapsedWrapperElement
                     data-testid={`form-action-toggle-${idName}`}
-                    className={classNames(styles.cardButton, disabled && 'disabled', `test-action-button-${idName}`)}
+                    className={classNames(
+                        'card',
+                        styles.cardButton,
+                        disabled && 'disabled',
+                        `test-action-button-${idName}`
+                    )}
                     aria-label={`Edit action: ${label}`}
-=======
-                <CollapsedWrapperElement
-                    data-testid="form-action-toggle-email-notification"
-                    className={classNames('card test-action-button', styles.cardButton, disabled && 'disabled')}
-                    disabled={disabled}
-                    aria-label="Edit action: Send email notifications"
->>>>>>> ceaaed7a
                     onClick={toggleExpanded}
-                    as={Button}
                     disabled={disabled}
                 >
                     <div className="d-flex justify-content-between align-items-center w-100">
@@ -194,7 +194,7 @@
                             </div>
                         )}
                     </div>
-                </Card>
+                </CollapsedWrapperElement>
             )}
         </>
     )
