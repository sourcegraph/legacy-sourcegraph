--- conflicted
+++ resolved
@@ -3,12 +3,7 @@
 import { useApolloClient } from '@apollo/client'
 import { mdiChevronRight } from '@mdi/js'
 import classNames from 'classnames'
-<<<<<<< HEAD
-import ChevronRightIcon from 'mdi-react/ChevronRightIcon'
 import { RouteComponentProps, useHistory, useLocation } from 'react-router'
-=======
-import { RouteComponentProps, useHistory } from 'react-router'
->>>>>>> 84865f79
 import { Subject } from 'rxjs'
 
 import { GitObjectType } from '@sourcegraph/shared/src/graphql-operations'
