--- conflicted
+++ resolved
@@ -216,55 +216,8 @@
     indexingEnabled?: boolean
 }
 
-<<<<<<< HEAD
-const CreatePolicyButtons: FunctionComponent<CreatePolicyButtonsProps> = ({ repo }) => (
-    <Menu>
-        <ButtonGroup>
-            <Button to="new?type=head" variant="primary" as={Link}>
-                Create new {!repo && 'global'} policy
-            </Button>
-            <MenuButton variant="primary" className={styles.dropdownButton}>
-                <Icon aria-hidden={true} svgPath={mdiChevronDown} />
-                <VisuallyHidden>Actions</VisuallyHidden>
-            </MenuButton>
-        </ButtonGroup>
-        <MenuList position={Position.bottomEnd} className={styles.dropdownList}>
-            <MenuLink as={Link} className={styles.dropdownItem} to="new?type=head">
-                <>
-                    <Text weight="medium" className="mb-2">
-                        Create new {!repo && 'global'} policy for HEAD
-                    </Text>
-                    <Text className="mb-0 text-muted">
-                        Match the tip of the default branch{' '}
-                        {repo ? 'within this repository' : 'across multiple repositories'}
-                    </Text>
-                </>
-            </MenuLink>
-            <MenuLink as={Link} className={styles.dropdownItem} to="new?type=branch">
-                <Text weight="medium" className="mb-2">
-                    Create new {!repo && 'global'} branch policy
-                </Text>
-                <Text className="mb-0 text-muted">
-                    Match multiple branches {repo ? 'within this repository' : 'across multiple repositories'}
-                </Text>
-            </MenuLink>
-            <MenuLink as={Link} className={styles.dropdownItem} to="new?type=tag">
-                <Text weight="medium" className="mb-2">
-                    Create new {!repo && 'global'} tag policy
-                </Text>
-                <Text className="mb-0 text-muted">
-                    Match multiple tags {repo ? 'within this repository' : 'across multiple repositories'}
-                </Text>
-            </MenuLink>
-        </MenuList>
-    </Menu>
-)
-
-interface PoliciesNodeProps {
-=======
 interface UnprotectedPoliciesNodeProps {
     node: CodeIntelligenceConfigurationPolicyFields
->>>>>>> 39488a94
     isDeleting: boolean
     onDelete: (id: string, name: string) => Promise<void>
     indexingEnabled?: boolean
