import { FunctionComponent, useState } from 'react'

import { TelemetryProps } from '@sourcegraph/shared/src/telemetry/telemetryService'
<<<<<<< HEAD
import { ErrorAlert, LoadingSpinner, PageHeader } from '@sourcegraph/wildcard'
=======
import {
    ErrorAlert,
    Link,
    LoadingSpinner,
    PageHeader,
    Tab,
    TabList,
    TabPanel,
    TabPanels,
    Tabs,
} from '@sourcegraph/wildcard'
>>>>>>> 293385d5

import { AuthenticatedUser } from '../../../../auth'
import { PageTitle } from '../../../../components/PageTitle'
import { InferenceScriptEditor } from '../components/inference-script/InferenceScriptEditor'
import { InferenceScriptPreview } from '../components/inference-script/InferenceScriptPreview'
import { useInferenceScript } from '../hooks/useInferenceScript'

import styles from './CodeIntelInferenceConfigurationPage.module.scss'

export interface CodeIntelInferenceConfigurationPageProps extends TelemetryProps {
    authenticatedUser: AuthenticatedUser | null
}

export const CodeIntelInferenceConfigurationPage: FunctionComponent<CodeIntelInferenceConfigurationPageProps> = ({
    authenticatedUser,
    ...props
}) => {
    const { inferenceScript, loadingScript, fetchError } = useInferenceScript()
    const [previewScript, setPreviewScript] = useState<string | null>(null)
    const inferencePreview = previewScript !== null ? previewScript : inferenceScript

    return (
        <>
            <PageTitle title="Code graph inference script" />
            <PageHeader
                headingElement="h2"
                path={[
                    {
                        text: <>Code graph inference script</>,
                    },
                ]}
                description={
                    <>
                        Lua script that emits complete and/or partial auto-indexing job specifications. See the{' '}
                        <Link to="/help/code_navigation/references/inference_configuration">reference guide</Link> for
                        more information. The following implementations can also be used as reference of the API:
                        <ul className={styles.list}>
                            {['Clang', 'Go', 'Java', 'Python', 'Ruby', 'Rust', 'TypeScript'].map(lang => (
                                <li key={lang.toLowerCase()}>
                                    <Link
                                        to={`https://sourcegraph.com/github.com/sourcegraph/sourcegraph@5.0/-/blob/enterprise/internal/codeintel/autoindexing/internal/inference/lua/${lang.toLowerCase()}.lua`}
                                    >
                                        {lang}
                                    </Link>
                                </li>
                            ))}
                        </ul>
                    </>
                }
                className="mb-3"
            />
            {fetchError && <ErrorAlert prefix="Error fetching inference script" error={fetchError} />}
            {loadingScript && <LoadingSpinner />}

            <InferenceScriptEditor
                script={inferenceScript}
                authenticatedUser={authenticatedUser}
                setPreviewScript={setPreviewScript}
                {...props}
            />

            <InferenceScriptPreview script={inferencePreview} />
        </>
    )
}<|MERGE_RESOLUTION|>--- conflicted
+++ resolved
@@ -1,21 +1,7 @@
 import { FunctionComponent, useState } from 'react'
 
 import { TelemetryProps } from '@sourcegraph/shared/src/telemetry/telemetryService'
-<<<<<<< HEAD
-import { ErrorAlert, LoadingSpinner, PageHeader } from '@sourcegraph/wildcard'
-=======
-import {
-    ErrorAlert,
-    Link,
-    LoadingSpinner,
-    PageHeader,
-    Tab,
-    TabList,
-    TabPanel,
-    TabPanels,
-    Tabs,
-} from '@sourcegraph/wildcard'
->>>>>>> 293385d5
+import { ErrorAlert, Link, LoadingSpinner, PageHeader } from '@sourcegraph/wildcard'
 
 import { AuthenticatedUser } from '../../../../auth'
 import { PageTitle } from '../../../../components/PageTitle'
