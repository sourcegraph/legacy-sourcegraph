import React, { FunctionComponent, useCallback, useEffect, useMemo } from 'react'
import { RouteComponentProps } from 'react-router'
import { of } from 'rxjs'
import { TelemetryProps } from '../../../../../shared/src/telemetry/telemetryService'
import { useObservable } from '../../../../../shared/src/util/useObservable'
import {
    FilteredConnection,
    FilteredConnectionFilter,
    FilteredConnectionQueryArguments,
} from '../../../components/FilteredConnection'
import { PageHeader } from '../../../components/PageHeader'
import { PageTitle } from '../../../components/PageTitle'
import { LsifUploadFields, LSIFUploadState } from '../../../graphql-operations'
import {
    fetchLsifUploads as defaultFetchLsifUploads,
    fetchCommitGraphMetadata as defaultFetchCommitGraphMetadata,
} from './backend'
import { CommitGraphMetadata } from './CommitGraphMetadata'
import { CodeIntelUploadNode, CodeIntelUploadNodeProps } from './CodeIntelUploadNode'

export interface CodeIntelUploadsPageProps extends RouteComponentProps<{}>, TelemetryProps {
    repo?: { id: string }
    fetchLsifUploads?: typeof defaultFetchLsifUploads
    fetchCommitGraphMetadata?: typeof defaultFetchCommitGraphMetadata
    now?: () => Date
}

const filters: FilteredConnectionFilter[] = [
    {
        id: 'filters',
        label: 'Upload state',
        type: 'select',
        values: [
            {
                label: 'All',
                value: 'all',
                tooltip: 'Show all uploads',
                args: {},
            },
            {
                label: 'Current',
                value: 'current',
                tooltip: 'Show current uploads only',
                args: { isLatestForRepo: true },
            },
            {
                label: 'Completed',
                value: 'completed',
                tooltip: 'Show completed uploads only',
                args: { state: LSIFUploadState.COMPLETED },
            },
            {
                label: 'Errored',
                value: 'errored',
                tooltip: 'Show errored uploads only',
                args: { state: LSIFUploadState.ERRORED },
            },
            {
                label: 'Queued',
                value: 'queued',
                tooltip: 'Show queued uploads only',
                args: { state: LSIFUploadState.QUEUED },
            },
        ],
    },
]

export const CodeIntelUploadsPage: FunctionComponent<CodeIntelUploadsPageProps> = ({
    repo,
    fetchLsifUploads = defaultFetchLsifUploads,
    fetchCommitGraphMetadata = defaultFetchCommitGraphMetadata,
    now,
    telemetryService,
    ...props
}) => {
    useEffect(() => telemetryService.logViewEvent('CodeIntelUploads'), [telemetryService])

    const queryUploads = useCallback(
        (args: FilteredConnectionQueryArguments) => fetchLsifUploads({ repository: repo?.id, ...args }),
        [repo?.id, fetchLsifUploads]
    )

    const commitGraphMetadata = useObservable(
        useMemo(() => (repo ? fetchCommitGraphMetadata({ repository: repo?.id }) : of(undefined)), [
            repo,
            fetchCommitGraphMetadata,
        ])
    )

    return (
        <div className="code-intel-uploads web-content">
            <PageTitle title="Precise code intelligence uploads" />
<<<<<<< HEAD
            <h2>Precise code intelligence uploads</h2>
            <p>
                Enable precise code intelligence by{' '}
                <a
                    href="https://docs.sourcegraph.com/code_intelligence/precise_code_intelligence"
                    target="_blank"
                    rel="noreferrer noopener"
                >
                    uploading LSIF data
                </a>
                .
            </p>
            <p>
                Current uploads provide code intelligence for the latest commit on the default branch and are used in
                cross-repository <em>Find References</em> requests. Non-current uploads may still provide code
                intelligence for historic and branch commits.
            </p>
=======
            <PageHeader
                path={[{ text: 'Precise code intelligence upload' }]}
                byline={
                    <>
                        <p>
                            Enable precise code intelligence by{' '}
                            <a
                                href="https://docs.sourcegraph.com/code_intelligence/explanations/precise_code_intelligence"
                                target="_blank"
                                rel="noreferrer noopener"
                            >
                                uploading LSIF data
                            </a>
                            .
                        </p>
                        <p>
                            Current uploads provide code intelligence for the latest commit on the default branch and
                            are used in cross-repository <em>Find References</em> requests. Non-current uploads may
                            still provide code intelligence for historic and branch commits.
                        </p>
                    </>
                }
            />
>>>>>>> 3f76f8f9

            {repo && commitGraphMetadata && (
                <CommitGraphMetadata
                    stale={commitGraphMetadata.stale}
                    updatedAt={commitGraphMetadata.updatedAt}
                    now={now}
                />
            )}

            <div className="list-group position-relative">
                <FilteredConnection<LsifUploadFields, Omit<CodeIntelUploadNodeProps, 'node'>>
                    listComponent="div"
                    listClassName="codeintel-uploads__grid mb-3"
                    noun="upload"
                    pluralNoun="uploads"
                    nodeComponent={CodeIntelUploadNode}
                    nodeComponentProps={{ now }}
                    queryConnection={queryUploads}
                    history={props.history}
                    location={props.location}
                    cursorPaging={true}
                    filters={filters}
                    defaultFilter="current"
                />
            </div>
        </div>
    )
}<|MERGE_RESOLUTION|>--- conflicted
+++ resolved
@@ -90,25 +90,6 @@
     return (
         <div className="code-intel-uploads web-content">
             <PageTitle title="Precise code intelligence uploads" />
-<<<<<<< HEAD
-            <h2>Precise code intelligence uploads</h2>
-            <p>
-                Enable precise code intelligence by{' '}
-                <a
-                    href="https://docs.sourcegraph.com/code_intelligence/precise_code_intelligence"
-                    target="_blank"
-                    rel="noreferrer noopener"
-                >
-                    uploading LSIF data
-                </a>
-                .
-            </p>
-            <p>
-                Current uploads provide code intelligence for the latest commit on the default branch and are used in
-                cross-repository <em>Find References</em> requests. Non-current uploads may still provide code
-                intelligence for historic and branch commits.
-            </p>
-=======
             <PageHeader
                 path={[{ text: 'Precise code intelligence upload' }]}
                 byline={
@@ -132,7 +113,6 @@
                     </>
                 }
             />
->>>>>>> 3f76f8f9
 
             {repo && commitGraphMetadata && (
                 <CommitGraphMetadata
