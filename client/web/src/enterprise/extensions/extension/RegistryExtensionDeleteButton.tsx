--- conflicted
+++ resolved
@@ -7,11 +7,7 @@
 
 import { asError, ErrorLike, isErrorLike } from '@sourcegraph/common'
 import * as GQL from '@sourcegraph/shared/src/graphql/schema'
-<<<<<<< HEAD
-import { asError, ErrorLike, isErrorLike } from '@sourcegraph/shared/src/util/errors'
 import { Button } from '@sourcegraph/wildcard'
-=======
->>>>>>> ca92babb
 
 import { deleteRegistryExtensionWithConfirmation } from '../registry/backend'
 
