--- conflicted
+++ resolved
@@ -3,6 +3,7 @@
 import AlertCircleIcon from 'mdi-react/AlertCircleIcon'
 import * as React from 'react'
 import { RouteComponentProps } from 'react-router'
+import { Link } from 'react-router-dom'
 import { concat, Observable, Subject, Subscription } from 'rxjs'
 import { catchError, concatMap, map, tap } from 'rxjs/operators'
 
@@ -10,11 +11,7 @@
 import { asError, createAggregateError, ErrorLike, isErrorLike } from '@sourcegraph/common'
 import { gql } from '@sourcegraph/shared/src/graphql/graphql'
 import * as GQL from '@sourcegraph/shared/src/graphql/schema'
-<<<<<<< HEAD
-import { LoadingSpinner, RouterLink } from '@sourcegraph/wildcard'
-=======
 import { Button, LoadingSpinner } from '@sourcegraph/wildcard'
->>>>>>> 0950685b
 
 import { AuthenticatedUser } from '../../../auth'
 import { withAuthenticatedUser } from '../../../auth/withAuthenticatedUser'
@@ -188,22 +185,14 @@
                     <div className={classNames('card mt-5', styles.otherActions)}>
                         <div className="card-header">Other actions</div>
                         <div className="card-body">
-<<<<<<< HEAD
-                            <RouterLink
-=======
                             <Button
->>>>>>> 0950685b
                                 to={`${this.props.extension.registryExtension.url}/-/releases/new`}
                                 className="mr-2"
                                 variant="success"
                                 as={Link}
                             >
                                 Publish new release
-<<<<<<< HEAD
-                            </RouterLink>
-=======
                             </Button>
->>>>>>> 0950685b
                             <RegistryExtensionDeleteButton
                                 extension={this.props.extension.registryExtension}
                                 onDidUpdate={this.onDidDelete}
