import * as React from 'react'

import classNames from 'classnames'
import * as H from 'history'
import HelpCircleOutline from 'mdi-react/HelpCircleOutlineIcon'
import PuzzleOutlineIcon from 'mdi-react/PuzzleOutlineIcon'
import { RouteComponentProps } from 'react-router'
import { concat, Subject, Subscription } from 'rxjs'
import { catchError, concatMap, map, tap } from 'rxjs/operators'

import { ErrorAlert } from '@sourcegraph/branded/src/components/alerts'
import { Form } from '@sourcegraph/branded/src/components/Form'
import { asError, ErrorLike, isErrorLike } from '@sourcegraph/common'
import { Scalars } from '@sourcegraph/shared/src/graphql-operations'
import * as GQL from '@sourcegraph/shared/src/schema'
import { LoadingSpinner, Button, Link, PageHeader, Container, Icon, Typography } from '@sourcegraph/wildcard'

import { AuthenticatedUser } from '../../../auth'
import { withAuthenticatedUser } from '../../../auth/withAuthenticatedUser'
import { BreadcrumbSetters } from '../../../components/Breadcrumbs'
import { PageTitle } from '../../../components/PageTitle'
import { RegistryPublisher, toExtensionID } from '../../../extensions/extension/extension'
import { eventLogger } from '../../../tracking/eventLogger'
import { RegistryExtensionNameFormGroup, RegistryPublisherFormGroup } from '../extension/RegistryExtensionForm'

import { createExtension, queryViewerRegistryPublishers } from './backend'
import { RegistryAreaPageProps } from './RegistryArea'

import styles from './RegistryNewExtensionPage.module.scss'

interface Props extends RegistryAreaPageProps, RouteComponentProps<{}>, BreadcrumbSetters {
    authenticatedUser: AuthenticatedUser
    history: H.History
}

interface State {
    /** The viewer's authorized publishers, undefined while loading, or an error. */
    publishersOrError: 'loading' | RegistryPublisher[] | ErrorLike

    name: string
    publisher?: Scalars['ID']

    /** The creation result, undefined while loading, or an error. */
    creationOrError?: 'loading' | GQL.IExtensionRegistryCreateExtensionResult | ErrorLike
}

/** A page with a form to create a new extension in the extension registry. */
export const RegistryNewExtensionPage = withAuthenticatedUser(
    class RegistryNewExtensionPage extends React.PureComponent<Props, State> {
        public state: State = {
            publishersOrError: 'loading',
            name: '',
        }

        private submits = new Subject<React.FormEvent<HTMLFormElement>>()
        private componentUpdates = new Subject<Props>()
        private subscriptions = new Subscription()

        public componentDidMount(): void {
            eventLogger.logViewEvent('ExtensionRegistryCreateExtension')

            this.subscriptions.add(
                concat(
                    [{ publishersOrError: 'loading' }],
                    queryViewerRegistryPublishers().pipe(
                        map(result => ({ publishersOrError: result, publisher: result[0]?.id })),
                        catchError(error => [{ publishersOrError: asError(error) }])
                    )
                ).subscribe(
                    stateUpdate => this.setState(stateUpdate as State),
                    error => console.error(error)
                )
            )

            this.subscriptions.add(
                this.submits
                    .pipe(
                        tap(event => event.preventDefault()),
                        concatMap(() =>
                            concat(
                                [{ creationOrError: 'loading' }],
                                createExtension(this.state.publisher!, this.state.name).pipe(
                                    tap(result => {
                                        // Go to the page for the newly created extension.
                                        this.props.history.push(result.extension.url)
                                    }),
                                    map(result => ({ creationOrError: result })),
                                    catchError(error => [{ creationOrError: asError(error) }])
                                )
                            )
                        )
                    )
                    .subscribe(
                        stateUpdate => this.setState(stateUpdate as State),
                        error => console.error(error)
                    )
            )

            this.subscriptions.add(
                this.props.setBreadcrumb({ key: 'create-new-extension', element: <>Create extension</> })
            )

            this.componentUpdates.next(this.props)
        }

        public componentDidUpdate(): void {
            this.componentUpdates.next(this.props)
        }

        public componentWillUnmount(): void {
            this.subscriptions.unsubscribe()
        }

        public render(): JSX.Element | null {
            let extensionID: string | undefined
            if (
                this.state.publishersOrError !== 'loading' &&
                !isErrorLike(this.state.publishersOrError) &&
                this.state.publisher
            ) {
                const publisher = this.state.publishersOrError.find(publisher => publisher.id === this.state.publisher)
                if (publisher) {
                    extensionID = toExtensionID(publisher, this.state.name)
                }
            }

            return (
                <div className="container col-8">
                    <PageTitle title="Create new extension" />
                    <PageHeader
                        path={[
                            { icon: PuzzleOutlineIcon, to: '/extensions', ariaLabel: 'Extensions' },
                            { text: 'Create extension' },
                        ]}
                        description={
                            <>
                                <Link target="_blank" rel="noopener" to="/help/extensions/authoring">
                                    Learn more
                                </Link>{' '}
                                about authoring Sourcegraph extensions{' '}
                                <Link
                                    aria-label="Learn more about extensions authoring"
                                    target="_blank"
                                    rel="noopener"
                                    to="/help/extensions/authoring"
                                >
                                    <Icon as={HelpCircleOutline} />
                                </Link>
                            </>
                        }
                    />
                    <Form onSubmit={this.onSubmit} className="my-4 pb-5 test-registry-new-extension">
                        <Container className="mb-4">
                            <RegistryPublisherFormGroup
                                value={this.state.publisher}
                                publishersOrError={this.state.publishersOrError}
                                onChange={this.onPublisherChange}
                                disabled={this.state.creationOrError === 'loading'}
                            />
                            <RegistryExtensionNameFormGroup
                                value={this.state.name}
                                disabled={this.state.creationOrError === 'loading'}
                                onChange={this.onNameChange}
                            />
                            {extensionID && (
                                <div className="form-group d-flex flex-wrap align-items-baseline mb-0">
                                    <Typography.Label
                                        htmlFor="extension-registry-create-extension-page__extensionID"
                                        className="mr-1 mb-0 mt-1"
                                    >
                                        Extension ID:
<<<<<<< HEAD
                                    </label>
                                    <Typography.Code
=======
                                    </Typography.Label>
                                    <code
>>>>>>> 788f16d3
                                        id="extension-registry-create-extension-page__extensionID"
                                        className={classNames('mt-1', styles.extensionId)}
                                        weight="bold"
                                    >
                                        {extensionID}
                                    </Typography.Code>
                                </div>
                            )}
                            {isErrorLike(this.state.creationOrError) && (
                                <ErrorAlert className="mt-3" error={this.state.creationOrError} />
                            )}
                        </Container>
                        <Button
                            type="submit"
                            disabled={
                                isErrorLike(this.state.publishersOrError) ||
                                this.state.publishersOrError === 'loading' ||
                                this.state.creationOrError === 'loading' ||
                                !this.state.name
                            }
                            variant="primary"
                            className="mr-2"
                        >
                            {this.state.creationOrError === 'loading' && (
                                <>
                                    <LoadingSpinner />{' '}
                                </>
                            )}
                            Create extension
                        </Button>
                        <Button type="button" variant="secondary" as={Link} to="..">
                            Cancel
                        </Button>
                    </Form>
                </div>
            )
        }

        private onPublisherChange: React.ChangeEventHandler<HTMLSelectElement> = event =>
            this.setState({ publisher: event.currentTarget.value })

        private onNameChange: React.ChangeEventHandler<HTMLInputElement> = event =>
            this.setState({ name: event.currentTarget.value })

        private onSubmit: React.FormEventHandler<HTMLFormElement> = event => this.submits.next(event)
    }
)<|MERGE_RESOLUTION|>--- conflicted
+++ resolved
@@ -169,13 +169,8 @@
                                         className="mr-1 mb-0 mt-1"
                                     >
                                         Extension ID:
-<<<<<<< HEAD
-                                    </label>
+                                    </Typography.Label>
                                     <Typography.Code
-=======
-                                    </Typography.Label>
-                                    <code
->>>>>>> 788f16d3
                                         id="extension-registry-create-extension-page__extensionID"
                                         className={classNames('mt-1', styles.extensionId)}
                                         weight="bold"
