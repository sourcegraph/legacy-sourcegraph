--- conflicted
+++ resolved
@@ -49,7 +49,6 @@
                 } catch {
                     // noop
                 }
-<<<<<<< HEAD
             },
             [telemetryService, insights]
         )
@@ -84,7 +83,6 @@
             >
                 {insights.map(insight => (
                     <SmartInsight
-                        settingsCascade={props.settingsCascade}
                         key={insight.id}
                         insight={insight}
                         telemetryService={telemetryService}
@@ -96,54 +94,6 @@
     },
     equalSmartGridProps
 )
-=======
-            } catch {
-                // noop
-            }
-        },
-        [telemetryService, insights]
-    )
-
-    const handleResizeStart = useCallback(
-        (item: Layout) => {
-            setResizeView(item)
-            trackUICustomization(item)
-        },
-        [trackUICustomization]
-    )
-
-    const handleResizeStop = useCallback((item: Layout) => {
-        setResizeView(null)
-    }, [])
-
-    const handleLayoutChange = useCallback(
-        (currentLayout: Layout[], allLayouts: Layouts): void => {
-            setLayouts(recalculateGridLayout(allLayouts, insights))
-        },
-        [insights]
-    )
-
-    return (
-        <ViewGrid
-            layouts={layouts}
-            className={className}
-            onResizeStart={handleResizeStart}
-            onResizeStop={handleResizeStop}
-            onDragStart={trackUICustomization}
-            onLayoutChange={handleLayoutChange}
-        >
-            {insights.map(insight => (
-                <SmartInsight
-                    key={insight.id}
-                    insight={insight}
-                    telemetryService={telemetryService}
-                    resizing={resizingView?.i === insight.id}
-                />
-            ))}
-        </ViewGrid>
-    )
-}, equalSmartGridProps)
->>>>>>> 7407b1ba
 
 /**
  * Custom props checker for the smart grid component.
