import React, { Ref, useContext, useRef, useState } from 'react'

import classNames from 'classnames'
import { useMergeRefs } from 'use-callback-ref'

import { asError } from '@sourcegraph/common'
import { useQuery } from '@sourcegraph/http-client'
import { TelemetryProps } from '@sourcegraph/shared/src/telemetry/telemetryService'
import { Link, useDebounce, useDeepMemo } from '@sourcegraph/wildcard'

import { useFeatureFlag } from '../../../../../../featureFlags/useFeatureFlag'
import {
    InsightViewFiltersInput,
    SeriesDisplayOptionsInput,
    GetInsightViewResult,
    GetInsightViewVariables,
} from '../../../../../../graphql-operations'
import { useSeriesToggle } from '../../../../../../insights/utils/use-series-toggle'
import { BackendInsight, BackendInsightData, CodeInsightsBackendContext, InsightFilters } from '../../../../core'
import { GET_INSIGHT_VIEW_GQL } from '../../../../core/backend/gql-backend/gql/GetInsightView'
import { createBackendInsightData } from '../../../../core/backend/gql-backend/methods/get-backend-insight-data/deserializators'
import { insightPollingInterval } from '../../../../core/backend/gql-backend/utils/insight-polling'
import { SeriesDisplayOptionsInputRequired } from '../../../../core/types/insight/common'
import { getTrackingTypeByInsightType, useCodeInsightViewPings } from '../../../../pings'
import { FORM_ERROR, SubmissionErrors } from '../../../form/hooks/useForm'
import { InsightCard, InsightCardBanner, InsightCardHeader, InsightCardLoading } from '../../../views'
import { useVisibility } from '../../hooks/use-insight-data'
import { InsightContextMenu } from '../insight-context-menu/InsightContextMenu'
import { InsightContext } from '../InsightContext'

import {
    BackendInsightErrorAlert,
    DrillDownFiltersPopover,
    DrillDownInsightCreationFormValues,
    BackendInsightChart,
} from './components'
import { parseSeriesDisplayOptions } from './components/drill-down-filters-panel/drill-down-filters/utils'

import styles from './BackendInsight.module.scss'

interface BackendInsightProps
    extends TelemetryProps,
        React.DetailedHTMLProps<React.HTMLAttributes<HTMLElement>, HTMLElement> {
    insight: BackendInsight

    innerRef: Ref<HTMLElement>
    resizing?: boolean
}

/**
 * Renders search based insight. Fetches insight data by gql api handler.
 */
export const BackendInsightView: React.FunctionComponent<React.PropsWithChildren<BackendInsightProps>> = props => {
    const { telemetryService, insight, innerRef, resizing, ...otherProps } = props

    const { currentDashboard, dashboards } = useContext(InsightContext)
    const { createInsight, updateInsight } = useContext(CodeInsightsBackendContext)
<<<<<<< HEAD
    // seriesToggleState is instantiated at this level to prevent the state from being
    // deleted when the insight is scrolled out of view
    const seriesToggleState = useSeriesToggle()
=======
    const { toggle, isSeriesSelected, isSeriesHovered, setHoveredId, setSelectedSeriesIds } = useSeriesToggle()
>>>>>>> da54c8b3
    const [insightData, setInsightData] = useState<BackendInsightData | undefined>()
    const [enablePolling] = useFeatureFlag('insight-polling-enabled')
    const pollingInterval = enablePolling ? insightPollingInterval(insight) : 0

    // Visual line chart settings
    const [zeroYAxisMin, setZeroYAxisMin] = useState(false)
    const insightCardReference = useRef<HTMLDivElement>(null)
    const mergedInsightCardReference = useMergeRefs([insightCardReference, innerRef])
    const { wasEverVisible } = useVisibility(insightCardReference)

    // Use deep copy check in case if a setting subject has re-created copy of
    // the insight config with same structure and values. To avoid insight data
    // re-fetching.
    const cachedInsight = useDeepMemo(insight)

    // Original insight filters values that are stored in setting subject with insight
    // configuration object, They are updated  whenever the user clicks update/save button
    const [originalInsightFilters, setOriginalInsightFilters] = useState(cachedInsight.filters)
    const [originalSeriesDisplayOptions] = useState(cachedInsight.seriesDisplayOptions)

    // Live valid filters from filter form. They are updated whenever the user is changing
    // filter value in filters fields.
    const [filters, setFilters] = useState<InsightFilters>(originalInsightFilters)
    const [seriesDisplayOptions, setSeriesDisplayOptions] = useState(originalSeriesDisplayOptions)
    const [isFiltersOpen, setIsFiltersOpen] = useState(false)
    const debouncedFilters = useDebounce(useDeepMemo<InsightFilters>(filters), 500)

    const filterInput: InsightViewFiltersInput = {
        includeRepoRegex: debouncedFilters.includeRepoRegexp,
        excludeRepoRegex: debouncedFilters.excludeRepoRegexp,
        searchContexts: [debouncedFilters.context],
    }
    const displayInput: SeriesDisplayOptionsInput = {
        limit: seriesDisplayOptions?.limit,
        sortOptions: seriesDisplayOptions?.sortOptions,
    }

    const { error, loading, stopPolling } = useQuery<GetInsightViewResult, GetInsightViewVariables>(
        GET_INSIGHT_VIEW_GQL,
        {
            variables: { id: insight.id, filters: filterInput, seriesDisplayOptions: displayInput },
            fetchPolicy: 'cache-and-network',
            pollInterval: pollingInterval,
            skip: !wasEverVisible,
            context: { concurrentRequests: { key: 'GET_INSIGHT_VIEW' } },
            onCompleted: data => {
                const parsedData = createBackendInsightData(insight, data.insightViews.nodes[0])
                if (!parsedData.isFetchingHistoricalData) {
                    stopPolling()
                }
                setSelectedSeriesIds([])
                setInsightData(parsedData)
            },
        }
    )

    const handleFilterSave = async (
        filters: InsightFilters,
        displayOptions: SeriesDisplayOptionsInput
    ): Promise<SubmissionErrors> => {
        try {
            const insightWithNewFilters = { ...insight, filters, seriesDisplayOptions: displayOptions }

            await updateInsight({ insightId: insight.id, nextInsightData: insightWithNewFilters }).toPromise()

            telemetryService.log('CodeInsightsSearchBasedFilterUpdating')

            setOriginalInsightFilters(filters)
            setIsFiltersOpen(false)
        } catch (error) {
            return { [FORM_ERROR]: asError(error) }
        }

        return
    }

    const handleInsightFilterCreation = async (
        values: DrillDownInsightCreationFormValues
    ): Promise<SubmissionErrors> => {
        const { insightName } = values

        if (!currentDashboard) {
            return
        }

        try {
            const newInsight = {
                ...insight,
                title: insightName,
                filters,
                seriesDisplayOptions,
            }

            await createInsight({
                insight: newInsight,
                dashboard: currentDashboard,
            }).toPromise()

            telemetryService.log('CodeInsightsSearchBasedFilterInsightCreation')
            setOriginalInsightFilters(filters)
            setSeriesDisplayOptions(originalSeriesDisplayOptions)
            setIsFiltersOpen(false)
        } catch (error) {
            return { [FORM_ERROR]: asError(error) }
        }

        return
    }

    const { trackMouseLeave, trackMouseEnter, trackDatumClicks } = useCodeInsightViewPings({
        telemetryService,
        insightType: getTrackingTypeByInsightType(insight.type),
    })

    const shareableUrl = `${window.location.origin}/insights/insight/${insight.id}`

    const handleSeriesDisplayOptionsChange = (options: SeriesDisplayOptionsInputRequired): void => {
        setSeriesDisplayOptions(options)
        setSelectedSeriesIds([])
    }

    return (
        <InsightCard
            {...otherProps}
            ref={mergedInsightCardReference}
            data-testid={`insight-card.${insight.id}`}
            className={classNames(otherProps.className, { [styles.cardWithFilters]: isFiltersOpen })}
            onMouseEnter={trackMouseEnter}
            onMouseLeave={trackMouseLeave}
        >
            <InsightCardHeader
                title={
                    <Link to={shareableUrl} target="_blank" rel="noopener noreferrer">
                        {insight.title}
                    </Link>
                }
            >
                {wasEverVisible && (
                    <>
                        <DrillDownFiltersPopover
                            isOpen={isFiltersOpen}
                            anchor={insightCardReference}
                            initialFiltersValue={filters}
                            originalFiltersValue={originalInsightFilters}
                            insight={insight}
                            onFilterChange={setFilters}
                            onFilterSave={handleFilterSave}
                            onInsightCreate={handleInsightFilterCreation}
                            onVisibilityChange={setIsFiltersOpen}
                            originalSeriesDisplayOptions={parseSeriesDisplayOptions(
                                insight.defaultSeriesDisplayOptions
                            )}
                            onSeriesDisplayOptionsChange={handleSeriesDisplayOptionsChange}
                        />
                        <InsightContextMenu
                            insight={insight}
                            currentDashboard={currentDashboard}
                            dashboards={dashboards}
                            zeroYAxisMin={zeroYAxisMin}
                            onToggleZeroYAxisMin={() => setZeroYAxisMin(!zeroYAxisMin)}
                        />
                    </>
                )}
            </InsightCardHeader>

            {resizing ? (
                <InsightCardBanner>Resizing</InsightCardBanner>
            ) : error ? (
                <BackendInsightErrorAlert error={error} />
            ) : loading || !wasEverVisible || !insightData ? (
                <InsightCardLoading>Loading code insight</InsightCardLoading>
            ) : (
                <BackendInsightChart
                    {...insightData}
                    locked={insight.isFrozen}
                    zeroYAxisMin={zeroYAxisMin}
                    seriesToggleState={seriesToggleState}
                    onDatumClick={trackDatumClicks}
                />
            )}
            {
                // Passing children props explicitly to render any top-level content like
                // resize-handler from the react-grid-layout library
                wasEverVisible && otherProps.children
            }
        </InsightCard>
    )
}<|MERGE_RESOLUTION|>--- conflicted
+++ resolved
@@ -55,13 +55,9 @@
 
     const { currentDashboard, dashboards } = useContext(InsightContext)
     const { createInsight, updateInsight } = useContext(CodeInsightsBackendContext)
-<<<<<<< HEAD
     // seriesToggleState is instantiated at this level to prevent the state from being
     // deleted when the insight is scrolled out of view
     const seriesToggleState = useSeriesToggle()
-=======
-    const { toggle, isSeriesSelected, isSeriesHovered, setHoveredId, setSelectedSeriesIds } = useSeriesToggle()
->>>>>>> da54c8b3
     const [insightData, setInsightData] = useState<BackendInsightData | undefined>()
     const [enablePolling] = useFeatureFlag('insight-polling-enabled')
     const pollingInterval = enablePolling ? insightPollingInterval(insight) : 0
@@ -112,7 +108,7 @@
                 if (!parsedData.isFetchingHistoricalData) {
                     stopPolling()
                 }
-                setSelectedSeriesIds([])
+                seriesToggleState.setSelectedSeriesIds([])
                 setInsightData(parsedData)
             },
         }
@@ -180,7 +176,7 @@
 
     const handleSeriesDisplayOptionsChange = (options: SeriesDisplayOptionsInputRequired): void => {
         setSeriesDisplayOptions(options)
-        setSelectedSeriesIds([])
+        seriesToggleState.setSelectedSeriesIds([])
     }
 
     return (
