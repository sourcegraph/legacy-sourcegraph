<<<<<<< HEAD
import { ChangeEvent, FunctionComponent, memo, useState, forwardRef } from 'react'
=======
import { ChangeEvent, FocusEvent, forwardRef, memo, useState } from 'react'
>>>>>>> d17c0ab1

import { gql, useQuery } from '@apollo/client'
import { Combobox, ComboboxInput, ComboboxList, ComboboxOption, ComboboxOptionText } from '@reach/combobox'
import classNames from 'classnames'
import { noop } from 'lodash'

import { ErrorAlert } from '@sourcegraph/branded/src/components/alerts'
import { isDefined } from '@sourcegraph/common'
import { InputProps, Link, LoadingSpinner, useDebounce } from '@sourcegraph/wildcard'

import { GetSearchContextsResult } from '../../../../../../../../../graphql-operations'
import { TruncatedText } from '../../../../../../trancated-text/TruncatedText'
import { DrillDownInput } from '../drill-down-input/DrillDownInput'

import styles from './DrillDownSearchContextFilter.module.scss'

export const SEARCH_CONTEXT_GQL = gql`
    query GetSearchContexts($query: String!) {
        searchContexts(query: $query) {
            nodes {
                id
                spec
                query
                description
            }
            pageInfo {
                hasNextPage
            }
        }
    }
`

interface DrillDownSearchContextFilter extends InputProps {}

<<<<<<< HEAD
export const DrillDownSearchContextFilter: FunctionComponent<DrillDownSearchContextFilter> = forwardRef(
    (props, reference) => {
        const { value = '', className, onChange = noop, ...attributes } = props
        const [showSuggest, setShowSuggest] = useState<boolean>(true)
=======
export const DrillDownSearchContextFilter = forwardRef<HTMLInputElement, DrillDownSearchContextFilter>(
    (props, reference) => {
        const { value = '', className, onChange = noop, onFocus = noop, ...attributes } = props
        const [showSuggest, setShowSuggest] = useState<boolean>(false)
>>>>>>> d17c0ab1
        const debouncedQuery = useDebounce(value, 700)

        const handleSelect = (value: string): void => {
            setShowSuggest(false)
            onChange(value)
        }

        const handleChange = (event: ChangeEvent<HTMLInputElement>): void => {
            setShowSuggest(true)
            onChange(event)
        }

<<<<<<< HEAD
=======
        const handleFocus = (event: FocusEvent<HTMLInputElement>): void => {
            setShowSuggest(true)
            onFocus(event)
        }

>>>>>>> d17c0ab1
        return (
            <Combobox onSelect={handleSelect}>
                <ComboboxInput
                    {...attributes}
<<<<<<< HEAD
=======
                    ref={reference}
>>>>>>> d17c0ab1
                    as={DrillDownInput}
                    placeholder="global (default)"
                    prefix="context:"
                    value={value.toString()}
                    className={classNames(className, styles.input)}
                    onChange={handleChange}
<<<<<<< HEAD
=======
                    onFocus={handleFocus}
>>>>>>> d17c0ab1
                />

                {showSuggest && (
                    <ComboboxList className={styles.suggestionList}>
                        <SuggestPanel query={debouncedQuery.toString()} />
                    </ComboboxList>
                )}
            </Combobox>
        )
    }
)

interface SuggestPanelProps {
    query: string
}

const SuggestPanel = memo<SuggestPanelProps>(props => {
    const { query } = props

    const { data, loading, error } = useQuery<GetSearchContextsResult>(SEARCH_CONTEXT_GQL, {
        fetchPolicy: 'network-only',
        variables: { query },
    })

    const queryBasedContexts =
        data?.searchContexts.nodes.filter(node => isDefined(node.query) && node.query !== '') ?? []

    if (loading) {
        return <LoadingSpinner />
    }

    if (error) {
        return <ErrorAlert error={error} />
    }

    if (!data) {
        return null
    }

    if (queryBasedContexts.length === 0) {
        return (
            <span className={styles.suggestNoDataFound}>
                No query-based search contexts found.{' '}
                <Link to="/contexts/new" rel="noreferrer noopener" target="_blank">
                    Create search context
                </Link>
            </span>
        )
    }

    return (
        <>
            {queryBasedContexts.map(context => (
                <ComboboxOption key={context.id} value={context.spec} className={styles.suggestItem}>
                    <TruncatedText as="small" className={styles.suggestItemName}>
                        <ComboboxOptionText />
                    </TruncatedText>

                    <TruncatedText as="small" className={styles.suggestItemDescription}>
                        {context.description}
                    </TruncatedText>
                </ComboboxOption>
            ))}
        </>
    )
})<|MERGE_RESOLUTION|>--- conflicted
+++ resolved
@@ -1,8 +1,4 @@
-<<<<<<< HEAD
-import { ChangeEvent, FunctionComponent, memo, useState, forwardRef } from 'react'
-=======
 import { ChangeEvent, FocusEvent, forwardRef, memo, useState } from 'react'
->>>>>>> d17c0ab1
 
 import { gql, useQuery } from '@apollo/client'
 import { Combobox, ComboboxInput, ComboboxList, ComboboxOption, ComboboxOptionText } from '@reach/combobox'
@@ -37,17 +33,10 @@
 
 interface DrillDownSearchContextFilter extends InputProps {}
 
-<<<<<<< HEAD
-export const DrillDownSearchContextFilter: FunctionComponent<DrillDownSearchContextFilter> = forwardRef(
-    (props, reference) => {
-        const { value = '', className, onChange = noop, ...attributes } = props
-        const [showSuggest, setShowSuggest] = useState<boolean>(true)
-=======
 export const DrillDownSearchContextFilter = forwardRef<HTMLInputElement, DrillDownSearchContextFilter>(
     (props, reference) => {
         const { value = '', className, onChange = noop, onFocus = noop, ...attributes } = props
         const [showSuggest, setShowSuggest] = useState<boolean>(false)
->>>>>>> d17c0ab1
         const debouncedQuery = useDebounce(value, 700)
 
         const handleSelect = (value: string): void => {
@@ -60,32 +49,23 @@
             onChange(event)
         }
 
-<<<<<<< HEAD
-=======
         const handleFocus = (event: FocusEvent<HTMLInputElement>): void => {
             setShowSuggest(true)
             onFocus(event)
         }
 
->>>>>>> d17c0ab1
         return (
             <Combobox onSelect={handleSelect}>
                 <ComboboxInput
                     {...attributes}
-<<<<<<< HEAD
-=======
                     ref={reference}
->>>>>>> d17c0ab1
                     as={DrillDownInput}
                     placeholder="global (default)"
                     prefix="context:"
                     value={value.toString()}
                     className={classNames(className, styles.input)}
                     onChange={handleChange}
-<<<<<<< HEAD
-=======
                     onFocus={handleFocus}
->>>>>>> d17c0ab1
                 />
 
                 {showSuggest && (
