--- conflicted
+++ resolved
@@ -101,34 +101,9 @@
     return grants
 }
 
-<<<<<<< HEAD
-const mapInsightView = (insight: GetInsightsResult['insightViews']['nodes'][0]): Insight => ({
-    __typename: insight.__typename,
-    presentationType: insight.presentation.__typename,
-    type: InsightType.Backend,
-    id: insight.id,
-    visibility: '',
-    title: 'title' in insight.presentation ? insight.presentation.title : '',
-    series: insight.dataSeries.map(series => ({
-        name: series.label,
-        query:
-            insight.dataSeriesDefinitions.find(definition => definition.seriesId === series.seriesId)?.query ||
-            'QUERY NOT FOUND',
-        stroke: 'seriesPresentation' in insight.presentation
-            ? insight.presentation.seriesPresentation.find(presentation => presentation.seriesId === series.seriesId)?.color
-            : '',
-    })),
-})
-
-const mapInsightFields = (insight: GetInsightsResult['insightViews']['nodes'][0]): InsightFields => ({
-    id: insight.id,
-    title: 'title' in insight.presentation ? insight.presentation.title : '',
-    description: '',
-=======
 const mapInsightFields = (insight: GetInsightsResult['insightViews']['nodes'][0]): InsightFields => ({
     id: insight.id,
     title: insight.presentation.title,
->>>>>>> bd2a35b4
     series: insight.dataSeries.map(series => ({
         label: series.label,
         points: series.points,
