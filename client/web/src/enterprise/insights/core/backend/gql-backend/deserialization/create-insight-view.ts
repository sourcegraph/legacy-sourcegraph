import { Duration } from 'date-fns'
import { uniq } from 'lodash'

<<<<<<< HEAD
import { SeriesSortDirection } from '@sourcegraph/shared/src/schema'

import {
    InsightViewNode,
    SeriesSortMode,
=======
import {
    GroupByField,
    InsightViewNode,
>>>>>>> 184c6873
    TimeIntervalStepInput,
    TimeIntervalStepUnit,
} from '../../../../../../graphql-operations'
import { parseSeriesDisplayOptions } from '../../../../components/insights-view-grid/components/backend-insight/components/drill-down-filters-panel/drill-down-filters/utils'
import { ComputeInsight, Insight, InsightExecutionType, InsightType } from '../../../types'
import { BaseInsight } from '../../../types/insight/common'
import { MAX_NUMBER_OF_SERIES } from '../methods/get-backend-insight-data/deserializators'

/**
 * Transforms/casts gql api insight model to FE insight model. We still
 * need to have a specific FE model in order to support setting-based api
 * approach. This transformer will be removed as soon as we sunset setting-based
 * api for insights.
 */
export const createInsightView = (insight: InsightViewNode): Insight => {
    const baseInsight: Omit<BaseInsight, 'type' | 'executionType'> = {
        id: insight.id,
        title: insight.presentation.title,
        isFrozen: insight.isFrozen,
        dashboardReferenceCount: insight.dashboardReferenceCount,
        seriesDisplayOptions: parseSeriesDisplayOptions(insight.seriesCount, insight.appliedSeriesDisplayOptions),
        dashboards: insight.dashboards?.nodes ?? [],
        appliedSeriesDisplayOptions: insight.appliedSeriesDisplayOptions,
        defaultSeriesDisplayOptions: insight.defaultSeriesDisplayOptions,
        seriesCount: insight.seriesCount,
    }

    switch (insight.presentation.__typename) {
        case 'LineChartInsightViewPresentation': {
            const isComputeInsight = insight.dataSeriesDefinitions.some(series => series.groupBy)
            const isCaptureGroupInsight = insight.dataSeriesDefinitions.some(
                series => series.generatedFromCaptureGroups
            )

            const { appliedFilters } = insight
            // We do not support different time scope for different series at the moment
            const step = getDurationFromStep(insight.dataSeriesDefinitions[0].timeScope)
            const repositories = uniq(
                insight.dataSeriesDefinitions.flatMap(series => series.repositoryScope.repositories)
            )

            // Transform display options into format compatible with our input forms
            // TODO: Remove when we consume GQL types directly
            const seriesDisplayOptions = {
                limit: `${Math.min(
                    baseInsight.seriesDisplayOptions?.limit ?? MAX_NUMBER_OF_SERIES,
                    MAX_NUMBER_OF_SERIES
                )}`,
                sortOptions: {
                    direction: baseInsight.seriesDisplayOptions?.sortOptions?.direction ?? SeriesSortDirection.DESC,
                    mode: baseInsight.seriesDisplayOptions?.sortOptions?.mode ?? SeriesSortMode.RESULT_COUNT,
                },
            }

            if (isCaptureGroupInsight) {
                // It's safe because capture group insight always has only 1 data series
                const { query } = insight.dataSeriesDefinitions[0] ?? {}
                const { appliedFilters } = insight

                return {
                    ...baseInsight,
                    executionType: InsightExecutionType.Backend,
                    type: InsightType.CaptureGroup,
                    repositories,
                    query,
                    step,
                    filters: {
                        includeRepoRegexp: appliedFilters.includeRepoRegex ?? '',
                        excludeRepoRegexp: appliedFilters.excludeRepoRegex ?? '',
                        context: appliedFilters.searchContexts?.[0] ?? '',
                        seriesDisplayOptions,
                    },
                    appliedSeriesDisplayOptions: insight.appliedSeriesDisplayOptions,
                    defaultSeriesDisplayOptions: insight.defaultSeriesDisplayOptions,
                }
            }

            const series = insight.presentation.seriesPresentation.map(series => ({
                id: series.seriesId,
                name: series.label,
                query:
                    insight.dataSeriesDefinitions.find(definition => definition.seriesId === series.seriesId)?.query ||
                    'QUERY NOT FOUND',
                stroke:
                    'seriesPresentation' in insight.presentation
                        ? insight.presentation.seriesPresentation.find(
                              presentation => presentation.seriesId === series.seriesId
                          )?.color
                        : '',
            }))

            if (isComputeInsight) {
                // It's safe because capture group insight always has only 1 data series
                const { groupBy } = insight.dataSeriesDefinitions[0] ?? {}

                return {
                    ...baseInsight,
                    executionType: InsightExecutionType.Backend,
                    type: InsightType.Compute,
                    groupBy: groupBy ?? GroupByField.REPO,
                    repositories,
                    series,
                    filters: {
                        includeRepoRegexp: appliedFilters.includeRepoRegex ?? '',
                        excludeRepoRegexp: appliedFilters.excludeRepoRegex ?? '',
                        context: appliedFilters.searchContexts?.[0] ?? '',
                    },
                } as ComputeInsight
            }

            return {
                ...baseInsight,
                executionType: InsightExecutionType.Backend,
                type: InsightType.SearchBased,
                repositories,
                series,
                step,
                filters: {
                    includeRepoRegexp: appliedFilters.includeRepoRegex ?? '',
                    excludeRepoRegexp: appliedFilters.excludeRepoRegex ?? '',
                    context: appliedFilters.searchContexts?.[0] ?? '',
                    seriesDisplayOptions,
                },
            }
        }

        case 'PieChartInsightViewPresentation': {
            // At the moment BE doesn't have a special fragment type for Lang Stats repositories.
            // We use search based definition (first repo of first definition). For lang-stats
            // it always should be exactly one series with repository scope info.
            const repository = insight.dataSeriesDefinitions[0].repositoryScope.repositories[0] ?? ''

            return {
                ...baseInsight,
                executionType: InsightExecutionType.Runtime,
                type: InsightType.LangStats,
                title: insight.presentation.title,
                otherThreshold: insight.presentation.otherThreshold,
                repository,
            }
        }
    }
}

function getDurationFromStep(step: TimeIntervalStepInput): Duration {
    switch (step.unit) {
        case TimeIntervalStepUnit.HOUR:
            return { hours: step.value }
        case TimeIntervalStepUnit.DAY:
            return { days: step.value }
        case TimeIntervalStepUnit.WEEK:
            return { weeks: step.value }
        case TimeIntervalStepUnit.MONTH:
            return { months: step.value }
        case TimeIntervalStepUnit.YEAR:
            return { years: step.value }
    }
}<|MERGE_RESOLUTION|>--- conflicted
+++ resolved
@@ -1,17 +1,12 @@
 import { Duration } from 'date-fns'
 import { uniq } from 'lodash'
 
-<<<<<<< HEAD
 import { SeriesSortDirection } from '@sourcegraph/shared/src/schema'
 
 import {
     InsightViewNode,
     SeriesSortMode,
-=======
-import {
     GroupByField,
-    InsightViewNode,
->>>>>>> 184c6873
     TimeIntervalStepInput,
     TimeIntervalStepUnit,
 } from '../../../../../../graphql-operations'
