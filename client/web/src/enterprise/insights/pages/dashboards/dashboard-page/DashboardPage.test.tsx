/* eslint-disable ban/ban */
import { render, screen } from '@testing-library/react'
import userEvent from '@testing-library/user-event'
import { createMemoryHistory } from 'history'
import React from 'react'
import { Router, Route } from 'react-router-dom'
import { of } from 'rxjs'
import sinon from 'sinon'

<<<<<<< HEAD
import { MockedTestProvider } from '@sourcegraph/shared/src/testing/apollo'
=======
import { MockIntersectionObserver } from '@sourcegraph/shared/src/testing/MockIntersectionObserver'
>>>>>>> 63b2ae86

import { CodeInsightsBackend } from '../../../core/backend/code-insights-backend'
import {
    CodeInsightsBackendContext,
    FakeDefaultCodeInsightsBackend,
} from '../../../core/backend/code-insights-backend-context'
import { ALL_INSIGHTS_DASHBOARD_ID } from '../../../core/types/dashboard/virtual-dashboard'

import { DashboardsPage } from './DashboardsPage'
interface ReactRouterMock {
    useHistory: () => unknown
    useRouteMatch: () => unknown
}

const url = '/insights'
const ALL_INSIGHTS = 'All insights'

jest.mock('react-router', () => ({
    ...jest.requireActual<ReactRouterMock>('react-router'),
    useHistory: () => ({
        push: jest.fn(),
    }),
    useRouteMatch: () => ({
        url,
    }),
}))

const mockTelemetryService = {
    log: sinon.spy(),
    logViewEvent: sinon.spy(),
}

const fakeApi = new FakeDefaultCodeInsightsBackend()

const Wrapper: React.FunctionComponent<{ api: Partial<CodeInsightsBackend> }> = ({ children, api = {} }) => {
    const extendedApi: CodeInsightsBackend = {
        ...fakeApi,
        ...api,
    }
    return <CodeInsightsBackendContext.Provider value={extendedApi}>{children}</CodeInsightsBackendContext.Provider>
}

const renderWithRouter = (
    component: React.ReactElement,
    { route = '/', history = createMemoryHistory({ initialEntries: [route] }), api = {} } = {}
) => ({
    ...render(
        <MockedTestProvider>
            <Wrapper api={api}>
                <Router history={history}>
                    {component}
                    <Route path={`${url}/${ALL_INSIGHTS_DASHBOARD_ID}`}>{ALL_INSIGHTS}</Route>
                </Router>
            </Wrapper>
        </MockedTestProvider>
    ),
    history,
})

describe('DashboardsPage', () => {
    beforeAll(() => {
        window.IntersectionObserver = MockIntersectionObserver
    })

    it('should redirect to "All insights" page if no dashboardId is provided', () => {
        const { history } = renderWithRouter(<DashboardsPage telemetryService={mockTelemetryService} />)

        expect(history.location.pathname).toEqual(`${url}/${ALL_INSIGHTS_DASHBOARD_ID}`)
    })

    it('should render dashboard not found page when id is not found', () => {
        renderWithRouter(<DashboardsPage telemetryService={mockTelemetryService} dashboardID="foo" />, {
            api: {
                getDashboardSubjects: () => of([]),
                getDashboards: () => of([]),
            },
        })

        screen.getByText("Hmm, the dashboard wasn't found.")
    })

    it('should log events', () => {
        renderWithRouter(<DashboardsPage telemetryService={mockTelemetryService} dashboardID="foo" />, {
            api: {
                getDashboardSubjects: () => of([]),
                getDashboards: () => of([]),
            },
        })

        expect(mockTelemetryService.logViewEvent.calledWith('Insights')).toBe(true)

        userEvent.click(screen.getByText('Create new insight'))
        expect(mockTelemetryService.log.calledWith('InsightAddMoreClick')).toBe(true)
    })
})<|MERGE_RESOLUTION|>--- conflicted
+++ resolved
@@ -7,11 +7,8 @@
 import { of } from 'rxjs'
 import sinon from 'sinon'
 
-<<<<<<< HEAD
 import { MockedTestProvider } from '@sourcegraph/shared/src/testing/apollo'
-=======
 import { MockIntersectionObserver } from '@sourcegraph/shared/src/testing/MockIntersectionObserver'
->>>>>>> 63b2ae86
 
 import { CodeInsightsBackend } from '../../../core/backend/code-insights-backend'
 import {
