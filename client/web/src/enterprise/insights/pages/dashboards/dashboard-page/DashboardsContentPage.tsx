import React, { useContext, useMemo } from 'react'

import { useRouteMatch } from 'react-router'
import { Redirect } from 'react-router-dom'

import { TelemetryProps } from '@sourcegraph/shared/src/telemetry/telemetryService'
import { LoadingSpinner, useObservable } from '@sourcegraph/wildcard'

import { PageTitle } from '../../../../../components/PageTitle'
import { CodeInsightsBackendContext, ALL_INSIGHTS_DASHBOARD } from '../../../core'

import { DashboardsContent } from './components/dashboards-content/DashboardsContent'

export interface DashboardsContentPageProps extends TelemetryProps {
    /**
     * Possible dashboard id. All insights on the page will be get from
     * dashboard's info from the user or org settings by the dashboard id.
     * In case if id is undefined we get insights from the final
     * version of merged settings (all insights)
     */
    dashboardID?: string
}

<<<<<<< HEAD
export const DashboardsContentPage: React.FunctionComponent<
    React.PropsWithChildren<DashboardsContentPageProps>
> = props => {
    const { dashboardID, telemetryService, settingsCascade } = props
=======
export const DashboardsContentPage: React.FunctionComponent<DashboardsContentPageProps> = props => {
    const { dashboardID, telemetryService } = props
>>>>>>> 7407b1ba
    const { url } = useRouteMatch()

    const { getDashboards } = useContext(CodeInsightsBackendContext)
    const dashboards = useObservable(useMemo(() => getDashboards(), [getDashboards]))

    if (!dashboardID) {
        // In case if url doesn't have a dashboard id we should fall back on
        // built-in "All insights" dashboard
        return <Redirect to={`${url}/${ALL_INSIGHTS_DASHBOARD.id}`} />
    }

    if (dashboards === undefined) {
        return (
            <div data-testid="loading-spinner">
                <LoadingSpinner inline={false} />
            </div>
        )
    }

    const currentDashboard = dashboards.find(dashboard => dashboard.id === dashboardID)

    return (
        <>
            <PageTitle title={`${currentDashboard?.title || ''} - Code Insights`} />
            <DashboardsContent telemetryService={telemetryService} dashboardID={dashboardID} dashboards={dashboards} />
        </>
    )
}<|MERGE_RESOLUTION|>--- conflicted
+++ resolved
@@ -21,15 +21,10 @@
     dashboardID?: string
 }
 
-<<<<<<< HEAD
 export const DashboardsContentPage: React.FunctionComponent<
     React.PropsWithChildren<DashboardsContentPageProps>
 > = props => {
-    const { dashboardID, telemetryService, settingsCascade } = props
-=======
-export const DashboardsContentPage: React.FunctionComponent<DashboardsContentPageProps> = props => {
     const { dashboardID, telemetryService } = props
->>>>>>> 7407b1ba
     const { url } = useRouteMatch()
 
     const { getDashboards } = useContext(CodeInsightsBackendContext)
