import classNames from 'classnames'
import React from 'react'

<<<<<<< HEAD
import { Button, Card } from '@sourcegraph/wildcard'
=======
import { ErrorAlert } from '@sourcegraph/branded/src/components/alerts'
import { Button } from '@sourcegraph/wildcard'
>>>>>>> 5eb1ada3

import { LoaderButton } from '../../../../../../../components/LoaderButton'
import { CodeInsightTimeStepPicker } from '../../../../../components/creation-ui-kit'
import { FormGroup } from '../../../../../components/form/form-group/FormGroup'
import { FormInput } from '../../../../../components/form/form-input/FormInput'
import { useFieldAPI } from '../../../../../components/form/hooks/useField'
import { Form, FORM_ERROR } from '../../../../../components/form/hooks/useForm'
import { RepositoriesField } from '../../../../../components/form/repositories-field/RepositoriesField'
import { searchQueryValidator } from '../search-query-validator'
import { CaptureGroupFormFields } from '../types'

import { CaptureGroupSeriesInfoBadge } from './info-badge/CaptureGroupSeriesInfoBadge'
import { CaptureGroupQueryInput } from './query-input/CaptureGroupQueryInput'
import { SearchQueryChecks } from './search-query-checks/SearchQueryChecks'

interface CaptureGroupCreationFormProps {
    mode: 'creation' | 'edit'
    form: Form<CaptureGroupFormFields>
    title: useFieldAPI<CaptureGroupFormFields['title']>
    repositories: useFieldAPI<CaptureGroupFormFields['repositories']>
    allReposMode: useFieldAPI<CaptureGroupFormFields['allRepos']>
    step: useFieldAPI<CaptureGroupFormFields['step']>
    stepValue: useFieldAPI<CaptureGroupFormFields['stepValue']>
    query: useFieldAPI<CaptureGroupFormFields['groupSearchQuery']>

    isFormClearActive?: boolean
    className?: string

    onCancel: () => void
    onFormReset: () => void
}

export const CaptureGroupCreationForm: React.FunctionComponent<CaptureGroupCreationFormProps> = props => {
    const {
        form,
        title,
        repositories,
        allReposMode,
        query,
        step,
        stepValue,
        mode,
        className,
        isFormClearActive,
        onFormReset,
        onCancel,
    } = props

    const {
        ref,
        handleSubmit,
        formAPI: { submitErrors, submitting },
    } = form
    const isEditMode = mode === 'edit'

    return (
        <form noValidate={true} ref={ref} className={className} onSubmit={handleSubmit} onReset={onFormReset}>
            <FormGroup
                name="insight repositories"
                title="Targeted repositories"
                subtitle="Create a list of repositories to run your search over"
            >
                <FormInput
                    as={RepositoriesField}
                    autoFocus={true}
                    required={true}
                    title="Repositories"
                    description="Separate repositories with commas"
                    placeholder="Example: github.com/sourcegraph/sourcegraph"
                    loading={repositories.meta.validState === 'CHECKING'}
                    valid={repositories.meta.touched && repositories.meta.validState === 'VALID'}
                    error={repositories.meta.touched && repositories.meta.error}
                    {...repositories.input}
                    className="mb-0 d-flex flex-column"
                />

                <label className="d-flex flex-wrap align-items-center mb-2 mt-3 font-weight-normal">
                    <input
                        type="checkbox"
                        {...allReposMode.input}
                        value="all-repos-mode"
                        checked={allReposMode.input.value}
                    />

                    <span className="pl-2">Run your insight over all your repositories</span>

                    <small className="w-100 mt-2 text-muted">
                        This feature is actively in development. Read about the{' '}
                        <a
                            href="https://docs.sourcegraph.com/code_insights/explanations/current_limitations_of_code_insights"
                            target="_blank"
                            rel="noopener noreferrer"
                        >
                            beta limitations here.
                        </a>
                    </small>
                </label>
            </FormGroup>

            <hr className="my-4 w-100" />

            <FormGroup
                name="data series"
                title="Data series"
                subtitle={
                    <>
                        Generated dynamically for each unique value from the regular expression capture group.{' '}
                        <a
                            href="https://docs.sourcegraph.com/code_insights/explanations/automatically_generated_data_series"
                            target="_blank"
                            rel="noopener"
                        >
                            Learn more.
                        </a>
                    </>
                }
            >
                <Card className="p-3">
                    <FormInput
                        title="Search query"
                        required={true}
                        as={CaptureGroupQueryInput}
                        subtitle={<QueryFieldSubtitle className="mb-3" />}
                        placeholder="Example: file:\.pom$ <java\.version>(.*)</java\.version>"
                        valid={query.meta.touched && query.meta.validState === 'VALID'}
                        error={query.meta.touched && query.meta.error}
                        className="mb-3"
                        {...query.input}
                    />

                    <SearchQueryChecks checks={searchQueryValidator(query.input.value, query.meta.touched)} />

                    <CaptureGroupSeriesInfoBadge>
                        <b className="font-weight-medium">Name</b> and <b className="font-weight-medium">color</b> of
                        each data series will be generated automatically. Chart will display{' '}
                        <b className="font-weight-medium">up to 20</b> data series.
                    </CaptureGroupSeriesInfoBadge>

                    <small className="mt-3">
                        Explore{' '}
                        <a
                            href="https://docs.sourcegraph.com/code_insights/references/common_use_cases#automatic-version-and-pattern-tracking"
                            target="_blank"
                            rel="noopener noreferrer"
                        >
                            example queries
                        </a>{' '}
                        and learn more about{' '}
                        <a
                            href="https://docs.sourcegraph.com/code_insights/explanations/automatically_generated_data_series"
                            target="_blank"
                            rel="noopener noreferrer"
                        >
                            automatically generated data series
                        </a>
                    </small>
                </Card>
            </FormGroup>

            <hr className="my-4 w-100" />

            <FormGroup name="chart settings group" title="Chart settings">
                <FormInput
                    title="Title"
                    required={true}
                    description="Shown as the title for your insight"
                    placeholder="Example: Migration to React function components"
                    valid={title.meta.touched && title.meta.validState === 'VALID'}
                    error={title.meta.touched && title.meta.error}
                    {...title.input}
                    className="d-flex flex-column"
                />

                <CodeInsightTimeStepPicker
                    {...stepValue.input}
                    valid={stepValue.meta.touched && stepValue.meta.validState === 'VALID'}
                    error={stepValue.meta.touched && stepValue.meta.error}
                    errorInputState={stepValue.meta.touched && stepValue.meta.validState === 'INVALID'}
                    stepType={step.input.value}
                    onStepTypeChange={step.input.onChange}
                    numberOfPoints={allReposMode.input.value ? 12 : 7}
                />
            </FormGroup>

            <hr className="my-4 w-100" />

            <footer className="d-flex flex-wrap align-items-center">
                {submitErrors?.[FORM_ERROR] && <ErrorAlert className="w-100" error={submitErrors[FORM_ERROR]} />}

                <LoaderButton
                    type="submit"
                    alwaysShowLabel={true}
                    loading={submitting}
                    label={submitting ? 'Submitting' : isEditMode ? 'Save insight' : 'Create code insight'}
                    disabled={submitting}
                    data-testid="insight-save-button"
                    className="btn btn-primary mr-2 mb-2"
                />

                <Button type="button" variant="secondary" outline={true} className="mb-2 mr-auto" onClick={onCancel}>
                    Cancel
                </Button>

                <Button
                    type="reset"
                    disabled={!isFormClearActive}
                    variant="secondary"
                    outline={true}
                    className="border-0"
                >
                    Clear all fields
                </Button>
            </footer>
        </form>
    )
}

const QueryFieldSubtitle: React.FunctionComponent<{ className?: string }> = props => (
    <small className={classNames(props.className, 'text-muted', 'd-block', 'font-weight-normal')}>
        Search query must contain a properly formatted regular expression with at least one{' '}
        <a
            href="https://docs.sourcegraph.com/code_insights/explanations/automatically_generated_data_series#regular-expression-capture-group-resources"
            target="_blank"
            rel="noopener"
        >
            capture group.
        </a>{' '}
        The capture group cannot match file or repository names, it can match only the file contents.
    </small>
)<|MERGE_RESOLUTION|>--- conflicted
+++ resolved
@@ -1,12 +1,8 @@
 import classNames from 'classnames'
 import React from 'react'
 
-<<<<<<< HEAD
+import { ErrorAlert } from '@sourcegraph/branded/src/components/alerts'
 import { Button, Card } from '@sourcegraph/wildcard'
-=======
-import { ErrorAlert } from '@sourcegraph/branded/src/components/alerts'
-import { Button } from '@sourcegraph/wildcard'
->>>>>>> 5eb1ada3
 
 import { LoaderButton } from '../../../../../../../components/LoaderButton'
 import { CodeInsightTimeStepPicker } from '../../../../../components/creation-ui-kit'
