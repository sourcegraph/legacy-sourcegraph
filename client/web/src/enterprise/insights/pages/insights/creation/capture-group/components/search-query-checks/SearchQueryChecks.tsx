--- conflicted
+++ resolved
@@ -84,13 +84,5 @@
                 </CheckListItem>
             </li>
         </ul>
-<<<<<<< HEAD
-
-        <p className="mt-1 text-muted">
-            Tip: use <Typography.Code>archived:no</Typography.Code> or <Typography.Code>fork:no</Typography.Code> to
-            exclude results from archived or forked repositories.
-        </p>
-=======
->>>>>>> 788f16d3
     </div>
 )