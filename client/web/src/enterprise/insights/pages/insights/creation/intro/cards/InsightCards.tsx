import classNames from 'classnames'
import React from 'react'

<<<<<<< HEAD
import { Link, Button } from '@sourcegraph/wildcard'
=======
import { Link, CardBody, Card } from '@sourcegraph/wildcard'
>>>>>>> e6414e74

import {
    CaptureGroupInsightChart,
    LangStatsInsightChart,
    SearchBasedInsightChart,
} from '../../../../../modals/components/MediaCharts'

import styles from './InsightCards.module.scss'

interface InsightCardProps extends React.ButtonHTMLAttributes<HTMLButtonElement> {}

/**
 * Low-level styled component for building insight link card for
 * the creation page gallery.
 */
const InsightCard: React.FunctionComponent<InsightCardProps> = props => {
    const { children, ...otherProps } = props

    return (
        <Card
            as="button"
            {...otherProps}
            type="button"
            className={classNames(styles.card, 'p-3', otherProps.className)}
        >
            {children}

<<<<<<< HEAD
            <Button as="div" className="mt-3 w-100" variant="secondary" size="sm">
                Create
            </Button>
        </button>
=======
            <div className="btn btn-sm btn-secondary mt-3 w-100">Create</div>
        </Card>
>>>>>>> e6414e74
    )
}

interface InsightCardBodyProps {
    title: string
    className?: string
}

const InsightCardBody: React.FunctionComponent<InsightCardBodyProps> = props => {
    const { title, className, children } = props

    return (
        <CardBody className={classNames(styles.cardBody, className, 'flex-1')}>
            <h3 className={styles.cardTitle}>{title}</h3>

            <p className="d-flex flex-column text-muted m-0">{children}</p>
        </CardBody>
    )
}

const InsightCardExampleBlock: React.FunctionComponent = props => (
    <footer className={styles.cardFooter}>
        <small className="text-muted">Example use</small>
        <small className={styles.cardExampleBlock}>{props.children}</small>
    </footer>
)

export const SearchInsightCard: React.FunctionComponent<InsightCardProps> = props => (
    <InsightCard {...props}>
        <SearchBasedInsightChart className={styles.chart} />
        <InsightCardBody title="Track changes" className="mb-3">
            Insight <b>based on a custom Sourcegraph search query</b> that creates visualization of the data series you
            will define <b>manually.</b>
        </InsightCardBody>

        <InsightCardExampleBlock>Tracking architecture, naming, or language migrations.</InsightCardExampleBlock>
    </InsightCard>
)

export const LangStatsInsightCard: React.FunctionComponent<InsightCardProps> = props => (
    <InsightCard {...props}>
        <LangStatsInsightChart viewBox="0 0 169 148" className={styles.chart} />
        <InsightCardBody title="Language usage">
            Shows usage of languages in your repository based on number of lines of code.
        </InsightCardBody>
    </InsightCard>
)

export const CaptureGroupInsightCard: React.FunctionComponent<InsightCardProps> = props => (
    <InsightCard {...props}>
        <CaptureGroupInsightChart className={styles.chart} />

        <InsightCardBody title="Detect and track patterns" className="mb-3">
            Data series will be generated dynamically for each unique value from the
            <b> regular expression capture group </b> included in the search query. Chart will be updated as new values
            appear in the code base.
        </InsightCardBody>

        <InsightCardExampleBlock>Detecting and tracking language or package versions.</InsightCardExampleBlock>
    </InsightCard>
)

export const ExtensionInsightsCard: React.FunctionComponent<InsightCardProps> = props => (
    <InsightCard {...props} className={styles.cardExtensionCard}>
        <div className={styles.images}>
            <img
                className={styles.image}
                src={`${window.context?.assetsRoot || ''}/img/codecov.png`}
                data-skip-percy={true}
                alt="Codecov logo"
            />
            <img
                className={styles.image}
                src={`${window.context?.assetsRoot || ''}/img/eslint.png`}
                data-skip-percy={true}
                alt="Eslint logo"
            />
            <img
                className={styles.image}
                src={`${window.context?.assetsRoot || ''}/img/snyk.png`}
                data-skip-percy={true}
                alt="Snyk logo"
            />
        </div>

        <InsightCardBody title="Based on Sourcegraph extensions">
            Enable the extension and go to the README.md to learn how to set up code insights for selected Sourcegraph
            extensions. <Link to="/extensions?query=category:Insights&experimental=true">Explore the extensions</Link>
        </InsightCardBody>
    </InsightCard>
)<|MERGE_RESOLUTION|>--- conflicted
+++ resolved
@@ -1,11 +1,7 @@
 import classNames from 'classnames'
 import React from 'react'
 
-<<<<<<< HEAD
-import { Link, Button } from '@sourcegraph/wildcard'
-=======
-import { Link, CardBody, Card } from '@sourcegraph/wildcard'
->>>>>>> e6414e74
+import { Link, Button, CardBody, Card } from '@sourcegraph/wildcard'
 
 import {
     CaptureGroupInsightChart,
@@ -33,15 +29,10 @@
         >
             {children}
 
-<<<<<<< HEAD
             <Button as="div" className="mt-3 w-100" variant="secondary" size="sm">
                 Create
             </Button>
-        </button>
-=======
-            <div className="btn btn-sm btn-secondary mt-3 w-100">Create</div>
         </Card>
->>>>>>> e6414e74
     )
 }
 
