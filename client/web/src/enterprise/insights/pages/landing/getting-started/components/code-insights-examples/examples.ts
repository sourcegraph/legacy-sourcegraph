--- conflicted
+++ resolved
@@ -224,19 +224,11 @@
                 { x: new Date('November 02, 2022'), y: 378 },
                 { x: new Date('November 05, 2022'), y: 378 },
                 { x: new Date('November 07, 2022'), y: 367 },
-<<<<<<< HEAD
-        
-            ],
-            name: 'pip/pipenv',
-            color: DATA_SERIES_COLORS.BLUE,
-            query: 'file:requirements.*txt cryptography(\s*[=~]=\s*(36\.|37\.|38\.0\.[0-2])) patternType:regexp archived:no fork:no',
-=======
             ],
             name: 'pip/pipenv',
             color: DATA_SERIES_COLORS.BLUE,
             query:
                 'file:requirements.*txt cryptography(s*[=~]=s*(36.|37.|38.0.[0-2])) patternType:regexp archived:no fork:no',
->>>>>>> c9c9ccff
             getXValue: datum => datum.x,
             getYValue: datum => datum.y,
         },
