import classNames from 'classnames'
import { debounce } from 'lodash'
import MagnifyIcon from 'mdi-react/MagnifyIcon'
import React, { useCallback, useMemo, useState } from 'react'
import { RouteComponentProps } from 'react-router'
import { catchError, startWith } from 'rxjs/operators'

import { asError, isErrorLike } from '@sourcegraph/common'
import { Markdown } from '@sourcegraph/shared/src/components/Markdown'
import { VirtualList } from '@sourcegraph/shared/src/components/VirtualList'
import { Scalars, SearchPatternType } from '@sourcegraph/shared/src/graphql-operations'
import { ISearchContextRepositoryRevisions } from '@sourcegraph/shared/src/graphql/schema'
import { renderMarkdown } from '@sourcegraph/shared/src/util/markdown'
import { pluralize } from '@sourcegraph/shared/src/util/strings'
import { buildSearchURLQuery } from '@sourcegraph/shared/src/util/url'
import { useObservable } from '@sourcegraph/shared/src/util/useObservable'
import { Page } from '@sourcegraph/web/src/components/Page'
import { PageTitle } from '@sourcegraph/web/src/components/PageTitle'
import { Timestamp } from '@sourcegraph/web/src/components/time/Timestamp'
<<<<<<< HEAD
import { Badge, Container, PageHeader, LoadingSpinner, RouterLink } from '@sourcegraph/wildcard'
=======
import { Badge, Container, PageHeader, LoadingSpinner, Button } from '@sourcegraph/wildcard'
>>>>>>> 0950685b

import { SyntaxHighlightedSearchQuery } from '../../components/SyntaxHighlightedSearchQuery'
import { SearchContextProps } from '../../search'

import styles from './SearchContextPage.module.scss'

export interface SearchContextPageProps
    extends Pick<RouteComponentProps<{ spec: Scalars['ID'] }>, 'match'>,
        Pick<SearchContextProps, 'fetchSearchContextBySpec'> {}

const initialRepositoriesToShow = 15
const incrementalRepositoriesToShow = 10

const SearchContextRepositories: React.FunctionComponent<{ repositories: ISearchContextRepositoryRevisions[] }> = ({
    repositories,
}) => {
    const [filterQuery, setFilterQuery] = useState('')
    const debouncedSetFilterQuery = useMemo(() => debounce(value => setFilterQuery(value), 250), [setFilterQuery])
    const filteredRepositories = useMemo(
        () =>
            repositories.filter(repositoryRevisions => {
                const lowerCaseFilterQuery = filterQuery.toLowerCase()
                return (
                    !lowerCaseFilterQuery ||
                    repositoryRevisions.repository.name.toLowerCase().includes(lowerCaseFilterQuery) ||
                    repositoryRevisions.revisions.some(revision =>
                        revision.toLowerCase().includes(lowerCaseFilterQuery)
                    )
                )
            }),
        [repositories, filterQuery]
    )

    const [repositoriesToShow, setRepositoriesToShow] = useState(initialRepositoriesToShow)
    const onBottomHit = useCallback(
        () =>
            setRepositoriesToShow(repositoriesToShow =>
                Math.min(filteredRepositories.length, repositoriesToShow + incrementalRepositoriesToShow)
            ),
        [filteredRepositories]
    )

    const renderRepositoryRevisions = useCallback(
        (repositoryRevisions: ISearchContextRepositoryRevisions) => (
            <div
                key={repositoryRevisions.repository.name}
                className={classNames(styles.searchContextPageRepoRevsRow, 'd-flex')}
            >
                <div className={classNames(styles.searchContextPageRepoRevsRowRepo, 'w-50')}>
                    <RouterLink to={`/${repositoryRevisions.repository.name}`}>
                        {repositoryRevisions.repository.name}
                    </RouterLink>
                </div>
                <div className="w-50">
                    {repositoryRevisions.revisions.map(revision => (
                        <div
                            key={`${repositoryRevisions.repository.name}-${revision}`}
                            className={styles.searchContextPageRepoRevsRowRev}
                        >
                            <RouterLink to={`/${repositoryRevisions.repository.name}@${revision}`}>
                                {revision}
                            </RouterLink>
                        </div>
                    ))}
                </div>
            </div>
        ),
        []
    )

    return (
        <>
            <div className="d-flex justify-content-between align-items-center mb-3">
                {filteredRepositories.length > 0 && (
                    <h3>
                        <span>
                            {filteredRepositories.length}{' '}
                            {pluralize('repository', filteredRepositories.length, 'repositories')}
                        </span>
                    </h3>
                )}
                {repositories.length > 0 && (
                    <input
                        type="text"
                        className="form-control form-control-md w-50"
                        placeholder="Search repositories and revisions"
                        onChange={event => debouncedSetFilterQuery(event.target.value)}
                    />
                )}
            </div>
            {repositories.length > 0 && (
                <>
                    <div className="d-flex">
                        <div className="w-50">Repositories</div>
                        <div className="w-50">Revisions</div>
                    </div>
                    <hr className="mt-2 mb-0" />
                    <VirtualList<ISearchContextRepositoryRevisions>
                        className="mt-2"
                        itemsToShow={repositoriesToShow}
                        onShowMoreItems={onBottomHit}
                        items={filteredRepositories}
                        itemProps={undefined}
                        itemKey={repositoryRevisions => repositoryRevisions.repository.name}
                        renderItem={renderRepositoryRevisions}
                    />
                </>
            )}
        </>
    )
}

export const SearchContextPage: React.FunctionComponent<SearchContextPageProps> = props => {
    const LOADING = 'loading' as const

    const { match, fetchSearchContextBySpec } = props

    const searchContextOrError = useObservable(
        React.useMemo(
            () =>
                fetchSearchContextBySpec(match.params.spec).pipe(
                    startWith(LOADING),
                    catchError(error => [asError(error)])
                ),
            [match.params.spec, fetchSearchContextBySpec]
        )
    )

    return (
        <div className="w-100">
            <Page>
                <div className="container col-8">
                    {searchContextOrError === LOADING && (
                        <div className="d-flex justify-content-center">
                            <LoadingSpinner inline={false} />
                        </div>
                    )}
                    {searchContextOrError && !isErrorLike(searchContextOrError) && searchContextOrError !== LOADING && (
                        <>
                            <PageTitle title={searchContextOrError.spec} />
                            <PageHeader
                                className="mb-2"
                                path={[
                                    {
                                        icon: MagnifyIcon,
                                        to: '/search',
                                    },
                                    {
                                        to: '/contexts',
                                        text: 'Contexts',
                                    },
                                    {
                                        text: (
                                            <div className="d-flex align-items-center">
                                                <span>{searchContextOrError.spec}</span>
                                                {!searchContextOrError.public && (
                                                    <Badge
                                                        variant="secondary"
                                                        pill={true}
                                                        className={classNames(
                                                            'ml-2',
                                                            styles.searchContextPagePrivateBadge
                                                        )}
                                                        as="div"
                                                    >
                                                        Private
                                                    </Badge>
                                                )}
                                            </div>
                                        ),
                                    },
                                ]}
                                actions={
                                    searchContextOrError.viewerCanManage && (
<<<<<<< HEAD
                                        <RouterLink
=======
                                        <Button
>>>>>>> 0950685b
                                            to={`/contexts/${searchContextOrError.spec}/edit`}
                                            data-testid="edit-search-context-link"
                                            variant="secondary"
                                            as={Link}
                                        >
                                            Edit
<<<<<<< HEAD
                                        </RouterLink>
=======
                                        </Button>
>>>>>>> 0950685b
                                    )
                                }
                            />
                            {!searchContextOrError.autoDefined && (
                                <div className="text-muted">
                                    <span className="ml-1">
                                        Updated <Timestamp date={searchContextOrError.updatedAt} noAbout={true} />
                                    </span>
                                </div>
                            )}
                            <Container className="mt-4">
                                {searchContextOrError.description && (
                                    <div className="mb-3">
                                        <Markdown
                                            dangerousInnerHTML={renderMarkdown(searchContextOrError.description)}
                                        />
                                    </div>
                                )}
                                {!searchContextOrError.autoDefined && searchContextOrError.query.length === 0 && (
                                    <SearchContextRepositories repositories={searchContextOrError.repositories} />
                                )}
                                {searchContextOrError.query.length > 0 && (
                                    <RouterLink
                                        to={`/search?${buildSearchURLQuery(
                                            searchContextOrError.query,
                                            SearchPatternType.regexp,
                                            false
                                        )}`}
                                        target="_blank"
                                        rel="noopener noreferrer"
                                    >
                                        <SyntaxHighlightedSearchQuery query={searchContextOrError.query} />
                                    </RouterLink>
                                )}
                            </Container>
                        </>
                    )}
                    {isErrorLike(searchContextOrError) && (
                        <div className="alert alert-danger">
                            Error while loading the search context: <strong>{searchContextOrError.message}</strong>
                        </div>
                    )}
                </div>
            </Page>
        </div>
    )
}<|MERGE_RESOLUTION|>--- conflicted
+++ resolved
@@ -17,11 +17,7 @@
 import { Page } from '@sourcegraph/web/src/components/Page'
 import { PageTitle } from '@sourcegraph/web/src/components/PageTitle'
 import { Timestamp } from '@sourcegraph/web/src/components/time/Timestamp'
-<<<<<<< HEAD
-import { Badge, Container, PageHeader, LoadingSpinner, RouterLink } from '@sourcegraph/wildcard'
-=======
-import { Badge, Container, PageHeader, LoadingSpinner, Button } from '@sourcegraph/wildcard'
->>>>>>> 0950685b
+import { Badge, Container, PageHeader, LoadingSpinner, Link, Button } from '@sourcegraph/wildcard'
 
 import { SyntaxHighlightedSearchQuery } from '../../components/SyntaxHighlightedSearchQuery'
 import { SearchContextProps } from '../../search'
@@ -71,9 +67,7 @@
                 className={classNames(styles.searchContextPageRepoRevsRow, 'd-flex')}
             >
                 <div className={classNames(styles.searchContextPageRepoRevsRowRepo, 'w-50')}>
-                    <RouterLink to={`/${repositoryRevisions.repository.name}`}>
-                        {repositoryRevisions.repository.name}
-                    </RouterLink>
+                    <Link to={`/${repositoryRevisions.repository.name}`}>{repositoryRevisions.repository.name}</Link>
                 </div>
                 <div className="w-50">
                     {repositoryRevisions.revisions.map(revision => (
@@ -81,9 +75,7 @@
                             key={`${repositoryRevisions.repository.name}-${revision}`}
                             className={styles.searchContextPageRepoRevsRowRev}
                         >
-                            <RouterLink to={`/${repositoryRevisions.repository.name}@${revision}`}>
-                                {revision}
-                            </RouterLink>
+                            <Link to={`/${repositoryRevisions.repository.name}@${revision}`}>{revision}</Link>
                         </div>
                     ))}
                 </div>
@@ -196,22 +188,14 @@
                                 ]}
                                 actions={
                                     searchContextOrError.viewerCanManage && (
-<<<<<<< HEAD
-                                        <RouterLink
-=======
                                         <Button
->>>>>>> 0950685b
                                             to={`/contexts/${searchContextOrError.spec}/edit`}
                                             data-testid="edit-search-context-link"
                                             variant="secondary"
                                             as={Link}
                                         >
                                             Edit
-<<<<<<< HEAD
-                                        </RouterLink>
-=======
                                         </Button>
->>>>>>> 0950685b
                                     )
                                 }
                             />
@@ -234,7 +218,7 @@
                                     <SearchContextRepositories repositories={searchContextOrError.repositories} />
                                 )}
                                 {searchContextOrError.query.length > 0 && (
-                                    <RouterLink
+                                    <Link
                                         to={`/search?${buildSearchURLQuery(
                                             searchContextOrError.query,
                                             SearchPatternType.regexp,
@@ -244,7 +228,7 @@
                                         rel="noopener noreferrer"
                                     >
                                         <SyntaxHighlightedSearchQuery query={searchContextOrError.query} />
-                                    </RouterLink>
+                                    </Link>
                                 )}
                             </Container>
                         </>
