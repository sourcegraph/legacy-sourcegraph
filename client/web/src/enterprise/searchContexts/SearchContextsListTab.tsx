--- conflicted
+++ resolved
@@ -3,21 +3,12 @@
 import { useHistory, useLocation } from 'react-router'
 import { catchError } from 'rxjs/operators'
 
-<<<<<<< HEAD
-import { useObservable } from '@sourcegraph/shared/src/util/useObservable'
-=======
-import { Link } from '@sourcegraph/shared/src/components/Link'
->>>>>>> 0a767eeb
 import {
     FilteredConnection,
     FilteredConnectionFilter,
     FilteredConnectionFilterValue,
 } from '@sourcegraph/web/src/components/FilteredConnection'
-<<<<<<< HEAD
-import { Badge, Link } from '@sourcegraph/wildcard'
-=======
-import { Badge, useObservable } from '@sourcegraph/wildcard'
->>>>>>> 0a767eeb
+import { Badge, useObservable, Link } from '@sourcegraph/wildcard'
 
 import { AuthenticatedUser } from '../../auth'
 import {
