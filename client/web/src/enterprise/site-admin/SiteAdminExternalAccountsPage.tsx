--- conflicted
+++ resolved
@@ -1,16 +1,13 @@
 import * as React from 'react'
 import { RouteComponentProps } from 'react-router'
+import { Link } from 'react-router-dom'
 import { Observable, Subject, Subscription } from 'rxjs'
 import { map } from 'rxjs/operators'
 
 import { createAggregateError } from '@sourcegraph/common'
 import { Scalars } from '@sourcegraph/shared/src/graphql-operations'
 import { gql } from '@sourcegraph/shared/src/graphql/graphql'
-<<<<<<< HEAD
-import { RouterLink } from '@sourcegraph/wildcard'
-=======
 import { Button } from '@sourcegraph/wildcard'
->>>>>>> 0950685b
 
 import { requestGraphQL } from '../../backend/graphql'
 import { FilteredConnection } from '../../components/FilteredConnection'
@@ -63,20 +60,13 @@
                 <PageTitle title="External accounts" />
                 <div className="d-flex justify-content-between align-items-center mb-3">
                     <h2 className="mb-0">External user accounts</h2>
-<<<<<<< HEAD
-                    <RouterLink to="/site-admin/auth/providers" className="btn btn-secondary">
-                        View auth providers
-                    </RouterLink>
-=======
                     <Button to="/site-admin/auth/providers" variant="secondary" as={Link}>
                         View auth providers
                     </Button>
->>>>>>> 0950685b
                 </div>
                 <p>
-                    An external account (on an{' '}
-                    <RouterLink to="/site-admin/auth/providers">authentication provider</RouterLink>) is linked to a
-                    Sourcegraph user when it's used to sign into Sourcegraph.
+                    An external account (on an <Link to="/site-admin/auth/providers">authentication provider</Link>) is
+                    linked to a Sourcegraph user when it's used to sign into Sourcegraph.
                 </p>
                 <FilteredConnection<ExternalAccountFields, Omit<ExternalAccountNodeProps, 'node'>>
                     className="list-group list-group-flush mt-3"
