--- conflicted
+++ resolved
@@ -2,17 +2,14 @@
 import AddIcon from 'mdi-react/AddIcon'
 import * as React from 'react'
 import { RouteComponentProps } from 'react-router'
+import { Link } from 'react-router-dom'
 import { Observable, Subject, Subscription } from 'rxjs'
 import { catchError, map, mapTo, startWith, switchMap, tap } from 'rxjs/operators'
 
 import { asError, createAggregateError, ErrorLike, isErrorLike } from '@sourcegraph/common'
 import { gql } from '@sourcegraph/shared/src/graphql/graphql'
 import * as GQL from '@sourcegraph/shared/src/graphql/schema'
-<<<<<<< HEAD
-import { RouterLink } from '@sourcegraph/wildcard'
-=======
 import { Button } from '@sourcegraph/wildcard'
->>>>>>> 0950685b
 
 import { queryGraphQL } from '../../backend/graphql'
 import { ErrorAlert } from '../../components/alerts'
@@ -84,9 +81,9 @@
             <li className="registry-extension-node-row list-group-item d-block py-2">
                 <div className="d-flex w-100 justify-content-between">
                     <div className="mr-2">
-                        <RouterLink className="font-weight-bold" to={this.props.node.url}>
+                        <Link className="font-weight-bold" to={this.props.node.url}>
                             {this.props.node.extensionID}
-                        </RouterLink>{' '}
+                        </Link>{' '}
                         <div className="text-muted small">
                             <RegistryExtensionSourceBadge extension={this.props.node} showText={true} />
                             {this.props.node.updatedAt && (
@@ -98,11 +95,7 @@
                     </div>
                     <div className="d-flex align-items-center">
                         {this.props.node.viewerCanAdminister && (
-<<<<<<< HEAD
-                            <RouterLink
-=======
                             <Button
->>>>>>> 0950685b
                                 to={`${this.props.node.url}/-/manage`}
                                 title="Manage extension"
                                 variant="secondary"
@@ -110,11 +103,7 @@
                                 as={Link}
                             >
                                 Manage
-<<<<<<< HEAD
-                            </RouterLink>
-=======
                             </Button>
->>>>>>> 0950685b
                         )}
                         {!this.props.node.isLocal && this.props.node.remoteURL && this.props.node.registryName && (
                             <Button
@@ -202,21 +191,12 @@
                 <div className="d-flex justify-content-between align-items-center mb-3">
                     <h2 className="mb-0">Registry extensions</h2>
                     <div>
-<<<<<<< HEAD
-                        <RouterLink className="btn btn-link mr-sm-2" to="/extensions">
-                            View extensions
-                        </RouterLink>
-                        <RouterLink className="btn btn-primary" to="/extensions/registry/new">
-                            <AddIcon className="icon-inline" /> Publish new extension
-                        </RouterLink>
-=======
                         <Button className="mr-sm-2" to="/extensions" variant="link" as={Link}>
                             View extensions
                         </Button>
                         <Button to="/extensions/registry/new" variant="primary" as={Link}>
                             <AddIcon className="icon-inline" /> Publish new extension
                         </Button>
->>>>>>> 0950685b
                     </div>
                 </div>
                 <p>
