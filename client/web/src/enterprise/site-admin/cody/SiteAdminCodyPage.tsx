import { FC, useCallback, useEffect, useState } from 'react'

import { useLocation } from 'react-router-dom'

import { TelemetryProps } from '@sourcegraph/shared/src/telemetry/telemetryService'
import {
    Button,
    Container,
    getDefaultInputProps,
    Label,
    PageHeader,
    useField,
    useForm,
    H3,
    Validator,
    ErrorAlert,
    Form,
    useDebounce,
} from '@sourcegraph/wildcard'

import {
    ConnectionContainer,
    ConnectionError,
    ConnectionForm,
    ConnectionList,
    ConnectionLoading,
    ConnectionSummary,
    ShowMoreButton,
    SummaryContainer,
} from '../../../components/FilteredConnection/ui'
import { PageTitle } from '../../../components/PageTitle'
import { RepositoriesField } from '../../insights/components'

import { useCancelRepoEmbeddingJob, useRepoEmbeddingJobsConnection, useScheduleRepoEmbeddingJobs } from './backend'
import { RepoEmbeddingJobNode } from './RepoEmbeddingJobNode'

import styles from './SiteAdminCodyPage.module.scss'

export interface SiteAdminCodyPageProps extends TelemetryProps {}

interface RepoEmbeddingJobsFormValues {
    repositories: string[]
}

const INITIAL_REPOSITORIES = { repositories: [] }

const repositoriesValidator: Validator<string[]> = value => {
    if (value !== undefined && value.length === 0) {
        return 'Repositories is a required field.'
    }
    return
}

export const SiteAdminCodyPage: FC<SiteAdminCodyPageProps> = ({ telemetryService }) => {
    useEffect(() => {
        telemetryService.logPageView('SiteAdminCodyPage')
    }, [telemetryService])

    const location = useLocation()
    const searchParams = new URLSearchParams(location.search)
    const queryParam = searchParams.get('query')

    const [searchValue, setSearchValue] = useState(queryParam || '')
    const query = useDebounce(searchValue, 200)

    const { loading, hasNextPage, fetchMore, refetchAll, connection, error } = useRepoEmbeddingJobsConnection(query)

    const [scheduleRepoEmbeddingJobs, { loading: repoEmbeddingJobsLoading, error: repoEmbeddingJobsError }] =
        useScheduleRepoEmbeddingJobs()

    const onSubmit = useCallback(
        async (repoNames: string[]) => {
            await scheduleRepoEmbeddingJobs({ variables: { repoNames } })
            refetchAll()
        },
        [refetchAll, scheduleRepoEmbeddingJobs]
    )

    const form = useForm<RepoEmbeddingJobsFormValues>({
        initialValues: INITIAL_REPOSITORIES,
        touched: false,
        onSubmit: values => onSubmit(values.repositories),
    })

    const repositories = useField({
        name: 'repositories',
        formApi: form.formAPI,
        validators: { sync: repositoriesValidator },
    })

    const updateQueryParams = (newQueryValue: string): void => {
        if (newQueryValue === '') {
            searchParams.delete('query')
        } else {
            searchParams.set('query', newQueryValue)
        }

        const queryString = searchParams.toString()
        const newUrl = queryString === '' ? window.location.pathname : `${window.location.pathname}?${queryString}`
        window.history.replaceState(null, '', newUrl)
    }

    const [cancelRepoEmbeddingJob, { error: cancelRepoEmbeddingJobError }] = useCancelRepoEmbeddingJob()

    const onCancel = useCallback(
        async (id: string) => {
            await cancelRepoEmbeddingJob({ variables: { id } })
            refetchAll()
        },
        [cancelRepoEmbeddingJob, refetchAll]
    )

    return (
        <>
            <PageTitle title="Embeddings jobs" />
            <PageHeader path={[{ text: 'Embeddings jobs' }]} className="mb-3" headingElement="h2" />
            <Container className="mb-3">
                <H3>Schedule repositories for embedding</H3>
                <Form ref={form.ref} noValidate={true} onSubmit={form.handleSubmit}>
                    <Label htmlFor="repositories-id" className="mt-1">
                        Repositories
                    </Label>
                    <div className="d-flex">
                        <RepositoriesField
                            id="repositories-id"
                            description="Schedule repositories for embedding at latest revision on the default branch."
                            placeholder="Add repositories to schedule..."
                            className="flex-1 mr-2"
                            {...getDefaultInputProps(repositories)}
                        />
                        <div>
                            <Button
                                type="submit"
                                variant="secondary"
                                className={styles.scheduleButton}
                                disabled={repoEmbeddingJobsLoading}
                            >
                                {repoEmbeddingJobsLoading ? 'Scheduling...' : 'Schedule Embedding'}
                            </Button>
                        </div>
                    </div>
                </Form>
                {(repoEmbeddingJobsError || cancelRepoEmbeddingJobError) && (
                    <div className="mt-1">
                        <ErrorAlert
<<<<<<< HEAD
                            prefix="Error scheduling embeddings jobs"
                            error={
                                repoEmbeddingJobsError ||
                                contextDetectionEmbeddingJobError ||
                                cancelRepoEmbeddingJobError
                            }
=======
                            prefix="Error scheduling embedding jobs"
                            error={repoEmbeddingJobsError || cancelRepoEmbeddingJobError}
>>>>>>> 7f6410fd
                        />
                    </div>
                )}
            </Container>
            <Container>
                <H3 className="mt-3">Repository embeddings jobs</H3>
                <ConnectionContainer>
                    <ConnectionForm
                        inputValue={searchValue}
                        onInputChange={event => {
                            setSearchValue(event.target.value)
                            updateQueryParams(event.target.value)
                        }}
                        inputPlaceholder="Filter embeddings jobs..."
                    />
                    {error && <ConnectionError errors={[error.message]} />}
                    {loading && !connection && <ConnectionLoading />}
                    <ConnectionList as="ul" className="list-group" aria-label="Repository embeddings jobs">
                        {connection?.nodes?.map(node => (
                            <RepoEmbeddingJobNode key={node.id} {...node} onCancel={onCancel} />
                        ))}
                    </ConnectionList>
                    {connection && (
                        <SummaryContainer className="mt-2" centered={true}>
                            <ConnectionSummary
                                noSummaryIfAllNodesVisible={false}
                                first={connection.totalCount ?? 0}
                                centered={true}
                                connection={connection}
                                connectionQuery={query}
                                noun="repository embeddings job"
                                pluralNoun="repository embeddings jobs"
                                hasNextPage={hasNextPage}
                                emptyElement={<EmptyList />}
                            />
                            {hasNextPage && <ShowMoreButton centered={true} onClick={fetchMore} />}
                        </SummaryContainer>
                    )}
                </ConnectionContainer>
            </Container>
        </>
    )
}

const EmptyList: FC<{}> = () => (
    <div className="text-muted text-center mb-3 w-100">
        <div className="pt-2">No repository embeddings jobs have been created so far.</div>
    </div>
)<|MERGE_RESOLUTION|>--- conflicted
+++ resolved
@@ -143,17 +143,8 @@
                 {(repoEmbeddingJobsError || cancelRepoEmbeddingJobError) && (
                     <div className="mt-1">
                         <ErrorAlert
-<<<<<<< HEAD
                             prefix="Error scheduling embeddings jobs"
-                            error={
-                                repoEmbeddingJobsError ||
-                                contextDetectionEmbeddingJobError ||
-                                cancelRepoEmbeddingJobError
-                            }
-=======
-                            prefix="Error scheduling embedding jobs"
                             error={repoEmbeddingJobsError || cancelRepoEmbeddingJobError}
->>>>>>> 7f6410fd
                         />
                     </div>
                 )}
