import * as H from 'history'
import AddIcon from 'mdi-react/AddIcon'
import React, { useCallback, useEffect } from 'react'
import { Redirect, RouteComponentProps } from 'react-router'
import { merge, of, Observable } from 'rxjs'
import { catchError, concatMapTo, map, tap } from 'rxjs/operators'

import { Form } from '@sourcegraph/branded/src/components/Form'
import { asError, ErrorLike, isErrorLike } from '@sourcegraph/common'
import { dataOrThrowErrors, gql } from '@sourcegraph/shared/src/graphql/graphql'
import * as GQL from '@sourcegraph/shared/src/graphql/schema'
import { useEventObservable } from '@sourcegraph/shared/src/util/useObservable'
<<<<<<< HEAD
import { RouterLink } from '@sourcegraph/wildcard'
=======
import { Button } from '@sourcegraph/wildcard'
>>>>>>> 0950685b

import { AuthenticatedUser } from '../../../../auth'
import { mutateGraphQL, queryGraphQL } from '../../../../backend/graphql'
import { FilteredConnection } from '../../../../components/FilteredConnection'
import { PageTitle } from '../../../../components/PageTitle'
import { eventLogger } from '../../../../tracking/eventLogger'

interface UserCreateSubscriptionNodeProps {
    /**
     * The user to display in this list item.
     */
    node: GQL.IUser

    /**
     * Browser history, used to redirect the user to the new subscription after one is successfully created.
     */
    history: H.History
}

const createProductSubscription = (
    args: GQL.ICreateProductSubscriptionOnDotcomMutationArguments
): Observable<Pick<GQL.IProductSubscription, 'urlForSiteAdmin'>> =>
    mutateGraphQL(
        gql`
            mutation CreateProductSubscription($accountID: ID!) {
                dotcom {
                    createProductSubscription(accountID: $accountID) {
                        urlForSiteAdmin
                    }
                }
            }
        `,
        args
    ).pipe(
        map(dataOrThrowErrors),
        map(data => data.dotcom.createProductSubscription)
    )

const UserCreateSubscriptionNode: React.FunctionComponent<UserCreateSubscriptionNodeProps> = (
    props: UserCreateSubscriptionNodeProps
) => {
    const [onSubmit, createdSubscription] = useEventObservable(
        useCallback(
            (
                submits: Observable<React.FormEvent<HTMLFormElement>>
            ): Observable<Pick<GQL.IProductSubscription, 'urlForSiteAdmin'> | 'saving' | ErrorLike> =>
                submits.pipe(
                    tap(event => event.preventDefault()),
                    tap(() => eventLogger.log('NewProductSubscriptionCreated')),
                    concatMapTo(
                        merge(
                            of('saving' as const),
                            createProductSubscription({ accountID: props.node.id }).pipe(
                                catchError(error => [asError(error)])
                            )
                        )
                    )
                ),
            [props.node.id]
        )
    )

    return (
        <>
            {createdSubscription &&
                createdSubscription !== 'saving' &&
                !isErrorLike(createdSubscription) &&
                createdSubscription.urlForSiteAdmin && <Redirect to={createdSubscription.urlForSiteAdmin} />}
            <li className="list-group-item py-2">
                <div className="d-flex align-items-center justify-content-between">
                    <div>
                        <RouterLink to={`/users/${props.node.username}`}>{props.node.username}</RouterLink>{' '}
                        <span className="text-muted">
                            ({props.node.emails.filter(({ isPrimary }) => isPrimary).map(({ email }) => email)})
                        </span>
                    </div>
                    <div>
                        <Form onSubmit={onSubmit}>
                            <Button
                                type="submit"
                                disabled={createdSubscription === 'saving'}
                                variant="secondary"
                                size="sm"
                            >
                                <AddIcon className="icon-inline" /> Create new subscription
                            </Button>
                        </Form>
                    </div>
                </div>
                {isErrorLike(createdSubscription) && (
                    <div className="alert alert-danger">{createdSubscription.message}</div>
                )}
                {createdSubscription &&
                    createdSubscription !== 'saving' &&
                    !isErrorLike(createdSubscription) &&
                    !createdSubscription.urlForSiteAdmin && (
                        <div className="alert alert-danger">
                            No subscription URL available (only accessible to site admins)
                        </div>
                    )}
            </li>
        </>
    )
}

class FilteredUserConnection extends FilteredConnection<GQL.IUser, Pick<UserCreateSubscriptionNodeProps, 'history'>> {}

interface Props extends RouteComponentProps<{}> {
    authenticatedUser: AuthenticatedUser
}

/**
 * Creates a product subscription for an account based on information provided in the displayed form.
 *
 * For use on Sourcegraph.com by Sourcegraph teammates only.
 */
export const SiteAdminCreateProductSubscriptionPage: React.FunctionComponent<Props> = props => {
    useEffect(() => {
        eventLogger.logViewEvent('SiteAdminCreateProductSubscription')
    })
    return (
        <div className="site-admin-create-product-subscription-page">
            <PageTitle title="Create product subscription" />
            <h2>Create product subscription</h2>
            <FilteredUserConnection
                {...props}
                className="list-group list-group-flush mt-3"
                noun="user"
                pluralNoun="users"
                queryConnection={queryAccounts}
                nodeComponent={UserCreateSubscriptionNode}
                nodeComponentProps={props}
            />
        </div>
    )
}

function queryAccounts(args: { first?: number; query?: string }): Observable<GQL.IUserConnection> {
    return queryGraphQL(
        gql`
            query ProductSubscriptionAccounts($first: Int, $query: String) {
                users(first: $first, query: $query) {
                    nodes {
                        id
                        username
                        emails {
                            email
                            verified
                            isPrimary
                        }
                    }
                    totalCount
                    pageInfo {
                        hasNextPage
                    }
                }
            }
        `,
        args
    ).pipe(
        map(dataOrThrowErrors),
        map(data => data.users)
    )
}<|MERGE_RESOLUTION|>--- conflicted
+++ resolved
@@ -2,6 +2,7 @@
 import AddIcon from 'mdi-react/AddIcon'
 import React, { useCallback, useEffect } from 'react'
 import { Redirect, RouteComponentProps } from 'react-router'
+import { Link } from 'react-router-dom'
 import { merge, of, Observable } from 'rxjs'
 import { catchError, concatMapTo, map, tap } from 'rxjs/operators'
 
@@ -10,11 +11,7 @@
 import { dataOrThrowErrors, gql } from '@sourcegraph/shared/src/graphql/graphql'
 import * as GQL from '@sourcegraph/shared/src/graphql/schema'
 import { useEventObservable } from '@sourcegraph/shared/src/util/useObservable'
-<<<<<<< HEAD
-import { RouterLink } from '@sourcegraph/wildcard'
-=======
 import { Button } from '@sourcegraph/wildcard'
->>>>>>> 0950685b
 
 import { AuthenticatedUser } from '../../../../auth'
 import { mutateGraphQL, queryGraphQL } from '../../../../backend/graphql'
@@ -86,7 +83,7 @@
             <li className="list-group-item py-2">
                 <div className="d-flex align-items-center justify-content-between">
                     <div>
-                        <RouterLink to={`/users/${props.node.username}`}>{props.node.username}</RouterLink>{' '}
+                        <Link to={`/users/${props.node.username}`}>{props.node.username}</Link>{' '}
                         <span className="text-muted">
                             ({props.node.emails.filter(({ isPrimary }) => isPrimary).map(({ email }) => email)})
                         </span>
