--- conflicted
+++ resolved
@@ -7,6 +7,7 @@
 import { DotComProductSubscriptionResult, ProductLicensesResult } from '../../../../graphql-operations'
 
 import { SiteAdminProductSubscriptionPage } from './SiteAdminProductSubscriptionPage'
+import { mockLicenseContext } from './testUtils'
 
 jest.mock('mdi-react/ArrowLeftIcon', () => 'ArrowLeftIcon')
 
@@ -22,12 +23,8 @@
     })
     test('renders', () => {
         const component = renderWithBrandedContext(
-<<<<<<< HEAD
             <MockedTestProvider mocks={[]}>
                 <SiteAdminProductSubscriptionPage
-                    match={{ isExact: true, params: { subscriptionUUID: 's' }, path: '/p', url: '/p' }}
-                    history={history}
-                    location={location}
                     _queryProductSubscription={() =>
                         of<DotComProductSubscriptionResult['dotcom']['productSubscription']>({
                             __typename: 'ProductSubscription',
@@ -60,19 +57,6 @@
                     }
                     _queryProductLicenses={() =>
                         of<ProductLicensesResult['dotcom']['productSubscription']['productLicenses']>({
-=======
-            <SiteAdminProductSubscriptionPage
-                _queryProductSubscription={() =>
-                    of<DotComProductSubscriptionResult['dotcom']['productSubscription']>({
-                        __typename: 'ProductSubscription',
-                        createdAt: '2020-01-01',
-                        url: '/s',
-                        account: null,
-                        id: 'l1',
-                        isArchived: false,
-                        name: 'sn1',
-                        productLicenses: {
->>>>>>> bb775a12
                             __typename: 'ProductLicenseConnection',
                             nodes: [
                                 {
@@ -97,48 +81,11 @@
                             ],
                             totalCount: 1,
                             pageInfo: { hasNextPage: false },
-<<<<<<< HEAD
                         })
                     }
                 />
             </MockedTestProvider>,
-            { history }
-=======
-                        },
-                        activeLicense: null,
-                    })
-                }
-                _queryProductLicenses={() =>
-                    of<ProductLicensesResult['dotcom']['productSubscription']['productLicenses']>({
-                        __typename: 'ProductLicenseConnection',
-                        nodes: [
-                            {
-                                createdAt: '2020-01-01',
-                                id: 'l1',
-                                licenseKey: 'lk1',
-                                info: {
-                                    __typename: 'ProductLicenseInfo',
-                                    expiresAt: '2021-01-01',
-                                    productNameWithBrand: 'NB',
-                                    tags: ['a'],
-                                    userCount: 123,
-                                },
-                                subscription: {
-                                    id: 'l1',
-                                    name: 'sn1',
-                                    urlForSiteAdmin: null,
-                                    account: null,
-                                    activeLicense: { id: 'l1' },
-                                },
-                            },
-                        ],
-                        totalCount: 1,
-                        pageInfo: { hasNextPage: false },
-                    })
-                }
-            />,
             { route: '/p' }
->>>>>>> bb775a12
         )
         act(() => undefined)
         expect(component.asFragment()).toMatchSnapshot()
