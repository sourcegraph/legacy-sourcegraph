import AddIcon from 'mdi-react/AddIcon'
import React, { useEffect } from 'react'
import { RouteComponentProps } from 'react-router'
import { Observable } from 'rxjs'
import { map } from 'rxjs/operators'

import { dataOrThrowErrors, gql } from '@sourcegraph/shared/src/graphql/graphql'
import * as GQL from '@sourcegraph/shared/src/graphql/schema'
<<<<<<< HEAD
import { RouterLink } from '@sourcegraph/wildcard'
=======
import { Button } from '@sourcegraph/wildcard'
>>>>>>> 0950685b

import { queryGraphQL } from '../../../../backend/graphql'
import { FilteredConnection } from '../../../../components/FilteredConnection'
import { PageTitle } from '../../../../components/PageTitle'
import { eventLogger } from '../../../../tracking/eventLogger'

import {
    siteAdminProductSubscriptionFragment,
    SiteAdminProductSubscriptionNode,
    SiteAdminProductSubscriptionNodeHeader,
    SiteAdminProductSubscriptionNodeProps,
} from './SiteAdminProductSubscriptionNode'

interface Props extends RouteComponentProps<{}> {}

class FilteredSiteAdminProductSubscriptionConnection extends FilteredConnection<
    GQL.IProductSubscription,
    SiteAdminProductSubscriptionNodeProps
> {}

/**
 * Displays the product subscriptions that have been created on Sourcegraph.com.
 */
export const SiteAdminProductSubscriptionsPage: React.FunctionComponent<Props> = ({ history, location }) => {
    useEffect(() => eventLogger.logViewEvent('SiteAdminProductSubscriptions'), [])
    return (
        <div className="site-admin-product-subscriptions-page">
            <PageTitle title="Product subscriptions" />
            <div className="d-flex justify-content-between align-items-center mb-3">
                <h2 className="mb-0">Product subscriptions</h2>
<<<<<<< HEAD
                <RouterLink to="/site-admin/dotcom/product/subscriptions/new" className="btn btn-primary">
                    <AddIcon className="icon-inline" />
                    Create product subscription
                </RouterLink>
=======
                <Button to="/site-admin/dotcom/product/subscriptions/new" variant="primary" as={Link}>
                    <AddIcon className="icon-inline" />
                    Create product subscription
                </Button>
>>>>>>> 0950685b
            </div>
            <FilteredSiteAdminProductSubscriptionConnection
                className="mt-3"
                listComponent="table"
                listClassName="table"
                noun="product subscription"
                pluralNoun="product subscriptions"
                queryConnection={queryProductSubscriptions}
                headComponent={SiteAdminProductSubscriptionNodeHeader}
                nodeComponent={SiteAdminProductSubscriptionNode}
                history={history}
                location={location}
            />
        </div>
    )
}

function queryProductSubscriptions(args: {
    first?: number
    query?: string
}): Observable<GQL.IProductSubscriptionConnection> {
    return queryGraphQL(
        gql`
            query ProductSubscriptionsDotCom($first: Int, $account: ID, $query: String) {
                dotcom {
                    productSubscriptions(first: $first, account: $account, query: $query) {
                        nodes {
                            ...SiteAdminProductSubscriptionFields
                        }
                        totalCount
                        pageInfo {
                            hasNextPage
                        }
                    }
                }
            }
            ${siteAdminProductSubscriptionFragment}
        `,
        {
            first: args.first,
            query: args.query,
        } as GQL.IProductSubscriptionsOnDotcomQueryArguments
    ).pipe(
        map(dataOrThrowErrors),
        map(data => data.dotcom.productSubscriptions)
    )
}<|MERGE_RESOLUTION|>--- conflicted
+++ resolved
@@ -1,16 +1,13 @@
 import AddIcon from 'mdi-react/AddIcon'
 import React, { useEffect } from 'react'
 import { RouteComponentProps } from 'react-router'
+import { Link } from 'react-router-dom'
 import { Observable } from 'rxjs'
 import { map } from 'rxjs/operators'
 
 import { dataOrThrowErrors, gql } from '@sourcegraph/shared/src/graphql/graphql'
 import * as GQL from '@sourcegraph/shared/src/graphql/schema'
-<<<<<<< HEAD
-import { RouterLink } from '@sourcegraph/wildcard'
-=======
 import { Button } from '@sourcegraph/wildcard'
->>>>>>> 0950685b
 
 import { queryGraphQL } from '../../../../backend/graphql'
 import { FilteredConnection } from '../../../../components/FilteredConnection'
@@ -41,17 +38,10 @@
             <PageTitle title="Product subscriptions" />
             <div className="d-flex justify-content-between align-items-center mb-3">
                 <h2 className="mb-0">Product subscriptions</h2>
-<<<<<<< HEAD
-                <RouterLink to="/site-admin/dotcom/product/subscriptions/new" className="btn btn-primary">
-                    <AddIcon className="icon-inline" />
-                    Create product subscription
-                </RouterLink>
-=======
                 <Button to="/site-admin/dotcom/product/subscriptions/new" variant="primary" as={Link}>
                     <AddIcon className="icon-inline" />
                     Create product subscription
                 </Button>
->>>>>>> 0950685b
             </div>
             <FilteredSiteAdminProductSubscriptionConnection
                 className="mt-3"
