import { parseISO } from 'date-fns'
import React, { useMemo } from 'react'
import { Observable } from 'rxjs'
import { catchError, map } from 'rxjs/operators'

import { asError, ErrorLike, isErrorLike } from '@sourcegraph/common'
import { gql, dataOrThrowErrors } from '@sourcegraph/shared/src/graphql/graphql'
import * as GQL from '@sourcegraph/shared/src/graphql/schema'
import { numberWithCommas } from '@sourcegraph/shared/src/util/strings'
import { useObservable } from '@sourcegraph/shared/src/util/useObservable'
<<<<<<< HEAD
import { LoadingSpinner, RouterLink } from '@sourcegraph/wildcard'
=======
import { LoadingSpinner, Button } from '@sourcegraph/wildcard'
>>>>>>> 0950685b

import { queryGraphQL } from '../../../backend/graphql'
import { ErrorAlert } from '../../../components/alerts'
import { formatUserCount } from '../../../productSubscription/helpers'
import { ExpirationDate } from '../../productSubscription/ExpirationDate'
import { ProductCertificate } from '../../productSubscription/ProductCertificate'
import { TrueUpStatusSummary } from '../../productSubscription/TrueUpStatusSummary'

const queryProductLicenseInfo = (): Observable<{
    productSubscription: GQL.IProductSubscriptionStatus
    currentUserCount: number
}> =>
    queryGraphQL(gql`
        query ProductLicenseInfo {
            site {
                productSubscription {
                    productNameWithBrand
                    actualUserCount
                    actualUserCountDate
                    noLicenseWarningUserCount
                    license {
                        tags
                        userCount
                        expiresAt
                    }
                }
            }
            users {
                totalCount
            }
        }
    `).pipe(
        map(dataOrThrowErrors),
        map(({ site, users }) => ({
            productSubscription: site.productSubscription,
            currentUserCount: users.totalCount,
        }))
    )

interface Props {
    className?: string

    /**
     * If true, always show the license true-up status.
     * If undefined or false, never show the full license true-up status, and instead only show an alert
     * if the user count is over the license limit.
     *
     */
    showTrueUpStatus?: boolean
}

/**
 * A component displaying information about and the status of the product subscription.
 */
export const ProductSubscriptionStatus: React.FunctionComponent<Props> = ({ className, showTrueUpStatus }) => {
    /** The product subscription status, or an error, or undefined while loading. */
    const statusOrError = useObservable(
        useMemo(() => queryProductLicenseInfo().pipe(catchError((error): [ErrorLike] => [asError(error)])), [])
    )
    if (statusOrError === undefined) {
        return (
            <div className="text-center">
                <LoadingSpinner />
            </div>
        )
    }
    if (isErrorLike(statusOrError)) {
        return <ErrorAlert error={statusOrError} prefix="Error checking product license" />
    }

    const {
        productSubscription: {
            productNameWithBrand,
            actualUserCount,
            actualUserCountDate,
            noLicenseWarningUserCount,
            license,
        },
        currentUserCount,
    } = statusOrError

    // No license means Sourcegraph Free. For that, show the user that they can use this for free
    // forever, and show them how to upgrade.

    return (
        <div>
            <ProductCertificate
                title={productNameWithBrand}
                detail={
                    license ? (
                        <>
                            {formatUserCount(license.userCount, true)} license,{' '}
                            <ExpirationDate
                                date={parseISO(license.expiresAt)}
                                showRelative={true}
                                lowercase={true}
                                showPrefix={true}
                            />
                        </>
                    ) : null
                }
                footer={
                    <div className="card-footer d-flex align-items-center justify-content-between">
                        {license ? (
                            <>
                                <div>
                                    <strong>User licenses:</strong> {numberWithCommas(currentUserCount)} currently used
                                    / {numberWithCommas(license.userCount - currentUserCount)} remaining (
                                    {numberWithCommas(actualUserCount)} maximum ever used)
                                </div>
                                <Button
                                    href="https://about.sourcegraph.com/pricing"
                                    target="_blank"
                                    rel="noopener"
                                    variant="primary"
                                    size="sm"
                                    as="a"
                                >
                                    Upgrade
                                </Button>
                            </>
                        ) : (
                            <>
                                <div className="mr-2">
                                    Add a license key to activate Sourcegraph Enterprise features{' '}
                                    {typeof noLicenseWarningUserCount === 'number'
                                        ? `or to exceed ${noLicenseWarningUserCount} users`
                                        : ''}
                                </div>
                                <div className="text-nowrap flex-wrap-reverse">
                                    <Button
                                        href="http://about.sourcegraph.com/contact/sales"
                                        target="_blank"
                                        rel="noopener"
                                        data-tooltip="Buy a Sourcegraph Enterprise subscription to get a license key"
                                        variant="primary"
                                        size="sm"
                                        as="a"
                                    >
                                        Get license
                                    </Button>
                                </div>
                            </>
                        )}
                    </div>
                }
                className={className}
            />
            {license &&
                (showTrueUpStatus ? (
                    <TrueUpStatusSummary
                        actualUserCount={actualUserCount}
                        actualUserCountDate={actualUserCountDate}
                        license={license}
                    />
                ) : (
                    license.userCount - actualUserCount < 0 && (
                        <div className="alert alert-warning">
                            You have exceeded your licensed users.{' '}
                            <RouterLink to="/site-admin/license">View your license details</RouterLink> or{' '}
                            {/* eslint-disable-next-line react/jsx-no-target-blank */}
                            <a href="https://about.sourcegraph.com/pricing" target="_blank" rel="noopener">
                                upgrade your license
                            </a>{' '}
                            to true up and prevent a retroactive charge.
                        </div>
                    )
                ))}
        </div>
    )
}<|MERGE_RESOLUTION|>--- conflicted
+++ resolved
@@ -1,5 +1,6 @@
 import { parseISO } from 'date-fns'
 import React, { useMemo } from 'react'
+import { Link } from 'react-router-dom'
 import { Observable } from 'rxjs'
 import { catchError, map } from 'rxjs/operators'
 
@@ -8,11 +9,7 @@
 import * as GQL from '@sourcegraph/shared/src/graphql/schema'
 import { numberWithCommas } from '@sourcegraph/shared/src/util/strings'
 import { useObservable } from '@sourcegraph/shared/src/util/useObservable'
-<<<<<<< HEAD
-import { LoadingSpinner, RouterLink } from '@sourcegraph/wildcard'
-=======
 import { LoadingSpinner, Button } from '@sourcegraph/wildcard'
->>>>>>> 0950685b
 
 import { queryGraphQL } from '../../../backend/graphql'
 import { ErrorAlert } from '../../../components/alerts'
@@ -172,7 +169,7 @@
                     license.userCount - actualUserCount < 0 && (
                         <div className="alert alert-warning">
                             You have exceeded your licensed users.{' '}
-                            <RouterLink to="/site-admin/license">View your license details</RouterLink> or{' '}
+                            <Link to="/site-admin/license">View your license details</Link> or{' '}
                             {/* eslint-disable-next-line react/jsx-no-target-blank */}
                             <a href="https://about.sourcegraph.com/pricing" target="_blank" rel="noopener">
                                 upgrade your license
