import { parseISO } from 'date-fns'
import React, { useMemo } from 'react'
import { Observable } from 'rxjs'
import { catchError, map } from 'rxjs/operators'

import { asError, ErrorLike, isErrorLike } from '@sourcegraph/common'
import { gql, dataOrThrowErrors } from '@sourcegraph/http-client'
import * as GQL from '@sourcegraph/shared/src/schema'
import { numberWithCommas } from '@sourcegraph/shared/src/util/strings'
<<<<<<< HEAD
import { LoadingSpinner, useObservable, Button, Alert } from '@sourcegraph/wildcard'
=======
import { LoadingSpinner, useObservable, Button, Link } from '@sourcegraph/wildcard'
>>>>>>> e4c0ab41

import { queryGraphQL } from '../../../backend/graphql'
import { ErrorAlert } from '../../../components/alerts'
import { formatUserCount } from '../../../productSubscription/helpers'
import { ExpirationDate } from '../../productSubscription/ExpirationDate'
import { ProductCertificate } from '../../productSubscription/ProductCertificate'
import { TrueUpStatusSummary } from '../../productSubscription/TrueUpStatusSummary'

const queryProductLicenseInfo = (): Observable<{
    productSubscription: GQL.IProductSubscriptionStatus
    currentUserCount: number
}> =>
    queryGraphQL(gql`
        query ProductLicenseInfo {
            site {
                productSubscription {
                    productNameWithBrand
                    actualUserCount
                    actualUserCountDate
                    noLicenseWarningUserCount
                    license {
                        tags
                        userCount
                        expiresAt
                    }
                }
            }
            users {
                totalCount
            }
        }
    `).pipe(
        map(dataOrThrowErrors),
        map(({ site, users }) => ({
            productSubscription: site.productSubscription,
            currentUserCount: users.totalCount,
        }))
    )

interface Props {
    className?: string

    /**
     * If true, always show the license true-up status.
     * If undefined or false, never show the full license true-up status, and instead only show an alert
     * if the user count is over the license limit.
     *
     */
    showTrueUpStatus?: boolean
}

/**
 * A component displaying information about and the status of the product subscription.
 */
export const ProductSubscriptionStatus: React.FunctionComponent<Props> = ({ className, showTrueUpStatus }) => {
    /** The product subscription status, or an error, or undefined while loading. */
    const statusOrError = useObservable(
        useMemo(() => queryProductLicenseInfo().pipe(catchError((error): [ErrorLike] => [asError(error)])), [])
    )
    if (statusOrError === undefined) {
        return (
            <div className="text-center">
                <LoadingSpinner />
            </div>
        )
    }
    if (isErrorLike(statusOrError)) {
        return <ErrorAlert error={statusOrError} prefix="Error checking product license" />
    }

    const {
        productSubscription: {
            productNameWithBrand,
            actualUserCount,
            actualUserCountDate,
            noLicenseWarningUserCount,
            license,
        },
        currentUserCount,
    } = statusOrError

    // No license means Sourcegraph Free. For that, show the user that they can use this for free
    // forever, and show them how to upgrade.

    return (
        <div>
            <ProductCertificate
                title={productNameWithBrand}
                detail={
                    license ? (
                        <>
                            {formatUserCount(license.userCount, true)} license,{' '}
                            <ExpirationDate
                                date={parseISO(license.expiresAt)}
                                showRelative={true}
                                lowercase={true}
                                showPrefix={true}
                            />
                        </>
                    ) : null
                }
                footer={
                    <div className="card-footer d-flex align-items-center justify-content-between">
                        {license ? (
                            <>
                                <div>
                                    <strong>User licenses:</strong> {numberWithCommas(currentUserCount)} currently used
                                    / {numberWithCommas(license.userCount - currentUserCount)} remaining (
                                    {numberWithCommas(actualUserCount)} maximum ever used)
                                </div>
                                <Button
                                    href="https://about.sourcegraph.com/pricing"
                                    target="_blank"
                                    rel="noopener"
                                    variant="primary"
                                    size="sm"
                                    as="a"
                                >
                                    Upgrade
                                </Button>
                            </>
                        ) : (
                            <>
                                <div className="mr-2">
                                    Add a license key to activate Sourcegraph Enterprise features{' '}
                                    {typeof noLicenseWarningUserCount === 'number'
                                        ? `or to exceed ${noLicenseWarningUserCount} users`
                                        : ''}
                                </div>
                                <div className="text-nowrap flex-wrap-reverse">
                                    <Button
                                        href="http://about.sourcegraph.com/contact/sales"
                                        target="_blank"
                                        rel="noopener"
                                        data-tooltip="Buy a Sourcegraph Enterprise subscription to get a license key"
                                        variant="primary"
                                        size="sm"
                                        as="a"
                                    >
                                        Get license
                                    </Button>
                                </div>
                            </>
                        )}
                    </div>
                }
                className={className}
            />
            {license &&
                (showTrueUpStatus ? (
                    <TrueUpStatusSummary
                        actualUserCount={actualUserCount}
                        actualUserCountDate={actualUserCountDate}
                        license={license}
                    />
                ) : (
                    license.userCount - actualUserCount < 0 && (
                        <Alert variant="warning">
                            You have exceeded your licensed users.{' '}
                            <Link to="/site-admin/license">View your license details</Link> or{' '}
                            {/* eslint-disable-next-line react/jsx-no-target-blank */}
                            <a href="https://about.sourcegraph.com/pricing" target="_blank" rel="noopener">
                                upgrade your license
                            </a>{' '}
                            to true up and prevent a retroactive charge.
                        </Alert>
                    )
                ))}
        </div>
    )
}<|MERGE_RESOLUTION|>--- conflicted
+++ resolved
@@ -7,11 +7,7 @@
 import { gql, dataOrThrowErrors } from '@sourcegraph/http-client'
 import * as GQL from '@sourcegraph/shared/src/schema'
 import { numberWithCommas } from '@sourcegraph/shared/src/util/strings'
-<<<<<<< HEAD
-import { LoadingSpinner, useObservable, Button, Alert } from '@sourcegraph/wildcard'
-=======
-import { LoadingSpinner, useObservable, Button, Link } from '@sourcegraph/wildcard'
->>>>>>> e4c0ab41
+import { LoadingSpinner, useObservable, Button, Link, Alert } from '@sourcegraph/wildcard'
 
 import { queryGraphQL } from '../../../backend/graphql'
 import { ErrorAlert } from '../../../components/alerts'
