import classNames from 'classnames'
import * as H from 'history'
import React, { useState, useMemo, useEffect, useCallback } from 'react'
import { ReactStripeElements } from 'react-stripe-elements'
import { from, of, throwError, Observable } from 'rxjs'
import { catchError, startWith, switchMap } from 'rxjs/operators'

import { Form } from '@sourcegraph/branded/src/components/Form'
import { asError, ErrorLike, isErrorLike } from '@sourcegraph/common'
import { Scalars } from '@sourcegraph/shared/src/graphql-operations'
import * as GQL from '@sourcegraph/shared/src/graphql/schema'
import { ThemeProps } from '@sourcegraph/shared/src/theme'
import { useEventObservable } from '@sourcegraph/shared/src/util/useObservable'
<<<<<<< HEAD
import { LoadingSpinner, RouterLink } from '@sourcegraph/wildcard'
=======
import { Button, LoadingSpinner } from '@sourcegraph/wildcard'
>>>>>>> 0950685b

import { ErrorAlert } from '../../../components/alerts'
import { StripeWrapper } from '../../dotcom/billing/StripeWrapper'
import { ProductPlanFormControl } from '../../dotcom/productPlans/ProductPlanFormControl'
import {
    ProductSubscriptionUserCountFormControl,
    MIN_USER_COUNT,
} from '../../dotcom/productPlans/ProductSubscriptionUserCountFormControl'
import { LicenseGenerationKeyWarning } from '../../productSubscription/LicenseGenerationKeyWarning'

import { NewProductSubscriptionPaymentSection } from './NewProductSubscriptionPaymentSection'
import { PaymentTokenFormControl } from './PaymentTokenFormControl'
import { productSubscriptionInputForLocationHash } from './UserSubscriptionsNewProductSubscriptionPage'

export enum PaymentValidity {
    Valid = 'Valid',
    Invalid = 'Invalid',
    NoPaymentRequired = 'NoPaymentRequired',
}

/**
 * The form data that is submitted by the ProductSubscriptionForm component.
 */
export interface ProductSubscriptionFormData {
    /** The customer account (user) owning the product subscription. */
    accountID: Scalars['ID']
    productSubscription: GQL.IProductSubscriptionInput
    paymentToken: string | null
}

const LOADING = 'loading' as const

interface Props extends ThemeProps {
    /**
     * The ID of the account associated with the subscription, or null if there is none (in which case this form
     * can only be used to price out a subscription, not to buy).
     */
    accountID: Scalars['ID'] | null

    /**
     * The existing product subscription to edit, if this form is editing an existing subscription,
     * or null if this is a new subscription.
     */
    subscriptionID: Scalars['ID'] | null

    /** Called when the user submits the form (to buy or update the subscription). */
    onSubmit: (args: ProductSubscriptionFormData) => void

    /** The initial value of the form. */
    initialValue?: GQL.IProductSubscriptionInput

    /**
     * The state of the form submission (the operation triggered by onSubmit): undefined when it
     * hasn't been submitted yet, loading, or an error. The parent is expected to redirect to
     * another page when the submission is successful, so this component doesn't handle the form
     * submission success state.
     */
    submissionState: undefined | typeof LOADING | ErrorLike

    /** The text for the form's primary button. */
    primaryButtonText: string

    /**
     * The text for the form's primary button when no payment is required. Defaults to
     * `primaryButtonText` if not set.
     */
    primaryButtonTextNoPaymentRequired?: string

    /** A fragment to render below the form's primary button. */
    afterPrimaryButton?: React.ReactFragment

    history: H.History
}

const DEFAULT_USER_COUNT = MIN_USER_COUNT

/**
 * Displays a form for a product subscription.
 */
const _ProductSubscriptionForm: React.FunctionComponent<Props & ReactStripeElements.InjectedStripeProps> = ({
    accountID,
    subscriptionID,
    onSubmit: parentOnSubmit,
    initialValue,
    submissionState,
    primaryButtonText,
    primaryButtonTextNoPaymentRequired = primaryButtonText,
    afterPrimaryButton,
    isLightTheme,
    stripe,
}) => {
    if (!stripe) {
        throw new Error('billing service is not available')
    }

    /** The selected product plan. */
    const [billingPlanID, setBillingPlanID] = useState<string | null>(initialValue?.billingPlanID || null)

    /** The user count input by the user. */
    const [userCount, setUserCount] = useState<number | null>(initialValue?.userCount || DEFAULT_USER_COUNT)

    /** The validity of the payment and billing information. */
    const [paymentValidity, setPaymentValidity] = useState<PaymentValidity>(PaymentValidity.Invalid)

    // When Props#initialValue changes, clobber our values. It's unlikely that this prop would
    // change without the component being unmounted, but handle this case for completeness
    // anyway.
    useEffect(() => {
        setBillingPlanID(initialValue?.billingPlanID || null)
        setUserCount(initialValue?.userCount || DEFAULT_USER_COUNT)
    }, [initialValue])

    /**
     * The result of creating the billing token (which refers to the payment method chosen by the
     * user): undefined if successful or not yet started, loading, or an error.
     */
    const [nextSubmit, paymentToken] = useEventObservable(
        useCallback(
            (submits: Observable<void>) =>
                submits.pipe(
                    switchMap(() =>
                        // TODO(sqs): store name, address, company, etc., in token
                        (paymentValidity !== PaymentValidity.NoPaymentRequired
                            ? from(stripe.createToken())
                            : of({ token: undefined, error: undefined })
                        ).pipe(
                            switchMap(({ token, error }) => {
                                if (error) {
                                    return throwError(error)
                                }
                                if (!accountID) {
                                    return throwError(new Error('no account (unauthenticated user)'))
                                }
                                if (!billingPlanID) {
                                    return throwError(new Error('no product plan selected'))
                                }
                                if (userCount === null) {
                                    return throwError(new Error('invalid user count'))
                                }
                                if (!token && paymentValidity !== PaymentValidity.NoPaymentRequired) {
                                    return throwError(new Error('invalid payment and billing'))
                                }
                                parentOnSubmit({
                                    accountID,
                                    productSubscription: {
                                        billingPlanID,
                                        userCount,
                                    },
                                    paymentToken: token ? token.id : null,
                                })
                                return of(undefined)
                            }),
                            catchError(error => [asError(error)]),
                            startWith(LOADING)
                        )
                    )
                ),
            [accountID, billingPlanID, parentOnSubmit, paymentValidity, stripe, userCount]
        )
    )
    const onSubmit = useCallback<React.FormEventHandler>(
        event => {
            event.preventDefault()
            nextSubmit()
        },
        [nextSubmit]
    )

    const disableForm = Boolean(
        submissionState === LOADING ||
            userCount === null ||
            paymentValidity === PaymentValidity.Invalid ||
            paymentToken === LOADING ||
            (paymentToken && !isErrorLike(paymentToken))
    )

    const productSubscriptionInput = useMemo<GQL.IProductSubscriptionInput | null>(
        () =>
            billingPlanID !== null && userCount !== null
                ? {
                      billingPlanID,
                      userCount,
                  }
                : null,
        [billingPlanID, userCount]
    )

    return (
        <div className="product-subscription-form">
            <LicenseGenerationKeyWarning />
            <Form onSubmit={onSubmit}>
                <div className="row">
                    <div className="col-md-6">
                        <ProductSubscriptionUserCountFormControl value={userCount} onChange={setUserCount} />
                        <h4 className="mt-2 mb-0">Plan</h4>
                        <ProductPlanFormControl value={billingPlanID} onChange={setBillingPlanID} />
                    </div>
                    <div className="col-md-6 mt-3 mt-md-0">
                        <h3 className="mt-2 mb-0">Billing</h3>
                        <NewProductSubscriptionPaymentSection
                            productSubscription={productSubscriptionInput}
                            accountID={accountID}
                            subscriptionID={subscriptionID}
                            onValidityChange={setPaymentValidity}
                        />
                        {!accountID && (
                            <div className="form-group mt-3">
<<<<<<< HEAD
                                <RouterLink
=======
                                <Button
>>>>>>> 0950685b
                                    to={`/sign-up?returnTo=${encodeURIComponent(
                                        `/subscriptions/new${productSubscriptionInputForLocationHash(
                                            productSubscriptionInput
                                        )}`
                                    )}`}
                                    className="w-100 center"
                                    variant="primary"
                                    size="lg"
                                    as={Link}
                                >
                                    Create account or sign in to continue
<<<<<<< HEAD
                                </RouterLink>
=======
                                </Button>
>>>>>>> 0950685b
                                <small className="form-text text-muted">
                                    A user account on Sourcegraph.com is required to create a subscription so you can
                                    view the license key and invoice.
                                </small>
                                <hr className="my-3" />
                                <small className="form-text text-muted">
                                    Next, you'll enter payment information and buy the subscription.
                                </small>
                            </div>
                        )}
                        <PaymentTokenFormControl
                            disabled={
                                disableForm || !accountID || paymentValidity === PaymentValidity.NoPaymentRequired
                            }
                            isLightTheme={isLightTheme}
                        />
                        <div className="form-group mt-3">
                            <Button
                                type="submit"
                                disabled={disableForm || !accountID}
                                className={classNames(
                                    disableForm || !accountID ? 'btn-secondary' : 'btn-success',
                                    'w-100 d-flex align-items-center justify-content-center'
                                )}
                                size="lg"
                            >
                                {paymentToken === LOADING || submissionState === LOADING ? (
                                    <>
                                        <LoadingSpinner className="mr-2" /> Processing...
                                    </>
                                ) : paymentValidity !== PaymentValidity.NoPaymentRequired ? (
                                    primaryButtonText
                                ) : (
                                    primaryButtonTextNoPaymentRequired
                                )}
                            </Button>
                            {afterPrimaryButton}
                        </div>
                    </div>
                </div>
            </Form>
            {isErrorLike(paymentToken) && <ErrorAlert className="mt-3" error={paymentToken} />}
            {isErrorLike(submissionState) && <ErrorAlert className="mt-3" error={submissionState} />}
        </div>
    )
}

export const ProductSubscriptionForm: React.FunctionComponent<Props> = props => (
    <StripeWrapper<Props> component={_ProductSubscriptionForm} {...props} />
)<|MERGE_RESOLUTION|>--- conflicted
+++ resolved
@@ -1,6 +1,7 @@
 import classNames from 'classnames'
 import * as H from 'history'
 import React, { useState, useMemo, useEffect, useCallback } from 'react'
+import { Link } from 'react-router-dom'
 import { ReactStripeElements } from 'react-stripe-elements'
 import { from, of, throwError, Observable } from 'rxjs'
 import { catchError, startWith, switchMap } from 'rxjs/operators'
@@ -11,11 +12,7 @@
 import * as GQL from '@sourcegraph/shared/src/graphql/schema'
 import { ThemeProps } from '@sourcegraph/shared/src/theme'
 import { useEventObservable } from '@sourcegraph/shared/src/util/useObservable'
-<<<<<<< HEAD
-import { LoadingSpinner, RouterLink } from '@sourcegraph/wildcard'
-=======
 import { Button, LoadingSpinner } from '@sourcegraph/wildcard'
->>>>>>> 0950685b
 
 import { ErrorAlert } from '../../../components/alerts'
 import { StripeWrapper } from '../../dotcom/billing/StripeWrapper'
@@ -223,11 +220,7 @@
                         />
                         {!accountID && (
                             <div className="form-group mt-3">
-<<<<<<< HEAD
-                                <RouterLink
-=======
                                 <Button
->>>>>>> 0950685b
                                     to={`/sign-up?returnTo=${encodeURIComponent(
                                         `/subscriptions/new${productSubscriptionInputForLocationHash(
                                             productSubscriptionInput
@@ -239,11 +232,7 @@
                                     as={Link}
                                 >
                                     Create account or sign in to continue
-<<<<<<< HEAD
-                                </RouterLink>
-=======
                                 </Button>
->>>>>>> 0950685b
                                 <small className="form-text text-muted">
                                     A user account on Sourcegraph.com is required to create a subscription so you can
                                     view the license key and invoice.
