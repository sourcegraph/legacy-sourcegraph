--- conflicted
+++ resolved
@@ -168,11 +168,7 @@
             class="form-group mt-3"
           >
             <a
-<<<<<<< HEAD
-              class="anchorLink btn btn-lg btn-primary w-100 center"
-=======
               class="btn btn-primary btn-lg w-100 center"
->>>>>>> 0950685b
               href="/sign-up?returnTo=%2Fsubscriptions%2Fnew"
             >
               Create account or sign in to continue
