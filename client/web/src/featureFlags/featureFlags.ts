import { gql, useQuery } from '@sourcegraph/http-client'

import { OrgFeatureFlagOverridesResult, OrgFeatureFlagOverridesVariables } from '../graphql-operations'

// A union of all feature flags we currently have.
// If there are no feature flags at the moment, this should be `never`.
export type FeatureFlagName =
    | 'quick-start-tour-for-authenticated-users'
    | 'insight-polling-enabled'
    | 'ab-visitor-tour-with-notebooks'
    | 'ab-email-verification-alert'
    | 'contrast-compliant-syntax-highlighting'
    | 'admin-analytics-cache-disabled'
    | 'search-input-show-history'
    | 'search-results-keyboard-navigation'
    | 'enable-streaming-git-blame'
    | 'plg-enable-add-codehost-widget'
    | 'accessible-file-tree'
    | 'accessible-symbol-tree'
    | 'accessible-file-tree-always-load-ancestors'
    | 'search-ownership'
    | 'cody'
    | 'search-ranking'
    | 'blob-page-switch-areas-shortcuts'
    | 'app-connect-dotcom'
    | 'sentinel'
<<<<<<< HEAD
    | 'clone-progress-logging'
=======
    | 'cody-experimental'
>>>>>>> 08dba20a

interface OrgFlagOverride {
    orgID: string
    flagName: string
    value: boolean
}

/**
 * // TODO: clarify why to use this if GQL already takes care of overrides?
 * Fetches all feature flag overrides for organizations that the current user is a member of
 */
export function useFlagsOverrides(): { data: OrgFlagOverride[]; loading: boolean } {
    const { data, loading } = useQuery<OrgFeatureFlagOverridesResult, OrgFeatureFlagOverridesVariables>(
        gql`
            query OrgFeatureFlagOverrides {
                organizationFeatureFlagOverrides {
                    namespace {
                        id
                    }
                    targetFlag {
                        ... on FeatureFlagBoolean {
                            name
                        }
                        ... on FeatureFlagRollout {
                            name
                        }
                    }
                    value
                }
            }
        `,
        { fetchPolicy: 'cache-and-network' }
    )

    if (!data) {
        return { data: [], loading }
    }

    return {
        data: data?.organizationFeatureFlagOverrides.map(value => ({
            orgID: value.namespace.id,
            flagName: value.targetFlag.name,
            value: value.value,
        })),
        loading,
    }
}<|MERGE_RESOLUTION|>--- conflicted
+++ resolved
@@ -24,11 +24,8 @@
     | 'blob-page-switch-areas-shortcuts'
     | 'app-connect-dotcom'
     | 'sentinel'
-<<<<<<< HEAD
+    | 'cody-experimental'
     | 'clone-progress-logging'
-=======
-    | 'cody-experimental'
->>>>>>> 08dba20a
 
 interface OrgFlagOverride {
     orgID: string
