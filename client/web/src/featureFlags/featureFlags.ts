--- conflicted
+++ resolved
@@ -24,11 +24,7 @@
 
 // A union of all feature flags we currently have.
 // If there are no feature flags at the moment, this should be `never`.
-<<<<<<< HEAD
-export type FeatureFlagName = 'search-notebook-onboarding' | 'getting-started-tour' | 'open-beta-enabled'
-=======
-export type FeatureFlagName = never
->>>>>>> 318a6d64
+export type FeatureFlagName = 'open-beta-enabled'
 
 export type FlagSet = ProxyMap<FeatureFlagName, boolean>
 
