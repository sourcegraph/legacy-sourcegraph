--- conflicted
+++ resolved
@@ -6,11 +6,7 @@
 import { requestGraphQL } from '../backend/graphql'
 import { FetchFeatureFlagsResult } from '../graphql-operations'
 
-<<<<<<< HEAD
-export type FeatureFlagName = 'w1-signup-optimisation' | 'search-reference'
-=======
-export type FeatureFlagName = 'w0-signup-optimisation'
->>>>>>> b2a1397e
+export type FeatureFlagName = never
 
 export type FlagSet = Map<FeatureFlagName, boolean>
 
