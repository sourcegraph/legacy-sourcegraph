--- conflicted
+++ resolved
@@ -6,11 +6,7 @@
 import { requestGraphQL } from '../backend/graphql'
 import { FetchFeatureFlagsResult } from '../graphql-operations'
 
-<<<<<<< HEAD
-export type FeatureFlagName = 'w0-signup-optimisation' | 'search-reference'
-=======
-export type FeatureFlagName = 'w0-signup-optimisation' | 'w1-signup-optimisation'
->>>>>>> 784cc6f4
+export type FeatureFlagName = 'w0-signup-optimisation'
 
 export type FlagSet = Map<FeatureFlagName, boolean>
 
