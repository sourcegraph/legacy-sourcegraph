--- conflicted
+++ resolved
@@ -33,11 +33,8 @@
     | 'cody-web-sidebar'
     | 'cody-web-all'
     | 'cody-web-editor-recipes'
-<<<<<<< HEAD
     | 'own-promote'
-=======
     | 'own-analytics'
->>>>>>> 0c68350f
 
 interface OrgFlagOverride {
     orgID: string
