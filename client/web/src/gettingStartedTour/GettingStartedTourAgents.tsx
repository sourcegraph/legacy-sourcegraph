--- conflicted
+++ resolved
@@ -1,9 +1,5 @@
-<<<<<<< HEAD
-=======
 import React, { useCallback, useEffect, useState } from 'react'
 
-import classNames from 'classnames'
->>>>>>> ac6199b3
 import CheckCircleIcon from 'mdi-react/CheckCircleIcon'
 import ReactDOM from 'react-dom'
 import { useLocation } from 'react-router-dom'
