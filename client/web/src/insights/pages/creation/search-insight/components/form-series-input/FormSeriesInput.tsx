import classnames from 'classnames'
import React from 'react'
import { noop } from 'rxjs'

import { FormInput } from '../../../../../components/form/form-input/FormInput'
import { useField } from '../../../../../components/form/hooks/useField'
import { useForm } from '../../../../../components/form/hooks/useForm'
import { createRequiredValidator } from '../../../../../components/form/validators'
import { DataSeries } from '../../../../../core/backend/types'
import { DEFAULT_ACTIVE_COLOR, FormColorInput } from '../form-color-input/FormColorInput'

const requiredNameField = createRequiredValidator('Name is a required field for data series.')
const validQuery = createRequiredValidator('Query is a required field for data series.')

interface FormSeriesInputProps {
    /** Series index. */
    index: number
    /**
     * Show all validation error of all fields within the form.
     * */
    showValidationErrorsOnMount?: boolean
    /** Name of series. */
    name?: string
    /** Query value of series. */
    query?: string
    /** Color value for line chart. (series) */
    stroke?: string
    /** Enable autofocus behavior of first input of form. */
    autofocus?: boolean
    /** Enable cancel button. */
    cancel?: boolean
    /** Custom class name for root element of form series. */
    className?: string
    /** On submit handler of series form. */
    onSubmit?: (series: DataSeries) => void
    /** On cancel handler. */
    onCancel?: () => void
    /** Change handler in order to listen last values of series form. */
    onChange?: (formValues: DataSeries, valid: boolean) => void
}

/** Displays form series input (three field - name field, query field and color picker). */
export const FormSeriesInput: React.FunctionComponent<FormSeriesInputProps> = props => {
    const {
        index,
        showValidationErrorsOnMount = false,
        name,
        query,
        stroke: color,
        className,
        cancel = false,
        autofocus = true,
        onCancel = noop,
        onSubmit = noop,
        onChange = noop,
    } = props

    const hasNameControlledValue = !!name
    const hasQueryControlledValue = !!query

    const { formAPI, handleSubmit, ref } = useForm({
        touched: showValidationErrorsOnMount,
        initialValues: {
            seriesName: name ?? '',
            seriesQuery: query ?? '',
            seriesColor: color ?? DEFAULT_ACTIVE_COLOR,
        },
        onSubmit: values =>
            onSubmit({
                name: values.seriesName,
                query: values.seriesQuery,
                stroke: values.seriesColor,
            }),
        onChange: event => {
            const { values } = event

            onChange(
                {
                    name: values.seriesName,
                    query: values.seriesQuery,
                    stroke: values.seriesColor,
                },
                event.valid
            )
        },
    })

    const nameField = useField('seriesName', formAPI, { sync: requiredNameField })
    const queryField = useField('seriesQuery', formAPI, { sync: validQuery })
    const colorField = useField('seriesColor', formAPI)

    return (
<<<<<<< HEAD
        <div data-test-id="series-form" ref={ref} className={classnames('d-flex flex-column', className)}>
=======
        <div data-testid="series-form" ref={ref} className={classnames('d-flex flex-column', className)}>
>>>>>>> 24915c40
            <FormInput
                title="Name"
                required={true}
                autoFocus={autofocus}
                placeholder="Example: Function component"
                description="Name shown in the legend and tooltip"
                valid={(hasNameControlledValue || nameField.meta.touched) && nameField.meta.validState === 'VALID'}
                error={nameField.meta.touched && nameField.meta.error}
                {...nameField.input}
            />

            <FormInput
                title="Search query"
                required={true}
                placeholder="Example: patternType:regexp const\s\w+:\s(React\.)?FunctionComponent"
                description={
                    <span>
                        Do not include the <code>repo:</code> filter as it will be added automatically for the
                        repositories you included above.
                    </span>
                }
                valid={(hasQueryControlledValue || queryField.meta.touched) && queryField.meta.validState === 'VALID'}
                error={queryField.meta.touched && queryField.meta.error}
                className="mt-4"
                {...queryField.input}
            />

            <FormColorInput
                name={`color group of ${index} series`}
                title="Color"
                className="mt-4"
                value={colorField.input.value}
                onChange={colorField.input.onChange}
            />

            <div className="mt-4">
                <button
                    aria-label="Submit button for data series"
                    type="button"
                    onClick={handleSubmit}
                    className="btn btn-secondary"
                >
                    Done
                </button>

                {cancel && (
                    <button type="button" onClick={onCancel} className="btn btn-outline-secondary ml-2">
                        Cancel
                    </button>
                )}
            </div>
        </div>
    )
}<|MERGE_RESOLUTION|>--- conflicted
+++ resolved
@@ -90,11 +90,7 @@
     const colorField = useField('seriesColor', formAPI)
 
     return (
-<<<<<<< HEAD
-        <div data-test-id="series-form" ref={ref} className={classnames('d-flex flex-column', className)}>
-=======
         <div data-testid="series-form" ref={ref} className={classnames('d-flex flex-column', className)}>
->>>>>>> 24915c40
             <FormInput
                 title="Name"
                 required={true}
