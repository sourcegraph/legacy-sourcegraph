--- conflicted
+++ resolved
@@ -130,11 +130,7 @@
  * Renders series card component, visual list item of series (name, color, query)
  * */
 function SeriesCard(props: SeriesCardProps): ReactElement {
-<<<<<<< HEAD
-    const { name, query, stroke, className, onEdit } = props
-=======
     const { name, query, stroke: color, className, onEdit } = props
->>>>>>> fa1ccbd7
 
     return (
         <button
@@ -149,7 +145,7 @@
             </div>
 
             {/* eslint-disable-next-line react/forbid-dom-props */}
-            <div style={{ stroke }} className={styles.formSeriesCardColor} />
+            <div style={{ color }} className={styles.formSeriesCardColor} />
         </button>
     )
 }