import html from 'tagged-template-noop'
import path from 'path'
import fs from 'fs'
import {
    createSharedIntegrationTestContext,
    IntegrationTestContext,
    IntegrationTestOptions,
} from '@sourcegraph/shared/src/testing/integration/context'
import { createJsContext } from './jscontext'
import { SourcegraphContext } from '../jscontext'
import { WebGraphQlOperations } from '../graphql-operations'
<<<<<<< HEAD
import { SharedGraphQlOperations } from '../../../shared/src/graphql-operations'
=======
import { SharedGraphQlOperations } from '@sourcegraph/shared/src/graphql-operations'
import html from 'tagged-template-noop'
>>>>>>> f6b3b12a
import { commonWebGraphQlResults } from './graphQlResults'
import { SearchEvent } from '../search/stream'

export interface WebIntegrationTestContext
    extends IntegrationTestContext<
        WebGraphQlOperations & SharedGraphQlOperations,
        string & keyof (WebGraphQlOperations & SharedGraphQlOperations)
    > {
    /**
     * Overrides `window.context` from the default created by `createJsContext()`.
     */
    overrideJsContext: (jsContext: SourcegraphContext) => void

    /**
     * Configures fake responses for streaming search
     *
     * @param overrides The array of events to return.
     */
    overrideSearchStreamEvents: (overrides: SearchEvent[]) => void
}

const rootDirectory = path.resolve(__dirname, '..', '..', '..', '..')
const manifestFile = path.resolve(rootDirectory, 'ui/assets/webpack.manifest.json')

const getAppBundle = (): string => {
    // eslint-disable-next-line no-sync
    const manifest = JSON.parse(fs.readFileSync(manifestFile, 'utf-8')) as Record<string, string>
    return manifest['app.js']
}

/**
 * Creates the intergation test context for integration tests testing the web app.
 * This should be called in a `beforeEach()` hook and assigned to a variable `testContext` in the test scope.
 */
export const createWebIntegrationTestContext = async ({
    driver,
    currentTest,
    directory,
}: IntegrationTestOptions): Promise<WebIntegrationTestContext> => {
    const sharedTestContext = await createSharedIntegrationTestContext<
        WebGraphQlOperations & SharedGraphQlOperations,
        string & keyof (WebGraphQlOperations & SharedGraphQlOperations)
    >({ driver, currentTest, directory })
    sharedTestContext.overrideGraphQL(commonWebGraphQlResults)

    // Serve all requests for index.html (everything that does not match the handlers above) the same index.html
    let jsContext = createJsContext({ sourcegraphBaseUrl: sharedTestContext.driver.sourcegraphBaseUrl })
    sharedTestContext.server
        .get(new URL('/*path', driver.sourcegraphBaseUrl).href)
        .filter(request => !request.pathname.startsWith('/-/'))
        .intercept((request, response) => {
            response.type('text/html').send(html`
                <html>
                    <head>
                        <title>Sourcegraph Test</title>
                    </head>
                    <body>
                        <div id="root"></div>
                        <script>
                            window.context = ${JSON.stringify(jsContext)}
                        </script>
                        <script src=${getAppBundle()}></script>
                    </body>
                </html>
            `)
        })

    let searchStreamEventOverrides: SearchEvent[] = []
    sharedTestContext.server
        .get(new URL('/search/stream?*params', driver.sourcegraphBaseUrl).href)
        .intercept((request, response) => {
            if (!searchStreamEventOverrides || searchStreamEventOverrides.length === 0) {
                throw new Error(
                    'Search stream event overrides missing. Call overrideSearchStreamEvents() to set the events.'
                )
            }

            const responseContent = searchStreamEventOverrides
                .map(event => `event: ${event.type}\ndata: ${JSON.stringify(event.data)}\n\n`)
                .join('')
            response.status(200).type('text/event-stream').send(responseContent)
        })

    return {
        ...sharedTestContext,
        overrideJsContext: overrides => {
            jsContext = overrides
        },
        overrideSearchStreamEvents: overrides => {
            searchStreamEventOverrides = overrides
        },
    }
}<|MERGE_RESOLUTION|>--- conflicted
+++ resolved
@@ -9,12 +9,7 @@
 import { createJsContext } from './jscontext'
 import { SourcegraphContext } from '../jscontext'
 import { WebGraphQlOperations } from '../graphql-operations'
-<<<<<<< HEAD
-import { SharedGraphQlOperations } from '../../../shared/src/graphql-operations'
-=======
 import { SharedGraphQlOperations } from '@sourcegraph/shared/src/graphql-operations'
-import html from 'tagged-template-noop'
->>>>>>> f6b3b12a
 import { commonWebGraphQlResults } from './graphQlResults'
 import { SearchEvent } from '../search/stream'
 
