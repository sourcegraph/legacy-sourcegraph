import assert from 'assert'

import delay from 'delay'

import { createDriverForTest, Driver } from '@sourcegraph/shared/src/testing/driver'
import { emptyResponse } from '@sourcegraph/shared/src/testing/integration/graphQlResults'
import { afterEachSaveScreenshotIfFailed } from '@sourcegraph/shared/src/testing/screenshotReporter'

import { createWebIntegrationTestContext, WebIntegrationTestContext } from '../context'

import {
    INSIGHT_TYPES_MIGRATION_BULK_SEARCH,
    INSIGHT_TYPES_MIGRATION_COMMITS,
    LangStatsInsightContent,
} from './utils/insight-mock-data'
import { overrideGraphQLExtensions } from './utils/override-graphql-with-extensions'

describe('Code insight create insight page', () => {
    let driver: Driver
    let testContext: WebIntegrationTestContext

    before(async () => {
        driver = await createDriverForTest()
    })

    after(() => driver?.close())

    beforeEach(async function () {
        testContext = await createWebIntegrationTestContext({
            driver,
            currentTest: this.currentTest!,
            directory: __dirname,
        })
    })

    afterEachSaveScreenshotIfFailed(() => driver.page)
    afterEach(() => testContext?.dispose())

    it('should update user/org setting if code stats insight has been created', async () => {
        overrideGraphQLExtensions({
            testContext,
            overrides: {
                OverwriteSettings: () => ({
                    settingsMutation: {
                        overwriteSettings: {
                            empty: emptyResponse,
                        },
                    },
                }),

                SubjectSettings: () => ({
                    settingsSubject: {
                        latestSettings: {
                            id: 310,
                            contents: JSON.stringify({}),
                        },
                    },
                }),

                /**
                 * Mock for async repositories field validation.
                 */
                BulkRepositoriesSearch: () => ({
                    repoSearch0: { name: 'github.com/sourcegraph/sourcegraph' },
                }),

                LangStatsInsightContent: () => LangStatsInsightContent,

                /** Mock for repository suggest component. */
                RepositorySearchSuggestions: () => ({
                    repositories: { nodes: [] },
                }),
            },
        })

        await driver.page.goto(driver.sourcegraphBaseUrl + '/insights/create/lang-stats')

        // Waiting for all important part of creation form will be rendered.
        await driver.page.waitForSelector('[data-testid="code-stats-insight-creation-page-content"]')

        // Add new repo to repositories field
<<<<<<< HEAD
        await driver.page.type('[name="repository"]', 'github.com/sourcegraph/sourcegraph')
=======
        await driver.page.type('input[name="repository"]', 'github.com/sourcegraph/sourcegraph')
        // Wait until async validation on repository field will be finished
        await delay(1000)
>>>>>>> b704658d

        // With repository filled input we have to have code stats insight live preview
        // charts - pie chart
        await driver.page.waitForSelector('[data-testid="pie-chart-arc-element"]')

        // Change insight title
        await driver.page.type('input[name="title"]', 'Test insight title')

        const addToUserConfigRequest = await testContext.waitForGraphQLRequest(async () => {
            await driver.page.click('[data-testid="insight-save-button"]')
        }, 'OverwriteSettings')

        // Check that new org settings config has edited insight
        assert.deepStrictEqual(JSON.parse(addToUserConfigRequest.contents), {
            'codeStatsInsights.insight.testInsightTitle': {
                title: 'Test insight title',
                repository: 'github.com/sourcegraph/sourcegraph',
                otherThreshold: 0.03,
            },
            extensions: {
                'sourcegraph/code-stats-insights': true,
            },
        })
    })

    it('should update user/org settings if search based insight has been created', async () => {
        // Mock `Date.now` to stabilize timestamps
        await driver.page.evaluateOnNewDocument(() => {
            // Number of ms between Unix epoch and June 31, 2021
            const mockMs = new Date('June 1, 2021 00:00:00 UTC').getTime()
            Date.now = () => mockMs
        })

        overrideGraphQLExtensions({
            testContext,
            overrides: {
                OverwriteSettings: () => ({
                    settingsMutation: {
                        overwriteSettings: {
                            empty: emptyResponse,
                        },
                    },
                }),

                SubjectSettings: () => ({
                    settingsSubject: {
                        latestSettings: {
                            id: 310,
                            contents: JSON.stringify({}),
                        },
                    },
                }),

                /**
                 * Mock for async repositories field validation.
                 * */
                BulkRepositoriesSearch: () => ({
                    repoSearch0: { name: 'github.com/sourcegraph/sourcegraph' },
                }),

                /**
                 * Mocks of commits searching and data search itself for live preview chart
                 * */
                BulkSearchCommits: () => INSIGHT_TYPES_MIGRATION_COMMITS,
                BulkSearch: () => INSIGHT_TYPES_MIGRATION_BULK_SEARCH,

                /** Mock for repository suggest component. */
                RepositorySearchSuggestions: () => ({
                    repositories: { nodes: [] },
                }),
            },
        })

        await driver.page.goto(driver.sourcegraphBaseUrl + '/insights/create/search')

        // Waiting for all important part of creation form will be rendered.
        await driver.page.waitForSelector('[data-testid="search-insight-create-page-content"]')

        // Add new repo to repositories field
        await driver.page.type('[name="repositories"]', 'github.com/sourcegraph/sourcegraph')

        // Change insight title
        await driver.page.type('input[name="title"]', 'Test insight title')

        // Create chart data series

        // Add first series name
        await driver.page.type(
            '[data-testid="series-form"]:nth-child(1) input[name="seriesName"]',
            'test series #1 title'
        )

        // Add first series query
        await driver.page.type(
            '[data-testid="series-form"]:nth-child(1) input[name="seriesQuery"]',
            'test series #1 query'
        )

        // Pick first series color
        await driver.page.click('[data-testid="series-form"]:nth-child(1) label[title="Cyan"]')

        // Add second series
        await driver.page.click('[data-testid="form-series"] [data-testid="add-series-button"]')

        // Add second series name
        await driver.page.type(
            '[data-testid="series-form"]:nth-child(2) input[name="seriesName"]',
            'test series #2 title'
        )

        // Add second series query
        await driver.page.type(
            '[data-testid="series-form"]:nth-child(2) input[name="seriesQuery"]',
            'test series #2 query'
        )

        // With two filled data series our mock for live preview should work - render line chart with two lines
        await driver.page.waitForSelector('[data-testid="line-chart__content"] svg circle')

        const addToUserConfigRequest = await testContext.waitForGraphQLRequest(async () => {
            await driver.page.click('[data-testid="insight-save-button"]')
        }, 'OverwriteSettings')

        // Check that new org settings config has edited insight
        assert.deepStrictEqual(JSON.parse(addToUserConfigRequest.contents), {
            extensions: {
                'sourcegraph/search-insights': true,
            },
            'searchInsights.insight.testInsightTitle': {
                title: 'Test insight title',
                repositories: ['github.com/sourcegraph/sourcegraph'],
                series: [
                    {
                        name: 'test series #1 title',
                        query: 'test series #1 query',
                        stroke: 'var(--oc-cyan-7)',
                    },
                    {
                        name: 'test series #2 title',
                        query: 'test series #2 query',
                        stroke: 'var(--oc-grape-7)',
                    },
                ],
                step: {
                    months: 2,
                },
            },
        })
    })
})<|MERGE_RESOLUTION|>--- conflicted
+++ resolved
@@ -79,13 +79,9 @@
         await driver.page.waitForSelector('[data-testid="code-stats-insight-creation-page-content"]')
 
         // Add new repo to repositories field
-<<<<<<< HEAD
         await driver.page.type('[name="repository"]', 'github.com/sourcegraph/sourcegraph')
-=======
-        await driver.page.type('input[name="repository"]', 'github.com/sourcegraph/sourcegraph')
         // Wait until async validation on repository field will be finished
         await delay(1000)
->>>>>>> b704658d
 
         // With repository filled input we have to have code stats insight live preview
         // charts - pie chart
