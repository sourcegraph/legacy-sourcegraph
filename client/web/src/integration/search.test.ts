--- conflicted
+++ resolved
@@ -96,305 +96,11 @@
     afterEachSaveScreenshotIfFailed(() => driver.page)
     afterEach(() => testContext?.dispose())
 
-<<<<<<< HEAD
-=======
     const waitAndFocusInput = async () => {
         await driver.page.waitForSelector('.monaco-editor .view-lines')
         await driver.page.click('.monaco-editor .view-lines')
     }
 
-    describe('Interactive search mode', () => {
-        const viewerSettingsWithSplitSearchModes: Partial<WebGraphQlOperations> = {
-            ViewerSettings: () => ({
-                viewerSettings: {
-                    subjects: [
-                        {
-                            __typename: 'DefaultSettings',
-                            settingsURL: null,
-                            viewerCanAdminister: false,
-                            latestSettings: {
-                                id: 0,
-                                contents: JSON.stringify({ experimentalFeatures: { splitSearchModes: true } }),
-                            },
-                        },
-                        {
-                            __typename: 'Site',
-                            id: siteGQLID,
-                            siteID,
-                            latestSettings: {
-                                id: 470,
-                                contents: JSON.stringify({ experimentalFeatures: { splitSearchModes: true } }),
-                            },
-                            settingsURL: '/site-admin/global-settings',
-                            viewerCanAdminister: true,
-                        },
-                    ],
-                    final: JSON.stringify({}),
-                },
-            }),
-        }
-
-        test('Search mode component appears', async () => {
-            testContext.overrideGraphQL({ ...commonSearchGraphQLResults, ...viewerSettingsWithSplitSearchModes })
-            await driver.page.goto(driver.sourcegraphBaseUrl + '/search')
-            await driver.page.waitForSelector('.test-search-mode-toggle')
-            expect(await driver.page.evaluate(() => document.querySelectorAll('.test-search-mode-toggle').length)).toBe(
-                1
-            )
-        })
-
-        test('Filter buttons', async () => {
-            testContext.overrideGraphQL({
-                ...commonSearchGraphQLResults,
-                ...viewerSettingsWithSplitSearchModes,
-                SearchSuggestions: () => ({
-                    search: {
-                        suggestions: [
-                            // TODO the type generation is not correct for this query which causes the need for these casts
-                            { __typename: 'Language' } as ILanguage,
-                            { __typename: 'Repository', name: 'github.com/gorilla/mux' } as IRepository,
-                            { __typename: 'Repository', name: 'github.com/gorilla/css' } as IRepository,
-                            { __typename: 'Repository', name: 'github.com/gorilla/rpc' } as IRepository,
-                        ],
-                    },
-                }),
-                RepoGroups: () => ({
-                    repoGroups: [
-                        { __typename: 'RepoGroup', name: 'go2generics' },
-                        { __typename: 'RepoGroup', name: 'city-of-amsterdam' },
-                    ],
-                }),
-            })
-            await driver.page.goto(driver.sourcegraphBaseUrl + '/search')
-            await driver.page.waitForSelector('.test-search-mode-toggle', { visible: true })
-            await driver.page.click('.test-search-mode-toggle')
-            await driver.page.click('.test-search-mode-toggle__interactive-mode')
-
-            // Wait for the input component to appear
-            await driver.page.waitForSelector('.test-interactive-mode-input', { visible: true })
-            // Wait for the add filter row to appear.
-            await driver.page.waitForSelector('.test-add-filter-row', { visible: true })
-            // Wait for the default add filter buttons appear
-            await driver.page.waitForSelector('.test-add-filter-button-repo', { visible: true })
-            await driver.page.waitForSelector('.test-add-filter-button-file', { visible: true })
-
-            // Add a repo filter
-            await driver.page.waitForSelector('.test-add-filter-button-repo')
-            await driver.page.click('.test-add-filter-button-repo')
-
-            // FilterInput is autofocused
-            await driver.page.waitForSelector('.filter-input')
-            // Search for repo:gorilla in the repo filter chip input
-            await driver.page.keyboard.type('gorilla')
-            await driver.page.keyboard.press('Enter')
-            await driver.assertWindowLocation('/search?q=repo:%22gorilla%22&patternType=literal')
-
-            // Edit the filter
-            await driver.page.waitForSelector('.filter-input')
-            await driver.page.click('.filter-input')
-            await driver.page.waitForSelector('.filter-input__input-field')
-            await driver.page.keyboard.type('/mux')
-            // Press enter to lock in filter
-            await driver.page.keyboard.press('Enter')
-            // The main query input should be autofocused, so hit enter again to submit
-            await driver.assertWindowLocation('/search?q=repo:%22gorilla/mux%22&patternType=literal')
-
-            // Add a file filter from search results page
-            await driver.page.waitForSelector('.test-add-filter-button-file', { visible: true })
-            await driver.page.click('.test-add-filter-button-file')
-            await driver.page.waitForSelector('.filter-input__input-field', { visible: true })
-            await driver.page.keyboard.type('README')
-            await driver.page.keyboard.press('Enter')
-            await driver.page.keyboard.press('Enter')
-            await driver.assertWindowLocation('/search?q=repo:%22gorilla/mux%22+file:%22README%22&patternType=literal')
-
-            // Delete filter
-            await driver.page.goto(driver.sourcegraphBaseUrl + '/search?q=repo:gorilla/mux&patternType=literal')
-            await driver.page.waitForSelector('.test-filter-input__delete-button', { visible: true })
-            await driver.page.click('.test-filter-input__delete-button')
-            await driver.assertWindowLocation('/search?q=&patternType=literal')
-
-            // Test suggestions
-            await driver.page.goto(driver.sourcegraphBaseUrl + '/search')
-            await driver.page.waitForSelector('.test-add-filter-button-repo', { visible: true })
-            await driver.page.click('.test-add-filter-button-repo')
-            await driver.page.waitForSelector('.filter-input', { visible: true })
-            await driver.page.waitForSelector('.filter-input__input-field')
-            await driver.page.keyboard.type('gorilla')
-            await driver.page.waitForSelector('.test-filter-input__suggestions')
-            await driver.page.waitForSelector('.test-suggestion-item')
-            await driver.page.keyboard.press('ArrowDown')
-            await driver.page.keyboard.press('Enter')
-            await driver.page.keyboard.press('Enter')
-            await driver.assertWindowLocation(
-                '/search?q=repo:%22%5Egithub%5C%5C.com/gorilla/mux%24%22&patternType=literal'
-            )
-
-            // Test cancelling editing an input with escape key
-            await driver.page.click('.filter-input__button-text')
-            await driver.page.waitForSelector('.filter-input__input-field')
-            await driver.page.keyboard.type('/mux')
-            await driver.page.keyboard.press('Escape')
-            await driver.page.click('.test-search-button')
-            await driver.assertWindowLocation(
-                '/search?q=repo:%22%5Egithub%5C%5C.com/gorilla/mux%24%22&patternType=literal'
-            )
-
-            // Test cancelling editing an input by clicking outside close button
-            await driver.page.click('.filter-input__button-text')
-            await driver.page.waitForSelector('.filter-input__input-field')
-            await driver.page.keyboard.type('/mux')
-            await driver.page.click('.test-search-button')
-            await driver.assertWindowLocation(
-                '/search?q=repo:%22%5Egithub%5C%5C.com/gorilla/mux%24%22&patternType=literal'
-            )
-        })
-
-        test('Updates query when searching from directory page', async () => {
-            testContext.overrideGraphQL({
-                ...commonSearchGraphQLResults,
-                ...viewerSettingsWithSplitSearchModes,
-                RepositoryRedirect: () => ({
-                    repositoryRedirect: {
-                        __typename: 'Repository',
-                        id: 'SourcegraphJsonRpc2RepositoryID',
-                        name: 'github.com/sourcegraph/jsonrpc2',
-                        url: '/github.com/sourcegraph/jsonrpc2',
-                        externalURLs: [{ url: 'https://github.com/sourcegraph/jsonrpc2', serviceType: 'github' }],
-                        description:
-                            'Package jsonrpc2 provides a client and server implementation of JSON-RPC 2.0 (http://www.jsonrpc.org/specification)',
-                        viewerCanAdminister: true,
-                        defaultBranch: { displayName: 'master' },
-                    },
-                }),
-                ResolveRev: () => ({
-                    repositoryRedirect: {
-                        __typename: 'Repository',
-                        mirrorInfo: { cloneInProgress: false, cloneProgress: '', cloned: true },
-                        commit: {
-                            oid: '15c2290dcb37731cc4ee5a2a1c1e5a25b4c28f81',
-                            tree: { url: '/github.com/sourcegraph/jsonrpc2' },
-                        },
-                        defaultBranch: { abbrevName: 'master' },
-                    },
-                }),
-                TreeEntries: () =>
-                    createTreeEntriesResult('github.com/sourcegraph/jsonrpc2', [
-                        '.travis.yml',
-                        'LICENSE',
-                        'README.md',
-                        'async.go',
-                        'call_opt.go',
-                        'codec_test.go',
-                        'conn_opt.go',
-                        'go.mod',
-                        'go.sum',
-                        'handler_with_error.go',
-                        'jsonrpc2.go',
-                        'jsonrpc2_test.go',
-                        'object_test.go',
-                        'stream.go',
-                    ]),
-            })
-            await driver.page.goto(driver.sourcegraphBaseUrl + '/github.com/sourcegraph/jsonrpc2')
-            await driver.page.waitForSelector('.filter-input')
-            const filterInputValue = () =>
-                driver.page.evaluate(() => {
-                    const filterInput = document.querySelector<HTMLButtonElement>('.filter-input__button-text')
-                    return filterInput ? filterInput.textContent : null
-                })
-            assert.strictEqual(await filterInputValue(), 'repo:^github\\.com/sourcegraph/jsonrpc2$')
-        })
-
-        test('Filter dropdown and finite-option filter inputs', async () => {
-            testContext.overrideGraphQL({
-                ...commonSearchGraphQLResults,
-                ...viewerSettingsWithSplitSearchModes,
-            })
-            await driver.page.goto(driver.sourcegraphBaseUrl + '/search')
-            await driver.page.waitForSelector('.test-query-input', { visible: true })
-            await driver.page.waitForSelector('.test-filter-dropdown')
-            await driver.page.type('.test-query-input', 'test')
-            await driver.page.click('.test-filter-dropdown')
-            await driver.page.select('.test-filter-dropdown', 'fork')
-            await driver.page.waitForSelector('.test-filter-input-finite-form')
-            await driver.page.waitForSelector('.test-filter-input-radio-button-no')
-            await driver.page.click('.test-filter-input-radio-button-no')
-            await driver.page.click('.test-confirm-filter-button')
-            await driver.assertWindowLocation('/search?q=fork:%22no%22+test&patternType=literal')
-            // Edit filter
-            await driver.page.waitForSelector('.filter-input')
-            await driver.page.waitForSelector('.test-filter-input__button-text-fork')
-            await driver.page.click('.test-filter-input__button-text-fork')
-            await driver.page.waitForSelector('.test-filter-input-radio-button-only')
-            await driver.page.click('.test-filter-input-radio-button-only')
-            await driver.page.click('.test-confirm-filter-button')
-            await driver.assertWindowLocation('/search?q=fork:%22only%22+test&patternType=literal')
-            // Edit filter by clicking dropdown menu
-            await driver.page.waitForSelector('.test-filter-dropdown')
-            await driver.page.click('.test-filter-dropdown')
-            await driver.page.select('.test-filter-dropdown', 'fork')
-            await driver.page.waitForSelector('.test-filter-input-finite-form')
-            await driver.page.waitForSelector('.test-filter-input-radio-button-no')
-            await driver.page.click('.test-filter-input-radio-button-no')
-            await driver.page.click('.test-confirm-filter-button')
-            await driver.assertWindowLocation('/search?q=fork:%22no%22+test&patternType=literal')
-        })
-
-        test('Clicking on alert proposed query navigates to the right filter', async () => {
-            const searchResultsWithAlert = searchResults()
-            if (searchResultsWithAlert.search) {
-                searchResultsWithAlert.search.results.results = []
-                searchResultsWithAlert.search.results.alert = {
-                    title: 'Test title',
-                    description: 'Test description',
-                    proposedQueries: [
-                        {
-                            description: 'test',
-                            query: 'repo:test1|test2',
-                        },
-                    ],
-                }
-            }
-
-            testContext.overrideGraphQL({
-                ...commonSearchGraphQLResults,
-                ...viewerSettingsWithSplitSearchModes,
-                Search: () => searchResultsWithAlert,
-            })
-
-            await driver.page.goto(driver.sourcegraphBaseUrl + '/search')
-            await driver.page.waitForSelector('.test-search-mode-toggle', { visible: true })
-            await driver.page.click('.test-search-mode-toggle')
-            await driver.page.click('.test-search-mode-toggle__interactive-mode')
-
-            // Wait for the input component to appear
-            await driver.page.waitForSelector('.test-interactive-mode-input', { visible: true })
-            // Wait for the add filter row to appear.
-            await driver.page.waitForSelector('.test-add-filter-row', { visible: true })
-            // Wait for the default add filter buttons appear
-            await driver.page.waitForSelector('.test-add-filter-button-repo', { visible: true })
-            await driver.page.waitForSelector('.test-add-filter-button-file', { visible: true })
-
-            // Add a repo filter
-            await driver.page.waitForSelector('.test-add-filter-button-repo')
-            await driver.page.click('.test-add-filter-button-repo')
-
-            // FilterInput is autofocused
-            await driver.page.waitForSelector('.filter-input')
-            // Search for repo:gorilla in the repo filter chip input
-            await driver.page.keyboard.type('gorilla')
-            await driver.page.keyboard.press('Enter')
-            await driver.assertWindowLocation('/search?q=repo:%22gorilla%22&patternType=literal')
-
-            // Click on proposed query from GraphQL and verify existing filters aren't added
-            await driver.page.waitForSelector('[data-testid="proposed-query-link"]')
-            await driver.page.click('[data-testid="proposed-query-link"]')
-            await driver.assertWindowLocation('/search?q=repo:test1%7Ctest2&patternType=literal')
-        })
-    })
-
->>>>>>> 084da9a4
     describe('Case sensitivity toggle', () => {
         test('Clicking toggle turns on case sensitivity', async () => {
             testContext.overrideGraphQL({
