import type { AuthenticatedUser } from '@sourcegraph/shared/src/auth'
import type { SiteConfiguration } from '@sourcegraph/shared/src/schema/site.schema'
import type { BatchChangesLicenseInfo } from '@sourcegraph/shared/src/testing/batches'

import type { TemporarySettingsResult } from './graphql-operations'

export type DeployType = 'kubernetes' | 'docker-container' | 'docker-compose' | 'pure-docker' | 'dev' | 'helm'

/**
 * Defined in cmd/frontend/internal/app/jscontext/jscontext.go JSContext struct
 */

export interface AuthProvider {
    serviceType:
        | 'github'
        | 'gitlab'
        | 'bitbucketCloud'
        | 'http-header'
        | 'openidconnect'
        | 'sourcegraph-operator'
        | 'saml'
        | 'builtin'
        | 'gerrit'
        | 'azuredevops'
    displayName: string
    displayPrefix?: string
    isBuiltin: boolean
    authenticationURL: string
    serviceID: string
    clientID: string
}

/**
 * This Typescript type should be in sync with client-side
 * GraphQL `CurrentAuthState` query.
 *
 * This type is derived from the generated `AuthenticatedUser` type.
 * It ensures that we don't forget to add new fields the server logic
 * if client side query changes.
 */
export type SourcegraphContextCurrentUser = Pick<
    AuthenticatedUser,
    | '__typename'
    | 'id'
    | 'databaseID'
    | 'username'
    | 'avatarURL'
    | 'displayName'
    | 'siteAdmin'
    | 'url'
    | 'settingsURL'
    | 'viewerCanAdminister'
    | 'tosAccepted'
    | 'organizations'
    | 'session'
    | 'emails'
    | 'latestSettings'
    | 'permissions'
    | 'hasVerifiedEmail'
    | 'completedPostSignup'
>

/**
 * This Typescript type should be in sync with client-side
 * GraphQL `GetTemporarySettings` query.
 *
 * This type is derived from the generated `TemporarySettingsResult` type.
 * It ensures that we don't forget to add new fields the server logic
 * if client side query changes.
 */
export type SourcegraphContextTemporarySettings = Pick<
    TemporarySettingsResult['temporarySettings'],
    '__typename' | 'contents'
>

export interface SourcegraphContext extends Pick<Required<SiteConfiguration>, 'experimentalFeatures'> {
    xhrHeaders: { [key: string]: string }
    userAgentIsBot: boolean

    /**
     * Whether the user is authenticated. Use authenticatedUser in ./auth.ts to obtain information about the user.
     */
    readonly isAuthenticatedUser: boolean

    /**
     * Data preloaded on the server.
     */
    readonly currentUser: SourcegraphContextCurrentUser | null
    readonly temporarySettings: SourcegraphContextTemporarySettings | null

    readonly sentryDSN: string | null

    readonly openTelemetry?: {
        endpoint: string
    }

    /** Externally accessible URL for Sourcegraph (e.g., https://sourcegraph.com or http://localhost:3080). */
    externalURL: string

    /** Whether instance allows to change its settings manually in UI */
    extsvcConfigAllowEdits: boolean

    /** Whether instance allows is configured by external service configuration file */
    extsvcConfigFileExists: boolean

    /** URL path to image/font/etc. assets on server */
    assetsRoot: string

    version: string

    /**
     * Debug is whether debug mode is enabled.
     */
    debug: boolean

    sourcegraphDotComMode: boolean

    /**
     * siteID is the identifier of the Sourcegraph site.
     */
    siteID: string

    /** The GraphQL ID of the Sourcegraph site. */
    siteGQLID: string

    /**
     * Whether the site needs to be initialized.
     */
    needsSiteInit: boolean

    /**
     * Whether at least one code host connections needs to be connected.
     */
    needsRepositoryConfiguration: boolean

    /**
     * Emails support enabled
     */
    emailEnabled: boolean

    /**
     * A subset of the site configuration. Not all fields are set.
     */
    site: Pick<SiteConfiguration, 'auth.public' | 'update.channel' | 'authz.enforceForSiteAdmins'>

    /** Whether access tokens are enabled. */
    accessTokensAllow: 'all-users-create' | 'site-admin-create' | 'none'

    /** Whether access tokens with not expiration are enabled. */
    accessTokensAllowNoExpiration: boolean

    /** Available options for number of days until access token expiration. */
    accessTokensExpirationDaysOptions: number[]

    /** Default value for number of days to access token expiration. */
    accessTokensExpirationDaysDefault: number

    /** Whether the reset-password flow is enabled. */
    resetPasswordEnabled: boolean

    /** Whether the instance is running on macOS. */
    runningOnMacOS: boolean

    /**
     * Whether or not the server needs to restart in order to apply a pending
     * configuration change.
     */
    needServerRestart: boolean

    /**
     * The kind of deployment.
     */
    deployType: DeployType

    /** Whether signup is allowed on the site. */
    allowSignup: boolean

    /** Whether the batch changes feature is enabled on the site. */
    batchChangesEnabled: boolean

    /**
     * Whether the warning about unconfigured webhooks is disabled within Batch Changes.
     */
    batchChangesDisableWebhooksWarning: boolean

    batchChangesWebhookLogsEnabled: boolean

    /** Whether cody is enabled site-wide. */
    codyEnabled: boolean

    /** Whether cody is enabled for the user. */
    codyEnabledForCurrentUser: boolean

    /** Whether the site requires a verified email for cody. */
    codyRequiresVerifiedEmail: boolean

    /** Whether executors are enabled on the site. */
    executorsEnabled: boolean

    /** Whether the code intel auto-indexer feature is enabled on the site. */
    codeIntelAutoIndexingEnabled: boolean

    /** Whether global policies are enabled for auto-indexing. */
    codeIntelAutoIndexingAllowGlobalPolicies: boolean

    /** Whether to enable the document reference counts feature (a.k.a ranking job). Currently experimental. */
    codeIntelRankingDocumentReferenceCountsEnabled: boolean

    /** Whether code insights API is enabled on the site. */
    codeInsightsEnabled: boolean

    /** Whether embeddings are enabled on this site. */
    embeddingsEnabled: boolean

    /** Authentication provider instances in site config. */
    authProviders: AuthProvider[]

    /** primaryLoginProvidersCount sets the max number of primary login providers on signin page */
    primaryLoginProvidersCount: number

    /** What the minimum length for a password should be. */
    authMinPasswordLength: number

    authPasswordPolicy?: {
        /** Whether password policy is enabled or not */
        enabled?: boolean

        /** Mandatory amount of special characters in password */
        numberOfSpecialCharacters?: number

        /** Require at least one number in password */
        requireAtLeastOneNumber?: boolean

        /** Require at least an upper and a lowercase character password */
        requireUpperandLowerCase?: boolean
    }

    authAccessRequest?: SiteConfiguration['auth.accessRequest']

    /** Custom branding for the homepage and search icon. */
    branding?: {
        /** The URL of the favicon to be used for your instance */
        favicon?: string

        /** Override style for light themes */
        light?: BrandAssets
        /** Override style for dark themes */
        dark?: BrandAssets

        /** Prevents the icon in the top-left corner of the screen from spinning. */
        disableSymbolSpin?: boolean

        brandName: string
    }

    /** Whether the product research sign-up page is enabled on the site. */
    productResearchPageEnabled: boolean

    /** Contains information about the product license. */
    licenseInfo?: {
        batchChanges?: BatchChangesLicenseInfo
<<<<<<< HEAD
=======
        knownLicenseTags?: string[]

        features: LicenseFeatures
>>>>>>> 471e3849
    }

    /** sha256 hashed license key */
    hashedLicenseKey?: string

    /** Prompt users with browsers that would crash to download a modern browser. */
    RedirectUnsupportedBrowser?: boolean

    outboundRequestLogLimit?: number

    /** Whether the feedback survey is enabled. */
    disableFeedbackSurvey?: boolean
}

export interface BrandAssets {
    /** The URL to the logo used on the homepage */
    logo?: string
    /** The URL to the symbol used as the search icon */
    symbol?: string
}

/**
 * Defines the license features available.
 */
export interface LicenseFeatures {
    codeSearch: boolean
    cody: boolean
}<|MERGE_RESOLUTION|>--- conflicted
+++ resolved
@@ -259,12 +259,7 @@
     /** Contains information about the product license. */
     licenseInfo?: {
         batchChanges?: BatchChangesLicenseInfo
-<<<<<<< HEAD
-=======
-        knownLicenseTags?: string[]
-
         features: LicenseFeatures
->>>>>>> 471e3849
     }
 
     /** sha256 hashed license key */
