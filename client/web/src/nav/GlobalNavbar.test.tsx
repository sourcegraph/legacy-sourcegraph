--- conflicted
+++ resolved
@@ -1,11 +1,9 @@
+import { render } from '@testing-library/react'
 import { createLocation, createMemoryHistory } from 'history'
 import React from 'react'
+import { MemoryRouter } from 'react-router-dom'
 
-<<<<<<< HEAD
 import { MockedTestProvider } from '@sourcegraph/shared/src/testing/apollo'
-=======
-import { renderWithBrandedContext } from '@sourcegraph/shared/src/testing'
->>>>>>> 4d68877c
 import {
     mockFetchAutoDefinedSearchContexts,
     mockFetchSearchContexts,
@@ -63,7 +61,6 @@
     })
 
     test('default', () => {
-<<<<<<< HEAD
         const { asFragment } = render(
             <MockedTestProvider>
                 <MemoryRouter>
@@ -71,14 +68,10 @@
                 </MemoryRouter>
             </MockedTestProvider>
         )
-=======
-        const { asFragment } = renderWithBrandedContext(<GlobalNavbar {...PROPS} />, { history })
->>>>>>> 4d68877c
         expect(asFragment()).toMatchSnapshot()
     })
 
     test('low-profile', () => {
-<<<<<<< HEAD
         const { asFragment } = render(
             <MockedTestProvider>
                 <MemoryRouter>
@@ -86,11 +79,6 @@
                 </MemoryRouter>
             </MockedTestProvider>
         )
-=======
-        const { asFragment } = renderWithBrandedContext(<GlobalNavbar {...PROPS} variant="low-profile" />, {
-            history,
-        })
->>>>>>> 4d68877c
         expect(asFragment()).toMatchSnapshot()
     })
 })