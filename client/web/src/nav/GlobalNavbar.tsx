--- conflicted
+++ resolved
@@ -249,7 +249,6 @@
                         <NavItem icon={MagnifyIcon}>
                             <NavLink to="/search">Code Search</NavLink>
                         </NavItem>
-<<<<<<< HEAD
                         {props.enableCodeMonitoring && (
                             <NavItem icon={CodeMonitoringLogo}>
                                 <NavLink to="/code-monitoring">Monitoring</NavLink>
@@ -257,9 +256,7 @@
                         )}
                         {props.showBatchChanges && (
                             <NavItem icon={BatchChangesIconNav}>
-                                <NavLink to="https://about.sourcegraph.com/batch-changes/" external={true}>
-                                    Batch Changes
-                                </NavLink>
+                                <BatchChangesNavLink isSourcegraphDotCom={isSourcegraphDotCom} />
                             </NavItem>
                         )}
                         {codeInsights && (
@@ -267,17 +264,6 @@
                                 <NavLink to="/insights">Insights</NavLink>
                             </NavItem>
                         )}
-=======
-                        <NavItem icon={CodeMonitoringLogo}>
-                            <NavLink to="/code-monitoring">Monitoring</NavLink>
-                        </NavItem>
-                        <NavItem icon={BatchChangesIconNav}>
-                            <BatchChangesNavLink isSourcegraphDotCom={isSourcegraphDotCom} />
-                        </NavItem>
-                        <NavItem icon={BarChartIcon}>
-                            <NavLink to="/insights">Insights</NavLink>
-                        </NavItem>
->>>>>>> 9668b5c2
                         <NavItem icon={PuzzleOutlineIcon}>
                             <NavLink to="/extensions">Extensions</NavLink>
                         </NavItem>
