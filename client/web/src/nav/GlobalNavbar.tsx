import React, { SetStateAction, useEffect, useLayoutEffect, useMemo, useRef, useState } from 'react'

import classNames from 'classnames'
import BarChartIcon from 'mdi-react/BarChartIcon'
import BookOutlineIcon from 'mdi-react/BookOutlineIcon'
import MagnifyIcon from 'mdi-react/MagnifyIcon'
import { useLocation } from 'react-router-dom'

import { ContributableMenu } from '@sourcegraph/client-api'
import { isErrorLike, isMacPlatform } from '@sourcegraph/common'
import { ExtensionsControllerProps } from '@sourcegraph/shared/src/extensions/controller'
import { shortcutDisplayName } from '@sourcegraph/shared/src/keyboardShortcuts'
import { PlatformContextProps } from '@sourcegraph/shared/src/platform/context'
import { Settings } from '@sourcegraph/shared/src/schema/settings.schema'
import { SearchContextInputProps } from '@sourcegraph/shared/src/search'
import { SettingsCascadeProps } from '@sourcegraph/shared/src/settings/settings'
import { TelemetryProps } from '@sourcegraph/shared/src/telemetry/telemetryService'
import { useIsLightTheme } from '@sourcegraph/shared/src/theme'
import { buildCloudTrialURL } from '@sourcegraph/shared/src/util/url'
import { Button, Link, ButtonLink, useWindowSize } from '@sourcegraph/wildcard'

import { AuthenticatedUser } from '../auth'
import { BatchChangesProps } from '../batches'
import { BatchChangesNavItem } from '../batches/BatchChangesNavItem'
import { CodeMonitoringLogo } from '../code-monitoring/CodeMonitoringLogo'
import { CodeMonitoringProps } from '../codeMonitoring'
import { CodyIcon } from '../cody/CodyIcon'
import { BrandLogo } from '../components/branding/BrandLogo'
import { getFuzzyFinderFeatureFlags } from '../components/fuzzyFinder/FuzzyFinderFeatureFlag'
import { WebCommandListPopoverButton } from '../components/shared'
import { useFeatureFlag } from '../featureFlags/useFeatureFlag'
import { useRoutesMatch } from '../hooks'
import { CodeInsightsProps } from '../insights/types'
import { isCodeInsightsEnabled } from '../insights/utils/is-code-insights-enabled'
import { NotebookProps } from '../notebooks'
import { LayoutRouteProps } from '../routes'
import { EnterprisePageRoutes, PageRoutes } from '../routes.constants'
import { SearchNavbarItem } from '../search/input/SearchNavbarItem'
import { AccessRequestsGlobalNavItem } from '../site-admin/AccessRequestsPage/AccessRequestsGlobalNavItem'
import { useNavbarQueryState } from '../stores'
import { eventLogger } from '../tracking/eventLogger'

import { NavDropdown, NavDropdownItem } from './NavBar/NavDropdown'
import { StatusMessagesNavItem } from './StatusMessagesNavItem'
import { UserNavItem } from './UserNavItem'

import { NavGroup, NavItem, NavBar, NavLink, NavActions, NavAction } from '.'

import styles from './GlobalNavbar.module.scss'

export interface GlobalNavbarProps
    extends SettingsCascadeProps<Settings>,
        PlatformContextProps,
        ExtensionsControllerProps,
        TelemetryProps,
        SearchContextInputProps,
        CodeInsightsProps,
        BatchChangesProps,
        NotebookProps,
        CodeMonitoringProps {
    authenticatedUser: AuthenticatedUser | null
    isSourcegraphDotCom: boolean
    isSourcegraphApp: boolean
    showSearchBox: boolean
    routes: readonly LayoutRouteProps[]

    // Whether globbing is enabled for filters.
    globbing: boolean
    isSearchAutoFocusRequired?: boolean
    isRepositoryRelatedPage?: boolean
    enableLegacyExtensions?: boolean
    branding?: typeof window.context.branding
    showKeyboardShortcutsHelp: () => void
    showFeedbackModal: () => void

    setFuzzyFinderIsVisible: React.Dispatch<SetStateAction<boolean>>
}

/**
 * Calculates NavLink variant based whether current content fits into container or not.
 *
 * @param containerReference a reference to navbar container
 */
function useCalculatedNavLinkVariant(
    containerReference: React.MutableRefObject<HTMLDivElement | null>,
    authenticatedUser: GlobalNavbarProps['authenticatedUser']
): 'compact' | undefined {
    const [navLinkVariant, setNavLinkVariant] = useState<'compact'>()
    const { width } = useWindowSize()
    const [savedWindowWidth, setSavedWindowWidth] = useState<number>()

    useLayoutEffect(() => {
        const container = containerReference.current
        if (!container) {
            return
        }
        if (container.offsetWidth < container.scrollWidth) {
            setNavLinkVariant('compact')
            setSavedWindowWidth(width)
        } else if (savedWindowWidth && width > savedWindowWidth) {
            setNavLinkVariant(undefined)
        }
        // Listen for change in `authenticatedUser` to re-calculate with new dimensions,
        // based on change in navbar's content.
    }, [containerReference, savedWindowWidth, width, authenticatedUser])

    return navLinkVariant
}

function FuzzyFinderNavItem(setFuzzyFinderVisible: React.Dispatch<SetStateAction<boolean>>): JSX.Element {
    return (
        <NavAction className="d-none d-sm-flex">
            <Button
                onClick={() => setFuzzyFinderVisible(true)}
                className={classNames(styles.fuzzyFinderItem)}
                size="sm"
            >
                <span aria-hidden={true} aria-label={isMacPlatform() ? 'command-k' : 'ctrl-k'}>
                    {shortcutDisplayName('Mod+K')}
                </span>
            </Button>
        </NavAction>
    )
}

export const GlobalNavbar: React.FunctionComponent<React.PropsWithChildren<GlobalNavbarProps>> = ({
    showSearchBox,
    branding,
    isSourcegraphDotCom,
    isSourcegraphApp,
    isRepositoryRelatedPage,
    codeInsightsEnabled,
    searchContextsEnabled,
    codeMonitoringEnabled,
    notebooksEnabled,
    extensionsController,
    enableLegacyExtensions,
    showFeedbackModal,
    ...props
}) => {
    // Workaround: can't put this in optional parameter value because of https://github.com/babel/babel/issues/11166
    branding = branding ?? window.context?.branding

    const location = useLocation()

    const routeMatch = useRoutesMatch(props.routes)

    const onNavbarQueryChange = useNavbarQueryState(state => state.setQueryState)
    // Search context management is still enabled on .com
    // but should not show in the navbar. Users can still
    // access this feature via the context dropdown.
    const showSearchContext = searchContextsEnabled && !isSourcegraphDotCom
    const showCodeMonitoring = codeMonitoringEnabled
    const showSearchNotebook = notebooksEnabled

    useEffect(() => {
        // On a non-search related page or non-repo page, we clear the query in
        // the main query input to avoid misleading users
        // that the query is relevant in any way on those pages.
        if (!showSearchBox) {
            onNavbarQueryChange({ query: '' })
            return
        }
    }, [showSearchBox, onNavbarQueryChange])

    const navbarReference = useRef<HTMLDivElement | null>(null)
    const navLinkVariant = useCalculatedNavLinkVariant(navbarReference, props.authenticatedUser)

    // CodeInsightsEnabled props controls insights appearance over OSS and Enterprise version
    // isCodeInsightsEnabled selector controls appearance based on user settings flags
    const codeInsights = codeInsightsEnabled && isCodeInsightsEnabled(props.settingsCascade)

    const searchNavBarItems = useMemo(() => {
        const items: (NavDropdownItem | false)[] = [
            !!showSearchContext && { path: EnterprisePageRoutes.Contexts, content: 'Contexts' },
        ]
        return items.filter<NavDropdownItem>((item): item is NavDropdownItem => !!item)
    }, [showSearchContext])

    const { fuzzyFinderNavbar } = getFuzzyFinderFeatureFlags(props.settingsCascade.final) ?? false

    const [codyEnabled] = useFeatureFlag('cody')
    const isLightTheme = useIsLightTheme()

    return (
        <>
            <NavBar
                ref={navbarReference}
                logo={
                    <BrandLogo
                        branding={branding}
                        isLightTheme={isLightTheme}
                        variant="symbol"
                        className={styles.logo}
                    />
                }
            >
                <NavGroup>
                    {searchNavBarItems.length > 0 ? (
                        <NavDropdown
                            toggleItem={{
                                path: PageRoutes.Search,
                                altPath: PageRoutes.RepoContainer,
                                icon: MagnifyIcon,
                                content: 'Code Search',
                                variant: navLinkVariant,
                            }}
                            routeMatch={routeMatch}
                            mobileHomeItem={{ content: 'Search home' }}
                            items={searchNavBarItems}
                        />
                    ) : (
                        <NavItem icon={MagnifyIcon}>
                            <NavLink variant={navLinkVariant} to={PageRoutes.Search}>
                                Code Search
                            </NavLink>
                        </NavItem>
                    )}
                    {showSearchNotebook && (
                        <NavItem icon={BookOutlineIcon}>
                            <NavLink variant={navLinkVariant} to={EnterprisePageRoutes.Notebooks}>
                                Notebooks
                            </NavLink>
                        </NavItem>
                    )}
                    {showCodeMonitoring && (
                        <NavItem icon={CodeMonitoringLogo}>
                            <NavLink variant={navLinkVariant} to="/code-monitoring">
                                Monitoring
                            </NavLink>
                        </NavItem>
                    )}
                    {/* This is the only circumstance where we show something
                         batch-changes-related even if the instance does not have batch
                         changes enabled, for marketing purposes on sourcegraph.com */}
                    {(props.batchChangesEnabled || isSourcegraphDotCom) && (
                        <BatchChangesNavItem variant={navLinkVariant} />
                    )}
                    {codeInsights && (
                        <NavItem icon={BarChartIcon}>
                            <NavLink variant={navLinkVariant} to="/insights">
                                Insights
                            </NavLink>
                        </NavItem>
                    )}
                    {codyEnabled && (
                        <NavItem icon={CodyIcon}>
                            <NavLink variant={navLinkVariant} to="/cody">
                                Cody
                            </NavLink>
                        </NavItem>
                    )}
                </NavGroup>
                <NavActions>
                    {!props.authenticatedUser && (
                        <>
                            <NavAction>
                                <Link className={styles.link} to="https://about.sourcegraph.com">
                                    About
                                </Link>
                            </NavAction>

                            {isSourcegraphDotCom && (
                                <NavAction>
                                    <Link className={styles.link} to="/help" target="_blank">
                                        Docs
                                    </Link>
                                </NavAction>
                            )}
                        </>
                    )}
                    {isSourcegraphApp && (
                        <ButtonLink
                            variant="secondary"
                            outline={true}
                            to={buildCloudTrialURL(props.authenticatedUser)}
                            size="sm"
                            onClick={() =>
                                eventLogger.log('ClickedOnCloudCTA', { cloudCtaType: 'NavBarSourcegraphApp' })
                            }
                        >
                            Try Sourcegraph Cloud
                        </ButtonLink>
                    )}
<<<<<<< HEAD
                    {props.authenticatedUser?.siteAdmin && (
                        <AccessRequestsGlobalNavItem
                            isSourcegraphDotCom={isSourcegraphDotCom}
                            context={window.context}
                        />
=======
                    {isSourcegraphDotCom && (
                        <NavAction>
                            <Link
                                to="https://about.sourcegraph.com"
                                className={styles.link}
                                onClick={() => eventLogger.log('ClickedOnEnterpriseCTA', { location: 'NavBar' })}
                            >
                                {props.authenticatedUser && 'Get '} Enterprise
                            </Link>
                        </NavAction>
>>>>>>> d7505419
                    )}
                    {fuzzyFinderNavbar && FuzzyFinderNavItem(props.setFuzzyFinderIsVisible)}
                    {props.authenticatedUser && extensionsController !== null && enableLegacyExtensions && (
                        <NavAction>
                            <WebCommandListPopoverButton
                                {...props}
                                extensionsController={extensionsController}
                                location={location}
                                menu={ContributableMenu.CommandPalette}
                            />
                        </NavAction>
                    )}
                    {props.authenticatedUser?.siteAdmin && (
                        <NavAction>
                            <StatusMessagesNavItem />
                        </NavAction>
                    )}
                    {!props.authenticatedUser ? (
                        <>
                            <NavAction>
                                <div>
                                    <Button
                                        className="mr-1"
                                        to={
                                            '/sign-in?returnTo=' +
                                            encodeURI(location.pathname + location.search + location.hash)
                                        }
                                        variant="secondary"
                                        outline={true}
                                        size="sm"
                                        as={Link}
                                    >
                                        Sign in
                                    </Button>
                                    {!isSourcegraphDotCom && window.context.allowSignup && (
                                        <ButtonLink to="/sign-up" variant="primary" size="sm">
                                            Sign up
                                        </ButtonLink>
                                    )}
                                </div>
                            </NavAction>
                        </>
                    ) : (
                        <NavAction>
                            <UserNavItem
                                {...props}
                                authenticatedUser={props.authenticatedUser}
                                isSourcegraphDotCom={isSourcegraphDotCom}
                                codeHostIntegrationMessaging={
                                    (!isErrorLike(props.settingsCascade.final) &&
                                        props.settingsCascade.final?.['alerts.codeHostIntegrationMessaging']) ||
                                    'browser-extension'
                                }
                                showFeedbackModal={showFeedbackModal}
                            />
                        </NavAction>
                    )}
                </NavActions>
            </NavBar>
            {showSearchBox && (
                <div className="w-100 px-3 py-2 border-bottom">
                    <SearchNavbarItem
                        {...props}
                        isLightTheme={isLightTheme}
                        isSourcegraphDotCom={isSourcegraphDotCom}
                        searchContextsEnabled={searchContextsEnabled}
                        isRepositoryRelatedPage={isRepositoryRelatedPage}
                    />
                </div>
            )}
        </>
    )
}<|MERGE_RESOLUTION|>--- conflicted
+++ resolved
@@ -282,13 +282,12 @@
                             Try Sourcegraph Cloud
                         </ButtonLink>
                     )}
-<<<<<<< HEAD
                     {props.authenticatedUser?.siteAdmin && (
                         <AccessRequestsGlobalNavItem
                             isSourcegraphDotCom={isSourcegraphDotCom}
                             context={window.context}
                         />
-=======
+                    )}
                     {isSourcegraphDotCom && (
                         <NavAction>
                             <Link
@@ -299,7 +298,6 @@
                                 {props.authenticatedUser && 'Get '} Enterprise
                             </Link>
                         </NavAction>
->>>>>>> d7505419
                     )}
                     {fuzzyFinderNavbar && FuzzyFinderNavItem(props.setFuzzyFinderIsVisible)}
                     {props.authenticatedUser && extensionsController !== null && enableLegacyExtensions && (
