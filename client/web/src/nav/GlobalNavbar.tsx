import React, { SetStateAction, useEffect, useLayoutEffect, useMemo, useRef, useState } from 'react'

import classNames from 'classnames'
import * as H from 'history'
import BarChartIcon from 'mdi-react/BarChartIcon'
import BookOutlineIcon from 'mdi-react/BookOutlineIcon'
import MagnifyIcon from 'mdi-react/MagnifyIcon'
import PuzzleOutlineIcon from 'mdi-react/PuzzleOutlineIcon'

import { ContributableMenu } from '@sourcegraph/client-api'
import { isErrorLike, isMacPlatform } from '@sourcegraph/common'
import { SearchContextInputProps } from '@sourcegraph/search'
import { ExtensionsControllerProps } from '@sourcegraph/shared/src/extensions/controller'
import { PlatformContextProps } from '@sourcegraph/shared/src/platform/context'
import { Settings } from '@sourcegraph/shared/src/schema/settings.schema'
import { SettingsCascadeProps } from '@sourcegraph/shared/src/settings/settings'
import { TelemetryProps } from '@sourcegraph/shared/src/telemetry/telemetryService'
import { ThemeProps } from '@sourcegraph/shared/src/theme'
import { buildGetStartedURL } from '@sourcegraph/shared/src/util/url'
import { Button, Link, ButtonLink, useWindowSize } from '@sourcegraph/wildcard'

import { AuthenticatedUser } from '../auth'
import { BatchChangesProps } from '../batches'
import { BatchChangesNavItem } from '../batches/BatchChangesNavItem'
import { CodeMonitoringLogo } from '../code-monitoring/CodeMonitoringLogo'
import { CodeMonitoringProps } from '../codeMonitoring'
import { BrandLogo } from '../components/branding/BrandLogo'
import { getFuzzyFinderFeatureFlags } from '../components/fuzzyFinder/FuzzyFinderFeatureFlag'
import { renderShortcutKey } from '../components/KeyboardShortcutsHelp/KeyboardShortcutsHelp'
import { WebCommandListPopoverButton } from '../components/shared'
<<<<<<< HEAD
import { useFeatureFlag } from '../featureFlags/useFeatureFlag'
import { useRoutesMatch } from '../hooks'
=======
import { useHandleSubmitFeedback, useRoutesMatch } from '../hooks'
>>>>>>> 10dbe789
import { CodeInsightsProps } from '../insights/types'
import { isCodeInsightsEnabled } from '../insights/utils/is-code-insights-enabled'
import { NotebookProps } from '../notebooks'
import { LayoutRouteProps } from '../routes'
import { EnterprisePageRoutes, PageRoutes } from '../routes.constants'
import { SearchNavbarItem } from '../search/input/SearchNavbarItem'
import { useExperimentalFeatures, useNavbarQueryState } from '../stores'
import { ThemePreferenceProps } from '../theme'
import { eventLogger } from '../tracking/eventLogger'
import { showDotComMarketing } from '../util/features'

import { NavDropdown, NavDropdownItem } from './NavBar/NavDropdown'
import { StatusMessagesNavItem } from './StatusMessagesNavItem'
import { UserNavItem } from './UserNavItem'

import { NavGroup, NavItem, NavBar, NavLink, NavActions, NavAction } from '.'

import styles from './GlobalNavbar.module.scss'

export interface GlobalNavbarProps
    extends SettingsCascadeProps<Settings>,
        PlatformContextProps,
        ExtensionsControllerProps,
        TelemetryProps,
        ThemeProps,
        ThemePreferenceProps,
        SearchContextInputProps,
        CodeInsightsProps,
        BatchChangesProps,
        NotebookProps,
        CodeMonitoringProps {
    history: H.History
    location: H.Location
    authenticatedUser: AuthenticatedUser | null
    isSourcegraphDotCom: boolean
    showSearchBox: boolean
    routes: readonly LayoutRouteProps<{}>[]

    // Whether globbing is enabled for filters.
    globbing: boolean
    isSearchAutoFocusRequired?: boolean
    isRepositoryRelatedPage?: boolean
    enableLegacyExtensions?: boolean
    branding?: typeof window.context.branding
    showKeyboardShortcutsHelp: () => void
    showFeedbackModal: () => void

    setFuzzyFinderIsVisible: React.Dispatch<SetStateAction<boolean>>
}

/**
 * Calculates NavLink variant based whether current content fits into container or not.
 *
 * @param containerReference a reference to navbar container
 */
function useCalculatedNavLinkVariant(
    containerReference: React.MutableRefObject<HTMLDivElement | null>,
    authenticatedUser: GlobalNavbarProps['authenticatedUser']
): 'compact' | undefined {
    const [navLinkVariant, setNavLinkVariant] = useState<'compact'>()
    const { width } = useWindowSize()
    const [savedWindowWidth, setSavedWindowWidth] = useState<number>()

    useLayoutEffect(() => {
        const container = containerReference.current
        if (!container) {
            return
        }
        if (container.offsetWidth < container.scrollWidth) {
            setNavLinkVariant('compact')
            setSavedWindowWidth(width)
        } else if (savedWindowWidth && width > savedWindowWidth) {
            setNavLinkVariant(undefined)
        }
        // Listen for change in `authenticatedUser` to re-calculate with new dimensions,
        // based on change in navbar's content.
    }, [containerReference, savedWindowWidth, width, authenticatedUser])

    return navLinkVariant
}

function FuzzyFinderNavItem(setFuzzyFinderVisible: React.Dispatch<SetStateAction<boolean>>): JSX.Element {
    return (
        <NavAction className="d-none d-sm-flex">
            <Button
                onClick={() => setFuzzyFinderVisible(true)}
                className={classNames(styles.fuzzyFinderItem)}
                size="sm"
            >
                <span aria-hidden={true} aria-label={isMacPlatform() ? 'command-k' : 'ctrl-k'}>
                    {isMacPlatform() ? renderShortcutKey('Mod') + 'K' : [renderShortcutKey('Mod'), 'K'].join('+')}
                </span>
            </Button>
        </NavAction>
    )
}

export const GlobalNavbar: React.FunctionComponent<React.PropsWithChildren<GlobalNavbarProps>> = ({
    showSearchBox,
    isLightTheme,
    branding,
    location,
    history,
    isSourcegraphDotCom,
    isRepositoryRelatedPage,
    codeInsightsEnabled,
    searchContextsEnabled,
    codeMonitoringEnabled,
    notebooksEnabled,
    extensionsController,
    enableLegacyExtensions,
    showFeedbackModal,
    ...props
}) => {
    // Workaround: can't put this in optional parameter value because of https://github.com/babel/babel/issues/11166
    branding = branding ?? window.context?.branding

    const routeMatch = useRoutesMatch(props.routes)

    const onNavbarQueryChange = useNavbarQueryState(state => state.setQueryState)
    const showSearchContext = useExperimentalFeatures(features => features.showSearchContext) && searchContextsEnabled
    const showCodeMonitoring = useExperimentalFeatures(features => features.codeMonitoring) && codeMonitoringEnabled
    const showSearchNotebook = useExperimentalFeatures(features => features.showSearchNotebook) && notebooksEnabled

    useEffect(() => {
        // On a non-search related page or non-repo page, we clear the query in
        // the main query input to avoid misleading users
        // that the query is relevant in any way on those pages.
        if (!showSearchBox) {
            onNavbarQueryChange({ query: '' })
            return
        }
    }, [showSearchBox, onNavbarQueryChange])

    const navbarReference = useRef<HTMLDivElement | null>(null)
    const navLinkVariant = useCalculatedNavLinkVariant(navbarReference, props.authenticatedUser)

    // CodeInsightsEnabled props controls insights appearance over OSS and Enterprise version
    // isCodeInsightsEnabled selector controls appearance based on user settings flags
    const codeInsights = codeInsightsEnabled && isCodeInsightsEnabled(props.settingsCascade)

    const searchNavBarItems = useMemo(() => {
        const items: (NavDropdownItem | false)[] = [
            !!showSearchContext && { path: EnterprisePageRoutes.Contexts, content: 'Contexts' },
        ]
        return items.filter<NavDropdownItem>((item): item is NavDropdownItem => !!item)
    }, [showSearchContext])

    const { fuzzyFinderNavbar } = getFuzzyFinderFeatureFlags(props.settingsCascade.final) ?? false

    return (
        <>
            <NavBar
                ref={navbarReference}
                logo={
                    <BrandLogo
                        branding={branding}
                        isLightTheme={isLightTheme}
                        variant="symbol"
                        className={styles.logo}
                    />
                }
            >
                <NavGroup>
                    {searchNavBarItems.length > 0 ? (
                        <NavDropdown
                            toggleItem={{
                                path: PageRoutes.Search,
                                altPath: PageRoutes.RepoContainer,
                                icon: MagnifyIcon,
                                content: 'Code Search',
                                variant: navLinkVariant,
                            }}
                            routeMatch={routeMatch}
                            mobileHomeItem={{ content: 'Search home' }}
                            items={searchNavBarItems}
                        />
                    ) : (
                        <NavItem icon={MagnifyIcon}>
                            <NavLink variant={navLinkVariant} to={PageRoutes.Search}>
                                Code Search
                            </NavLink>
                        </NavItem>
                    )}
                    {showSearchNotebook && (
                        <NavItem icon={BookOutlineIcon}>
                            <NavLink variant={navLinkVariant} to={EnterprisePageRoutes.Notebooks}>
                                Notebooks
                            </NavLink>
                        </NavItem>
                    )}
                    {showCodeMonitoring && (
                        <NavItem icon={CodeMonitoringLogo}>
                            <NavLink variant={navLinkVariant} to={EnterprisePageRoutes.CodeMonitoring}>
                                Monitoring
                            </NavLink>
                        </NavItem>
                    )}
                    {/* This is the only circumstance where we show something
                         batch-changes-related even if the instance does not have batch
                         changes enabled, for marketing purposes on sourcegraph.com */}
                    {(props.batchChangesEnabled || isSourcegraphDotCom) && (
                        <BatchChangesNavItem variant={navLinkVariant} />
                    )}
                    {codeInsights && (
                        <NavItem icon={BarChartIcon}>
                            <NavLink variant={navLinkVariant} to={EnterprisePageRoutes.Insights}>
                                Insights
                            </NavLink>
                        </NavItem>
                    )}
                    {enableLegacyExtensions && (
                        <NavItem icon={PuzzleOutlineIcon}>
                            <NavLink variant={navLinkVariant} to={PageRoutes.Extensions}>
                                Extensions
                            </NavLink>
                        </NavItem>
                    )}
                </NavGroup>
                <NavActions>
                    {!props.authenticatedUser && (
                        <>
                            <NavAction>
                                <Link className={styles.link} to="https://about.sourcegraph.com">
                                    About <span className="d-none d-sm-inline">Sourcegraph</span>
                                </Link>
                            </NavAction>

                            {showDotComMarketing && (
                                <NavAction>
                                    <Link
                                        className={classNames('font-weight-medium', styles.link)}
                                        to="/help"
                                        target="_blank"
                                    >
                                        Docs
                                    </Link>
                                </NavAction>
                            )}
                        </>
                    )}
<<<<<<< HEAD
                    {props.authenticatedUser && isSourcegraphDotCom &&
                        <ButtonLink
                            className={styles.signUp}
                            to="https://signup.sourcegraph.com"
                            size="sm"
                            onClick={() => eventLogger.log('ClickedOnCloudCTA')}
                        >
                            Try Sourcegraph Cloud
                        </ButtonLink>
                    }
                    {props.authenticatedUser?.siteAdmin && <AnalyticsNavItem />}
=======
>>>>>>> 10dbe789
                    {fuzzyFinderNavbar && FuzzyFinderNavItem(props.setFuzzyFinderIsVisible)}
                    {props.authenticatedUser && extensionsController !== null && enableLegacyExtensions && (
                        <NavAction>
                            <WebCommandListPopoverButton
                                {...props}
                                extensionsController={extensionsController}
                                location={location}
                                menu={ContributableMenu.CommandPalette}
                            />
                        </NavAction>
                    )}
                    {props.authenticatedUser?.siteAdmin && (
                        <NavAction>
                            <StatusMessagesNavItem />
                        </NavAction>
                    )}
                    {!props.authenticatedUser ? (
                        <>
                            <NavAction>
                                <div>
                                    <Button
                                        className="mr-1"
                                        to={
                                            '/sign-in?returnTo=' +
                                            encodeURI(
                                                history.location.pathname +
                                                    history.location.search +
                                                    history.location.hash
                                            )
                                        }
                                        variant="secondary"
                                        outline={true}
                                        size="sm"
                                        as={Link}
                                    >
                                        Sign in
                                    </Button>
                                    <ButtonLink
                                        className={styles.signUp}
                                        to={buildGetStartedURL('nav')}
                                        size="sm"
                                        onClick={() => eventLogger.log('ClickedOnTopNavTrialButton')}
                                    >
                                        Sign up
                                    </ButtonLink>
                                </div>
                            </NavAction>
                        </>
                    ) : (
                        <NavAction>
                            <UserNavItem
                                {...props}
                                isLightTheme={isLightTheme}
                                authenticatedUser={props.authenticatedUser}
                                showDotComMarketing={showDotComMarketing}
                                codeHostIntegrationMessaging={
                                    (!isErrorLike(props.settingsCascade.final) &&
                                        props.settingsCascade.final?.['alerts.codeHostIntegrationMessaging']) ||
                                    'browser-extension'
                                }
                                showFeedbackModal={showFeedbackModal}
                            />
                        </NavAction>
                    )}
                </NavActions>
            </NavBar>
            {showSearchBox && (
                <div className="w-100 px-3 pt-2">
                    <div className="pb-2 border-bottom">
                        <SearchNavbarItem
                            {...props}
                            location={location}
                            history={history}
                            isLightTheme={isLightTheme}
                            isSourcegraphDotCom={isSourcegraphDotCom}
                            searchContextsEnabled={searchContextsEnabled}
                            isRepositoryRelatedPage={isRepositoryRelatedPage}
                        />
                    </div>
                </div>
            )}
        </>
    )
}<|MERGE_RESOLUTION|>--- conflicted
+++ resolved
@@ -28,12 +28,7 @@
 import { getFuzzyFinderFeatureFlags } from '../components/fuzzyFinder/FuzzyFinderFeatureFlag'
 import { renderShortcutKey } from '../components/KeyboardShortcutsHelp/KeyboardShortcutsHelp'
 import { WebCommandListPopoverButton } from '../components/shared'
-<<<<<<< HEAD
-import { useFeatureFlag } from '../featureFlags/useFeatureFlag'
 import { useRoutesMatch } from '../hooks'
-=======
-import { useHandleSubmitFeedback, useRoutesMatch } from '../hooks'
->>>>>>> 10dbe789
 import { CodeInsightsProps } from '../insights/types'
 import { isCodeInsightsEnabled } from '../insights/utils/is-code-insights-enabled'
 import { NotebookProps } from '../notebooks'
@@ -55,16 +50,16 @@
 
 export interface GlobalNavbarProps
     extends SettingsCascadeProps<Settings>,
-        PlatformContextProps,
-        ExtensionsControllerProps,
-        TelemetryProps,
-        ThemeProps,
-        ThemePreferenceProps,
-        SearchContextInputProps,
-        CodeInsightsProps,
-        BatchChangesProps,
-        NotebookProps,
-        CodeMonitoringProps {
+    PlatformContextProps,
+    ExtensionsControllerProps,
+    TelemetryProps,
+    ThemeProps,
+    ThemePreferenceProps,
+    SearchContextInputProps,
+    CodeInsightsProps,
+    BatchChangesProps,
+    NotebookProps,
+    CodeMonitoringProps {
     history: H.History
     location: H.Location
     authenticatedUser: AuthenticatedUser | null
@@ -275,7 +270,6 @@
                             )}
                         </>
                     )}
-<<<<<<< HEAD
                     {props.authenticatedUser && isSourcegraphDotCom &&
                         <ButtonLink
                             className={styles.signUp}
@@ -286,9 +280,6 @@
                             Try Sourcegraph Cloud
                         </ButtonLink>
                     }
-                    {props.authenticatedUser?.siteAdmin && <AnalyticsNavItem />}
-=======
->>>>>>> 10dbe789
                     {fuzzyFinderNavbar && FuzzyFinderNavItem(props.setFuzzyFinderIsVisible)}
                     {props.authenticatedUser && extensionsController !== null && enableLegacyExtensions && (
                         <NavAction>
@@ -315,8 +306,8 @@
                                             '/sign-in?returnTo=' +
                                             encodeURI(
                                                 history.location.pathname +
-                                                    history.location.search +
-                                                    history.location.hash
+                                                history.location.search +
+                                                history.location.hash
                                             )
                                         }
                                         variant="secondary"
