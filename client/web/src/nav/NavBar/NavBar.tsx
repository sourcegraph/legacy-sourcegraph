import React, { useEffect, useRef, useState } from 'react'

import classNames from 'classnames'
import H from 'history'
import ChevronDownIcon from 'mdi-react/ChevronDownIcon'
import ChevronUpIcon from 'mdi-react/ChevronUpIcon'
import MenuIcon from 'mdi-react/MenuIcon'
import { LinkProps, NavLink as RouterLink } from 'react-router-dom'

import { Button, Link, Icon, Typography } from '@sourcegraph/wildcard'

import { PageRoutes } from '../../routes.constants'

import navActionStyles from './NavAction.module.scss'
import navBarStyles from './NavBar.module.scss'
import navItemStyles from './NavItem.module.scss'

interface NavBarProps {
    children: React.ReactNode
    logo: React.ReactNode
}

interface NavGroupProps {
    children: React.ReactNode
}

interface NavItemProps {
    icon?: React.ComponentType<{ className?: string }>
    className?: string
    children: React.ReactNode
}

interface NavActionsProps {
    children: React.ReactNode
}

interface NavLinkProps extends NavItemProps, Pick<LinkProps<H.LocationState>, 'to'> {
    external?: boolean
    className?: string
}

const useOutsideClickDetector = (
    reference: React.RefObject<HTMLDivElement>
): [boolean, React.Dispatch<React.SetStateAction<boolean>>] => {
    const [outsideClick, setOutsideClick] = useState(false)

    useEffect(() => {
        function handleClickOutside(event: MouseEvent): void {
            if (reference.current && !reference.current.contains(event.target as Node | null)) {
                setOutsideClick(false)
            }
        }
        document.addEventListener('mouseup', handleClickOutside)
        return () => {
            document.removeEventListener('mouseup', handleClickOutside)
        }
    }, [reference, setOutsideClick])

    return [outsideClick, setOutsideClick]
}

export const NavBar = ({ children, logo }: NavBarProps): JSX.Element => (
    <nav aria-label="Main Menu" className={navBarStyles.navbar}>
        <Typography.H1 className={navBarStyles.logo}>
            <RouterLink className="d-flex align-items-center" to={PageRoutes.Search}>
                {logo}
            </RouterLink>
<<<<<<< HEAD
        </Typography.H1>
        <hr className={navBarStyles.divider} />
=======
        </h1>
        <hr className={navBarStyles.divider} aria-hidden={true} />
>>>>>>> 68623917
        {children}
    </nav>
)

export const NavGroup = ({ children }: NavGroupProps): JSX.Element => {
    const menuReference = useRef<HTMLDivElement>(null)
    const [open, setOpen] = useOutsideClickDetector(menuReference)

    return (
        <div className={navBarStyles.menu} ref={menuReference}>
            <Button className={navBarStyles.menuButton} onClick={() => setOpen(!open)} aria-label="Sections Navigation">
                <Icon as={MenuIcon} />
                <Icon as={open ? ChevronUpIcon : ChevronDownIcon} />
            </Button>
            <ul className={classNames(navBarStyles.list, { [navBarStyles.menuClose]: !open })}>{children}</ul>
        </div>
    )
}

export const NavActions: React.FunctionComponent<React.PropsWithChildren<NavActionsProps>> = ({ children }) => (
    <ul className={navActionStyles.actions}>{children}</ul>
)

export const NavAction: React.FunctionComponent<React.PropsWithChildren<NavActionsProps>> = ({ children }) => (
    <>
        {React.Children.map(children, action => (
            <li className={navActionStyles.action}>{action}</li>
        ))}
    </>
)

export const NavItem: React.FunctionComponent<React.PropsWithChildren<NavItemProps>> = ({
    children,
    className,
    icon,
}) => {
    if (!children) {
        throw new Error('NavItem must be include at least one child')
    }

    return (
        <>
            {React.Children.map(children, child => (
                <li className={classNames(navItemStyles.item, className)}>
                    {React.cloneElement(child as React.ReactElement, { icon })}
                </li>
            ))}
        </>
    )
}

export const NavLink: React.FunctionComponent<React.PropsWithChildren<NavLinkProps>> = ({
    icon: LinkIcon,
    children,
    to,
    external,
    className,
}) => {
    const content = (
        <span className={classNames(navItemStyles.linkContent, className)}>
            {LinkIcon ? <Icon className={navItemStyles.icon} as={LinkIcon} /> : null}
            <span
                className={classNames(navItemStyles.text, {
                    [navItemStyles.iconIncluded]: Icon,
                })}
            >
                {children}
            </span>
        </span>
    )

    if (external) {
        return (
            <Link to={to as string} rel="noreferrer noopener" target="_blank" className={navItemStyles.link}>
                {content}
            </Link>
        )
    }

    return (
        <RouterLink to={to} className={navItemStyles.link} activeClassName={navItemStyles.active}>
            {content}
        </RouterLink>
    )
}<|MERGE_RESOLUTION|>--- conflicted
+++ resolved
@@ -65,13 +65,8 @@
             <RouterLink className="d-flex align-items-center" to={PageRoutes.Search}>
                 {logo}
             </RouterLink>
-<<<<<<< HEAD
         </Typography.H1>
-        <hr className={navBarStyles.divider} />
-=======
-        </h1>
         <hr className={navBarStyles.divider} aria-hidden={true} />
->>>>>>> 68623917
         {children}
     </nav>
 )
