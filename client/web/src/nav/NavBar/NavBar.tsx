--- conflicted
+++ resolved
@@ -6,11 +6,8 @@
 import React, { useEffect, useRef, useState } from 'react'
 import { LinkProps, NavLink as RouterLink } from 'react-router-dom'
 
-<<<<<<< HEAD
+import { PageRoutes } from '@sourcegraph/web/src/routes.constants'
 import { Button } from '@sourcegraph/wildcard'
-=======
-import { PageRoutes } from '@sourcegraph/web/src/routes.constants'
->>>>>>> ca92babb
 
 import navActionStyles from './NavAction.module.scss'
 import navBarStyles from './NavBar.module.scss'
