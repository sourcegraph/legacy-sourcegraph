--- conflicted
+++ resolved
@@ -9,9 +9,6 @@
 import { KeyboardShortcut } from '@sourcegraph/shared/src/keyboardShortcuts'
 import { KEYBOARD_SHORTCUT_SHOW_HELP } from '@sourcegraph/shared/src/keyboardShortcuts/keyboardShortcuts'
 import { ThemeProps } from '@sourcegraph/shared/src/theme'
-<<<<<<< HEAD
-import { useTimeoutManager, Link, AnchorLink, Select } from '@sourcegraph/wildcard'
-=======
 import {
     Menu,
     MenuButton,
@@ -24,8 +21,8 @@
     Link,
     Position,
     AnchorLink,
+    Select,
 } from '@sourcegraph/wildcard'
->>>>>>> f551758e
 
 import { AuthenticatedUser } from '../auth'
 import { ThemePreference } from '../stores/themeState'
@@ -141,57 +138,6 @@
                             styles.menuButton
                         )}
                     >
-<<<<<<< HEAD
-                        Install the browser extension from here later
-                    </Tooltip>
-                )}
-            </DropdownToggle>
-            <DropdownMenu right={true} className={styles.dropdownMenu}>
-                <DropdownItem header={true} className="py-1">
-                    Signed in as <strong>@{props.authenticatedUser.username}</strong>
-                </DropdownItem>
-                <DropdownItem divider={true} />
-                <Link to={props.authenticatedUser.settingsURL!} className="dropdown-item">
-                    Settings
-                </Link>
-                {props.showRepositorySection && (
-                    <Link
-                        to={`/users/${props.authenticatedUser.username}/settings/repositories`}
-                        className="dropdown-item"
-                    >
-                        Your repositories
-                    </Link>
-                )}
-                <Link to={`/users/${props.authenticatedUser.username}/searches`} className="dropdown-item">
-                    Saved searches
-                </Link>
-                <DropdownItem divider={true} />
-                <div className="px-2 py-1">
-                    <div className="d-flex align-items-center">
-                        <div className="mr-2">Theme</div>
-                        <Select
-                            aria-label=""
-                            isCustomStyle={true}
-                            selectSize="sm"
-                            selectClassName="test-theme-toggle"
-                            onChange={onThemeChange}
-                            value={props.themePreference}
-                            className="mb-0 flex-1"
-                        >
-                            <option value={ThemePreference.Light}>Light</option>
-                            <option value={ThemePreference.Dark}>Dark</option>
-                            <option value={ThemePreference.System}>System</option>
-                        </Select>
-                    </div>
-                    {props.themePreference === ThemePreference.System && !supportsSystemTheme && (
-                        <div className="text-wrap">
-                            <small>
-                                <Link
-                                    to="https://caniuse.com/#feat=prefers-color-scheme"
-                                    className="text-warning"
-                                    target="_blank"
-                                    rel="noopener noreferrer"
-=======
                         <div className="position-relative">
                             <div className="align-items-center d-flex">
                                 <UserAvatar
@@ -242,16 +188,19 @@
                         <div className="px-2 py-1">
                             <div className="d-flex align-items-center">
                                 <div className="mr-2">Theme</div>
-                                <select
-                                    className="custom-select custom-select-sm test-theme-toggle"
+                                <Select
+                                    aria-label=""
+                                    isCustomStyle={true}
+                                    selectSize="sm"
+                                    selectClassName="test-theme-toggle"
                                     onChange={onThemeChange}
                                     value={props.themePreference}
->>>>>>> f551758e
+                                    className="mb-0 flex-1"
                                 >
                                     <option value={ThemePreference.Light}>Light</option>
                                     <option value={ThemePreference.Dark}>Dark</option>
                                     <option value={ThemePreference.System}>System</option>
-                                </select>
+                                </Select>
                             </div>
                             {props.themePreference === ThemePreference.System && !supportsSystemTheme && (
                                 <div className="text-wrap">
