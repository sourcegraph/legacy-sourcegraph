// Jest Snapshot v1, https://goo.gl/fbAQLP

exports[`UserNavItem simple 1`] = `
<DocumentFragment>
  <button
    aria-controls="menu--1"
    aria-haspopup="true"
    class="btn btn-link d-flex align-items-center text-decoration-none test-user-nav-item-toggle"
    data-reach-menu-button=""
    id="menu-button--menu"
    type="button"
  >
    <div
      class="position-relative"
    >
<<<<<<< HEAD
=======
      <h6
        class="py-1 dropdown-header"
        tabindex="-1"
      >
        Signed in as 
        <strong>
          @alice
        </strong>
      </h6>
      <div
        class="dropdown-divider"
        tabindex="-1"
      />
      <a
        class="dropdown-item"
        href="/"
      >
        Settings
      </a>
      <a
        class="dropdown-item"
        href="/users/alice/settings/repositories"
      >
        Your repositories
      </a>
      <a
        class="dropdown-item"
        href="/users/alice/searches"
      >
        Saved searches
      </a>
>>>>>>> ca96745a
      <div
        class="align-items-center d-flex"
      >
        <div
          class="userAvatar icon-inline avatar"
          id="target-user-avatar"
        >
          ad
        </div>
        <svg
          class="mdi-icon icon-inline"
          fill="currentColor"
          height="24"
          viewBox="0 0 24 24"
          width="24"
        >
          <path
            d="M7.41,8.58L12,13.17L16.59,8.58L18,10L12,16L6,10L7.41,8.58Z"
          />
        </svg>
      </div>
    </div>
  </button>
</DocumentFragment>
`;<|MERGE_RESOLUTION|>--- conflicted
+++ resolved
@@ -5,7 +5,7 @@
   <button
     aria-controls="menu--1"
     aria-haspopup="true"
-    class="btn btn-link d-flex align-items-center text-decoration-none test-user-nav-item-toggle"
+    class="btn btnLink d-flex align-items-center text-decoration-none test-user-nav-item-toggle"
     data-reach-menu-button=""
     id="menu-button--menu"
     type="button"
@@ -13,40 +13,6 @@
     <div
       class="position-relative"
     >
-<<<<<<< HEAD
-=======
-      <h6
-        class="py-1 dropdown-header"
-        tabindex="-1"
-      >
-        Signed in as 
-        <strong>
-          @alice
-        </strong>
-      </h6>
-      <div
-        class="dropdown-divider"
-        tabindex="-1"
-      />
-      <a
-        class="dropdown-item"
-        href="/"
-      >
-        Settings
-      </a>
-      <a
-        class="dropdown-item"
-        href="/users/alice/settings/repositories"
-      >
-        Your repositories
-      </a>
-      <a
-        class="dropdown-item"
-        href="/users/alice/searches"
-      >
-        Saved searches
-      </a>
->>>>>>> ca96745a
       <div
         class="align-items-center d-flex"
       >
