--- conflicted
+++ resolved
@@ -1,31 +1,18 @@
-<<<<<<< HEAD
-import classNames from 'classnames'
 import React, { useEffect, useMemo } from 'react'
 
+import classNames from 'classnames'
+
 import { isMacPlatform as isMacPlatformFn } from '@sourcegraph/common'
-=======
-import React, { useRef } from 'react'
->>>>>>> d49a1469
-
-import classNames from 'classnames'
 
 import { BlockProps } from '..'
 import { isModifierKeyPressed } from '../notebook/useNotebookEventHandlers'
 
 import { NotebookBlockMenu, NotebookBlockMenuProps } from './menu/NotebookBlockMenu'
-<<<<<<< HEAD
-import blockStyles from './NotebookBlock.module.scss'
 import { useIsBlockInputFocused } from './useIsBlockInputFocused'
-
-interface NotebookBlockProps extends Pick<BlockProps, 'isSelected' | 'isOtherBlockSelected'>, NotebookBlockMenuProps {
-=======
-import { useBlockSelection } from './useBlockSelection'
-import { useBlockShortcuts } from './useBlockShortcuts'
 
 import blockStyles from './NotebookBlock.module.scss'
 
-interface NotebookBlockProps extends Omit<BlockProps, 'input' | 'output'>, NotebookBlockMenuProps {
->>>>>>> d49a1469
+interface NotebookBlockProps extends Pick<BlockProps, 'isSelected' | 'isOtherBlockSelected'>, NotebookBlockMenuProps {
     className?: string
     'aria-label': string
     onDoubleClick?: () => void
