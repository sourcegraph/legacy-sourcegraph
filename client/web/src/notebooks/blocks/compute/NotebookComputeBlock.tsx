--- conflicted
+++ resolved
@@ -80,43 +80,17 @@
     ...props
 }) => {
     const isInputFocused = false
-<<<<<<< HEAD
-    const modifierKeyLabel = isMacPlatform ? '⌘' : 'Ctrl'
     const commonMenuActions = useCommonBlockMenuActions({
-        modifierKeyLabel,
         isInputFocused,
         isReadOnly,
-        isMacPlatform,
         ...props,
     })
-=======
-    const blockElement = useRef<HTMLDivElement>(null)
-
-    const { onSelect } = useBlockSelection({
-        id,
-        blockElement: blockElement.current,
-        isSelected,
-        isInputFocused,
-        onSelectBlock,
-        ...props,
-    })
-
-    const { onKeyDown } = useBlockShortcuts({
-        id,
-        onEnterBlock: () => {},
-        ...props,
-        onRunBlock: () => {},
-    })
-
-    const commonMenuActions = useCommonBlockMenuActions({ isInputFocused, isReadOnly, ...props })
->>>>>>> 8941686b
 
     return (
         <NotebookBlock
             className={styles.input}
             id={id}
             isReadOnly={isReadOnly}
-            isMacPlatform={isMacPlatform}
             isInputFocused={isInputFocused}
             aria-label="Notebook compute block"
             onEnterBlock={noop}
