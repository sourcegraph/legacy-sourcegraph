import classNames from 'classnames'
import CheckIcon from 'mdi-react/CheckIcon'
import FileDocumentIcon from 'mdi-react/FileDocumentIcon'
import MinusIcon from 'mdi-react/MinusIcon'
import OpenInNewIcon from 'mdi-react/OpenInNewIcon'
import PencilIcon from 'mdi-react/PencilIcon'
import PlusIcon from 'mdi-react/PlusIcon'
import React, { useState, useCallback, useMemo, useEffect } from 'react'
import { of } from 'rxjs'
import { startWith } from 'rxjs/operators'

import { Hoverifier } from '@sourcegraph/codeintellify'
import { isErrorLike } from '@sourcegraph/common'
import { ActionItemAction } from '@sourcegraph/shared/src/actions/ActionItem'
import { HoverMerged } from '@sourcegraph/shared/src/api/client/types/hover'
import { CodeExcerpt } from '@sourcegraph/shared/src/components/CodeExcerpt'
import { ExtensionsControllerProps } from '@sourcegraph/shared/src/extensions/controller'
import { HoverContext } from '@sourcegraph/shared/src/hover/HoverOverlay'
import { TelemetryProps } from '@sourcegraph/shared/src/telemetry/telemetryService'
import { toPrettyBlobURL } from '@sourcegraph/shared/src/util/url'
import { useCodeIntelViewerUpdates } from '@sourcegraph/shared/src/util/useCodeIntelViewerUpdates'
import { LoadingSpinner, useObservable, Link, Alert } from '@sourcegraph/wildcard'

import { BlockProps, FileBlock, FileBlockInput } from '../..'
import { isSingleLineRange, parseFileBlockInput, serializeLineRange } from '../../serialize'
import { BlockMenuAction } from '../menu/NotebookBlockMenu'
import { useCommonBlockMenuActions } from '../menu/useCommonBlockMenuActions'
<<<<<<< HEAD
import { NotebookBlock } from '../NotebookBlock'
=======
import blockStyles from '../NotebookBlock.module.scss'
import { useBlockSelection } from '../useBlockSelection'
import { useBlockShortcuts } from '../useBlockShortcuts'
import { useModifierKeyLabel } from '../useModifierKeyLabel'
>>>>>>> 8941686b

import styles from './NotebookFileBlock.module.scss'
import { NotebookFileBlockInputs } from './NotebookFileBlockInputs'
import { FileBlockValidationFunctions, useFileBlockInputValidation } from './useFileBlockInputValidation'

interface NotebookFileBlockProps
    extends BlockProps<FileBlock>,
        FileBlockValidationFunctions,
        TelemetryProps,
        ExtensionsControllerProps<'extHostAPI' | 'executeCommand'> {
    isSourcegraphDotCom: boolean
    hoverifier?: Hoverifier<HoverContext, HoverMerged, ActionItemAction>
}

const LOADING = 'loading' as const

function getFileHeader(input: FileBlockInput): string {
    const repositoryName = input.repositoryName.trim()
    const filePath = repositoryName ? `/${input.filePath}` : input.filePath
    const revision = input.revision ? `@${input.revision}` : ''
    const lineRange = serializeLineRange(input.lineRange)
    const lines = isSingleLineRange(input.lineRange) ? 'line' : 'lines'
    const lineRangeSummary = lineRange ? `, ${lines} ${lineRange}` : ''
    return `${repositoryName}${filePath}${revision}${lineRangeSummary}`
}

export const NotebookFileBlock: React.FunctionComponent<NotebookFileBlockProps> = ({
    id,
    input,
    output,
    telemetryService,
    isSelected,
    isOtherBlockSelected,
    isReadOnly,
    hoverifier,
    extensionsController,
    fetchHighlightedFileLineRanges,
    resolveRevision,
    fetchRepository,
    onRunBlock,
    onSelectBlock,
    onBlockInputChange,
    ...props
}) => {
    const [showInputs, setShowInputs] = useState(input.repositoryName.length === 0 && input.filePath.length === 0)
    const [isInputFocused, setIsInputFocused] = useState(false)
    const [lineRangeInput, setLineRangeInput] = useState(serializeLineRange(input.lineRange))
    const [showRevisionInput, setShowRevisionInput] = useState(input.revision.trim().length > 0)
    const [showLineRangeInput, setShowLineRangeInput] = useState(!!input.lineRange)

    const setFileInput = useCallback(
        (newInput: Partial<FileBlockInput>) =>
            onBlockInputChange(id, { type: 'file', input: { ...input, ...newInput } }),
        [id, input, onBlockInputChange]
    )

    const { isRepositoryNameValid, isFilePathValid, isRevisionValid, isLineRangeValid } = useFileBlockInputValidation(
        input,
        lineRangeInput,
        {
            fetchHighlightedFileLineRanges,
            resolveRevision,
            fetchRepository,
        }
    )

    const onEnterBlock = useCallback(() => setShowInputs(true), [setShowInputs])

<<<<<<< HEAD
    const hideInputs = useCallback(() => {
        setShowInputs(false)
        setIsInputFocused(false)
    }, [setShowInputs, setIsInputFocused])
=======
    const { onKeyDown } = useBlockShortcuts({
        id,
        onEnterBlock: () => setShowInputs(true),
        onRunBlock: () => {
            setShowInputs(false)
            setIsInputFocused(false)
        },
        ...props,
    })
>>>>>>> 8941686b

    const blobLines = useObservable(useMemo(() => output?.pipe(startWith(LOADING)) ?? of(undefined), [output]))

    const areInputsValid =
        isRepositoryNameValid === true &&
        isFilePathValid === true &&
        isRevisionValid !== false &&
        isLineRangeValid !== false

    const commonMenuActions = useCommonBlockMenuActions({ isInputFocused, isReadOnly, ...props })

    const fileURL = useMemo(
        () =>
            toPrettyBlobURL({
                repoName: input.repositoryName,
                revision: input.revision,
                filePath: input.filePath,
                range: input.lineRange
                    ? {
                          start: { line: input.lineRange.startLine + 1, character: 0 },
                          end: { line: input.lineRange.endLine, character: 0 },
                      }
                    : undefined,
            }),
        [input]
    )

    const linkMenuAction: BlockMenuAction[] = useMemo(
        () => [
            {
                type: 'link',
                label: 'Open in new tab',
                icon: <OpenInNewIcon className="icon-inline" />,
                url: fileURL,
                isDisabled: !areInputsValid,
            },
        ],
        [fileURL, areInputsValid]
    )

    const modifierKeyLabel = useModifierKeyLabel()
    const toggleEditMenuAction: BlockMenuAction[] = useMemo(
        () => [
            {
                type: 'button',
                label: showInputs ? 'Save' : 'Edit',
                icon: showInputs ? <CheckIcon className="icon-inline" /> : <PencilIcon className="icon-inline" />,
                onClick: () => setShowInputs(!showInputs),
                keyboardShortcutLabel: showInputs ? `${modifierKeyLabel} + ↵` : '↵',
            },
        ],
        [setShowInputs, modifierKeyLabel, showInputs]
    )

    const toggleOptionalInputsMenuActions: BlockMenuAction[] = useMemo(
        () => [
            {
                type: 'button',
                label: showRevisionInput ? 'Remove revision' : 'Add revision',
                icon: showRevisionInput ? <MinusIcon className="icon-inline" /> : <PlusIcon className="icon-inline" />,
                onClick: () => {
                    setFileInput({ revision: '' })
                    setShowRevisionInput(!showRevisionInput)
                },
            },
            {
                type: 'button',
                label: showLineRangeInput ? 'Remove line range' : 'Add line range',
                icon: showLineRangeInput ? <MinusIcon className="icon-inline" /> : <PlusIcon className="icon-inline" />,
                onClick: () => {
                    setLineRangeInput('')
                    setFileInput({ lineRange: null })
                    setShowLineRangeInput(!showLineRangeInput)
                },
            },
        ],
        [setFileInput, showLineRangeInput, showRevisionInput]
    )

    const menuActions = useMemo(
        () =>
            (!isReadOnly ? toggleEditMenuAction : [])
                .concat(showInputs ? toggleOptionalInputsMenuActions : [])
                .concat(linkMenuAction)
                .concat(commonMenuActions),
        [
            isReadOnly,
            toggleEditMenuAction,
            showInputs,
            toggleOptionalInputsMenuActions,
            linkMenuAction,
            commonMenuActions,
        ]
    )

    // Automatically fetch the highlighted file on each input change, if all inputs are valid
    useEffect(() => {
        if (!showInputs || !areInputsValid) {
            return
        }
        onRunBlock(id)
    }, [id, input, showInputs, areInputsValid, onRunBlock])

    const onFileURLPaste = useCallback(
        (event: ClipboardEvent) => {
            if (!isSelected || !showInputs || !event.clipboardData) {
                return
            }
            const value = event.clipboardData.getData('text')
            const parsedFileInput = parseFileBlockInput(value)
            if (parsedFileInput.repositoryName.length === 0 || parsedFileInput.filePath.length === 0) {
                return
            }
            setShowRevisionInput(parsedFileInput.revision.length > 0)
            setShowLineRangeInput(!!parsedFileInput.lineRange)
            if (parsedFileInput.lineRange) {
                setLineRangeInput(serializeLineRange(parsedFileInput.lineRange))
            }
            setFileInput(parsedFileInput)
        },
        [showInputs, isSelected, setFileInput, setShowRevisionInput, setShowLineRangeInput, setLineRangeInput]
    )

    useEffect(() => {
        // We need to add a global paste handler due to focus issues when adding a new block.
        // When a new block is added, we focus it programmatically, but it does not receive the paste events.
        // The user would have to click it manually before copying the file URL. That would result in a weird UX, so we
        // need to handle the paste action globally.
        document.addEventListener('paste', onFileURLPaste)
        return () => document.removeEventListener('paste', onFileURLPaste)
    }, [isSelected, onFileURLPaste])

    const codeIntelViewerUpdatesProps = useMemo(() => ({ extensionsController, ...input }), [
        extensionsController,
        input,
    ])
    const viewerUpdates = useCodeIntelViewerUpdates(codeIntelViewerUpdatesProps)

    return (
<<<<<<< HEAD
        <NotebookBlock
            className={styles.block}
            id={id}
            isReadOnly={isReadOnly}
            isMacPlatform={isMacPlatform}
            isInputFocused={isInputFocused}
            aria-label="Notebook file block"
            onEnterBlock={onEnterBlock}
            isSelected={isSelected}
            isOtherBlockSelected={isOtherBlockSelected}
            onRunBlock={hideInputs}
            onBlockInputChange={onBlockInputChange}
            onSelectBlock={onSelectBlock}
            actions={isSelected ? menuActions : linkMenuAction}
            {...props}
        >
            {showInputs ? (
                <NotebookFileBlockInputs
                    id={id}
                    {...input}
                    lineRangeInput={lineRangeInput}
                    isRepositoryNameValid={isRepositoryNameValid}
                    isFilePathValid={isFilePathValid}
                    isRevisionValid={isRevisionValid}
                    isLineRangeValid={isLineRangeValid}
                    showRevisionInput={showRevisionInput}
                    showLineRangeInput={showLineRangeInput}
                    isMacPlatform={isMacPlatform}
                    setIsInputFocused={setIsInputFocused}
                    onSelectBlock={onSelectBlock}
                    setFileInput={setFileInput}
                    setLineRangeInput={setLineRangeInput}
                />
            ) : (
                <div className={styles.header} data-testid="file-block-header">
                    <FileDocumentIcon className="icon-inline mr-2" />
                    {areInputsValid ? (
                        <Link className={styles.headerFileLink} to={fileURL}>
                            {getFileHeader(input)}
                        </Link>
                    ) : (
                        <span>{getFileHeader(input)}</span>
                    )}
                </div>
            )}
            {blobLines && blobLines === LOADING && (
                <div className={classNames('d-flex justify-content-center py-3', styles.highlightedFileWrapper)}>
                    <LoadingSpinner inline={false} />
                </div>
            )}
            {blobLines && blobLines !== LOADING && !isErrorLike(blobLines) && (
                <div className={styles.highlightedFileWrapper}>
                    <CodeExcerpt
                        repoName={input.repositoryName}
                        commitID={input.revision}
                        filePath={input.filePath}
                        blobLines={blobLines}
                        highlightRanges={[]}
                        startLine={input.lineRange?.startLine ?? 0}
                        endLine={input.lineRange?.endLine ?? 1}
                        isFirst={false}
                        fetchHighlightedFileRangeLines={() => of([])}
                        hoverifier={hoverifier}
                        viewerUpdates={viewerUpdates}
=======
        <div className={classNames('block-wrapper', blockStyles.blockWrapper)} data-block-id={id}>
            {/* See the explanation for the disable in markdown and query blocks. */}
            {/* eslint-disable-next-line jsx-a11y/no-static-element-interactions */}
            <div
                className={classNames(
                    blockStyles.block,
                    styles.block,
                    isSelected && !isInputFocused && blockStyles.selected,
                    isSelected && isInputFocused && blockStyles.selectedNotFocused
                )}
                onClick={onSelect}
                onKeyDown={onKeyDown}
                onFocus={onSelect}
                // A tabIndex is necessary to make the block focusable.
                // eslint-disable-next-line jsx-a11y/no-noninteractive-tabindex
                tabIndex={0}
                aria-label="Notebook file block"
                ref={blockElement}
            >
                {showInputs ? (
                    <NotebookFileBlockInputs
                        id={id}
                        {...input}
                        lineRangeInput={lineRangeInput}
                        isRepositoryNameValid={isRepositoryNameValid}
                        isFilePathValid={isFilePathValid}
                        isRevisionValid={isRevisionValid}
                        isLineRangeValid={isLineRangeValid}
                        showRevisionInput={showRevisionInput}
                        showLineRangeInput={showLineRangeInput}
                        setIsInputFocused={setIsInputFocused}
                        onSelectBlock={onSelectBlock}
                        setFileInput={setFileInput}
                        setLineRangeInput={setLineRangeInput}
>>>>>>> 8941686b
                    />
                </div>
            )}
            {blobLines && blobLines !== LOADING && isErrorLike(blobLines) && (
                <Alert className="m-3" variant="danger">
                    {blobLines.message}
                </Alert>
            )}
        </NotebookBlock>
    )
}<|MERGE_RESOLUTION|>--- conflicted
+++ resolved
@@ -25,14 +25,8 @@
 import { isSingleLineRange, parseFileBlockInput, serializeLineRange } from '../../serialize'
 import { BlockMenuAction } from '../menu/NotebookBlockMenu'
 import { useCommonBlockMenuActions } from '../menu/useCommonBlockMenuActions'
-<<<<<<< HEAD
 import { NotebookBlock } from '../NotebookBlock'
-=======
-import blockStyles from '../NotebookBlock.module.scss'
-import { useBlockSelection } from '../useBlockSelection'
-import { useBlockShortcuts } from '../useBlockShortcuts'
 import { useModifierKeyLabel } from '../useModifierKeyLabel'
->>>>>>> 8941686b
 
 import styles from './NotebookFileBlock.module.scss'
 import { NotebookFileBlockInputs } from './NotebookFileBlockInputs'
@@ -101,22 +95,10 @@
 
     const onEnterBlock = useCallback(() => setShowInputs(true), [setShowInputs])
 
-<<<<<<< HEAD
     const hideInputs = useCallback(() => {
         setShowInputs(false)
         setIsInputFocused(false)
     }, [setShowInputs, setIsInputFocused])
-=======
-    const { onKeyDown } = useBlockShortcuts({
-        id,
-        onEnterBlock: () => setShowInputs(true),
-        onRunBlock: () => {
-            setShowInputs(false)
-            setIsInputFocused(false)
-        },
-        ...props,
-    })
->>>>>>> 8941686b
 
     const blobLines = useObservable(useMemo(() => output?.pipe(startWith(LOADING)) ?? of(undefined), [output]))
 
@@ -256,12 +238,10 @@
     const viewerUpdates = useCodeIntelViewerUpdates(codeIntelViewerUpdatesProps)
 
     return (
-<<<<<<< HEAD
         <NotebookBlock
             className={styles.block}
             id={id}
             isReadOnly={isReadOnly}
-            isMacPlatform={isMacPlatform}
             isInputFocused={isInputFocused}
             aria-label="Notebook file block"
             onEnterBlock={onEnterBlock}
@@ -284,7 +264,6 @@
                     isLineRangeValid={isLineRangeValid}
                     showRevisionInput={showRevisionInput}
                     showLineRangeInput={showLineRangeInput}
-                    isMacPlatform={isMacPlatform}
                     setIsInputFocused={setIsInputFocused}
                     onSelectBlock={onSelectBlock}
                     setFileInput={setFileInput}
@@ -321,42 +300,6 @@
                         fetchHighlightedFileRangeLines={() => of([])}
                         hoverifier={hoverifier}
                         viewerUpdates={viewerUpdates}
-=======
-        <div className={classNames('block-wrapper', blockStyles.blockWrapper)} data-block-id={id}>
-            {/* See the explanation for the disable in markdown and query blocks. */}
-            {/* eslint-disable-next-line jsx-a11y/no-static-element-interactions */}
-            <div
-                className={classNames(
-                    blockStyles.block,
-                    styles.block,
-                    isSelected && !isInputFocused && blockStyles.selected,
-                    isSelected && isInputFocused && blockStyles.selectedNotFocused
-                )}
-                onClick={onSelect}
-                onKeyDown={onKeyDown}
-                onFocus={onSelect}
-                // A tabIndex is necessary to make the block focusable.
-                // eslint-disable-next-line jsx-a11y/no-noninteractive-tabindex
-                tabIndex={0}
-                aria-label="Notebook file block"
-                ref={blockElement}
-            >
-                {showInputs ? (
-                    <NotebookFileBlockInputs
-                        id={id}
-                        {...input}
-                        lineRangeInput={lineRangeInput}
-                        isRepositoryNameValid={isRepositoryNameValid}
-                        isFilePathValid={isFilePathValid}
-                        isRevisionValid={isRevisionValid}
-                        isLineRangeValid={isLineRangeValid}
-                        showRevisionInput={showRevisionInput}
-                        showLineRangeInput={showLineRangeInput}
-                        setIsInputFocused={setIsInputFocused}
-                        onSelectBlock={onSelectBlock}
-                        setFileInput={setFileInput}
-                        setLineRangeInput={setLineRangeInput}
->>>>>>> 8941686b
                     />
                 </div>
             )}
