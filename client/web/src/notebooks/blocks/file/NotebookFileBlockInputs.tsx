import React, { useMemo } from 'react'

import classNames from 'classnames'
import { debounce } from 'lodash'
import InfoCircleOutlineIcon from 'mdi-react/InfoCircleOutlineIcon'
<<<<<<< HEAD
import * as Monaco from 'monaco-editor'
import React, { useCallback, useMemo, useState } from 'react'
=======
import SourceRepositoryIcon from 'mdi-react/SourceRepositoryIcon'
>>>>>>> f3081a65

import { isMacPlatform as isMacPlatformFn } from '@sourcegraph/common'
import { IHighlightLineRange } from '@sourcegraph/shared/src/schema'
import { PathMatch } from '@sourcegraph/shared/src/search/stream'
import { ThemeProps } from '@sourcegraph/shared/src/theme'
import { Button } from '@sourcegraph/wildcard'

import { BlockProps, FileBlockInput } from '../..'
import { parseLineRange, serializeLineRange } from '../../serialize'
import { SearchTypeSuggestionsInput } from '../suggestions/SearchTypeSuggestionsInput'
import { fetchSuggestions } from '../suggestions/suggestions'

<<<<<<< HEAD
import styles from './NotebookFileBlockInputs.module.scss'

interface NotebookFileBlockInputsProps extends Pick<BlockProps, 'onSelectBlock' | 'onRunBlock'>, ThemeProps {
=======
import { NotebookFileBlockInput } from './NotebookFileBlockInput'
import { FileBlockInputValidationResult } from './useFileBlockInputValidation'

import styles from './NotebookFileBlockInputs.module.scss'

interface NotebookFileBlockInputsProps
    extends FileBlockInputValidationResult,
        Omit<FileBlockInput, 'lineRange'>,
        Pick<BlockProps, 'onSelectBlock'> {
>>>>>>> f3081a65
    id: string
    sourcegraphSearchLanguageId: string
    queryInput: string
    lineRange: IHighlightLineRange | null
    setQueryInput: (value: string) => void
    debouncedSetQueryInput: (value: string) => void
    setIsInputFocused(value: boolean): void
    onLineRangeChange: (lineRange: IHighlightLineRange | null) => void
    onFileSelected: (file: FileBlockInput) => void
}

function getFileSuggestionsQuery(queryInput: string): string {
    return `${queryInput} fork:yes type:path count:50`
}

export const NotebookFileBlockInputs: React.FunctionComponent<NotebookFileBlockInputsProps> = ({
    id,
    lineRange,
    setIsInputFocused,
    onSelectBlock,
    onFileSelected,
    onLineRangeChange,
    ...props
}) => {
    const [editor, setEditor] = useState<Monaco.editor.IStandaloneCodeEditor>()
    const [lineRangeInput, setLineRangeInput] = useState(serializeLineRange(lineRange))
    const debouncedOnLineRangeChange = useMemo(() => debounce(onLineRangeChange, 300), [onLineRangeChange])

    const isLineRangeValid = useMemo(
        () => (lineRangeInput.trim() ? parseLineRange(lineRangeInput) !== null : undefined),
        [lineRangeInput]
    )

    const onLineRangeInputChange = useCallback(
        (event: React.ChangeEvent<HTMLInputElement>) => {
            setLineRangeInput(event.target.value)
            debouncedOnLineRangeChange(parseLineRange(event.target.value))
        },
        [setLineRangeInput, debouncedOnLineRangeChange]
    )

    const onInputFocus = (event: React.FocusEvent<HTMLInputElement>): void => {
        onSelectBlock(id)
        setIsInputFocused(true)
        event.preventDefault()
        event.stopPropagation()
    }

    const onInputBlur = (event: React.FocusEvent<HTMLInputElement>): void => {
        // relatedTarget contains the element that will receive focus after the blur.
        const relatedTarget = event.relatedTarget && (event.relatedTarget as HTMLElement)
        // If relatedTarget is another input from the same block we
        // want to keep the input focused. Otherwise this will result in quickly flashing focus between elements.
        if (relatedTarget?.tagName.toLowerCase() !== 'input' && !relatedTarget?.closest('.monaco-editor')) {
            setIsInputFocused(false)
        }
        event.stopPropagation()
    }

    const fetchFileSuggestions = useCallback(
        (query: string) =>
            fetchSuggestions(
                getFileSuggestionsQuery(query),
                (suggestion): suggestion is PathMatch => suggestion.type === 'path',
                file => file
            ),
        []
    )

    const countSuggestions = useCallback((suggestions: PathMatch[]) => suggestions.length, [])

    const onFileSuggestionSelected = useCallback(
        (file: FileBlockInput) => {
            onFileSelected(file)
            setLineRangeInput(serializeLineRange(file.lineRange))
        },
        [onFileSelected, setLineRangeInput]
    )

    const renderSuggestions = useCallback(
        (suggestions: PathMatch[]) => (
            <FileSuggestions suggestions={suggestions} onFileSelected={onFileSuggestionSelected} />
        ),
        [onFileSuggestionSelected]
    )

    const isMacPlatform = useMemo(() => isMacPlatformFn(), [])

    return (
        <div className={styles.fileBlockInputs}>
            <div className="text-muted mb-2">
                <small>
                    <InfoCircleOutlineIcon className="icon-inline" /> To automatically select a file, copy a Sourcegraph
                    file URL, select the block, and paste the URL ({isMacPlatform ? '⌘' : 'Ctrl'} + v).
                </small>
            </div>
            <SearchTypeSuggestionsInput<PathMatch>
                id={id}
                editor={editor}
                setEditor={setEditor}
                setIsInputFocused={setIsInputFocused}
                onSelectBlock={onSelectBlock}
                label="Find a file using a Sourcegraph search query"
                queryPrefix="type:path"
                fetchSuggestions={fetchFileSuggestions}
                countSuggestions={countSuggestions}
                renderSuggestions={renderSuggestions}
                {...props}
            />
            <div className="mt-2">
                <label htmlFor={`${id}-line-range-input`}>Line range</label>
                <input
                    id={`${id}-line-range-input`}
                    type="text"
                    className={classNames('form-control', isLineRangeValid === false && 'is-invalid')}
                    value={lineRangeInput}
                    onChange={onLineRangeInputChange}
                    onBlur={onInputBlur}
                    onFocus={onInputFocus}
                    placeholder="Enter a single line (1), a line range (1-10), or leave empty to show the entire file."
                />
                {isLineRangeValid === false && (
                    <div className="text-danger mt-1">
                        Line range is invalid. Enter a single line (1), a line range (1-10), or leave empty to show the
                        entire file.
                    </div>
                )}
            </div>
        </div>
    )
}

const FileSuggestions: React.FunctionComponent<{
    suggestions: PathMatch[]
    onFileSelected: (symbol: FileBlockInput) => void
}> = ({ suggestions, onFileSelected }) => (
    <div className={styles.fileSuggestions}>
        {suggestions.map(suggestion => (
            <Button
                className={styles.fileButton}
                key={`${suggestion.repository}_${suggestion.path}`}
                onClick={() =>
                    onFileSelected({
                        repositoryName: suggestion.repository,
                        filePath: suggestion.path,
                        revision: suggestion.commit ?? '',
                        lineRange: null,
                    })
                }
                data-testid="file-suggestion-button"
            >
                <span className="mb-1">{suggestion.path}</span>
                <small className="text-muted">{suggestion.repository}</small>
            </Button>
        ))}
    </div>
)<|MERGE_RESOLUTION|>--- conflicted
+++ resolved
@@ -1,14 +1,9 @@
-import React, { useMemo } from 'react'
+import React, { useMemo, useState, useCallback } from 'react'
 
 import classNames from 'classnames'
 import { debounce } from 'lodash'
 import InfoCircleOutlineIcon from 'mdi-react/InfoCircleOutlineIcon'
-<<<<<<< HEAD
 import * as Monaco from 'monaco-editor'
-import React, { useCallback, useMemo, useState } from 'react'
-=======
-import SourceRepositoryIcon from 'mdi-react/SourceRepositoryIcon'
->>>>>>> f3081a65
 
 import { isMacPlatform as isMacPlatformFn } from '@sourcegraph/common'
 import { IHighlightLineRange } from '@sourcegraph/shared/src/schema'
@@ -21,21 +16,9 @@
 import { SearchTypeSuggestionsInput } from '../suggestions/SearchTypeSuggestionsInput'
 import { fetchSuggestions } from '../suggestions/suggestions'
 
-<<<<<<< HEAD
 import styles from './NotebookFileBlockInputs.module.scss'
 
 interface NotebookFileBlockInputsProps extends Pick<BlockProps, 'onSelectBlock' | 'onRunBlock'>, ThemeProps {
-=======
-import { NotebookFileBlockInput } from './NotebookFileBlockInput'
-import { FileBlockInputValidationResult } from './useFileBlockInputValidation'
-
-import styles from './NotebookFileBlockInputs.module.scss'
-
-interface NotebookFileBlockInputsProps
-    extends FileBlockInputValidationResult,
-        Omit<FileBlockInput, 'lineRange'>,
-        Pick<BlockProps, 'onSelectBlock'> {
->>>>>>> f3081a65
     id: string
     sourcegraphSearchLanguageId: string
     queryInput: string
