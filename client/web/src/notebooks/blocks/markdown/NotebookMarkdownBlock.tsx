--- conflicted
+++ resolved
@@ -14,12 +14,7 @@
 import { useCommonBlockMenuActions } from '../menu/useCommonBlockMenuActions'
 import { NotebookBlock } from '../NotebookBlock'
 import blockStyles from '../NotebookBlock.module.scss'
-<<<<<<< HEAD
-=======
-import { useBlockSelection } from '../useBlockSelection'
-import { useBlockShortcuts } from '../useBlockShortcuts'
 import { useModifierKeyLabel } from '../useModifierKeyLabel'
->>>>>>> 8941686b
 import { MONACO_BLOCK_INPUT_OPTIONS, useMonacoBlockInput } from '../useMonacoBlockInput'
 
 import styles from './NotebookMarkdownBlock.module.scss'
@@ -81,20 +76,6 @@
         setTimeout(() => setIsEditing(true), 0)
     }, [isReadOnly, setIsEditing])
 
-<<<<<<< HEAD
-=======
-    const { onSelect } = useBlockSelection({
-        id,
-        blockElement: blockElement.current,
-        isSelected,
-        isInputFocused,
-        onSelectBlock,
-        ...props,
-    })
-
-    const { onKeyDown } = useBlockShortcuts({ id, onEnterBlock, ...props, onRunBlock: runBlock })
-
->>>>>>> 8941686b
     useEffect(() => {
         if (isEditing) {
             editor?.focus()
@@ -132,7 +113,6 @@
     const notebookBlockProps = useMemo(
         () => ({
             id,
-            isMacPlatform,
             isInputFocused,
             onEnterBlock,
             isReadOnly,
@@ -147,7 +127,6 @@
         [
             id,
             isInputFocused,
-            isMacPlatform,
             isReadOnly,
             isSelected,
             menuActions,
