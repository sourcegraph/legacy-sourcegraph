--- conflicted
+++ resolved
@@ -24,20 +24,11 @@
 import { useCodeIntelViewerUpdates } from '@sourcegraph/shared/src/util/useCodeIntelViewerUpdates'
 import { Alert, Icon, Link, LoadingSpinner, useObservable } from '@sourcegraph/wildcard'
 
-<<<<<<< HEAD
-import { BlockProps, SymbolBlock, SymbolBlockInput } from '../..'
+import { BlockProps, SymbolBlock, SymbolBlockInput, SymbolBlockOutput } from '../..'
 import { BlockMenuAction } from '../menu/NotebookBlockMenu'
 import { useCommonBlockMenuActions } from '../menu/useCommonBlockMenuActions'
 import { NotebookBlock } from '../NotebookBlock'
-=======
-import { BlockProps, SymbolBlock, SymbolBlockInput, SymbolBlockOutput } from '../..'
-import { BlockMenuAction, NotebookBlockMenu } from '../menu/NotebookBlockMenu'
-import { useCommonBlockMenuActions } from '../menu/useCommonBlockMenuActions'
-import blockStyles from '../NotebookBlock.module.scss'
-import { useBlockSelection } from '../useBlockSelection'
-import { useBlockShortcuts } from '../useBlockShortcuts'
 import { useModifierKeyLabel } from '../useModifierKeyLabel'
->>>>>>> 8941686b
 
 import styles from './NotebookSymbolBlock.module.scss'
 import { NotebookSymbolBlockInput } from './NotebookSymbolBlockInput'
@@ -99,13 +90,7 @@
         }
     }, [editor, showInputs, isReadOnly, setShowInputs])
 
-<<<<<<< HEAD
     const hideInputs = useCallback(() => setShowInputs(false), [setShowInputs])
-=======
-    const hideInput = useCallback(() => setShowInputs(false), [setShowInputs])
-
-    const { onKeyDown } = useBlockShortcuts({ id, onEnterBlock, onRunBlock: hideInput, ...props })
->>>>>>> 8941686b
 
     const symbolOutput = useObservable(useMemo(() => output?.pipe(startWith(LOADING)) ?? of(undefined), [output]))
 
@@ -180,7 +165,6 @@
             className={styles.block}
             id={id}
             isReadOnly={isReadOnly}
-            isMacPlatform={isMacPlatform}
             isInputFocused={isInputFocused}
             aria-label="Notebook symbol block"
             onEnterBlock={onEnterBlock}
@@ -194,11 +178,19 @@
         >
             <div className={styles.header}>
                 {input.symbolName.length > 0 ? (
-                    <NotebookSymbolBlockHeader {...input} symbolURL={symbolURL} />
+                    <NotebookSymbolBlockHeader
+                        {...input}
+                        symbolFoundAtLatestRevision={
+                            isSymbolOutputLoaded(symbolOutput) ? symbolOutput.symbolFoundAtLatestRevision : undefined
+                        }
+                        effectiveRevision={
+                            isSymbolOutputLoaded(symbolOutput) ? symbolOutput.effectiveRevision.slice(0, 7) : ''
+                        }
+                        symbolURL={symbolURL}
+                    />
                 ) : (
                     <>No symbol selected</>
                 )}
-<<<<<<< HEAD
             </div>
             {showInputs && (
                 <NotebookSymbolBlockInput
@@ -219,37 +211,9 @@
             {symbolOutput === LOADING && (
                 <div className={classNames('d-flex justify-content-center py-3', styles.highlightedFileWrapper)}>
                     <LoadingSpinner inline={false} />
-=======
-                onClick={onSelect}
-                onKeyDown={onKeyDown}
-                onFocus={onSelect}
-                // A tabIndex is necessary to make the block focusable.
-                // eslint-disable-next-line jsx-a11y/no-noninteractive-tabindex
-                tabIndex={0}
-                aria-label="Notebook symbol block"
-                ref={blockElement}
-            >
-                <div className={styles.header}>
-                    {input.symbolName.length > 0 ? (
-                        <NotebookSymbolBlockHeader
-                            {...input}
-                            symbolFoundAtLatestRevision={
-                                isSymbolOutputLoaded(symbolOutput)
-                                    ? symbolOutput.symbolFoundAtLatestRevision
-                                    : undefined
-                            }
-                            effectiveRevision={
-                                isSymbolOutputLoaded(symbolOutput) ? symbolOutput.effectiveRevision.slice(0, 7) : ''
-                            }
-                            symbolURL={symbolURL}
-                        />
-                    ) : (
-                        <>No symbol selected</>
-                    )}
->>>>>>> 8941686b
                 </div>
             )}
-            {symbolOutput && symbolOutput !== LOADING && !isErrorLike(symbolOutput) && (
+            {isSymbolOutputLoaded(symbolOutput) && (
                 <div className={styles.highlightedFileWrapper}>
                     <CodeExcerpt
                         repoName={input.repositoryName}
