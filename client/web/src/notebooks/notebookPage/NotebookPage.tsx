--- conflicted
+++ resolved
@@ -1,14 +1,7 @@
 import React, { useCallback, useEffect, useMemo, useRef, useState } from 'react'
 
-<<<<<<< HEAD
-import { mdiCheckCircle } from '@mdi/js'
+import { mdiCheckCircle, mdiBookOutline } from '@mdi/js'
 import classNames from 'classnames'
-import BookOutlineIcon from 'mdi-react/BookOutlineIcon'
-=======
-import { mdiBookOutline } from '@mdi/js'
-import classNames from 'classnames'
-import CheckCircleIcon from 'mdi-react/CheckCircleIcon'
->>>>>>> 4cb281b8
 import CloseIcon from 'mdi-react/CloseIcon'
 import { RouteComponentProps } from 'react-router'
 import { Observable } from 'rxjs'
