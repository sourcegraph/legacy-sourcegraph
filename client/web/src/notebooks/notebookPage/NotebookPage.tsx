--- conflicted
+++ resolved
@@ -176,84 +176,6 @@
     return (
         <div className={classNames('w-100', styles.searchNotebookPage)}>
             <PageTitle title={notebookTitle || 'Notebook'} />
-<<<<<<< HEAD
-            <Page>
-                {isErrorLike(notebookOrError) && (
-                    <Alert variant="danger">
-                        Error while loading the notebook: <strong>{notebookOrError.message}</strong>
-                    </Alert>
-                )}
-                {isErrorLike(updatedNotebookOrError) && (
-                    <Alert variant="danger">
-                        Error while updating the notebook: <strong>{updatedNotebookOrError.message}</strong>
-                    </Alert>
-                )}
-                {notebookOrError === LOADING && (
-                    <div className="d-flex justify-content-center">
-                        <LoadingSpinner />
-                    </div>
-                )}
-                {isNotebookLoaded(notebookOrError) && (
-                    <>
-                        <PageHeader
-                            annotation={
-                                <FeedbackBadge status="beta" feedback={{ mailto: 'support@sourcegraph.com' }} />
-                            }
-                            path={[
-                                { icon: MagnifyIcon, to: '/search', ariaLabel: 'Code search' },
-                                { to: '/notebooks', text: 'Notebooks' },
-                                {
-                                    text: (
-                                        <NotebookTitle
-                                            title={notebookOrError.title}
-                                            viewerCanManage={notebookOrError.viewerCanManage}
-                                            onUpdateTitle={onUpdateTitle}
-                                            telemetryService={telemetryService}
-                                        />
-                                    ),
-                                },
-                            ]}
-                            actions={
-                                <NotebookPageHeaderActions
-                                    isSourcegraphDotCom={isSourcegraphDotCom}
-                                    authenticatedUser={authenticatedUser}
-                                    notebookId={notebookId}
-                                    viewerCanManage={notebookOrError.viewerCanManage}
-                                    isPublic={notebookOrError.public}
-                                    namespace={notebookOrError.namespace}
-                                    onUpdateVisibility={onUpdateVisibility}
-                                    deleteNotebook={deleteNotebook}
-                                    starsCount={notebookOrError.stars.totalCount}
-                                    viewerHasStarred={notebookOrError.viewerHasStarred}
-                                    createNotebookStar={createNotebookStar}
-                                    deleteNotebookStar={deleteNotebookStar}
-                                    telemetryService={telemetryService}
-                                />
-                            }
-                        />
-                        <small className="d-flex align-items-center mt-2">
-                            <div className="mr-2">
-                                Created{' '}
-                                {notebookOrError.creator && (
-                                    <span>
-                                        by <strong>@{notebookOrError.creator.username}</strong>
-                                    </span>
-                                )}{' '}
-                                <Timestamp date={notebookOrError.createdAt} />
-                            </div>
-                            <div className="d-flex align-items-center">
-                                {latestNotebook === LOADING && (
-                                    <>
-                                        <LoadingSpinner className={classNames('m-1', styles.autoSaveIndicator)} />{' '}
-                                        Autosaving notebook...
-                                    </>
-                                )}
-                                {isNotebookLoaded(latestNotebook) && (
-                                    <>
-                                        <CheckCircleIcon
-                                            className={classNames('text-success m-1', styles.autoSaveIndicator)}
-                                        />
-=======
             <div className={styles.columns}>
                 <div className={classNames(styles.sideColumn, styles.leftColumn)} ref={outlineContainerElement} />
                 <div className={styles.centerColumn}>
@@ -277,7 +199,7 @@
                             <PageHeader
                                 className="mt-2"
                                 path={[
-                                    { icon: MagnifyIcon, to: '/search' },
+                                    { icon: MagnifyIcon, to: '/search', ariaLabel: 'Code search' },
                                     { to: '/notebooks', text: 'Notebooks' },
                                     {
                                         text: (
@@ -312,7 +234,6 @@
                                 <div className="mr-2">
                                     Created{' '}
                                     {notebookOrError.creator && (
->>>>>>> c6449676
                                         <span>
                                             by <strong>@{notebookOrError.creator.username}</strong>
                                         </span>
