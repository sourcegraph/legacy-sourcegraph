import { Accordion, AccordionButton, AccordionItem, AccordionPanel } from '@reach/accordion'
import classNames from 'classnames'
import { groupBy } from 'lodash'
import ArrowDropDownIcon from 'mdi-react/ArrowDropDownIcon'
import CheckCircleIcon from 'mdi-react/CheckCircleIcon'
import CloseIcon from 'mdi-react/CloseIcon'
import React, { useCallback, useEffect, useMemo, useState } from 'react'
import { CircularProgressbar } from 'react-circular-progressbar'
import ReactDOM from 'react-dom'
import { Link, useLocation } from 'react-router-dom'

import { TelemetryProps } from '@sourcegraph/shared/src/telemetry/telemetryService'
import { Button } from '@sourcegraph/wildcard'

import { ErrorBoundary } from '../components/ErrorBoundary'

import { OnboardingTourStepItem } from './lib/data'
import { useOnboardingTour, useOnboardingTourCompletion, useOnboardingTourTracking } from './lib/useOnboardingTour'
import styles from './OnboardingTour.module.scss'

interface CardProps {
    onClose: () => void
    title: string
    className?: string
}

const Card: React.FunctionComponent<CardProps> = ({ title, children, onClose, className }) => (
    <article className={classNames(styles.card, className)}>
        <div className={styles.cardInner}>
            <header className={styles.cardHeader}>
                <h3 className={classNames(styles.cardTitle)}>{title}</h3>
                <CloseIcon onClick={onClose} className="icon-inline" size="1rem" />
            </header>
            {children}
        </div>
    </article>
)
const buildUriMarkers = (href: string, stepId: string): string => {
    try {
        const url = new URL(href, `${location.protocol}//${location.host}`)
        url.searchParams.set('tour', 'true')
        url.searchParams.set('stepId', stepId)
        return url.toString().slice(url.origin.length)
    } catch {
        return '#'
    }
}

const parseUriMarkers = (searchParameters: string): { isTour: boolean; stepId: string | null } => {
    const parameters = new URLSearchParams(searchParameters)
    const isTour = parameters.has('tour')
    const stepId = parameters.get('stepId')
    return { isTour, stepId }
}

interface OnboardingTourStepsListProps extends TelemetryProps {
    className?: string
    steps: OnboardingTourStepItem[]
}

const OnboardingTourStepsList: React.FunctionComponent<OnboardingTourStepsListProps> = ({
    steps,
    className,
    telemetryService,
}) => {
    const location = useLocation()
    const [expandedIndex, setExpandedIndex] = useState<number[]>([])
    const { triggerEvent } = useOnboardingTourTracking(telemetryService)
    const { onStepComplete } = useOnboardingTourCompletion()
    const groups = useMemo(
        () =>
            Object.entries(groupBy(steps, 'group')).map(([title, steps]) => ({
                title,
                steps,
                completed: Math.round((100 * steps.filter(step => step.isCompleted).length) / steps.length),
            })),
        [steps]
    )

    const toggleExpandedIndexes = useCallback((currentIndex: number) => {
        setExpandedIndex(indexes => {
            if (indexes.includes(currentIndex)) {
                return indexes.filter(index => index !== currentIndex)
            }

            return [...indexes, currentIndex]
        })
    }, [])

    useEffect(() => {
        const { stepId } = parseUriMarkers(location.search)
        const currentIndex = groups.findIndex(group => group.steps.find(step => step.id === stepId))
        if (currentIndex >= 0) {
            setExpandedIndex(indexes => [...indexes, currentIndex])
        }
    }, [location, groups])

    return (
        <Accordion className={className} index={expandedIndex} onChange={toggleExpandedIndexes}>
            {groups.map(({ title, steps, completed }) => (
                <AccordionItem key={title}>
                    <AccordionButton as="div">
                        <span className={styles.arrowIconContainer}>
                            <ArrowDropDownIcon size="1rem" />
                        </span>
                        <span className={styles.label}>{title}</span>
                        {completed < 100 ? (
                            <CircularProgressbar className={styles.progressBar} strokeWidth={20} value={completed} />
                        ) : (
                            <CheckCircleIcon className={classNames('icon-inline', 'text-success')} size="1rem" />
                        )}
                    </AccordionButton>
                    <AccordionPanel>
                        {steps.map(step => {
                            const linkProps = {
                                onClick: () => {
                                    triggerEvent(step.id + 'Clicked')
                                    if (!step.completeAfterEvents) {
                                        onStepComplete(step)
                                    }
                                },
                                className: classNames(styles.label, styles.link),
                            }
                            return (
                                <div key={step.id} className={styles.step}>
                                    {step.to.startsWith('http') ? (
                                        <a href={step.to} {...linkProps} target="_blank" rel="noopener noreferrer">
                                            {step.title}
                                        </a>
                                    ) : (
                                        <Link to={buildUriMarkers(step.to, step.id)} {...linkProps}>
                                            {step.title}
                                        </Link>
                                    )}
                                    <CheckCircleIcon
                                        className={classNames(
                                            'icon-inline',
                                            step.isCompleted ? 'text-success' : styles.iconMuted
                                        )}
                                        size="1rem"
                                    />
                                </div>
                            )
                        })}
                    </AccordionPanel>
                </AccordionItem>
            ))}
        </Accordion>
    )
}

interface OnboardingTourContentProps extends TelemetryProps {
    isFixedHeight?: boolean
    className?: string
}

export const OnboardingTourContent: React.FunctionComponent<OnboardingTourContentProps> = ({
    className,
    isFixedHeight,
    telemetryService,
}) => {
    const { isClosed, isTourCompleted, steps, onClose, onRestart, onSignUp, onInstall } = useOnboardingTour(
        telemetryService
    )
    const completedCount = useMemo(() => steps.filter(step => step.isCompleted).length, [steps])

    if (isClosed) {
        return null
    }

    if (isTourCompleted) {
        return (
            <Card title="Tour complete!" className={className} onClose={onClose}>
                <p className={styles.text}>
                    Install Sourcegraph locally or create an account to get powerful code search and other powerful
                    features on your private code.
                </p>
                <div className="d-flex flex-column">
                    <Button
                        className="align-self-start mb-2"
                        to="/sign-up"
                        onClick={onSignUp}
                        variant="primary"
                        as={Link}
                    >
                        Sign up for Cloud
<<<<<<< HEAD
                    </Link>
                    <Button
                        className="shadow-none align-self-start pl-0 mb-2"
=======
                    </Button>
                    <a
                        className="btn btn-link shadow-none align-self-start pl-0 mb-2"
>>>>>>> 91e8d04e
                        href="https://docs.sourcegraph.com/admin/install?utm_campaign=inproduct-tour&utm_medium=direct_traffic&utm_source=inproduct-tour&utm_term=null&utm_content=complete"
                        onClick={onInstall}
                        target="_blank"
                        rel="noreferrer noopener"
                        variant="link"
                        as="a"
                    >
                        Install Sourcegraph locally
                    </Button>
                    <Button variant="link" size="sm" className="align-self-start text-left pl-0" onClick={onRestart}>
                        Restart
                    </Button>
                </div>
            </Card>
        )
    }

    return (
        <Card title="Getting started" className={className} onClose={onClose}>
            <hr className={styles.divider} />
            <OnboardingTourStepsList
                steps={steps}
                telemetryService={telemetryService}
                className={classNames({ [styles.isFixedHeight]: isFixedHeight })}
            />
            <footer>
                <CheckCircleIcon className="icon-inline text-success" size="1rem" />
                <span className={styles.footerText}>
                    {completedCount} of {steps.length}
                </span>
            </footer>
            <OnboardingTourAgent steps={steps} telemetryService={telemetryService} />
        </Card>
    )
}

export const OnboardingTour: React.FunctionComponent<OnboardingTourContentProps> = props => (
    <ErrorBoundary
        location={null}
        render={error => (
            <div>
                Onboarding Tour. Something went wrong :(.
                <pre>{JSON.stringify(error)}</pre>
            </div>
        )}
    >
        <OnboardingTourContent {...props} />
    </ErrorBoundary>
)

interface OnboardingTourAgentProps extends Partial<TelemetryProps> {
    steps: OnboardingTourStepItem[]
}

/**
 * Agent component that tracks step completions and/or shows info popups
 */
const OnboardingTourAgent: React.FunctionComponent<OnboardingTourAgentProps> = React.memo(
    ({ steps, telemetryService }) => {
        const [info, setInfo] = useState<OnboardingTourStepItem['info'] | undefined>()
        const { onStepComplete } = useOnboardingTourCompletion()

        const location = useLocation()

        useEffect(() => {
            const filteredSteps = steps.filter(step => step.completeAfterEvents)
            telemetryService?.addEventLogListener?.(eventName => {
                const stepToComplete = filteredSteps.find(step => step.completeAfterEvents?.includes(eventName))
                if (stepToComplete) {
                    onStepComplete(stepToComplete)
                }
            })
        }, [telemetryService, steps, onStepComplete])

        useEffect(() => {
            const { isTour, stepId } = parseUriMarkers(location.search)

            if (!isTour || !stepId) {
                return
            }

            const info = steps.find(step => stepId === step.id)?.info

            if (info) {
                setInfo(info)
            }
        }, [steps, location])

        if (!info) {
            return null
        }

        const domNode = document.querySelector(info.selector)
        if (!domNode) {
            return null
        }

        return ReactDOM.createPortal(
            <div className={styles.infoPanel}>
                <CheckCircleIcon className={classNames('icon-inline', styles.infoIcon)} size="1rem" />
                <span dangerouslySetInnerHTML={{ __html: info.content }} />
            </div>,
            domNode
        )
    }
)<|MERGE_RESOLUTION|>--- conflicted
+++ resolved
@@ -184,15 +184,9 @@
                         as={Link}
                     >
                         Sign up for Cloud
-<<<<<<< HEAD
-                    </Link>
+                    </Button>
                     <Button
                         className="shadow-none align-self-start pl-0 mb-2"
-=======
-                    </Button>
-                    <a
-                        className="btn btn-link shadow-none align-self-start pl-0 mb-2"
->>>>>>> 91e8d04e
                         href="https://docs.sourcegraph.com/admin/install?utm_campaign=inproduct-tour&utm_medium=direct_traffic&utm_source=inproduct-tour&utm_term=null&utm_content=complete"
                         onClick={onInstall}
                         target="_blank"
