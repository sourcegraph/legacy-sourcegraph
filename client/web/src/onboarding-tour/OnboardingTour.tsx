--- conflicted
+++ resolved
@@ -1,180 +1,8 @@
-<<<<<<< HEAD
-import { Accordion, AccordionButton, AccordionItem, AccordionPanel } from '@reach/accordion'
-import classNames from 'classnames'
-import { groupBy } from 'lodash'
-import ArrowDropDownIcon from 'mdi-react/ArrowDropDownIcon'
-import CheckCircleIcon from 'mdi-react/CheckCircleIcon'
-import CloseIcon from 'mdi-react/CloseIcon'
-import React, { useCallback, useEffect, useMemo, useState } from 'react'
-import { CircularProgressbar } from 'react-circular-progressbar'
-import ReactDOM from 'react-dom'
-import { useLocation } from 'react-router-dom'
-
-import { TelemetryProps } from '@sourcegraph/shared/src/telemetry/telemetryService'
-import { Button, Link } from '@sourcegraph/wildcard'
-
-import { ErrorBoundary } from '../components/ErrorBoundary'
-
-import { OnboardingTourStepItem } from './lib/data'
-import { useOnboardingTour, useOnboardingTourCompletion, useOnboardingTourTracking } from './lib/useOnboardingTour'
-import styles from './OnboardingTour.module.scss'
-
-interface CardProps {
-    onClose: () => void
-    title: string
-    className?: string
-}
-
-const Card: React.FunctionComponent<CardProps> = ({ title, children, onClose, className }) => (
-    <article className={classNames(styles.card, className)}>
-        <div className={styles.cardInner}>
-            <header className={styles.cardHeader}>
-                <h3 className={classNames(styles.cardTitle)}>{title}</h3>
-                <CloseIcon onClick={onClose} className="icon-inline" size="1rem" />
-            </header>
-            {children}
-        </div>
-    </article>
-)
-const buildUriMarkers = (href: string, stepId: string): string => {
-    try {
-        const url = new URL(href, `${location.protocol}//${location.host}`)
-        url.searchParams.set('tour', 'true')
-        url.searchParams.set('stepId', stepId)
-        return url.toString().slice(url.origin.length)
-    } catch {
-        return '#'
-    }
-}
-
-const parseUriMarkers = (searchParameters: string): { isTour: boolean; stepId: string | null } => {
-    const parameters = new URLSearchParams(searchParameters)
-    const isTour = parameters.has('tour')
-    const stepId = parameters.get('stepId')
-    return { isTour, stepId }
-}
-
-interface OnboardingTourStepsListProps extends TelemetryProps {
-    className?: string
-    steps: OnboardingTourStepItem[]
-}
-
-const OnboardingTourStepsList: React.FunctionComponent<OnboardingTourStepsListProps> = ({
-    steps,
-    className,
-    telemetryService,
-}) => {
-    const location = useLocation()
-    const [expandedIndex, setExpandedIndex] = useState<number[]>([])
-    const { triggerEvent } = useOnboardingTourTracking(telemetryService)
-    const { onStepComplete } = useOnboardingTourCompletion()
-    const groups = useMemo(
-        () =>
-            Object.entries(groupBy(steps, 'group')).map(([title, steps]) => ({
-                title,
-                steps,
-                completed: Math.round((100 * steps.filter(step => step.isCompleted).length) / steps.length),
-            })),
-        [steps]
-    )
-
-    const toggleExpandedIndexes = useCallback((currentIndex: number) => {
-        setExpandedIndex(indexes => {
-            if (indexes.includes(currentIndex)) {
-                return indexes.filter(index => index !== currentIndex)
-            }
-
-            return [...indexes, currentIndex]
-        })
-    }, [])
-
-    useEffect(() => {
-        const { stepId } = parseUriMarkers(location.search)
-        const currentIndex = groups.findIndex(group => group.steps.find(step => step.id === stepId))
-        if (currentIndex >= 0) {
-            setExpandedIndex(indexes => [...indexes, currentIndex])
-        }
-    }, [location, groups])
-
-    return (
-        <Accordion className={className} index={expandedIndex} onChange={toggleExpandedIndexes}>
-            {groups.map(({ title, steps, completed }) => (
-                <AccordionItem key={title}>
-                    <AccordionButton as="div">
-                        <span className={styles.arrowIconContainer}>
-                            <ArrowDropDownIcon size="1rem" />
-                        </span>
-                        <span className={styles.label}>{title}</span>
-                        {completed < 100 ? (
-                            <CircularProgressbar className={styles.progressBar} strokeWidth={20} value={completed} />
-                        ) : (
-                            <CheckCircleIcon className={classNames('icon-inline', 'text-success')} size="1rem" />
-                        )}
-                    </AccordionButton>
-                    <AccordionPanel>
-                        {steps.map(step => {
-                            const linkProps = {
-                                onClick: () => {
-                                    triggerEvent(step.id + 'Clicked')
-                                    if (!step.completeAfterEvents) {
-                                        onStepComplete(step)
-                                    }
-                                },
-                                className: classNames(styles.label, styles.link),
-                            }
-                            return (
-                                <div key={step.id} className={styles.step}>
-                                    {step.to.startsWith('http') ? (
-                                        <Link to={step.to} {...linkProps} target="_blank" rel="noopener noreferrer">
-                                            {step.title}
-                                        </Link>
-                                    ) : (
-                                        <Link to={buildUriMarkers(step.to, step.id)} {...linkProps}>
-                                            {step.title}
-                                        </Link>
-                                    )}
-                                    <CheckCircleIcon
-                                        className={classNames(
-                                            'icon-inline',
-                                            step.isCompleted ? 'text-success' : styles.iconMuted
-                                        )}
-                                        size="1rem"
-                                    />
-                                </div>
-                            )
-                        })}
-                    </AccordionPanel>
-                </AccordionItem>
-            ))}
-        </Accordion>
-    )
-}
-
-interface OnboardingTourContentProps extends TelemetryProps {
-    isFixedHeight?: boolean
-    className?: string
-}
-
-export const OnboardingTourContent: React.FunctionComponent<OnboardingTourContentProps> = ({
-    className,
-    isFixedHeight,
-    telemetryService,
-}) => {
-    const { isClosed, isTourCompleted, steps, onClose, onRestart, onSignUp, onInstall } = useOnboardingTour(
-        telemetryService
-    )
-    const completedCount = useMemo(() => steps.filter(step => step.isCompleted).length, [steps])
-
-    if (isClosed) {
-        return null
-    }
-=======
 import React from 'react'
 
 import { ErrorBoundary } from '../components/ErrorBoundary'
 
 import { OnboardingTourManager, OnboardingTourManagerProps } from './OnboardingTourManager'
->>>>>>> f2b318e5
 
 export const OnboardingTour: React.FunctionComponent<OnboardingTourManagerProps> = props => (
     <ErrorBoundary
