--- conflicted
+++ resolved
@@ -19,10 +19,7 @@
     PageSelector,
     H3,
     Icon,
-<<<<<<< HEAD
-=======
     Tooltip,
->>>>>>> 266e7288
 } from '@sourcegraph/wildcard'
 
 import { PageTitle } from '../../components/PageTitle'
@@ -178,22 +175,13 @@
                 >
                     <div className={styles.avatarContainer}>
                         {invite.recipient && (
-                            <UserAvatar
-                                size={24}
-                                className={styles.avatar}
-                                user={invite.recipient}
-                                data-tooltip={invite.recipient.displayName || invite.recipient.username}
-                            />
+                            <Tooltip content={invite.recipient.displayName || invite.recipient.username}>
+                                <UserAvatar size={24} className={styles.avatar} user={invite.recipient} />
+                            </Tooltip>
                         )}
                         {!invite.recipient && invite.recipientEmail && (
                             <Icon className={styles.emailIcon} svgPath={mdiEmail} inline={false} aria-hidden={true} />
                         )}
-<<<<<<< HEAD
-=======
-                        {!invite.recipient && invite.recipientEmail && (
-                            <Icon className={styles.emailIcon} svgPath={mdiEmail} inline={false} aria-hidden={true} />
-                        )}
->>>>>>> 266e7288
                     </div>
                     <div className="d-flex flex-column">
                         {invite.recipient && (
