--- conflicted
+++ resolved
@@ -3,12 +3,7 @@
 
 import { Form } from '@sourcegraph/branded/src/components/Form'
 import { asError, isErrorLike } from '@sourcegraph/common'
-<<<<<<< HEAD
-import { Container, PageHeader, LoadingSpinner, RouterLink } from '@sourcegraph/wildcard'
-=======
-import { Link } from '@sourcegraph/shared/src/components/Link'
-import { Button, Container, PageHeader, LoadingSpinner } from '@sourcegraph/wildcard'
->>>>>>> 0950685b
+import { Button, Container, PageHeader, LoadingSpinner, Link } from '@sourcegraph/wildcard'
 
 import { ORG_NAME_MAX_LENGTH, VALID_ORG_NAME_REGEXP } from '..'
 import { ErrorAlert } from '../../components/alerts'
@@ -67,8 +62,8 @@
                 description={
                     <>
                         An organization is a set of users with associated configuration. See{' '}
-                        <RouterLink to="/help/admin/organizations">Sourcegraph documentation</RouterLink> for
-                        information about configuring organizations.
+                        <Link to="/help/admin/organizations">Sourcegraph documentation</Link> for information about
+                        configuring organizations.
                     </>
                 }
                 className="mb-3"
