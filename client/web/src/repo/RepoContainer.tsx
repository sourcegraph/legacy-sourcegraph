import React, { FC, Suspense, useEffect, useMemo, useState } from 'react'

import { mdiSourceRepository } from '@mdi/js'
import classNames from 'classnames'
import { escapeRegExp } from 'lodash'
import { Location, useLocation, Route, Routes } from 'react-router-dom'
import { NEVER, of } from 'rxjs'
import { catchError, switchMap } from 'rxjs/operators'

import { StreamingSearchResultsListProps } from '@sourcegraph/branded'
import { asError, ErrorLike, isErrorLike, logger, repeatUntil } from '@sourcegraph/common'
import {
    isCloneInProgressErrorLike,
    isRepoSeeOtherErrorLike,
    isRevisionNotFoundErrorLike,
} from '@sourcegraph/shared/src/backend/errors'
import { RepoQuestionIcon } from '@sourcegraph/shared/src/components/icons'
import { displayRepoName } from '@sourcegraph/shared/src/components/RepoLink'
import { ExtensionsControllerProps } from '@sourcegraph/shared/src/extensions/controller'
import { useKeyboardShortcut } from '@sourcegraph/shared/src/keyboardShortcuts/useKeyboardShortcut'
import { PlatformContextProps } from '@sourcegraph/shared/src/platform/context'
import { Shortcut } from '@sourcegraph/shared/src/react-shortcuts'
import { Settings } from '@sourcegraph/shared/src/schema/settings.schema'
import { EditorHint, SearchContextProps } from '@sourcegraph/shared/src/search'
import { escapeSpaces } from '@sourcegraph/shared/src/search/query/filters'
import { SettingsCascadeProps } from '@sourcegraph/shared/src/settings/settings'
import { TelemetryProps } from '@sourcegraph/shared/src/telemetry/telemetryService'
import { lazyComponent } from '@sourcegraph/shared/src/util/lazyComponent'
import { makeRepoURI } from '@sourcegraph/shared/src/util/url'
import { Button, Icon, Link, Panel, useObservable } from '@sourcegraph/wildcard'

import { AuthenticatedUser } from '../auth'
import { BatchChangesProps } from '../batches'
import { CodeIntelligenceProps } from '../codeintel'
import { CodyChat } from '../cody/CodyChat'
import { BreadcrumbSetters, BreadcrumbsProps } from '../components/Breadcrumbs'
import { RouteError } from '../components/ErrorBoundary'
import { HeroPage } from '../components/HeroPage'
import { useFeatureFlag } from '../featureFlags/useFeatureFlag'
import { ExternalLinkFields, RepositoryFields } from '../graphql-operations'
import { CodeInsightsProps } from '../insights/types'
import { NotebookProps } from '../notebooks'
import { OwnConfigProps } from '../own/OwnConfigProps'
import { searchQueryForRepoRevision, SearchStreamingProps } from '../search'
import { useExperimentalQueryInput } from '../search/useExperimentalSearchInput'
import { useNavbarQueryState } from '../stores'
import { useChatStore } from '../stores/codyChat'
import { useCodySidebarStore } from '../stores/codySidebar'
import { RouteV6Descriptor } from '../util/contributions'
import { parseBrowserRepoURL } from '../util/url'

import { GoToCodeHostAction } from './actions/GoToCodeHostAction'
import { fetchFileExternalLinks, ResolvedRevision, resolveRepoRevision } from './backend'
import { AskCodyButton } from './cody/AskCodyButton'
import { RepoContainerError } from './RepoContainerError'
import { RepoHeader, RepoHeaderActionButton, RepoHeaderContributionsLifecycleProps } from './RepoHeader'
import { RepoHeaderContributionPortal } from './RepoHeaderContributionPortal'
import {
    RepoRevisionContainer,
    RepoRevisionContainerContext,
    RepoRevisionContainerRoute,
} from './RepoRevisionContainer'
import { repoSplat } from './repoRevisionContainerRoutes'
import { RepoSettingsAreaRoute } from './settings/RepoSettingsArea'
import { RepoSettingsSideBarGroup } from './settings/RepoSettingsSidebar'
import { repoSettingsAreaPath } from './settings/routes'

import styles from './RepoContainer.module.scss'

const RepoSettingsArea = lazyComponent(() => import('./settings/RepoSettingsArea'), 'RepoSettingsArea')

const CODY_SIDEBAR_SIZES = { default: 350, max: 1200, min: 250 }

/**
 * Props passed to sub-routes of {@link RepoContainer}.
 */
export interface RepoContainerContext
    extends RepoHeaderContributionsLifecycleProps,
        SettingsCascadeProps,
        ExtensionsControllerProps,
        PlatformContextProps,
        HoverThresholdProps,
        TelemetryProps,
        Pick<SearchContextProps, 'selectedSearchContextSpec' | 'searchContextsEnabled'>,
        BreadcrumbSetters,
        SearchStreamingProps,
        Pick<StreamingSearchResultsListProps, 'fetchHighlightedFileLineRanges'>,
        CodeIntelligenceProps,
        BatchChangesProps,
        CodeInsightsProps {
    repo: RepositoryFields
    repoName: string
    resolvedRevisionOrError: ResolvedRevision | ErrorLike | undefined
    authenticatedUser: AuthenticatedUser | null
    repoSettingsAreaRoutes: readonly RepoSettingsAreaRoute[]
    repoSettingsSidebarGroups: readonly RepoSettingsSideBarGroup[]

    onDidUpdateExternalLinks: (externalLinks: ExternalLinkFields[] | undefined) => void

    isMacPlatform: boolean

    isSourcegraphDotCom: boolean
}

/**
 * Props passed to sub-routes of {@link RepoContainer} which are specific to repository settings.
 */
export interface RepoSettingsContainerContext extends Omit<RepoContainerContext, 'repo' | 'resolvedRevisionOrError'> {}

/** A sub-route of {@link RepoContainer}. */
export interface RepoContainerRoute extends RouteV6Descriptor<RepoContainerContext> {}

interface RepoContainerProps
    extends SettingsCascadeProps<Settings>,
        PlatformContextProps,
        TelemetryProps,
        ExtensionsControllerProps,
        Pick<SearchContextProps, 'selectedSearchContextSpec' | 'searchContextsEnabled'>,
        BreadcrumbSetters,
        BreadcrumbsProps,
        SearchStreamingProps,
        Pick<StreamingSearchResultsListProps, 'fetchHighlightedFileLineRanges'>,
        CodeIntelligenceProps,
        BatchChangesProps,
        CodeInsightsProps,
        NotebookProps,
        OwnConfigProps {
    repoContainerRoutes: readonly RepoContainerRoute[]
    repoRevisionContainerRoutes: readonly RepoRevisionContainerRoute[]
    repoHeaderActionButtons: readonly RepoHeaderActionButton[]
    repoSettingsAreaRoutes: readonly RepoSettingsAreaRoute[]
    repoSettingsSidebarGroups: readonly RepoSettingsSideBarGroup[]
    authenticatedUser: AuthenticatedUser | null
    isMacPlatform: boolean
    isSourcegraphDotCom: boolean
}

export interface HoverThresholdProps {
    /**
     * Called when a hover with content is shown.
     */
    onHoverShown?: () => void
}

/**
 * Renders a horizontal bar and content for a repository page.
 */
export const RepoContainer: FC<RepoContainerProps> = props => {
    const { extensionsController, repoContainerRoutes, authenticatedUser, selectedSearchContextSpec } = props

    const location = useLocation()

    const { repoName, revision, rawRevision, filePath, commitRange, position, range } = parseBrowserRepoURL(
        location.pathname + location.search + location.hash
    )

    const resolvedRevisionOrError = useObservable(
        useMemo(
            () =>
                of(undefined)
                    .pipe(
                        // Wrap in switchMap, so we don't break the observable chain when
                        // catchError returns a new observable, so repeatUntil will
                        // properly resubscribe to the outer observable and re-fetch.
                        switchMap(() =>
                            resolveRepoRevision({ repoName, revision }).pipe(
                                catchError(error => {
                                    const redirect = isRepoSeeOtherErrorLike(error)

                                    if (redirect) {
                                        redirectToExternalHost(redirect)
                                        return NEVER
                                    }

                                    if (isCloneInProgressErrorLike(error)) {
                                        return of<ErrorLike>(asError(error))
                                    }

                                    throw error
                                })
                            )
                        )
                    )
                    .pipe(
                        repeatUntil(value => !isCloneInProgressErrorLike(value), { delay: 1000 }),
                        catchError(error => of<ErrorLike>(asError(error)))
                    ),
            [repoName, revision]
        )
    )

    const [isCodyEnabled] = useFeatureFlag('cody-experimental')
    const focusCodyShortcut = useKeyboardShortcut('focusCody')
<<<<<<< HEAD
    const {
        isOpen: isCodySidebarOpen,
        setIsOpen: setIsCodySidebarOpen,
        onResize: onCodySidebarResize,
    } = useCodySidebarStore()
    // TODO: This hook call is used to initialize the chat store with the right repo name.
    useChatStore(isCodyEnabled, repoName, setIsCodySidebarOpen)
=======
    const { isCodySidebarOpen, setIsCodySidebarOpen } = useChatStore({ codebase: repoName })
>>>>>>> ea0f6e73

    /**
     * A long time ago, we fetched `repo` in a separate GraphQL query.
     * This GraphQL query was merged into the `resolveRevision` query to
     * speed up the network requests waterfall. To minimize the blast radius
     * of changes required to make it work, continue working with the `repo`
     * data as if it was received from a separate query.
     */
    const repoOrError = isErrorLike(resolvedRevisionOrError) ? resolvedRevisionOrError : resolvedRevisionOrError?.repo

    // The external links to show in the repository header, if any.
    const [externalLinks, setExternalLinks] = useState<ExternalLinkFields[] | undefined>()

    // The lifecycle props for repo header contributions.
    const [repoHeaderContributionsLifecycleProps, setRepoHeaderContributionsLifecycleProps] =
        useState<RepoHeaderContributionsLifecycleProps>()

    const childBreadcrumbSetters = props.useBreadcrumb(
        useMemo(() => {
            if (isErrorLike(resolvedRevisionOrError) || isErrorLike(repoOrError)) {
                return
            }

            const button = (
                <Button
                    to={resolvedRevisionOrError?.rootTreeURL || repoOrError?.url || ''}
                    disabled={!resolvedRevisionOrError}
                    className="text-nowrap test-repo-header-repo-link"
                    variant="secondary"
                    outline={true}
                    size="sm"
                    as={Link}
                >
                    <Icon aria-hidden={true} svgPath={mdiSourceRepository} /> {displayRepoName(repoName)}
                </Button>
            )

            return {
                key: 'repository',
                element: button,
            }
        }, [resolvedRevisionOrError, repoOrError, repoName])
    )

    // Update the workspace roots service to reflect the current repo / resolved revision
    useEffect(() => {
        const workspaceRootUri =
            resolvedRevisionOrError &&
            !isErrorLike(resolvedRevisionOrError) &&
            makeRepoURI({
                repoName,
                revision: resolvedRevisionOrError.commitID,
            })

        if (workspaceRootUri && extensionsController !== null) {
            extensionsController.extHostAPI
                .then(extensionHostAPI =>
                    extensionHostAPI.addWorkspaceRoot({
                        uri: workspaceRootUri,
                        inputRevision: revision || '',
                    })
                )
                .catch(error => {
                    logger.error('Error adding workspace root', error)
                })
        }

        // Clear the Sourcegraph extensions model's roots when navigating away.
        return () => {
            if (workspaceRootUri && extensionsController !== null) {
                extensionsController.extHostAPI
                    .then(extensionHostAPI => extensionHostAPI.removeWorkspaceRoot(workspaceRootUri))
                    .catch(error => {
                        logger.error('Error removing workspace root', error)
                    })
            }
        }
    }, [extensionsController, repoName, resolvedRevisionOrError, revision])

    // Update the navbar query to reflect the current repo / revision
    const [enableExperimentalQueryInput] = useExperimentalQueryInput()
    const queryPrefix = useMemo(
        () =>
            enableExperimentalQueryInput && selectedSearchContextSpec ? `context:${selectedSearchContextSpec} ` : '',
        [enableExperimentalQueryInput, selectedSearchContextSpec]
    )
    const onNavbarQueryChange = useNavbarQueryState(state => state.setQueryState)
    useEffect(() => {
        let query = queryPrefix + searchQueryForRepoRevision(repoName, revision)
        if (filePath) {
            query = `${query.trimEnd()} file:${escapeSpaces('^' + escapeRegExp(filePath))}`
        }
        onNavbarQueryChange({
            query,
            hint: EditorHint.Blur,
        })
    }, [revision, filePath, repoName, onNavbarQueryChange, queryPrefix])

    const isError = isErrorLike(repoOrError) || isErrorLike(resolvedRevisionOrError)

    // if revision for given repo does not resolve then we still proceed to render settings routes
    // while returning empty repository for all other routes
    const isEmptyRepo = isRevisionNotFoundErrorLike(repoOrError)

    // For repo errors beyond revision not found (aka empty repository)
    // we defer to RepoContainerError for every repo container request
    if (isError && !isEmptyRepo) {
        const viewerCanAdminister = !!authenticatedUser && authenticatedUser.siteAdmin

        return (
            <RepoContainerError
                repoName={repoName}
                viewerCanAdminister={viewerCanAdminister}
                repoFetchError={repoOrError as ErrorLike}
            />
        )
    }

    const repo = isError ? undefined : repoOrError
    const resolvedRevision = isError ? undefined : resolvedRevisionOrError
    const isBrainDotVisible = getIsBrainDotVisible({
        location,
        revision,
        repoName,
    })

    const repoRevisionContainerContext: RepoRevisionContainerContext = {
        ...props,
        ...repoHeaderContributionsLifecycleProps,
        ...childBreadcrumbSetters,
        repo,
        repoName,
        revision: revision || '',
        resolvedRevision,
    }

    const perforceCodeHostUrlToSwarmUrlMap =
        (props.settingsCascade.final &&
            !isErrorLike(props.settingsCascade.final) &&
            props.settingsCascade.final?.['perforce.codeHostToSwarmMap']) ||
        {}

    const repoContainerContext: Omit<RepoContainerContext, 'repo'> = {
        ...repoRevisionContainerContext,
        resolvedRevisionOrError,
        onDidUpdateExternalLinks: setExternalLinks,
        repoName,
    }

    return (
        <>
            {isCodyEnabled &&
                focusCodyShortcut?.keybindings.map((keybinding, index) => (
                    <Shortcut
                        key={index}
                        {...keybinding}
                        onMatch={() => {
                            setIsCodySidebarOpen(true)
                        }}
                    />
                ))}
            <div className={classNames('w-100 d-flex flex-row')}>
                <div className={classNames('w-100 d-flex flex-column', styles.repoContainer)}>
                    <RepoHeader
                        actionButtons={props.repoHeaderActionButtons}
                        breadcrumbs={props.breadcrumbs}
                        repoName={repoName}
                        revision={revision}
                        onLifecyclePropsChange={setRepoHeaderContributionsLifecycleProps}
                        settingsCascade={props.settingsCascade}
                        authenticatedUser={authenticatedUser}
                        platformContext={props.platformContext}
                        telemetryService={props.telemetryService}
                    />

                    {isCodyEnabled ? (
                        <RepoHeaderContributionPortal
                            position="right"
                            priority={1}
                            id="cody"
                            {...repoHeaderContributionsLifecycleProps}
                        >
                            {() =>
                                !isCodySidebarOpen ? (
                                    <AskCodyButton
                                        onClick={() => {
                                            props.telemetryService.log('web:codySidebar:chatOpened', {
                                                repo,
                                                path: filePath,
                                            })
                                            setIsCodySidebarOpen(true)
                                        }}
                                    />
                                ) : null
                            }
                        </RepoHeaderContributionPortal>
                    ) : null}

                    <RepoHeaderContributionPortal
                        position="right"
                        priority={2}
                        id="go-to-code-host"
                        {...repoHeaderContributionsLifecycleProps}
                    >
                        {({ actionType }) => (
                            <GoToCodeHostAction
                                repo={repo}
                                repoName={repoName}
                                // We need a revision to generate code host URLs, if revision isn't available, we use the default branch or HEAD.
                                revision={rawRevision || repo?.defaultBranch?.displayName || 'HEAD'}
                                filePath={filePath}
                                commitRange={commitRange}
                                range={range}
                                position={position}
                                perforceCodeHostUrlToSwarmUrlMap={perforceCodeHostUrlToSwarmUrlMap}
                                fetchFileExternalLinks={fetchFileExternalLinks}
                                actionType={actionType}
                                source="repoHeader"
                                key="go-to-code-host"
                                externalLinks={externalLinks}
                            />
                        )}
                    </RepoHeaderContributionPortal>

                    {isBrainDotVisible && (
                        <RepoHeaderContributionPortal
                            position="right"
                            priority={110}
                            id="code-intelligence-status"
                            {...repoHeaderContributionsLifecycleProps}
                        >
                            {({ actionType }) =>
                                props.brainDot && actionType === 'nav' ? (
                                    <props.brainDot
                                        key="code-intelligence-status"
                                        repoName={repoName}
                                        path={filePath}
                                        commit={resolvedRevision?.commitID ?? ''}
                                    />
                                ) : null
                            }
                        </RepoHeaderContributionPortal>
                    )}

                    <Suspense fallback={null}>
                        <Routes>
                            {repoContainerRoutes.map(({ path, render, condition = () => true }) => (
                                <Route
                                    key="hardcoded-key" // see https://github.com/ReactTraining/react-router/issues/4578#issuecomment-334489490
                                    path={repoSplat + path}
                                    errorElement={<RouteError />}
                                    element={
                                        /**
                                         * `repoContainerRoutes` depend on `repo`. We render these routes only when
                                         * the `repo` value is resolved. If repo resolves to error due to empty repository
                                         * then we return Empty Repository.
                                         */
                                        repo && condition({ ...repoContainerContext, repo }) ? (
                                            render({ ...repoContainerContext, repo })
                                        ) : isEmptyRepo ? (
                                            <EmptyRepo />
                                        ) : null
                                    }
                                />
                            ))}
                            <Route
                                path={repoSplat + repoSettingsAreaPath}
                                errorElement={<RouteError />}
                                // Always render the `RepoSettingsArea` even for empty repo to allow side-admins access it.
                                element={<RepoSettingsArea {...repoRevisionContainerContext} repoName={repoName} />}
                            />
                            <Route
                                key="hardcoded-key" // see https://github.com/ReactTraining/react-router/issues/4578#issuecomment-334489490
                                path="*"
                                errorElement={<RouteError />}
                                element={
                                    isEmptyRepo ? (
                                        <EmptyRepo />
                                    ) : (
                                        <RepoRevisionContainer
                                            {...repoRevisionContainerContext}
                                            {...childBreadcrumbSetters}
                                            routes={props.repoRevisionContainerRoutes}
                                        />
                                    )
                                }
                            />
                        </Routes>
                    </Suspense>
                </div>

                {isCodyEnabled && isCodySidebarOpen && (
                    <Panel
                        className="cody-sidebar-panel"
                        position="right"
                        ariaLabel="Cody sidebar"
                        maxSize={CODY_SIDEBAR_SIZES.max}
                        minSize={CODY_SIDEBAR_SIZES.min}
                        defaultSize={CODY_SIDEBAR_SIZES.default}
                        storageKey="size-cache-cody-sidebar"
                        onResize={onCodySidebarResize}
                    >
                        <CodyChat onClose={() => setIsCodySidebarOpen(false)} />
                    </Panel>
                )}
            </div>
        </>
    )
}

function getIsBrainDotVisible({
    location,
    repoName,
    revision,
}: {
    location: Location
    repoName: string
    revision: string | undefined
}): boolean {
    // Remove leading repository name and possible leading revision, then compare the remaining routes to
    // see if we should display the braindot badge for this route. We want this to be visible on the repo
    // root page, as well as directory and code views, but not administrative/non-code views.
    //
    // + 1 for the leading `/` in the pathname
    const matchRevisionAndRest = location.pathname.slice(repoName.length + 1)
    const matchOnlyRest =
        revision && matchRevisionAndRest.startsWith(`@${revision || ''}`)
            ? matchRevisionAndRest.slice(revision.length + 1)
            : matchRevisionAndRest

    return matchOnlyRest === '' || matchOnlyRest.startsWith('/-/tree') || matchOnlyRest.startsWith('/-/blob')
}

/**
 * Performs a redirect to the host of the given URL with the path, query etc. properties of the current URL.
 */
function redirectToExternalHost(externalRedirectURL: string): void {
    const externalHostURL = new URL(externalRedirectURL)
    const redirectURL = new URL(window.location.href)
    // Preserve the path of the current URL and redirect to the repo on the external host.
    redirectURL.host = externalHostURL.host
    redirectURL.protocol = externalHostURL.protocol
    window.location.replace(redirectURL.href)
}

const EmptyRepo: React.FunctionComponent<React.PropsWithChildren<unknown>> = () => (
    <HeroPage icon={RepoQuestionIcon} title="Empty repository" />
)<|MERGE_RESOLUTION|>--- conflicted
+++ resolved
@@ -191,17 +191,13 @@
 
     const [isCodyEnabled] = useFeatureFlag('cody-experimental')
     const focusCodyShortcut = useKeyboardShortcut('focusCody')
-<<<<<<< HEAD
     const {
         isOpen: isCodySidebarOpen,
         setIsOpen: setIsCodySidebarOpen,
         onResize: onCodySidebarResize,
     } = useCodySidebarStore()
     // TODO: This hook call is used to initialize the chat store with the right repo name.
-    useChatStore(isCodyEnabled, repoName, setIsCodySidebarOpen)
-=======
-    const { isCodySidebarOpen, setIsCodySidebarOpen } = useChatStore({ codebase: repoName })
->>>>>>> ea0f6e73
+    useChatStore({ codebase: repoName, setIsCodySidebarOpen })
 
     /**
      * A long time ago, we fetched `repo` in a separate GraphQL query.
