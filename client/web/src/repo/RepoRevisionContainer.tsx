import * as H from 'history'
import AlertCircleIcon from 'mdi-react/AlertCircleIcon'
import ChevronDownIcon from 'mdi-react/ChevronDownIcon'
import MapSearchIcon from 'mdi-react/MapSearchIcon'
import MenuDownIcon from 'mdi-react/MenuDownIcon'
import React, { useCallback, useMemo, useState } from 'react'
import { Route, RouteComponentProps, Switch } from 'react-router'
import { Popover } from 'reactstrap'

import {
    CloneInProgressError,
    isCloneInProgressErrorLike,
    isRevisionNotFoundErrorLike,
    isRepoNotFoundErrorLike,
} from '@sourcegraph/shared/src/backend/errors'
import { ActivationProps } from '@sourcegraph/shared/src/components/activation/Activation'
import { ExtensionsControllerProps } from '@sourcegraph/shared/src/extensions/controller'
import { PlatformContextProps } from '@sourcegraph/shared/src/platform/context'
import { VersionContextProps } from '@sourcegraph/shared/src/search/util'
import { SettingsCascadeProps } from '@sourcegraph/shared/src/settings/settings'
import { TelemetryProps } from '@sourcegraph/shared/src/telemetry/telemetryService'
import { ThemeProps } from '@sourcegraph/shared/src/theme'
import { ErrorLike, isErrorLike } from '@sourcegraph/shared/src/util/errors'
import { RevisionSpec } from '@sourcegraph/shared/src/util/url'
import { useRedesignToggle } from '@sourcegraph/shared/src/util/useRedesignToggle'

import { AuthenticatedUser } from '../auth'
import { BatchChangesProps } from '../batches'
import { ErrorMessage } from '../components/alerts'
import { BreadcrumbSetters } from '../components/Breadcrumbs'
import { HeroPage } from '../components/HeroPage'
import { ActionItemsBarProps } from '../extensions/components/ActionItemsBar'
import { RepositoryFields } from '../graphql-operations'
import { PatternTypeProps, CaseSensitivityProps, SearchContextProps, SearchStreamingProps } from '../search'
import { StreamingSearchResultsListProps } from '../search/results/StreamingSearchResultsList'
import { RouteDescriptor } from '../util/contributions'

import { CopyLinkAction } from './actions/CopyLinkAction'
import { GoToPermalinkAction } from './actions/GoToPermalinkAction'
import { ResolvedRevision } from './backend'
import { HoverThresholdProps, RepoContainerContext } from './RepoContainer'
import { RepoHeaderContributionsLifecycleProps } from './RepoHeader'
import { RepoHeaderContributionPortal } from './RepoHeaderContributionPortal'
import { EmptyRepositoryPage, RepositoryCloningInProgressPage } from './RepositoryGitDataContainer'
import { RevisionsPopover } from './RevisionsPopover'
import { RepoSettingsAreaRoute } from './settings/RepoSettingsArea'
import { RepoSettingsSideBarGroup } from './settings/RepoSettingsSidebar'

/** Props passed to sub-routes of {@link RepoRevisionContainer}. */
export interface RepoRevisionContainerContext
    extends RepoHeaderContributionsLifecycleProps,
        SettingsCascadeProps,
        ExtensionsControllerProps,
        PlatformContextProps,
        ThemeProps,
        TelemetryProps,
        HoverThresholdProps,
        ActivationProps,
        Omit<RepoContainerContext, 'onDidUpdateExternalLinks'>,
        PatternTypeProps,
        CaseSensitivityProps,
        VersionContextProps,
        Pick<SearchContextProps, 'selectedSearchContextSpec'>,
        RevisionSpec,
        BreadcrumbSetters,
<<<<<<< HEAD
        ActionItemsBarProps,
        SearchStreamingProps,
        Pick<StreamingSearchResultsListProps, 'fetchHighlightedFileLineRanges'> {
=======
        BatchChangesProps,
        ActionItemsBarProps {
>>>>>>> 9fd81850
    repo: RepositoryFields
    resolvedRev: ResolvedRevision

    /** The URL route match for {@link RepoRevisionContainer}. */
    routePrefix: string

    globbing: boolean
<<<<<<< HEAD

    showSearchNotebook: boolean

    isMacPlatform: boolean

    showBatchChanges: boolean
=======
>>>>>>> 9fd81850
}

/** A sub-route of {@link RepoRevisionContainer}. */
export interface RepoRevisionContainerRoute extends RouteDescriptor<RepoRevisionContainerContext> {}

interface RepoRevisionContainerProps
    extends RouteComponentProps<{}>,
        RepoHeaderContributionsLifecycleProps,
        SettingsCascadeProps,
        PlatformContextProps,
        TelemetryProps,
        HoverThresholdProps,
        ExtensionsControllerProps,
        ThemeProps,
        ActivationProps,
        PatternTypeProps,
        CaseSensitivityProps,
        VersionContextProps,
        Pick<SearchContextProps, 'selectedSearchContextSpec'>,
        RevisionSpec,
        BreadcrumbSetters,
<<<<<<< HEAD
        ActionItemsBarProps,
        SearchStreamingProps,
        Pick<StreamingSearchResultsListProps, 'fetchHighlightedFileLineRanges'> {
=======
        BatchChangesProps,
        ActionItemsBarProps {
>>>>>>> 9fd81850
    routes: readonly RepoRevisionContainerRoute[]
    repoSettingsAreaRoutes: readonly RepoSettingsAreaRoute[]
    repoSettingsSidebarGroups: readonly RepoSettingsSideBarGroup[]
    repo: RepositoryFields
    authenticatedUser: AuthenticatedUser | null
    routePrefix: string

    /**
     * The resolved revision or an error if it could not be resolved. This value lives in RepoContainer (this
     * component's parent) but originates from this component.
     */
    resolvedRevisionOrError: ResolvedRevision | ErrorLike | undefined

    history: H.History

    globbing: boolean
<<<<<<< HEAD

    showSearchNotebook: boolean

    isMacPlatform: boolean

    showBatchChanges: boolean
=======
>>>>>>> 9fd81850
}

interface RepoRevisionBreadcrumbProps
    extends Pick<RepoRevisionContainerProps, 'repo' | 'revision' | 'history' | 'location'> {
    resolvedRevisionOrError: ResolvedRevision
}

const RepoRevisionContainerBreadcrumb: React.FunctionComponent<RepoRevisionBreadcrumbProps> = ({
    revision,
    resolvedRevisionOrError,
    repo,
    history,
    location,
}) => {
    const [isRedesignEnabled] = useRedesignToggle()

    if (isRedesignEnabled) {
        return (
            <button
                type="button"
                className="btn btn-sm btn-outline-secondary d-flex align-items-center text-nowrap"
                key="repo-revision"
                id="repo-revision-popover"
                aria-label="Change revision"
            >
                {(revision && revision === resolvedRevisionOrError.commitID
                    ? resolvedRevisionOrError.commitID.slice(0, 7)
                    : revision) ||
                    resolvedRevisionOrError.defaultBranch ||
                    'HEAD'}
                <ChevronDownIcon className="icon-inline repo-revision-container__breadcrumb-icon" />
                <RepoRevisionContainerPopover
                    repo={repo}
                    resolvedRevisionOrError={resolvedRevisionOrError}
                    revision={revision}
                    history={history}
                    location={location}
                />
            </button>
        )
    }

    return (
        <div className="d-flex align-items-center" key="repo-revision">
            <span className="test-revision">
                {(revision && revision === resolvedRevisionOrError.commitID
                    ? resolvedRevisionOrError.commitID.slice(0, 7)
                    : revision) ||
                    resolvedRevisionOrError.defaultBranch ||
                    'HEAD'}
            </span>
            <button type="button" id="repo-revision-popover" className="btn btn-icon px-0" aria-label="Change revision">
                <MenuDownIcon className="icon-inline" />
            </button>
            <RepoRevisionContainerPopover
                repo={repo}
                resolvedRevisionOrError={resolvedRevisionOrError}
                revision={revision}
                history={history}
                location={location}
            />
        </div>
    )
}

interface RepoRevisionContainerPopoverProps
    extends Pick<RepoRevisionContainerProps, 'repo' | 'revision' | 'history' | 'location'> {
    resolvedRevisionOrError: ResolvedRevision
}

const RepoRevisionContainerPopover: React.FunctionComponent<RepoRevisionContainerPopoverProps> = ({
    repo,
    resolvedRevisionOrError,
    revision,
    history,
    location,
}) => {
    const [popoverOpen, setPopoverOpen] = useState(false)
    const togglePopover = useCallback(() => setPopoverOpen(previous => !previous), [])

    return (
        <Popover
            isOpen={popoverOpen}
            toggle={togglePopover}
            placement="bottom-start"
            target="repo-revision-popover"
            trigger="legacy"
            hideArrow={true}
            fade={false}
            popperClassName="border-0"
        >
            <RevisionsPopover
                repo={repo.id}
                repoName={repo.name}
                defaultBranch={resolvedRevisionOrError.defaultBranch}
                currentRev={revision}
                currentCommitID={resolvedRevisionOrError.commitID}
                history={history}
                location={location}
                togglePopover={togglePopover}
            />
        </Popover>
    )
}

/**
 * A container for a repository page that incorporates revisioned Git data. (For example,
 * blob and tree pages are revisioned, but the repository settings page is not.)
 */
export const RepoRevisionContainer: React.FunctionComponent<RepoRevisionContainerProps> = ({
    useBreadcrumb,
    ...props
}) => {
    const breadcrumbSetters = useBreadcrumb(
        useMemo(() => {
            if (!props.resolvedRevisionOrError || isErrorLike(props.resolvedRevisionOrError)) {
                return
            }

            return {
                key: 'revision',
                divider: <span className="repo-revision-container__divider">@</span>,
                element: (
                    <RepoRevisionContainerBreadcrumb
                        resolvedRevisionOrError={props.resolvedRevisionOrError}
                        revision={props.revision}
                        repo={props.repo}
                        history={props.history}
                        location={props.location}
                    />
                ),
            }
        }, [props.resolvedRevisionOrError, props.revision, props.repo, props.history, props.location])
    )

    if (!props.resolvedRevisionOrError) {
        // Render nothing while loading
        return null
    }

    if (isErrorLike(props.resolvedRevisionOrError)) {
        // Show error page
        if (isCloneInProgressErrorLike(props.resolvedRevisionOrError)) {
            return (
                <RepositoryCloningInProgressPage
                    repoName={props.repo.name}
                    progress={(props.resolvedRevisionOrError as CloneInProgressError).progress}
                />
            )
        }
        if (isRepoNotFoundErrorLike(props.resolvedRevisionOrError)) {
            return (
                <HeroPage
                    icon={MapSearchIcon}
                    title="404: Not Found"
                    subtitle="The requested repository was not found."
                />
            )
        }
        if (isRevisionNotFoundErrorLike(props.resolvedRevisionOrError)) {
            if (!props.revision) {
                return <EmptyRepositoryPage />
            }
            return (
                <HeroPage
                    icon={MapSearchIcon}
                    title="404: Not Found"
                    subtitle="The requested revision was not found."
                />
            )
        }
        return (
            <HeroPage
                icon={AlertCircleIcon}
                title="Error"
                subtitle={<ErrorMessage error={props.resolvedRevisionOrError} />}
            />
        )
    }

    const context: RepoRevisionContainerContext = {
        ...props,
        ...breadcrumbSetters,
        resolvedRev: props.resolvedRevisionOrError,
    }

    const resolvedRevisionOrError = props.resolvedRevisionOrError

    return (
        <div className="repo-revision-container pl-3">
            <Switch>
                {props.routes.map(
                    ({ path, render, exact, condition = () => true }) =>
                        condition(context) && (
                            <Route
                                path={props.routePrefix + path}
                                key="hardcoded-key" // see https://github.com/ReactTraining/react-router/issues/4578#issuecomment-334489490
                                exact={exact}
                                render={routeComponentProps => render({ ...context, ...routeComponentProps })}
                            />
                        )
                )}
            </Switch>
            <RepoHeaderContributionPortal
                position="left"
                id="copy-link"
                repoHeaderContributionsLifecycleProps={props.repoHeaderContributionsLifecycleProps}
            >
                {() => <CopyLinkAction key="copy-link" />}
            </RepoHeaderContributionPortal>
            <RepoHeaderContributionPortal
                position="right"
                priority={3}
                id="go-to-permalink"
                repoHeaderContributionsLifecycleProps={props.repoHeaderContributionsLifecycleProps}
            >
                {context => (
                    <GoToPermalinkAction
                        key="go-to-permalink"
                        telemetryService={props.telemetryService}
                        revision={props.revision}
                        commitID={resolvedRevisionOrError.commitID}
                        location={props.location}
                        history={props.history}
                        {...context}
                    />
                )}
            </RepoHeaderContributionPortal>
        </div>
    )
}<|MERGE_RESOLUTION|>--- conflicted
+++ resolved
@@ -63,14 +63,10 @@
         Pick<SearchContextProps, 'selectedSearchContextSpec'>,
         RevisionSpec,
         BreadcrumbSetters,
-<<<<<<< HEAD
         ActionItemsBarProps,
         SearchStreamingProps,
-        Pick<StreamingSearchResultsListProps, 'fetchHighlightedFileLineRanges'> {
-=======
-        BatchChangesProps,
-        ActionItemsBarProps {
->>>>>>> 9fd81850
+        Pick<StreamingSearchResultsListProps, 'fetchHighlightedFileLineRanges'>,
+        BatchChangesProps {
     repo: RepositoryFields
     resolvedRev: ResolvedRevision
 
@@ -78,15 +74,10 @@
     routePrefix: string
 
     globbing: boolean
-<<<<<<< HEAD
 
     showSearchNotebook: boolean
 
     isMacPlatform: boolean
-
-    showBatchChanges: boolean
-=======
->>>>>>> 9fd81850
 }
 
 /** A sub-route of {@link RepoRevisionContainer}. */
@@ -108,14 +99,10 @@
         Pick<SearchContextProps, 'selectedSearchContextSpec'>,
         RevisionSpec,
         BreadcrumbSetters,
-<<<<<<< HEAD
         ActionItemsBarProps,
         SearchStreamingProps,
-        Pick<StreamingSearchResultsListProps, 'fetchHighlightedFileLineRanges'> {
-=======
-        BatchChangesProps,
-        ActionItemsBarProps {
->>>>>>> 9fd81850
+        Pick<StreamingSearchResultsListProps, 'fetchHighlightedFileLineRanges'>,
+        BatchChangesProps {
     routes: readonly RepoRevisionContainerRoute[]
     repoSettingsAreaRoutes: readonly RepoSettingsAreaRoute[]
     repoSettingsSidebarGroups: readonly RepoSettingsSideBarGroup[]
@@ -132,15 +119,10 @@
     history: H.History
 
     globbing: boolean
-<<<<<<< HEAD
 
     showSearchNotebook: boolean
 
     isMacPlatform: boolean
-
-    showBatchChanges: boolean
-=======
->>>>>>> 9fd81850
 }
 
 interface RepoRevisionBreadcrumbProps
