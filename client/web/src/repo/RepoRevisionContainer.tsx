--- conflicted
+++ resolved
@@ -73,11 +73,9 @@
 
     globbing: boolean
 
-<<<<<<< HEAD
     isMacPlatform: boolean
-=======
+
     showBatchChanges: boolean
->>>>>>> 784cc6f4
 }
 
 /** A sub-route of {@link RepoRevisionContainer}. */
@@ -118,12 +116,10 @@
     history: H.History
 
     globbing: boolean
-<<<<<<< HEAD
 
     isMacPlatform: boolean
-=======
+
     showBatchChanges: boolean
->>>>>>> 784cc6f4
 }
 
 interface RepoRevisionBreadcrumbProps
