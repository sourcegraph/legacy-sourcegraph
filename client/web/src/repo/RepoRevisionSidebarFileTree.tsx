--- conflicted
+++ resolved
@@ -87,11 +87,7 @@
     autoFocusKey?: string
 }
 export const RepoRevisionSidebarFileTree: React.FunctionComponent<Props> = props => {
-<<<<<<< HEAD
-    const { telemetryService, onExpandParent, alwaysLoadAncestors, autoFocusKey } = props
-=======
-    const { telemetryService, onExpandParent } = props
->>>>>>> 4dcd70ec
+    const { telemetryService, onExpandParent, autoFocusKey } = props
 
     // Ensure that the initial file path does not update when the props change
     const [initialFilePath] = useState(() =>
