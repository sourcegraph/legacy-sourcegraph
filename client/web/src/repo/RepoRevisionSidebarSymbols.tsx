import React, { useState, useMemo } from 'react'

import classNames from 'classnames'
import * as H from 'history'
import { entries, escapeRegExp, flatMap, flow, groupBy, isEqual } from 'lodash/fp'
import { NavLink, useLocation } from 'react-router-dom'

<<<<<<< HEAD
import { logger } from '@sourcegraph/common'
=======
import { ErrorMessage } from '@sourcegraph/branded/src/components/alerts'
>>>>>>> 1b8d9b83
import { gql, dataOrThrowErrors } from '@sourcegraph/http-client'
import { SymbolKind } from '@sourcegraph/shared/src/schema'
import { SymbolIcon } from '@sourcegraph/shared/src/symbols/SymbolIcon'
import { RevisionSpec } from '@sourcegraph/shared/src/util/url'
import { Alert, useDebounce } from '@sourcegraph/wildcard'

import { useConnection } from '../components/FilteredConnection/hooks/useConnection'
import {
    ConnectionForm,
    ConnectionContainer,
    ConnectionLoading,
    ConnectionSummary,
    SummaryContainer,
    ShowMoreButton,
} from '../components/FilteredConnection/ui'
import { Scalars, SymbolNodeFields, SymbolsResult, SymbolsVariables } from '../graphql-operations'
import { parseBrowserRepoURL } from '../util/url'

import styles from './RepoRevisionSidebarSymbols.module.scss'

interface SymbolNodeProps {
    node: SymbolWithChildren
    onHandleClick: () => void
    isActive: boolean
    nestedRender: HierarchicalSymbolsProps['render']
}

const SymbolNode: React.FunctionComponent<React.PropsWithChildren<SymbolNodeProps>> = ({
    node,
    onHandleClick,
    isActive,
    nestedRender,
}) => {
    const isActiveFunc = (): boolean => isActive
    return (
        <li className={styles.repoRevisionSidebarSymbolsNode}>
            {node.__typename === 'SymbolPlaceholder' ? (
                <span className={styles.link}>
                    <SymbolIcon kind={SymbolKind.UNKNOWN} className="mr-1" />
                    {node.name}
                </span>
            ) : (
                <NavLink
                    to={node.url}
                    isActive={isActiveFunc}
                    className={classNames('test-symbol-link', styles.link)}
                    activeClassName={styles.linkActive}
                    onClick={onHandleClick}
                >
                    <SymbolIcon kind={node.kind} className="mr-1" />
                    <span className={styles.name} data-testid="symbol-name">
                        {node.name}
                    </span>
                </NavLink>
            )}
            {node.children && <HierarchicalSymbols symbols={node.children} render={nestedRender} className="pl-3" />}
        </li>
    )
}

export const SYMBOLS_QUERY = gql`
    query Symbols($repo: ID!, $revision: String!, $first: Int, $query: String, $includePatterns: [String!]) {
        node(id: $repo) {
            __typename
            ... on Repository {
                commit(rev: $revision) {
                    symbols(first: $first, query: $query, includePatterns: $includePatterns) {
                        ...SymbolConnectionFields
                    }
                }
            }
        }
    }

    fragment SymbolConnectionFields on SymbolConnection {
        __typename
        pageInfo {
            hasNextPage
        }
        nodes {
            ...SymbolNodeFields
        }
    }

    fragment SymbolNodeFields on Symbol {
        __typename
        name
        containerName
        kind
        language
        location {
            resource {
                path
            }
            range {
                start {
                    line
                    character
                }
                end {
                    line
                    character
                }
            }
        }
        url
    }
`

const BATCH_COUNT = 100

export interface RepoRevisionSidebarSymbolsProps extends Partial<RevisionSpec> {
    repoID: Scalars['ID']
    /** The path of the file or directory currently shown in the content area */
    activePath: string
    onHandleSymbolClick: () => void
}

export const RepoRevisionSidebarSymbols: React.FunctionComponent<
    React.PropsWithChildren<RepoRevisionSidebarSymbolsProps>
> = ({ repoID, revision = '', activePath, onHandleSymbolClick }) => {
    const location = useLocation()
    const [searchValue, setSearchValue] = useState('')
    const query = useDebounce(searchValue, 200)

    const { connection, error, loading, hasNextPage, fetchMore } = useConnection<
        SymbolsResult,
        SymbolsVariables,
        SymbolNodeFields
    >({
        query: SYMBOLS_QUERY,
        variables: {
            query,
            first: BATCH_COUNT,
            repo: repoID,
            revision,
            // `includePatterns` expects regexes, so first escape the path.
            includePatterns: ['^' + escapeRegExp(activePath)],
        },
        getConnection: result => {
            const { node } = dataOrThrowErrors(result)

            if (!node) {
                return { nodes: [] }
            }
            if (node.__typename !== 'Repository') {
                return { nodes: [] }
            }
            if (!node.commit?.symbols?.nodes) {
                return { nodes: [] }
            }

            return node.commit.symbols
        },
        options: {
            fetchPolicy: 'cache-first',
        },
    })

    const summary = connection && (
        <ConnectionSummary
            connection={connection}
            first={BATCH_COUNT}
            noun="symbol"
            pluralNoun="symbols"
            hasNextPage={hasNextPage}
            connectionQuery={query}
            compact={true}
        />
    )

    const currentLocation = parseBrowserRepoURL(H.createPath(location))
    const isSymbolActive = (symbolUrl: string): boolean => {
        const symbolLocation = parseBrowserRepoURL(symbolUrl)
        return (
            currentLocation.repoName === symbolLocation.repoName &&
            currentLocation.revision === symbolLocation.revision &&
            currentLocation.filePath === symbolLocation.filePath &&
            isEqual(currentLocation.position, symbolLocation.position)
        )
    }

    const heirarchicalSymbols = useMemo(
        () =>
            flow(
                groupBy<SymbolNodeFields>(symbol => symbol.location.resource.path),
                entries,
                flatMap(([, symbols]) => hierarchyOf(symbols))
            )(connection?.nodes ?? []),
        [connection?.nodes]
    )

    return (
        <ConnectionContainer className={classNames('h-100', styles.repoRevisionSidebarSymbols)} compact={true}>
            <div className={styles.formContainer}>
                <ConnectionForm
                    inputValue={searchValue}
                    onInputChange={event => setSearchValue(event.target.value)}
                    inputPlaceholder="Search symbols..."
                    compact={true}
                    formClassName={styles.form}
                />
                <SummaryContainer compact={true} className={styles.summaryContainer}>
                    {query && summary}
                </SummaryContainer>
            </div>
            {error && (
                <Alert variant={error.message.includes('Estimated completion') ? 'info' : 'danger'}>
                    <ErrorMessage error={error.message} />
                </Alert>
            )}
            {connection && (
                <HierarchicalSymbols
                    symbols={heirarchicalSymbols}
                    render={args => (
                        <SymbolNode
                            node={args.symbol}
                            onHandleClick={onHandleSymbolClick}
                            isActive={args.symbol.__typename === 'Symbol' && isSymbolActive(args.symbol.url)}
                            nestedRender={args.nestedRender}
                        />
                    )}
                />
            )}
            {loading && <ConnectionLoading compact={true} />}
            {!loading && connection && (
                <SummaryContainer compact={true} className={styles.summaryContainer}>
                    {!query && summary}
                    {hasNextPage && <ShowMoreButton compact={true} onClick={fetchMore} />}
                </SummaryContainer>
            )}
        </ConnectionContainer>
    )
}

interface HierarchicalSymbolsProps {
    symbols: SymbolWithChildren[]
    render: (props: {
        symbol: SymbolWithChildren
        nestedRender: HierarchicalSymbolsProps['render']
    }) => React.ReactElement
    className?: string
}

const HierarchicalSymbols: React.FunctionComponent<HierarchicalSymbolsProps> = props => (
    <ul className={classNames(styles.hierarchicalSymbolsContainer, props.className)}>
        {props.symbols.map(symbol => (
            <props.render
                key={'url' in symbol ? symbol.url : fullName(symbol)}
                symbol={symbol}
                nestedRender={props.render}
            />
        ))}
    </ul>
)

// When searching symbols, results may contain only child symbols without their parents
// (e.g. when searching for "bar", a class named "Foo" with a method named "bar" will
// return "bar" as a result, and "bar" will say that "Foo" is its parent).
// The placeholder symbols exist to show the hierarchy of the results, but these placeholders
// are not interactive (cannot be clicked to navigate) and don't have any other information.
interface SymbolPlaceholder {
    __typename: 'SymbolPlaceholder'
    name: string
}

type SymbolWithChildren = (SymbolNodeFields | SymbolPlaceholder) & { children: SymbolWithChildren[] }

const hierarchyOf = (symbols: SymbolNodeFields[]): SymbolWithChildren[] => {
    const fullNameToSymbol = new Map<string, SymbolNodeFields>(symbols.map(symbol => [fullName(symbol), symbol]))
    const fullNameToSymbolWithChildren = new Map<string, SymbolWithChildren>()
    const topLevelSymbols: SymbolWithChildren[] = []

    const visit = (fullName: string): void => {
        if (fullName === '') {
            return
        }

        let symbol: SymbolNodeFields | SymbolPlaceholder | undefined = fullNameToSymbol.get(fullName)
        if (!symbol) {
            // Symbol doesn't exist, create placeholder at the top level and add current symbol to it.
            // (This happens when running a search and the result is a child of a symbol that isn't in the result set.)
            symbol = {
                __typename: 'SymbolPlaceholder',
                name: fullName.split('.').at(-1) || fullName,
            }
        }

        // symbolWithChildren might already exist if we've already visited a child of this symbol.
        const symbolWithChildren = fullNameToSymbolWithChildren.get(fullName) || { ...symbol, children: [] }
        fullNameToSymbolWithChildren.set(fullName, symbolWithChildren)

        const parentFullName = fullName.split('.').slice(0, -1).join('.')
        if (!parentFullName) {
            // No parent, add to top-level
            topLevelSymbols.push(symbolWithChildren)
            return
        }

        const parentSymbol = fullNameToSymbol.get(parentFullName)
        let parentSymbolWithChildren = fullNameToSymbolWithChildren.get(parentFullName)
        if (parentSymbolWithChildren) {
            // Parent exists, add to parent
            parentSymbolWithChildren.children.push(symbolWithChildren)
        } else if (parentSymbol) {
            // Create parent node and add current symbol to it
            fullNameToSymbolWithChildren.set(parentFullName, { ...parentSymbol, children: [symbolWithChildren] })
        } else {
            // Parent doesn't exist, visit it to generate a placeholder hierarchy, then add current symbol to it
            visit(parentFullName)
            parentSymbolWithChildren = fullNameToSymbolWithChildren.get(parentFullName) // This should now exist
            if (parentSymbolWithChildren) {
                parentSymbolWithChildren.children.push(symbolWithChildren)
            } else {
                // This should never happen!!
                logger.error('RepoRevisionSidebarSymbols: Failed to add symbol to parent', { fullName, parentFullName })
            }
        }
    }

    for (const symbol of symbols) {
        visit(fullName(symbol))
    }

    // Sort everything
    for (const sym of fullNameToSymbolWithChildren.values()) {
        sym.children.sort((a, b) => a.name.localeCompare(b.name))
    }
    topLevelSymbols.sort((a, b) => a.name.localeCompare(b.name))

    return topLevelSymbols
}

const fullName = (symbol: SymbolNodeFields | SymbolPlaceholder): string =>
    `${symbol.__typename === 'Symbol' && symbol.containerName ? symbol.containerName + '.' : ''}${symbol.name}`<|MERGE_RESOLUTION|>--- conflicted
+++ resolved
@@ -5,11 +5,8 @@
 import { entries, escapeRegExp, flatMap, flow, groupBy, isEqual } from 'lodash/fp'
 import { NavLink, useLocation } from 'react-router-dom'
 
-<<<<<<< HEAD
+import { ErrorMessage } from '@sourcegraph/branded/src/components/alerts'
 import { logger } from '@sourcegraph/common'
-=======
-import { ErrorMessage } from '@sourcegraph/branded/src/components/alerts'
->>>>>>> 1b8d9b83
 import { gql, dataOrThrowErrors } from '@sourcegraph/http-client'
 import { SymbolKind } from '@sourcegraph/shared/src/schema'
 import { SymbolIcon } from '@sourcegraph/shared/src/symbols/SymbolIcon'
