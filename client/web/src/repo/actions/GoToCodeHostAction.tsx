import React, { useCallback, useMemo } from 'react'

import { upperFirst, toLower } from 'lodash'
import BitbucketIcon from 'mdi-react/BitbucketIcon'
import ExportIcon from 'mdi-react/ExportIcon'
import GithubIcon from 'mdi-react/GithubIcon'
import GitlabIcon from 'mdi-react/GitlabIcon'
import { merge, of } from 'rxjs'
import { catchError } from 'rxjs/operators'

import { asError, ErrorLike, isErrorLike } from '@sourcegraph/common'
import { Position, Range } from '@sourcegraph/extension-api-types'
import { PhabricatorIcon } from '@sourcegraph/shared/src/components/icons' // TODO: Switch mdi icon
import { RevisionSpec, FileSpec } from '@sourcegraph/shared/src/util/url'
<<<<<<< HEAD
import {
    useObservable,
    useLocalStorage,
    Popover,
    PopoverTrigger,
    PopoverTail,
    PopoverOpenEvent,
    Icon,
    Link,
} from '@sourcegraph/wildcard'
=======
import { useObservable, Icon, Tooltip } from '@sourcegraph/wildcard'
>>>>>>> e5c9d4f7

import { ExternalLinkFields, RepositoryFields, ExternalServiceKind } from '../../graphql-operations'
import { eventLogger } from '../../tracking/eventLogger'
import { fetchFileExternalLinks } from '../backend'
import {
    RepoHeaderActionAnchor,
    RepoHeaderActionAnchorProps,
    RepoHeaderActionMenuLink,
} from '../components/RepoHeaderActions'
import { RepoHeaderContext } from '../RepoHeader'

interface Props extends RevisionSpec, Partial<FileSpec> {
    repo?: Pick<RepositoryFields, 'name' | 'defaultBranch' | 'externalURLs'> | null
    filePath?: string
    commitRange?: string
    position?: Position
    range?: Range

    externalLinks?: ExternalLinkFields[]

    fetchFileExternalLinks: typeof fetchFileExternalLinks

    actionType?: 'nav' | 'dropdown'
}

/**
 * A repository header action that goes to the corresponding URL on an external code host.
 */
export const GoToCodeHostAction: React.FunctionComponent<
    React.PropsWithChildren<Props & RepoHeaderContext>
> = props => {
    const { repo, revision, filePath } = props

    /**
     * The external links for the current file/dir, or undefined while loading, null while not
     * needed (because not viewing a file/dir), or an error.
     */
    const fileExternalLinksOrError = useObservable<ExternalLinkFields[] | null | undefined | ErrorLike>(
        useMemo(() => {
            if (!repo || !filePath) {
                return of(null)
            }
            return merge(
                of(undefined),
                fetchFileExternalLinks({ repoName: repo.name, revision, filePath }).pipe(
                    catchError(error => [asError(error)])
                )
            )
        }, [repo, revision, filePath])
    )

    const onClick = useCallback(() => eventLogger.log('GoToCodeHostClicked'), [])

    // If the default branch is undefined, set to HEAD
    const defaultBranch =
        (!isErrorLike(props.repo) && props.repo && props.repo.defaultBranch && props.repo.defaultBranch.displayName) ||
        'HEAD'

    // If neither repo or file can be loaded, return null, which will hide all code host icons
    if (!props.repo || isErrorLike(fileExternalLinksOrError)) {
        return null
    }

    let externalURLs: ExternalLinkFields[]
    if (props.externalLinks && props.externalLinks.length > 0) {
        externalURLs = props.externalLinks
    } else if (
        fileExternalLinksOrError === null ||
        fileExternalLinksOrError === undefined ||
        isErrorLike(fileExternalLinksOrError) ||
        fileExternalLinksOrError.length === 0
    ) {
        // If the external link for the more specific resource within the repository is loading or errored, use the
        // repository external link.
        externalURLs = props.repo.externalURLs
    } else {
        externalURLs = fileExternalLinksOrError
    }
    if (externalURLs.length === 0) {
        return null
    }

    // Only show the first external link for now.
    const externalURL = externalURLs[0]

    const { displayName, icon } = serviceKindDisplayNameAndIcon(externalURL.serviceKind)
    const exportIcon = icon || ExportIcon

    // Extract url to add branch, line numbers or commit range.
    let url = externalURL.url
    if (
        externalURL.serviceKind === ExternalServiceKind.GITHUB ||
        externalURL.serviceKind === ExternalServiceKind.GITLAB
    ) {
        // If in a branch, add branch path to the code host URL.
        if (props.revision && props.revision !== defaultBranch && !fileExternalLinksOrError) {
            url += `/tree/${props.revision}`
        }
        // If showing a comparison, add comparison specifier to the code host URL.
        if (props.commitRange) {
            url += `/compare/${props.commitRange.replace(/^\.{3}/, 'HEAD...').replace(/\.{3}$/, '...HEAD')}`
        }
        // Add range or position path to the code host URL.
        if (props.range) {
            const rangeEndPrefix = externalURL.serviceKind === ExternalServiceKind.GITLAB ? '' : 'L'
            url += `#L${props.range.start.line}-${rangeEndPrefix}${props.range.end.line}`
        } else if (props.position) {
            url += `#L${props.position.line}`
        }
    }

    const TARGET_ID = 'go-to-code-host'

    const descriptiveText = `View on ${displayName}`

    // Don't show browser extension popover on small screens
    if (props.actionType === 'dropdown') {
        return (
            <RepoHeaderActionMenuLink
                as={Link}
                className="test-go-to-code-host"
                // empty href is OK because we always set tabindex=0
                to={url}
                target="_blank"
                file={true}
                rel="noopener noreferrer"
                id={TARGET_ID}
                onClick={onClick}
                onAuxClick={onClick}
            >
                <Icon as={exportIcon} aria-hidden={true} />
                <span>{descriptiveText}</span>
            </RepoHeaderActionMenuLink>
        )
    }

    const commonProps: Partial<RepoHeaderActionAnchorProps> = {
        to: url,
        target: '_blank',
        rel: 'noopener noreferrer',
        id: TARGET_ID,
        onClick,
        onAuxClick: onClick,
        className: 'btn-icon test-go-to-code-host',
        'aria-label': descriptiveText,
    }

    return (
        <Tooltip content={descriptiveText}>
            <RepoHeaderActionAnchor {...commonProps}>
                <Icon as={exportIcon} aria-hidden={true} />
            </RepoHeaderActionAnchor>
        </Tooltip>
    )
}

export function serviceKindDisplayNameAndIcon(
    serviceKind: ExternalServiceKind | null
): { displayName: string; icon?: React.ComponentType<{ className?: string }> } {
    if (!serviceKind) {
        return { displayName: 'code host' }
    }

    switch (serviceKind) {
        case ExternalServiceKind.GITHUB:
            return { displayName: 'GitHub', icon: GithubIcon }
        case ExternalServiceKind.GITLAB:
            return { displayName: 'GitLab', icon: GitlabIcon }
        case ExternalServiceKind.BITBUCKETSERVER:
            return { displayName: 'Bitbucket Server', icon: BitbucketIcon }
        case ExternalServiceKind.BITBUCKETCLOUD:
            return { displayName: 'Bitbucket Cloud', icon: BitbucketIcon }
        case ExternalServiceKind.PHABRICATOR:
            return { displayName: 'Phabricator', icon: PhabricatorIcon }
        case ExternalServiceKind.AWSCODECOMMIT:
            return { displayName: 'AWS CodeCommit' }
        default:
            return { displayName: upperFirst(toLower(serviceKind)) }
    }
}<|MERGE_RESOLUTION|>--- conflicted
+++ resolved
@@ -12,20 +12,7 @@
 import { Position, Range } from '@sourcegraph/extension-api-types'
 import { PhabricatorIcon } from '@sourcegraph/shared/src/components/icons' // TODO: Switch mdi icon
 import { RevisionSpec, FileSpec } from '@sourcegraph/shared/src/util/url'
-<<<<<<< HEAD
-import {
-    useObservable,
-    useLocalStorage,
-    Popover,
-    PopoverTrigger,
-    PopoverTail,
-    PopoverOpenEvent,
-    Icon,
-    Link,
-} from '@sourcegraph/wildcard'
-=======
-import { useObservable, Icon, Tooltip } from '@sourcegraph/wildcard'
->>>>>>> e5c9d4f7
+import { useObservable, Icon, Link, Tooltip } from '@sourcegraph/wildcard'
 
 import { ExternalLinkFields, RepositoryFields, ExternalServiceKind } from '../../graphql-operations'
 import { eventLogger } from '../../tracking/eventLogger'
