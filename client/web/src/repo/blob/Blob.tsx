--- conflicted
+++ resolved
@@ -730,7 +730,6 @@
                 )}
                 {groupedDecorations &&
                     iterate(groupedDecorations)
-<<<<<<< HEAD
                         .map(([key, decorations]) => {
                             if (extensionsInSeparateColumns.has(key.key)) {
                                 return (
@@ -739,7 +738,7 @@
                                         isLightTheme={isLightTheme}
                                         extensionID={key.key}
                                         decorations={decorations}
-                                        codeViewElements={codeViewElementsSubject}
+                                        codeViewElements={codeViewElements}
                                     />
                                 )
                             }
@@ -755,26 +754,11 @@
                                             getCodeElementFromLineNumber={domFunctions.getCodeElementFromLineNumber}
                                             line={line}
                                             decorations={items}
-                                            codeViewElements={codeViewElementsSubject}
+                                            codeViewElements={codeViewElements}
                                         />
                                     )
                                 })
                                 .toArray()
-=======
-                        .map(([line, decorations]) => {
-                            const portalID = toPortalID(line)
-                            return (
-                                <LineDecorator
-                                    isLightTheme={isLightTheme}
-                                    key={`${portalID}-${blobInfo.filePath}`}
-                                    portalID={portalID}
-                                    getCodeElementFromLineNumber={domFunctions.getCodeElementFromLineNumber}
-                                    line={line}
-                                    decorations={decorations}
-                                    codeViewElements={codeViewElements}
-                                />
-                            )
->>>>>>> 83a3eadf
                         })
                         .toArray()}
             </div>
