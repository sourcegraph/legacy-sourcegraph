--- conflicted
+++ resolved
@@ -94,12 +94,8 @@
     aborted: boolean
 }
 
-<<<<<<< HEAD
 export const BlobPage: React.FunctionComponent<React.PropsWithChildren<BlobPageProps>> = props => {
-=======
-export const BlobPage: React.FunctionComponent<React.PropsWithChildren<Props>> = props => {
     const { span } = useCurrentSpan()
->>>>>>> 61b7bd25
     const [wrapCode, setWrapCode] = useState(ToggleLineWrap.getValue())
     let renderMode = getModeFromURL(props.location)
     const { repoName, revision, commitID, filePath, isLightTheme, useBreadcrumb, mode, repoUrl } = props
