import classNames from 'classnames'
import * as H from 'history'
import AlertCircleIcon from 'mdi-react/AlertCircleIcon'
import MapSearchIcon from 'mdi-react/MapSearchIcon'
import React, { useState, useEffect, useCallback, useMemo } from 'react'
import { Redirect } from 'react-router'
import { Observable } from 'rxjs'
import { catchError, map, mapTo, startWith, switchMap } from 'rxjs/operators'

import { ErrorLike, isErrorLike, asError } from '@sourcegraph/common'
import { ExtensionsControllerProps } from '@sourcegraph/shared/src/extensions/controller'
import { Scalars } from '@sourcegraph/shared/src/graphql-operations'
import { PlatformContextProps } from '@sourcegraph/shared/src/platform/context'
import { SettingsCascadeProps } from '@sourcegraph/shared/src/settings/settings'
import { TelemetryProps } from '@sourcegraph/shared/src/telemetry/telemetryService'
import { ThemeProps } from '@sourcegraph/shared/src/theme'
import { AbsoluteRepoFile, ModeSpec, parseQueryAndHash } from '@sourcegraph/shared/src/util/url'
import { useEventObservable } from '@sourcegraph/shared/src/util/useObservable'
<<<<<<< HEAD
import { Button } from '@sourcegraph/wildcard'
=======
import { LoadingSpinner } from '@sourcegraph/wildcard'
>>>>>>> ca92babb

import { AuthenticatedUser } from '../../auth'
import { ErrorMessage } from '../../components/alerts'
import { BreadcrumbSetters } from '../../components/Breadcrumbs'
import { HeroPage } from '../../components/HeroPage'
import { PageTitle } from '../../components/PageTitle'
import { SearchContextProps, SearchStreamingProps } from '../../search'
import { StreamingSearchResultsListProps } from '../../search/results/StreamingSearchResultsList'
import { useSearchStack, useExperimentalFeatures } from '../../stores'
import { toTreeURL } from '../../util/url'
import { fetchRepository, resolveRevision } from '../backend'
import { FilePathBreadcrumbs } from '../FilePathBreadcrumbs'
import { HoverThresholdProps } from '../RepoContainer'
import { RepoHeaderContributionsLifecycleProps } from '../RepoHeader'
import { RepoHeaderContributionPortal } from '../RepoHeaderContributionPortal'

import { ToggleHistoryPanel } from './actions/ToggleHistoryPanel'
import { ToggleLineWrap } from './actions/ToggleLineWrap'
import { ToggleRenderedFileMode } from './actions/ToggleRenderedFileMode'
import { getModeFromURL } from './actions/utils'
import { fetchBlob } from './backend'
import { Blob, BlobInfo } from './Blob'
import styles from './BlobPage.module.scss'
import { GoToRawAction } from './GoToRawAction'
import { useBlobPanelViews } from './panel/BlobPanel'
import { RenderedFile } from './RenderedFile'
import { RenderedSearchNotebookMarkdown, SEARCH_NOTEBOOK_FILE_EXTENSION } from './RenderedSearchNotebookMarkdown'

interface Props
    extends AbsoluteRepoFile,
        ModeSpec,
        RepoHeaderContributionsLifecycleProps,
        SettingsCascadeProps,
        PlatformContextProps,
        TelemetryProps,
        ExtensionsControllerProps,
        ThemeProps,
        HoverThresholdProps,
        BreadcrumbSetters,
        SearchStreamingProps,
        Pick<SearchContextProps, 'searchContextsEnabled'>,
        Pick<StreamingSearchResultsListProps, 'fetchHighlightedFileLineRanges'> {
    location: H.Location
    history: H.History
    repoID: Scalars['ID']
    authenticatedUser: AuthenticatedUser | null
    globbing: boolean
    isMacPlatform: boolean
    isSourcegraphDotCom: boolean
    repoUrl: string
}

export const BlobPage: React.FunctionComponent<Props> = props => {
    const [wrapCode, setWrapCode] = useState(ToggleLineWrap.getValue())
    let renderMode = getModeFromURL(props.location)
    const { repoName, revision, commitID, filePath, isLightTheme, useBreadcrumb, mode, repoUrl } = props
    const showSearchNotebook = useExperimentalFeatures(features => features.showSearchNotebook)
    const lineOrRange = useMemo(() => parseQueryAndHash(props.location.search, props.location.hash), [
        props.location.search,
        props.location.hash,
    ])

    // Log view event whenever a new Blob, or a Blob with a different render mode, is visited.
    useEffect(() => {
        props.telemetryService.logViewEvent('Blob', { repoName, filePath })
    }, [repoName, commitID, filePath, renderMode, props.telemetryService])

    useSearchStack(
        useMemo(
            () => ({
                type: 'file',
                path: filePath,
                repo: repoName,
                revision,
                // Need to subtract 1 because IHighlightLineRange is 0-based but
                // line information in the URL is 1-based.
                lineRange: lineOrRange.line
                    ? { startLine: lineOrRange.line - 1, endLine: (lineOrRange.endLine ?? lineOrRange.line + 1) - 1 }
                    : null,
            }),
            [filePath, repoName, revision, lineOrRange.line, lineOrRange.endLine]
        )
    )

    useBreadcrumb(
        useMemo(() => {
            if (!filePath) {
                return
            }

            return {
                key: 'filePath',
                className: 'flex-shrink-past-contents',
                element: (
                    // TODO should these be "flattened" all using setBreadcrumb()?
                    <FilePathBreadcrumbs
                        key="path"
                        repoName={repoName}
                        revision={revision}
                        filePath={filePath}
                        isDir={false}
                        repoUrl={repoUrl}
                        telemetryService={props.telemetryService}
                    />
                ),
            }
        }, [filePath, revision, repoName, repoUrl, props.telemetryService])
    )

    // Bundle latest blob with all other file info to pass to `Blob`
    // Prevents https://github.com/sourcegraph/sourcegraph/issues/14965 by not allowing
    // components to use current file props while blob hasn't updated, since all information
    // is bundled in one object whose creation is blocked by `fetchBlob` emission.
    const [nextFetchWithDisabledTimeout, blobInfoOrError] = useEventObservable<
        void,
        (BlobInfo & { richHTML: string; aborted: boolean }) | null | ErrorLike
    >(
        useCallback(
            (clicks: Observable<void>) =>
                clicks.pipe(
                    mapTo(true),
                    startWith(false),
                    switchMap(disableTimeout =>
                        fetchBlob({
                            repoName,
                            commitID,
                            filePath,
                            disableTimeout,
                        })
                    ),
                    map(blob => {
                        if (blob === null) {
                            return blob
                        }
                        const blobInfo: BlobInfo & { richHTML: string; aborted: boolean } = {
                            content: blob.content,
                            html: blob.highlight.html,
                            repoName,
                            revision,
                            commitID,
                            filePath,
                            mode,
                            // Properties used in `BlobPage` but not `Blob`
                            richHTML: blob.richHTML,
                            aborted: blob.highlight.aborted,
                        }
                        return blobInfo
                    }),
                    catchError((error): [ErrorLike] => {
                        console.error(error)
                        return [asError(error)]
                    })
                ),
            [repoName, revision, commitID, filePath, mode]
        )
    )

    const onExtendTimeoutClick = useCallback(
        (event: React.MouseEvent): void => {
            event.preventDefault()
            nextFetchWithDisabledTimeout()
        },
        [nextFetchWithDisabledTimeout]
    )

    const getPageTitle = (): string => {
        const repoNameSplit = repoName.split('/')
        const repoString = repoNameSplit.length > 2 ? repoNameSplit.slice(1).join('/') : repoName
        if (filePath) {
            const fileOrDirectory = filePath.split('/').pop()!
            return `${fileOrDirectory} - ${repoString}`
        }
        return `${repoString}`
    }

    useBlobPanelViews(props)

    const isSearchNotebook =
        blobInfoOrError &&
        !isErrorLike(blobInfoOrError) &&
        blobInfoOrError.filePath.endsWith(SEARCH_NOTEBOOK_FILE_EXTENSION) &&
        showSearchNotebook

    // If url explicitly asks for a certain rendering mode, renderMode is set to that mode, else it checks:
    // - If file contains richHTML and url does not include a line number: We render in richHTML.
    // - If file does not contain richHTML or the url includes a line number: We render in code view.
    if (!renderMode) {
        renderMode =
            blobInfoOrError && !isErrorLike(blobInfoOrError) && blobInfoOrError.richHTML && !lineOrRange.line
                ? 'rendered'
                : 'code'
    }

    // Always render these to avoid UI jitter during loading when switching to a new file.
    const alwaysRender = (
        <>
            <PageTitle title={getPageTitle()} />
            <RepoHeaderContributionPortal
                position="right"
                priority={20}
                id="toggle-blob-panel"
                repoHeaderContributionsLifecycleProps={props.repoHeaderContributionsLifecycleProps}
            >
                {context => (
                    <ToggleHistoryPanel
                        {...context}
                        key="toggle-blob-panel"
                        location={props.location}
                        history={props.history}
                    />
                )}
            </RepoHeaderContributionPortal>
            {renderMode === 'code' && (
                <RepoHeaderContributionPortal
                    position="right"
                    priority={99}
                    id="toggle-line-wrap"
                    repoHeaderContributionsLifecycleProps={props.repoHeaderContributionsLifecycleProps}
                >
                    {context => <ToggleLineWrap {...context} key="toggle-line-wrap" onDidUpdate={setWrapCode} />}
                </RepoHeaderContributionPortal>
            )}
            <RepoHeaderContributionPortal
                position="right"
                priority={30}
                id="raw-action"
                repoHeaderContributionsLifecycleProps={props.repoHeaderContributionsLifecycleProps}
            >
                {context => (
                    <GoToRawAction
                        {...context}
                        telemetryService={props.telemetryService}
                        key="raw-action"
                        repoName={repoName}
                        revision={props.revision}
                        filePath={filePath}
                    />
                )}
            </RepoHeaderContributionPortal>
        </>
    )

    if (isErrorLike(blobInfoOrError)) {
        // Be helpful if the URL was actually a tree and redirect.
        // Some extensions may optimistically construct blob URLs because
        // they cannot easily determine eagerly if a file path is a tree or a blob.
        // We don't have error names on GraphQL errors.
        if (/not a blob/i.test(blobInfoOrError.message)) {
            return <Redirect to={toTreeURL(props)} />
        }
        return (
            <>
                {alwaysRender}
                <HeroPage icon={AlertCircleIcon} title="Error" subtitle={<ErrorMessage error={blobInfoOrError} />} />
            </>
        )
    }

    if (blobInfoOrError === undefined) {
        // Render placeholder for layout before content is fetched.
        return (
            <div className={styles.placeholder}>
                {alwaysRender}
                <div className="d-flex mt-3 justify-content-center">
                    <LoadingSpinner />
                </div>
            </div>
        )
    }

    // File not found:
    if (blobInfoOrError === null) {
        return (
            <div className={styles.placeholder}>
                <HeroPage
                    icon={MapSearchIcon}
                    title="Not found"
                    subtitle={`${filePath} does not exist at this revision.`}
                />
            </div>
        )
    }

    return (
        <>
            {alwaysRender}
            {blobInfoOrError.richHTML && (
                <RepoHeaderContributionPortal
                    position="right"
                    priority={100}
                    id="toggle-rendered-file-mode"
                    repoHeaderContributionsLifecycleProps={props.repoHeaderContributionsLifecycleProps}
                >
                    {({ actionType }) => (
                        <ToggleRenderedFileMode
                            key="toggle-rendered-file-mode"
                            mode={renderMode || 'rendered'}
                            actionType={actionType}
                        />
                    )}
                </RepoHeaderContributionPortal>
            )}
            {isSearchNotebook && renderMode === 'rendered' && (
                <RenderedSearchNotebookMarkdown
                    {...props}
                    markdown={blobInfoOrError.content}
                    resolveRevision={resolveRevision}
                    fetchRepository={fetchRepository}
                />
            )}
            {!isSearchNotebook && blobInfoOrError.richHTML && renderMode === 'rendered' && (
                <RenderedFile dangerousInnerHTML={blobInfoOrError.richHTML} location={props.location} />
            )}
            {!blobInfoOrError.richHTML && blobInfoOrError.aborted && (
                <div>
                    <div className="alert alert-info">
                        Syntax-highlighting this file took too long. &nbsp;
                        <Button onClick={onExtendTimeoutClick} variant="primary" size="sm">
                            Try again
                        </Button>
                    </div>
                </div>
            )}
            {/* Render the (unhighlighted) blob also in the case highlighting timed out */}
            {renderMode === 'code' && (
                <Blob
                    className={classNames('test-repo-blob', styles.blob)}
                    blobInfo={blobInfoOrError}
                    wrapCode={wrapCode}
                    platformContext={props.platformContext}
                    extensionsController={props.extensionsController}
                    settingsCascade={props.settingsCascade}
                    onHoverShown={props.onHoverShown}
                    history={props.history}
                    isLightTheme={isLightTheme}
                    telemetryService={props.telemetryService}
                    location={props.location}
                />
            )}
        </>
    )
}<|MERGE_RESOLUTION|>--- conflicted
+++ resolved
@@ -16,11 +16,7 @@
 import { ThemeProps } from '@sourcegraph/shared/src/theme'
 import { AbsoluteRepoFile, ModeSpec, parseQueryAndHash } from '@sourcegraph/shared/src/util/url'
 import { useEventObservable } from '@sourcegraph/shared/src/util/useObservable'
-<<<<<<< HEAD
-import { Button } from '@sourcegraph/wildcard'
-=======
-import { LoadingSpinner } from '@sourcegraph/wildcard'
->>>>>>> ca92babb
+import { Button, LoadingSpinner } from '@sourcegraph/wildcard'
 
 import { AuthenticatedUser } from '../../auth'
 import { ErrorMessage } from '../../components/alerts'
