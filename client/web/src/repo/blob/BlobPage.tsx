import React, { useState, useEffect, useCallback, useMemo } from 'react'

import classNames from 'classnames'
import * as H from 'history'
import AlertCircleIcon from 'mdi-react/AlertCircleIcon'
import MapSearchIcon from 'mdi-react/MapSearchIcon'
import { Redirect } from 'react-router'
import { Observable, of } from 'rxjs'
import { catchError, map, mapTo, startWith, switchMap } from 'rxjs/operators'
import { Optional } from 'utility-types'

import { ErrorMessage } from '@sourcegraph/branded/src/components/alerts'
import { ErrorLike, isErrorLike, asError } from '@sourcegraph/common'
import {
    useCurrentSpan,
    TraceSpanProvider,
    createActiveSpan,
    reactManualTracer,
} from '@sourcegraph/observability-client'
import { SearchContextProps } from '@sourcegraph/search'
import { StreamingSearchResultsListProps } from '@sourcegraph/search-ui'
import { ExtensionsControllerProps } from '@sourcegraph/shared/src/extensions/controller'
import { HighlightResponseFormat, Scalars } from '@sourcegraph/shared/src/graphql-operations'
import { PlatformContextProps } from '@sourcegraph/shared/src/platform/context'
import { SettingsCascadeProps } from '@sourcegraph/shared/src/settings/settings'
import { TelemetryProps } from '@sourcegraph/shared/src/telemetry/telemetryService'
import { ThemeProps } from '@sourcegraph/shared/src/theme'
import { lazyComponent } from '@sourcegraph/shared/src/util/lazyComponent'
import { RepoFile, ModeSpec, parseQueryAndHash } from '@sourcegraph/shared/src/util/url'
import { Alert, Button, LoadingSpinner, useEventObservable, useObservable } from '@sourcegraph/wildcard'

import { AuthenticatedUser } from '../../auth'
import { BreadcrumbSetters } from '../../components/Breadcrumbs'
import { HeroPage } from '../../components/HeroPage'
import { PageTitle } from '../../components/PageTitle'
import { render as renderLsifHtml } from '../../lsif/html'
import { copyNotebook, CopyNotebookProps } from '../../notebooks/notebook'
import { SearchStreamingProps } from '../../search'
import { useNotepad, useExperimentalFeatures } from '../../stores'
import { basename } from '../../util/path'
import { toTreeURL } from '../../util/url'
import { ToggleBlameAction } from '../actions/ToggleBlameAction'
import { useBlameHunks } from '../blame/useBlameHunks'
import { FilePathBreadcrumbs } from '../FilePathBreadcrumbs'
import { HoverThresholdProps } from '../RepoContainer'
import { RepoHeaderContributionsLifecycleProps } from '../RepoHeader'
import { RepoHeaderContributionPortal } from '../RepoHeaderContributionPortal'

import { ToggleHistoryPanel } from './actions/ToggleHistoryPanel'
import { ToggleLineWrap } from './actions/ToggleLineWrap'
import { ToggleRenderedFileMode } from './actions/ToggleRenderedFileMode'
import { getModeFromURL } from './actions/utils'
import { fetchBlob } from './backend'
import { Blob, BlobInfo, BlobProps } from './Blob'
import { Blob as CodeMirrorBlob } from './CodeMirrorBlob'
import { GoToRawAction } from './GoToRawAction'
import { BlobPanel } from './panel/BlobPanel'
import { RenderedFile } from './RenderedFile'

import styles from './BlobPage.module.scss'

const SEARCH_NOTEBOOK_FILE_EXTENSION = '.snb.md'
const RenderedNotebookMarkdown = lazyComponent(() => import('./RenderedNotebookMarkdown'), 'RenderedNotebookMarkdown')

interface BlobPageProps
    extends RepoFile,
        ModeSpec,
        RepoHeaderContributionsLifecycleProps,
        SettingsCascadeProps,
        PlatformContextProps,
        TelemetryProps,
        ExtensionsControllerProps,
        ThemeProps,
        HoverThresholdProps,
        BreadcrumbSetters,
        SearchStreamingProps,
        Pick<BlobProps, 'onHandleFuzzyFinder'>,
        Pick<SearchContextProps, 'searchContextsEnabled'>,
        Pick<StreamingSearchResultsListProps, 'fetchHighlightedFileLineRanges'> {
    location: H.Location
    history: H.History
    authenticatedUser: AuthenticatedUser | null
    globbing: boolean
    isMacPlatform: boolean
    isSourcegraphDotCom: boolean
    repoID?: Scalars['ID']
    repoUrl?: string
}

/**
 * Blob data including specific properties used in `BlobPage` but not `Blob`
 */
interface BlobPageInfo extends Optional<BlobInfo, 'commitID'> {
    richHTML: string
    aborted: boolean
}

export const BlobPage: React.FunctionComponent<React.PropsWithChildren<BlobPageProps>> = props => {
    const { span } = useCurrentSpan()
    const [wrapCode, setWrapCode] = useState(ToggleLineWrap.getValue())
    let renderMode = getModeFromURL(props.location)
    const { repoName, revision, repoID, commitID, filePath, isLightTheme, useBreadcrumb, mode } = props
    const showSearchNotebook = useExperimentalFeatures(features => features.showSearchNotebook)
    const showSearchContext = useExperimentalFeatures(features => features.showSearchContext ?? false)
    const enableCodeMirror = useExperimentalFeatures(features => features.enableCodeMirrorFileView ?? false)
    const enableLazyBlobSyntaxHighlighting = useExperimentalFeatures(
        features => features.enableLazyBlobSyntaxHighlighting ?? false
    )

    const lineOrRange = useMemo(() => parseQueryAndHash(props.location.search, props.location.hash), [
        props.location.search,
        props.location.hash,
    ])

    // Log view event whenever a new Blob, or a Blob with a different render mode, is visited.
    useEffect(() => {
        props.telemetryService.logViewEvent('Blob', { repoName, filePath })
    }, [repoName, commitID, filePath, renderMode, props.telemetryService])

    useNotepad(
        useMemo(
            () => ({
                type: 'file',
                path: filePath,
                repo: repoName,
                revision,
                // Need to subtract 1 because IHighlightLineRange is 0-based but
                // line information in the URL is 1-based.
                lineRange: lineOrRange.line
                    ? { startLine: lineOrRange.line - 1, endLine: (lineOrRange.endLine ?? lineOrRange.line) - 1 }
                    : null,
            }),
            [filePath, repoName, revision, lineOrRange.line, lineOrRange.endLine]
        )
    )

    useBreadcrumb(
        useMemo(() => {
            if (!filePath) {
                return
            }

            return {
                key: 'filePath',
                className: 'flex-shrink-past-contents',
                element: (
                    // TODO should these be "flattened" all using setBreadcrumb()?
                    <FilePathBreadcrumbs
                        key="path"
                        repoName={repoName}
                        revision={revision}
                        filePath={filePath}
                        isDir={false}
                        telemetryService={props.telemetryService}
                    />
                ),
            }
        }, [filePath, revision, repoName, props.telemetryService])
    )

    /**
     * Fetches formatted, but un-highlighted, blob content.
     * Intention is to use this whilst we wait for syntax highlighting,
     * so the user has useful content rather than a loading spinner
     */
    const formattedBlobInfoOrError = useObservable(
        useMemo(() => {
            if (!enableLazyBlobSyntaxHighlighting) {
                return of(undefined)
            }

            return createActiveSpan(
                reactManualTracer,
                { name: 'formattedBlobInfoOrError', parentSpan: span },
                fetchSpan =>
                    fetchBlob({ repoName, revision, filePath, format: HighlightResponseFormat.HTML_PLAINTEXT }).pipe(
                        map(blob => {
                            if (blob === null) {
                                return blob
                            }

                            const blobInfo: BlobPageInfo = {
                                content: blob.content,
                                html: blob.highlight.html ?? '',
                                repoName,
                                revision,
                                commitID,
                                filePath,
                                mode,
                                // Properties used in `BlobPage` but not `Blob`
                                richHTML: blob.richHTML,
                                aborted: false,
                            }

                            fetchSpan.end()

                            return blobInfo
                        })
                    )
            )
        }, [commitID, enableLazyBlobSyntaxHighlighting, filePath, mode, repoName, revision, span])
    )

    // Bundle latest blob with all other file info to pass to `Blob`
    // Prevents https://github.com/sourcegraph/sourcegraph/issues/14965 by not allowing
    // components to use current file props while blob hasn't updated, since all information
    // is bundled in one object whose creation is blocked by `fetchBlob` emission.
    const [nextFetchWithDisabledTimeout, highlightedBlobInfoOrError] = useEventObservable<
        void,
        BlobPageInfo | null | ErrorLike
    >(
        useCallback(
            (clicks: Observable<void>) =>
                clicks.pipe(
                    mapTo(true),
                    startWith(false),
                    switchMap(disableTimeout =>
                        fetchBlob({
                            repoName,
                            revision,
                            filePath,
                            disableTimeout,
                            format: enableCodeMirror
                                ? HighlightResponseFormat.JSON_SCIP
                                : HighlightResponseFormat.HTML_HIGHLIGHT,
                        })
                    ),
                    map(blob => {
                        if (blob === null) {
                            return blob
                        }

                        // Replace html with lsif generated HTML, if available
                        if (!enableCodeMirror && !blob.highlight.html && blob.highlight.lsif) {
                            const html = renderLsifHtml({ lsif: blob.highlight.lsif, content: blob.content })
                            if (html) {
                                blob.highlight.html = html
                            }
                        }

                        const blobInfo: BlobPageInfo = {
                            content: blob.content,
                            html: blob.highlight.html ?? '',
                            lsif: blob.highlight.lsif ?? '',
                            repoName,
                            revision,
                            commitID,
                            filePath,
                            mode,
                            // Properties used in `BlobPage` but not `Blob`
                            richHTML: blob.richHTML,
                            aborted: blob.highlight.aborted,
                        }
                        return blobInfo
                    }),
                    catchError((error): [ErrorLike] => [asError(error)])
                ),
            [repoName, revision, commitID, filePath, mode, enableCodeMirror]
        )
    )

    const blobInfoOrError = enableLazyBlobSyntaxHighlighting
        ? // Fallback to formatted blob whilst we do not have the highlighted blob
          highlightedBlobInfoOrError || formattedBlobInfoOrError
        : highlightedBlobInfoOrError

    const onExtendTimeoutClick = useCallback(
        (event: React.MouseEvent): void => {
            event.preventDefault()
            nextFetchWithDisabledTimeout()
        },
        [nextFetchWithDisabledTimeout]
    )

    const getPageTitle = (): string => {
        const repoNameSplit = repoName.split('/')
        const repoString = repoNameSplit.length > 2 ? repoNameSplit.slice(1).join('/') : repoName
        if (filePath) {
            const fileOrDirectory = filePath.split('/').pop()!
            return `${fileOrDirectory} - ${repoString}`
        }
        return `${repoString}`
    }

<<<<<<< HEAD
    const blameDecorations = useBlameDecorations({ repoName, revision, filePath })
=======
    useBlobPanelViews(props)

    const blameDecorations = useBlameHunks({ repoName, commitID, filePath }, props.platformContext.sourcegraphURL)
>>>>>>> 2ded0d64

    const isSearchNotebook = Boolean(
        blobInfoOrError &&
            !isErrorLike(blobInfoOrError) &&
            blobInfoOrError.filePath.endsWith(SEARCH_NOTEBOOK_FILE_EXTENSION) &&
            showSearchNotebook
    )

    const onCopyNotebook = useCallback(
        (props: Omit<CopyNotebookProps, 'title'>) => {
            const title =
                blobInfoOrError && !isErrorLike(blobInfoOrError) ? basename(blobInfoOrError.filePath) : 'Notebook'
            return copyNotebook({ title: `Copy of ${title}`, ...props })
        },
        [blobInfoOrError]
    )

    // If url explicitly asks for a certain rendering mode, renderMode is set to that mode, else it checks:
    // - If file contains richHTML and url does not include a line number: We render in richHTML.
    // - If file does not contain richHTML or the url includes a line number: We render in code view.
    if (!renderMode) {
        renderMode =
            blobInfoOrError && !isErrorLike(blobInfoOrError) && blobInfoOrError.richHTML && !lineOrRange.line
                ? 'rendered'
                : 'code'
    }

    // Always render these to avoid UI jitter during loading when switching to a new file.
    const alwaysRender = (
        <>
            <PageTitle title={getPageTitle()} />
            <RepoHeaderContributionPortal
                position="right"
                priority={20}
                id="toggle-blob-panel"
                repoHeaderContributionsLifecycleProps={props.repoHeaderContributionsLifecycleProps}
            >
                {context => (
                    <ToggleHistoryPanel
                        {...context}
                        key="toggle-blob-panel"
                        location={props.location}
                        history={props.history}
                    />
                )}
            </RepoHeaderContributionPortal>
            {renderMode === 'code' && (
                <RepoHeaderContributionPortal
                    position="right"
                    priority={99}
                    id="toggle-line-wrap"
                    repoHeaderContributionsLifecycleProps={props.repoHeaderContributionsLifecycleProps}
                >
                    {context => <ToggleLineWrap {...context} key="toggle-line-wrap" onDidUpdate={setWrapCode} />}
                </RepoHeaderContributionPortal>
            )}
            <RepoHeaderContributionPortal
                position="right"
                priority={30}
                id="raw-action"
                repoHeaderContributionsLifecycleProps={props.repoHeaderContributionsLifecycleProps}
            >
                {context => (
                    <GoToRawAction
                        {...context}
                        telemetryService={props.telemetryService}
                        key="raw-action"
                        repoName={repoName}
                        revision={props.revision}
                        filePath={filePath}
                    />
                )}
            </RepoHeaderContributionPortal>
            <RepoHeaderContributionPortal
                position="right"
                id="toggle-blame"
                repoHeaderContributionsLifecycleProps={props.repoHeaderContributionsLifecycleProps}
            >
                {({ actionType }) => (
                    <ToggleBlameAction key="toggle-blame" actionType={actionType} filePath={filePath} />
                )}
            </RepoHeaderContributionPortal>
        </>
    )

    if (isErrorLike(blobInfoOrError)) {
        // Be helpful if the URL was actually a tree and redirect.
        // Some extensions may optimistically construct blob URLs because
        // they cannot easily determine eagerly if a file path is a tree or a blob.
        // We don't have error names on GraphQL errors.
        if (/not a blob/i.test(blobInfoOrError.message)) {
            return <Redirect to={toTreeURL(props)} />
        }
        return (
            <>
                {alwaysRender}
                <HeroPage icon={AlertCircleIcon} title="Error" subtitle={<ErrorMessage error={blobInfoOrError} />} />
            </>
        )
    }

    if (blobInfoOrError === undefined) {
        // Render placeholder for layout before content is fetched.
        return (
            <div className={styles.placeholder}>
                {alwaysRender}
                {!enableLazyBlobSyntaxHighlighting && (
                    <div className="d-flex mt-3 justify-content-center">
                        <LoadingSpinner />
                    </div>
                )}
            </div>
        )
    }

    // File not found:
    if (blobInfoOrError === null) {
        return (
            <div className={styles.placeholder}>
                <HeroPage
                    icon={MapSearchIcon}
                    title="Not found"
                    subtitle={`${filePath} does not exist at this revision.`}
                />
            </div>
        )
    }

    const BlobComponent = enableCodeMirror ? CodeMirrorBlob : Blob

    return (
        <>
            {alwaysRender}
            {repoID && commitID && <BlobPanel {...props} repoID={repoID} commitID={commitID} />}
            {blobInfoOrError.richHTML && (
                <RepoHeaderContributionPortal
                    position="right"
                    priority={100}
                    id="toggle-rendered-file-mode"
                    repoHeaderContributionsLifecycleProps={props.repoHeaderContributionsLifecycleProps}
                >
                    {({ actionType }) => (
                        <ToggleRenderedFileMode
                            key="toggle-rendered-file-mode"
                            mode={renderMode || 'rendered'}
                            actionType={actionType}
                        />
                    )}
                </RepoHeaderContributionPortal>
            )}
            {isSearchNotebook && renderMode === 'rendered' && (
                <React.Suspense fallback={<LoadingSpinner />}>
                    <RenderedNotebookMarkdown
                        {...props}
                        markdown={blobInfoOrError.content}
                        onCopyNotebook={onCopyNotebook}
                        showSearchContext={showSearchContext}
                        exportedFileName={basename(blobInfoOrError.filePath)}
                        className={styles.border}
                    />
                </React.Suspense>
            )}
            {!isSearchNotebook && blobInfoOrError.richHTML && renderMode === 'rendered' && (
                <RenderedFile
                    dangerousInnerHTML={blobInfoOrError.richHTML}
                    location={props.location}
                    className={styles.border}
                />
            )}
            {!blobInfoOrError.richHTML && blobInfoOrError.aborted && (
                <div>
                    <Alert variant="info">
                        Syntax-highlighting this file took too long. &nbsp;
                        <Button onClick={onExtendTimeoutClick} variant="primary" size="sm">
                            Try again
                        </Button>
                    </Alert>
                </div>
            )}
            {/* Render the (unhighlighted) blob also in the case highlighting timed out */}
            {renderMode === 'code' && commitID && (
                <TraceSpanProvider
                    name="Blob"
                    attributes={{
                        isSearchNotebook,
                        renderMode,
                        enableCodeMirror,
                        enableLazyBlobSyntaxHighlighting,
                    }}
                >
                    <BlobComponent
                        data-testid="repo-blob"
                        className={classNames(styles.blob, styles.border)}
                        blobInfo={{ ...blobInfoOrError, commitID }}
                        wrapCode={wrapCode}
                        platformContext={props.platformContext}
                        extensionsController={props.extensionsController}
                        settingsCascade={props.settingsCascade}
                        onHoverShown={props.onHoverShown}
                        history={props.history}
                        isLightTheme={isLightTheme}
                        telemetryService={props.telemetryService}
                        location={props.location}
                        disableStatusBar={false}
                        disableDecorations={false}
                        role="region"
                        ariaLabel="File blob"
                        blameHunks={blameDecorations}
                        onHandleFuzzyFinder={props.onHandleFuzzyFinder}
                    />
                </TraceSpanProvider>
            )}
        </>
    )
}<|MERGE_RESOLUTION|>--- conflicted
+++ resolved
@@ -282,13 +282,7 @@
         return `${repoString}`
     }
 
-<<<<<<< HEAD
-    const blameDecorations = useBlameDecorations({ repoName, revision, filePath })
-=======
-    useBlobPanelViews(props)
-
-    const blameDecorations = useBlameHunks({ repoName, commitID, filePath }, props.platformContext.sourcegraphURL)
->>>>>>> 2ded0d64
+    const blameDecorations = useBlameHunks({ repoName, revision, filePath }, props.platformContext.sourcegraphURL)
 
     const isSearchNotebook = Boolean(
         blobInfoOrError &&
