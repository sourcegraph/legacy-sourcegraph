import * as React from 'react'

import { mdiWrap } from '@mdi/js'
import { fromEvent, Subject, Subscription } from 'rxjs'
import { filter } from 'rxjs/operators'

import { WrapDisabledIcon } from '@sourcegraph/shared/src/components/icons'
import { DeprecatedTooltipController, Icon } from '@sourcegraph/wildcard'

import { eventLogger } from '../../../tracking/eventLogger'
import { RepoHeaderActionButtonLink } from '../../components/RepoHeaderActions'
import { RepoHeaderContext } from '../../RepoHeader'

/**
 * A repository header action that toggles the line wrapping behavior for long lines in code files.
 */
export class ToggleLineWrap extends React.PureComponent<
    {
        /**
         * Called when the line wrapping behavior is toggled, with the new value (true means on,
         * false means off).
         */
        onDidUpdate: (value: boolean) => void
    } & RepoHeaderContext,
    { value: boolean }
> {
    private static STORAGE_KEY = 'wrap-code'

    public state = { value: ToggleLineWrap.getValue() }

    private updates = new Subject<boolean>()
    private subscriptions = new Subscription()

    /**
     * Reports the current line wrap behavior (true means on, false means off).
     */
    public static getValue(): boolean {
        return localStorage.getItem(ToggleLineWrap.STORAGE_KEY) === 'true' // default to off
    }

    /**
     * Sets the line wrap behavior (true means on, false means off).
     */
    private static setValue(value: boolean): void {
        localStorage.setItem(ToggleLineWrap.STORAGE_KEY, String(value))
    }

    public componentDidMount(): void {
        this.subscriptions.add(
            this.updates.subscribe(value => {
                eventLogger.log(value ? 'WrappedCode' : 'UnwrappedCode')
                ToggleLineWrap.setValue(value)
                this.setState({ value })
                this.props.onDidUpdate(value)
                DeprecatedTooltipController.forceUpdate()
            })
        )

        // Toggle when the user presses 'alt+z'.
        this.subscriptions.add(
            fromEvent<KeyboardEvent>(window, 'keydown')
                // Opt/alt+z shortcut
                .pipe(filter(event => event.altKey && event.code === 'KeyZ'))
                .subscribe(event => {
                    event.preventDefault()
                    this.updates.next(!this.state.value)
                })
        )
    }

    public componentWillUnmount(): void {
        this.subscriptions.unsubscribe()
    }

    public render(): JSX.Element | null {
        if (this.props.actionType === 'dropdown') {
            return (
                <RepoHeaderActionButtonLink file={true} onSelect={this.onClick}>
                    <Icon
                        as={this.state.value ? WrapDisabledIcon : undefined}
                        svgPath={!this.state.value ? mdiWrap : undefined}
                        aria-hidden={true}
                    />
                    <span>{this.state.value ? 'Disable' : 'Enable'} wrapping long lines (Alt+Z/Opt+Z)</span>
                </RepoHeaderActionButtonLink>
            )
        }

        return (
<<<<<<< HEAD
            <RepoHeaderActionButtonLink
                className="btn-icon"
                file={false}
                onSelect={this.onClick}
                data-tooltip={`${this.state.value ? 'Disable' : 'Enable'} wrapping long lines (Alt+Z/Opt+Z)`}
                aria-label={`${this.state.value ? 'Disable' : 'Enable'} wrapping long lines (Alt+Z/Opt+Z)`}
            >
                <Icon
                    as={this.state.value ? WrapDisabledIcon : undefined}
                    svgPath={!this.state.value ? mdiWrap : undefined}
                    aria-hidden={true}
                />
            </RepoHeaderActionButtonLink>
=======
            <Tooltip content={`${this.state.value ? 'Disable' : 'Enable'} wrapping long lines (Alt+Z/Opt+Z)`}>
                {/**
                 * This <ButtonLink> must be wrapped with an additional span, since the tooltip currently has an issue that will
                 * break its onClick handler and it will no longer prevent the default page reload (with no href).
                 */}
                <span>
                    <RepoHeaderActionButtonLink
                        aria-label={this.state.value ? 'Disable' : 'Enable'}
                        className="btn-icon"
                        file={false}
                        onSelect={this.onClick}
                    >
                        <Icon svgPath={this.state.value ? mdiWrapDisabled : mdiWrap} aria-hidden={true} />
                    </RepoHeaderActionButtonLink>
                </span>
            </Tooltip>
>>>>>>> 266e7288
        )
    }

    private onClick = (): void => this.updates.next(!this.state.value)
}<|MERGE_RESOLUTION|>--- conflicted
+++ resolved
@@ -1,11 +1,11 @@
 import * as React from 'react'
 
-import { mdiWrap } from '@mdi/js'
+import { mdiWrap, mdiWrapDisabled } from '@mdi/js'
 import { fromEvent, Subject, Subscription } from 'rxjs'
 import { filter } from 'rxjs/operators'
 
 import { WrapDisabledIcon } from '@sourcegraph/shared/src/components/icons'
-import { DeprecatedTooltipController, Icon } from '@sourcegraph/wildcard'
+import { DeprecatedTooltipController, Icon, Tooltip } from '@sourcegraph/wildcard'
 
 import { eventLogger } from '../../../tracking/eventLogger'
 import { RepoHeaderActionButtonLink } from '../../components/RepoHeaderActions'
@@ -87,21 +87,6 @@
         }
 
         return (
-<<<<<<< HEAD
-            <RepoHeaderActionButtonLink
-                className="btn-icon"
-                file={false}
-                onSelect={this.onClick}
-                data-tooltip={`${this.state.value ? 'Disable' : 'Enable'} wrapping long lines (Alt+Z/Opt+Z)`}
-                aria-label={`${this.state.value ? 'Disable' : 'Enable'} wrapping long lines (Alt+Z/Opt+Z)`}
-            >
-                <Icon
-                    as={this.state.value ? WrapDisabledIcon : undefined}
-                    svgPath={!this.state.value ? mdiWrap : undefined}
-                    aria-hidden={true}
-                />
-            </RepoHeaderActionButtonLink>
-=======
             <Tooltip content={`${this.state.value ? 'Disable' : 'Enable'} wrapping long lines (Alt+Z/Opt+Z)`}>
                 {/**
                  * This <ButtonLink> must be wrapped with an additional span, since the tooltip currently has an issue that will
@@ -118,7 +103,6 @@
                     </RepoHeaderActionButtonLink>
                 </span>
             </Tooltip>
->>>>>>> 266e7288
         )
     }
 
