--- conflicted
+++ resolved
@@ -38,13 +38,8 @@
 
     if (actionType === 'dropdown') {
         return (
-<<<<<<< HEAD
-            <RepoHeaderActionButtonLink to={getURLForMode(location, otherMode)} file={true}>
+            <RepoHeaderActionButtonLink to={createLinkUrl(getURLForMode(location, otherMode))} file={true}>
                 <Icon as={EyeIcon} aria-hidden={true} />
-=======
-            <RepoHeaderActionButtonLink to={createLinkUrl(getURLForMode(location, otherMode))} file={true}>
-                <Icon role="img" as={EyeIcon} aria-hidden={true} />
->>>>>>> ae67710d
                 <span>{label}</span>
             </RepoHeaderActionButtonLink>
         )
