/**
 * This file contains CodeMirror extensions for rendering git blame specific
 * text document decorations to CodeMirror decorations. Text document
 * decorations are provided via the {@link showGitBlameDecorations} facet.
 */
import { Facet, RangeSet } from '@codemirror/state'
import {
    Decoration,
    DecorationSet,
    EditorView,
    gutter,
    gutterLineClass,
    GutterMarker,
    gutters,
    ViewPlugin,
    ViewUpdate,
    WidgetType,
} from '@codemirror/view'
import { History } from 'history'
import { isEqual } from 'lodash'
import { createRoot, Root } from 'react-dom/client'

import { createUpdateableField } from '@sourcegraph/shared/src/components/CodeMirrorEditor'

import { BlameHunk } from '../../blame/useBlameHunks'
import { BlameDecoration } from '../BlameDecoration'

import { blobPropsFacet } from '.'

const highlightedLineDecoration = Decoration.line({ class: 'highlighted-line' })
const highlightedLineGutterMarker = new (class extends GutterMarker {
    public elementClass = 'highlighted-line'
})()

const [hoveredLine, setHoveredLine] = createUpdateableField<number | null>(null, field => [
    EditorView.decorations.compute([field], state => {
        const line = state.field(field, false) ?? null
        return line === null
            ? Decoration.none
            : Decoration.set(highlightedLineDecoration.range(state.doc.line(line).from))
    }),
    gutterLineClass.compute([field], state => {
        const line = state.field(field, false) ?? null
        return line === null
            ? RangeSet.empty
            : RangeSet.of(highlightedLineGutterMarker.range(state.doc.line(line).from))
    }),
])

class BlameDecorationWidget extends WidgetType {
    private container: HTMLElement | null = null
    private reactRoot: Root | null = null
    private state: { history: History }

    constructor(public view: EditorView, public readonly hunk: BlameHunk | undefined, public readonly line: number) {
        super()
        this.state = { history: this.view.state.facet(blobPropsFacet).history }
    }

    /* eslint-disable-next-line id-length*/
    public eq(other: BlameDecorationWidget): boolean {
        return isEqual(this.hunk, other.hunk)
    }

    public toDOM(): HTMLElement {
        if (!this.container) {
            this.container = document.createElement('span')
            this.container.classList.add('blame-decoration')

            this.reactRoot = createRoot(this.container)
            this.reactRoot.render(
                <BlameDecoration
                    line={this.hunk?.startLine ?? 0}
                    blameHunk={this.hunk}
                    history={this.state.history}
                    onSelect={this.selectRow}
                    onDeselect={this.deselectRow}
                />
            )
        }
        return this.container
    }

    private selectRow = (line: number): void => {
        setHoveredLine(this.view, line)
    }

    private deselectRow = (line: number): void => {
        if (this.view.state.field(hoveredLine) === line) {
            setHoveredLine(this.view, null)
        }
    }

    public destroy(): void {
        this.container?.remove()
        // setTimeout seems necessary to prevent React from complaining that the
        // root is synchronously unmounted while rendering is in progress
        setTimeout(() => this.reactRoot?.unmount(), 0)
    }
}

/**
 * Facet to show git blame decorations.
 */
export const showGitBlameDecorations = Facet.define<BlameHunk[], BlameHunk[]>({
    combine: decorations => decorations.flat(),
    enables: facet => [
        hoveredLine,

        // Render blame hunks as line decorations.
        ViewPlugin.fromClass(
            class {
                public decorations: DecorationSet

                constructor(view: EditorView) {
                    this.decorations = this.computeDecorations(view, facet)
                }

                public update(update: ViewUpdate): void {
                    if (update.docChanged || update.viewportChanged) {
                        this.decorations = this.computeDecorations(update.view, facet)
                    }
                }

                private computeDecorations(view: EditorView, facet: Facet<BlameHunk[], BlameHunk[]>): DecorationSet {
                    const widgets = []
                    const hunks = view.state.facet(facet)
                    for (const { from, to } of view.visibleRanges) {
                        for (let position = from; position <= to; ) {
                            const line = view.state.doc.lineAt(position)
                            const matchingHunk = hunks.find(hunk => hunk.startLine === line.number)
                            const decoration = Decoration.widget({
                                widget: new BlameDecorationWidget(view, matchingHunk, line.number),
                            })
                            widgets.push(decoration.range(line.from))
                            position = line.to + 1
                        }
                    }
                    return Decoration.set(widgets)
                }
            },
            {
                decorations: ({ decorations }) => decorations,
            }
        ),
        EditorView.theme({
            '.cm-line': {
                paddingLeft: '0 !important', // line code content left padding is handled by .blame-decoration right margin
            },

            '.blame-decoration': {
                display: 'inline-block',
                background: 'var(--body-bg)',
                verticalAlign: 'bottom',
                width: 'var(--blame-decoration-width)',
                marginRight: '1rem',
            },

            '.selected-line .blame-decoration, .highlighted-line .blame-decoration': {
                background: 'inherit',
            },

            '.cm-content': {
                marginLeft: 'calc(var(--blame-decoration-width) * -1)', // Make .cm-content overflow .blame-gutter
                zIndex: 201, // override default .cm-gutters z-index 200
            },
        }),
    ],
})

const blameGutterElement = new (class extends GutterMarker {
    public toDOM(): HTMLElement {
        return document.createElement('div')
    }
})()

export const showBlameGutter = Facet.define<boolean>({
    combine: value => value.flat(),
    enables: [
        // Render gutter with no content only to create a column with specified background.
        // This column is used by .cm-content shifted to the left by var(--blame-decoration-width)
        // to achieve column-like view of inline blame decorations.
        gutter({
            class: 'blame-gutter',
            lineMarker: () => blameGutterElement,
            initialSpacer: () => blameGutterElement,
        }),

        // By default, gutters are fixed, meaning they don't scroll along with the content horizontally (position: sticky).
        // We override this behavior when blame decorations are shown to make inline decorations column-like view work.
        gutters({ fixed: false }),

        EditorView.theme({
            '.blame-gutter': {
                background: 'var(--body-bg)',
                width: 'var(--blame-decoration-width)',
            },
<<<<<<< HEAD
            // Markers need to be updated when theme changes or the hunks change
            lineMarkerChange: update =>
                update.startState.facet(EditorView.darkTheme) !== update.state.facet(EditorView.darkTheme) ||
                update.startState.facet(facet) !== update.state.facet(facet),
=======
>>>>>>> c514c53b
        }),
    ],
})<|MERGE_RESOLUTION|>--- conflicted
+++ resolved
@@ -111,14 +111,18 @@
         ViewPlugin.fromClass(
             class {
                 public decorations: DecorationSet
+                private previousHunkLength = -1
 
                 constructor(view: EditorView) {
                     this.decorations = this.computeDecorations(view, facet)
                 }
 
                 public update(update: ViewUpdate): void {
-                    if (update.docChanged || update.viewportChanged) {
+                    const hunks = update.view.state.facet(facet)
+
+                    if (update.docChanged || update.viewportChanged || this.previousHunkLength !== hunks.length) {
                         this.decorations = this.computeDecorations(update.view, facet)
+                        this.previousHunkLength = update.state.facet(facet).length
                     }
                 }
 
@@ -195,13 +199,6 @@
                 background: 'var(--body-bg)',
                 width: 'var(--blame-decoration-width)',
             },
-<<<<<<< HEAD
-            // Markers need to be updated when theme changes or the hunks change
-            lineMarkerChange: update =>
-                update.startState.facet(EditorView.darkTheme) !== update.state.facet(EditorView.darkTheme) ||
-                update.startState.facet(facet) !== update.state.facet(facet),
-=======
->>>>>>> c514c53b
         }),
     ],
 })