--- conflicted
+++ resolved
@@ -1,10 +1,6 @@
 import React, { useEffect, useState } from 'react'
 
-<<<<<<< HEAD
-import { BrowserRouter } from 'react-router-dom'
-=======
 import { BrowserRouter, NavigateFunction, useLocation } from 'react-router-dom'
->>>>>>> 7911ab0a
 
 import { WildcardThemeContext } from '@sourcegraph/wildcard'
 
@@ -31,14 +27,10 @@
 
     return (
         <WildcardThemeContext.Provider value={{ isBranded: true }}>
-<<<<<<< HEAD
-            <BrowserRouter>{children}</BrowserRouter>
-=======
             <BrowserRouter>
                 {children}
                 <SyncInnerRouterWithParent navigate={navigate} />
             </BrowserRouter>
->>>>>>> 7911ab0a
         </WildcardThemeContext.Provider>
     )
 }
