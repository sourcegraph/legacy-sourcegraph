--- conflicted
+++ resolved
@@ -6,11 +6,7 @@
 import React, { useState, useCallback } from 'react'
 
 import { pluralize } from '@sourcegraph/shared/src/util/strings'
-<<<<<<< HEAD
-import { RouterLink, TooltipController } from '@sourcegraph/wildcard'
-=======
-import { Button, TooltipController } from '@sourcegraph/wildcard'
->>>>>>> 0950685b
+import { Button, TooltipController, Link } from '@sourcegraph/wildcard'
 
 import { Timestamp } from '../../components/time/Timestamp'
 import { GitCommitFields } from '../../graphql-operations'
@@ -89,14 +85,14 @@
             className={classNames('flex-grow-1', styles.message, compact && styles.messageSmall)}
             data-testid="git-commit-node-message"
         >
-            <RouterLink
+            <Link
                 to={node.canonicalURL}
                 className={classNames(messageSubjectClassName, styles.messageSubject)}
                 title={node.message}
                 data-testid="git-commit-node-message-subject"
             >
                 {node.subject}
-            </RouterLink>
+            </Link>
             {node.body && !hideExpandCommitMessageBody && !expandCommitMessageBody && (
                 <Button
                     className={styles.messageToggle}
@@ -161,18 +157,11 @@
                         </span>{' '}
                         {node.parents.map((parent, index) => (
                             <div className="d-flex" key={index}>
-                                <RouterLink className={styles.shaAndParentsParent} to={parent.url}>
+                                <Link className={styles.shaAndParentsParent} to={parent.url}>
                                     <code>{parent.oid}</code>
-<<<<<<< HEAD
-                                </RouterLink>
-                                <button
-                                    type="button"
-                                    className={classNames('btn btn-icon', styles.shaAndParentsCopy)}
-=======
                                 </Link>
                                 <Button
                                     className={classNames('btn-icon', styles.shaAndParentsCopy)}
->>>>>>> 0950685b
                                     onClick={() => copyToClipboard(parent.oid)}
                                     data-tooltip={flashCopiedToClipboardMessage ? 'Copied!' : 'Copy full SHA'}
                                 >
@@ -198,13 +187,8 @@
 
     const viewFilesCommitElement = node.tree && (
         <div className="d-flex justify-content-between">
-<<<<<<< HEAD
-            <RouterLink
-                className="btn btn-sm btn-outline-secondary align-center d-inline-flex"
-=======
             <Button
                 className="align-center d-inline-flex"
->>>>>>> 0950685b
                 to={node.tree.canonicalURL}
                 data-tooltip="Browse files in the repository at this point in history"
                 variant="secondary"
@@ -214,11 +198,7 @@
             >
                 <FileDocumentIcon className="icon-inline mr-1" />
                 Browse files at @{node.abbreviatedOID}
-<<<<<<< HEAD
-            </RouterLink>
-=======
             </Button>
->>>>>>> 0950685b
             {diffModeSelector()}
         </div>
     )
@@ -242,27 +222,15 @@
                                 {!showSHAAndParentsRow && (
                                     <div>
                                         <div className="btn-group btn-group-sm mr-2" role="group">
-<<<<<<< HEAD
-                                            <RouterLink
-                                                className="btn btn-secondary"
-=======
                                             <Button
->>>>>>> 0950685b
                                                 to={node.canonicalURL}
                                                 data-tooltip="View this commit"
                                                 variant="secondary"
                                                 as={Link}
                                             >
                                                 <strong>{oidElement}</strong>
-<<<<<<< HEAD
-                                            </RouterLink>
-                                            <button
-                                                type="button"
-                                                className="btn btn-secondary"
-=======
                                             </Button>
                                             <Button
->>>>>>> 0950685b
                                                 onClick={() => copyToClipboard(node.oid)}
                                                 data-tooltip={
                                                     flashCopiedToClipboardMessage ? 'Copied!' : 'Copy full SHA'
@@ -273,12 +241,7 @@
                                             </Button>
                                         </div>
                                         {node.tree && (
-<<<<<<< HEAD
-                                            <RouterLink
-                                                className="btn btn-sm btn-secondary"
-=======
                                             <Button
->>>>>>> 0950685b
                                                 to={node.tree.canonicalURL}
                                                 data-tooltip="View files at this commit"
                                                 variant="secondary"
@@ -286,11 +249,7 @@
                                                 as={Link}
                                             >
                                                 <FileDocumentIcon className="icon-inline mr-1" />
-<<<<<<< HEAD
-                                            </RouterLink>
-=======
                                             </Button>
->>>>>>> 0950685b
                                         )}
                                     </div>
                                 )}
@@ -304,7 +263,7 @@
                         <div className="w-100 d-flex justify-content-between align-items-center flex-wrap-reverse">
                             {bylineElement}
                             {messageElement}
-                            <RouterLink to={node.canonicalURL}>{oidElement}</RouterLink>
+                            <Link to={node.canonicalURL}>{oidElement}</Link>
                             {afterElement}
                         </div>
                         {commitMessageBody}
