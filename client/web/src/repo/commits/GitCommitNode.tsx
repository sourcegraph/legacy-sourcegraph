--- conflicted
+++ resolved
@@ -7,11 +7,7 @@
 
 import { Link } from '@sourcegraph/shared/src/components/Link'
 import { pluralize } from '@sourcegraph/shared/src/util/strings'
-<<<<<<< HEAD
-import { Button } from '@sourcegraph/wildcard'
-=======
-import { TooltipController } from '@sourcegraph/wildcard'
->>>>>>> ca92babb
+import { Button, TooltipController } from '@sourcegraph/wildcard'
 
 import { Timestamp } from '../../components/time/Timestamp'
 import { GitCommitFields } from '../../graphql-operations'
