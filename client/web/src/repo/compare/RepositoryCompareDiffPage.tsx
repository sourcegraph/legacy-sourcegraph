import React, { useCallback } from 'react'

import { RouteComponentProps } from 'react-router'
import { Observable } from 'rxjs'
import { map } from 'rxjs/operators'

import { dataOrThrowErrors, gql } from '@sourcegraph/http-client'
import { Scalars } from '@sourcegraph/shared/src/graphql-operations'
import { ThemeProps } from '@sourcegraph/shared/src/theme'

import { fileDiffFields, diffStatFields } from '../../backend/diff'
import { requestGraphQL } from '../../backend/graphql'
import { FileDiffNode, FileDiffNodeProps } from '../../components/diff/FileDiffNode'
import { ConnectionQueryArguments, FilteredConnection } from '../../components/FilteredConnection'
import {
    RepositoryComparisonDiffResult,
    RepositoryComparisonDiffVariables,
    FileDiffFields,
} from '../../graphql-operations'

import { RepositoryCompareAreaPageProps } from './RepositoryCompareArea'

export type RepositoryComparisonDiff = Extract<RepositoryComparisonDiffResult['node'], { __typename?: 'Repository' }>

export function queryRepositoryComparisonFileDiffs(args: {
    repo: Scalars['ID']
    base: string | null
    head: string | null
    first: number | null
    after: string | null
    paths: string[] | null
}): Observable<RepositoryComparisonDiff['comparison']['fileDiffs']> {
<<<<<<< HEAD
    return queryGraphQL<RepositoryComparisonDiffResult>(
=======
    return requestGraphQL<RepositoryComparisonDiffResult, RepositoryComparisonDiffVariables>(
>>>>>>> 4243184b
        gql`
            query RepositoryComparisonDiff(
                $repo: ID!
                $base: String
                $head: String
                $first: Int
                $after: String
                $paths: [String!]
            ) {
                node(id: $repo) {
                    __typename
                    ... on Repository {
                        comparison(base: $base, head: $head) {
                            fileDiffs(first: $first, after: $after, paths: $paths) {
                                nodes {
                                    ...FileDiffFields
                                }
                                totalCount
                                pageInfo {
                                    endCursor
                                    hasNextPage
                                }
                                diffStat {
                                    ...DiffStatFields
                                }
                            }
                        }
                    }
                }
            }

            ${fileDiffFields}

            ${diffStatFields}
        `,
        args
    ).pipe(
        map(result => {
            const data = dataOrThrowErrors(result)

            const repo = data.node
            if (repo === null) {
                throw new Error('Repository not found')
            }
            if (repo.__typename !== 'Repository') {
                throw new Error('Not a repository')
            }
            return repo.comparison.fileDiffs
        })
    )
}

interface RepositoryCompareDiffPageProps extends RepositoryCompareAreaPageProps, RouteComponentProps<{}>, ThemeProps {
    /** The base of the comparison. */
    base: { repoName: string; repoID: Scalars['ID']; revision: string | null; commitID: string }

    /** The head of the comparison. */
    head: { repoName: string; repoID: Scalars['ID']; revision: string | null; commitID: string }

    /** An optional path of a specific file to compare */
    path: string | null
}

/** A page with the file diffs in the comparison. */
export const RepositoryCompareDiffPage: React.FunctionComponent<RepositoryCompareDiffPageProps> = props => {
    const queryDiffs = useCallback(
        (args: ConnectionQueryArguments): Observable<RepositoryComparisonDiff['comparison']['fileDiffs']> =>
            queryRepositoryComparisonFileDiffs({
                first: args.first ?? null,
                after: args.after ?? null,
                repo: props.repo.id,
                base: props.base.commitID,
                head: props.head.commitID,
                // All of our user journeys are designed for just a single file path, so the component APIs are set up to
                // enforce that, even though the GraphQL query is able to support any number of paths
                paths: props.path ? [props.path] : [],
            }),
        [props.base.commitID, props.head.commitID, props.path, props.repo.id]
    )

    return (
        <div className="repository-compare-page">
            <FilteredConnection<FileDiffFields, Omit<FileDiffNodeProps, 'node'>>
                listClassName="list-group list-group-flush test-file-diff-connection"
                noun="changed file"
                pluralNoun="changed files"
                queryConnection={queryDiffs}
                nodeComponent={FileDiffNode}
                nodeComponentProps={{ ...props, lineNumbers: true }}
                defaultFirst={15}
                hideSearch={true}
                noSummaryIfAllNodesVisible={true}
                withCenteredSummary={true}
                history={props.history}
                location={props.location}
                cursorPaging={true}
            />
        </div>
    )
}<|MERGE_RESOLUTION|>--- conflicted
+++ resolved
@@ -30,11 +30,7 @@
     after: string | null
     paths: string[] | null
 }): Observable<RepositoryComparisonDiff['comparison']['fileDiffs']> {
-<<<<<<< HEAD
-    return queryGraphQL<RepositoryComparisonDiffResult>(
-=======
     return requestGraphQL<RepositoryComparisonDiffResult, RepositoryComparisonDiffVariables>(
->>>>>>> 4243184b
         gql`
             query RepositoryComparisonDiff(
                 $repo: ID!
