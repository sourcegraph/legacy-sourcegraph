--- conflicted
+++ resolved
@@ -1,11 +1,7 @@
 import classNames from 'classnames'
 import React from 'react'
 
-<<<<<<< HEAD
-import { ButtonLink, ButtonLinkProps, Button, ButtonProps, ForwardReferenceComponent } from '@sourcegraph/wildcard'
-=======
-import { ButtonLink, ButtonLinkProps, Button, MenuButton } from '@sourcegraph/wildcard'
->>>>>>> 103572c4
+import { ButtonLink, ButtonLinkProps, Button, ForwardReferenceComponent, MenuButton } from '@sourcegraph/wildcard'
 
 import styles from './RepoHeaderActions.module.scss'
 
