--- conflicted
+++ resolved
@@ -4,6 +4,7 @@
 import BookOpenBlankVariantIcon from 'mdi-react/BookOpenBlankVariantIcon'
 import MapSearchIcon from 'mdi-react/MapSearchIcon'
 import React, { useEffect, useCallback, useMemo, useState, useRef } from 'react'
+import { Link } from 'react-router-dom'
 import { Observable } from 'rxjs'
 import { catchError, startWith } from 'rxjs/operators'
 
@@ -13,11 +14,7 @@
 import { SettingsCascadeProps } from '@sourcegraph/shared/src/settings/settings'
 import { RevisionSpec, ResolvedRevisionSpec } from '@sourcegraph/shared/src/util/url'
 import { useObservable } from '@sourcegraph/shared/src/util/useObservable'
-<<<<<<< HEAD
-import { Container, ProductStatusBadge, LoadingSpinner, RouterLink } from '@sourcegraph/wildcard'
-=======
 import { Container, ProductStatusBadge, LoadingSpinner, Button } from '@sourcegraph/wildcard'
->>>>>>> 0950685b
 
 import { BreadcrumbSetters } from '../../components/Breadcrumbs'
 import { PageTitle } from '../../components/PageTitle'
@@ -73,9 +70,7 @@
     useScrollToLocationHash(props.location)
 
     const thisPage = toDocumentationURL({ repoName: props.repo.name, revision: props.revision || '', pathID: '' })
-    useBreadcrumb(
-        useMemo(() => ({ key: 'node', element: <RouterLink to={thisPage}>API docs</RouterLink> }), [thisPage])
-    )
+    useBreadcrumb(useMemo(() => ({ key: 'node', element: <Link to={thisPage}>API docs</Link> }), [thisPage]))
 
     const pagePathID = props.pathID || '/'
     const page =
