import React from 'react'

import { lazyComponent } from '@sourcegraph/shared/src/util/lazyComponent'

import { ActionItemsBar } from '../extensions/components/ActionItemsBar'

import { ToggleBlameAction } from './actions/ToggleBlameAction'
import { RepoRevisionWrapper } from './components/RepoRevision'
import { RepoContainerRoute } from './RepoContainer'
import { RepoHeaderContributionPortal } from './RepoHeaderContributionPortal'
import { RepoRevisionContainerRoute } from './RepoRevisionContainer'
import { RepositoryFileTreePageProps } from './RepositoryFileTreePage'
import { RepositoryBranchesTab } from './tree/BranchesTab'
import { RepositoryTagTab } from './tree/TagTab'

const RepositoryCommitsPage = lazyComponent(() => import('./commits/RepositoryCommitsPage'), 'RepositoryCommitsPage')

const RepositoryFileTreePage = lazyComponent(() => import('./RepositoryFileTreePage'), 'RepositoryFileTreePage')

const RepositoryGitDataContainer = lazyComponent(
    () => import('./RepositoryGitDataContainer'),
    'RepositoryGitDataContainer'
)
const RepositoryCommitPage = lazyComponent(() => import('./commit/RepositoryCommitPage'), 'RepositoryCommitPage')
const RepositoryBranchesArea = lazyComponent(
    () => import('./branches/RepositoryBranchesArea'),
    'RepositoryBranchesArea'
)

const RepositoryReleasesArea = lazyComponent(
    () => import('./releases/RepositoryReleasesArea'),
    'RepositoryReleasesArea'
)
const RepoSettingsArea = lazyComponent(() => import('./settings/RepoSettingsArea'), 'RepoSettingsArea')
const RepositoryCompareArea = lazyComponent(() => import('./compare/RepositoryCompareArea'), 'RepositoryCompareArea')
const RepositoryStatsArea = lazyComponent(() => import('./stats/RepositoryStatsArea'), 'RepositoryStatsArea')

export const repoContainerRoutes: readonly RepoContainerRoute[] = [
    {
        path: '/-/commit/:revspec+',
        render: context => (
            <RepoRevisionWrapper>
                <RepositoryGitDataContainer {...context} repoName={context.repo.name}>
                    <RepositoryCommitPage {...context} />
                </RepositoryGitDataContainer>
                <RepoHeaderContributionPortal
                    position="right"
<<<<<<< HEAD
                    id="blame-action"
                    repoHeaderContributionsLifecycleProps={context.repoHeaderContributionsLifecycleProps}
                >
                    {() => <ToggleBlameAction key="blame-action" />}
=======
                    id="toggle-blame"
                    repoHeaderContributionsLifecycleProps={context.repoHeaderContributionsLifecycleProps}
                >
                    {({ actionType }) => <ToggleBlameAction key="toggle-blame" actionType={actionType} />}
>>>>>>> dc76ec19
                </RepoHeaderContributionPortal>
                <ActionItemsBar
                    extensionsController={context.extensionsController}
                    platformContext={context.platformContext}
                    useActionItemsBar={context.useActionItemsBar}
                    location={context.location}
                    telemetryService={context.telemetryService}
                />
            </RepoRevisionWrapper>
        ),
    },
    {
        path: '/-/branches',
        render: context => (
            <RepositoryGitDataContainer {...context} repoName={context.repo.name}>
                <RepositoryBranchesArea {...context} />
            </RepositoryGitDataContainer>
        ),
    },
    {
        path: '/-/tags',
        render: context => (
            <RepositoryGitDataContainer {...context} repoName={context.repo.name}>
                <RepositoryReleasesArea {...context} />
            </RepositoryGitDataContainer>
        ),
    },
    {
        path: '/-/compare/:spec*',
        render: context => (
            <RepoRevisionWrapper>
                <RepositoryGitDataContainer {...context} repoName={context.repo.name}>
                    <RepositoryCompareArea {...context} />
                </RepositoryGitDataContainer>
                <RepoHeaderContributionPortal
                    position="right"
<<<<<<< HEAD
                    id="blame-action"
                    repoHeaderContributionsLifecycleProps={context.repoHeaderContributionsLifecycleProps}
                >
                    {() => <ToggleBlameAction key="blame-action" />}
=======
                    id="toggle-blame"
                    repoHeaderContributionsLifecycleProps={context.repoHeaderContributionsLifecycleProps}
                >
                    {({ actionType }) => <ToggleBlameAction key="toggle-blame" actionType={actionType} />}
>>>>>>> dc76ec19
                </RepoHeaderContributionPortal>
                <ActionItemsBar
                    extensionsController={context.extensionsController}
                    platformContext={context.platformContext}
                    useActionItemsBar={context.useActionItemsBar}
                    location={context.location}
                    telemetryService={context.telemetryService}
                />
            </RepoRevisionWrapper>
        ),
    },
    {
        path: '/-/stats',
        render: context => (
            <RepositoryGitDataContainer {...context} repoName={context.repo.name}>
                <RepositoryStatsArea {...context} />
            </RepositoryGitDataContainer>
        ),
    },
    {
        path: '/-/settings',
        render: context => (
            <RepositoryGitDataContainer {...context} repoName={context.repo.name}>
                <RepoSettingsArea {...context} />
            </RepositoryGitDataContainer>
        ),
    },
]

export const RepoContributors: React.FunctionComponent<React.PropsWithChildren<any>> = ({
    useBreadcrumb,
    setBreadcrumb,
    repo,
    history,
    location,
    match,
    globbing,
}) => (
    <>
        <RepositoryStatsArea
            useBreadcrumb={useBreadcrumb}
            setBreadcrumb={setBreadcrumb}
            repo={repo}
            history={history}
            location={location}
            match={match}
            globbing={globbing}
        />
    </>
)

export const RepoCommits: React.FunctionComponent<React.PropsWithChildren<any>> = ({
    resolvedRev: { commitID },
    repoHeaderContributionsLifecycleProps,
    ...context
}) => (
    <>
        <RepositoryCommitsPage
            {...context}
            commitID={commitID}
            repoHeaderContributionsLifecycleProps={repoHeaderContributionsLifecycleProps}
        />
    </>
)

export const repoRevisionContainerRoutes: readonly RepoRevisionContainerRoute[] = [
    ...[
        '',
        '/-/:objectType(blob|tree)/:filePath*',
        '/-/docs/tab/:pathID*',
        '/-/commits/tab',
        '/-/branch/tab',
        '/-/tag/tab',
        '/-/contributors/tab',
        '/-/compare/tab/:spec*',
    ].map(routePath => ({
        path: routePath,
        exact: routePath === '',
        render: (props: RepositoryFileTreePageProps) => <RepositoryFileTreePage {...props} />,
    })),
    {
        path: '/-/commits',
        render: RepoCommits,
    },
    {
        path: '/-/branch',
        render: ({ repo, location, history }) => (
            <RepositoryBranchesTab repo={repo} location={location} history={history} />
        ),
    },
    {
        path: '/-/tag',
        render: ({ repo, location, history }) => <RepositoryTagTab repo={repo} location={location} history={history} />,
    },
    {
        path: '/-/compare/:spec*',
        render: context => (
            <RepoRevisionWrapper>
                <RepositoryGitDataContainer {...context} repoName={context.repo.name}>
                    <RepositoryCompareArea {...context} />
                </RepositoryGitDataContainer>
                <RepoHeaderContributionPortal
                    position="right"
<<<<<<< HEAD
                    id="blame-action"
                    repoHeaderContributionsLifecycleProps={context.repoHeaderContributionsLifecycleProps}
                >
                    {() => <ToggleBlameAction key="blame-action" />}
=======
                    id="toggle-blame"
                    repoHeaderContributionsLifecycleProps={context.repoHeaderContributionsLifecycleProps}
                >
                    {({ actionType }) => <ToggleBlameAction key="toggle-blame" actionType={actionType} />}
>>>>>>> dc76ec19
                </RepoHeaderContributionPortal>
                <ActionItemsBar
                    extensionsController={context.extensionsController}
                    platformContext={context.platformContext}
                    useActionItemsBar={context.useActionItemsBar}
                    location={context.location}
                    telemetryService={context.telemetryService}
                />
            </RepoRevisionWrapper>
        ),
    },
    {
        path: '/-/contributors',
        render: RepoContributors,
    },
]<|MERGE_RESOLUTION|>--- conflicted
+++ resolved
@@ -45,17 +45,10 @@
                 </RepositoryGitDataContainer>
                 <RepoHeaderContributionPortal
                     position="right"
-<<<<<<< HEAD
-                    id="blame-action"
-                    repoHeaderContributionsLifecycleProps={context.repoHeaderContributionsLifecycleProps}
-                >
-                    {() => <ToggleBlameAction key="blame-action" />}
-=======
                     id="toggle-blame"
                     repoHeaderContributionsLifecycleProps={context.repoHeaderContributionsLifecycleProps}
                 >
                     {({ actionType }) => <ToggleBlameAction key="toggle-blame" actionType={actionType} />}
->>>>>>> dc76ec19
                 </RepoHeaderContributionPortal>
                 <ActionItemsBar
                     extensionsController={context.extensionsController}
@@ -92,17 +85,10 @@
                 </RepositoryGitDataContainer>
                 <RepoHeaderContributionPortal
                     position="right"
-<<<<<<< HEAD
-                    id="blame-action"
-                    repoHeaderContributionsLifecycleProps={context.repoHeaderContributionsLifecycleProps}
-                >
-                    {() => <ToggleBlameAction key="blame-action" />}
-=======
                     id="toggle-blame"
                     repoHeaderContributionsLifecycleProps={context.repoHeaderContributionsLifecycleProps}
                 >
                     {({ actionType }) => <ToggleBlameAction key="toggle-blame" actionType={actionType} />}
->>>>>>> dc76ec19
                 </RepoHeaderContributionPortal>
                 <ActionItemsBar
                     extensionsController={context.extensionsController}
@@ -206,17 +192,10 @@
                 </RepositoryGitDataContainer>
                 <RepoHeaderContributionPortal
                     position="right"
-<<<<<<< HEAD
-                    id="blame-action"
-                    repoHeaderContributionsLifecycleProps={context.repoHeaderContributionsLifecycleProps}
-                >
-                    {() => <ToggleBlameAction key="blame-action" />}
-=======
                     id="toggle-blame"
                     repoHeaderContributionsLifecycleProps={context.repoHeaderContributionsLifecycleProps}
                 >
                     {({ actionType }) => <ToggleBlameAction key="toggle-blame" actionType={actionType} />}
->>>>>>> dc76ec19
                 </RepoHeaderContributionPortal>
                 <ActionItemsBar
                     extensionsController={context.extensionsController}
