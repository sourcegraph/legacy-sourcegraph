--- conflicted
+++ resolved
@@ -9,10 +9,6 @@
 
 import { createAggregateError, pluralize } from '@sourcegraph/common'
 import { gql, useMutation } from '@sourcegraph/http-client'
-<<<<<<< HEAD
-=======
-import { LinkOrSpan } from '@sourcegraph/shared/src/components/LinkOrSpan'
->>>>>>> 8de5f35e
 import {
     Button,
     Container,
@@ -24,10 +20,7 @@
     Code,
     H3,
     ErrorAlert,
-<<<<<<< HEAD
     LinkOrSpan,
-=======
->>>>>>> 8de5f35e
 } from '@sourcegraph/wildcard'
 
 import { queryGraphQL } from '../../backend/graphql'
