import classNames from 'classnames'
import * as H from 'history'
import LockIcon from 'mdi-react/LockIcon'
import * as React from 'react'
import { RouteComponentProps } from 'react-router'
import { interval, Subject, Subscription } from 'rxjs'
import { catchError, switchMap, tap } from 'rxjs/operators'

import { asError } from '@sourcegraph/common'
import * as GQL from '@sourcegraph/shared/src/schema'
<<<<<<< HEAD
import { Container, PageHeader, LoadingSpinner, FeedbackText, Button, Alert } from '@sourcegraph/wildcard'
=======
import { Container, PageHeader, LoadingSpinner, FeedbackText, Button, Link } from '@sourcegraph/wildcard'
>>>>>>> e4c0ab41

import { ErrorAlert } from '../../components/alerts'
import { PageTitle } from '../../components/PageTitle'
import { Timestamp } from '../../components/time/Timestamp'
import { SettingsAreaRepositoryFields } from '../../graphql-operations'
import { checkMirrorRepositoryConnection, updateMirrorRepository } from '../../site-admin/backend'
import { eventLogger } from '../../tracking/eventLogger'
import { DirectImportRepoAlert } from '../DirectImportRepoAlert'

import { fetchSettingsAreaRepository } from './backend'
import { ActionContainer, BaseActionContainer } from './components/ActionContainer'
import styles from './RepoSettingsMirrorPage.module.scss'

interface UpdateMirrorRepositoryActionContainerProps {
    repo: SettingsAreaRepositoryFields
    onDidUpdateRepository: () => void
    disabled: boolean
    disabledReason: string | undefined
    history: H.History
}

class UpdateMirrorRepositoryActionContainer extends React.PureComponent<UpdateMirrorRepositoryActionContainerProps> {
    private componentUpdates = new Subject<UpdateMirrorRepositoryActionContainerProps>()
    private subscriptions = new Subscription()

    public componentDidMount(): void {
        this.subscriptions.add(
            interval(3000).subscribe(() => {
                this.props.onDidUpdateRepository()
            })
        )
    }

    public componentDidUpdate(): void {
        this.componentUpdates.next(this.props)
    }

    public componentWillUnmount(): void {
        this.subscriptions.unsubscribe()
    }

    public render(): JSX.Element | null {
        let title: React.ReactFragment
        let description: React.ReactFragment
        let buttonLabel: React.ReactFragment
        let buttonDisabled = false
        let info: React.ReactNode
        if (this.props.repo.mirrorInfo.cloneInProgress) {
            title = 'Cloning in progress...'
            description =
                <code>{this.props.repo.mirrorInfo.cloneProgress}</code> ||
                'This repository is currently being cloned from its remote repository.'
            buttonLabel = (
                <span>
                    <LoadingSpinner /> Cloning...
                </span>
            )
            buttonDisabled = true
            info = <DirectImportRepoAlert className={styles.alert} />
        } else if (this.props.repo.mirrorInfo.cloned) {
            const updateSchedule = this.props.repo.mirrorInfo.updateSchedule
            title = (
                <>
                    <div>
                        Last refreshed:{' '}
                        {this.props.repo.mirrorInfo.updatedAt ? (
                            <Timestamp date={this.props.repo.mirrorInfo.updatedAt} />
                        ) : (
                            'unknown'
                        )}{' '}
                    </div>
                    {updateSchedule && (
                        <div>
                            Next scheduled update <Timestamp date={updateSchedule.due} /> (position{' '}
                            {updateSchedule.index + 1} out of {updateSchedule.total} in the schedule)
                        </div>
                    )}
                    {this.props.repo.mirrorInfo.updateQueue && !this.props.repo.mirrorInfo.updateQueue.updating && (
                        <div>
                            Queued for update (position {this.props.repo.mirrorInfo.updateQueue.index + 1} out of{' '}
                            {this.props.repo.mirrorInfo.updateQueue.total} in the queue)
                        </div>
                    )}
                </>
            )
            if (!updateSchedule) {
                description = 'This repository is automatically updated when accessed by a user.'
            } else {
                description =
                    'This repository is automatically updated from its remote repository periodically and when accessed by a user.'
            }
            buttonLabel = 'Refresh now'
        } else {
            title = 'Clone this repository'
            description = 'This repository has not yet been cloned from its remote repository.'
            buttonLabel = 'Clone now'
        }

        return (
            <ActionContainer
                title={title}
                description={<div>{description}</div>}
                buttonLabel={buttonLabel}
                buttonDisabled={buttonDisabled || this.props.disabled}
                buttonSubtitle={this.props.disabledReason}
                flashText="Added to queue"
                info={info}
                run={this.updateMirrorRepository}
                history={this.props.history}
            />
        )
    }

    private updateMirrorRepository = async (): Promise<void> => {
        await updateMirrorRepository({ repository: this.props.repo.id }).toPromise()
        this.props.onDidUpdateRepository()
    }
}

interface CheckMirrorRepositoryConnectionActionContainerProps {
    repo: SettingsAreaRepositoryFields
    onDidUpdateReachability: (reachable: boolean | undefined) => void
    history: H.History
}

interface CheckMirrorRepositoryConnectionActionContainerState {
    loading: boolean
    result?: GQL.ICheckMirrorRepositoryConnectionResult | null
    errorDescription?: string
}

class CheckMirrorRepositoryConnectionActionContainer extends React.PureComponent<
    CheckMirrorRepositoryConnectionActionContainerProps,
    CheckMirrorRepositoryConnectionActionContainerState
> {
    public state: CheckMirrorRepositoryConnectionActionContainerState = { loading: false }

    private checkRequests = new Subject<void>()
    private subscriptions = new Subscription()

    public componentDidMount(): void {
        this.subscriptions.add(
            this.checkRequests
                .pipe(
                    tap(() => {
                        this.setState({ errorDescription: undefined, result: undefined, loading: true })
                        this.props.onDidUpdateReachability(undefined)
                    }),
                    switchMap(() =>
                        checkMirrorRepositoryConnection({ repository: this.props.repo.id }).pipe(
                            catchError(error => {
                                this.setState({
                                    errorDescription: asError(error).message,
                                    result: undefined,
                                    loading: false,
                                })
                                this.props.onDidUpdateReachability(false)
                                return []
                            })
                        )
                    )
                )
                .subscribe(
                    result => {
                        this.setState({ result, loading: false })
                        this.props.onDidUpdateReachability(result.error === null)
                    },
                    error => console.log(error)
                )
        )

        // Run the check upon initial mount, so the user sees the information without needing to click.
        this.checkRequests.next()
    }

    public componentWillUnmount(): void {
        this.subscriptions.unsubscribe()
    }

    public render(): JSX.Element | null {
        return (
            <BaseActionContainer
                title="Check connection to remote repository"
                description={<span>Diagnose problems cloning or updating from the remote repository.</span>}
                action={
                    <Button
                        disabled={this.state.loading}
                        onClick={this.checkMirrorRepositoryConnection}
                        variant="primary"
                    >
                        Check connection
                    </Button>
                }
                details={
                    <>
                        {this.state.errorDescription && (
                            <ErrorAlert className={styles.alert} error={this.state.errorDescription} />
                        )}
                        {this.state.loading && (
                            <Alert className={classNames('mb-0', styles.alert)} variant="primary">
                                <LoadingSpinner /> Checking connection...
                            </Alert>
                        )}
                        {this.state.result &&
                            (this.state.result.error === null ? (
                                <Alert className={classNames('mb-0', styles.alert)} variant="success">
                                    The remote repository is reachable.
                                </Alert>
                            ) : (
                                <Alert className={classNames('mb-0', styles.alert)} variant="danger">
                                    <p>The remote repository is unreachable. Logs follow.</p>
                                    <div>
                                        <pre className={styles.log}>
                                            <code>{this.state.result.error}</code>
                                        </pre>
                                    </div>
                                </Alert>
                            ))}
                    </>
                }
                className="mb-0"
            />
        )
    }

    private checkMirrorRepositoryConnection = (): void => this.checkRequests.next()
}

interface RepoSettingsMirrorPageProps extends RouteComponentProps<{}> {
    repo: SettingsAreaRepositoryFields
    history: H.History
}

interface RepoSettingsMirrorPageState {
    /**
     * The repository object, refreshed after we make changes that modify it.
     */
    repo: SettingsAreaRepositoryFields

    /**
     * Whether the repository connection check reports that the repository is reachable.
     */
    reachable?: boolean

    loading: boolean
    error?: string
}

/**
 * The repository settings mirror page.
 */
export class RepoSettingsMirrorPage extends React.PureComponent<
    RepoSettingsMirrorPageProps,
    RepoSettingsMirrorPageState
> {
    private repoUpdates = new Subject<void>()
    private subscriptions = new Subscription()

    constructor(props: RepoSettingsMirrorPageProps) {
        super(props)

        this.state = {
            loading: false,
            repo: props.repo,
        }
    }

    public componentDidMount(): void {
        eventLogger.logViewEvent('RepoSettingsMirror')

        this.subscriptions.add(
            this.repoUpdates.pipe(switchMap(() => fetchSettingsAreaRepository(this.props.repo.name))).subscribe(
                repo => this.setState({ repo }),
                error => this.setState({ error: asError(error).message })
            )
        )
    }

    public componentWillUnmount(): void {
        this.subscriptions.unsubscribe()
    }

    public render(): JSX.Element | null {
        return (
            <>
                <PageTitle title="Mirror settings" />
                <PageHeader path={[{ text: 'Mirroring and cloning' }]} headingElement="h2" className="mb-3" />
                <Container className="repo-settings-mirror-page">
                    {this.state.loading && <LoadingSpinner />}
                    {this.state.error && <ErrorAlert error={this.state.error} />}
                    <div className="form-group">
                        <label>
                            Remote repository URL{' '}
                            <small className="text-info">
                                <LockIcon className="icon-inline" /> Only visible to site admins
                            </small>
                        </label>
                        <input
                            className="form-control"
                            value={this.props.repo.mirrorInfo.remoteURL || '(unknown)'}
                            readOnly={true}
                        />
                        {this.state.repo.viewerCanAdminister && (
                            <small className="form-text text-muted">
                                Configure repository mirroring in{' '}
                                <Link to="/site-admin/external-services">external services</Link>.
                            </small>
                        )}
                    </div>
                    <UpdateMirrorRepositoryActionContainer
                        repo={this.state.repo}
                        onDidUpdateRepository={this.onDidUpdateRepository}
                        disabled={typeof this.state.reachable === 'boolean' && !this.state.reachable}
                        disabledReason={
                            typeof this.state.reachable === 'boolean' && !this.state.reachable
                                ? 'Not reachable'
                                : undefined
                        }
                        history={this.props.history}
                    />
                    <CheckMirrorRepositoryConnectionActionContainer
                        repo={this.state.repo}
                        onDidUpdateReachability={this.onDidUpdateReachability}
                        history={this.props.history}
                    />
                    {typeof this.state.reachable === 'boolean' && !this.state.reachable && (
                        <Alert variant="info">
                            Problems cloning or updating this repository?
                            <ul className={styles.steps}>
                                <li className={styles.step}>
                                    Inspect the <strong>Check connection</strong> error log output to see why the remote
                                    repository is not reachable.
                                </li>
                                <li className={styles.step}>
                                    <code>
                                        <strong>No ECDSA host key is known ... Host key verification failed?</strong>
                                    </code>{' '}
                                    See{' '}
                                    <Link to="/help/admin/repo/auth#ssh-authentication-config-keys-known-hosts">
                                        SSH repository authentication documentation
                                    </Link>{' '}
                                    for how to provide an SSH <code>known_hosts</code> file with the remote host's SSH
                                    host key.
                                </li>
                                <li className={styles.step}>
                                    Consult{' '}
                                    <Link to="/help/admin/repo/add">Sourcegraph repositories documentation</Link> for
                                    resolving other authentication issues (such as HTTPS certificates and SSH keys).
                                </li>
                                <li className={styles.step}>
                                    <FeedbackText headerText="Questions?" />
                                </li>
                            </ul>
                        </Alert>
                    )}
                </Container>
            </>
        )
    }

    private onDidUpdateRepository = (): void => {
        this.repoUpdates.next()
    }

    private onDidUpdateReachability = (reachable: boolean | undefined): void => this.setState({ reachable })
}<|MERGE_RESOLUTION|>--- conflicted
+++ resolved
@@ -8,11 +8,7 @@
 
 import { asError } from '@sourcegraph/common'
 import * as GQL from '@sourcegraph/shared/src/schema'
-<<<<<<< HEAD
-import { Container, PageHeader, LoadingSpinner, FeedbackText, Button, Alert } from '@sourcegraph/wildcard'
-=======
-import { Container, PageHeader, LoadingSpinner, FeedbackText, Button, Link } from '@sourcegraph/wildcard'
->>>>>>> e4c0ab41
+import { Container, PageHeader, LoadingSpinner, FeedbackText, Button, Link, Alert } from '@sourcegraph/wildcard'
 
 import { ErrorAlert } from '../../components/alerts'
 import { PageTitle } from '../../components/PageTitle'
