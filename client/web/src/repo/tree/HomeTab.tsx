--- conflicted
+++ resolved
@@ -7,7 +7,7 @@
 import { catchError, map, mapTo, startWith, switchMap } from 'rxjs/operators'
 
 import { ErrorMessage } from '@sourcegraph/branded/src/components/alerts'
-import { asError, ErrorLike, pluralize, encodeURIPathComponent, logError } from '@sourcegraph/common'
+import { asError, ErrorLike, pluralize, encodeURIPathComponent } from '@sourcegraph/common'
 import { gql, useQuery } from '@sourcegraph/http-client'
 import * as GQL from '@sourcegraph/shared/src/schema'
 import { SettingsCascadeProps } from '@sourcegraph/shared/src/settings/settings'
@@ -132,15 +132,6 @@
         [nextFetchWithDisabledTimeout]
     )
 
-<<<<<<< HEAD
-    useEffect(() => {
-        if (!blobInfoOrError) {
-            logError('error')
-        }
-    }, [blobInfoOrError])
-
-=======
->>>>>>> 869853fb
     const [showOlderCommits, setShowOlderCommits] = useState(false)
 
     const onShowOlderCommitsClicked = useCallback(
