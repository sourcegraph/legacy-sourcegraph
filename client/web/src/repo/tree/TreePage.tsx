--- conflicted
+++ resolved
@@ -1,25 +1,13 @@
 import React, { FC, useEffect, useMemo } from 'react'
 
 import {
-<<<<<<< HEAD
-=======
     mdiAccount,
->>>>>>> 0206a0cf
     mdiBrain,
     mdiCog,
     mdiFolder,
-    mdiHistory,
-<<<<<<< HEAD
-    mdiSourceBranch,
-    mdiSourceFork,
-    mdiSourceRepository,
+    mdiHistory, mdiPackageVariantClosed,
+    mdiSourceBranch, mdiSourceFork, mdiSourceRepository,
     mdiTag
-=======
-    mdiPackageVariantClosed,
-    mdiSourceBranch,
-    mdiSourceRepository,
-    mdiTag,
->>>>>>> 0206a0cf
 } from '@mdi/js'
 import classNames from 'classnames'
 import { Navigate } from 'react-router-dom'
@@ -37,10 +25,7 @@
 import { TelemetryProps } from '@sourcegraph/shared/src/telemetry/telemetryService'
 import { toPrettyBlobURL, toURIWithPath } from '@sourcegraph/shared/src/util/url'
 import {
-<<<<<<< HEAD
     Badge,
-=======
->>>>>>> 0206a0cf
     Button,
     ButtonGroup,
     Container,
@@ -51,11 +36,7 @@
     PageHeader,
     Text,
     Tooltip,
-<<<<<<< HEAD
     useObservable
-=======
-    useObservable,
->>>>>>> 0206a0cf
 } from '@sourcegraph/wildcard'
 
 import { BatchChangesProps } from '../../batches'
@@ -227,11 +208,7 @@
             <div className={styles.header}>
                 <PageHeader className="mb-3 test-tree-page-title">
                     <PageHeader.Heading as="h2" styleAs="h1">
-<<<<<<< HEAD
-                        <PageHeader.Breadcrumb icon={repo?.isFork ? mdiSourceFork : mdiSourceRepository}>
-=======
-                        <PageHeader.Breadcrumb icon={isPackage ? mdiPackageVariantClosed : mdiSourceRepository}>
->>>>>>> 0206a0cf
+                        <PageHeader.Breadcrumb icon={isPackage ? mdiPackageVariantClosed : repo?.isFork ? mdiSourceFork : mdiSourceRepository}>
                             {displayRepoName(repo?.name || '')}
                         </PageHeader.Breadcrumb>
                         {repo?.isFork && (
