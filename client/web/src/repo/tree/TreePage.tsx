import React, { FC, useEffect, useMemo } from 'react'

import {
    mdiAccount,
    mdiBrain,
    mdiCog,
    mdiFolder,
    mdiHistory,
    mdiPackageVariantClosed,
    mdiSourceBranch,
    mdiSourceRepository,
    mdiTag,
} from '@mdi/js'
import classNames from 'classnames'
import { Navigate } from 'react-router-dom'
import { catchError } from 'rxjs/operators'

import { asError, encodeURIPathComponent, ErrorLike, isErrorLike, logger } from '@sourcegraph/common'
import { gql } from '@sourcegraph/http-client'
import { fetchTreeEntries } from '@sourcegraph/shared/src/backend/repo'
import { displayRepoName } from '@sourcegraph/shared/src/components/RepoLink'
import { ExtensionsControllerProps } from '@sourcegraph/shared/src/extensions/controller'
import { PlatformContextProps } from '@sourcegraph/shared/src/platform/context'
import { Settings } from '@sourcegraph/shared/src/schema/settings.schema'
import { SearchContextProps } from '@sourcegraph/shared/src/search'
import { SettingsCascadeProps } from '@sourcegraph/shared/src/settings/settings'
import { TelemetryProps } from '@sourcegraph/shared/src/telemetry/telemetryService'
import { toPrettyBlobURL, toURIWithPath } from '@sourcegraph/shared/src/util/url'
import {
    Button,
    ButtonGroup,
    Container,
    ErrorAlert,
    Icon,
    Link,
    LoadingSpinner,
    PageHeader,
    Text,
    Tooltip,
    useObservable,
} from '@sourcegraph/wildcard'

import { BatchChangesProps } from '../../batches'
import { RepoBatchChangesButton } from '../../batches/RepoBatchChangesButton'
import { CodeIntelligenceProps } from '../../codeintel'
import { BreadcrumbSetters } from '../../components/Breadcrumbs'
import { PageTitle } from '../../components/PageTitle'
import { useFeatureFlag } from '../../featureFlags/useFeatureFlag'
import { RepositoryFields } from '../../graphql-operations'
import { OwnConfigProps } from '../../own/OwnConfigProps'
import { basename } from '../../util/path'
import { FilePathBreadcrumbs } from '../FilePathBreadcrumbs'
import { isPackageServiceType } from '../packages/isPackageServiceType'

import { TreePageContent } from './TreePageContent'

import styles from './TreePage.module.scss'

interface Props
    extends SettingsCascadeProps<Settings>,
        ExtensionsControllerProps,
        PlatformContextProps,
        TelemetryProps,
        CodeIntelligenceProps,
        BatchChangesProps,
        Pick<SearchContextProps, 'selectedSearchContextSpec'>,
        BreadcrumbSetters,
        OwnConfigProps {
    repo: RepositoryFields | undefined
    repoName: string
    /** The tree's path in TreePage. We call it filePath for consistency elsewhere. */
    filePath: string
    commitID: string
    revision: string
    globbing: boolean
    isSourcegraphDotCom: boolean
    className?: string
}

export const treePageRepositoryFragment = gql`
    fragment TreePageRepositoryFields on Repository {
        id
        name
        description
        viewerCanAdminister
        url
    }
`

export const TreePage: FC<Props> = ({
    repo,
    repoName,
    commitID,
    revision,
    filePath,
    settingsCascade,
    useBreadcrumb,
    codeIntelligenceEnabled,
    batchChangesEnabled,
    isSourcegraphDotCom,
    ownEnabled,
    className,
    ...props
}) => {
    const isRoot = filePath === ''
    const isPackage = useMemo(
        () => isPackageServiceType(repo?.externalRepository.serviceType),
        [repo?.externalRepository.serviceType]
    )

    useEffect(() => {
        if (isRoot) {
            props.telemetryService.logViewEvent('Repository')
        } else {
            props.telemetryService.logViewEvent('Tree')
        }
    }, [isRoot, props.telemetryService])

    useBreadcrumb(
        useMemo(() => {
            if (isRoot) {
                return
            }

            return {
                key: 'treePath',
                className: 'flex-shrink-past-contents',
                element: (
                    <FilePathBreadcrumbs
                        key="path"
                        repoName={repoName}
                        revision={revision}
                        filePath={filePath}
                        isDir={true}
                        telemetryService={props.telemetryService}
                    />
                ),
            }
        }, [isRoot, filePath, repoName, revision, props.telemetryService])
    )

    const treeOrError = useObservable(
        useMemo(
            () =>
                fetchTreeEntries({
                    repoName,
                    commitID,
                    revision,
                    filePath,
                    first: 2500,
                    requestGraphQL: props.platformContext.requestGraphQL,
                }).pipe(catchError((error): [ErrorLike] => [asError(error)])),
            [repoName, commitID, revision, filePath, props.platformContext]
        )
    )

    const showCodeInsights =
        !isErrorLike(settingsCascade.final) &&
        !!settingsCascade.final?.experimentalFeatures?.codeInsights &&
        settingsCascade.final['insights.displayLocation.directory'] === true

    const [ownFeatureFlagEnabled] = useFeatureFlag('search-ownership')

    // Add DirectoryViewer
    const uri = toURIWithPath({ repoName, commitID, filePath })

    const { extensionsController } = props
    useEffect(() => {
        if (!showCodeInsights || extensionsController === null) {
            return
        }

        const viewerIdPromise = extensionsController.extHostAPI
            .then(extensionHostAPI =>
                extensionHostAPI.addViewerIfNotExists({
                    type: 'DirectoryViewer',
                    isActive: true,
                    resource: uri,
                })
            )
            .catch(error => {
                logger.error('Error adding viewer to extension host:', error)
                return null
            })

        return () => {
            Promise.all([extensionsController.extHostAPI, viewerIdPromise])
                .then(([extensionHostAPI, viewerId]) => {
                    if (viewerId) {
                        return extensionHostAPI.removeViewer(viewerId)
                    }
                    return
                })
                .catch(error => logger.error('Error removing viewer from extension host:', error))
        }
    }, [uri, showCodeInsights, extensionsController])

    const getPageTitle = (): string => {
        const repoString = displayRepoName(repoName)
        if (filePath) {
            return `${basename(filePath)} - ${repoString}`
        }
        return `${repoString}`
    }

    const RootHeaderSection = (): React.ReactElement => (
        <div className="d-flex flex-wrap justify-content-between px-0">
            <div className={styles.header}>
                <PageHeader className="mb-3 test-tree-page-title">
                    <PageHeader.Heading as="h2" styleAs="h1">
                        <PageHeader.Breadcrumb icon={isPackage ? mdiPackageVariantClosed : mdiSourceRepository}>
                            {displayRepoName(repo?.name || '')}
                        </PageHeader.Breadcrumb>
                    </PageHeader.Heading>
                </PageHeader>
                {repo?.description && <Text>{repo.description}</Text>}
            </div>
            <div className={styles.menu}>
                <ButtonGroup>
                    {!isPackage && (
                        <Tooltip content="Branches">
                            <Button
                                className="flex-shrink-0"
                                to={`/${encodeURIPathComponent(repoName)}/-/branches`}
                                variant="secondary"
                                outline={true}
                                as={Link}
                            >
                                <Icon aria-hidden={true} svgPath={mdiSourceBranch} />{' '}
                                <span className={styles.text}>Branches</span>
                            </Button>
                        </Tooltip>
                    )}
                    <Tooltip content={isPackage ? 'Versions' : 'Tags'}>
                        <Button
                            className="flex-shrink-0"
                            to={`/${encodeURIPathComponent(repoName)}/-${isPackage ? '/versions' : '/tags'}`}
                            variant="secondary"
                            outline={true}
                            as={Link}
                        >
                            <Icon aria-hidden={true} svgPath={mdiTag} />{' '}
                            <span className={styles.text}>{isPackage ? 'Versions' : 'Tags'}</span>
                        </Button>
                    </Tooltip>
                    <Tooltip content="Compare">
                        <Button
                            className="flex-shrink-0"
                            to={
                                revision
                                    ? `/${encodeURIPathComponent(repoName)}/-/compare/...${encodeURIComponent(
                                          revision
                                      )}`
                                    : `/${encodeURIPathComponent(repoName)}/-/compare`
                            }
                            variant="secondary"
                            outline={true}
                            as={Link}
                        >
                            <Icon aria-hidden={true} svgPath={mdiHistory} />{' '}
                            <span className={styles.text}>Compare</span>
                        </Button>
                    </Tooltip>
                    {codeIntelligenceEnabled && (
                        <Tooltip content="Code graph data">
                            <Button
                                className="flex-shrink-0"
                                to={`/${encodeURIPathComponent(repoName)}/-/code-graph`}
                                variant="secondary"
                                outline={true}
                                as={Link}
                            >
                                <Icon aria-hidden={true} svgPath={mdiBrain} />{' '}
                                <span className={styles.text}>Code graph data</span>
                            </Button>
                        </Tooltip>
                    )}
                    {batchChangesEnabled && !isPackage && (
                        <Tooltip content="Batch changes">
                            <RepoBatchChangesButton
                                className="flex-shrink-0"
                                textClassName={styles.text}
                                repoName={repoName}
                            />
                        </Tooltip>
                    )}
<<<<<<< HEAD
                    {ownEnabled && ownFeatureFlagEnabled && (
=======
                    {ownEnabled && !isSourcegraphDotCom && (
>>>>>>> 2e123e33
                        <Tooltip content="Ownership">
                            <Button
                                className="flex-shrink-0"
                                to={`/${encodeURIPathComponent(repoName)}/-/own`}
                                variant="secondary"
                                outline={true}
                                as={Link}
                                onClick={() => props.telemetryService.log('repoPage:ownershipPage:clicked')}
                            >
                                <Icon aria-hidden={true} svgPath={mdiAccount} />{' '}
                                <span className={styles.text}>Ownership</span>
                            </Button>
                        </Tooltip>
                    )}
                    {repo?.viewerCanAdminister && (
                        <Tooltip content="Settings">
                            <Button
                                className="flex-shrink-0"
                                to={`/${encodeURIPathComponent(repoName)}/-/settings`}
                                variant="secondary"
                                outline={true}
                                as={Link}
                                aria-label="Repository settings"
                            >
                                <Icon aria-hidden={true} svgPath={mdiCog} />
                                <span className={styles.text}>Settings</span>
                            </Button>
                        </Tooltip>
                    )}
                </ButtonGroup>
            </div>
        </div>
    )

    return (
        <div className={classNames(styles.treePage, className)}>
            <Container className={styles.container}>
                <div className={classNames(styles.header)}>
                    <PageTitle title={getPageTitle()} />

                    <header className="mb-3">
                        {isRoot ? (
                            <RootHeaderSection />
                        ) : (
                            <PageHeader className="mb-3 mr-2 test-tree-page-title">
                                <PageHeader.Heading as="h2" styleAs="h1">
                                    <PageHeader.Breadcrumb icon={mdiFolder}>{filePath}</PageHeader.Breadcrumb>
                                </PageHeader.Heading>
                            </PageHeader>
                        )}
                    </header>

                    {treeOrError === undefined || repo === undefined ? (
                        <div>
                            <LoadingSpinner /> Loading files and directories
                        </div>
                    ) : isErrorLike(treeOrError) ? (
                        // If the tree is actually a blob, be helpful and redirect to the blob page.
                        // We don't have error names on GraphQL errors.
                        /not a directory/i.test(treeOrError.message) ? (
                            <Navigate to={toPrettyBlobURL({ repoName, revision, commitID, filePath })} replace={true} />
                        ) : (
                            <ErrorAlert error={treeOrError} />
                        )
                    ) : (
                        <TreePageContent
                            filePath={filePath}
                            tree={treeOrError}
                            repo={repo}
                            revision={revision}
                            commitID={commitID}
                            isPackage={isPackage}
                            {...props}
                        />
                    )}
                </div>
            </Container>
        </div>
    )
}<|MERGE_RESOLUTION|>--- conflicted
+++ resolved
@@ -160,6 +160,7 @@
         settingsCascade.final['insights.displayLocation.directory'] === true
 
     const [ownFeatureFlagEnabled] = useFeatureFlag('search-ownership')
+    const showOwnership = ownEnabled && ownFeatureFlagEnabled && !isSourcegraphDotCom
 
     // Add DirectoryViewer
     const uri = toURIWithPath({ repoName, commitID, filePath })
@@ -284,11 +285,7 @@
                             />
                         </Tooltip>
                     )}
-<<<<<<< HEAD
-                    {ownEnabled && ownFeatureFlagEnabled && (
-=======
-                    {ownEnabled && !isSourcegraphDotCom && (
->>>>>>> 2e123e33
+                    {showOwnership && (
                         <Tooltip content="Ownership">
                             <Button
                                 className="flex-shrink-0"
