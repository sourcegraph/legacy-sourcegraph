--- conflicted
+++ resolved
@@ -57,66 +57,6 @@
     externalURLs: Extract<TreeCommitsResult['node'], { __typename: 'Repository' }>['externalURLs']
 }
 
-<<<<<<< HEAD
-=======
-export const fetchTreeCommits = memoizeObservable(
-    (args: {
-        repo: Scalars['ID']
-        revspec: string
-        first?: number
-        filePath?: string
-        after?: string
-    }): Observable<TreeCommitsResponse> =>
-        requestGraphQL<TreeCommitsResult, TreeCommitsVariables>(
-            gql`
-                query TreeCommits($repo: ID!, $revspec: String!, $first: Int, $filePath: String, $after: String) {
-                    node(id: $repo) {
-                        __typename
-                        ... on Repository {
-                            externalURLs {
-                                url
-                                serviceKind
-                            }
-                            commit(rev: $revspec) {
-                                ancestors(first: $first, path: $filePath, after: $after) {
-                                    nodes {
-                                        ...GitCommitFields
-                                    }
-                                    pageInfo {
-                                        hasNextPage
-                                    }
-                                }
-                            }
-                        }
-                    }
-                }
-                ${gitCommitFragment}
-            `,
-            {
-                ...args,
-                first: args.first || null,
-                filePath: args.filePath || null,
-                after: args.after || null,
-            }
-        ).pipe(
-            map(dataOrThrowErrors),
-            map(data => {
-                if (!data.node) {
-                    throw new Error('Repository not found')
-                }
-                if (data.node.__typename !== 'Repository') {
-                    throw new Error('Node is not a Repository')
-                }
-                if (!data.node.commit) {
-                    throw new Error('Commit not found')
-                }
-                return { ancestors: data.node.commit.ancestors, externalURLs: data.node.externalURLs }
-            })
-        ),
-    args => `${args.repo}:${args.revspec}:${String(args.first)}:${String(args.filePath)}:${String(args.after)}`
-)
-
->>>>>>> 74907f01
 export const fetchCommit = (args: {
     repo: Scalars['String']
     revspec: Scalars['String']
@@ -261,80 +201,6 @@
         return () => subscription.unsubscribe()
     }, [repo.name, revision, filePath])
 
-<<<<<<< HEAD
-=======
-    const queryTreeCommits = useCallback(
-        (args: { first?: number }): Observable<TreeCommitsResponse> => {
-            const after: string | undefined = showOlderCommits ? undefined : formatISO(subYears(Date.now(), 1))
-            return fetchTreeCommits({
-                ...args,
-                repo: repo.id,
-                revspec: revision || '',
-                filePath,
-                after,
-            })
-        },
-        [filePath, repo.id, revision, showOlderCommits]
-    )
-    const [externalURLs, setExternalURLs] = useState<undefined | TreeCommitsResponse['externalURLs']>(undefined)
-    const queryCommits = useCallback(
-        (args: { first?: number }): Observable<TreeCommitsResponse['ancestors']> => {
-            const treeCommits = queryTreeCommits(args)
-            return treeCommits.pipe(
-                tap(data => {
-                    if (data.externalURLs) {
-                        setExternalURLs(data.externalURLs)
-                    }
-                }),
-                map(data => data.ancestors)
-            )
-        },
-        [queryTreeCommits]
-    )
-
-    const onShowOlderCommitsClicked = useCallback((event: React.MouseEvent): void => {
-        event.preventDefault()
-        setShowOlderCommits(true)
-    }, [])
-
-    const emptyElement = showOlderCommits ? (
-        <>No commits in this tree.</>
-    ) : (
-        <div className="test-tree-page-no-recent-commits">
-            <Text className="mb-2">No commits in this tree in the past year.</Text>
-            <Button
-                className="test-tree-page-show-all-commits"
-                onClick={onShowOlderCommitsClicked}
-                variant="secondary"
-                size="sm"
-            >
-                Show all commits
-            </Button>
-        </div>
-    )
-
-    const TotalCountSummary: React.FunctionComponent<React.PropsWithChildren<{ totalCount: number }>> = ({
-        totalCount,
-    }) => (
-        <div className="p-2">
-            {showOlderCommits ? (
-                <>
-                    {totalCount} total {pluralize('commit', totalCount)} in this tree.
-                </>
-            ) : (
-                <>
-                    <Text className="mb-2">
-                        {totalCount} {pluralize('commit', totalCount)} in this tree in the past year.
-                    </Text>
-                    <Button onClick={onShowOlderCommitsClicked} variant="secondary" size="sm">
-                        Show all commits
-                    </Button>
-                </>
-            )}
-        </div>
-    )
-
->>>>>>> 74907f01
     return (
         <>
             {readmeEntry && <ReadmePreviewCard entry={readmeEntry} repoName={repo.name} revision={revision} />}
@@ -342,44 +208,8 @@
                 <FilesCard diffStats={diffStats} entries={tree.entries} className={styles.files} filePath={filePath} />
 
                 <Card className={styles.commits}>
-<<<<<<< HEAD
                     <CardHeader className={panelStyles.cardColHeaderWrapper}>Commits</CardHeader>
                     <Commits {...props} />
-=======
-                    <CardHeader className={panelStyles.cardColHeaderWrapper}>
-                        {tree.isRoot ? <Link to={`${tree.url}/-/commits`}>Commits</Link> : 'Commits'}
-                    </CardHeader>
-
-                    <FilteredConnection<
-                        GitCommitFields,
-                        Pick<
-                            GitCommitNodeProps,
-                            'className' | 'compact' | 'messageSubjectClassName' | 'wrapperElement' | 'externalURLs'
-                        >
-                    >
-                        listClassName="list-group list-group-flush"
-                        noun="commit in this tree"
-                        pluralNoun="commits in this tree"
-                        queryConnection={queryCommits}
-                        nodeComponent={GitCommitNode}
-                        nodeComponentProps={{
-                            className: classNames('list-group-item px-2 py-1', styles.gitCommitNode),
-                            messageSubjectClassName: styles.gitCommitNodeMessageSubject,
-                            compact: true,
-                            wrapperElement: 'li',
-                            externalURLs,
-                        }}
-                        updateOnChange={`${repo.name}:${revision}:${filePath}:${String(showOlderCommits)}`}
-                        defaultFirst={20}
-                        useURLQuery={false}
-                        hideSearch={true}
-                        emptyElement={emptyElement}
-                        totalCountSummaryComponent={TotalCountSummary}
-                        loaderClassName={contributorsStyles.filteredConnectionLoading}
-                        showMoreClassName="mb-0"
-                        summaryClassName={contributorsStyles.filteredConnectionSummary}
-                    />
->>>>>>> 74907f01
                 </Card>
 
                 <Card className={styles.contributors}>
@@ -580,6 +410,10 @@
         node(id: $repo) {
             __typename
             ... on Repository {
+                externalURLs {
+                    url
+                    serviceKind
+                }
                 commit(rev: $revspec) {
                     ancestors(first: $first, path: $filePath, after: $after) {
                         nodes {
@@ -610,6 +444,7 @@
     })
 
     const node = data?.node && data?.node.__typename === 'Repository' ? data.node : null
+    const externalURLs = node?.externalURLs
     const connection = node?.commit?.ancestors
 
     return (
@@ -625,6 +460,7 @@
                                 className={styles.gitCommitNode}
                                 messageSubjectClassName={styles.gitCommitNodeMessageSubject}
                                 compact={true}
+                                externalURLs={externalURLs}
                             />
                         ))}
                     </tbody>
