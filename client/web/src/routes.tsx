--- conflicted
+++ resolved
@@ -6,7 +6,7 @@
 import { lazyComponent } from '@sourcegraph/shared/src/util/lazyComponent'
 
 import { communitySearchContextsRoutes } from './communitySearchContexts/routes'
-import { LegacyRoute } from './LegacyRouteContext'
+import { LegacyLayoutRouteContext, LegacyRoute } from './LegacyRouteContext'
 import { PageRoutes } from './routes.constants'
 import { SearchPageWrapper } from './search/SearchPageWrapper'
 
@@ -66,23 +66,7 @@
         },
         {
             path: PageRoutes.SearchConsole,
-<<<<<<< HEAD
-            render: props => <SearchConsolePageOrRedirect {...props} />,
-=======
-            element: (
-                <LegacyRoute
-                    render={props => {
-                        const { showMultilineSearchConsole } = getExperimentalFeatures()
-
-                        return showMultilineSearchConsole ? (
-                            <SearchConsolePage {...props} />
-                        ) : (
-                            <Navigate replace={true} to={PageRoutes.Search} />
-                        )
-                    }}
-                />
-            ),
->>>>>>> 27d44ce4
+            element: <LegacyRoute render={props => <SearchConsolePageOrRedirect {...props} />} />,
         },
         {
             path: PageRoutes.SignIn,
@@ -181,7 +165,7 @@
     ] as readonly (LayoutRouteProps | undefined)[]
 ).filter(Boolean) as readonly LayoutRouteProps[]
 
-function SearchConsolePageOrRedirect(props: LegacyLayoutRouteComponentProps): JSX.Element {
+function SearchConsolePageOrRedirect(props: LegacyLayoutRouteContext): JSX.Element {
     const showMultilineSearchConsole = useExperimentalFeatures(features => features.showMultilineSearchConsole)
 
     return showMultilineSearchConsole ? (
