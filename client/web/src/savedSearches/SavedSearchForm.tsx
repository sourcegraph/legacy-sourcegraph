--- conflicted
+++ resolved
@@ -3,11 +3,7 @@
 import classNames from 'classnames'
 import { Omit } from 'utility-types'
 
-<<<<<<< HEAD
-import { LazyMonacoQueryInput } from '@sourcegraph/branded'
-=======
-import { LazyQueryInput } from '@sourcegraph/search-ui'
->>>>>>> 03acd94e
+import { LazyQueryInput } from '@sourcegraph/branded'
 import { QueryState } from '@sourcegraph/shared/src/search'
 import { ThemeProps } from '@sourcegraph/shared/src/theme'
 import {
