--- conflicted
+++ resolved
@@ -4,11 +4,7 @@
 
 import { Form } from '@sourcegraph/branded/src/components/Form'
 import { Scalars } from '@sourcegraph/shared/src/graphql-operations'
-<<<<<<< HEAD
-import { Container, PageHeader, ProductStatusBadge, Button, Alert } from '@sourcegraph/wildcard'
-=======
-import { Container, PageHeader, ProductStatusBadge, Button, Link } from '@sourcegraph/wildcard'
->>>>>>> e4c0ab41
+import { Container, PageHeader, ProductStatusBadge, Button, Link, Alert } from '@sourcegraph/wildcard'
 
 import { AuthenticatedUser } from '../auth'
 import { ErrorAlert } from '../components/alerts'
