import classNames from 'classnames'
import DeleteIcon from 'mdi-react/DeleteIcon'
import MessageTextOutlineIcon from 'mdi-react/MessageTextOutlineIcon'
import PlusIcon from 'mdi-react/PlusIcon'
import SettingsIcon from 'mdi-react/SettingsIcon'
import * as React from 'react'
import { RouteComponentProps } from 'react-router'
import { Subject, Subscription } from 'rxjs'
import { catchError, map, mapTo, startWith, switchMap } from 'rxjs/operators'

import { asError, ErrorLike, isErrorLike } from '@sourcegraph/common'
import * as GQL from '@sourcegraph/shared/src/graphql/schema'
import { buildSearchURLQuery } from '@sourcegraph/shared/src/util/url'
<<<<<<< HEAD
import { Container, PageHeader, LoadingSpinner, RouterLink } from '@sourcegraph/wildcard'
=======
import { Container, PageHeader, LoadingSpinner, Button } from '@sourcegraph/wildcard'
>>>>>>> 0950685b

import { ErrorAlert } from '../components/alerts'
import { NamespaceProps } from '../namespaces'
import { SearchPatternTypeProps } from '../search'
import { deleteSavedSearch, fetchSavedSearches } from '../search/backend'
import { useNavbarQueryState } from '../stores'
import { eventLogger } from '../tracking/eventLogger'

import styles from './SavedSearchListPage.module.scss'

interface NodeProps extends RouteComponentProps, SearchPatternTypeProps {
    savedSearch: GQL.ISavedSearch
    onDelete: () => void
}

interface NodeState {
    isDeleting: boolean
}

class SavedSearchNode extends React.PureComponent<NodeProps, NodeState> {
    constructor(props: NodeProps) {
        super(props)
        this.state = { isDeleting: false }
    }

    private subscriptions = new Subscription()
    private delete = new Subject<GQL.ISavedSearch>()

    public componentDidMount(): void {
        this.subscriptions.add(
            this.delete
                .pipe(
                    switchMap(search =>
                        deleteSavedSearch(search.id).pipe(
                            mapTo(undefined),
                            catchError(error => {
                                console.error(error)
                                return []
                            })
                        )
                    )
                )
                .subscribe(() => {
                    eventLogger.log('SavedSearchDeleted')
                    this.setState({ isDeleting: false })
                    this.props.onDelete()
                })
        )
    }
    public render(): JSX.Element | null {
        return (
            <div className={classNames(styles.row, 'list-group-item test-saved-search-list-page-row')}>
                <div className="d-flex">
                    <MessageTextOutlineIcon className={classNames(styles.rowIcon, 'icon-inline')} />
                    <RouterLink
                        to={
                            '/search?' +
                            buildSearchURLQuery(this.props.savedSearch.query, this.props.patternType, false)
                        }
                    >
                        <div className="test-saved-search-list-page-row-title">
                            {this.props.savedSearch.description}
                        </div>
                    </RouterLink>
                </div>
                <div>
<<<<<<< HEAD
                    <RouterLink
                        className="btn btn-secondary btn-sm test-edit-saved-search-button"
=======
                    <Button
                        className="test-edit-saved-search-button"
>>>>>>> 0950685b
                        to={`${this.props.match.path}/${this.props.savedSearch.id}`}
                        data-tooltip="Saved search settings"
                        variant="secondary"
                        size="sm"
                        as={Link}
                    >
                        <SettingsIcon className="icon-inline" /> Settings
<<<<<<< HEAD
                    </RouterLink>{' '}
                    <button
                        type="button"
                        className="btn btn-sm btn-danger test-delete-saved-search-button"
=======
                    </Button>{' '}
                    <Button
                        className="test-delete-saved-search-button"
>>>>>>> 0950685b
                        onClick={this.onDelete}
                        disabled={this.state.isDeleting}
                        data-tooltip="Delete saved search"
                        variant="danger"
                        size="sm"
                    >
                        <DeleteIcon className="icon-inline" />
                    </Button>
                </div>
            </div>
        )
    }

    private onDelete = (): void => {
        if (!window.confirm(`Delete the saved search ${this.props.savedSearch.description}?`)) {
            return
        }
        this.setState({ isDeleting: true })
        this.delete.next(this.props.savedSearch)
    }
}

interface State {
    savedSearchesOrError?: GQL.ISavedSearch[] | ErrorLike
}

interface Props extends RouteComponentProps<{}>, NamespaceProps {}

export class SavedSearchListPage extends React.Component<Props, State> {
    public subscriptions = new Subscription()
    private refreshRequests = new Subject<void>()

    public state: State = {}

    public componentDidMount(): void {
        this.subscriptions.add(
            this.refreshRequests
                .pipe(
                    startWith(undefined),
                    switchMap(() => fetchSavedSearches().pipe(catchError(error => [asError(error)]))),
                    map(savedSearchesOrError => ({ savedSearchesOrError }))
                )
                .subscribe(newState => this.setState(newState as State))
        )
        eventLogger.logViewEvent('SavedSearchListPage')
    }

    public render(): JSX.Element | null {
        return (
            <div className={styles.savedSearchListPage} data-testid="saved-searches-list-page">
                <PageHeader
                    path={[{ text: 'Saved searches' }]}
                    headingElement="h2"
                    description="Manage notifications and alerts for specific search queries."
                    actions={
<<<<<<< HEAD
                        <RouterLink
=======
                        <Button
>>>>>>> 0950685b
                            to={`${this.props.match.path}/add`}
                            className="test-add-saved-search-button"
                            variant="primary"
                            as={Link}
                        >
                            <PlusIcon className="icon-inline" /> Add saved search
<<<<<<< HEAD
                        </RouterLink>
=======
                        </Button>
>>>>>>> 0950685b
                    }
                    className="mb-3"
                />
                <SavedSearchListPageContent onDelete={this.onDelete} {...this.props} {...this.state} />
            </div>
        )
    }

    private onDelete = (): void => {
        this.refreshRequests.next()
    }
}

interface SavedSearchListPageContentProps extends Props, State {
    onDelete: () => void
}

const SavedSearchListPageContent: React.FunctionComponent<SavedSearchListPageContentProps> = ({
    namespace,
    savedSearchesOrError,
    ...props
}) => {
    const searchPatternType = useNavbarQueryState(state => state.searchPatternType)

    if (savedSearchesOrError === undefined) {
        return <LoadingSpinner />
    }

    if (isErrorLike(savedSearchesOrError)) {
        return <ErrorAlert className="mb-3" error={savedSearchesOrError} />
    }

    const namespaceSavedSearches = savedSearchesOrError.filter(search => namespace.id === search.namespace.id)
    if (namespaceSavedSearches.length === 0) {
        return <Container className="text-center text-muted">You haven't created a saved search yet.</Container>
    }

    return (
        <Container>
            <div className="list-group list-group-flush">
                {namespaceSavedSearches.map(search => (
                    <SavedSearchNode key={search.id} {...props} patternType={searchPatternType} savedSearch={search} />
                ))}
            </div>
        </Container>
    )
}<|MERGE_RESOLUTION|>--- conflicted
+++ resolved
@@ -5,17 +5,14 @@
 import SettingsIcon from 'mdi-react/SettingsIcon'
 import * as React from 'react'
 import { RouteComponentProps } from 'react-router'
+import { Link } from 'react-router-dom'
 import { Subject, Subscription } from 'rxjs'
 import { catchError, map, mapTo, startWith, switchMap } from 'rxjs/operators'
 
 import { asError, ErrorLike, isErrorLike } from '@sourcegraph/common'
 import * as GQL from '@sourcegraph/shared/src/graphql/schema'
 import { buildSearchURLQuery } from '@sourcegraph/shared/src/util/url'
-<<<<<<< HEAD
-import { Container, PageHeader, LoadingSpinner, RouterLink } from '@sourcegraph/wildcard'
-=======
 import { Container, PageHeader, LoadingSpinner, Button } from '@sourcegraph/wildcard'
->>>>>>> 0950685b
 
 import { ErrorAlert } from '../components/alerts'
 import { NamespaceProps } from '../namespaces'
@@ -70,7 +67,7 @@
             <div className={classNames(styles.row, 'list-group-item test-saved-search-list-page-row')}>
                 <div className="d-flex">
                     <MessageTextOutlineIcon className={classNames(styles.rowIcon, 'icon-inline')} />
-                    <RouterLink
+                    <Link
                         to={
                             '/search?' +
                             buildSearchURLQuery(this.props.savedSearch.query, this.props.patternType, false)
@@ -79,16 +76,11 @@
                         <div className="test-saved-search-list-page-row-title">
                             {this.props.savedSearch.description}
                         </div>
-                    </RouterLink>
+                    </Link>
                 </div>
                 <div>
-<<<<<<< HEAD
-                    <RouterLink
-                        className="btn btn-secondary btn-sm test-edit-saved-search-button"
-=======
                     <Button
                         className="test-edit-saved-search-button"
->>>>>>> 0950685b
                         to={`${this.props.match.path}/${this.props.savedSearch.id}`}
                         data-tooltip="Saved search settings"
                         variant="secondary"
@@ -96,16 +88,9 @@
                         as={Link}
                     >
                         <SettingsIcon className="icon-inline" /> Settings
-<<<<<<< HEAD
-                    </RouterLink>{' '}
-                    <button
-                        type="button"
-                        className="btn btn-sm btn-danger test-delete-saved-search-button"
-=======
                     </Button>{' '}
                     <Button
                         className="test-delete-saved-search-button"
->>>>>>> 0950685b
                         onClick={this.onDelete}
                         disabled={this.state.isDeleting}
                         data-tooltip="Delete saved search"
@@ -161,22 +146,14 @@
                     headingElement="h2"
                     description="Manage notifications and alerts for specific search queries."
                     actions={
-<<<<<<< HEAD
-                        <RouterLink
-=======
                         <Button
->>>>>>> 0950685b
                             to={`${this.props.match.path}/add`}
                             className="test-add-saved-search-button"
                             variant="primary"
                             as={Link}
                         >
                             <PlusIcon className="icon-inline" /> Add saved search
-<<<<<<< HEAD
-                        </RouterLink>
-=======
                         </Button>
->>>>>>> 0950685b
                     }
                     className="mb-3"
                 />
