--- conflicted
+++ resolved
@@ -12,11 +12,7 @@
 import { asError, ErrorLike, isErrorLike } from '@sourcegraph/common'
 import * as GQL from '@sourcegraph/shared/src/graphql/schema'
 import { buildSearchURLQuery } from '@sourcegraph/shared/src/util/url'
-<<<<<<< HEAD
-import { Container, PageHeader, Button } from '@sourcegraph/wildcard'
-=======
-import { Container, PageHeader, LoadingSpinner } from '@sourcegraph/wildcard'
->>>>>>> ca92babb
+import { Container, PageHeader, LoadingSpinner, Button } from '@sourcegraph/wildcard'
 
 import { ErrorAlert } from '../components/alerts'
 import { NamespaceProps } from '../namespaces'
