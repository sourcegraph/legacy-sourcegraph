import React, { useCallback, useMemo } from 'react'

import { Prec } from '@codemirror/state'
import { keymap } from '@codemirror/view'
import classNames from 'classnames'
import { useLocation, useNavigate } from 'react-router-dom'
import { BehaviorSubject } from 'rxjs'
import { debounceTime } from 'rxjs/operators'

import {
    StreamingSearchResultsList,
    StreamingSearchResultsListProps,
    CodeMirrorQueryInput,
    createDefaultSuggestions,
    changeListener,
} from '@sourcegraph/branded'
import { transformSearchQuery } from '@sourcegraph/shared/src/api/client/search'
import { ExtensionsControllerProps } from '@sourcegraph/shared/src/extensions/controller'
import { LATEST_VERSION } from '@sourcegraph/shared/src/search/stream'
import { fetchStreamSuggestions } from '@sourcegraph/shared/src/search/suggestions'
import { useExperimentalFeatures } from '@sourcegraph/shared/src/settings/settings'
import { LoadingSpinner, Button, useObservable } from '@sourcegraph/wildcard'

import { PageTitle } from '../components/PageTitle'
import { SearchPatternType } from '../graphql-operations'
import { eventLogger } from '../tracking/eventLogger'

import { parseSearchURLQuery, parseSearchURLPatternType, SearchStreamingProps } from '.'

import styles from './SearchConsolePage.module.scss'
import { useFeatureFlag } from '../featureFlags/useFeatureFlag'

interface SearchConsolePageProps
    extends SearchStreamingProps,
        Omit<
            StreamingSearchResultsListProps,
            'allExpanded' | 'extensionsController' | 'executedQuery' | 'showSearchContext'
        >,
        ExtensionsControllerProps<'executeCommand' | 'extHostAPI'> {
    globbing: boolean
    isMacPlatform: boolean
}

export const SearchConsolePage: React.FunctionComponent<React.PropsWithChildren<SearchConsolePageProps>> = props => {
    const location = useLocation()
    const navigate = useNavigate()
    const { globbing, streamSearch, isSourcegraphDotCom } = props
<<<<<<< HEAD
    const enableGoImportsSearchQueryTransform = useExperimentalFeatures(
        features => features.enableGoImportsSearchQueryTransform
    )
    const applySuggestionsOnEnter =
        useExperimentalFeatures(features => features.applySearchQuerySuggestionOnEnter) ?? true
    const [enableOwnershipSearch] = useFeatureFlag('search-ownership')
=======
    const { enableGoImportsSearchQueryTransform, applySuggestionsOnEnter } = useExperimentalFeatures(features => ({
        enableGoImportsSearchQueryTransform: features.enableGoImportsSearchQueryTransform,
        applySuggestionsOnEnter: features.applySearchQuerySuggestionOnEnter ?? true,
    }))
>>>>>>> 67426c2d

    const searchQuery = useMemo(
        () => new BehaviorSubject<string>(parseSearchURLQuery(location.search) ?? ''),
        [location.search]
    )

    const patternType = useMemo(
        () => parseSearchURLPatternType(location.search) || SearchPatternType.structural,
        [location.search]
    )

    const triggerSearch = useCallback(() => {
        navigate('/search/console?q=' + encodeURIComponent(searchQuery.value))
    }, [navigate, searchQuery])

    const transformedQuery = useMemo(() => {
        let query = parseSearchURLQuery(location.search)
        query = query?.replace(/\/\/.*/g, '') || ''

        return transformSearchQuery({
            query,
            enableGoImportsSearchQueryTransform,
            eventLogger,
        })
    }, [location.search, enableGoImportsSearchQueryTransform])

    const autocompletion = useMemo(
        () =>
            createDefaultSuggestions({
                fetchSuggestions: query => fetchStreamSuggestions(query),
                globbing,
                isSourcegraphDotCom,
                applyOnEnter: applySuggestionsOnEnter,
            }),
        [globbing, isSourcegraphDotCom, applySuggestionsOnEnter]
    )

    const extensions = useMemo(
        () => [
            Prec.highest(keymap.of([{ key: 'Mod-Enter', run: () => (triggerSearch(), true) }])),
            changeListener(value => searchQuery.next(value)),
            autocompletion,
        ],
        [searchQuery, triggerSearch, autocompletion]
    )

    // Fetch search results when the `q` URL query parameter changes
    const results = useObservable(
        useMemo(
            () =>
                streamSearch(transformedQuery, {
                    version: LATEST_VERSION,
                    patternType: patternType ?? SearchPatternType.standard,
                    caseSensitive: false,
                    trace: undefined,
                }).pipe(debounceTime(500)),
            [patternType, transformedQuery, streamSearch]
        )
    )

    return (
        <div className="w-100 p-2">
            <PageTitle title="Search console" />
            <div className="d-flex overflow-hidden h-100">
                <div className="flex-1 p-1 d-flex flex-column">
                    <div className={styles.editor}>
                        <CodeMirrorQueryInput
                            className="d-flex flex-column overflow-hidden"
                            patternType={patternType}
                            interpretComments={true}
                            value={searchQuery.value}
                            extensions={extensions}
                        />
                    </div>
                    <Button className="mt-2" onClick={triggerSearch} variant="primary">
                        Search &nbsp; {props.isMacPlatform ? <kbd>⌘</kbd> : <kbd>Ctrl</kbd>}+<kbd>⏎</kbd>
                    </Button>
                </div>
                <div className={classNames('flex-1 p-1', styles.results)}>
                    {results &&
                        (results.state === 'loading' ? (
                            <LoadingSpinner />
                        ) : (
                            <StreamingSearchResultsList
                                {...props}
                                enableOwnershipSearch={enableOwnershipSearch}
                                allExpanded={false}
                                results={results}
                                assetsRoot={window.context?.assetsRoot || ''}
                                executedQuery={location.search}
                            />
                        ))}
                </div>
            </div>
        </div>
    )
}<|MERGE_RESOLUTION|>--- conflicted
+++ resolved
@@ -22,13 +22,13 @@
 import { LoadingSpinner, Button, useObservable } from '@sourcegraph/wildcard'
 
 import { PageTitle } from '../components/PageTitle'
+import { useFeatureFlag } from '../featureFlags/useFeatureFlag'
 import { SearchPatternType } from '../graphql-operations'
 import { eventLogger } from '../tracking/eventLogger'
 
 import { parseSearchURLQuery, parseSearchURLPatternType, SearchStreamingProps } from '.'
 
 import styles from './SearchConsolePage.module.scss'
-import { useFeatureFlag } from '../featureFlags/useFeatureFlag'
 
 interface SearchConsolePageProps
     extends SearchStreamingProps,
@@ -45,19 +45,11 @@
     const location = useLocation()
     const navigate = useNavigate()
     const { globbing, streamSearch, isSourcegraphDotCom } = props
-<<<<<<< HEAD
-    const enableGoImportsSearchQueryTransform = useExperimentalFeatures(
-        features => features.enableGoImportsSearchQueryTransform
-    )
-    const applySuggestionsOnEnter =
-        useExperimentalFeatures(features => features.applySearchQuerySuggestionOnEnter) ?? true
-    const [enableOwnershipSearch] = useFeatureFlag('search-ownership')
-=======
     const { enableGoImportsSearchQueryTransform, applySuggestionsOnEnter } = useExperimentalFeatures(features => ({
         enableGoImportsSearchQueryTransform: features.enableGoImportsSearchQueryTransform,
         applySuggestionsOnEnter: features.applySearchQuerySuggestionOnEnter ?? true,
     }))
->>>>>>> 67426c2d
+    const [enableOwnershipSearch] = useFeatureFlag('search-ownership')
 
     const searchQuery = useMemo(
         () => new BehaviorSubject<string>(parseSearchURLQuery(location.search) ?? ''),
