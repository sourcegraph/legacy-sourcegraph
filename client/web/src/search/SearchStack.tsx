import classNames from 'classnames'
import CloseIcon from 'mdi-react/CloseIcon'
import FileDocumentIcon from 'mdi-react/FileDocumentIcon'
import SearchStackIcon from 'mdi-react/LayersSearchIcon'
import SearchIcon from 'mdi-react/SearchIcon'
import React, { useCallback, useState } from 'react'
import { useHistory } from 'react-router-dom'

import { RepoIcon } from '@sourcegraph/shared/src/components/RepoIcon'
import { SearchPatternType } from '@sourcegraph/shared/src/graphql-operations'
import { FilterType } from '@sourcegraph/shared/src/search/query/filters'
import { appendContextFilter, updateFilter } from '@sourcegraph/shared/src/search/query/transformer'
import { buildSearchURLQuery, toPrettyBlobURL } from '@sourcegraph/shared/src/util/url'
<<<<<<< HEAD
import { RouterLink } from '@sourcegraph/wildcard'
=======
import { Button } from '@sourcegraph/wildcard'
>>>>>>> 0950685b

import { SyntaxHighlightedSearchQuery } from '../components/SyntaxHighlightedSearchQuery'
import { PageRoutes } from '../routes.constants'
import { useExperimentalFeatures } from '../stores'
import { useSearchStackState, restorePreviousSession, SearchEntry, SearchStackEntry } from '../stores/searchStack'

import { BlockInput } from './notebook'
import { serializeBlocks } from './notebook/serialize'
import styles from './SearchStack.module.scss'

export const SearchStack: React.FunctionComponent<{ initialOpen?: boolean }> = ({ initialOpen = false }) => {
    const history = useHistory()

    const [open, setOpen] = useState(initialOpen)
    const entries = useSearchStackState(state => state.entries)
    const canRestore = useSearchStackState(state => state.canRestoreSession)
    const enableSearchStack = useExperimentalFeatures(features => features.enableSearchStack)

    const createNotebook = useCallback(() => {
        const location = {
            pathname: PageRoutes.NotebookCreate,
            hash: serializeBlocks(
                entries.map(
                    (entry): BlockInput => {
                        switch (entry.type) {
                            case 'search':
                                return { type: 'query', input: toSearchQuery(entry) }
                            case 'file':
                                return {
                                    type: 'file',
                                    input: {
                                        repositoryName: entry.repo,
                                        revision: entry.revision,
                                        filePath: entry.path,
                                        lineRange: entry.lineRange,
                                    },
                                }
                        }
                    }
                ),
                window.location.origin
            ),
        }
        history.push(location)
    }, [entries, history])

    if (!enableSearchStack || (entries.length === 0 && !canRestore)) {
        return null
    }

    return (
        <div className={classNames(styles.root, { [styles.open]: open })}>
            <div className={classNames(styles.header, 'd-flex align-items-center justify-content-between')}>
                <Button
                    aria-label={`${open ? 'Close' : 'Open'} search session`}
                    className={classNames('btn-icon p-2')}
                    onClick={() => setOpen(open => !open)}
                >
                    <SearchStackIcon className="icon-inline" />
                    <h4 className={classNames(styles.openVisible, 'pl-1')}>Search session</h4>
                </Button>
                <Button
                    aria-label="Close search session"
                    className={classNames('btn-icon pr-2', styles.closeButton, styles.openVisible)}
                    onClick={() => setOpen(false)}
                >
                    <CloseIcon className="icon-inline" />
                </Button>
            </div>
            {open && (
                <>
                    <ul>
                        {entries.map((entry, index) => (
                            <li key={index}>{renderSearchEntry(entry)}</li>
                        ))}
                    </ul>
                    {(canRestore || entries.length > 0) && (
                        <div className="p-2">
                            {canRestore && (
                                <Button
                                    className="w-100 mb-1"
                                    onClick={restorePreviousSession}
                                    outline={true}
                                    variant="secondary"
                                    size="sm"
                                >
                                    Restore previous session
                                </Button>
                            )}
                            {entries.length > 0 && (
                                <Button
                                    className="w-100"
                                    onClick={createNotebook}
                                    outline={true}
                                    variant="secondary"
                                    size="sm"
                                >
                                    Create Notebook
                                </Button>
                            )}
                        </div>
                    )}
                </>
            )}
        </div>
    )
}

function renderSearchEntry(entry: SearchStackEntry): React.ReactChild {
    switch (entry.type) {
        case 'search':
            return (
                <RouterLink
                    to={{
                        pathname: '/search',
                        search: buildSearchURLQuery(
                            entry.query,
                            entry.patternType,
                            entry.caseSensitive,
                            entry.searchContext
                        ),
                    }}
                    className={styles.entry}
                >
                    <SearchIcon className="icon-inline text-muted mr-1" />
                    <SyntaxHighlightedSearchQuery query={entry.query} />
                </RouterLink>
            )
        case 'file':
            return (
                <RouterLink
                    to={{
                        pathname: toPrettyBlobURL({
                            repoName: entry.repo,
                            revision: entry.revision,
                            filePath: entry.path,
                        }),
                    }}
                    className={styles.entry}
                >
                    <div>
                        <FileDocumentIcon className="icon-inline text-muted mr-1" />
                        <span title={entry.path}>{shortenFilePath(entry.path)}</span>
                    </div>
                    <small className="text-muted">
                        <RepoIcon repoName={entry.repo} className="icon-inline text-muted mr-1" />
                        {entry.repo}
                    </small>
                </RouterLink>
            )
    }
}

function toSearchQuery(entry: SearchEntry): string {
    let { query } = entry
    if (entry.patternType !== SearchPatternType.literal) {
        query = updateFilter(entry.query, FilterType.patterntype, entry.patternType)
    }
    if (entry.caseSensitive) {
        query = updateFilter(query, FilterType.case, 'yes')
    }
    if (entry.searchContext) {
        query = appendContextFilter(query, entry.searchContext)
    }
    return query
}

/**
 * This function takes a file path and shortens any path segment to the first
 * character, except for the first and last segment and any segment that
 * contains less than five characters.
 *
 * Example: path/to/deeply/nested/file => path/to/d/n/file
 */
function shortenFilePath(path: string): string {
    const parts = path.split('/')
    if (parts.length === 1) {
        return path
    }
    return [parts[0]]
        .concat(
            parts.slice(1, -1).map(part => (part.length < 5 ? part : part[0])),
            parts[parts.length - 1]
        )
        .join('/')
}<|MERGE_RESOLUTION|>--- conflicted
+++ resolved
@@ -4,18 +4,14 @@
 import SearchStackIcon from 'mdi-react/LayersSearchIcon'
 import SearchIcon from 'mdi-react/SearchIcon'
 import React, { useCallback, useState } from 'react'
-import { useHistory } from 'react-router-dom'
+import { Link, useHistory } from 'react-router-dom'
 
 import { RepoIcon } from '@sourcegraph/shared/src/components/RepoIcon'
 import { SearchPatternType } from '@sourcegraph/shared/src/graphql-operations'
 import { FilterType } from '@sourcegraph/shared/src/search/query/filters'
 import { appendContextFilter, updateFilter } from '@sourcegraph/shared/src/search/query/transformer'
 import { buildSearchURLQuery, toPrettyBlobURL } from '@sourcegraph/shared/src/util/url'
-<<<<<<< HEAD
-import { RouterLink } from '@sourcegraph/wildcard'
-=======
 import { Button } from '@sourcegraph/wildcard'
->>>>>>> 0950685b
 
 import { SyntaxHighlightedSearchQuery } from '../components/SyntaxHighlightedSearchQuery'
 import { PageRoutes } from '../routes.constants'
@@ -128,7 +124,7 @@
     switch (entry.type) {
         case 'search':
             return (
-                <RouterLink
+                <Link
                     to={{
                         pathname: '/search',
                         search: buildSearchURLQuery(
@@ -142,11 +138,11 @@
                 >
                     <SearchIcon className="icon-inline text-muted mr-1" />
                     <SyntaxHighlightedSearchQuery query={entry.query} />
-                </RouterLink>
+                </Link>
             )
         case 'file':
             return (
-                <RouterLink
+                <Link
                     to={{
                         pathname: toPrettyBlobURL({
                             repoName: entry.repo,
@@ -164,7 +160,7 @@
                         <RepoIcon repoName={entry.repo} className="icon-inline text-muted mr-1" />
                         {entry.repo}
                     </small>
-                </RouterLink>
+                </Link>
             )
     }
 }
