import classNames from 'classnames'
import BookOutlineIcon from 'mdi-react/BookOutlineIcon'
import React, { useCallback } from 'react'

import { Link } from '@sourcegraph/shared/src/components/Link'
import { TelemetryProps } from '@sourcegraph/shared/src/telemetry/telemetryService'
import { ThemeProps } from '@sourcegraph/shared/src/theme'

import { SyntaxHighlightedSearchQuery } from '../../components/SyntaxHighlightedSearchQuery'
import { FeatureFlagProps } from '../../featureFlags/featureFlags'
import { repogroupList } from '../../repogroups/HomepageConfig'

import { CustomersSection } from './CustomersSection'
import { HomepageModalVideo } from './HomepageModalVideo'
import styles from './LoggedOutHomepage.module.scss'
import { SelfHostInstructions } from './SelfHostInstructions'

interface SearchExample {
    label: string
    trackEventName: string
    query: string
    to: string
}

const exampleQueries: SearchExample[] = [
    {
        label: 'Search all of your repos, without escaping or regex',
        trackEventName: 'HomepageExampleRepoClicked',
        query: 'repo:sourcegraph/.* Sprintf("%d -file:tests',
        to: '/search?q=context:global+repo:sourcegraph/*+Sprintf%28%22%25d+-file:tests&patternType=literal&case=yes',
    },
    {
        label: 'Search and review commits faster than git log and grep',
        trackEventName: 'HomepageExampleDiffClicked',
        query: 'type:diff before:"last week" TODO',
        to:
            '/search?q=context:global+repo:%5Egithub%5C.com/sourcegraph/sourcegraph%24+type:diff+after:"last+week"+select:commit.diff.added+TODO&patternType=literal&case=yes',
    },
    {
        label: 'Quickly filter by language and other key attributes',
        trackEventName: 'HomepageExampleFiltersClicked',
        query: 'repo:sourcegraph lang:go or lang:Typescript',
        to:
            '/search?q=context:global+repo:sourcegraph/*+-f:tests+%28lang:TypeScript+or+lang:go%29+Config%28%29&patternType=literal&case=yes',
    },
]

const exampleNotebooks: SearchExample[] = [
    {
        label: 'Find and reference code across all of your repositories',
        trackEventName: 'HomepageNotebookRepoClicked',
        query: 'repo:sourcegraph/.* Config()',
        to: '/github.com/sourcegraph/notebooks/-/blob/onboarding/find-code-across-all-of-your-repositories.snb.md',
    },
    {
        label: 'Search and review commits and their code faster than git log and grep ',
        trackEventName: 'HomepageNotebookDiffClicked',
        query: 'type:diff before:"last week" TODO',
        to: '/github.com/sourcegraph/notebooks/-/blob/onboarding/search-and-review-commits.snb.md',
    },
    {
        label: 'Quickly filter by file path, language and other elements of code',
        trackEventName: 'HomepageNotebookFiltersClicked',
        query: 'repo:sourcegraph/.* lang:go -f:tests',
        to:
            '/github.com/sourcegraph/notebooks/-/blob/onboarding/filter-by-file-language-and-other-elements-of-code.snb.md',
    },
]

export interface LoggedOutHomepageProps extends TelemetryProps, ThemeProps, FeatureFlagProps {}

interface SearchExamplesProps extends TelemetryProps {
    title: string
    subtitle: string
    examples: SearchExample[]
    icon: JSX.Element
}

const SearchExamples: React.FunctionComponent<SearchExamplesProps> = ({
    title,
    subtitle,
    telemetryService,
    examples,
    icon,
}) => {
    const searchExampleClicked = useCallback(
        (trackEventName: string) => (): void => telemetryService.log(trackEventName),
        [telemetryService]
    )

    return (
        <div className={styles.searchExamplesWrapper}>
            <div className={classNames('d-flex align-items-baseline mb-2', styles.searchExamplesTitleWrapper)}>
                <div className={classNames('mr-2', styles.title, styles.searchExamplesTitle)}>{title}</div>
                <div className="font-weight-normal text-muted">{subtitle}</div>
            </div>
            <div className={styles.searchExamples}>
                {examples.map(example => (
                    <div key={example.query} className={styles.searchExampleCardWrapper}>
                        <Link
                            to={example.to}
                            className={classNames('card', styles.searchExampleCard)}
                            onClick={searchExampleClicked(example.trackEventName)}
                        >
                            <div className={classNames(styles.searchExampleIcon)}>{icon}</div>
                            <div className={styles.searchExampleQueryWrapper}>
                                <div className={styles.searchExampleQuery}>
                                    <SyntaxHighlightedSearchQuery query={example.query} />
                                </div>
                            </div>
                        </Link>
                        <Link to={example.to} onClick={searchExampleClicked(example.trackEventName)}>
                            {example.label}
                        </Link>
                    </div>
                ))}
            </div>
        </div>
    )
}

export const LoggedOutHomepage: React.FunctionComponent<LoggedOutHomepageProps> = props => (
    <div className={styles.loggedOutHomepage}>
        <div className={styles.helpContent}>
            {props.featureFlags.get('search-notebook-onboarding') ? (
                <SearchExamples
                    title="Search notebooks"
                    subtitle="Three ways code search is more efficient than your IDE"
                    examples={exampleNotebooks}
                    icon={<BookOutlineIcon />}
                    {...props}
                />
            ) : (
                <SearchExamples
                    title="Search examples"
                    subtitle="Find answers faster with code search across multiple repos and commits"
                    examples={exampleQueries}
                    icon={<MagnifyingGlassSearchIcon />}
                    {...props}
                />
            )}
            <div className={styles.thumbnail}>
                <div className={classNames(styles.title, 'mb-2')}>Watch and learn</div>
                <HomepageModalVideo {...props} />
            </div>
        </div>

        <div className={styles.repogroupSection}>
            <div className="d-block d-md-flex align-items-baseline mb-3">
                <div className={classNames(styles.title, 'mr-2')}>Search open source communities</div>
                <div className="font-weight-normal text-muted">
                    Customized search portals for our open source partners
                </div>
            </div>
            <div className={styles.loggedOutHomepageRepogroupListCards}>
                {repogroupList.map(repogroup => (
                    <div
                        className={classNames(styles.loggedOutHomepageRepogroupListCard, 'd-flex align-items-center')}
                        key={repogroup.name}
                    >
                        <img
                            className={classNames(styles.loggedOutHomepageRepogroupListIcon, 'mr-2')}
                            src={repogroup.homepageIcon}
                            alt={`${repogroup.name} icon`}
                        />
                        <Link to={repogroup.url} className={classNames(styles.loggedOutHomepageRepogroupListingTitle)}>
                            {repogroup.title}
                        </Link>
                    </div>
                ))}
            </div>
        </div>

<<<<<<< HEAD
        <div className={styles.customerSection}>
            <CustomersSection {...props} />
        </div>
=======
        <SelfHostInstructions {...props} />
>>>>>>> 41fb93f5
    </div>
)

const MagnifyingGlassSearchIcon = React.memo(() => (
    <svg width="18" height="18" fill="none" xmlns="http://www.w3.org/2000/svg">
        <path
            d="M6.686.5a6.672 6.672 0 016.685 6.686 6.438 6.438 0 01-1.645 4.32l.308.308h.823L18 16.957 16.457 18.5l-5.143-5.143v-.823l-.308-.308a6.438 6.438 0 01-4.32 1.645A6.672 6.672 0 010 7.186 6.672 6.672 0 016.686.5zm0 2.057a4.61 4.61 0 00-4.629 4.629 4.61 4.61 0 004.629 4.628 4.61 4.61 0 004.628-4.628 4.61 4.61 0 00-4.628-4.629z"
            fill="currentColor"
        />
    </svg>
))<|MERGE_RESOLUTION|>--- conflicted
+++ resolved
@@ -171,13 +171,13 @@
             </div>
         </div>
 
-<<<<<<< HEAD
+        <div className={styles.selfHostSection}>
+            <SelfHostInstructions {...props} />
+        </div>
+
         <div className={styles.customerSection}>
             <CustomersSection {...props} />
         </div>
-=======
-        <SelfHostInstructions {...props} />
->>>>>>> 41fb93f5
     </div>
 )
 
