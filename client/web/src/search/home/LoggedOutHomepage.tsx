import classNames from 'classnames'
import BookOutlineIcon from 'mdi-react/BookOutlineIcon'
import React, { useCallback } from 'react'

import { Link } from '@sourcegraph/shared/src/components/Link'
import { TelemetryProps } from '@sourcegraph/shared/src/telemetry/telemetryService'
import { ThemeProps } from '@sourcegraph/shared/src/theme'

import { SyntaxHighlightedSearchQuery } from '../../components/SyntaxHighlightedSearchQuery'
import { FeatureFlagProps } from '../../featureFlags/featureFlags'
import { repogroupList } from '../../repogroups/HomepageConfig'

import { CustomersSection } from './CustomersSection'
import { DynamicWebFonts } from './DynamicWebFonts'
import { HeroSection } from './HeroSection'
import { HomepageModalVideo } from './HomepageModalVideo'
import { SearchExample, exampleNotebooks, exampleQueries, fonts } from './LoggedOutHomepage.constants'
import styles from './LoggedOutHomepage.module.scss'
import { SelfHostInstructions } from './SelfHostInstructions'

export interface LoggedOutHomepageProps extends TelemetryProps, ThemeProps, FeatureFlagProps {}

interface SearchExamplesProps extends TelemetryProps {
    title: string
    subtitle: string
    examples: SearchExample[]
    icon: JSX.Element
}

const SearchExamples: React.FunctionComponent<SearchExamplesProps> = ({
    title,
    subtitle,
    telemetryService,
    examples,
    icon,
}) => {
    const searchExampleClicked = useCallback(
        (trackEventName: string) => (): void => telemetryService.log(trackEventName),
        [telemetryService]
    )

    return (
        <div className={styles.searchExamplesWrapper}>
            <div className={classNames('d-flex align-items-baseline mb-2', styles.searchExamplesTitleWrapper)}>
                <div className={classNames('mr-2', styles.title, styles.searchExamplesTitle)}>{title}</div>
                <div className="font-weight-normal text-muted">{subtitle}</div>
            </div>
            <div className={styles.searchExamples}>
                {examples.map(example => (
                    <div key={example.query} className={styles.searchExampleCardWrapper}>
                        <Link
                            to={example.to}
                            className={classNames('card', styles.searchExampleCard)}
                            onClick={searchExampleClicked(example.trackEventName)}
                        >
                            <div className={classNames(styles.searchExampleIcon)}>{icon}</div>
                            <div className={styles.searchExampleQueryWrapper}>
                                <div className={styles.searchExampleQuery}>
                                    <SyntaxHighlightedSearchQuery query={example.query} />
                                </div>
                            </div>
                        </Link>
                        <Link to={example.to} onClick={searchExampleClicked(example.trackEventName)}>
                            {example.label}
                        </Link>
                    </div>
                ))}
            </div>
        </div>
    )
}

<<<<<<< HEAD
export const LoggedOutHomepage: React.FunctionComponent<LoggedOutHomepageProps> = props => {
    const onSignUpClick = useCallback(() => {
        props.telemetryService.log('HomepageCTAClicked')
    }, [props.telemetryService])

    return (
=======
export const LoggedOutHomepage: React.FunctionComponent<LoggedOutHomepageProps> = props => (
    <DynamicWebFonts fonts={fonts}>
>>>>>>> 5823edea
        <div className={styles.loggedOutHomepage}>
            <div className={styles.helpContent}>
                {props.featureFlags.get('search-notebook-onboarding') ? (
                    <SearchExamples
                        title="Search notebooks"
                        subtitle="Three ways code search is more efficient than your IDE"
                        examples={exampleNotebooks}
                        icon={<BookOutlineIcon />}
                        {...props}
                    />
                ) : (
                    <SearchExamples
                        title="Search examples"
                        subtitle="Find answers faster with code search across multiple repos and commits"
                        examples={exampleQueries}
                        icon={<MagnifyingGlassSearchIcon />}
                        {...props}
                    />
                )}
                <div className={styles.thumbnail}>
                    <div className={classNames(styles.title, 'mb-2')}>Watch and learn</div>
                    <HomepageModalVideo {...props} />
                </div>
            </div>

<<<<<<< HEAD
            <div className="d-flex justify-content-center">
                <div className={classNames('card', styles.ctaCard)}>
                    <div className="d-flex align-items-center">
                        <span className="badge badge-merged text-uppercase mr-2">Beta</span>
                    </div>
                    <span>
                        Search your public and private code.{' '}
                        <Link to="/sign-up?src=HomepageCTA" onClick={onSignUpClick}>
                            Sign up
                        </Link>{' '}
                        to get started, or {/* TODO: Link */}
                        <a href="https://about.sourcegraph.com/" target="_blank" rel="noopener noreferrer">
                            read our blog post
                        </a>{' '}
                        to learn more.
                    </span>
                </div>
            </div>

            <div className={styles.heroSection}>
                <HeroSection {...props} />
            </div>

=======
            <div className={styles.heroSection}>
                <HeroSection {...props} />
            </div>

>>>>>>> 5823edea
            <div className={styles.repogroupSection}>
                <div className="d-block d-md-flex align-items-baseline mb-3">
                    <div className={classNames(styles.title, 'mr-2')}>Search open source communities</div>
                    <div className="font-weight-normal text-muted">
                        Customized search portals for our open source partners
                    </div>
                </div>
<<<<<<< HEAD

                <div className={styles.repogroupSection}>
                    <div className="d-block d-md-flex align-items-baseline mb-3">
                        <div className={classNames(styles.title, 'mr-2')}>Search open source communities</div>
                        <div className="font-weight-normal text-muted">
                            Customized search portals for our open source partners
                        </div>
                    </div>
                    <div className={styles.loggedOutHomepageRepogroupListCards}>
                        {repogroupList.map(repogroup => (
                            <div
                                className={classNames(
                                    styles.loggedOutHomepageRepogroupListCard,
                                    'd-flex align-items-center'
                                )}
                                key={repogroup.name}
                            >
                                <img
                                    className={classNames(styles.loggedOutHomepageRepogroupListIcon, 'mr-2')}
                                    src={repogroup.homepageIcon}
                                    alt={`${repogroup.name} icon`}
                                />
                                <Link
                                    to={repogroup.url}
                                    className={classNames(styles.loggedOutHomepageRepogroupListingTitle)}
                                >
                                    {repogroup.title}
                                </Link>
                            </div>
                        ))}
                    </div>
=======
                <div className={styles.loggedOutHomepageRepogroupListCards}>
                    {repogroupList.map(repogroup => (
                        <div
                            className={classNames(
                                styles.loggedOutHomepageRepogroupListCard,
                                'd-flex align-items-center'
                            )}
                            key={repogroup.name}
                        >
                            <img
                                className={classNames(styles.loggedOutHomepageRepogroupListIcon, 'mr-2')}
                                src={repogroup.homepageIcon}
                                alt={`${repogroup.name} icon`}
                            />
                            <Link
                                to={repogroup.url}
                                className={classNames(styles.loggedOutHomepageRepogroupListingTitle)}
                            >
                                {repogroup.title}
                            </Link>
                        </div>
                    ))}
>>>>>>> 5823edea
                </div>
            </div>

            <div className={styles.selfHostSection}>
                <SelfHostInstructions {...props} />
            </div>

            <div className={styles.customerSection}>
                <CustomersSection {...props} />
            </div>
        </div>
<<<<<<< HEAD
    )
}
=======
    </DynamicWebFonts>
)
>>>>>>> 5823edea

const MagnifyingGlassSearchIcon = React.memo(() => (
    <svg width="18" height="18" fill="none" xmlns="http://www.w3.org/2000/svg">
        <path
            d="M6.686.5a6.672 6.672 0 016.685 6.686 6.438 6.438 0 01-1.645 4.32l.308.308h.823L18 16.957 16.457 18.5l-5.143-5.143v-.823l-.308-.308a6.438 6.438 0 01-4.32 1.645A6.672 6.672 0 010 7.186 6.672 6.672 0 016.686.5zm0 2.057a4.61 4.61 0 00-4.629 4.629 4.61 4.61 0 004.629 4.628 4.61 4.61 0 004.628-4.628 4.61 4.61 0 00-4.628-4.629z"
            fill="currentColor"
        />
    </svg>
))<|MERGE_RESOLUTION|>--- conflicted
+++ resolved
@@ -70,80 +70,60 @@
     )
 }
 
-<<<<<<< HEAD
 export const LoggedOutHomepage: React.FunctionComponent<LoggedOutHomepageProps> = props => {
     const onSignUpClick = useCallback(() => {
         props.telemetryService.log('HomepageCTAClicked')
     }, [props.telemetryService])
 
     return (
-=======
-export const LoggedOutHomepage: React.FunctionComponent<LoggedOutHomepageProps> = props => (
-    <DynamicWebFonts fonts={fonts}>
->>>>>>> 5823edea
-        <div className={styles.loggedOutHomepage}>
-            <div className={styles.helpContent}>
-                {props.featureFlags.get('search-notebook-onboarding') ? (
-                    <SearchExamples
-                        title="Search notebooks"
-                        subtitle="Three ways code search is more efficient than your IDE"
-                        examples={exampleNotebooks}
-                        icon={<BookOutlineIcon />}
-                        {...props}
-                    />
-                ) : (
-                    <SearchExamples
-                        title="Search examples"
-                        subtitle="Find answers faster with code search across multiple repos and commits"
-                        examples={exampleQueries}
-                        icon={<MagnifyingGlassSearchIcon />}
-                        {...props}
-                    />
-                )}
-                <div className={styles.thumbnail}>
-                    <div className={classNames(styles.title, 'mb-2')}>Watch and learn</div>
-                    <HomepageModalVideo {...props} />
-                </div>
-            </div>
-
-<<<<<<< HEAD
-            <div className="d-flex justify-content-center">
-                <div className={classNames('card', styles.ctaCard)}>
-                    <div className="d-flex align-items-center">
-                        <span className="badge badge-merged text-uppercase mr-2">Beta</span>
-                    </div>
-                    <span>
-                        Search your public and private code.{' '}
-                        <Link to="/sign-up?src=HomepageCTA" onClick={onSignUpClick}>
-                            Sign up
-                        </Link>{' '}
-                        to get started, or {/* TODO: Link */}
-                        <a href="https://about.sourcegraph.com/" target="_blank" rel="noopener noreferrer">
-                            read our blog post
-                        </a>{' '}
-                        to learn more.
-                    </span>
-                </div>
-            </div>
-
-            <div className={styles.heroSection}>
-                <HeroSection {...props} />
-            </div>
-
-=======
-            <div className={styles.heroSection}>
-                <HeroSection {...props} />
-            </div>
-
->>>>>>> 5823edea
-            <div className={styles.repogroupSection}>
-                <div className="d-block d-md-flex align-items-baseline mb-3">
-                    <div className={classNames(styles.title, 'mr-2')}>Search open source communities</div>
-                    <div className="font-weight-normal text-muted">
-                        Customized search portals for our open source partners
+        <DynamicWebFonts fonts={fonts}>
+            <div className={styles.loggedOutHomepage}>
+                <div className={styles.helpContent}>
+                    {props.featureFlags.get('search-notebook-onboarding') ? (
+                        <SearchExamples
+                            title="Search notebooks"
+                            subtitle="Three ways code search is more efficient than your IDE"
+                            examples={exampleNotebooks}
+                            icon={<BookOutlineIcon />}
+                            {...props}
+                        />
+                    ) : (
+                        <SearchExamples
+                            title="Search examples"
+                            subtitle="Find answers faster with code search across multiple repos and commits"
+                            examples={exampleQueries}
+                            icon={<MagnifyingGlassSearchIcon />}
+                            {...props}
+                        />
+                    )}
+                    <div className={styles.thumbnail}>
+                        <div className={classNames(styles.title, 'mb-2')}>Watch and learn</div>
+                        <HomepageModalVideo {...props} />
                     </div>
                 </div>
-<<<<<<< HEAD
+
+                <div className={styles.heroSection}>
+                    <HeroSection {...props} />
+                </div>
+
+                <div className="d-flex justify-content-center">
+                    <div className={classNames('card', styles.ctaCard)}>
+                        <div className="d-flex align-items-center">
+                            <span className="badge badge-merged text-uppercase mr-2">Beta</span>
+                        </div>
+                        <span>
+                            Search your public and private code.{' '}
+                            <Link to="/sign-up?src=HomepageCTA" onClick={onSignUpClick}>
+                                Sign up
+                            </Link>{' '}
+                            to get started, or {/* TODO: Link */}
+                            <a href="https://about.sourcegraph.com/" target="_blank" rel="noopener noreferrer">
+                                read our blog post
+                            </a>{' '}
+                            to learn more.
+                        </span>
+                    </div>
+                </div>
 
                 <div className={styles.repogroupSection}>
                     <div className="d-block d-md-flex align-items-baseline mb-3">
@@ -175,48 +155,19 @@
                             </div>
                         ))}
                     </div>
-=======
-                <div className={styles.loggedOutHomepageRepogroupListCards}>
-                    {repogroupList.map(repogroup => (
-                        <div
-                            className={classNames(
-                                styles.loggedOutHomepageRepogroupListCard,
-                                'd-flex align-items-center'
-                            )}
-                            key={repogroup.name}
-                        >
-                            <img
-                                className={classNames(styles.loggedOutHomepageRepogroupListIcon, 'mr-2')}
-                                src={repogroup.homepageIcon}
-                                alt={`${repogroup.name} icon`}
-                            />
-                            <Link
-                                to={repogroup.url}
-                                className={classNames(styles.loggedOutHomepageRepogroupListingTitle)}
-                            >
-                                {repogroup.title}
-                            </Link>
-                        </div>
-                    ))}
->>>>>>> 5823edea
+                </div>
+
+                <div className={styles.selfHostSection}>
+                    <SelfHostInstructions {...props} />
+                </div>
+
+                <div className={styles.customerSection}>
+                    <CustomersSection {...props} />
                 </div>
             </div>
-
-            <div className={styles.selfHostSection}>
-                <SelfHostInstructions {...props} />
-            </div>
-
-            <div className={styles.customerSection}>
-                <CustomersSection {...props} />
-            </div>
-        </div>
-<<<<<<< HEAD
+        </DynamicWebFonts>
     )
 }
-=======
-    </DynamicWebFonts>
-)
->>>>>>> 5823edea
 
 const MagnifyingGlassSearchIcon = React.memo(() => (
     <svg width="18" height="18" fill="none" xmlns="http://www.w3.org/2000/svg">
