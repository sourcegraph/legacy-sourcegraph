--- conflicted
+++ resolved
@@ -208,9 +208,8 @@
                             </>
                         )}
                     </div>
-<<<<<<< HEAD
                     <div className={styles.queryExamplesSectionsColumns}>
-                        {exampleSyntaxColumns.map((column, index) => (
+                        {queryExampleSectionsColumns.map((column, index) => (
                             // eslint-disable-next-line react/no-array-index-key
                             <div key={`column-${index}`}>
                                 {column.map(({ title, queryExamples }) => (
@@ -232,39 +231,6 @@
                             </div>
                         ))}
                     </div>
-=======
-                )}
-                <div className={styles.queryExamplesSectionsColumns}>
-                    {queryExampleSectionsColumns.map((column, index) => (
-                        // eslint-disable-next-line react/no-array-index-key
-                        <div key={`column-${index}`}>
-                            {column.map(({ title, queryExamples }) => (
-                                <QueryExamplesSection
-                                    key={title}
-                                    title={title}
-                                    queryExamples={queryExamples}
-                                    onQueryExampleClick={onQueryExampleClick}
-                                />
-                            ))}
-                            {!!index && (
-                                <small className="d-block">
-                                    <Link target="blank" to="/help/code_search/reference/queries">
-                                        Complete query reference{' '}
-                                        <Icon role="img" aria-label="Open in a new tab" svgPath={mdiOpenInNew} />
-                                    </Link>
-                                </small>
-                            )}
-                        </div>
-                    ))}
-                </div>
-            </div>
-            {isSourcegraphDotCom && (
-                <div className="d-flex align-items-center justify-content-lg-center my-5">
-                    <H4 className={classNames('mr-2 mb-0 pr-2', styles.proTipTitle)}>Pro Tip</H4>
-                    <Link to="https://signup.sourcegraph.com/" onClick={() => eventLogger.log('ClickedOnCloudCTA')}>
-                        Search your private code with Sourcegraph Cloud.
-                    </Link>
->>>>>>> d517b322
                 </div>
             )}
         </div>
