--- conflicted
+++ resolved
@@ -3,23 +3,9 @@
 import { gql, useQuery } from '@sourcegraph/http-client'
 
 import { AuthenticatedUser } from '../../auth'
-<<<<<<< HEAD
-import { BrandLogo } from '../../components/branding/BrandLogo'
-import { CodeInsightsProps } from '../../insights/types'
-import { AddCodeHostWidget, useShouldShowAddCodeHostWidget } from '../../onboarding/AddCodeHostWidget'
-import { eventLogger } from '../../tracking/eventLogger'
-import { useExperimentalQueryInput } from '../useExperimentalSearchInput'
-
-import { SearchPageFooter } from './SearchPageFooter'
-import { SearchPageInput } from './SearchPageInput'
-
-import styles from './SearchPage.module.scss'
-import { useFeatureFlag } from '../../featureFlags/useFeatureFlag'
-=======
 import { useFeatureFlag } from '../../featureFlags/useFeatureFlag'
 import { ExternalServicesTotalCountResult } from '../../graphql-operations'
 import { SearchPageContent, getShouldShowAddCodeHostWidget } from '../../storm/pages/SearchPage/SearchPageContent'
->>>>>>> 67426c2d
 
 export interface SearchPageProps {
     authenticatedUser: AuthenticatedUser | null
@@ -27,11 +13,6 @@
 
 export const SearchPage: FC<SearchPageProps> = props => {
     const shouldShowAddCodeHostWidget = useShouldShowAddCodeHostWidget(props.authenticatedUser)
-<<<<<<< HEAD
-    const [experimentalQueryInput] = useExperimentalQueryInput()
-    const [enableOwnershipSearch] = useFeatureFlag('search-ownership')
-=======
->>>>>>> 67426c2d
 
     return <SearchPageContent shouldShowAddCodeHostWidget={shouldShowAddCodeHostWidget} />
 }
@@ -48,50 +29,9 @@
     const [isAddCodeHostWidgetEnabled] = useFeatureFlag('plg-enable-add-codehost-widget', false)
     const { data } = useQuery<ExternalServicesTotalCountResult>(EXTERNAL_SERVICES_TOTAL_COUNT, {})
 
-<<<<<<< HEAD
-            <div className={styles.searchContainer}>
-                {shouldShowAddCodeHostWidget ? (
-                    <>
-                        <Tooltip
-                            content="Sourcegraph is not fully functional until a code host is set up"
-                            placement="top"
-                        >
-                            <div className={styles.translucent}>
-                                <SearchPageInput
-                                    {...props}
-                                    queryState={queryState}
-                                    setQueryState={setQueryState}
-                                    source="home"
-                                />
-                            </div>
-                        </Tooltip>
-                        <AddCodeHostWidget className="mb-4" telemetryService={props.telemetryService} />
-                    </>
-                ) : (
-                    <SearchPageInput {...props} queryState={queryState} setQueryState={setQueryState} source="home" />
-                )}
-            </div>
-            <div className={classNames(styles.panelsContainer)}>
-                {(!!props.authenticatedUser || props.isSourcegraphDotCom) && (
-                    <QueryExamples
-                        selectedSearchContextSpec={props.selectedSearchContextSpec}
-                        telemetryService={props.telemetryService}
-                        queryState={queryState}
-                        setQueryState={setQueryState}
-                        isSourcegraphDotCom={props.isSourcegraphDotCom}
-                        enableOwnershipSearch={enableOwnershipSearch}
-                    />
-                )}
-            </div>
-
-            <SearchPageFooter {...props} isLightTheme={isLightTheme} />
-        </div>
-    )
-=======
     return getShouldShowAddCodeHostWidget({
         isAddCodeHostWidgetEnabled,
         isSiteAdmin: authenticatedUser?.siteAdmin,
         externalServicesCount: data?.externalServices.totalCount,
     })
->>>>>>> 67426c2d
 }