import React, { useState } from 'react'

import { mdiDownload, mdiOpenInNew, mdiContentCopy } from '@mdi/js'
import classNames from 'classnames'
import copy from 'copy-to-clipboard'

import { TelemetryProps } from '@sourcegraph/shared/src/telemetry/telemetryService'
import { Button, Link, Icon, Code, H2, Tooltip } from '@sourcegraph/wildcard'

import { MarketingBlock } from '../../components/MarketingBlock'

import styles from './SelfHostInstructions.module.scss'

export const SelfHostInstructions: React.FunctionComponent<React.PropsWithChildren<TelemetryProps>> = ({
    telemetryService,
}) => {
    const dockerCommand =
        'docker run --publish 7080:7080 --publish 127.0.0.1:3370:3370 --rm --volume ~/.sourcegraph/config:/etc/sourcegraph --volume ~/.sourcegraph/data:/var/opt/sourcegraph sourcegraph/server:3.41.0'

    const copyTooltip = 'Copy command'
    const copyCompletedTooltip = 'Copied!'

    const [currentCopyTooltip, setCurrentCopyTooltip] = useState(copyTooltip)

    const onCopy = (): void => {
        telemetryService.log('HomepageCTAClicked', { campaign: 'Local install' }, { campaign: 'Local install' })
        copy(dockerCommand)
        setCurrentCopyTooltip(copyCompletedTooltip)
        setTimeout(() => setCurrentCopyTooltip(copyTooltip), 1000)
    }

    const onTalkToEngineerClicked = (): void => {
        telemetryService.log(
            'HomepageCTAClicked',
            { campaign: 'Talk to an engineer' },
            { campaign: 'Talk to an engineer' }
        )
    }

    return (
        <div className={styles.wrapper}>
            <div className={styles.column}>
                <H2>
                    <Icon
                        aria-hidden={true}
                        className={classNames('mr-2', styles.downloadIcon)}
                        svgPath={mdiDownload}
                    />{' '}
                    Self-hosted deployment
                </H2>
                <ul className={styles.featureList}>
                    <li>Free for up to 10 users</li>
                    <li>Supports additional (and local) code hosts</li>
                    <li>Team oriented functionality</li>
                    <li>Your code never leaves your server</li>
                    <li>Free 30 day trial of enterprise-only features</li>
                </ul>
                <Link to="/help/cloud/cloud_ent_on-prem_comparison" target="_blank" rel="noopener noreferrer">
                    Learn more about self-hosted vs. cloud features <Icon aria-hidden={true} svgPath={mdiOpenInNew} />
                </Link>
            </div>

            <div className={styles.column}>
                <div>
                    <strong>Quickstart:</strong> launch Sourcegraph at http://localhost:7080
                </div>
                <MarketingBlock wrapperClassName={styles.codeWrapper} contentClassName={styles.codeContent}>
<<<<<<< HEAD
                    <Tooltip content={currentCopyTooltip} placement="top">
                        <Button
                            className={styles.copyButton}
                            onClick={onCopy}
                            aria-label="Copy Docker command to clipboard"
                            variant="link"
                        >
                            <Icon aria-hidden={true} as={ContentCopyIcon} />
                        </Button>
                    </Tooltip>
=======
                    <Button
                        className={styles.copyButton}
                        onClick={onCopy}
                        data-tooltip={currentCopyTooltip}
                        data-placement="top"
                        aria-label="Copy Docker command to clipboard"
                        variant="link"
                    >
                        <Icon aria-hidden={true} svgPath={mdiContentCopy} />
                    </Button>
>>>>>>> ad5f4c65
                    <Code className={styles.codeBlock}>{dockerCommand}</Code>
                </MarketingBlock>
                <div className="d-flex justify-content-between">
                    <Link
                        to="https://docs.sourcegraph.com/admin/install"
                        target="_blank"
                        rel="noopener noreferrer"
                        className="mr-2"
                    >
                        Learn how to deploy a server or cluster <Icon aria-hidden={true} svgPath={mdiOpenInNew} />
                    </Link>
                    <Link
                        to="https://info.sourcegraph.com/talk-to-a-developer?form_submission_source=inproduct&utm_campaign=inproduct-self-hosted-install&utm_medium=direct_traffic&utm_source=in-product&utm_term=null&utm_content=self-hosted-install"
                        onClick={onTalkToEngineerClicked}
                        className="text-right flex-shrink-0"
                    >
                        Talk to an engineer
                    </Link>
                </div>
            </div>
        </div>
    )
}<|MERGE_RESOLUTION|>--- conflicted
+++ resolved
@@ -65,7 +65,6 @@
                     <strong>Quickstart:</strong> launch Sourcegraph at http://localhost:7080
                 </div>
                 <MarketingBlock wrapperClassName={styles.codeWrapper} contentClassName={styles.codeContent}>
-<<<<<<< HEAD
                     <Tooltip content={currentCopyTooltip} placement="top">
                         <Button
                             className={styles.copyButton}
@@ -73,21 +72,9 @@
                             aria-label="Copy Docker command to clipboard"
                             variant="link"
                         >
-                            <Icon aria-hidden={true} as={ContentCopyIcon} />
+                            <Icon aria-hidden={true} svgPath={mdiContentCopy} />
                         </Button>
                     </Tooltip>
-=======
-                    <Button
-                        className={styles.copyButton}
-                        onClick={onCopy}
-                        data-tooltip={currentCopyTooltip}
-                        data-placement="top"
-                        aria-label="Copy Docker command to clipboard"
-                        variant="link"
-                    >
-                        <Icon aria-hidden={true} svgPath={mdiContentCopy} />
-                    </Button>
->>>>>>> ad5f4c65
                     <Code className={styles.codeBlock}>{dockerCommand}</Code>
                 </MarketingBlock>
                 <div className="d-flex justify-content-between">
