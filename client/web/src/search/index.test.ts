import { createPath, Location } from 'react-router-dom'
import { Subscription, Subject } from 'rxjs'

import { logger, resetAllMemoizationCaches } from '@sourcegraph/common'
import { SearchMode } from '@sourcegraph/shared/src/search'
import { renderWithBrandedContext } from '@sourcegraph/wildcard/src/testing'

import { SearchPatternType } from '../graphql-operations'

import { parseSearchURL, repoFilterForRepoRevision, getQueryStateFromLocation } from '.'

expect.addSnapshotSerializer({
    serialize: value => JSON.stringify(value),
    test: () => true,
})

describe('search/index', () => {
    test('parseSearchURL', () => {
        expect(
            parseSearchURL('q=TEST+repo:sourcegraph/sourcegraph+case:yes&patternType=standard&case=yes')
        ).toStrictEqual({
            query: 'TEST repo:sourcegraph/sourcegraph',
            patternType: SearchPatternType.standard,
            caseSensitive: true,
            searchMode: SearchMode.Precise,
        })

        expect(
            parseSearchURL('q=TEST+repo:sourcegraph/sourcegraph+case:no&patternType=standard&case=yes')
        ).toStrictEqual({
            query: 'TEST repo:sourcegraph/sourcegraph',
            patternType: SearchPatternType.standard,
            caseSensitive: false,
            searchMode: SearchMode.Precise,
        })

        expect(
            parseSearchURL('q=TEST+repo:sourcegraph/sourcegraph+patternType:regexp&patternType=literal&case=yes')
        ).toStrictEqual({
            query: 'TEST repo:sourcegraph/sourcegraph',
            patternType: SearchPatternType.regexp,
            caseSensitive: true,
            searchMode: SearchMode.Precise,
        })

        expect(parseSearchURL('q=TEST+repo:sourcegraph/sourcegraph+case:yes&patternType=standard')).toStrictEqual({
            query: 'TEST repo:sourcegraph/sourcegraph',
            patternType: SearchPatternType.standard,
            caseSensitive: true,
            searchMode: SearchMode.Precise,
        })

        expect(
            parseSearchURL(
                'q=TEST+repo:sourcegraph/sourcegraph+case:no+patternType:regexp&patternType=literal&case=yes'
            )
        ).toStrictEqual({
            query: 'TEST repo:sourcegraph/sourcegraph',
            patternType: SearchPatternType.regexp,
            caseSensitive: false,
            searchMode: SearchMode.Precise,
        })

        expect(parseSearchURL('q=TEST+repo:sourcegraph/sourcegraph&patternType=standard')).toStrictEqual({
            query: 'TEST repo:sourcegraph/sourcegraph',
            patternType: SearchPatternType.standard,
            caseSensitive: false,
            searchMode: SearchMode.Precise,
        })
    })

    test('parseSearchURL with appendCaseFilter', () => {
        expect(
            parseSearchURL('q=TEST+repo:sourcegraph/sourcegraph+case:yes&patternType=standard&case=yes', {
                appendCaseFilter: true,
            })
        ).toStrictEqual({
            query: 'TEST repo:sourcegraph/sourcegraph case:yes',
            patternType: SearchPatternType.standard,
            caseSensitive: true,
            searchMode: SearchMode.Precise,
        })

        expect(
            parseSearchURL('q=TEST+repo:sourcegraph/sourcegraph+case:no&patternType=standard&case=yes', {
                appendCaseFilter: true,
            })
        ).toStrictEqual({
            query: 'TEST repo:sourcegraph/sourcegraph',
            patternType: SearchPatternType.standard,
            caseSensitive: false,
            searchMode: SearchMode.Precise,
        })

        expect(
            parseSearchURL('q=TEST+repo:sourcegraph/sourcegraph+patternType:regexp&patternType=literal&case=yes', {
                appendCaseFilter: true,
            })
        ).toStrictEqual({
            query: 'TEST repo:sourcegraph/sourcegraph case:yes',
            patternType: SearchPatternType.regexp,
            caseSensitive: true,
            searchMode: SearchMode.Precise,
        })

        expect(
            parseSearchURL('q=TEST+repo:sourcegraph/sourcegraph+case:yes&patternType=standard', {
                appendCaseFilter: true,
            })
        ).toStrictEqual({
            query: 'TEST repo:sourcegraph/sourcegraph case:yes',
            patternType: SearchPatternType.standard,
            caseSensitive: true,
            searchMode: SearchMode.Precise,
        })

        expect(
            parseSearchURL(
                'q=TEST+repo:sourcegraph/sourcegraph+case:no+patternType:regexp&patternType=literal&case=yes',
                { appendCaseFilter: true }
            )
        ).toStrictEqual({
            query: 'TEST repo:sourcegraph/sourcegraph',
            patternType: SearchPatternType.regexp,
            caseSensitive: false,
            searchMode: SearchMode.Precise,
        })

        expect(
            parseSearchURL('q=TEST+repo:sourcegraph/sourcegraph&patternType=standard', { appendCaseFilter: true })
        ).toStrictEqual({
            query: 'TEST repo:sourcegraph/sourcegraph',
            patternType: SearchPatternType.standard,
            caseSensitive: false,
            searchMode: SearchMode.Precise,
        })
    })

    test('parseSearchURL preserves literal search compatibility', () => {
        expect(parseSearchURL('q=/a literal pattern/&patternType=literal')).toStrictEqual({
            query: 'content:"/a literal pattern/"',
            patternType: SearchPatternType.standard,
            caseSensitive: false,
            searchMode: SearchMode.Precise,
        })

        expect(parseSearchURL('q=not /a literal pattern/&patternType=literal')).toStrictEqual({
            query: 'not content:"/a literal pattern/"',
            patternType: SearchPatternType.standard,
            caseSensitive: false,
            searchMode: SearchMode.Precise,
        })

        expect(parseSearchURL('q=un.*touched&patternType=literal')).toStrictEqual({
            query: 'un.*touched',
            patternType: SearchPatternType.standard,
            caseSensitive: false,
            searchMode: SearchMode.Precise,
        })
    })
})

describe('repoFilterForRepoRevision escapes values with spaces', () => {
    test('escapes spaces in value', () => {
        expect(repoFilterForRepoRevision('7 is my final answer', false)).toMatchInlineSnapshot(
            '"^7\\\\ is\\\\ my\\\\ final\\\\ answer$"'
        )
    })
})

describe('updateQueryStateFromURL', () => {
    let subscription: Subscription

    beforeEach(() => {
        subscription = new Subscription()
    })

    afterEach(() => {
        subscription.unsubscribe()
        // Ugly implementation detail
        resetAllMemoizationCaches()
    })

    function createHistoryObservable(search: string): [Subject<Location>, Location] {
        const { locationRef } = renderWithBrandedContext(null, { route: createPath({ search }) })
        const locationSubject = new Subject<Location>()

        return [locationSubject, locationRef.current!]
    }

    const isSearchContextAvailable = () => Promise.resolve(true)

    describe('search context', () => {
        it('should extract the search context from the query', done => {
            const [locationSubject, location] = createHistoryObservable('q=context:me+test')

            getQueryStateFromLocation({
                location: locationSubject,
                isSearchContextAvailable,
            })
<<<<<<< HEAD
                .toPromise()
                .then(({ searchContextSpec }) => {
                    expect(searchContextSpec).toEqual('me')
                    done()
                })
                .catch(logger.error)

            locationSubject.next(location)
            locationSubject.complete()
        })

        it('remove the context filter from the URL if search contexts are enabled and available', done => {
            const [locationSubject, location] = createHistoryObservable('q=context:me+test')

            getQueryStateFromLocation({
                location: locationSubject,
                isSearchContextAvailable: () => Promise.resolve(true),
                showSearchContext: true,
            })
                .toPromise()
                .then(({ processedQuery }) => {
                    expect(processedQuery).toBe('test')
                    done()
                })
                .catch(logger.error)

            locationSubject.next(location)
            locationSubject.complete()
        })

        it('should not remove the context filter from the URL if search context is not available', done => {
            const [locationSubject, location] = createHistoryObservable('q=context:me+test')

            getQueryStateFromLocation({
                location: locationSubject,
                showSearchContext: true,
                isSearchContextAvailable: () => Promise.resolve(false),
            })
                .toPromise()
                .then(({ processedQuery }) => {
                    expect(processedQuery).toBe('context:me test')
                    done()
                })
                .catch(logger.error)

            locationSubject.next(location)
            locationSubject.complete()
        })

        it('should not remove the context filter from the URL if search contexts are disabled', done => {
            const [locationSubject, location] = createHistoryObservable('q=context:me+test')

            getQueryStateFromLocation({
                location: locationSubject,
                showSearchContext: false,
                isSearchContextAvailable: () => Promise.resolve(true),
            })
=======
                .pipe(
                    last(),
                    tap(({ searchContextSpec, query }) => {
                        expect(searchContextSpec?.spec).toEqual('me')
                        expect(query).toEqual('context:me test')
                    })
                )
>>>>>>> 39488a94
                .toPromise()
                .then(({ processedQuery }) => {
                    expect(processedQuery).toBe('context:me test')
                    done()
                })
                .catch(logger.error)

            locationSubject.next(location)
            locationSubject.complete()
        })
    })
})<|MERGE_RESOLUTION|>--- conflicted
+++ resolved
@@ -1,13 +1,14 @@
-import { createPath, Location } from 'react-router-dom'
+import { Location, createPath } from 'react-router-dom'
 import { Subscription, Subject } from 'rxjs'
-
-import { logger, resetAllMemoizationCaches } from '@sourcegraph/common'
+import { tap, last } from 'rxjs/operators'
+
+import { resetAllMemoizationCaches } from '@sourcegraph/common'
 import { SearchMode } from '@sourcegraph/shared/src/search'
+
+import { SearchPatternType } from '../graphql-operations'
+
+import { parseSearchURL, repoFilterForRepoRevision, getQueryStateFromLocation } from '.'
 import { renderWithBrandedContext } from '@sourcegraph/wildcard/src/testing'
-
-import { SearchPatternType } from '../graphql-operations'
-
-import { parseSearchURL, repoFilterForRepoRevision, getQueryStateFromLocation } from '.'
 
 expect.addSnapshotSerializer({
     serialize: value => JSON.stringify(value),
@@ -191,86 +192,22 @@
     const isSearchContextAvailable = () => Promise.resolve(true)
 
     describe('search context', () => {
-        it('should extract the search context from the query', done => {
+        it.only('should extract the search context from the query', done => {
             const [locationSubject, location] = createHistoryObservable('q=context:me+test')
 
             getQueryStateFromLocation({
                 location: locationSubject,
                 isSearchContextAvailable,
             })
-<<<<<<< HEAD
-                .toPromise()
-                .then(({ searchContextSpec }) => {
-                    expect(searchContextSpec).toEqual('me')
-                    done()
-                })
-                .catch(logger.error)
-
-            locationSubject.next(location)
-            locationSubject.complete()
-        })
-
-        it('remove the context filter from the URL if search contexts are enabled and available', done => {
-            const [locationSubject, location] = createHistoryObservable('q=context:me+test')
-
-            getQueryStateFromLocation({
-                location: locationSubject,
-                isSearchContextAvailable: () => Promise.resolve(true),
-                showSearchContext: true,
-            })
-                .toPromise()
-                .then(({ processedQuery }) => {
-                    expect(processedQuery).toBe('test')
-                    done()
-                })
-                .catch(logger.error)
-
-            locationSubject.next(location)
-            locationSubject.complete()
-        })
-
-        it('should not remove the context filter from the URL if search context is not available', done => {
-            const [locationSubject, location] = createHistoryObservable('q=context:me+test')
-
-            getQueryStateFromLocation({
-                location: locationSubject,
-                showSearchContext: true,
-                isSearchContextAvailable: () => Promise.resolve(false),
-            })
-                .toPromise()
-                .then(({ processedQuery }) => {
-                    expect(processedQuery).toBe('context:me test')
-                    done()
-                })
-                .catch(logger.error)
-
-            locationSubject.next(location)
-            locationSubject.complete()
-        })
-
-        it('should not remove the context filter from the URL if search contexts are disabled', done => {
-            const [locationSubject, location] = createHistoryObservable('q=context:me+test')
-
-            getQueryStateFromLocation({
-                location: locationSubject,
-                showSearchContext: false,
-                isSearchContextAvailable: () => Promise.resolve(true),
-            })
-=======
                 .pipe(
                     last(),
                     tap(({ searchContextSpec, query }) => {
                         expect(searchContextSpec?.spec).toEqual('me')
                         expect(query).toEqual('context:me test')
+                        done()
                     })
                 )
->>>>>>> 39488a94
                 .toPromise()
-                .then(({ processedQuery }) => {
-                    expect(processedQuery).toBe('context:me test')
-                    done()
-                })
-                .catch(logger.error)
 
             locationSubject.next(location)
             locationSubject.complete()
