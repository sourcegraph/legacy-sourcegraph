import classNames from 'classnames'
import { isPlainObject, noop } from 'lodash'
import * as Monaco from 'monaco-editor'
import React, { useCallback, useEffect, useLayoutEffect, useState } from 'react'

import { KeyboardShortcut } from '@sourcegraph/shared/src/keyboardShortcuts'
import { appendContextFilter } from '@sourcegraph/shared/src/search/query/transformer'
import { VersionContextProps } from '@sourcegraph/shared/src/search/util'
import { SettingsCascadeProps } from '@sourcegraph/shared/src/settings/settings'
import { ThemeProps } from '@sourcegraph/shared/src/theme'
import { isErrorLike } from '@sourcegraph/shared/src/util/errors'
import { hasProperty } from '@sourcegraph/shared/src/util/types'

import { CaseSensitivityProps, PatternTypeProps, SearchContextProps } from '..'
import { MonacoEditor } from '../../components/MonacoEditor'
import { KEYBOARD_SHORTCUT_FOCUS_SEARCHBAR } from '../../keyboardShortcuts/keyboardShortcuts'
import { observeResize } from '../../util/dom'
import { fetchSuggestions } from '../backend'
import { QueryChangeSource, QueryState } from '../helpers'
import { SOURCEGRAPH_SEARCH, useQueryIntelligence, useQueryDiagnostics } from '../useQueryIntelligence'

export interface MonacoQueryInputProps
    extends ThemeProps,
        Pick<CaseSensitivityProps, 'caseSensitive'>,
        Pick<PatternTypeProps, 'patternType'>,
        Pick<SearchContextProps, 'selectedSearchContextSpec'>,
        SettingsCascadeProps,
        VersionContextProps {
    isSourcegraphDotCom: boolean // significant for query suggestions
    queryState: QueryState
    onChange: (newState: QueryState) => void
    onSubmit: () => void
    onFocus?: () => void
    onCompletionItemSelected?: () => void
    onSuggestionsInitialized?: (actions: { trigger: () => void }) => void
    autoFocus?: boolean
    keyboardShortcutForFocus?: KeyboardShortcut

    // Whether globbing is enabled for filters.
    globbing: boolean

    // Whether comments are parsed and highlighted
    interpretComments?: boolean

    className?: string
}

<<<<<<< HEAD
export const SOURCEGRAPH_SEARCH = 'sourcegraphSearch' as const

/**
 * Maps a Monaco IDisposable to an rxjs Unsubscribable.
 */
const toUnsubscribable = (disposable: Monaco.IDisposable): Unsubscribable => ({
    unsubscribe: () => disposable.dispose(),
})

/**
 * Adds code intelligence for the Sourcegraph search syntax to Monaco.
 *
 * @returns Subscription
 */
export function addSourcegraphSearchCodeIntelligence(
    monaco: typeof Monaco,
    searchQueries: Observable<string>,
    fetchSuggestions: (query: string) => Observable<SearchSuggestion[]>,
    options: {
        patternType: SearchPatternType
        globbing: boolean
        interpretComments?: boolean
        isSourcegraphDotCom?: boolean
    }
): Subscription {
    const subscriptions = new Subscription()

    // Register language ID
    monaco.languages.register({ id: SOURCEGRAPH_SEARCH })

    // Register providers
    const providers = getProviders(searchQueries, fetchSuggestions, options)
    subscriptions.add(toUnsubscribable(monaco.languages.setTokensProvider(SOURCEGRAPH_SEARCH, providers.tokens)))
    subscriptions.add(toUnsubscribable(monaco.languages.registerHoverProvider(SOURCEGRAPH_SEARCH, providers.hover)))
    subscriptions.add(
        toUnsubscribable(monaco.languages.registerCompletionItemProvider(SOURCEGRAPH_SEARCH, providers.completion))
    )

    subscriptions.add(
        providers.diagnostics.subscribe(markers => {
            monaco.editor.setModelMarkers(monaco.editor.getModels()[0], 'diagnostics', markers)
        })
    )

    return subscriptions
}

=======
>>>>>>> 5352063d
/**
 * HACK: this interface and the below type guard are used to free default Monaco
 * keybindings (such as cmd + F, cmd + L) by unregistering them from the private
 * `_standaloneKeybindingService`.
 *
 * This is necessary as simply registering a noop command with editor.addCommand(keybinding, noop)
 * prevents the default Monaco behaviour, but doesn't free the keybinding, and thus still blocks the
 * default browser action (eg. select location with cmd + L).
 *
 * See upstream issues:
 * - https://github.com/microsoft/monaco-editor/issues/287
 * - https://github.com/microsoft/monaco-editor/issues/102 (main tracking issue)
 */
interface MonacoEditorWithKeybindingsService extends Monaco.editor.IStandaloneCodeEditor {
    _actions: {
        [id: string]: {
            id: string
            alias: string
            label: string
        }
    }
    _standaloneKeybindingService: {
        addDynamicKeybinding(
            commandId: string,
            _keybinding: number | undefined,
            handler: Monaco.editor.ICommandHandler
        ): void
    }
}

const hasKeybindingService = (
    editor: Monaco.editor.IStandaloneCodeEditor
): editor is MonacoEditorWithKeybindingsService =>
    hasProperty('_actions')(editor) &&
    isPlainObject(editor._actions) &&
    hasProperty('_standaloneKeybindingService')(editor) &&
    typeof (editor._standaloneKeybindingService as MonacoEditorWithKeybindingsService['_standaloneKeybindingService'])
        .addDynamicKeybinding === 'function'

/**
 * A search query input backed by the Monaco editor, allowing it to provide
 * syntax highlighting, hovers, completions and diagnostics for search queries.
 *
 * This component should not be imported directly: use {@link LazyMonacoQueryInput} instead
 * to avoid bundling the Monaco editor on every page.
 */
export const MonacoQueryInput: React.FunctionComponent<MonacoQueryInputProps> = ({
    queryState,
    onFocus,
    onChange,
    onSubmit,
    onSuggestionsInitialized,
    onCompletionItemSelected,
    autoFocus,
    selectedSearchContextSpec,
    versionContext,
    patternType,
    globbing,
    interpretComments,
    isSourcegraphDotCom,
    isLightTheme,
    className,
    settingsCascade,
}) => {
    const acceptSearchSuggestionOnEnter: boolean | undefined =
        !isErrorLike(settingsCascade.final) &&
        settingsCascade.final?.experimentalFeatures?.acceptSearchSuggestionOnEnter
    const [editor, setEditor] = useState<Monaco.editor.IStandaloneCodeEditor>()

    // Trigger a layout of the Monaco editor when its container gets resized.
    // The Monaco editor doesn't auto-resize with its container:
    // https://github.com/microsoft/monaco-editor/issues/28
    const [container, setContainer] = useState<HTMLElement | null>()
    useLayoutEffect(() => {
        if (!editor || !container) {
            return
        }
        const subscription = observeResize(container).subscribe(() => {
            editor.layout()
        })
        return () => subscription.unsubscribe()
    }, [editor, container])

    const fetchSuggestionsWithContext = useCallback(
        (query: string) => fetchSuggestions(appendContextFilter(query, selectedSearchContextSpec, versionContext)),
        [selectedSearchContextSpec, versionContext]
    )

    useQueryIntelligence(fetchSuggestionsWithContext, {
        patternType,
        globbing,
        interpretComments,
        isSourcegraphDotCom,
    })
    useQueryDiagnostics(editor, { patternType, interpretComments })

    // Register suggestions handle
    useEffect(() => {
        if (editor) {
            onSuggestionsInitialized?.({
                trigger: () => editor.trigger('triggerSuggestions', 'editor.action.triggerSuggest', {}),
            })
        }
    }, [editor, onSuggestionsInitialized])

    // Register onCompletionSelected handler
    useEffect(() => {
        if (!editor || !onCompletionItemSelected) {
            return
        }

        Monaco.editor.registerCommand('completionItemSelected', onCompletionItemSelected)
    }, [editor, onCompletionItemSelected])

    // Disable default Monaco keybindings
    useEffect(() => {
        if (!editor) {
            return
        }
        if (!hasKeybindingService(editor)) {
            // Throw an error if hasKeybindingService() returns false,
            // to surface issues with this workaround when upgrading Monaco.
            throw new Error('Cannot unbind default Monaco keybindings')
        }
        for (const action of Object.keys(editor._actions)) {
            // Keep ctrl+space to show all available completions. Keep ctrl+k to delete text on right of cursor.
            if (action === 'editor.action.triggerSuggest' || action === 'deleteAllRight') {
                continue
            }
            // Prefixing action ids with `-` to unbind the default actions.
            editor._standaloneKeybindingService.addDynamicKeybinding(`-${action}`, undefined, () => {})
        }
        // Free CMD+L keybinding, which is part of Monaco's CoreNavigationCommands, and
        // not exposed on editor._actions.
        editor._standaloneKeybindingService.addDynamicKeybinding('-expandLineSelection', undefined, () => {})
    }, [editor])

    // Accessibility: allow tab usage to move focus to
    // next previous focusable element (and not to insert the tab character).
    // - Cannot be set through IEditorOptions
    // - Cannot be called synchronously (otherwise risks being overridden by Monaco defaults)
    useEffect(() => {
        if (!editor) {
            return
        }
        const disposable = editor.onDidFocusEditorText(() => {
            editor.createContextKey('editorTabMovesFocus', true)
        })
        return () => disposable.dispose()
    }, [editor])

    // Focus the editor if the autoFocus prop is truthy
    useEffect(() => {
        if (!editor || !autoFocus) {
            return
        }
        editor.focus()
    }, [editor, autoFocus])

    // Always focus the editor on selectedSearchContextSpec change
    useEffect(() => {
        if (selectedSearchContextSpec) {
            editor?.focus()
        }
    }, [editor, selectedSearchContextSpec])

    useEffect(() => {
        if (!editor) {
            return
        }

        switch (queryState.changeSource) {
            case QueryChangeSource.userInput:
                // Don't react to user input
                break
            case QueryChangeSource.searchReference: {
                editor.setSelection(queryState.selection)
                if (queryState.showSuggestions) {
                    editor.trigger('triggerSuggestions', 'editor.action.triggerSuggest', {})
                }
                editor.revealRange(queryState.revealRange)
                break
            }
            default: {
                // Place the cursor at the end of the query.
                const position = {
                    // +2 as Monaco is 1-indexed.
                    column: editor.getValue().length + 2,
                    lineNumber: 1,
                }
                editor.setPosition(position)
                editor.revealPosition(position)
            }
        }
        editor.focus()
    }, [editor, queryState])

    // Prevent newline insertion in model, and surface query changes with stripped newlines.
    useEffect(() => {
        if (!editor) {
            return
        }
        const replacePattern = /[\n\r↵]/g
        const disposable = editor.onDidChangeModelContent(() => {
            const value = editor.getValue()
            onChange({ query: value.replace(replacePattern, ''), changeSource: QueryChangeSource.userInput })
        })
        return () => disposable.dispose()
    }, [editor, onChange])

    // Submit on enter, hiding the suggestions widget if it's visible.
    useEffect(() => {
        if (!editor) {
            return
        }

        if (!acceptSearchSuggestionOnEnter) {
            // Unconditionally trigger the search when pressing `Enter`,
            // including when there are visible completion suggestions.
            const disposable = editor.addAction({
                id: 'submitOnEnter',
                label: 'submitOnEnter',
                keybindings: [Monaco.KeyCode.Enter],
                run: () => {
                    onSubmit()
                    editor.trigger('submitOnEnter', 'hideSuggestWidget', [])
                },
            })
            return () => disposable.dispose()
        }

        const run = (): void => {
            onSubmit()
            editor.trigger('submitOnEnter', 'hideSuggestWidget', [])
        }
        const disposables = [
            // Trigger the search with "Enter" on the condition that there are
            // no visible completion suggestions.
            editor.addAction({
                id: 'submitOnEnter',
                label: 'submitOnEnter',
                keybindings: [Monaco.KeyCode.Enter],
                precondition: '!suggestWidgetVisible',
                run,
            }),
            // Unconditionally trigger the search with "Command/Ctrl + Enter",
            // ignoring the visibility of completion suggestions.
            editor.addAction({
                id: 'submitOnCommandEnter',
                label: 'submitOnCommandEnter',
                keybindings: [Monaco.KeyCode.Enter | Monaco.KeyMod.CtrlCmd],
                run,
            }),
        ]
        return () => {
            for (const disposable of disposables) {
                disposable.dispose()
            }
        }
    }, [editor, onSubmit, acceptSearchSuggestionOnEnter])

    const options: Monaco.editor.IStandaloneEditorConstructionOptions = {
        readOnly: false,
        lineNumbers: 'off',
        lineHeight: 16,
        // Match the query input's height for suggestion items line height.
        suggestLineHeight: 34,
        minimap: {
            enabled: false,
        },
        scrollbar: {
            vertical: 'hidden',
            horizontal: 'hidden',
        },
        glyphMargin: false,
        hover: { delay: 150 },
        lineDecorationsWidth: 0,
        lineNumbersMinChars: 0,
        overviewRulerBorder: false,
        folding: false,
        rulers: [],
        overviewRulerLanes: 0,
        wordBasedSuggestions: false,
        quickSuggestions: false,
        fixedOverflowWidgets: true,
        contextmenu: false,
        links: false,
        // Match our monospace/code style from code.scss
        fontFamily: 'sfmono-regular, consolas, menlo, dejavu sans mono, monospace',
        // Display the cursor as a 1px line.
        cursorStyle: 'line',
        cursorWidth: 1,
    }
    return (
        <div
            ref={setContainer}
            className={classNames('flex-grow-1 flex-shrink-past-contents', className)}
            onFocus={onFocus}
        >
            <MonacoEditor
                id="monaco-query-input"
                language={SOURCEGRAPH_SEARCH}
                value={queryState.query}
                height={17}
                isLightTheme={isLightTheme}
                editorWillMount={noop}
                onEditorCreated={setEditor}
                options={options}
                border={false}
                keyboardShortcutForFocus={KEYBOARD_SHORTCUT_FOCUS_SEARCHBAR}
                className="test-query-input monaco-query-input"
            />
        </div>
    )
}<|MERGE_RESOLUTION|>--- conflicted
+++ resolved
@@ -45,56 +45,6 @@
     className?: string
 }
 
-<<<<<<< HEAD
-export const SOURCEGRAPH_SEARCH = 'sourcegraphSearch' as const
-
-/**
- * Maps a Monaco IDisposable to an rxjs Unsubscribable.
- */
-const toUnsubscribable = (disposable: Monaco.IDisposable): Unsubscribable => ({
-    unsubscribe: () => disposable.dispose(),
-})
-
-/**
- * Adds code intelligence for the Sourcegraph search syntax to Monaco.
- *
- * @returns Subscription
- */
-export function addSourcegraphSearchCodeIntelligence(
-    monaco: typeof Monaco,
-    searchQueries: Observable<string>,
-    fetchSuggestions: (query: string) => Observable<SearchSuggestion[]>,
-    options: {
-        patternType: SearchPatternType
-        globbing: boolean
-        interpretComments?: boolean
-        isSourcegraphDotCom?: boolean
-    }
-): Subscription {
-    const subscriptions = new Subscription()
-
-    // Register language ID
-    monaco.languages.register({ id: SOURCEGRAPH_SEARCH })
-
-    // Register providers
-    const providers = getProviders(searchQueries, fetchSuggestions, options)
-    subscriptions.add(toUnsubscribable(monaco.languages.setTokensProvider(SOURCEGRAPH_SEARCH, providers.tokens)))
-    subscriptions.add(toUnsubscribable(monaco.languages.registerHoverProvider(SOURCEGRAPH_SEARCH, providers.hover)))
-    subscriptions.add(
-        toUnsubscribable(monaco.languages.registerCompletionItemProvider(SOURCEGRAPH_SEARCH, providers.completion))
-    )
-
-    subscriptions.add(
-        providers.diagnostics.subscribe(markers => {
-            monaco.editor.setModelMarkers(monaco.editor.getModels()[0], 'diagnostics', markers)
-        })
-    )
-
-    return subscriptions
-}
-
-=======
->>>>>>> 5352063d
 /**
  * HACK: this interface and the below type guard are used to free default Monaco
  * keybindings (such as cmd + F, cmd + L) by unregistering them from the private
