import React from 'react'

import { KeyboardShortcut } from '@sourcegraph/shared/src/keyboardShortcuts'
import { ThemeProps } from '@sourcegraph/shared/src/theme'

<<<<<<< HEAD
import { CopyQueryButtonProps, SearchContextInputProps } from '..'
import { AuthenticatedUser } from '../../auth'
=======
import { SearchContextInputProps } from '..'
>>>>>>> 68fd756f
import { VersionContextDropdown } from '../../nav/VersionContextDropdown'
import { VersionContext } from '../../schema/site.schema'
import { QueryState, submitSearch } from '../helpers'

import { LazyMonacoQueryInput } from './LazyMonacoQueryInput'
import styles from './SearchBox.module.scss'
import { SearchButton } from './SearchButton'
import { SearchContextDropdown } from './SearchContextDropdown'
import { Toggles, TogglesProps } from './toggles/Toggles'

<<<<<<< HEAD
export interface SearchBoxProps
    extends Omit<TogglesProps, 'navbarSearchQuery'>,
        ThemeProps,
        SearchContextInputProps,
        CopyQueryButtonProps {
    authenticatedUser: AuthenticatedUser | null
=======
export interface SearchBoxProps extends Omit<TogglesProps, 'navbarSearchQuery'>, ThemeProps, SearchContextInputProps {
>>>>>>> 68fd756f
    isSourcegraphDotCom: boolean // significant for query suggestions
    queryState: QueryState
    onChange: (newState: QueryState) => void
    onSubmit: () => void
    onFocus?: () => void
    onCompletionItemSelected?: () => void
    onSuggestionsInitialized?: (actions: { trigger: () => void }) => void
    autoFocus?: boolean
    keyboardShortcutForFocus?: KeyboardShortcut
    submitSearchOnSearchContextChange?: boolean
    setVersionContext: (versionContext: string | undefined) => Promise<void>
    availableVersionContexts: VersionContext[] | undefined

    /** Whether globbing is enabled for filters. */
    globbing: boolean

    /** Whether to additionally highlight or provide hovers for tokens, e.g., regexp character sets. */
    enableSmartQuery: boolean

    /** Whether comments are parsed and highlighted */
    interpretComments?: boolean

    isSearchOnboardingTourVisible: boolean

    /** Don't show the version contexts dropdown. */
    hideVersionContexts?: boolean
}

export const SearchBox: React.FunctionComponent<SearchBoxProps> = props => {
    const { queryState } = props

    return (
        <div className={styles.searchBox}>
            {!props.hideVersionContexts && (
                <VersionContextDropdown
                    history={props.history}
                    caseSensitive={props.caseSensitive}
                    patternType={props.patternType}
                    navbarSearchQuery={queryState.query}
                    versionContext={props.versionContext}
                    setVersionContext={props.setVersionContext}
                    availableVersionContexts={props.availableVersionContexts}
                    selectedSearchContextSpec={props.selectedSearchContextSpec}
                    className={styles.searchBoxVersionContextDropdown}
                />
            )}
            <div className={`${styles.searchBoxBackgroundContainer} flex-shrink-past-contents`}>
                {props.showSearchContext && (
                    <>
                        <SearchContextDropdown
                            {...props}
                            query={queryState.query}
                            submitSearch={submitSearch}
                            className={styles.searchBoxContextDropdown}
                        />
                        <div className={styles.searchBoxSeparator} />
                    </>
                )}
                <div className={`${styles.searchBoxFocusContainer} flex-shrink-past-contents`}>
                    <LazyMonacoQueryInput {...props} className={styles.searchBoxInput} />
                    <Toggles {...props} navbarSearchQuery={queryState.query} className={styles.searchBoxToggles} />
                </div>
            </div>
            <SearchButton className={styles.searchBoxButton} />
        </div>
    )
}<|MERGE_RESOLUTION|>--- conflicted
+++ resolved
@@ -3,12 +3,8 @@
 import { KeyboardShortcut } from '@sourcegraph/shared/src/keyboardShortcuts'
 import { ThemeProps } from '@sourcegraph/shared/src/theme'
 
-<<<<<<< HEAD
-import { CopyQueryButtonProps, SearchContextInputProps } from '..'
+import { SearchContextInputProps } from '..'
 import { AuthenticatedUser } from '../../auth'
-=======
-import { SearchContextInputProps } from '..'
->>>>>>> 68fd756f
 import { VersionContextDropdown } from '../../nav/VersionContextDropdown'
 import { VersionContext } from '../../schema/site.schema'
 import { QueryState, submitSearch } from '../helpers'
@@ -19,16 +15,8 @@
 import { SearchContextDropdown } from './SearchContextDropdown'
 import { Toggles, TogglesProps } from './toggles/Toggles'
 
-<<<<<<< HEAD
-export interface SearchBoxProps
-    extends Omit<TogglesProps, 'navbarSearchQuery'>,
-        ThemeProps,
-        SearchContextInputProps,
-        CopyQueryButtonProps {
+export interface SearchBoxProps extends Omit<TogglesProps, 'navbarSearchQuery'>, ThemeProps, SearchContextInputProps {
     authenticatedUser: AuthenticatedUser | null
-=======
-export interface SearchBoxProps extends Omit<TogglesProps, 'navbarSearchQuery'>, ThemeProps, SearchContextInputProps {
->>>>>>> 68fd756f
     isSourcegraphDotCom: boolean // significant for query suggestions
     queryState: QueryState
     onChange: (newState: QueryState) => void
