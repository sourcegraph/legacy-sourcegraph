--- conflicted
+++ resolved
@@ -2,11 +2,7 @@
 import React from 'react'
 
 import { TelemetryProps } from '@sourcegraph/shared/src/telemetry/telemetryService'
-<<<<<<< HEAD
-import { RouterLink, ProductStatusBadge } from '@sourcegraph/wildcard'
-=======
-import { ProductStatusBadge, Button } from '@sourcegraph/wildcard'
->>>>>>> 0950685b
+import { Button, ProductStatusBadge, Link } from '@sourcegraph/wildcard'
 
 import { AuthenticatedUser } from '../../auth'
 
@@ -64,13 +60,8 @@
             </div>
             <div className="text-muted">{copyText}</div>
 
-<<<<<<< HEAD
-            <RouterLink
-                className={classNames('btn btn-primary btn-sm', styles.searchContextCtaPromptButton)}
-=======
             <Button
                 className={styles.searchContextCtaPromptButton}
->>>>>>> 0950685b
                 to={linkTo}
                 onClick={onClick}
                 variant="primary"
@@ -78,19 +69,9 @@
                 as={Link}
             >
                 {buttonText}
-<<<<<<< HEAD
-            </RouterLink>
-            <button
-                type="button"
-                className={classNames(
-                    'btn btn-outline-secondary btn-sm border-0 ml-2',
-                    styles.searchContextCtaPromptButton
-                )}
-=======
             </Button>
             <Button
                 className={classNames('border-0 ml-2', styles.searchContextCtaPromptButton)}
->>>>>>> 0950685b
                 onClick={onDismissClick}
                 outline={true}
                 variant="secondary"
