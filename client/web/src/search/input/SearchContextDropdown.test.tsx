import { mount } from 'enzyme'
import sinon from 'sinon'
import React from 'react'
import * as H from 'history'
import { of } from 'rxjs'
import { SearchPatternType } from '../../graphql-operations'
import { Dropdown, DropdownItem, DropdownToggle } from 'reactstrap'
import { SearchContextDropdown, SearchContextDropdownProps } from './SearchContextDropdown'
import { ISearchContext } from '@sourcegraph/shared/src/graphql/schema'
<<<<<<< HEAD
=======
import { mockFetchSearchContexts } from '../../searchContexts/testHelpers'

const mockFetchAutoDefinedSearchContexts = () =>
    of([
        {
            __typename: 'SearchContext',
            id: '1',
            spec: 'global',
            autoDefined: true,
            description: 'All repositories on Sourcegraph',
            repositories: [],
        },
    ] as ISearchContext[])
>>>>>>> e37a1422

describe('SearchContextDropdown', () => {
    const defaultProps: SearchContextDropdownProps = {
        query: '',
        fetchAutoDefinedSearchContexts: mockFetchAutoDefinedSearchContexts(),
        fetchSearchContexts: mockFetchSearchContexts,
        defaultSearchContextSpec: '',
        selectedSearchContextSpec: '',
        setSelectedSearchContextSpec: () => {},
        history: H.createMemoryHistory(),
        caseSensitive: true,
        patternType: SearchPatternType.literal,
        versionContext: undefined,
        submitSearch: () => {},
    }

    it('should start closed', () => {
        const element = mount(<SearchContextDropdown {...defaultProps} />)
        const button = element.find(Dropdown)
        expect(button.prop('isOpen')).toBe(false)
    })

    it('should open when toggle event happens', () => {
        const element = mount(<SearchContextDropdown {...defaultProps} />)
        let button = element.find(Dropdown)
        button.invoke('toggle')?.(new MouseEvent('click') as any)

        button = element.find(Dropdown)
        expect(button.prop('isOpen')).toBe(true)
    })

    it('should close if toggle event happens again', () => {
        const element = mount(<SearchContextDropdown {...defaultProps} />)
        let button = element.find(Dropdown)
        button.invoke('toggle')?.(new MouseEvent('click') as any)

        button = element.find(Dropdown)
        button.invoke('toggle')?.(new MouseEvent('click') as any)

        button = element.find(Dropdown)
        expect(button.prop('isOpen')).toBe(false)
    })

    it('should be enabled if query is empty', () => {
        const element = mount(<SearchContextDropdown {...defaultProps} />)
        const dropdown = element.find(DropdownToggle)
        expect(dropdown.prop('disabled')).toBe(false)
        expect(dropdown.prop('data-tooltip')).toBe('')
    })

    it('should be enabled if query does not contain context filter', () => {
        const element = mount(<SearchContextDropdown {...defaultProps} query="test (repo:foo or repogroup:python)" />)
        const dropdown = element.find(DropdownToggle)
        expect(dropdown.prop('disabled')).toBe(false)
        expect(dropdown.prop('data-tooltip')).toBe('')
    })

    it('should be disabled if query contains context filter', () => {
        const element = mount(
            <SearchContextDropdown {...defaultProps} query="test (context:foo or repogroup:python)" />
        )
        const dropdown = element.find(DropdownToggle)
        expect(dropdown.prop('disabled')).toBe(true)
        expect(dropdown.prop('data-tooltip')).toBe('Overridden by query')
    })

    it('should submit search on item click', () => {
        const submitSearch = sinon.spy()
        const element = mount(<SearchContextDropdown {...defaultProps} submitSearch={submitSearch} query="test" />)
        const item = element.find(DropdownItem).at(0)
        item.simulate('click')

        sinon.assert.calledOnce(submitSearch)
    })

    it('should not submit search if query is empty', () => {
        const submitSearch = sinon.spy()
        const element = mount(<SearchContextDropdown {...defaultProps} submitSearch={submitSearch} query="" />)
        const item = element.find(DropdownItem).at(0)
        item.simulate('click')

        sinon.assert.notCalled(submitSearch)
    })
})<|MERGE_RESOLUTION|>--- conflicted
+++ resolved
@@ -7,8 +7,6 @@
 import { Dropdown, DropdownItem, DropdownToggle } from 'reactstrap'
 import { SearchContextDropdown, SearchContextDropdownProps } from './SearchContextDropdown'
 import { ISearchContext } from '@sourcegraph/shared/src/graphql/schema'
-<<<<<<< HEAD
-=======
 import { mockFetchSearchContexts } from '../../searchContexts/testHelpers'
 
 const mockFetchAutoDefinedSearchContexts = () =>
@@ -22,7 +20,6 @@
             repositories: [],
         },
     ] as ISearchContext[])
->>>>>>> e37a1422
 
 describe('SearchContextDropdown', () => {
     const defaultProps: SearchContextDropdownProps = {
