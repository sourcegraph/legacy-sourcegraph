--- conflicted
+++ resolved
@@ -25,13 +25,6 @@
         defaultSearchContextSpec: '',
         selectedSearchContextSpec: '',
         setSelectedSearchContextSpec: () => {},
-<<<<<<< HEAD
-        history: H.createMemoryHistory(),
-        caseSensitive: true,
-        patternType: SearchPatternType.literal,
-        submitSearch: () => {},
-=======
->>>>>>> c04b732b
         hasUserAddedRepositories: false,
         hasUserAddedExternalServices: false,
         isSourcegraphDotCom: false,
