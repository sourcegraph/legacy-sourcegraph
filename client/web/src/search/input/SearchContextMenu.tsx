import classNames from 'classnames'
import CloseIcon from 'mdi-react/CloseIcon'
import React, {
    useCallback,
    useRef,
    useEffect,
    KeyboardEvent as ReactKeyboardEvent,
    FormEvent,
    useMemo,
    useState,
} from 'react'
import { DropdownItem } from 'reactstrap'
import { BehaviorSubject, combineLatest, of, timer } from 'rxjs'
import { catchError, debounce, switchMap, tap } from 'rxjs/operators'

import { asError, isErrorLike } from '@sourcegraph/common'
<<<<<<< HEAD
import { ISearchContext } from '@sourcegraph/shared/src/graphql/schema'
=======
import { Link } from '@sourcegraph/shared/src/components/Link'
import { ISearchContext } from '@sourcegraph/shared/src/schema'
>>>>>>> 526017e7
import { useObservable } from '@sourcegraph/shared/src/util/useObservable'
import { Badge, Button, Link } from '@sourcegraph/wildcard'

import { SearchContextInputProps } from '..'
import { AuthenticatedUser } from '../../auth'
import { SearchContextFields } from '../../graphql-operations'
import { eventLogger } from '../../tracking/eventLogger'

import { HighlightedSearchContextSpec } from './HighlightedSearchContextSpec'
import styles from './SearchContextMenu.module.scss'

export const SearchContextMenuItem: React.FunctionComponent<{
    spec: string
    description: string
    query: string
    selected: boolean
    isDefault: boolean
    selectSearchContextSpec: (spec: string) => void
    searchFilter: string
    onKeyDown: (key: string) => void
}> = ({ spec, description, query, selected, isDefault, selectSearchContextSpec, searchFilter, onKeyDown }) => {
    const setContext = useCallback(() => {
        eventLogger.log('SearchContextSelected')
        selectSearchContextSpec(spec)
    }, [selectSearchContextSpec, spec])

    const descriptionOrQuery = description.length > 0 ? description : query

    return (
        <DropdownItem
            data-testid="search-context-menu-item"
            className={classNames(styles.item, selected && styles.itemSelected)}
            onClick={setContext}
            role="menuitem"
            data-search-context-spec={spec}
            onKeyDown={event => onKeyDown(event.key)}
        >
            <small
                data-testid="search-context-menu-item-name"
                className={classNames('font-weight-medium', styles.itemName)}
                title={spec}
            >
                <HighlightedSearchContextSpec spec={spec} searchFilter={searchFilter} />
            </small>{' '}
            <small className={styles.itemDescription} title={descriptionOrQuery}>
                {descriptionOrQuery}
            </small>
            {isDefault && (
                <Badge variant="secondary" className={classNames('text-uppercase', styles.itemDefault)}>
                    Default
                </Badge>
            )}
        </DropdownItem>
    )
}

export interface SearchContextMenuProps
    extends Omit<
        SearchContextInputProps,
        'setSelectedSearchContextSpec' | 'hasUserAddedRepositories' | 'hasUserAddedExternalServices'
    > {
    showSearchContextManagement: boolean
    authenticatedUser: AuthenticatedUser | null
    closeMenu: (isEscapeKey?: boolean) => void
    selectSearchContextSpec: (spec: string) => void
}

interface PageInfo {
    endCursor: string | null
    hasNextPage: boolean
}

interface NextPageUpdate {
    cursor: string | undefined
    query: string
}

type LoadingState = 'LOADING' | 'LOADING_NEXT_PAGE' | 'DONE' | 'ERROR'

const searchContextsPerPageToLoad = 15

const getSearchContextMenuItem = (spec: string): HTMLButtonElement | null =>
    document.querySelector(`[data-search-context-spec="${spec}"]`)

export const SearchContextMenu: React.FunctionComponent<SearchContextMenuProps> = ({
    authenticatedUser,
    selectedSearchContextSpec,
    defaultSearchContextSpec,
    selectSearchContextSpec,
    getUserSearchContextNamespaces,
    fetchAutoDefinedSearchContexts,
    fetchSearchContexts,
    closeMenu,
    showSearchContextManagement,
}) => {
    const inputElement = useRef<HTMLInputElement | null>(null)

    const reset = useCallback(() => {
        selectSearchContextSpec(defaultSearchContextSpec)
        closeMenu()
    }, [closeMenu, defaultSearchContextSpec, selectSearchContextSpec])

    const focusInputElement = (): void => {
        // Focus the input in the next run-loop to override the browser focusing the first dropdown item
        // if the user opened the dropdown using a keyboard
        setTimeout(() => inputElement.current?.focus(), 0)
    }

    // Reactstrap is preventing default behavior on all non-DropdownItem elements inside a Dropdown,
    // so we need to stop propagation to allow normal behavior (e.g. enter and space to activate buttons)
    // See Reactstrap bug: https://github.com/reactstrap/reactstrap/issues/2099
    const onResetButtonKeyDown = useCallback((event: ReactKeyboardEvent<HTMLButtonElement>): void => {
        if (event.key === ' ' || event.key === 'Enter') {
            event.stopPropagation()
        }
    }, [])

    const onMenuKeyDown = useCallback(
        (event: ReactKeyboardEvent<HTMLDivElement>): void => {
            if (event.key === 'Escape') {
                closeMenu(true)
                event.stopPropagation()
            }
        },
        [closeMenu]
    )

    const [loadingState, setLoadingState] = useState<LoadingState>('DONE')
    const [searchFilter, setSearchFilter] = useState('')
    const [searchContexts, setSearchContexts] = useState<SearchContextFields[]>([])
    const [lastPageInfo, setLastPageInfo] = useState<PageInfo | null>(null)

    const loadNextPageUpdates = useRef(
        new BehaviorSubject<NextPageUpdate>({ cursor: undefined, query: '' })
    )

    const loadNextPage = useCallback((): void => {
        if (loadingState === 'DONE' && (!lastPageInfo || lastPageInfo.hasNextPage)) {
            loadNextPageUpdates.current.next({
                cursor: lastPageInfo?.endCursor ?? undefined,
                query: searchFilter,
            })
        }
    }, [loadNextPageUpdates, searchFilter, lastPageInfo, loadingState])

    const onSearchFilterChanged = useCallback(
        (event: FormEvent<HTMLInputElement>) => {
            const searchFilter = event ? event.currentTarget.value : ''
            setSearchFilter(searchFilter)
            loadNextPageUpdates.current.next({ cursor: undefined, query: searchFilter })
        },
        [loadNextPageUpdates, setSearchFilter]
    )

    useEffect(() => {
        const subscription = loadNextPageUpdates.current
            .pipe(
                tap(({ cursor }) => setLoadingState(!cursor ? 'LOADING' : 'LOADING_NEXT_PAGE')),
                // Do not debounce the initial load
                debounce(({ cursor, query }) => (!cursor && query === '' ? timer(0) : timer(300))),
                switchMap(({ cursor, query }) =>
                    combineLatest([
                        of(cursor),
                        fetchSearchContexts({
                            first: searchContextsPerPageToLoad,
                            query,
                            after: cursor,
                            namespaces: getUserSearchContextNamespaces(authenticatedUser),
                        }),
                    ])
                ),
                tap(([, searchContextsResult]) => setLastPageInfo(searchContextsResult.pageInfo)),
                catchError(error => [asError(error)])
            )
            .subscribe(result => {
                if (!isErrorLike(result)) {
                    const [cursor, searchContextsResult] = result
                    setSearchContexts(searchContexts => {
                        // Cursor is undefined when loading the first page, so we need to replace existing search contexts
                        // E.g. when a user scrolls down to the end of the list, and starts searching
                        const initialSearchContexts = !cursor ? [] : searchContexts
                        return initialSearchContexts.concat(searchContextsResult.nodes)
                    })
                    setLoadingState('DONE')
                } else {
                    setLoadingState('ERROR')
                }
            })

        return () => subscription.unsubscribe()
    }, [
        authenticatedUser,
        loadNextPageUpdates,
        setSearchContexts,
        setLastPageInfo,
        getUserSearchContextNamespaces,
        fetchSearchContexts,
    ])

    const autoDefinedSearchContexts = useObservable(
        useMemo(() => fetchAutoDefinedSearchContexts().pipe(catchError(error => [asError(error)])), [
            fetchAutoDefinedSearchContexts,
        ])
    )
    const filteredAutoDefinedSearchContexts = useMemo(
        () =>
            autoDefinedSearchContexts && !isErrorLike(autoDefinedSearchContexts)
                ? autoDefinedSearchContexts.filter(context =>
                      context.spec.toLowerCase().includes(searchFilter.toLowerCase())
                  )
                : [],
        [autoDefinedSearchContexts, searchFilter]
    )

    // Merge auto-defined contexts and user-defined contexts
    const filteredList = useMemo(() => filteredAutoDefinedSearchContexts.concat(searchContexts as ISearchContext[]), [
        filteredAutoDefinedSearchContexts,
        searchContexts,
    ])

    const infiniteScrollTrigger = useRef<HTMLDivElement | null>(null)
    const infiniteScrollList = useRef<HTMLDivElement | null>(null)
    useEffect(() => {
        if (!infiniteScrollTrigger.current || !infiniteScrollList.current) {
            return
        }
        const intersectionObserver = new IntersectionObserver(entries => entries[0].isIntersecting && loadNextPage(), {
            root: infiniteScrollList.current,
        })
        intersectionObserver.observe(infiniteScrollTrigger.current)
        return () => intersectionObserver.disconnect()
    }, [infiniteScrollTrigger, infiniteScrollList, loadNextPage])

    useEffect(focusInputElement, [])

    const onInputKeyDown = useCallback(
        (event: React.KeyboardEvent) => {
            if (filteredList.length > 0 && event.key === 'ArrowDown') {
                getSearchContextMenuItem(filteredList[0].spec)?.focus()
                event.stopPropagation()
                event.preventDefault()
            }
        },
        [filteredList]
    )

    return (
        // eslint-disable-next-line jsx-a11y/no-static-element-interactions
        <div onKeyDown={onMenuKeyDown}>
            <div className={styles.title}>
                <small>Choose search context</small>
                <Button
                    onClick={() => closeMenu()}
                    className={classNames('btn-icon', styles.titleClose)}
                    aria-label="Close"
                >
                    <CloseIcon className="icon-inline" />
                </Button>
            </div>
            <div className={classNames('d-flex', styles.header)}>
                <input
                    ref={inputElement}
                    onInput={onSearchFilterChanged}
                    onKeyDown={onInputKeyDown}
                    type="search"
                    placeholder="Find..."
                    aria-label="Find a context"
                    data-testid="search-context-menu-header-input"
                    className={classNames('form-control form-control-sm', styles.headerInput)}
                />
            </div>
            <div data-testid="search-context-menu-list" className={styles.list} ref={infiniteScrollList} role="menu">
                {loadingState !== 'LOADING' &&
                    filteredList.map((context, index) => (
                        <SearchContextMenuItem
                            key={context.id}
                            spec={context.spec}
                            description={context.description}
                            query={context.query}
                            isDefault={context.spec === defaultSearchContextSpec}
                            selected={context.spec === selectedSearchContextSpec}
                            selectSearchContextSpec={selectSearchContextSpec}
                            searchFilter={searchFilter}
                            onKeyDown={key => index === 0 && key === 'ArrowUp' && focusInputElement()}
                        />
                    ))}
                {(loadingState === 'LOADING' || loadingState === 'LOADING_NEXT_PAGE') && (
                    <DropdownItem data-testid="search-context-menu-item" className={styles.item} disabled={true}>
                        <small>Loading search contexts...</small>
                    </DropdownItem>
                )}
                {loadingState === 'ERROR' && (
                    <DropdownItem
                        data-testid="search-context-menu-item"
                        className={classNames(styles.item, styles.itemError)}
                        disabled={true}
                    >
                        <small>Error occured while loading search contexts</small>
                    </DropdownItem>
                )}
                {loadingState === 'DONE' && filteredList.length === 0 && (
                    <DropdownItem data-testid="search-context-menu-item" className={styles.item} disabled={true}>
                        <small>No contexts found</small>
                    </DropdownItem>
                )}
                {/* Dummy element to prevent a focus error when using the keyboard to open the dropdown */}
                <DropdownItem className="d-none" />
                <div ref={infiniteScrollTrigger} className={styles.infiniteScrollTrigger} />
            </div>
            <div className={styles.footer}>
                <Button
                    onClick={reset}
                    onKeyDown={onResetButtonKeyDown}
                    className={styles.footerButton}
                    variant="link"
                    size="sm"
                >
                    Reset
                </Button>
                <span className="flex-grow-1" />
                {showSearchContextManagement && (
                    <Button
                        to="/contexts"
                        className={styles.footerButton}
                        onClick={() => closeMenu()}
                        variant="link"
                        size="sm"
                        as={Link}
                    >
                        Manage contexts
                    </Button>
                )}
            </div>
        </div>
    )
}<|MERGE_RESOLUTION|>--- conflicted
+++ resolved
@@ -14,12 +14,7 @@
 import { catchError, debounce, switchMap, tap } from 'rxjs/operators'
 
 import { asError, isErrorLike } from '@sourcegraph/common'
-<<<<<<< HEAD
-import { ISearchContext } from '@sourcegraph/shared/src/graphql/schema'
-=======
-import { Link } from '@sourcegraph/shared/src/components/Link'
 import { ISearchContext } from '@sourcegraph/shared/src/schema'
->>>>>>> 526017e7
 import { useObservable } from '@sourcegraph/shared/src/util/useObservable'
 import { Badge, Button, Link } from '@sourcegraph/wildcard'
 
