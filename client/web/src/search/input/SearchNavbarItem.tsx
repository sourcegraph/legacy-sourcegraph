import * as H from 'history'
import React, { useCallback } from 'react'

import { Form } from '@sourcegraph/branded/src/components/Form'
import { ActivationProps } from '@sourcegraph/shared/src/components/activation/Activation'
import { VersionContextProps } from '@sourcegraph/shared/src/search/util'
import { SettingsCascadeProps } from '@sourcegraph/shared/src/settings/settings'
import { ThemeProps } from '@sourcegraph/shared/src/theme'

<<<<<<< HEAD
import {
    PatternTypeProps,
    CaseSensitivityProps,
    CopyQueryButtonProps,
    OnboardingTourProps,
    SearchContextInputProps,
} from '..'
import { AuthenticatedUser } from '../../auth'
=======
import { PatternTypeProps, CaseSensitivityProps, OnboardingTourProps, SearchContextInputProps } from '..'
>>>>>>> 68fd756f
import { VersionContext } from '../../schema/site.schema'
import { submitSearch, QueryState } from '../helpers'

import { SearchBox } from './SearchBox'

interface Props
    extends ActivationProps,
        PatternTypeProps,
        CaseSensitivityProps,
        SettingsCascadeProps,
        ThemeProps,
        SearchContextInputProps,
        VersionContextProps,
        OnboardingTourProps {
    authenticatedUser: AuthenticatedUser | null
    location: H.Location
    history: H.History
    navbarSearchState: QueryState
    isSourcegraphDotCom: boolean
    onChange: (newValue: QueryState) => void
    globbing: boolean
    enableSmartQuery: boolean
    isSearchAutoFocusRequired?: boolean
    setVersionContext: (versionContext: string | undefined) => Promise<void>
    availableVersionContexts: VersionContext[] | undefined
}

/**
 * The search item in the navbar
 */
export const SearchNavbarItem: React.FunctionComponent<Props> = (props: Props) => {
    const autoFocus = props.isSearchAutoFocusRequired ?? true

    const onSubmit = useCallback(
        (event?: React.FormEvent): void => {
            event?.preventDefault()
            submitSearch({ ...props, query: props.navbarSearchState.query, source: 'nav' })
        },
        [props]
    )

    return (
        <Form
            className="search--navbar-item d-flex align-items-flex-start flex-grow-1 flex-shrink-past-contents"
            onSubmit={onSubmit}
        >
            <SearchBox
                {...props}
                hasGlobalQueryBehavior={true}
                queryState={props.navbarSearchState}
                onSubmit={onSubmit}
                autoFocus={autoFocus}
                showSearchContextHighlightTourStep={true}
                isSearchOnboardingTourVisible={false}
            />
        </Form>
    )
}<|MERGE_RESOLUTION|>--- conflicted
+++ resolved
@@ -7,18 +7,8 @@
 import { SettingsCascadeProps } from '@sourcegraph/shared/src/settings/settings'
 import { ThemeProps } from '@sourcegraph/shared/src/theme'
 
-<<<<<<< HEAD
-import {
-    PatternTypeProps,
-    CaseSensitivityProps,
-    CopyQueryButtonProps,
-    OnboardingTourProps,
-    SearchContextInputProps,
-} from '..'
+import { PatternTypeProps, CaseSensitivityProps, OnboardingTourProps, SearchContextInputProps } from '..'
 import { AuthenticatedUser } from '../../auth'
-=======
-import { PatternTypeProps, CaseSensitivityProps, OnboardingTourProps, SearchContextInputProps } from '..'
->>>>>>> 68fd756f
 import { VersionContext } from '../../schema/site.schema'
 import { submitSearch, QueryState } from '../helpers'
 
