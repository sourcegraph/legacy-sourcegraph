import { Shortcut } from '@slimsag/react-shortcuts'
import classNames from 'classnames'
import copy from 'copy-to-clipboard'
import ClipboardOutlineIcon from 'mdi-react/ClipboardOutlineIcon'
import React, { useCallback, useRef, useEffect } from 'react'
import { Observable, merge, of } from 'rxjs'
import { tap, switchMapTo, startWith, delay } from 'rxjs/operators'

import { KeyboardShortcut } from '@sourcegraph/shared/src/keyboardShortcuts'
import { useEventObservable } from '@sourcegraph/shared/src/util/useObservable'
<<<<<<< HEAD
import { Button } from '@sourcegraph/wildcard'
=======
import { TooltipController } from '@sourcegraph/wildcard'
>>>>>>> ca92babb

interface Props {
    fullQuery: string
    className?: string
    isMacPlatform: boolean
    keyboardShortcutForFullCopy: KeyboardShortcut
}

/**
 * A repository header action that copies the current page's URL to the clipboard.
 */
export const CopyQueryButton: React.FunctionComponent<Props> = (props: Props) => {
    // Convoluted, but using props.fullQuery directly in the copyFullQuery callback does not work, since
    // props.fullQuery is not refrenced during the render and it is not updated within the callback.
    const fullQueryReference = useRef<string>('')
    useEffect(() => {
        fullQueryReference.current = props.fullQuery
    }, [props.fullQuery])

    const copyFullQuery = useCallback((): boolean => copy(fullQueryReference.current), [fullQueryReference])

    const [nextClick, copied] = useEventObservable(
        useCallback(
            (clicks: Observable<React.MouseEvent>) =>
                clicks.pipe(
                    tap(copyFullQuery),
                    switchMapTo(merge(of(true), of(false).pipe(delay(2000)))),
                    tap(() => TooltipController.forceUpdate()),
                    startWith(false)
                ),
            [copyFullQuery]
        )
    )

    const copyFullQueryTooltip = `Copy full query\n${props.isMacPlatform ? '⌘' : 'Ctrl'}+⇧+C`
    return (
        <>
            <Button
                className={classNames('btn-icon btn-link-sm', props.className)}
                data-tooltip={copied ? 'Copied!' : copyFullQueryTooltip}
                aria-label={copied ? 'Copied!' : copyFullQueryTooltip}
                aria-live="polite"
                onClick={nextClick}
            >
                <ClipboardOutlineIcon size={16} className="icon-inline" />
            </Button>
            {props.keyboardShortcutForFullCopy.keybindings.map((keybinding, index) => (
                <Shortcut key={index} {...keybinding} onMatch={copyFullQuery} allowDefault={false} ignoreInput={true} />
            ))}
        </>
    )
}<|MERGE_RESOLUTION|>--- conflicted
+++ resolved
@@ -8,11 +8,7 @@
 
 import { KeyboardShortcut } from '@sourcegraph/shared/src/keyboardShortcuts'
 import { useEventObservable } from '@sourcegraph/shared/src/util/useObservable'
-<<<<<<< HEAD
-import { Button } from '@sourcegraph/wildcard'
-=======
-import { TooltipController } from '@sourcegraph/wildcard'
->>>>>>> ca92babb
+import { Button, TooltipController } from '@sourcegraph/wildcard'
 
 interface Props {
     fullQuery: string
