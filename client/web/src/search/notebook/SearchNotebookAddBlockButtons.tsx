import classNames from 'classnames'
import React from 'react'

import { Button } from '@sourcegraph/wildcard'

import styles from './SearchNotebookAddBlockButtons.module.scss'

import { BlockInput } from '.'

interface SearchNotebookAddBlockButtonsProps {
    onAddBlock: (blockIndex: number, blockInput: BlockInput) => void
    index: number
    alwaysVisible?: boolean
    className?: string
}

export const SearchNotebookAddBlockButtons: React.FunctionComponent<SearchNotebookAddBlockButtonsProps> = ({
    alwaysVisible,
    index,
    className,
    onAddBlock,
}) => (
    <div
        className={classNames(styles.addBlockButtonsWrapper, !alwaysVisible && styles.showOnHover, className)}
        data-testid={alwaysVisible && 'always-visible-add-block-buttons'}
    >
        <hr className="mx-3" />
        <div className={styles.addBlockButtons}>
<<<<<<< HEAD
            <button
                type="button"
                className={classNames('btn btn-outline-secondary btn-sm', styles.addBlockButton)}
                onClick={() => onAddBlock(index, { type: 'query', input: '' })}
=======
            <Button
                className={styles.addBlockButton}
                onClick={() => onAddBlock(index, { type: 'query', input: '// Enter search query' })}
>>>>>>> ded569ea
                data-testid="add-query-button"
                outline={true}
                variant="secondary"
                size="sm"
            >
                + Query
            </Button>
            <Button
                className={classNames('ml-2', styles.addBlockButton)}
                onClick={() => onAddBlock(index, { type: 'md', input: '*Enter markdown*' })}
                data-testid="add-md-button"
                outline={true}
                variant="secondary"
                size="sm"
            >
                + Markdown
            </Button>
            <Button
                className={classNames('ml-2', styles.addBlockButton)}
                onClick={() =>
                    onAddBlock(index, {
                        type: 'file',
                        input: { repositoryName: '', revision: '', filePath: '', lineRange: null },
                    })
                }
                data-testid="add-file-button"
                outline={true}
                variant="secondary"
                size="sm"
            >
                + Code
            </Button>
        </div>
    </div>
)<|MERGE_RESOLUTION|>--- conflicted
+++ resolved
@@ -26,16 +26,9 @@
     >
         <hr className="mx-3" />
         <div className={styles.addBlockButtons}>
-<<<<<<< HEAD
-            <button
-                type="button"
-                className={classNames('btn btn-outline-secondary btn-sm', styles.addBlockButton)}
-                onClick={() => onAddBlock(index, { type: 'query', input: '' })}
-=======
             <Button
                 className={styles.addBlockButton}
-                onClick={() => onAddBlock(index, { type: 'query', input: '// Enter search query' })}
->>>>>>> ded569ea
+                onClick={() => onAddBlock(index, { type: 'query', input: '' })}
                 data-testid="add-query-button"
                 outline={true}
                 variant="secondary"
