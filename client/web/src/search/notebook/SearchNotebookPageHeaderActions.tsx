--- conflicted
+++ resolved
@@ -1,20 +1,11 @@
 import classNames from 'classnames'
-<<<<<<< HEAD
-import { noop } from 'lodash'
-=======
 import DomainIcon from 'mdi-react/DomainIcon'
->>>>>>> b6bb6354
 import DotsHorizontalIcon from 'mdi-react/DotsHorizontalIcon'
 import LockIcon from 'mdi-react/LockIcon'
 import StarIcon from 'mdi-react/StarIcon'
 import StarOutlineIcon from 'mdi-react/StarOutlineIcon'
 import WebIcon from 'mdi-react/WebIcon'
-<<<<<<< HEAD
-import React, { useCallback, useState } from 'react'
-=======
 import React, { useCallback, useMemo, useState } from 'react'
-import { ButtonDropdown, DropdownItem, DropdownMenu, DropdownToggle } from 'reactstrap'
->>>>>>> b6bb6354
 import { Observable } from 'rxjs'
 import { catchError, switchMap, tap } from 'rxjs/operators'
 
@@ -169,9 +160,7 @@
                     <DotsHorizontalIcon />
                 </MenuButton>
                 <MenuList position={Position.bottomEnd}>
-                    <MenuItem disabled={true} onSelect={noop}>
-                        Settings
-                    </MenuItem>
+                    <MenuHeader>Settings</MenuHeader>
                     <MenuDivider />
                     <MenuItem
                         as={Button}
@@ -194,69 +183,6 @@
     )
 }
 
-<<<<<<< HEAD
-interface NotebookVisibilityDropdownProps extends TelemetryProps {
-    isPublic: boolean
-    viewerCanManage: boolean
-    onUpdateVisibility: (isPublic: boolean) => void
-}
-
-const NotebookVisibilityDropdown: React.FunctionComponent<NotebookVisibilityDropdownProps> = ({
-    isPublic: initialIsPublic,
-    onUpdateVisibility,
-    viewerCanManage,
-    telemetryService,
-}) => {
-    const [isPublic, setIsPublic] = useState(initialIsPublic)
-
-    const updateVisibility = useCallback(
-        (isPublic: boolean) => {
-            telemetryService.log(`SearchNotebookSet${isPublic ? 'Public' : 'Private'}Visibility`)
-            onUpdateVisibility(isPublic)
-            setIsPublic(isPublic)
-        },
-        [onUpdateVisibility, setIsPublic, telemetryService]
-    )
-
-    return (
-        <Menu>
-            <MenuButton disabled={!viewerCanManage} outline={viewerCanManage}>
-                {isPublic ? (
-                    <span>
-                        <WebIcon className="icon-inline" /> Public
-                    </span>
-                ) : (
-                    <span>
-                        <LockIcon className="icon-inline" /> Private
-                    </span>
-                )}
-            </MenuButton>
-            <MenuList position={Position.bottomEnd}>
-                <MenuHeader>Change notebook visibility</MenuHeader>
-                <MenuDivider />
-                <MenuItem onSelect={() => updateVisibility(false)} className={styles.visibilityDropdownItem}>
-                    <div>
-                        <LockIcon className="icon-inline" /> Private
-                    </div>
-                    <div>
-                        <strong>Only you</strong> will be able to view the notebook.
-                    </div>
-                </MenuItem>
-                <MenuItem onSelect={() => updateVisibility(true)} className={styles.visibilityDropdownItem}>
-                    <div>
-                        <WebIcon className="icon-inline" /> Public
-                    </div>
-                    <div>
-                        <strong>Everyone</strong> will be able to view the notebook.
-                    </div>
-                </MenuItem>
-            </MenuList>
-        </Menu>
-    )
-}
-
-=======
->>>>>>> b6bb6354
 interface NotebookStarsButtonProps extends TelemetryProps {
     notebookId: string
     disabled: boolean
