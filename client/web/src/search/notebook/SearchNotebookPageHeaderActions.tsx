import classNames from 'classnames'
import { noop } from 'lodash'
import DotsHorizontalIcon from 'mdi-react/DotsHorizontalIcon'
import LockIcon from 'mdi-react/LockIcon'
import StarIcon from 'mdi-react/StarIcon'
import StarOutlineIcon from 'mdi-react/StarOutlineIcon'
import WebIcon from 'mdi-react/WebIcon'
import React, { useCallback, useState } from 'react'
import { Observable } from 'rxjs'
import { catchError, switchMap, tap } from 'rxjs/operators'

<<<<<<< HEAD
import {
    Menu,
    MenuButton,
    MenuDivider,
    MenuItem,
    Button,
    useEventObservable,
    MenuList,
    Position,
} from '@sourcegraph/wildcard'
=======
import { TelemetryProps } from '@sourcegraph/shared/src/telemetry/telemetryService'
import { Button, useEventObservable } from '@sourcegraph/wildcard'
>>>>>>> 07f36e14

import { AuthenticatedUser } from '../../auth'

import {
    deleteNotebook as _deleteNotebook,
    createNotebookStar as _createNotebookStar,
    deleteNotebookStar as _deleteNotebookStar,
} from './backend'
import { DeleteNotebookModal } from './DeleteNotebookModal'
import styles from './SearchNotebookPageHeaderActions.module.scss'

export interface SearchNotebookPageHeaderActionsProps extends TelemetryProps {
    authenticatedUser: AuthenticatedUser | null
    notebookId: string
    viewerCanManage: boolean
    isPublic: boolean
    onUpdateVisibility: (isPublic: boolean) => void
    deleteNotebook: typeof _deleteNotebook
    starsCount: number
    viewerHasStarred: boolean
    createNotebookStar: typeof _createNotebookStar
    deleteNotebookStar: typeof _deleteNotebookStar
}

export const SearchNotebookPageHeaderActions: React.FunctionComponent<SearchNotebookPageHeaderActionsProps> = ({
    authenticatedUser,
    notebookId,
    viewerCanManage,
    isPublic,
    onUpdateVisibility,
    deleteNotebook,
    starsCount,
    viewerHasStarred,
    createNotebookStar,
    deleteNotebookStar,
    telemetryService,
}) => (
    <div className="d-flex align-items-center">
        <NotebookStarsButton
            disabled={authenticatedUser === null}
            notebookId={notebookId}
            starsCount={starsCount}
            viewerHasStarred={viewerHasStarred}
            createNotebookStar={createNotebookStar}
            deleteNotebookStar={deleteNotebookStar}
            telemetryService={telemetryService}
        />
        <NotebookVisibilityDropdown
            isPublic={isPublic}
            viewerCanManage={viewerCanManage}
            onUpdateVisibility={onUpdateVisibility}
            telemetryService={telemetryService}
        />
        {viewerCanManage && (
            <NotebookSettingsDropdown
                notebookId={notebookId}
                deleteNotebook={deleteNotebook}
                telemetryService={telemetryService}
            />
        )}
    </div>
)

interface NotebookSettingsDropdownProps extends TelemetryProps {
    notebookId: string
    deleteNotebook: typeof _deleteNotebook
}

const NotebookSettingsDropdown: React.FunctionComponent<NotebookSettingsDropdownProps> = ({
    notebookId,
    deleteNotebook,
    telemetryService,
}) => {
    const [showDeleteModal, setShowDeleteModal] = useState(false)
    const toggleDeleteModal = useCallback(() => setShowDeleteModal(show => !show), [setShowDeleteModal])

    return (
        <>
            <Menu>
                <MenuButton outline={true}>
                    <DotsHorizontalIcon />
                </MenuButton>
                <MenuList position={Position.bottomEnd}>
                    <MenuItem disabled={true} onSelect={noop}>
                        Settings
                    </MenuItem>
                    <MenuDivider />
                    <MenuItem className="btn-danger" onSelect={() => setShowDeleteModal(true)}>
                        Delete notebook
                    </MenuItem>
                </MenuList>
            </Menu>
            <DeleteNotebookModal
                notebookId={notebookId}
                isOpen={showDeleteModal}
                toggleDeleteModal={toggleDeleteModal}
                deleteNotebook={deleteNotebook}
                telemetryService={telemetryService}
            />
        </>
    )
}

interface NotebookVisibilityDropdownProps extends TelemetryProps {
    isPublic: boolean
    viewerCanManage: boolean
    onUpdateVisibility: (isPublic: boolean) => void
}

const NotebookVisibilityDropdown: React.FunctionComponent<NotebookVisibilityDropdownProps> = ({
    isPublic: initialIsPublic,
    onUpdateVisibility,
    viewerCanManage,
    telemetryService,
}) => {
    const [isPublic, setIsPublic] = useState(initialIsPublic)

    const updateVisibility = useCallback(
        (isPublic: boolean) => {
            telemetryService.log(`SearchNotebookSet${isPublic ? 'Public' : 'Private'}Visibility`)
            onUpdateVisibility(isPublic)
            setIsPublic(isPublic)
        },
        [onUpdateVisibility, setIsPublic, telemetryService]
    )

    return (
        <Menu>
            <MenuButton disabled={!viewerCanManage} outline={viewerCanManage}>
                {isPublic ? (
                    <span>
                        <WebIcon className="icon-inline" /> Public
                    </span>
                ) : (
                    <span>
                        <LockIcon className="icon-inline" /> Private
                    </span>
                )}
            </MenuButton>
            <MenuList position={Position.bottomEnd}>
                <MenuItem disabled={true} onSelect={noop}>
                    Change notebook visibility
                </MenuItem>
                <MenuDivider />
                <MenuItem onSelect={() => updateVisibility(false)} className={styles.visibilityDropdownItem}>
                    <div>
                        <LockIcon className="icon-inline" /> Private
                    </div>
                    <div>
                        <strong>Only you</strong> will be able to view the notebook.
                    </div>
                </MenuItem>
                <MenuItem onSelect={() => updateVisibility(true)} className={styles.visibilityDropdownItem}>
                    <div>
                        <WebIcon className="icon-inline" /> Public
                    </div>
                    <div>
                        <strong>Everyone</strong> will be able to view the notebook.
                    </div>
                </MenuItem>
            </MenuList>
        </Menu>
    )
}

interface NotebookStarsButtonProps extends TelemetryProps {
    notebookId: string
    disabled: boolean
    starsCount: number
    viewerHasStarred: boolean
    createNotebookStar: typeof _createNotebookStar
    deleteNotebookStar: typeof _deleteNotebookStar
}

const NotebookStarsButton: React.FunctionComponent<NotebookStarsButtonProps> = ({
    notebookId,
    disabled,
    starsCount: initialStarsCount,
    viewerHasStarred: initialViewerHasStarred,
    createNotebookStar,
    deleteNotebookStar,
    telemetryService,
}) => {
    const [starsCount, setStarsCount] = useState(initialStarsCount)
    const [viewerHasStarred, setViewerHasStarred] = useState(initialViewerHasStarred)

    const [onStarToggle] = useEventObservable(
        useCallback(
            (viewerHasStarred: Observable<boolean>) =>
                viewerHasStarred.pipe(
                    // Immediately update the UI.
                    tap(viewerHasStarred => {
                        telemetryService.log(`SearchNotebook${viewerHasStarred ? 'Remove' : 'Add'}Star`)
                        if (viewerHasStarred) {
                            setStarsCount(starsCount => starsCount - 1)
                            setViewerHasStarred(() => false)
                        } else {
                            setStarsCount(starsCount => starsCount + 1)
                            setViewerHasStarred(() => true)
                        }
                    }),
                    switchMap(viewerHasStarred =>
                        viewerHasStarred ? deleteNotebookStar(notebookId) : createNotebookStar(notebookId)
                    ),
                    catchError(() => {
                        setStarsCount(initialStarsCount)
                        setViewerHasStarred(initialViewerHasStarred)
                        return []
                    })
                ),
            [
                deleteNotebookStar,
                notebookId,
                createNotebookStar,
                initialStarsCount,
                initialViewerHasStarred,
                telemetryService,
            ]
        )
    )

    return (
        <Button
            className="d-flex align-items-center"
            outline={true}
            disabled={disabled}
            onClick={() => onStarToggle(viewerHasStarred)}
        >
            {viewerHasStarred ? (
                <StarIcon
                    className={classNames('icon-inline', styles.notebookStarIcon, styles.notebookStarIconActive)}
                />
            ) : (
                <StarOutlineIcon className={classNames('icon-inline', styles.notebookStarIcon)} />
            )}
            <span className="ml-1">{starsCount}</span>
        </Button>
    )
}<|MERGE_RESOLUTION|>--- conflicted
+++ resolved
@@ -9,7 +9,7 @@
 import { Observable } from 'rxjs'
 import { catchError, switchMap, tap } from 'rxjs/operators'
 
-<<<<<<< HEAD
+import { TelemetryProps } from '@sourcegraph/shared/src/telemetry/telemetryService'
 import {
     Menu,
     MenuButton,
@@ -18,12 +18,9 @@
     Button,
     useEventObservable,
     MenuList,
+    MenuHeader,
     Position,
 } from '@sourcegraph/wildcard'
-=======
-import { TelemetryProps } from '@sourcegraph/shared/src/telemetry/telemetryService'
-import { Button, useEventObservable } from '@sourcegraph/wildcard'
->>>>>>> 07f36e14
 
 import { AuthenticatedUser } from '../../auth'
 
@@ -164,9 +161,7 @@
                 )}
             </MenuButton>
             <MenuList position={Position.bottomEnd}>
-                <MenuItem disabled={true} onSelect={noop}>
-                    Change notebook visibility
-                </MenuItem>
+                <MenuHeader>Change notebook visibility</MenuHeader>
                 <MenuDivider />
                 <MenuItem onSelect={() => updateVisibility(false)} className={styles.visibilityDropdownItem}>
                     <div>
