import classNames from 'classnames'
import { noop } from 'lodash'
import OpenInNewIcon from 'mdi-react/OpenInNewIcon'
import PlayCircleOutlineIcon from 'mdi-react/PlayCircleOutlineIcon'
import * as Monaco from 'monaco-editor'
import React, { useState, useCallback, useRef, useMemo, useEffect } from 'react'
import { useLocation } from 'react-router'
import { Observable, of, ReplaySubject } from 'rxjs'
import { filter, map, withLatestFrom } from 'rxjs/operators'

import { createHoverifier } from '@sourcegraph/codeintellify'
import { isDefined } from '@sourcegraph/common'
import { SearchContextProps } from '@sourcegraph/search'
import { StreamingSearchResultsList } from '@sourcegraph/search-ui'
import { useQueryDiagnostics } from '@sourcegraph/search/src/useQueryIntelligence'
import { ActionItemAction } from '@sourcegraph/shared/src/actions/ActionItem'
import { HoverMerged } from '@sourcegraph/shared/src/api/client/types/hover'
import { FetchFileParameters } from '@sourcegraph/shared/src/components/CodeExcerpt'
import { MonacoEditor } from '@sourcegraph/shared/src/components/MonacoEditor'
import { ExtensionsControllerProps } from '@sourcegraph/shared/src/extensions/controller'
import { getHoverActions } from '@sourcegraph/shared/src/hover/actions'
import { HoverContext } from '@sourcegraph/shared/src/hover/HoverOverlay.types'
import { getModeFromPath } from '@sourcegraph/shared/src/languages'
import { PlatformContextProps } from '@sourcegraph/shared/src/platform/context'
import { SearchPatternType } from '@sourcegraph/shared/src/schema'
import { SettingsCascadeProps } from '@sourcegraph/shared/src/settings/settings'
import { TelemetryProps } from '@sourcegraph/shared/src/telemetry/telemetryService'
import { ThemeProps } from '@sourcegraph/shared/src/theme'
import { property } from '@sourcegraph/shared/src/util/types'
import { buildSearchURLQuery } from '@sourcegraph/shared/src/util/url'
import { LoadingSpinner, useObservable } from '@sourcegraph/wildcard'

import { AuthenticatedUser } from '../../auth'
import { getDocumentHighlights, getHover } from '../../backend/features'
import { WebHoverOverlay } from '../../components/WebHoverOverlay'
import { getLSPTextDocumentPositionParameters } from '../../repo/blob/Blob'
import { useExperimentalFeatures } from '../../stores'
import { SearchUserNeedsCodeHost } from '../../user/settings/codeHosts/OrgUserNeedsCodeHost'

import blockStyles from './SearchNotebookBlock.module.scss'
import { BlockMenuAction, SearchNotebookBlockMenu } from './SearchNotebookBlockMenu'
import styles from './SearchNotebookQueryBlock.module.scss'
import { useBlockSelection } from './useBlockSelection'
import { useBlockShortcuts } from './useBlockShortcuts'
import { useCommonBlockMenuActions } from './useCommonBlockMenuActions'
import { MONACO_BLOCK_INPUT_OPTIONS, useMonacoBlockInput } from './useMonacoBlockInput'

import { BlockProps, QueryBlock } from '.'

interface SearchNotebookQueryBlockProps
    extends BlockProps,
        QueryBlock,
        Pick<SearchContextProps, 'searchContextsEnabled'>,
        ThemeProps,
        SettingsCascadeProps,
        TelemetryProps,
        PlatformContextProps<'requestGraphQL' | 'urlToFile' | 'settings' | 'forceUpdateTooltip'>,
        ExtensionsControllerProps<'extHostAPI' | 'executeCommand'> {
    isMacPlatform: boolean
    isSourcegraphDotCom: boolean
    sourcegraphSearchLanguageId: string
    fetchHighlightedFileLineRanges: (parameters: FetchFileParameters, force?: boolean) => Observable<string[][]>
    authenticatedUser: AuthenticatedUser | null
}

export const SearchNotebookQueryBlock: React.FunctionComponent<SearchNotebookQueryBlockProps> = ({
    id,
    input,
    output,
    isLightTheme,
    telemetryService,
    settingsCascade,
    isSelected,
    isOtherBlockSelected,
    isMacPlatform,
    sourcegraphSearchLanguageId,
    fetchHighlightedFileLineRanges,
    onRunBlock,
    onSelectBlock,
    ...props
}) => {
    const showSearchContext = useExperimentalFeatures(features => features.showSearchContext ?? false)

    const [editor, setEditor] = useState<Monaco.editor.IStandaloneCodeEditor>()
    const blockElement = useRef<HTMLDivElement>(null)
    const searchResults = useObservable(output ?? of(undefined))
    const location = useLocation()

    const runBlock = useCallback(
        (id: string) => {
            if (!isSelected) {
                onSelectBlock(id)
            }
            onRunBlock(id)
        },
        [isSelected, onRunBlock, onSelectBlock]
    )

    const { isInputFocused } = useMonacoBlockInput({ editor, id, onRunBlock: runBlock, onSelectBlock, ...props })

    // setTimeout executes the editor focus in a separate run-loop which prevents adding a newline at the start of the input
    const onEnterBlock = useCallback(() => {
        setTimeout(() => editor?.focus(), 0)
    }, [editor])
    const { onSelect } = useBlockSelection({
        id,
        blockElement: blockElement.current,
        isSelected,
        isInputFocused,
        onSelectBlock,
        ...props,
    })
    const { onKeyDown } = useBlockShortcuts({ id, isMacPlatform, onEnterBlock, onRunBlock: runBlock, ...props })

    const modifierKeyLabel = isMacPlatform ? '⌘' : 'Ctrl'
    const mainMenuAction: BlockMenuAction = useMemo(() => {
        const isLoading = searchResults && searchResults.state === 'loading'
        return {
            type: 'button',
            label: isLoading ? 'Searching...' : 'Run search',
            isDisabled: isLoading ?? false,
            icon: <PlayCircleOutlineIcon className="icon-inline" />,
            onClick: runBlock,
            keyboardShortcutLabel: isSelected ? `${modifierKeyLabel} + ↵` : '',
        }
    }, [runBlock, isSelected, modifierKeyLabel, searchResults])

    const linkMenuActions: BlockMenuAction[] = useMemo(
        () => [
            {
                type: 'link',
                label: 'Open in new tab',
                icon: <OpenInNewIcon className="icon-inline" />,
                url: `/search?${buildSearchURLQuery(input, SearchPatternType.literal, false)}`,
            },
        ],
        [input]
    )

    const commonMenuActions = linkMenuActions.concat(
        useCommonBlockMenuActions({ modifierKeyLabel, isInputFocused, isMacPlatform, ...props })
    )

    useQueryDiagnostics(editor, { patternType: SearchPatternType.literal, interpretComments: true })

<<<<<<< HEAD
    // Element reference subjects passed to `hoverifier`
    const blockElements = useMemo(() => new ReplaySubject<HTMLElement | null>(1), [])
    const nextBlockElement = useCallback((blockElement: HTMLElement | null) => blockElements.next(blockElement), [
        blockElements,
    ])

    const hoverOverlayElements = useMemo(() => new ReplaySubject<HTMLElement | null>(1), [])
    const nextOverlayElement = useCallback(
        (overlayElement: HTMLElement | null) => hoverOverlayElements.next(overlayElement),
        [hoverOverlayElements]
    )

    // Subject that emits on every render. Source for `hoverOverlayRerenders`, used to
    // reposition hover overlay if needed when `SearchNotebook` rerenders
    const rerenders = useMemo(() => new ReplaySubject(1), [])
    useEffect(() => {
        rerenders.next()
    })

    // Create hoverifier.
    const hoverifier = useMemo(
        () =>
            createHoverifier<HoverContext, HoverMerged, ActionItemAction>({
                hoverOverlayElements,
                hoverOverlayRerenders: rerenders.pipe(
                    withLatestFrom(hoverOverlayElements, blockElements),
                    map(([, hoverOverlayElement, blockElement]) => ({
                        hoverOverlayElement,
                        relativeElement: blockElement,
                    })),
                    filter(property('relativeElement', isDefined)),
                    // Can't reposition HoverOverlay if it wasn't rendered
                    filter(property('hoverOverlayElement', isDefined))
                ),
                getHover: context =>
                    getHover(getLSPTextDocumentPositionParameters(context, getModeFromPath(context.filePath)), {
                        extensionsController: props.extensionsController,
                    }),
                getDocumentHighlights: context =>
                    getDocumentHighlights(
                        getLSPTextDocumentPositionParameters(context, getModeFromPath(context.filePath)),
                        { extensionsController: props.extensionsController }
                    ),
                getActions: context =>
                    getHoverActions(
                        { extensionsController: props.extensionsController, platformContext: props.platformContext },
                        context
                    ),
                tokenize: false,
            }),
        [
            // None of these dependencies are likely to change
            props.extensionsController,
            props.platformContext,
            hoverOverlayElements,
            blockElements,
            rerenders,
        ]
    )

    // Passed to HoverOverlay
    const hoverState = useObservable(hoverifier.hoverStateUpdates) || {}

    // Dispose hoverifier or change/unmount.
    useEffect(() => () => hoverifier.unsubscribe(), [hoverifier])
=======
    // Focus the query input when a new query block is added (the input is empty).
    useEffect(() => {
        if (editor && input.length === 0) {
            editor.focus()
        }
        // Only run this hook for the initial input.
        // eslint-disable-next-line react-hooks/exhaustive-deps
    }, [editor])
>>>>>>> 4479c448

    return (
        <div
            className={classNames('block-wrapper', blockStyles.blockWrapper)}
            data-block-id={id}
            ref={nextBlockElement}
        >
            {/* Notebook blocks are a form of specialized UI for which there are no good accesibility settings (role, aria-*)
                or semantic elements that would accurately describe its functionality. To provide the necessary functionality we have
                to rely on plain div elements and custom click/focus/keyDown handlers. We still preserve the ability to navigate through blocks
                with the keyboard using the up and down arrows, and TAB. */}
            {/* eslint-disable-next-line jsx-a11y/no-static-element-interactions */}
            <div
                className={classNames(
                    blockStyles.block,
                    styles.block,
                    isSelected && !isInputFocused && blockStyles.selected,
                    isSelected && isInputFocused && blockStyles.selectedNotFocused
                )}
                onClick={onSelect}
                onKeyDown={onKeyDown}
                onFocus={onSelect}
                // A tabIndex is necessary to make the block focusable.
                // eslint-disable-next-line jsx-a11y/no-noninteractive-tabindex
                tabIndex={0}
                aria-label="Notebook query block"
                ref={blockElement}
            >
                <div className="mb-1 text-muted">Search query</div>
                <div
                    className={classNames(
                        blockStyles.monacoWrapper,
                        isInputFocused && blockStyles.selected,
                        styles.queryInputMonacoWrapper
                    )}
                >
                    <MonacoEditor
                        language={sourcegraphSearchLanguageId}
                        value={input}
                        height="auto"
                        isLightTheme={isLightTheme}
                        editorWillMount={noop}
                        onEditorCreated={setEditor}
                        options={MONACO_BLOCK_INPUT_OPTIONS}
                        border={false}
                    />
                </div>

                {searchResults && searchResults.state === 'loading' && (
                    <div className={classNames('d-flex justify-content-center py-3', styles.results)}>
                        <LoadingSpinner />
                    </div>
                )}
                {searchResults && searchResults.state !== 'loading' && (
                    <div className={styles.results}>
                        <StreamingSearchResultsList
                            isSourcegraphDotCom={props.isSourcegraphDotCom}
                            searchContextsEnabled={props.searchContextsEnabled}
                            location={location}
                            allExpanded={false}
                            results={searchResults}
                            isLightTheme={isLightTheme}
                            fetchHighlightedFileLineRanges={fetchHighlightedFileLineRanges}
                            telemetryService={telemetryService}
                            settingsCascade={settingsCascade}
                            authenticatedUser={props.authenticatedUser}
                            showSearchContext={showSearchContext}
                            assetsRoot={window.context?.assetsRoot || ''}
                            renderSearchUserNeedsCodeHost={user => <SearchUserNeedsCodeHost user={user} />}
                            platformContext={props.platformContext}
<<<<<<< HEAD
                            extensionsController={props.extensionsController}
                            hoverifier={hoverifier}
=======
                            openMatchesInNewTab={true}
>>>>>>> 4479c448
                        />
                    </div>
                )}
            </div>
            {hoverState.hoverOverlayProps && (
                <WebHoverOverlay
                    {...props}
                    {...hoverState.hoverOverlayProps}
                    hoveredTokenElement={hoverState.hoveredTokenElement}
                    hoverRef={nextOverlayElement}
                    extensionsController={props.extensionsController}
                    location={location}
                    telemetryService={telemetryService}
                    isLightTheme={isLightTheme}
                />
            )}
            {(isSelected || !isOtherBlockSelected) && (
                <SearchNotebookBlockMenu
                    id={id}
                    mainAction={mainMenuAction}
                    actions={isSelected ? commonMenuActions : linkMenuActions}
                />
            )}
        </div>
    )
}<|MERGE_RESOLUTION|>--- conflicted
+++ resolved
@@ -9,7 +9,7 @@
 import { filter, map, withLatestFrom } from 'rxjs/operators'
 
 import { createHoverifier } from '@sourcegraph/codeintellify'
-import { isDefined } from '@sourcegraph/common'
+import { isDefined, property } from '@sourcegraph/common'
 import { SearchContextProps } from '@sourcegraph/search'
 import { StreamingSearchResultsList } from '@sourcegraph/search-ui'
 import { useQueryDiagnostics } from '@sourcegraph/search/src/useQueryIntelligence'
@@ -26,7 +26,6 @@
 import { SettingsCascadeProps } from '@sourcegraph/shared/src/settings/settings'
 import { TelemetryProps } from '@sourcegraph/shared/src/telemetry/telemetryService'
 import { ThemeProps } from '@sourcegraph/shared/src/theme'
-import { property } from '@sourcegraph/shared/src/util/types'
 import { buildSearchURLQuery } from '@sourcegraph/shared/src/util/url'
 import { LoadingSpinner, useObservable } from '@sourcegraph/wildcard'
 
@@ -143,7 +142,6 @@
 
     useQueryDiagnostics(editor, { patternType: SearchPatternType.literal, interpretComments: true })
 
-<<<<<<< HEAD
     // Element reference subjects passed to `hoverifier`
     const blockElements = useMemo(() => new ReplaySubject<HTMLElement | null>(1), [])
     const nextBlockElement = useCallback((blockElement: HTMLElement | null) => blockElements.next(blockElement), [
@@ -209,7 +207,7 @@
 
     // Dispose hoverifier or change/unmount.
     useEffect(() => () => hoverifier.unsubscribe(), [hoverifier])
-=======
+
     // Focus the query input when a new query block is added (the input is empty).
     useEffect(() => {
         if (editor && input.length === 0) {
@@ -218,7 +216,8 @@
         // Only run this hook for the initial input.
         // eslint-disable-next-line react-hooks/exhaustive-deps
     }, [editor])
->>>>>>> 4479c448
+
+    const coolCodeIntelEnabled = useExperimentalFeatures(features => features.coolCodeIntel)
 
     return (
         <div
@@ -289,12 +288,9 @@
                             assetsRoot={window.context?.assetsRoot || ''}
                             renderSearchUserNeedsCodeHost={user => <SearchUserNeedsCodeHost user={user} />}
                             platformContext={props.platformContext}
-<<<<<<< HEAD
                             extensionsController={props.extensionsController}
                             hoverifier={hoverifier}
-=======
                             openMatchesInNewTab={true}
->>>>>>> 4479c448
                         />
                     </div>
                 )}
@@ -309,6 +305,7 @@
                     location={location}
                     telemetryService={telemetryService}
                     isLightTheme={isLightTheme}
+                    coolCodeIntelEnabled={!!coolCodeIntelEnabled}
                 />
             )}
             {(isSelected || !isOtherBlockSelected) && (
