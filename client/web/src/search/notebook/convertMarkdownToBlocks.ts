import { markdownLexer } from '@sourcegraph/shared/src/util/markdown'

import { deserializeBlockInput } from './serialize'

import { BlockInput } from '.'

export function convertMarkdownToBlocks(markdown: string): BlockInput[] {
    const blocks: BlockInput[] = []

    let markdownRawTokens: string[] = []
    const addMarkdownBlock = (): void => {
        if (markdownRawTokens.length === 0) {
            return
        }
<<<<<<< HEAD
        blocks.push(deserializeBlockInput('md', markdownRawTokens.join('')))
=======
        blocks.push({ type: 'md', input: markdownRawTokens.join('').trimStart() })
>>>>>>> af37189c
        markdownRawTokens = []
    }

    for (const token of markdownLexer(markdown)) {
        if (token.type === 'code' && token.lang === 'sourcegraph') {
            addMarkdownBlock()
            blocks.push(deserializeBlockInput('query', token.text))
        } else if (token.type === 'code' && token.lang === 'sourcegraph:file') {
            addMarkdownBlock()
            blocks.push(deserializeBlockInput('file', token.text))
        } else {
            markdownRawTokens.push(token.raw)
        }
    }
    addMarkdownBlock()

    return blocks
}<|MERGE_RESOLUTION|>--- conflicted
+++ resolved
@@ -12,11 +12,7 @@
         if (markdownRawTokens.length === 0) {
             return
         }
-<<<<<<< HEAD
-        blocks.push(deserializeBlockInput('md', markdownRawTokens.join('')))
-=======
-        blocks.push({ type: 'md', input: markdownRawTokens.join('').trimStart() })
->>>>>>> af37189c
+        blocks.push(deserializeBlockInput('md', markdownRawTokens.join('').trimStart()))
         markdownRawTokens = []
     }
 
