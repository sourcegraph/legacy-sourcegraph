--- conflicted
+++ resolved
@@ -13,11 +13,7 @@
 import { CodeExcerpt } from '@sourcegraph/shared/src/components/CodeExcerpt'
 import { TelemetryProps } from '@sourcegraph/shared/src/telemetry/telemetryService'
 import { toPrettyBlobURL } from '@sourcegraph/shared/src/util/url'
-<<<<<<< HEAD
-import { LoadingSpinner, useObservable, Alert } from '@sourcegraph/wildcard'
-=======
-import { LoadingSpinner, useObservable, Link } from '@sourcegraph/wildcard'
->>>>>>> e4c0ab41
+import { LoadingSpinner, useObservable, Link, Alert } from '@sourcegraph/wildcard'
 
 import { BlockProps, FileBlock, FileBlockInput } from '..'
 import blockStyles from '../SearchNotebookBlock.module.scss'
@@ -290,7 +286,9 @@
                     </div>
                 )}
                 {blobLines && blobLines !== LOADING && isErrorLike(blobLines) && (
-                    <Alert className="m-3" variant="danger">{blobLines.message}</Alert>
+                    <Alert className="m-3" variant="danger">
+                        {blobLines.message}
+                    </Alert>
                 )}
             </div>
             {(isSelected || !isOtherBlockSelected) && (
