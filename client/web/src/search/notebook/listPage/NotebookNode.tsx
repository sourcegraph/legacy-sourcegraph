import classNames from 'classnames'
import * as H from 'history'
import StarIcon from 'mdi-react/StarIcon'
import StarOutlineIcon from 'mdi-react/StarOutlineIcon'
import React, { useMemo } from 'react'

<<<<<<< HEAD
=======
import { Link } from '@sourcegraph/shared/src/components/Link'
import { IMarkdownBlock, NotebookBlock } from '@sourcegraph/shared/src/schema'
import { renderMarkdown } from '@sourcegraph/shared/src/util/markdown'
>>>>>>> f5b45dd2
import { pluralize } from '@sourcegraph/shared/src/util/strings'
import { Timestamp } from '@sourcegraph/web/src/components/time/Timestamp'
import { Link, Badge } from '@sourcegraph/wildcard'

import { NotebookFields } from '../../../graphql-operations'
import { PageRoutes } from '../../../routes.constants'

import styles from './NotebookNode.module.scss'

export interface NotebookNodeProps {
    node: NotebookFields
    location: H.Location
    history: H.History
}

// Find the first Markdown block in the notebook, and use the first line in the block
// as the notebook description.
function getNotebookDescription(blocks: NotebookBlock[]): string {
    const firstMarkdownBlock = blocks.find<IMarkdownBlock>(
        (block): block is IMarkdownBlock => block.__typename === 'MarkdownBlock'
    )
    if (!firstMarkdownBlock) {
        return ''
    }
    const renderedPlainTextMarkdown = renderMarkdown(firstMarkdownBlock.markdownInput, { plainText: true })
    return renderedPlainTextMarkdown.split('\n')[0]
}

export const NotebookNode: React.FunctionComponent<NotebookNodeProps> = ({ node }: NotebookNodeProps) => {
    const description = useMemo(() => getNotebookDescription(node.blocks), [node.blocks])
    return (
        <div className={classNames('py-3', styles.notebookNode)}>
            <div className="d-flex align-items-center">
                <Link to={PageRoutes.Notebook.replace(':id', node.id)} className={styles.notebookLink}>
                    <strong>{node.title}</strong>
                </Link>
                {!node.public && (
                    <Badge variant="secondary" pill={true} className={classNames('ml-1', styles.privateBadge)} as="div">
                        Private
                    </Badge>
                )}
            </div>
            {description && <div className={classNames('text-muted mt-1', styles.description)}>{description}</div>}
            <div className={classNames('text-muted mt-2 d-flex align-items-center', styles.meta)}>
                <span className="mr-3">
                    Created by {node.creator ? <strong>@{node.creator.username}</strong> : <span>unknown user</span>}
                </span>
                <span className="mr-3">
                    {node.blocks.length} {pluralize('block', node.blocks.length, 'blocks')}
                </span>
                <span className="d-flex align-items-center mr-3">
                    {node.viewerHasStarred ? (
                        <StarIcon
                            className={classNames(
                                'icon-inline',
                                styles.notebookStarIcon,
                                styles.notebookStarIconActive
                            )}
                        />
                    ) : (
                        <StarOutlineIcon className={classNames('icon-inline', styles.notebookStarIcon)} />
                    )}
                    <span className="ml-1">{node.stars.totalCount}</span>
                </span>
                <span className="mr-3">
                    Updated <Timestamp date={node.updatedAt} noAbout={true} />
                </span>
                <span className="mr-3">
                    Created <Timestamp date={node.createdAt} noAbout={true} />
                </span>
            </div>
        </div>
    )
}<|MERGE_RESOLUTION|>--- conflicted
+++ resolved
@@ -4,12 +4,8 @@
 import StarOutlineIcon from 'mdi-react/StarOutlineIcon'
 import React, { useMemo } from 'react'
 
-<<<<<<< HEAD
-=======
-import { Link } from '@sourcegraph/shared/src/components/Link'
 import { IMarkdownBlock, NotebookBlock } from '@sourcegraph/shared/src/schema'
 import { renderMarkdown } from '@sourcegraph/shared/src/util/markdown'
->>>>>>> f5b45dd2
 import { pluralize } from '@sourcegraph/shared/src/util/strings'
 import { Timestamp } from '@sourcegraph/web/src/components/time/Timestamp'
 import { Link, Badge } from '@sourcegraph/wildcard'
