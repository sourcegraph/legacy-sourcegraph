import classNames from 'classnames'
import PencilOutlineIcon from 'mdi-react/PencilOutlineIcon'
import PlusIcon from 'mdi-react/PlusIcon'
import React, { useCallback, useEffect, useMemo, useState } from 'react'
import { Observable } from 'rxjs'

import { ISavedSearch } from '@sourcegraph/shared/src/graphql/schema'
import { TelemetryProps } from '@sourcegraph/shared/src/telemetry/telemetryService'
import { useObservable } from '@sourcegraph/shared/src/util/useObservable'
<<<<<<< HEAD
import { RouterLink } from '@sourcegraph/wildcard'
=======
import { Button } from '@sourcegraph/wildcard'
>>>>>>> 0950685b

import { AuthenticatedUser } from '../../auth'
import { buildSearchURLQueryFromQueryState } from '../../stores'

import { ActionButtonGroup } from './ActionButtonGroup'
import { EmptyPanelContainer } from './EmptyPanelContainer'
import { FooterPanel } from './FooterPanel'
import { LoadingPanelView } from './LoadingPanelView'
import { PanelContainer } from './PanelContainer'

interface Props extends TelemetryProps {
    className?: string
    authenticatedUser: AuthenticatedUser | null
    fetchSavedSearches: () => Observable<ISavedSearch[]>
}

export const SavedSearchesPanel: React.FunctionComponent<Props> = ({
    authenticatedUser,
    fetchSavedSearches,
    className,
    telemetryService,
}) => {
    const savedSearches = useObservable(useMemo(() => fetchSavedSearches(), [fetchSavedSearches]))
    const [showAllSearches, setShowAllSearches] = useState(true)

    useEffect(() => {
        // Only log the first load (when items to load is equal to the page size)
        if (savedSearches) {
            telemetryService.log(
                'SavedSearchesPanelLoaded',
                { empty: savedSearches.length === 0, showAllSearches },
                { empty: savedSearches.length === 0, showAllSearches }
            )
        }
    }, [savedSearches, telemetryService, showAllSearches])

    const logEvent = useCallback((event: string, props?: any) => (): void => telemetryService.log(event, props), [
        telemetryService,
    ])

    const emptyDisplay = (
        <EmptyPanelContainer className="text-muted">
            <small>
                Use saved searches to alert you to uses of a favorite API, or changes to code you need to monitor.
            </small>
            {authenticatedUser && (
<<<<<<< HEAD
                <RouterLink
=======
                <Button
>>>>>>> 0950685b
                    to={`/users/${authenticatedUser.username}/searches/add`}
                    onClick={logEvent('SavedSearchesPanelCreateButtonClicked', { source: 'empty view' })}
                    className="mt-2 align-self-center"
                    variant="secondary"
                    as={Link}
                >
                    <PlusIcon className="icon-inline" />
                    Create a saved search
<<<<<<< HEAD
                </RouterLink>
=======
                </Button>
>>>>>>> 0950685b
            )}
        </EmptyPanelContainer>
    )
    const loadingDisplay = <LoadingPanelView text="Loading saved searches" />

    const contentDisplay = (
        <div className="d-flex flex-column h-100">
            <div className="d-flex justify-content-between mb-1 mt-2">
                <small>Search</small>
                <small>Edit</small>
            </div>
            <dl className="list-group-flush flex-grow-1">
                {savedSearches
                    ?.filter(search => (showAllSearches ? true : search.namespace.id === authenticatedUser?.id))
                    .map(search => (
                        <dd key={search.id} className="text-monospace test-saved-search-entry">
                            <div className="d-flex justify-content-between">
                                <small>
                                    <RouterLink
                                        to={'/search?' + buildSearchURLQueryFromQueryState({ query: search.query })}
                                        className=" p-0"
                                        onClick={logEvent('SavedSearchesPanelSearchClicked')}
                                    >
                                        {search.description}
                                    </RouterLink>
                                </small>
                                {authenticatedUser &&
                                    (search.namespace.__typename === 'User' ? (
                                        <RouterLink
                                            to={`/users/${search.namespace.namespaceName}/searches/${search.id}`}
                                            onClick={logEvent('SavedSearchesPanelEditClicked')}
                                        >
                                            <PencilOutlineIcon className="icon-inline" />
                                        </RouterLink>
                                    ) : (
                                        <RouterLink
                                            to={`/organizations/${search.namespace.namespaceName}/searches/${search.id}`}
                                            onClick={logEvent('SavedSearchesPanelEditClicked')}
                                        >
                                            <PencilOutlineIcon className="icon-inline" />
                                        </RouterLink>
                                    ))}
                            </div>
                        </dd>
                    ))}
            </dl>
            {authenticatedUser && (
                <FooterPanel className="p-1">
                    <small>
                        <RouterLink
                            to={`/users/${authenticatedUser.username}/searches`}
                            className=" text-left"
                            onClick={logEvent('SavedSearchesPanelViewAllClicked')}
                        >
                            View saved searches
                        </RouterLink>
                    </small>
                </FooterPanel>
            )}
        </div>
    )

    const actionButtons = (
        <ActionButtonGroup>
            <div className="btn-group btn-group-sm">
                {authenticatedUser && (
<<<<<<< HEAD
                    <RouterLink
=======
                    <Button
>>>>>>> 0950685b
                        to={`/users/${authenticatedUser.username}/searches/add`}
                        className="mr-2"
                        onClick={logEvent('SavedSearchesPanelCreateButtonClicked', { source: 'toolbar' })}
                        variant="secondary"
                        outline={true}
                        as={Link}
                    >
                        +
<<<<<<< HEAD
                    </RouterLink>
=======
                    </Button>
>>>>>>> 0950685b
                )}
            </div>
            <div className="btn-group btn-group-sm">
                <Button
                    onClick={() => setShowAllSearches(false)}
                    className={classNames('test-saved-search-panel-my-searches', {
                        active: !showAllSearches,
                    })}
                    outline={true}
                    variant="secondary"
                >
                    My searches
                </Button>
                <Button
                    onClick={() => setShowAllSearches(true)}
                    className={classNames('test-saved-search-panel-all-searches', {
                        active: showAllSearches,
                    })}
                    outline={true}
                    variant="secondary"
                >
                    All searches
                </Button>
            </div>
        </ActionButtonGroup>
    )
    return (
        <PanelContainer
            className={classNames(className, 'saved-searches-panel')}
            title="Saved searches"
            state={savedSearches ? (savedSearches.length > 0 ? 'populated' : 'empty') : 'loading'}
            loadingContent={loadingDisplay}
            populatedContent={contentDisplay}
            emptyContent={emptyDisplay}
            actionButtons={actionButtons}
        />
    )
}<|MERGE_RESOLUTION|>--- conflicted
+++ resolved
@@ -7,11 +7,7 @@
 import { ISavedSearch } from '@sourcegraph/shared/src/graphql/schema'
 import { TelemetryProps } from '@sourcegraph/shared/src/telemetry/telemetryService'
 import { useObservable } from '@sourcegraph/shared/src/util/useObservable'
-<<<<<<< HEAD
-import { RouterLink } from '@sourcegraph/wildcard'
-=======
-import { Button } from '@sourcegraph/wildcard'
->>>>>>> 0950685b
+import { Button, Link } from '@sourcegraph/wildcard'
 
 import { AuthenticatedUser } from '../../auth'
 import { buildSearchURLQueryFromQueryState } from '../../stores'
@@ -58,11 +54,7 @@
                 Use saved searches to alert you to uses of a favorite API, or changes to code you need to monitor.
             </small>
             {authenticatedUser && (
-<<<<<<< HEAD
-                <RouterLink
-=======
                 <Button
->>>>>>> 0950685b
                     to={`/users/${authenticatedUser.username}/searches/add`}
                     onClick={logEvent('SavedSearchesPanelCreateButtonClicked', { source: 'empty view' })}
                     className="mt-2 align-self-center"
@@ -71,11 +63,7 @@
                 >
                     <PlusIcon className="icon-inline" />
                     Create a saved search
-<<<<<<< HEAD
-                </RouterLink>
-=======
                 </Button>
->>>>>>> 0950685b
             )}
         </EmptyPanelContainer>
     )
@@ -94,29 +82,29 @@
                         <dd key={search.id} className="text-monospace test-saved-search-entry">
                             <div className="d-flex justify-content-between">
                                 <small>
-                                    <RouterLink
+                                    <Link
                                         to={'/search?' + buildSearchURLQueryFromQueryState({ query: search.query })}
                                         className=" p-0"
                                         onClick={logEvent('SavedSearchesPanelSearchClicked')}
                                     >
                                         {search.description}
-                                    </RouterLink>
+                                    </Link>
                                 </small>
                                 {authenticatedUser &&
                                     (search.namespace.__typename === 'User' ? (
-                                        <RouterLink
+                                        <Link
                                             to={`/users/${search.namespace.namespaceName}/searches/${search.id}`}
                                             onClick={logEvent('SavedSearchesPanelEditClicked')}
                                         >
                                             <PencilOutlineIcon className="icon-inline" />
-                                        </RouterLink>
+                                        </Link>
                                     ) : (
-                                        <RouterLink
+                                        <Link
                                             to={`/organizations/${search.namespace.namespaceName}/searches/${search.id}`}
                                             onClick={logEvent('SavedSearchesPanelEditClicked')}
                                         >
                                             <PencilOutlineIcon className="icon-inline" />
-                                        </RouterLink>
+                                        </Link>
                                     ))}
                             </div>
                         </dd>
@@ -125,13 +113,13 @@
             {authenticatedUser && (
                 <FooterPanel className="p-1">
                     <small>
-                        <RouterLink
+                        <Link
                             to={`/users/${authenticatedUser.username}/searches`}
                             className=" text-left"
                             onClick={logEvent('SavedSearchesPanelViewAllClicked')}
                         >
                             View saved searches
-                        </RouterLink>
+                        </Link>
                     </small>
                 </FooterPanel>
             )}
@@ -142,11 +130,7 @@
         <ActionButtonGroup>
             <div className="btn-group btn-group-sm">
                 {authenticatedUser && (
-<<<<<<< HEAD
-                    <RouterLink
-=======
                     <Button
->>>>>>> 0950685b
                         to={`/users/${authenticatedUser.username}/searches/add`}
                         className="mr-2"
                         onClick={logEvent('SavedSearchesPanelCreateButtonClicked', { source: 'toolbar' })}
@@ -155,11 +139,7 @@
                         as={Link}
                     >
                         +
-<<<<<<< HEAD
-                    </RouterLink>
-=======
                     </Button>
->>>>>>> 0950685b
                 )}
             </div>
             <div className="btn-group btn-group-sm">
