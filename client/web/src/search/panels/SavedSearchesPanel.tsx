import React, { useCallback, useEffect, useState } from 'react'

import { gql } from '@apollo/client'
import classNames from 'classnames'
import PencilOutlineIcon from 'mdi-react/PencilOutlineIcon'
import PlusIcon from 'mdi-react/PlusIcon'

import { TelemetryProps } from '@sourcegraph/shared/src/telemetry/telemetryService'
<<<<<<< HEAD
import { Button, ButtonGroup, Link, Menu, MenuButton, MenuList, MenuItem } from '@sourcegraph/wildcard'
=======
import {
    Button,
    ButtonGroup,
    useObservable,
    Link,
    Menu,
    MenuButton,
    MenuList,
    MenuItem,
    Icon,
} from '@sourcegraph/wildcard'
>>>>>>> b77a2c94

import { AuthenticatedUser } from '../../auth'
import { SavedSearchesPanelFragment } from '../../graphql-operations'
import { buildSearchURLQueryFromQueryState } from '../../stores'

import { EmptyPanelContainer } from './EmptyPanelContainer'
import { FooterPanel } from './FooterPanel'
import { LoadingPanelView } from './LoadingPanelView'
import { PanelContainer } from './PanelContainer'

interface Props extends TelemetryProps {
    className?: string
    authenticatedUser: AuthenticatedUser | null
    savedSearchesFragment: SavedSearchesPanelFragment
    insideTabPanel?: boolean
}

export const savedSearchesPanelFragment = gql`
    fragment SavedSearchesPanelFragment on Query {
        savedSearches @include(if: $enableSavedSearches) {
            id
            description
            notify
            notifySlack
            query
            namespace {
                __typename
                id
                namespaceName
            }
            slackWebhookURL
        }
    }
`

const emptyArray: SavedSearchesPanelFragment['savedSearches'] = []

export const SavedSearchesPanel: React.FunctionComponent<Props> = ({
    authenticatedUser,
    className,
    telemetryService,
    insideTabPanel,
    savedSearchesFragment,
}) => {
    const savedSearches = savedSearchesFragment?.savedSearches ?? emptyArray

    const [showAllSearches, setShowAllSearches] = useState(true)

    useEffect(() => {
        // Only log the first load (when items to load is equal to the page size)
        if (savedSearches) {
            telemetryService.log(
                'SavedSearchesPanelLoaded',
                { empty: savedSearches.length === 0, showAllSearches },
                { empty: savedSearches.length === 0, showAllSearches }
            )
        }
    }, [savedSearches, telemetryService, showAllSearches])

    const logEvent = useCallback((event: string, props?: any) => (): void => telemetryService.log(event, props), [
        telemetryService,
    ])

    const emptyDisplay = (
        <EmptyPanelContainer className="text-muted">
            <small>
                Use saved searches to alert you to uses of a favorite API, or changes to code you need to monitor.
            </small>
            {authenticatedUser && (
                <Button
                    to={`/users/${authenticatedUser.username}/searches/add`}
                    onClick={logEvent('SavedSearchesPanelCreateButtonClicked', { source: 'empty view' })}
                    className="mt-2 align-self-center"
                    variant="secondary"
                    as={Link}
                >
                    <Icon as={PlusIcon} />
                    Create a saved search
                </Button>
            )}
        </EmptyPanelContainer>
    )
    const loadingDisplay = <LoadingPanelView text="Loading saved searches" />

    const contentDisplay = (
        <div className="d-flex flex-column h-100">
            <div className="d-flex justify-content-between mb-1 mt-2">
                <small>Search</small>
                <small>Edit</small>
            </div>
            <dl className="list-group-flush flex-grow-1">
                {savedSearches
                    ?.filter(search => (showAllSearches ? true : search.namespace.id === authenticatedUser?.id))
                    .map(search => (
                        <dd key={search.id} className="text-monospace test-saved-search-entry">
                            <div className="d-flex justify-content-between">
                                <small>
                                    <Link
                                        to={'/search?' + buildSearchURLQueryFromQueryState({ query: search.query })}
                                        className=" p-0"
                                        onClick={logEvent('SavedSearchesPanelSearchClicked')}
                                    >
                                        {search.description}
                                    </Link>
                                </small>
                                {authenticatedUser &&
                                    (search.namespace.__typename === 'User' ? (
                                        <Link
                                            to={`/users/${search.namespace.namespaceName}/searches/${search.id}`}
                                            onClick={logEvent('SavedSearchesPanelEditClicked')}
                                        >
                                            <Icon as={PencilOutlineIcon} />
                                        </Link>
                                    ) : (
                                        <Link
                                            to={`/organizations/${search.namespace.namespaceName}/searches/${search.id}`}
                                            onClick={logEvent('SavedSearchesPanelEditClicked')}
                                        >
                                            <Icon as={PencilOutlineIcon} />
                                        </Link>
                                    ))}
                            </div>
                        </dd>
                    ))}
            </dl>
            {authenticatedUser && (
                <FooterPanel className="p-1">
                    <small>
                        <Link
                            to={`/users/${authenticatedUser.username}/searches`}
                            className=" text-left"
                            onClick={logEvent('SavedSearchesPanelViewAllClicked')}
                        >
                            View saved searches
                        </Link>
                    </small>
                </FooterPanel>
            )}
        </div>
    )

    const actionButtons = (
        <>
            <ButtonGroup className="d-none d-sm-block d-lg-none d-xl-block">
                <Button
                    onClick={() => setShowAllSearches(false)}
                    className="test-saved-search-panel-my-searches"
                    outline={showAllSearches}
                    variant="secondary"
                    size="sm"
                >
                    My searches
                </Button>
                <Button
                    onClick={() => setShowAllSearches(true)}
                    className="test-saved-search-panel-all-searches"
                    outline={!showAllSearches}
                    variant="secondary"
                    size="sm"
                >
                    All searches
                </Button>
            </ButtonGroup>
            <Menu>
                <MenuButton
                    variant="icon"
                    outline={true}
                    className="d-block d-sm-none d-lg-block d-xl-none p-0"
                    size="lg"
                    aria-label="Filter saved searches"
                >
                    ...
                </MenuButton>

                <MenuList>
                    <MenuItem onSelect={() => setShowAllSearches(false)}>My searches</MenuItem>
                    <MenuItem onSelect={() => setShowAllSearches(true)}>All searches</MenuItem>
                </MenuList>
            </Menu>
        </>
    )
    return (
        <PanelContainer
            insideTabPanel={insideTabPanel}
            title="Saved searches"
            className={classNames(className, { 'h-100': insideTabPanel })}
            state={savedSearches ? (savedSearches.length > 0 ? 'populated' : 'empty') : 'loading'}
            loadingContent={loadingDisplay}
            populatedContent={contentDisplay}
            emptyContent={emptyDisplay}
            actionButtons={actionButtons}
        />
    )
}<|MERGE_RESOLUTION|>--- conflicted
+++ resolved
@@ -6,21 +6,7 @@
 import PlusIcon from 'mdi-react/PlusIcon'
 
 import { TelemetryProps } from '@sourcegraph/shared/src/telemetry/telemetryService'
-<<<<<<< HEAD
-import { Button, ButtonGroup, Link, Menu, MenuButton, MenuList, MenuItem } from '@sourcegraph/wildcard'
-=======
-import {
-    Button,
-    ButtonGroup,
-    useObservable,
-    Link,
-    Menu,
-    MenuButton,
-    MenuList,
-    MenuItem,
-    Icon,
-} from '@sourcegraph/wildcard'
->>>>>>> b77a2c94
+import { Button, ButtonGroup, Link, Menu, MenuButton, MenuList, MenuItem, Icon } from '@sourcegraph/wildcard'
 
 import { AuthenticatedUser } from '../../auth'
 import { SavedSearchesPanelFragment } from '../../graphql-operations'
