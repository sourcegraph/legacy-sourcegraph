import classNames from 'classnames'
import CloseIcon from 'mdi-react/CloseIcon'
import ExternalLinkIcon from 'mdi-react/ExternalLinkIcon'
import React, { useCallback, useEffect } from 'react'

import { SearchPatternType } from '@sourcegraph/shared/src/graphql-operations'
import { TelemetryProps } from '@sourcegraph/shared/src/telemetry/telemetryService'
import { ThemeProps } from '@sourcegraph/shared/src/theme'
import { buildSearchURLQuery } from '@sourcegraph/shared/src/util/url'
<<<<<<< HEAD
import { RouterLink } from '@sourcegraph/wildcard'
=======
import { Button } from '@sourcegraph/wildcard'
>>>>>>> 0950685b

import { SearchContextProps } from '..'
import { SyntaxHighlightedSearchQuery } from '../../components/SyntaxHighlightedSearchQuery'
import { useTemporarySetting } from '../../settings/temporary/useTemporarySetting'
import { useExperimentalFeatures } from '../../stores'
import { ModalVideo } from '../documentation/ModalVideo'
import searchBoxStyle from '../input/SearchBox.module.scss'
import searchContextDropDownStyles from '../input/SearchContextDropdown.module.scss'
import { Toggles } from '../input/toggles/Toggles'

import { AnnotatedSearchInput } from './AnnotatedSearchExample'
import styles from './NoResultsPage.module.scss'

export enum SectionID {
    SEARCH_BAR = 'search-bar',
    LITERAL_SEARCH = 'literal-search',
    COMMON_PROBLEMS = 'common-problems',
    VIDEOS = 'videos',
}

const noop = (): void => {}

interface SearchInputExampleProps {
    showSearchContext: boolean
    query: string
    patternType?: SearchPatternType
    runnable?: boolean
    onRun: () => void
}

const SearchInputExample: React.FunctionComponent<SearchInputExampleProps> = ({
    showSearchContext,
    query,
    patternType = SearchPatternType.literal,
    runnable = false,
    onRun,
}) => {
    const example = (
        <div className={classNames(searchBoxStyle.searchBox, styles.fakeSearchbox)}>
            <div
                className={classNames(
                    searchBoxStyle.searchBoxBackgroundContainer,
                    styles.fakeSearchboxBackgroundContainer,
                    'flex-shrink-past-contents'
                )}
            >
                {showSearchContext && (
                    <>
                        <div className={classNames(searchBoxStyle.searchBoxContextDropdown, styles.fakeSearchContext)}>
                            <div
                                className={classNames(
                                    styles.fakeSearchContextButton,
                                    searchContextDropDownStyles.button,
                                    'btn btn-link text-monospace dropdown-toggle'
                                )}
                            >
                                <code className={searchContextDropDownStyles.buttonContent}>
                                    <span className="search-filter-keyword">context:</span>
                                    global
                                </code>
                            </div>
                        </div>
                        <div className={classNames(searchBoxStyle.searchBoxSeparator, styles.fakeSearchboxSeparator)} />
                    </>
                )}
                <div
                    className={classNames(
                        searchBoxStyle.searchBoxFocusContainer,
                        styles.fakeSearchboxFocusContainer,
                        'flex-shrink-past-contents'
                    )}
                >
                    <div
                        className={classNames(
                            searchBoxStyle.searchBoxInput,
                            styles.fakeSearchInput,
                            'flex-shrink-past-contents'
                        )}
                    >
                        <SyntaxHighlightedSearchQuery query={query} />
                    </div>
                </div>
                <div className={styles.fakeSearchboxToggles}>
                    <Toggles
                        navbarSearchQuery={query}
                        caseSensitive={false}
                        patternType={patternType}
                        setCaseSensitivity={noop}
                        setPatternType={noop}
                        settingsCascade={{ subjects: null, final: {} }}
                        showCopyQueryButton={false}
                        interactive={false}
                    />
                </div>
            </div>
        </div>
    )

    if (runnable) {
        const builtURLQuery = buildSearchURLQuery(query, patternType, false, 'global')
        return (
            <RouterLink onClick={onRun} to={{ pathname: '/search', search: builtURLQuery }}>
                <div className={styles.searchInputExample}>
                    {example}
                    <span className="ml-2 text-nowrap">Run Search</span>
                </div>
            </RouterLink>
        )
    }
    return <div className={styles.searchInputExample}>{example}</div>
}

interface ContainerProps {
    sectionID?: SectionID
    className?: string
    title: string
    children: React.ReactElement | React.ReactElement[]
    onClose?: (sectionID: SectionID) => void
}

const Container: React.FunctionComponent<ContainerProps> = ({
    sectionID,
    title,
    children,
    onClose,
    className = '',
}) => (
    <div className={classNames(styles.container, className)}>
        <h3 className={styles.title}>
            <span className="flex-1">{title}</span>
            {sectionID && (
                <Button className="btn-icon" aria-label="Hide Section" onClick={() => onClose?.(sectionID)}>
                    <CloseIcon className="icon-inline" />
                </Button>
            )}
        </h3>
        <div className={styles.content}>{children}</div>
    </div>
)

const videos = [
    {
        title: 'Three ways to search',
        thumbnailPrefix: 'img/vt-three-ways-to-search',
        src: 'https://www.youtube-nocookie.com/embed/XLfE2YuRwvw',
    },
    {
        title: 'Diff and commit search',
        thumbnailPrefix: 'img/vt-diff-and-commit-search',
        src: 'https://www.youtube-nocookie.com/embed/w-RrDz9hyGI',
    },
    {
        title: 'Finding error messages',
        thumbnailPrefix: 'img/vt-finding-error-messages',
        src: 'https://www.youtube-nocookie.com/embed/r2CpLe1h89I',
    },
    {
        title: 'Structural search',
        thumbnailPrefix: 'img/vt-structural-search',
        src: 'https://www.youtube-nocookie.com/embed/GnubTdnilbc',
    },
]

interface NoResultsPageProps extends ThemeProps, TelemetryProps, Pick<SearchContextProps, 'searchContextsEnabled'> {
    isSourcegraphDotCom: boolean
}

export const NoResultsPage: React.FunctionComponent<NoResultsPageProps> = ({
    searchContextsEnabled,
    isLightTheme,
    telemetryService,
    isSourcegraphDotCom,
}) => {
    const [hiddenSectionIDs, setHiddenSectionIds] = useTemporarySetting('search.hiddenNoResultsSections')
    const showSearchContext = useExperimentalFeatures(features => features.showSearchContext ?? false)

    const onClose = useCallback(
        sectionID => {
            telemetryService.log('NoResultsPanel', { panelID: sectionID, action: 'closed' })
            setHiddenSectionIds((hiddenSectionIDs = []) =>
                !hiddenSectionIDs.includes(sectionID) ? [...hiddenSectionIDs, sectionID] : hiddenSectionIDs
            )
        },
        [setHiddenSectionIds, telemetryService]
    )

    useEffect(() => {
        telemetryService.logViewEvent('NoResultsPage')
    }, [telemetryService])

    return (
        <div className={styles.root}>
            <h2>Sourcegraph basics</h2>
            <div className={styles.panels}>
                {!hiddenSectionIDs?.includes(SectionID.VIDEOS) && (
                    <div className="mr-3">
                        <Container
                            sectionID={SectionID.VIDEOS}
                            title="Video explanations"
                            className={styles.videoContainer}
                            onClose={onClose}
                        >
                            {videos.map(video => (
                                <ModalVideo
                                    key={video.title}
                                    className={styles.video}
                                    id={`video-${video.title.toLowerCase().replace(/[^a-z]+/, '-')}`}
                                    title={video.title}
                                    src={video.src}
                                    thumbnail={{
                                        src: `${video.thumbnailPrefix}-${isLightTheme ? 'light' : 'dark'}.png`,
                                        alt: `${video.title} video thumbnail`,
                                    }}
                                    showCaption={true}
                                    onToggle={isOpen => {
                                        if (isOpen) {
                                            telemetryService.log('NoResultsVideoPlayed', { video: video.title })
                                        }
                                    }}
                                />
                            ))}
                        </Container>
                    </div>
                )}
                <div className="mr-3 flex-1 flex-shrink-past-contents">
                    {!hiddenSectionIDs?.includes(SectionID.SEARCH_BAR) && (
                        <Container sectionID={SectionID.SEARCH_BAR} title="The search bar" onClose={onClose}>
                            <div className={styles.annotatedSearchInput}>
                                <AnnotatedSearchInput showSearchContext={searchContextsEnabled && showSearchContext} />
                            </div>
                        </Container>
                    )}
                    {!hiddenSectionIDs?.includes(SectionID.LITERAL_SEARCH) && (
                        <Container
                            sectionID={SectionID.LITERAL_SEARCH}
                            title="Search is literal by default"
                            onClose={onClose}
                        >
                            <p>
                                If you type <code>facebook react</code>, we will search for file names, file contents,
                                repo names, etc. for the exact, ordered phrase <code>facebook react</code>. If you add
                                quotes around your search phrase, we will include the quotes in the search. Literal
                                search makes it easy to find code like:{' '}
                                <code>
                                    {'{'} url: "https://sourcegraph.com" {'}'}
                                </code>{' '}
                                without escaping.
                            </p>
                            <p>
                                Try searching in regexp mode to match terms independently, similar to an AND search, but
                                term ordering is maintained.
                            </p>
                            <SearchInputExample
                                showSearchContext={searchContextsEnabled && showSearchContext}
                                query="repo:sourcegraph const Authentication"
                                patternType={SearchPatternType.regexp}
                                runnable={isSourcegraphDotCom}
                                onRun={() =>
                                    telemetryService.log('NoResultsSearchLiteral', { search: 'regexp search' })
                                }
                            />
                        </Container>
                    )}
                    {!hiddenSectionIDs?.includes(SectionID.COMMON_PROBLEMS) && (
                        <Container sectionID={SectionID.COMMON_PROBLEMS} title="Common Problems" onClose={onClose}>
                            <h4>Finding a specific repository</h4>
                            <p>Repositories are specified by their org/repository-name convention:</p>
                            <SearchInputExample
                                showSearchContext={searchContextsEnabled && showSearchContext}
                                query="repo:sourcegraph/about lang:go publish"
                                runnable={isSourcegraphDotCom}
                                onRun={() =>
                                    telemetryService.log('NoResultsCommonProblems', {
                                        search: 'zfind specific repo',
                                    })
                                }
                            />
                            <p>
                                To search within all of an org’s repositories, specify only the org name and a trailing
                                slash:
                            </p>
                            <SearchInputExample
                                showSearchContext={searchContextsEnabled && showSearchContext}
                                query="repo:sourcegraph/ lang:go publish"
                                runnable={isSourcegraphDotCom}
                                onRun={() =>
                                    telemetryService.log('NoResultsCommonProblems', {
                                        search: 'find specific repo',
                                    })
                                }
                            />
                            <p>
                                <small>
                                    <RouterLink
                                        target="blank"
                                        to="https://learn.sourcegraph.com/how-to-search-code-with-sourcegraph-a-cheat-sheet#searching-an-organizations-repository"
                                    >
                                        Learn more <ExternalLinkIcon className="icon-inline" />
                                    </RouterLink>
                                </small>
                            </p>

                            <h4>AND, OR, NOT</h4>
                            <p>Conditionals and grouping are possible within queries:</p>
                            <SearchInputExample
                                showSearchContext={searchContextsEnabled && showSearchContext}
                                query="repo:sourcegraph/ (lang:typescript OR lang:go) auth"
                                runnable={isSourcegraphDotCom}
                                onRun={() => telemetryService.log('NoResultsCommonProblems', { search: 'and or' })}
                            />

                            <h4>Escaping</h4>
                            <p>
                                Because our default mode is literal, escaping requires a dedicated filter. Use the
                                content filter to include spaces and filter keywords in searches.
                            </p>
                            <SearchInputExample
                                showSearchContext={searchContextsEnabled && showSearchContext}
                                query={'content:"class Vector"'}
                                runnable={isSourcegraphDotCom}
                                onRun={() => telemetryService.log('NoResultsCommonProblems', { search: 'escaping' })}
                            />
                        </Container>
                    )}

                    <Container title="More resources">
                        <p>
                            Check out the learn site, including the cheat sheet for more tips on getting the most from
                            Sourcegraph.
                        </p>
                        <p>
                            <RouterLink
                                onClick={() => telemetryService.log('NoResultsMore', { link: 'Learn site' })}
                                target="blank"
                                to="https://learn.sourcegraph.com/"
                            >
                                Sourcegraph Learn <ExternalLinkIcon className="icon-inline" />
                            </RouterLink>
                            <br />
                            <RouterLink
                                onClick={() => telemetryService.log('NoResultsMore', { link: 'Cheat sheet' })}
                                target="blank"
                                to="https://learn.sourcegraph.com/how-to-search-code-with-sourcegraph-a-cheat-sheet"
                            >
                                Sourcegraph cheat sheet <ExternalLinkIcon className="icon-inline" />
                            </RouterLink>
                        </p>
                    </Container>

                    {hiddenSectionIDs && hiddenSectionIDs.length > 0 && (
                        <p>
                            Some help panels are hidden.{' '}
                            <Button
                                className="p-0 border-0 align-baseline"
                                onClick={() => {
                                    telemetryService.log('NoResultsPanel', { action: 'showAll' })
                                    setHiddenSectionIds([])
                                }}
                                variant="link"
                            >
                                Show all panels.
                            </Button>
                        </p>
                    )}
                </div>
            </div>
        </div>
    )
}<|MERGE_RESOLUTION|>--- conflicted
+++ resolved
@@ -7,11 +7,7 @@
 import { TelemetryProps } from '@sourcegraph/shared/src/telemetry/telemetryService'
 import { ThemeProps } from '@sourcegraph/shared/src/theme'
 import { buildSearchURLQuery } from '@sourcegraph/shared/src/util/url'
-<<<<<<< HEAD
-import { RouterLink } from '@sourcegraph/wildcard'
-=======
-import { Button } from '@sourcegraph/wildcard'
->>>>>>> 0950685b
+import { Button, Link } from '@sourcegraph/wildcard'
 
 import { SearchContextProps } from '..'
 import { SyntaxHighlightedSearchQuery } from '../../components/SyntaxHighlightedSearchQuery'
@@ -113,12 +109,12 @@
     if (runnable) {
         const builtURLQuery = buildSearchURLQuery(query, patternType, false, 'global')
         return (
-            <RouterLink onClick={onRun} to={{ pathname: '/search', search: builtURLQuery }}>
+            <Link onClick={onRun} to={{ pathname: '/search', search: builtURLQuery }}>
                 <div className={styles.searchInputExample}>
                     {example}
                     <span className="ml-2 text-nowrap">Run Search</span>
                 </div>
-            </RouterLink>
+            </Link>
         )
     }
     return <div className={styles.searchInputExample}>{example}</div>
@@ -305,12 +301,12 @@
                             />
                             <p>
                                 <small>
-                                    <RouterLink
+                                    <Link
                                         target="blank"
                                         to="https://learn.sourcegraph.com/how-to-search-code-with-sourcegraph-a-cheat-sheet#searching-an-organizations-repository"
                                     >
                                         Learn more <ExternalLinkIcon className="icon-inline" />
-                                    </RouterLink>
+                                    </Link>
                                 </small>
                             </p>
 
@@ -343,21 +339,21 @@
                             Sourcegraph.
                         </p>
                         <p>
-                            <RouterLink
+                            <Link
                                 onClick={() => telemetryService.log('NoResultsMore', { link: 'Learn site' })}
                                 target="blank"
                                 to="https://learn.sourcegraph.com/"
                             >
                                 Sourcegraph Learn <ExternalLinkIcon className="icon-inline" />
-                            </RouterLink>
+                            </Link>
                             <br />
-                            <RouterLink
+                            <Link
                                 onClick={() => telemetryService.log('NoResultsMore', { link: 'Cheat sheet' })}
                                 target="blank"
                                 to="https://learn.sourcegraph.com/how-to-search-code-with-sourcegraph-a-cheat-sheet"
                             >
                                 Sourcegraph cheat sheet <ExternalLinkIcon className="icon-inline" />
-                            </RouterLink>
+                            </Link>
                         </p>
                     </Container>
 
