--- conflicted
+++ resolved
@@ -4,11 +4,7 @@
 import { AggregateStreamingSearchResults } from '@sourcegraph/shared/src/search/stream'
 import { renderMarkdown } from '@sourcegraph/shared/src/util/markdown'
 import { buildSearchURLQuery } from '@sourcegraph/shared/src/util/url'
-<<<<<<< HEAD
-import { Button, Alert } from '@sourcegraph/wildcard'
-=======
-import { Button, Link } from '@sourcegraph/wildcard'
->>>>>>> e4c0ab41
+import { Button, Link, Alert } from '@sourcegraph/wildcard'
 
 import { SearchPatternType } from '../../graphql-operations'
 
