import React, { useMemo, useState } from 'react'

import classNames from 'classnames'
import * as H from 'history'
import ArrowCollapseUpIcon from 'mdi-react/ArrowCollapseUpIcon'
import ArrowExpandDownIcon from 'mdi-react/ArrowExpandDownIcon'
import BookmarkOutlineIcon from 'mdi-react/BookmarkOutlineIcon'
import FormatQuoteOpenIcon from 'mdi-react/FormatQuoteOpenIcon'
import MenuDownIcon from 'mdi-react/MenuDownIcon'
import MenuIcon from 'mdi-react/MenuIcon'
import MenuUpIcon from 'mdi-react/MenuUpIcon'

import { ContributableMenu } from '@sourcegraph/client-api'
import { SearchPatternTypeProps, CaseSensitivityProps } from '@sourcegraph/search'
import { ActionItem } from '@sourcegraph/shared/src/actions/ActionItem'
import { ActionsContainer } from '@sourcegraph/shared/src/actions/ActionsContainer'
import { ExtensionsControllerProps } from '@sourcegraph/shared/src/extensions/controller'
import { PlatformContextProps } from '@sourcegraph/shared/src/platform/context'
import { FilterKind, findFilter } from '@sourcegraph/shared/src/search/query/query'
import { TelemetryProps } from '@sourcegraph/shared/src/telemetry/telemetryService'
<<<<<<< HEAD
import { Button, ButtonLink, Link, useLocalStorage, Icon, Tooltip } from '@sourcegraph/wildcard'
=======
import { Button, ButtonLink, Icon } from '@sourcegraph/wildcard'
>>>>>>> 15e52caf

import { AuthenticatedUser } from '../../auth'
import { BookmarkRadialGradientIcon, CodeMonitorRadialGradientIcon } from '../../components/CtaIcons'
import { SearchPatternType } from '../../graphql-operations'

import { ButtonDropdownCta, ButtonDropdownCtaProps } from './ButtonDropdownCta'
import {
    getCodeMonitoringCreateAction,
    getInsightsCreateAction,
    getSearchContextCreateAction,
    getBatchChangeCreateAction,
    CreateAction,
} from './createActions'
import { CreateActionsMenu } from './CreateActionsMenu'

import createActionsStyles from './CreateActions.module.scss'
import styles from './SearchResultsInfoBar.module.scss'

export interface SearchResultsInfoBarProps
    extends ExtensionsControllerProps<'executeCommand' | 'extHostAPI'>,
        PlatformContextProps<'forceUpdateTooltip' | 'settings'>,
        TelemetryProps,
        SearchPatternTypeProps,
        Pick<CaseSensitivityProps, 'caseSensitive'> {
    history: H.History
    /** The currently authenticated user or null */
    authenticatedUser: Pick<AuthenticatedUser, 'id'> | null

    /**
     * Whether the code insights feature flag is enabled.
     */
    enableCodeInsights?: boolean
    enableCodeMonitoring: boolean

    /** The search query and if any results were found */
    query?: string
    resultsFound: boolean

    /** Whether running batch changes server-side is enabled */
    batchChangesExecutionEnabled?: boolean

    // Expand all feature
    allExpanded: boolean
    onExpandAllResultsToggle: () => void

    // Saved queries
    onSaveQueryClick: () => void

    location: H.Location

    className?: string

    stats: JSX.Element

    onShowFiltersChanged?: (show: boolean) => void
}

interface ExperimentalActionButtonProps extends ButtonDropdownCtaProps {
    showExperimentalVersion: boolean
    nonExperimentalLinkTo?: string
    isNonExperimentalLinkDisabled?: boolean
    onNonExperimentalLinkClick?: () => void
    className?: string
    ariaLabel?: string
}

const ExperimentalActionButton: React.FunctionComponent<
    React.PropsWithChildren<ExperimentalActionButtonProps>
> = props => {
    if (props.showExperimentalVersion) {
        return <ButtonDropdownCta {...props} />
    }
    return (
        <ButtonLink
            className={classNames('text-decoration-none', props.className)}
            to={props.nonExperimentalLinkTo}
            onSelect={props.onNonExperimentalLinkClick}
            disabled={props.isNonExperimentalLinkDisabled}
            variant="secondary"
            outline={true}
            size="sm"
            aria-disabled={props.isNonExperimentalLinkDisabled ? 'true' : undefined}
            aria-label={props.ariaLabel}
            // to make disabled ButtonLink focusable
            tabIndex={0}
        >
            {props.button}
        </ButtonLink>
    )
}

/**
 * A notice for when the user is searching literally and has quotes in their
 * query, in which case it is possible that they think their query `"foobar"`
 * will be searching literally for `foobar` (without quotes). This notice
 * informs them that this may be the case to avoid confusion.
 */
const QuotesInterpretedLiterallyNotice: React.FunctionComponent<
    React.PropsWithChildren<SearchResultsInfoBarProps>
> = props =>
    props.patternType === SearchPatternType.literal && props.query && props.query.includes('"') ? (
        <Tooltip content="Your search query is interpreted literally, including the quotes. Use the .* toggle to switch between literal and regular expression search.">
            <small className={styles.notice}>
                <span>
                    <Icon aria-hidden={true} as={FormatQuoteOpenIcon} />
                    Searching literally <strong>(including quotes)</strong>
                </span>
            </small>
        </Tooltip>
    ) : null

/**
 * The info bar shown over the search results list that displays metadata
 * and a few actions like expand all and save query
 */
export const SearchResultsInfoBar: React.FunctionComponent<
    React.PropsWithChildren<SearchResultsInfoBarProps>
> = props => {
    const canCreateMonitorFromQuery = useMemo(() => {
        if (!props.query) {
            return false
        }
        const globalTypeFilterInQuery = findFilter(props.query, 'type', FilterKind.Global)
        const globalTypeFilterValue = globalTypeFilterInQuery?.value ? globalTypeFilterInQuery.value.value : undefined
        return globalTypeFilterValue === 'diff' || globalTypeFilterValue === 'commit'
    }, [props.query])

    const showActionButtonExperimentalVersion = !props.authenticatedUser

    // When adding a new create action check and update the $collapse-breakpoint in CreateActions.module.scss.
    // The collapse breakpoint indicates at which window size we hide the buttons and show the collapsed menu instead.
    const createActions = useMemo(
        () =>
            [
                getBatchChangeCreateAction(
                    props.query as string,
                    props.patternType,
                    props.authenticatedUser,
                    props.batchChangesExecutionEnabled
                ),
                getSearchContextCreateAction(props.query, props.authenticatedUser),
                getInsightsCreateAction(
                    props.query,
                    props.patternType,
                    props.authenticatedUser,
                    props.enableCodeInsights
                ),
            ].filter((button): button is CreateAction => button !== null),
        [
            props.authenticatedUser,
            props.enableCodeInsights,
            props.patternType,
            props.query,
            props.batchChangesExecutionEnabled,
        ]
    )

    // The create code monitor action is separated from the rest of the actions, because we use the
    // <ExperimentalActionButton /> component instead of a regular (button) link, and it has a tour attached.
    const createCodeMonitorAction = useMemo(
        () => getCodeMonitoringCreateAction(props.query, props.patternType, props.enableCodeMonitoring),
        [props.enableCodeMonitoring, props.patternType, props.query]
    )

    const createCodeMonitorButton = useMemo(() => {
        if (!createCodeMonitorAction) {
            return null
        }

        return (
            <Tooltip
                content={
                    props.authenticatedUser && !canCreateMonitorFromQuery
                        ? 'Code monitors only support type:diff or type:commit searches.'
                        : undefined
                }
                placement="bottom"
            >
                <li className={classNames('mr-2', createActionsStyles.button, styles.navItem)}>
                    {/*
                    a11y-ignore
                    Rule: "color-contrast" (Elements must have sufficient color contrast)
                    GitHub issue: https://github.com/sourcegraph/sourcegraph/issues/33343
                */}
<<<<<<< HEAD
                    <ExperimentalActionButton
                        showExperimentalVersion={showActionButtonExperimentalVersion}
                        nonExperimentalLinkTo={createCodeMonitorAction.url}
                        isNonExperimentalLinkDisabled={!canCreateMonitorFromQuery}
                        onNonExperimentalLinkClick={onCreateCodeMonitorButtonSelect}
                        className="a11y-ignore create-code-monitor-button"
                        button={
                            <>
                                <Icon aria-hidden={true} className="mr-1" as={createCodeMonitorAction.icon} />
                                {createCodeMonitorAction.label}
                            </>
                        }
                        icon={<CodeMonitorRadialGradientIcon />}
                        title="Monitor code for changes"
                        copyText="Create a monitor and get notified when your code changes. Free for registered users."
                        telemetryService={props.telemetryService}
                        source="Monitor"
                        viewEventName="SearchResultMonitorCTAShown"
                        returnTo={createCodeMonitorAction.url}
                        onToggle={onCreateCodeMonitorButtonSelect}
                        ariaLabel={
                            props.authenticatedUser && !canCreateMonitorFromQuery
                                ? 'Code monitors only support type:diff or type:commit searches.'
                                : undefined
                        }
                    />
                </li>
            </Tooltip>
=======
                <ExperimentalActionButton
                    showExperimentalVersion={showActionButtonExperimentalVersion}
                    nonExperimentalLinkTo={createCodeMonitorAction.url}
                    isNonExperimentalLinkDisabled={!canCreateMonitorFromQuery}
                    className="a11y-ignore create-code-monitor-button"
                    button={
                        <>
                            <Icon
                                aria-hidden={true}
                                className="mr-1"
                                {...(typeof createCodeMonitorAction.icon === 'string'
                                    ? { svgPath: createCodeMonitorAction.icon }
                                    : { as: createCodeMonitorAction.icon })}
                            />
                            {createCodeMonitorAction.label}
                        </>
                    }
                    icon={<CodeMonitorRadialGradientIcon />}
                    title="Monitor code for changes"
                    copyText="Create a monitor and get notified when your code changes. Free for registered users."
                    telemetryService={props.telemetryService}
                    source="Monitor"
                    viewEventName="SearchResultMonitorCTAShown"
                    returnTo={createCodeMonitorAction.url}
                    ariaLabel={
                        props.authenticatedUser && !canCreateMonitorFromQuery
                            ? 'Code monitors only support type:diff or type:commit searches.'
                            : undefined
                    }
                />
            </li>
>>>>>>> 15e52caf
        )
    }, [
        createCodeMonitorAction,
        props.telemetryService,
        props.authenticatedUser,
        canCreateMonitorFromQuery,
        showActionButtonExperimentalVersion,
    ])

    const saveSearchButton = useMemo(
        () => (
            <li className={classNames('mr-2', styles.navItem)}>
                <ExperimentalActionButton
                    showExperimentalVersion={showActionButtonExperimentalVersion}
                    onNonExperimentalLinkClick={props.onSaveQueryClick}
                    className="test-save-search-link"
                    button={
                        <>
                            <Icon aria-hidden={true} className="mr-1" as={BookmarkOutlineIcon} />
                            Save search
                        </>
                    }
                    icon={<BookmarkRadialGradientIcon />}
                    title="Saved searches"
                    copyText="Save your searches and quickly run them again. Free for registered users."
                    source="Saved"
                    viewEventName="SearchResultSavedSeachCTAShown"
                    returnTo={props.location.pathname + props.location.search}
                    telemetryService={props.telemetryService}
                />
            </li>
        ),
        [props.location, showActionButtonExperimentalVersion, props.onSaveQueryClick, props.telemetryService]
    )

    const extraContext = useMemo(
        () => ({
            searchQuery: props.query || null,
            patternType: props.patternType,
            caseSensitive: props.caseSensitive,
        }),
        [props.query, props.patternType, props.caseSensitive]
    )

    const [showFilters, setShowFilters] = useState(false)
    const onShowFiltersClicked = (): void => {
        const newShowFilters = !showFilters
        setShowFilters(newShowFilters)
        props.onShowFiltersChanged?.(newShowFilters)
    }

    return (
        <aside
            role="region"
            aria-label="Search results information"
            className={classNames(props.className, styles.searchResultsInfoBar)}
            data-testid="results-info-bar"
        >
            <div className={styles.row}>
                <Button
                    className={classNames('d-flex d-lg-none', showFilters && 'active')}
                    aria-pressed={showFilters}
                    onClick={onShowFiltersClicked}
                    outline={true}
                    variant="secondary"
                    size="sm"
                    aria-label={`${showFilters ? 'Hide' : 'Show'} filters`}
                >
                    <Icon aria-hidden={true} className="mr-1" as={MenuIcon} />
                    Filters
                    <Icon aria-hidden={true} as={showFilters ? MenuUpIcon : MenuDownIcon} />
                </Button>

                {props.stats}

                <QuotesInterpretedLiterallyNotice {...props} />

                <div className={styles.expander} />

                <ul className="nav align-items-center">
                    <ActionsContainer
                        {...props}
                        extraContext={extraContext}
                        menu={ContributableMenu.SearchResultsToolbar}
                    >
                        {actionItems => (
                            <>
                                {actionItems.map(actionItem => (
                                    <ActionItem
                                        {...props}
                                        {...actionItem}
                                        key={actionItem.action.id}
                                        showLoadingSpinnerDuringExecution={false}
                                        className="mr-2 text-decoration-none"
                                        actionItemStyleProps={{
                                            actionItemVariant: 'secondary',
                                            actionItemSize: 'sm',
                                            actionItemOutline: true,
                                        }}
                                    />
                                ))}
                            </>
                        )}
                    </ActionsContainer>

                    {(createActions.length > 0 || createCodeMonitorButton || saveSearchButton) && (
                        <li className={styles.divider} aria-hidden="true" />
                    )}

                    {createActions.map(createActionButton => (
<<<<<<< HEAD
                        <Tooltip key={createActionButton.label} content={createActionButton.tooltip} placement="bottom">
                            <li className={classNames('nav-item mr-2', createActionsStyles.button)}>
                                <ButtonLink
                                    to={createActionButton.url}
                                    className="text-decoration-none"
                                    variant="secondary"
                                    outline={true}
                                    size="sm"
                                >
                                    <Icon aria-hidden={true} className="mr-1" as={createActionButton.icon} />
                                    {createActionButton.label}
                                </ButtonLink>
                            </li>
                        </Tooltip>
=======
                        <li
                            key={createActionButton.label}
                            data-tooltip={createActionButton.tooltip}
                            data-placement="bottom"
                            className={classNames('nav-item mr-2', createActionsStyles.button)}
                        >
                            <ButtonLink
                                to={createActionButton.url}
                                className="text-decoration-none"
                                variant="secondary"
                                outline={true}
                                size="sm"
                            >
                                <Icon
                                    aria-hidden={true}
                                    className="mr-1"
                                    {...(typeof createActionButton.icon === 'string'
                                        ? { svgPath: createActionButton.icon }
                                        : { as: createActionButton.icon })}
                                />
                                {createActionButton.label}
                            </ButtonLink>
                        </li>
>>>>>>> 15e52caf
                    ))}

                    {createCodeMonitorButton}

                    {(createActions.length > 0 || createCodeMonitorAction) && (
                        <CreateActionsMenu
                            createActions={createActions}
                            createCodeMonitorAction={createCodeMonitorAction}
                            canCreateMonitor={canCreateMonitorFromQuery}
                            authenticatedUser={props.authenticatedUser}
                        />
                    )}

                    {saveSearchButton}

                    {props.resultsFound && (
                        <>
                            <li className={styles.divider} aria-hidden="true" />
                            <li className={classNames(styles.navItem)}>
                                <Tooltip
                                    content={`${props.allExpanded ? 'Hide' : 'Show'} more matches on all results`}
                                    placement="bottom"
                                >
                                    <Button
                                        aria-label={props.allExpanded ? 'Collapse' : 'Expand'}
                                        onClick={props.onExpandAllResultsToggle}
                                        className="text-decoration-none"
                                        aria-live="polite"
                                        data-testid="search-result-expand-btn"
                                        data-test-tooltip-content={`${
                                            props.allExpanded ? 'Hide' : 'Show'
                                        } more matches on all results`}
                                        outline={true}
                                        variant="secondary"
                                        size="sm"
                                    >
                                        <Icon
                                            aria-hidden={true}
                                            className="mr-0"
                                            as={props.allExpanded ? ArrowCollapseUpIcon : ArrowExpandDownIcon}
                                        />
                                    </Button>
                                </Tooltip>
                            </li>
                        </>
                    )}
                </ul>
            </div>
        </aside>
    )
}<|MERGE_RESOLUTION|>--- conflicted
+++ resolved
@@ -18,11 +18,7 @@
 import { PlatformContextProps } from '@sourcegraph/shared/src/platform/context'
 import { FilterKind, findFilter } from '@sourcegraph/shared/src/search/query/query'
 import { TelemetryProps } from '@sourcegraph/shared/src/telemetry/telemetryService'
-<<<<<<< HEAD
-import { Button, ButtonLink, Link, useLocalStorage, Icon, Tooltip } from '@sourcegraph/wildcard'
-=======
-import { Button, ButtonLink, Icon } from '@sourcegraph/wildcard'
->>>>>>> 15e52caf
+import { Button, ButtonLink, Icon, Tooltip } from '@sourcegraph/wildcard'
 
 import { AuthenticatedUser } from '../../auth'
 import { BookmarkRadialGradientIcon, CodeMonitorRadialGradientIcon } from '../../components/CtaIcons'
@@ -207,16 +203,20 @@
                     Rule: "color-contrast" (Elements must have sufficient color contrast)
                     GitHub issue: https://github.com/sourcegraph/sourcegraph/issues/33343
                 */}
-<<<<<<< HEAD
                     <ExperimentalActionButton
                         showExperimentalVersion={showActionButtonExperimentalVersion}
                         nonExperimentalLinkTo={createCodeMonitorAction.url}
                         isNonExperimentalLinkDisabled={!canCreateMonitorFromQuery}
-                        onNonExperimentalLinkClick={onCreateCodeMonitorButtonSelect}
                         className="a11y-ignore create-code-monitor-button"
                         button={
                             <>
-                                <Icon aria-hidden={true} className="mr-1" as={createCodeMonitorAction.icon} />
+                                <Icon
+                                    aria-hidden={true}
+                                    className="mr-1"
+                                    {...(typeof createCodeMonitorAction.icon === 'string'
+                                        ? { svgPath: createCodeMonitorAction.icon }
+                                        : { as: createCodeMonitorAction.icon })}
+                                />
                                 {createCodeMonitorAction.label}
                             </>
                         }
@@ -227,7 +227,6 @@
                         source="Monitor"
                         viewEventName="SearchResultMonitorCTAShown"
                         returnTo={createCodeMonitorAction.url}
-                        onToggle={onCreateCodeMonitorButtonSelect}
                         ariaLabel={
                             props.authenticatedUser && !canCreateMonitorFromQuery
                                 ? 'Code monitors only support type:diff or type:commit searches.'
@@ -236,39 +235,6 @@
                     />
                 </li>
             </Tooltip>
-=======
-                <ExperimentalActionButton
-                    showExperimentalVersion={showActionButtonExperimentalVersion}
-                    nonExperimentalLinkTo={createCodeMonitorAction.url}
-                    isNonExperimentalLinkDisabled={!canCreateMonitorFromQuery}
-                    className="a11y-ignore create-code-monitor-button"
-                    button={
-                        <>
-                            <Icon
-                                aria-hidden={true}
-                                className="mr-1"
-                                {...(typeof createCodeMonitorAction.icon === 'string'
-                                    ? { svgPath: createCodeMonitorAction.icon }
-                                    : { as: createCodeMonitorAction.icon })}
-                            />
-                            {createCodeMonitorAction.label}
-                        </>
-                    }
-                    icon={<CodeMonitorRadialGradientIcon />}
-                    title="Monitor code for changes"
-                    copyText="Create a monitor and get notified when your code changes. Free for registered users."
-                    telemetryService={props.telemetryService}
-                    source="Monitor"
-                    viewEventName="SearchResultMonitorCTAShown"
-                    returnTo={createCodeMonitorAction.url}
-                    ariaLabel={
-                        props.authenticatedUser && !canCreateMonitorFromQuery
-                            ? 'Code monitors only support type:diff or type:commit searches.'
-                            : undefined
-                    }
-                />
-            </li>
->>>>>>> 15e52caf
         )
     }, [
         createCodeMonitorAction,
@@ -379,7 +345,6 @@
                     )}
 
                     {createActions.map(createActionButton => (
-<<<<<<< HEAD
                         <Tooltip key={createActionButton.label} content={createActionButton.tooltip} placement="bottom">
                             <li className={classNames('nav-item mr-2', createActionsStyles.button)}>
                                 <ButtonLink
@@ -389,36 +354,17 @@
                                     outline={true}
                                     size="sm"
                                 >
-                                    <Icon aria-hidden={true} className="mr-1" as={createActionButton.icon} />
+                                    <Icon
+                                        aria-hidden={true}
+                                        className="mr-1"
+                                        {...(typeof createActionButton.icon === 'string'
+                                            ? { svgPath: createActionButton.icon }
+                                            : { as: createActionButton.icon })}
+                                    />
                                     {createActionButton.label}
                                 </ButtonLink>
                             </li>
                         </Tooltip>
-=======
-                        <li
-                            key={createActionButton.label}
-                            data-tooltip={createActionButton.tooltip}
-                            data-placement="bottom"
-                            className={classNames('nav-item mr-2', createActionsStyles.button)}
-                        >
-                            <ButtonLink
-                                to={createActionButton.url}
-                                className="text-decoration-none"
-                                variant="secondary"
-                                outline={true}
-                                size="sm"
-                            >
-                                <Icon
-                                    aria-hidden={true}
-                                    className="mr-1"
-                                    {...(typeof createActionButton.icon === 'string'
-                                        ? { svgPath: createActionButton.icon }
-                                        : { as: createActionButton.icon })}
-                                />
-                                {createActionButton.label}
-                            </ButtonLink>
-                        </li>
->>>>>>> 15e52caf
                     ))}
 
                     {createCodeMonitorButton}
