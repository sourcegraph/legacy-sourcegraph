import React, { useMemo, useState } from 'react'

import {
    mdiFormatQuoteOpen,
    mdiBookmarkOutline,
    mdiMenu,
    mdiMenuDown,
    mdiMenuUp,
    mdiArrowExpandDown,
    mdiArrowCollapseUp,
} from '@mdi/js'
import classNames from 'classnames'
import * as H from 'history'

import { ContributableMenu } from '@sourcegraph/client-api'
import { SearchPatternTypeProps, CaseSensitivityProps } from '@sourcegraph/search'
import { ActionItem } from '@sourcegraph/shared/src/actions/ActionItem'
import { ActionsContainer } from '@sourcegraph/shared/src/actions/ActionsContainer'
import { ExtensionsControllerProps } from '@sourcegraph/shared/src/extensions/controller'
import { PlatformContextProps } from '@sourcegraph/shared/src/platform/context'
import { FilterKind, findFilter } from '@sourcegraph/shared/src/search/query/query'
import { TelemetryProps } from '@sourcegraph/shared/src/telemetry/telemetryService'
import { Button, ButtonLink, Icon, Tooltip } from '@sourcegraph/wildcard'

import { AuthenticatedUser } from '../../auth'
import { BookmarkRadialGradientIcon, CodeMonitorRadialGradientIcon } from '../../components/CtaIcons'
import { SearchPatternType } from '../../graphql-operations'

import { ButtonDropdownCta, ButtonDropdownCtaProps } from './ButtonDropdownCta'
import {
    getCodeMonitoringCreateAction,
    getInsightsCreateAction,
    getSearchContextCreateAction,
    getBatchChangeCreateAction,
    CreateAction,
} from './createActions'
import { CreateActionsMenu } from './CreateActionsMenu'

import createActionsStyles from './CreateActions.module.scss'
import styles from './SearchResultsInfoBar.module.scss'

export interface SearchResultsInfoBarProps
    extends ExtensionsControllerProps<'executeCommand' | 'extHostAPI'>,
        PlatformContextProps<'forceUpdateTooltip' | 'settings'>,
        TelemetryProps,
        SearchPatternTypeProps,
        Pick<CaseSensitivityProps, 'caseSensitive'> {
    history: H.History
    /** The currently authenticated user or null */
    authenticatedUser: Pick<AuthenticatedUser, 'id'> | null

    /**
     * Whether the code insights feature flag is enabled.
     */
    enableCodeInsights?: boolean
    enableCodeMonitoring: boolean

    /** The search query and if any results were found */
    query?: string
    resultsFound: boolean

    /** Whether running batch changes server-side is enabled */
    batchChangesExecutionEnabled?: boolean

    // Expand all feature
    allExpanded: boolean
    onExpandAllResultsToggle: () => void

    // Saved queries
    onSaveQueryClick: () => void

    location: H.Location

    className?: string

    stats: JSX.Element

    onShowFiltersChanged?: (show: boolean) => void
}

interface ExperimentalActionButtonProps extends ButtonDropdownCtaProps {
    showExperimentalVersion: boolean
    nonExperimentalLinkTo?: string
    isNonExperimentalLinkDisabled?: boolean
    onNonExperimentalLinkClick?: () => void
    className?: string
    ariaLabel?: string
}

const ExperimentalActionButton: React.FunctionComponent<
    React.PropsWithChildren<ExperimentalActionButtonProps>
> = props => {
    if (props.showExperimentalVersion) {
        return <ButtonDropdownCta {...props} />
    }
    return (
        <ButtonLink
            className={classNames('text-decoration-none', props.className)}
            to={props.nonExperimentalLinkTo}
            onSelect={props.onNonExperimentalLinkClick}
            disabled={props.isNonExperimentalLinkDisabled}
            variant="secondary"
            outline={true}
            size="sm"
            aria-disabled={props.isNonExperimentalLinkDisabled ? 'true' : undefined}
            aria-label={props.ariaLabel}
            // to make disabled ButtonLink focusable
            tabIndex={0}
        >
            {props.button}
        </ButtonLink>
    )
}

/**
 * A notice for when the user is searching literally and has quotes in their
 * query, in which case it is possible that they think their query `"foobar"`
 * will be searching literally for `foobar` (without quotes). This notice
 * informs them that this may be the case to avoid confusion.
 */
const QuotesInterpretedLiterallyNotice: React.FunctionComponent<
    React.PropsWithChildren<SearchResultsInfoBarProps>
> = props =>
    props.patternType === SearchPatternType.literal && props.query && props.query.includes('"') ? (
<<<<<<< HEAD
        <Tooltip content="Your search query is interpreted literally, including the quotes. Use the .* toggle to switch between literal and regular expression search.">
            <small className={styles.notice}>
                <span>
                    <Icon aria-hidden={true} as={FormatQuoteOpenIcon} />
                    Searching literally <strong>(including quotes)</strong>
                </span>
            </small>
        </Tooltip>
=======
        <small
            className={styles.notice}
            data-tooltip="Your search query is interpreted literally, including the quotes. Use the .* toggle to switch between literal and regular expression search."
        >
            <span>
                <Icon aria-hidden={true} svgPath={mdiFormatQuoteOpen} />
                Searching literally <strong>(including quotes)</strong>
            </span>
        </small>
>>>>>>> ad5f4c65
    ) : null

/**
 * The info bar shown over the search results list that displays metadata
 * and a few actions like expand all and save query
 */
export const SearchResultsInfoBar: React.FunctionComponent<
    React.PropsWithChildren<SearchResultsInfoBarProps>
> = props => {
    const canCreateMonitorFromQuery = useMemo(() => {
        if (!props.query) {
            return false
        }
        const globalTypeFilterInQuery = findFilter(props.query, 'type', FilterKind.Global)
        const globalTypeFilterValue = globalTypeFilterInQuery?.value ? globalTypeFilterInQuery.value.value : undefined
        return globalTypeFilterValue === 'diff' || globalTypeFilterValue === 'commit'
    }, [props.query])

    const showActionButtonExperimentalVersion = !props.authenticatedUser

    // When adding a new create action check and update the $collapse-breakpoint in CreateActions.module.scss.
    // The collapse breakpoint indicates at which window size we hide the buttons and show the collapsed menu instead.
    const createActions = useMemo(
        () =>
            [
                getBatchChangeCreateAction(
                    props.query as string,
                    props.patternType,
                    props.authenticatedUser,
                    props.batchChangesExecutionEnabled
                ),
                getSearchContextCreateAction(props.query, props.authenticatedUser),
                getInsightsCreateAction(
                    props.query,
                    props.patternType,
                    props.authenticatedUser,
                    props.enableCodeInsights
                ),
            ].filter((button): button is CreateAction => button !== null),
        [
            props.authenticatedUser,
            props.enableCodeInsights,
            props.patternType,
            props.query,
            props.batchChangesExecutionEnabled,
        ]
    )

    // The create code monitor action is separated from the rest of the actions, because we use the
    // <ExperimentalActionButton /> component instead of a regular (button) link, and it has a tour attached.
    const createCodeMonitorAction = useMemo(
        () => getCodeMonitoringCreateAction(props.query, props.patternType, props.enableCodeMonitoring),
        [props.enableCodeMonitoring, props.patternType, props.query]
    )

    const createCodeMonitorButton = useMemo(() => {
        if (!createCodeMonitorAction) {
            return null
        }

        return (
            <Tooltip
                content={
                    props.authenticatedUser && !canCreateMonitorFromQuery
                        ? 'Code monitors only support type:diff or type:commit searches.'
                        : undefined
                }
                placement="bottom"
            >
                <li className={classNames('mr-2', createActionsStyles.button, styles.navItem)}>
                    {/*
                    a11y-ignore
                    Rule: "color-contrast" (Elements must have sufficient color contrast)
                    GitHub issue: https://github.com/sourcegraph/sourcegraph/issues/33343
                */}
                    <ExperimentalActionButton
                        showExperimentalVersion={showActionButtonExperimentalVersion}
                        nonExperimentalLinkTo={createCodeMonitorAction.url}
                        isNonExperimentalLinkDisabled={!canCreateMonitorFromQuery}
                        className="a11y-ignore create-code-monitor-button"
                        button={
                            <>
                                <Icon
                                    aria-hidden={true}
                                    className="mr-1"
                                    {...(typeof createCodeMonitorAction.icon === 'string'
                                        ? { svgPath: createCodeMonitorAction.icon }
                                        : { as: createCodeMonitorAction.icon })}
                                />
                                {createCodeMonitorAction.label}
                            </>
                        }
                        icon={<CodeMonitorRadialGradientIcon />}
                        title="Monitor code for changes"
                        copyText="Create a monitor and get notified when your code changes. Free for registered users."
                        telemetryService={props.telemetryService}
                        source="Monitor"
                        viewEventName="SearchResultMonitorCTAShown"
                        returnTo={createCodeMonitorAction.url}
                        ariaLabel={
                            props.authenticatedUser && !canCreateMonitorFromQuery
                                ? 'Code monitors only support type:diff or type:commit searches.'
                                : undefined
                        }
                    />
                </li>
            </Tooltip>
        )
    }, [
        createCodeMonitorAction,
        props.telemetryService,
        props.authenticatedUser,
        canCreateMonitorFromQuery,
        showActionButtonExperimentalVersion,
    ])

    const saveSearchButton = useMemo(
        () => (
            <li className={classNames('mr-2', styles.navItem)}>
                <ExperimentalActionButton
                    showExperimentalVersion={showActionButtonExperimentalVersion}
                    onNonExperimentalLinkClick={props.onSaveQueryClick}
                    className="test-save-search-link"
                    button={
                        <>
                            <Icon aria-hidden={true} className="mr-1" svgPath={mdiBookmarkOutline} />
                            Save search
                        </>
                    }
                    icon={<BookmarkRadialGradientIcon />}
                    title="Saved searches"
                    copyText="Save your searches and quickly run them again. Free for registered users."
                    source="Saved"
                    viewEventName="SearchResultSavedSeachCTAShown"
                    returnTo={props.location.pathname + props.location.search}
                    telemetryService={props.telemetryService}
                />
            </li>
        ),
        [props.location, showActionButtonExperimentalVersion, props.onSaveQueryClick, props.telemetryService]
    )

    const extraContext = useMemo(
        () => ({
            searchQuery: props.query || null,
            patternType: props.patternType,
            caseSensitive: props.caseSensitive,
        }),
        [props.query, props.patternType, props.caseSensitive]
    )

    const [showFilters, setShowFilters] = useState(false)
    const onShowFiltersClicked = (): void => {
        const newShowFilters = !showFilters
        setShowFilters(newShowFilters)
        props.onShowFiltersChanged?.(newShowFilters)
    }

    return (
        <aside
            role="region"
            aria-label="Search results information"
            className={classNames(props.className, styles.searchResultsInfoBar)}
            data-testid="results-info-bar"
        >
            <div className={styles.row}>
                <Button
                    className={classNames('d-flex d-lg-none', showFilters && 'active')}
                    aria-pressed={showFilters}
                    onClick={onShowFiltersClicked}
                    outline={true}
                    variant="secondary"
                    size="sm"
                    aria-label={`${showFilters ? 'Hide' : 'Show'} filters`}
                >
                    <Icon aria-hidden={true} className="mr-1" svgPath={mdiMenu} />
                    Filters
                    <Icon aria-hidden={true} svgPath={showFilters ? mdiMenuUp : mdiMenuDown} />
                </Button>

                {props.stats}

                <QuotesInterpretedLiterallyNotice {...props} />

                <div className={styles.expander} />

                <ul className="nav align-items-center">
                    <ActionsContainer
                        {...props}
                        extraContext={extraContext}
                        menu={ContributableMenu.SearchResultsToolbar}
                    >
                        {actionItems => (
                            <>
                                {actionItems.map(actionItem => (
                                    <ActionItem
                                        {...props}
                                        {...actionItem}
                                        key={actionItem.action.id}
                                        showLoadingSpinnerDuringExecution={false}
                                        className="mr-2 text-decoration-none"
                                        actionItemStyleProps={{
                                            actionItemVariant: 'secondary',
                                            actionItemSize: 'sm',
                                            actionItemOutline: true,
                                        }}
                                    />
                                ))}
                            </>
                        )}
                    </ActionsContainer>

                    {(createActions.length > 0 || createCodeMonitorButton || saveSearchButton) && (
                        <li className={styles.divider} aria-hidden="true" />
                    )}

                    {createActions.map(createActionButton => (
                        <Tooltip key={createActionButton.label} content={createActionButton.tooltip} placement="bottom">
                            <li className={classNames('nav-item mr-2', createActionsStyles.button)}>
                                <ButtonLink
                                    to={createActionButton.url}
                                    className="text-decoration-none"
                                    variant="secondary"
                                    outline={true}
                                    size="sm"
                                >
                                    <Icon
                                        aria-hidden={true}
                                        className="mr-1"
                                        {...(typeof createActionButton.icon === 'string'
                                            ? { svgPath: createActionButton.icon }
                                            : { as: createActionButton.icon })}
                                    />
                                    {createActionButton.label}
                                </ButtonLink>
                            </li>
                        </Tooltip>
                    ))}

                    {createCodeMonitorButton}

                    {(createActions.length > 0 || createCodeMonitorAction) && (
                        <CreateActionsMenu
                            createActions={createActions}
                            createCodeMonitorAction={createCodeMonitorAction}
                            canCreateMonitor={canCreateMonitorFromQuery}
                            authenticatedUser={props.authenticatedUser}
                        />
                    )}

                    {saveSearchButton}

                    {props.resultsFound && (
                        <>
                            <li className={styles.divider} aria-hidden="true" />
                            <li className={classNames(styles.navItem)}>
                                <Tooltip
                                    content={`${props.allExpanded ? 'Hide' : 'Show'} more matches on all results`}
                                    placement="bottom"
                                >
<<<<<<< HEAD
                                    <Button
                                        aria-label={props.allExpanded ? 'Collapse' : 'Expand'}
                                        onClick={props.onExpandAllResultsToggle}
                                        className="text-decoration-none"
                                        aria-live="polite"
                                        data-testid="search-result-expand-btn"
                                        data-test-tooltip-content={`${
                                            props.allExpanded ? 'Hide' : 'Show'
                                        } more matches on all results`}
                                        outline={true}
                                        variant="secondary"
                                        size="sm"
                                    >
                                        <Icon
                                            aria-hidden={true}
                                            className="mr-0"
                                            as={props.allExpanded ? ArrowCollapseUpIcon : ArrowExpandDownIcon}
                                        />
                                    </Button>
                                </Tooltip>
=======
                                    <Icon
                                        aria-hidden={true}
                                        className="mr-0"
                                        svgPath={props.allExpanded ? mdiArrowCollapseUp : mdiArrowExpandDown}
                                    />
                                </Button>
>>>>>>> ad5f4c65
                            </li>
                        </>
                    )}
                </ul>
            </div>
        </aside>
    )
}<|MERGE_RESOLUTION|>--- conflicted
+++ resolved
@@ -122,26 +122,14 @@
     React.PropsWithChildren<SearchResultsInfoBarProps>
 > = props =>
     props.patternType === SearchPatternType.literal && props.query && props.query.includes('"') ? (
-<<<<<<< HEAD
         <Tooltip content="Your search query is interpreted literally, including the quotes. Use the .* toggle to switch between literal and regular expression search.">
             <small className={styles.notice}>
                 <span>
-                    <Icon aria-hidden={true} as={FormatQuoteOpenIcon} />
+                    <Icon aria-hidden={true} svgPath={mdiFormatQuoteOpen} />
                     Searching literally <strong>(including quotes)</strong>
                 </span>
             </small>
         </Tooltip>
-=======
-        <small
-            className={styles.notice}
-            data-tooltip="Your search query is interpreted literally, including the quotes. Use the .* toggle to switch between literal and regular expression search."
-        >
-            <span>
-                <Icon aria-hidden={true} svgPath={mdiFormatQuoteOpen} />
-                Searching literally <strong>(including quotes)</strong>
-            </span>
-        </small>
->>>>>>> ad5f4c65
     ) : null
 
 /**
@@ -402,7 +390,6 @@
                                     content={`${props.allExpanded ? 'Hide' : 'Show'} more matches on all results`}
                                     placement="bottom"
                                 >
-<<<<<<< HEAD
                                     <Button
                                         aria-label={props.allExpanded ? 'Collapse' : 'Expand'}
                                         onClick={props.onExpandAllResultsToggle}
@@ -419,18 +406,10 @@
                                         <Icon
                                             aria-hidden={true}
                                             className="mr-0"
-                                            as={props.allExpanded ? ArrowCollapseUpIcon : ArrowExpandDownIcon}
+                                            svgPath={props.allExpanded ? mdiArrowCollapseUp : mdiArrowExpandDown}
                                         />
                                     </Button>
                                 </Tooltip>
-=======
-                                    <Icon
-                                        aria-hidden={true}
-                                        className="mr-0"
-                                        svgPath={props.allExpanded ? mdiArrowCollapseUp : mdiArrowExpandDown}
-                                    />
-                                </Button>
->>>>>>> ad5f4c65
                             </li>
                         </>
                     )}
