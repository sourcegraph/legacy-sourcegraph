--- conflicted
+++ resolved
@@ -17,11 +17,7 @@
 import { PlatformContextProps } from '@sourcegraph/shared/src/platform/context'
 import { FilterKind, findFilter } from '@sourcegraph/shared/src/search/query/query'
 import { TelemetryProps } from '@sourcegraph/shared/src/telemetry/telemetryService'
-<<<<<<< HEAD
-import { Button, useLocalStorage, ButtonLink } from '@sourcegraph/wildcard'
-=======
 import { Button, ButtonLink, useLocalStorage } from '@sourcegraph/wildcard'
->>>>>>> 07f36e14
 
 import { AuthenticatedUser } from '../../auth'
 import { CodeMonitoringLogo } from '../../code-monitoring/CodeMonitoringLogo'
@@ -116,14 +112,7 @@
     }
     return (
         <ButtonLink
-<<<<<<< HEAD
-            size="sm"
-            outline={true}
-            variant="secondary"
             className={props.className}
-=======
-            className={classNames('text-decoration-none', props.className)}
->>>>>>> 07f36e14
             to={props.nonExperimentalLinkTo}
             onSelect={props.onNonExperimentalLinkClick}
             disabled={props.isNonExperimentalLinkDisabled}
