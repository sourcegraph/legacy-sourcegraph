--- conflicted
+++ resolved
@@ -18,12 +18,8 @@
 import { SettingsCascadeProps } from '@sourcegraph/shared/src/settings/settings'
 import { TelemetryProps } from '@sourcegraph/shared/src/telemetry/telemetryService'
 import { ThemeProps } from '@sourcegraph/shared/src/theme'
-<<<<<<< HEAD
 import { buildGetStartedURL } from '@sourcegraph/shared/src/util/url'
-import { Button, Card } from '@sourcegraph/wildcard'
-=======
 import { useLocalStorage, useObservable } from '@sourcegraph/wildcard'
->>>>>>> 34925c49
 
 import { SearchStreamingProps } from '..'
 import { AuthenticatedUser } from '../../auth'
@@ -382,41 +378,13 @@
                 )}
 
                 {showSignUpCta && (
-<<<<<<< HEAD
-                    <Card className="my-2 mr-3 d-flex p-3 flex-md-row flex-column align-items-center">
-                        <div className="mr-md-3">
-                            <SearchBetaIcon />
-                        </div>
-                        <div className="flex-1 my-md-0 my-2">
-                            <div className={classNames('mb-1', styles.streamingSearchResultsCtaTitle)}>
-                                <strong>
-                                    Sign up to add your public and private repositories and unlock search flow
-                                </strong>
-                            </div>
-                            <div className={classNames('text-muted', styles.streamingSearchResultsCtaDescription)}>
-                                Do all the things editors can’t: search multiple repos & commit history, monitor, save
-                                searches and more.
-                            </div>
-                        </div>
-                        <Button
-                            href={buildGetStartedURL('search-cta', '/user/settings/repositories')}
-                            onClick={onSignUpClick}
-                            variant="primary"
-                            as="a"
-                        >
-                            Get started
-                        </Button>
-                    </Card>
-=======
                     <CtaAlert
                         title="Sign up to add your public and private repositories and unlock search flow"
                         description="Do all the things editors can’t: search multiple repos & commit history, monitor, save
                 searches and more."
                         cta={{
-                            label: 'Create a free account',
-                            href: `/sign-up?src=SearchCTA&returnTo=${encodeURIComponent(
-                                '/user/settings/repositories'
-                            )}`,
+                            label: 'Get started',
+                            href: buildGetStartedURL('search-cta', '/user/settings/repositories'),
                             onClick: onSignUpClick,
                         }}
                         icon={<SearchBetaIcon />}
@@ -427,7 +395,6 @@
 
                 {showBrowserExtensionCta && (
                     <BrowserExtensionAlert className="mr-3" onAlertDismissed={onBrowserExtensionCtaAlertDismissed} />
->>>>>>> 34925c49
                 )}
 
                 <StreamingSearchResultsList
