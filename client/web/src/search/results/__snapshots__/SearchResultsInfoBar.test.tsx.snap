// Jest Snapshot v1, https://goo.gl/fbAQLP

exports[`SearchResultsInfoBar code monitoring feature flag disabled 1`] = `
<DocumentFragment>
  <div
    class="searchResultsInfoBar"
    data-testid="results-info-bar"
  >
    <div
      class="row"
    >
      <button
        aria-pressed="false"
        class="btn btn-outline-secondary btn-sm d-flex d-lg-none"
        type="button"
      >
        <svg
          class="mdi-icon icon-inline mr-1"
          fill="currentColor"
          height="24"
          viewBox="0 0 24 24"
          width="24"
        >
          <path
            d="M3,6H21V8H3V6M3,11H21V13H3V11M3,16H21V18H3V16Z"
          />
        </svg>
        Filters
        <svg
          class="mdi-icon icon-inline"
          fill="currentColor"
          height="24"
          viewBox="0 0 24 24"
          width="24"
        >
          <path
            d="M7,10L12,15L17,10H7Z"
          />
        </svg>
      </button>
      <div />
      <div
        class="expander"
      />
      <ul
        class="nav align-items-center"
      >
        <li
          aria-hidden="true"
          class="divider"
        />
        <li
          class="mr-2 navItem"
        >
          <a
<<<<<<< HEAD
            class="btn btn-outline-secondary btn-sm test-save-search-link"
=======
            class="btn btn-outline-secondary btn-sm text-decoration-none test-save-search-link"
>>>>>>> 07f36e14
            href=""
            role="button"
            tabindex="0"
          >
            <svg
              class="mdi-icon icon-inline mr-1"
              fill="currentColor"
              height="24"
              viewBox="0 0 24 24"
              width="24"
            >
              <path
                d="M17,18L12,15.82L7,18V5H17M17,3H7A2,2 0 0,0 5,5V21L12,18L19,21V5C19,3.89 18.1,3 17,3Z"
              />
            </svg>
            Save search
          </a>
        </li>
        <li
          aria-hidden="true"
          class="divider"
        />
        <li
          class="navItem"
        >
          <button
            aria-label="Hide more matches on all results"
            aria-live="polite"
            class="btn btn-outline-secondary btn-sm text-decoration-none"
            data-testid="search-result-expand-btn"
            data-tooltip="Hide more matches on all results"
            type="button"
          >
            <svg
              class="mdi-icon icon-inline mr-0"
              fill="currentColor"
              height="24"
              viewBox="0 0 24 24"
              width="24"
            >
              <path
                d="M4.08,11.92L12,4L19.92,11.92L18.5,13.33L13,7.83V22H11V7.83L5.5,13.33L4.08,11.92M12,4H22V2H2V4H12Z"
              />
            </svg>
          </button>
        </li>
      </ul>
    </div>
  </div>
</DocumentFragment>
`;

exports[`SearchResultsInfoBar code monitoring feature flag enabled, can create monitor from query 1`] = `
<DocumentFragment>
  <div
    class="searchResultsInfoBar"
    data-testid="results-info-bar"
  >
    <div
      class="row"
    >
      <button
        aria-pressed="false"
        class="btn btn-outline-secondary btn-sm d-flex d-lg-none"
        type="button"
      >
        <svg
          class="mdi-icon icon-inline mr-1"
          fill="currentColor"
          height="24"
          viewBox="0 0 24 24"
          width="24"
        >
          <path
            d="M3,6H21V8H3V6M3,11H21V13H3V11M3,16H21V18H3V16Z"
          />
        </svg>
        Filters
        <svg
          class="mdi-icon icon-inline"
          fill="currentColor"
          height="24"
          viewBox="0 0 24 24"
          width="24"
        >
          <path
            d="M7,10L12,15L17,10H7Z"
          />
        </svg>
      </button>
      <div />
      <div
        class="expander"
      />
      <ul
        class="nav align-items-center"
      >
        <li
          aria-hidden="true"
          class="divider"
        />
        <li
          class="mr-2 navItem"
        >
          <a
<<<<<<< HEAD
            class="btn btn-outline-secondary btn-sm create-code-monitor-button"
=======
            class="btn btn-outline-secondary btn-sm text-decoration-none create-code-monitor-button"
>>>>>>> 07f36e14
            href="/code-monitoring/new?trigger-query=foo+type%3Adiff+patterntype%3Aliteral"
            tabindex="0"
          >
            <svg
              class="icon-inline mr-1"
              fill="currentColor"
              height="20"
              viewBox="0 0 20 20"
              width="20"
              xmlns="http://www.w3.org/2000/svg"
            >
              <path
                clip-rule="evenodd"
                d="M18.01 8.01C18.01 8.29 18.23 8.51 18.51 8.51C18.79 8.51 19.01 8.29 19.01 8.01C19.01 4.15 15.87 1 12 1C11.72 1 11.5 1.22 11.5 1.5C11.5 1.78 11.72 2 12 2C15.31 2 18.01 4.7 18.01 8.01ZM16.1801 7.96002C15.9001 7.96002 15.6801 7.74002 15.6801 7.46002C15.6801 5.81002 14.3301 4.46002 12.6801 4.46002C12.4001 4.46002 12.1801 4.24002 12.1801 3.96002C12.1801 3.68002 12.4001 3.46002 12.6801 3.46002C14.8901 3.46002 16.6801 5.25002 16.6801 7.46002C16.6801 7.74002 16.4601 7.96002 16.1801 7.96002ZM4.83996 6.79999L13.34 15.3C12.39 15.88 11.29 16.18 10.15 16.18C8.49996 16.18 6.93996 15.54 5.76996 14.37C4.59996 13.2 3.94996 11.65 3.94996 9.98999C3.94996 8.84999 4.25996 7.74999 4.83996 6.79999ZM4.70996 4.54999C1.70996 7.54999 1.70996 12.43 4.70996 15.43C6.20996 16.93 8.17996 17.68 10.15 17.68C12.12 17.68 14.09 16.93 15.59 15.43L4.70996 4.54999ZM4 16.14C3.7 15.84 3.43 15.52 3.18 15.18L2.89 15.69L1 18.97H4.79H8.59L8.31 18.49C6.69 18.14 5.2 17.34 4 16.14ZM13.85 8.04999C13.85 9.01999 13.07 9.79999 12.1 9.79999C11.13 9.79999 10.35 9.01999 10.35 8.04999C10.35 7.07999 11.13 6.29999 12.1 6.29999C13.07 6.29999 13.85 7.07999 13.85 8.04999Z"
                fill-rule="evenodd"
              />
            </svg>
            Monitor
          </a>
        </li>
        <li
          class="mr-2 navItem"
        >
          <a
<<<<<<< HEAD
            class="btn btn-outline-secondary btn-sm test-save-search-link"
=======
            class="btn btn-outline-secondary btn-sm text-decoration-none test-save-search-link"
>>>>>>> 07f36e14
            href=""
            role="button"
            tabindex="0"
          >
            <svg
              class="mdi-icon icon-inline mr-1"
              fill="currentColor"
              height="24"
              viewBox="0 0 24 24"
              width="24"
            >
              <path
                d="M17,18L12,15.82L7,18V5H17M17,3H7A2,2 0 0,0 5,5V21L12,18L19,21V5C19,3.89 18.1,3 17,3Z"
              />
            </svg>
            Save search
          </a>
        </li>
        <li
          aria-hidden="true"
          class="divider"
        />
        <li
          class="navItem"
        >
          <button
            aria-label="Hide more matches on all results"
            aria-live="polite"
            class="btn btn-outline-secondary btn-sm text-decoration-none"
            data-testid="search-result-expand-btn"
            data-tooltip="Hide more matches on all results"
            type="button"
          >
            <svg
              class="mdi-icon icon-inline mr-0"
              fill="currentColor"
              height="24"
              viewBox="0 0 24 24"
              width="24"
            >
              <path
                d="M4.08,11.92L12,4L19.92,11.92L18.5,13.33L13,7.83V22H11V7.83L5.5,13.33L4.08,11.92M12,4H22V2H2V4H12Z"
              />
            </svg>
          </button>
        </li>
      </ul>
    </div>
  </div>
</DocumentFragment>
`;

exports[`SearchResultsInfoBar code monitoring feature flag enabled, can create monitor from query, user not logged in 1`] = `
<DocumentFragment>
  <div
    class="searchResultsInfoBar"
    data-testid="results-info-bar"
  >
    <div
      class="row"
    >
      <button
        aria-pressed="false"
        class="btn btn-outline-secondary btn-sm d-flex d-lg-none"
        type="button"
      >
        <svg
          class="mdi-icon icon-inline mr-1"
          fill="currentColor"
          height="24"
          viewBox="0 0 24 24"
          width="24"
        >
          <path
            d="M3,6H21V8H3V6M3,11H21V13H3V11M3,16H21V18H3V16Z"
          />
        </svg>
        Filters
        <svg
          class="mdi-icon icon-inline"
          fill="currentColor"
          height="24"
          viewBox="0 0 24 24"
          width="24"
        >
          <path
            d="M7,10L12,15L17,10H7Z"
          />
        </svg>
      </button>
      <div />
      <div
        class="expander"
      />
      <ul
        class="nav align-items-center"
      >
        <li
          aria-hidden="true"
          class="divider"
        />
        <li
          class="mr-2 navItem"
        >
          <div
            class="menu-nav-item btn-group"
          >
            <a
              aria-expanded="false"
              aria-haspopup="true"
              class="btn btn-outline-secondary btn-sm text-decoration-none toggle create-code-monitor-button nav-link"
              href="#"
            >
              <svg
                class="icon-inline mr-1"
                fill="currentColor"
                height="20"
                viewBox="0 0 20 20"
                width="20"
                xmlns="http://www.w3.org/2000/svg"
              >
                <path
                  clip-rule="evenodd"
                  d="M18.01 8.01C18.01 8.29 18.23 8.51 18.51 8.51C18.79 8.51 19.01 8.29 19.01 8.01C19.01 4.15 15.87 1 12 1C11.72 1 11.5 1.22 11.5 1.5C11.5 1.78 11.72 2 12 2C15.31 2 18.01 4.7 18.01 8.01ZM16.1801 7.96002C15.9001 7.96002 15.6801 7.74002 15.6801 7.46002C15.6801 5.81002 14.3301 4.46002 12.6801 4.46002C12.4001 4.46002 12.1801 4.24002 12.1801 3.96002C12.1801 3.68002 12.4001 3.46002 12.6801 3.46002C14.8901 3.46002 16.6801 5.25002 16.6801 7.46002C16.6801 7.74002 16.4601 7.96002 16.1801 7.96002ZM4.83996 6.79999L13.34 15.3C12.39 15.88 11.29 16.18 10.15 16.18C8.49996 16.18 6.93996 15.54 5.76996 14.37C4.59996 13.2 3.94996 11.65 3.94996 9.98999C3.94996 8.84999 4.25996 7.74999 4.83996 6.79999ZM4.70996 4.54999C1.70996 7.54999 1.70996 12.43 4.70996 15.43C6.20996 16.93 8.17996 17.68 10.15 17.68C12.12 17.68 14.09 16.93 15.59 15.43L4.70996 4.54999ZM4 16.14C3.7 15.84 3.43 15.52 3.18 15.18L2.89 15.69L1 18.97H4.79H8.59L8.31 18.49C6.69 18.14 5.2 17.34 4 16.14ZM13.85 8.04999C13.85 9.01999 13.07 9.79999 12.1 9.79999C11.13 9.79999 10.35 9.01999 10.35 8.04999C10.35 7.07999 11.13 6.29999 12.1 6.29999C13.07 6.29999 13.85 7.07999 13.85 8.04999Z"
                  fill-rule="evenodd"
                />
              </svg>
              Monitor
            </a>
            <div
              aria-hidden="true"
              class="container dropdown-menu dropdown-menu-right"
              role="menu"
              tabindex="-1"
            >
              <div
                class="d-flex mb-3"
              >
                <div
                  class="d-flex align-items-center mr-3"
                >
                  <div
                    class="icon"
                  >
                    <svg
                      fill="none"
                      height="26"
                      width="26"
                      xmlns="http://www.w3.org/2000/svg"
                    >
                      <path
                        clip-rule="evenodd"
                        d="M24.612 9.73c0 .39.305.695.694.695A.687.687 0 0026 9.73C26 4.373 21.641 0 16.27 0a.687.687 0 00-.695.694c0 .389.306.694.694.694 4.595 0 8.343 3.748 8.343 8.343zm-2.54-.069a.687.687 0 01-.694-.694 4.177 4.177 0 00-4.165-4.164.687.687 0 01-.694-.694c0-.389.306-.694.694-.694a5.55 5.55 0 015.553 5.552.687.687 0 01-.694.694zM6.33 8.051l11.8 11.8a8.47 8.47 0 01-4.429 1.22 8.547 8.547 0 01-6.08-2.512 8.537 8.537 0 01-2.526-6.08c0-1.582.43-3.11 1.235-4.428zm-.18-3.123c-4.164 4.164-4.164 10.938 0 15.103a10.646 10.646 0 007.551 3.123c2.735 0 5.47-1.041 7.552-3.123L6.15 4.928zm-.986 16.088c-.416-.416-.79-.86-1.138-1.332l-.402.707L1 24.946H11.536l-.389-.667a12.018 12.018 0 01-5.983-3.262zm13.673-11.23a2.423 2.423 0 01-2.429 2.43 2.423 2.423 0 01-2.43-2.43 2.423 2.423 0 012.43-2.43 2.423 2.423 0 012.43 2.43z"
                        fill="#6B47D6"
                        fill-rule="evenodd"
                      />
                      <path
                        clip-rule="evenodd"
                        d="M24.612 9.73c0 .39.305.695.694.695A.687.687 0 0026 9.73C26 4.373 21.641 0 16.27 0a.687.687 0 00-.695.694c0 .389.306.694.694.694 4.595 0 8.343 3.748 8.343 8.343zm-2.54-.069a.687.687 0 01-.694-.694 4.177 4.177 0 00-4.165-4.164.687.687 0 01-.694-.694c0-.389.306-.694.694-.694a5.55 5.55 0 015.553 5.552.687.687 0 01-.694.694zM6.33 8.051l11.8 11.8a8.47 8.47 0 01-4.429 1.22 8.547 8.547 0 01-6.08-2.512 8.537 8.537 0 01-2.526-6.08c0-1.582.43-3.11 1.235-4.428zm-.18-3.123c-4.164 4.164-4.164 10.938 0 15.103a10.646 10.646 0 007.551 3.123c2.735 0 5.47-1.041 7.552-3.123L6.15 4.928zm-.986 16.088c-.416-.416-.79-.86-1.138-1.332l-.402.707L1 24.946H11.536l-.389-.667a12.018 12.018 0 01-5.983-3.262zm13.673-11.23a2.423 2.423 0 01-2.429 2.43 2.423 2.423 0 01-2.43-2.43 2.423 2.423 0 012.43-2.43 2.423 2.423 0 012.43 2.43z"
                        fill="url(#paint0_radial)"
                        fill-opacity=".59"
                        fill-rule="evenodd"
                      />
                      <defs>
                        <radialgradient
                          cx="0"
                          cy="0"
                          gradientTransform="matrix(19.5 -2 2.17271 21.18397 11.5 14)"
                          gradientUnits="userSpaceOnUse"
                          id="paint0_radial"
                          r="1"
                        >
                          <stop
                            stop-color="#E105CB"
                          />
                          <stop
                            offset="1"
                            stop-color="#fff"
                            stop-opacity="0"
                          />
                        </radialgradient>
                      </defs>
                    </svg>
                  </div>
                </div>
                <div>
                  <div
                    class="title"
                  >
                    <strong>
                      Monitor code for changes
                    </strong>
                  </div>
                  <div
                    class="text-muted copyText"
                  >
                    Create a monitor and get notified when your code changes. Free for registered users.
                  </div>
                </div>
              </div>
              <a
                class="btn btn-primary"
                href="https://about.sourcegraph.com/get-started?utm_medium=inproduct&utm_source=search-dropdown-cta&utm_campaign=inproduct-cta&returnTo=%2Fcode-monitoring%2Fnew%3Ftrigger-query%3Dfoo%2Btype%253Adiff%2Bpatterntype%253Aliteral"
              >
                Get started
              </a>
            </div>
          </div>
        </li>
        <li
          class="mr-2 navItem"
        >
          <div
            class="menu-nav-item btn-group"
          >
            <a
              aria-expanded="false"
              aria-haspopup="true"
              class="btn btn-outline-secondary btn-sm text-decoration-none toggle test-save-search-link nav-link"
              href="#"
            >
              <svg
                class="mdi-icon icon-inline mr-1"
                fill="currentColor"
                height="24"
                viewBox="0 0 24 24"
                width="24"
              >
                <path
                  d="M17,18L12,15.82L7,18V5H17M17,3H7A2,2 0 0,0 5,5V21L12,18L19,21V5C19,3.89 18.1,3 17,3Z"
                />
              </svg>
              Save search
            </a>
            <div
              aria-hidden="true"
              class="container dropdown-menu dropdown-menu-right"
              role="menu"
              tabindex="-1"
            >
              <div
                class="d-flex mb-3"
              >
                <div
                  class="d-flex align-items-center mr-3"
                >
                  <div
                    class="icon"
                  >
                    <svg
                      fill="none"
                      height="26"
                      width="26"
                      xmlns="http://www.w3.org/2000/svg"
                    >
                      <path
                        d="M20.143 21.667L13 18.517l-7.143 3.15V2.889h14.286v18.778zm0-21.667H5.857C5.1 0 4.373.304 3.837.846A2.905 2.905 0 003 2.89V26l10-4.333L23 26V2.889c0-.766-.301-1.501-.837-2.043A2.842 2.842 0 0020.143 0z"
                        fill="#6B47D6"
                      />
                      <path
                        d="M20.143 21.667L13 18.517l-7.143 3.15V2.889h14.286v18.778zm0-21.667H5.857C5.1 0 4.373.304 3.837.846A2.905 2.905 0 003 2.89V26l10-4.333L23 26V2.889c0-.766-.301-1.501-.837-2.043A2.842 2.842 0 0020.143 0z"
                        fill="url(#paint0_radial)"
                        fill-opacity=".59"
                      />
                      <defs>
                        <radialgradient
                          cx="0"
                          cy="0"
                          gradientTransform="matrix(18.00004 -1 1.4154 25.47731 8.5 12)"
                          gradientUnits="userSpaceOnUse"
                          id="paint0_radial"
                          r="1"
                        >
                          <stop
                            stop-color="#E105CB"
                          />
                          <stop
                            offset="1"
                            stop-color="#fff"
                            stop-opacity="0"
                          />
                        </radialgradient>
                      </defs>
                    </svg>
                  </div>
                </div>
                <div>
                  <div
                    class="title"
                  >
                    <strong>
                      Saved searches
                    </strong>
                  </div>
                  <div
                    class="text-muted copyText"
                  >
                    Save your searches and quickly run them again. Free for registered users.
                  </div>
                </div>
              </div>
              <a
                class="btn btn-primary"
                href="https://about.sourcegraph.com/get-started?utm_medium=inproduct&utm_source=search-dropdown-cta&utm_campaign=inproduct-cta&returnTo=%2Fsearch"
              >
                Get started
              </a>
            </div>
          </div>
        </li>
        <li
          aria-hidden="true"
          class="divider"
        />
        <li
          class="navItem"
        >
          <button
            aria-label="Hide more matches on all results"
            aria-live="polite"
            class="btn btn-outline-secondary btn-sm text-decoration-none"
            data-testid="search-result-expand-btn"
            data-tooltip="Hide more matches on all results"
            type="button"
          >
            <svg
              class="mdi-icon icon-inline mr-0"
              fill="currentColor"
              height="24"
              viewBox="0 0 24 24"
              width="24"
            >
              <path
                d="M4.08,11.92L12,4L19.92,11.92L18.5,13.33L13,7.83V22H11V7.83L5.5,13.33L4.08,11.92M12,4H22V2H2V4H12Z"
              />
            </svg>
          </button>
        </li>
      </ul>
    </div>
  </div>
</DocumentFragment>
`;

exports[`SearchResultsInfoBar code monitoring feature flag enabled, cannot create monitor from query 1`] = `
<DocumentFragment>
  <div
    class="searchResultsInfoBar"
    data-testid="results-info-bar"
  >
    <div
      class="row"
    >
      <button
        aria-pressed="false"
        class="btn btn-outline-secondary btn-sm d-flex d-lg-none"
        type="button"
      >
        <svg
          class="mdi-icon icon-inline mr-1"
          fill="currentColor"
          height="24"
          viewBox="0 0 24 24"
          width="24"
        >
          <path
            d="M3,6H21V8H3V6M3,11H21V13H3V11M3,16H21V18H3V16Z"
          />
        </svg>
        Filters
        <svg
          class="mdi-icon icon-inline"
          fill="currentColor"
          height="24"
          viewBox="0 0 24 24"
          width="24"
        >
          <path
            d="M7,10L12,15L17,10H7Z"
          />
        </svg>
      </button>
      <div />
      <div
        class="expander"
      />
      <ul
        class="nav align-items-center"
      >
        <li
          aria-hidden="true"
          class="divider"
        />
        <li
          class="mr-2 navItem"
          data-tooltip="Code monitors only support type:diff or type:commit searches."
        >
          <a
<<<<<<< HEAD
            class="btn btn-outline-secondary btn-sm create-code-monitor-button disabled"
=======
            class="btn btn-outline-secondary btn-sm text-decoration-none create-code-monitor-button disabled"
>>>>>>> 07f36e14
            disabled=""
            href=""
            role="button"
            tabindex="-1"
          >
            <svg
              class="icon-inline mr-1"
              fill="currentColor"
              height="20"
              viewBox="0 0 20 20"
              width="20"
              xmlns="http://www.w3.org/2000/svg"
            >
              <path
                clip-rule="evenodd"
                d="M18.01 8.01C18.01 8.29 18.23 8.51 18.51 8.51C18.79 8.51 19.01 8.29 19.01 8.01C19.01 4.15 15.87 1 12 1C11.72 1 11.5 1.22 11.5 1.5C11.5 1.78 11.72 2 12 2C15.31 2 18.01 4.7 18.01 8.01ZM16.1801 7.96002C15.9001 7.96002 15.6801 7.74002 15.6801 7.46002C15.6801 5.81002 14.3301 4.46002 12.6801 4.46002C12.4001 4.46002 12.1801 4.24002 12.1801 3.96002C12.1801 3.68002 12.4001 3.46002 12.6801 3.46002C14.8901 3.46002 16.6801 5.25002 16.6801 7.46002C16.6801 7.74002 16.4601 7.96002 16.1801 7.96002ZM4.83996 6.79999L13.34 15.3C12.39 15.88 11.29 16.18 10.15 16.18C8.49996 16.18 6.93996 15.54 5.76996 14.37C4.59996 13.2 3.94996 11.65 3.94996 9.98999C3.94996 8.84999 4.25996 7.74999 4.83996 6.79999ZM4.70996 4.54999C1.70996 7.54999 1.70996 12.43 4.70996 15.43C6.20996 16.93 8.17996 17.68 10.15 17.68C12.12 17.68 14.09 16.93 15.59 15.43L4.70996 4.54999ZM4 16.14C3.7 15.84 3.43 15.52 3.18 15.18L2.89 15.69L1 18.97H4.79H8.59L8.31 18.49C6.69 18.14 5.2 17.34 4 16.14ZM13.85 8.04999C13.85 9.01999 13.07 9.79999 12.1 9.79999C11.13 9.79999 10.35 9.01999 10.35 8.04999C10.35 7.07999 11.13 6.29999 12.1 6.29999C13.07 6.29999 13.85 7.07999 13.85 8.04999Z"
                fill-rule="evenodd"
              />
            </svg>
            Monitor
          </a>
        </li>
        <li
          class="mr-2 navItem"
        >
          <a
<<<<<<< HEAD
            class="btn btn-outline-secondary btn-sm test-save-search-link"
=======
            class="btn btn-outline-secondary btn-sm text-decoration-none test-save-search-link"
>>>>>>> 07f36e14
            href=""
            role="button"
            tabindex="0"
          >
            <svg
              class="mdi-icon icon-inline mr-1"
              fill="currentColor"
              height="24"
              viewBox="0 0 24 24"
              width="24"
            >
              <path
                d="M17,18L12,15.82L7,18V5H17M17,3H7A2,2 0 0,0 5,5V21L12,18L19,21V5C19,3.89 18.1,3 17,3Z"
              />
            </svg>
            Save search
          </a>
        </li>
        <li
          aria-hidden="true"
          class="divider"
        />
        <li
          class="navItem"
        >
          <button
            aria-label="Hide more matches on all results"
            aria-live="polite"
            class="btn btn-outline-secondary btn-sm text-decoration-none"
            data-testid="search-result-expand-btn"
            data-tooltip="Hide more matches on all results"
            type="button"
          >
            <svg
              class="mdi-icon icon-inline mr-0"
              fill="currentColor"
              height="24"
              viewBox="0 0 24 24"
              width="24"
            >
              <path
                d="M4.08,11.92L12,4L19.92,11.92L18.5,13.33L13,7.83V22H11V7.83L5.5,13.33L4.08,11.92M12,4H22V2H2V4H12Z"
              />
            </svg>
          </button>
        </li>
      </ul>
    </div>
  </div>
</DocumentFragment>
`;

exports[`SearchResultsInfoBar unauthenticated user 1`] = `
<DocumentFragment>
  <div
    class="searchResultsInfoBar"
    data-testid="results-info-bar"
  >
    <div
      class="row"
    >
      <button
        aria-pressed="false"
        class="btn btn-outline-secondary btn-sm d-flex d-lg-none"
        type="button"
      >
        <svg
          class="mdi-icon icon-inline mr-1"
          fill="currentColor"
          height="24"
          viewBox="0 0 24 24"
          width="24"
        >
          <path
            d="M3,6H21V8H3V6M3,11H21V13H3V11M3,16H21V18H3V16Z"
          />
        </svg>
        Filters
        <svg
          class="mdi-icon icon-inline"
          fill="currentColor"
          height="24"
          viewBox="0 0 24 24"
          width="24"
        >
          <path
            d="M7,10L12,15L17,10H7Z"
          />
        </svg>
      </button>
      <div />
      <div
        class="expander"
      />
      <ul
        class="nav align-items-center"
      >
        <li
          aria-hidden="true"
          class="divider"
        />
        <li
          class="mr-2 navItem"
        >
          <div
            class="menu-nav-item btn-group"
          >
            <a
              aria-expanded="false"
              aria-haspopup="true"
              class="btn btn-outline-secondary btn-sm text-decoration-none toggle create-code-monitor-button nav-link"
              href="#"
            >
              <svg
                class="icon-inline mr-1"
                fill="currentColor"
                height="20"
                viewBox="0 0 20 20"
                width="20"
                xmlns="http://www.w3.org/2000/svg"
              >
                <path
                  clip-rule="evenodd"
                  d="M18.01 8.01C18.01 8.29 18.23 8.51 18.51 8.51C18.79 8.51 19.01 8.29 19.01 8.01C19.01 4.15 15.87 1 12 1C11.72 1 11.5 1.22 11.5 1.5C11.5 1.78 11.72 2 12 2C15.31 2 18.01 4.7 18.01 8.01ZM16.1801 7.96002C15.9001 7.96002 15.6801 7.74002 15.6801 7.46002C15.6801 5.81002 14.3301 4.46002 12.6801 4.46002C12.4001 4.46002 12.1801 4.24002 12.1801 3.96002C12.1801 3.68002 12.4001 3.46002 12.6801 3.46002C14.8901 3.46002 16.6801 5.25002 16.6801 7.46002C16.6801 7.74002 16.4601 7.96002 16.1801 7.96002ZM4.83996 6.79999L13.34 15.3C12.39 15.88 11.29 16.18 10.15 16.18C8.49996 16.18 6.93996 15.54 5.76996 14.37C4.59996 13.2 3.94996 11.65 3.94996 9.98999C3.94996 8.84999 4.25996 7.74999 4.83996 6.79999ZM4.70996 4.54999C1.70996 7.54999 1.70996 12.43 4.70996 15.43C6.20996 16.93 8.17996 17.68 10.15 17.68C12.12 17.68 14.09 16.93 15.59 15.43L4.70996 4.54999ZM4 16.14C3.7 15.84 3.43 15.52 3.18 15.18L2.89 15.69L1 18.97H4.79H8.59L8.31 18.49C6.69 18.14 5.2 17.34 4 16.14ZM13.85 8.04999C13.85 9.01999 13.07 9.79999 12.1 9.79999C11.13 9.79999 10.35 9.01999 10.35 8.04999C10.35 7.07999 11.13 6.29999 12.1 6.29999C13.07 6.29999 13.85 7.07999 13.85 8.04999Z"
                  fill-rule="evenodd"
                />
              </svg>
              Monitor
            </a>
            <div
              aria-hidden="true"
              class="container dropdown-menu dropdown-menu-right"
              role="menu"
              tabindex="-1"
            >
              <div
                class="d-flex mb-3"
              >
                <div
                  class="d-flex align-items-center mr-3"
                >
                  <div
                    class="icon"
                  >
                    <svg
                      fill="none"
                      height="26"
                      width="26"
                      xmlns="http://www.w3.org/2000/svg"
                    >
                      <path
                        clip-rule="evenodd"
                        d="M24.612 9.73c0 .39.305.695.694.695A.687.687 0 0026 9.73C26 4.373 21.641 0 16.27 0a.687.687 0 00-.695.694c0 .389.306.694.694.694 4.595 0 8.343 3.748 8.343 8.343zm-2.54-.069a.687.687 0 01-.694-.694 4.177 4.177 0 00-4.165-4.164.687.687 0 01-.694-.694c0-.389.306-.694.694-.694a5.55 5.55 0 015.553 5.552.687.687 0 01-.694.694zM6.33 8.051l11.8 11.8a8.47 8.47 0 01-4.429 1.22 8.547 8.547 0 01-6.08-2.512 8.537 8.537 0 01-2.526-6.08c0-1.582.43-3.11 1.235-4.428zm-.18-3.123c-4.164 4.164-4.164 10.938 0 15.103a10.646 10.646 0 007.551 3.123c2.735 0 5.47-1.041 7.552-3.123L6.15 4.928zm-.986 16.088c-.416-.416-.79-.86-1.138-1.332l-.402.707L1 24.946H11.536l-.389-.667a12.018 12.018 0 01-5.983-3.262zm13.673-11.23a2.423 2.423 0 01-2.429 2.43 2.423 2.423 0 01-2.43-2.43 2.423 2.423 0 012.43-2.43 2.423 2.423 0 012.43 2.43z"
                        fill="#6B47D6"
                        fill-rule="evenodd"
                      />
                      <path
                        clip-rule="evenodd"
                        d="M24.612 9.73c0 .39.305.695.694.695A.687.687 0 0026 9.73C26 4.373 21.641 0 16.27 0a.687.687 0 00-.695.694c0 .389.306.694.694.694 4.595 0 8.343 3.748 8.343 8.343zm-2.54-.069a.687.687 0 01-.694-.694 4.177 4.177 0 00-4.165-4.164.687.687 0 01-.694-.694c0-.389.306-.694.694-.694a5.55 5.55 0 015.553 5.552.687.687 0 01-.694.694zM6.33 8.051l11.8 11.8a8.47 8.47 0 01-4.429 1.22 8.547 8.547 0 01-6.08-2.512 8.537 8.537 0 01-2.526-6.08c0-1.582.43-3.11 1.235-4.428zm-.18-3.123c-4.164 4.164-4.164 10.938 0 15.103a10.646 10.646 0 007.551 3.123c2.735 0 5.47-1.041 7.552-3.123L6.15 4.928zm-.986 16.088c-.416-.416-.79-.86-1.138-1.332l-.402.707L1 24.946H11.536l-.389-.667a12.018 12.018 0 01-5.983-3.262zm13.673-11.23a2.423 2.423 0 01-2.429 2.43 2.423 2.423 0 01-2.43-2.43 2.423 2.423 0 012.43-2.43 2.423 2.423 0 012.43 2.43z"
                        fill="url(#paint0_radial)"
                        fill-opacity=".59"
                        fill-rule="evenodd"
                      />
                      <defs>
                        <radialgradient
                          cx="0"
                          cy="0"
                          gradientTransform="matrix(19.5 -2 2.17271 21.18397 11.5 14)"
                          gradientUnits="userSpaceOnUse"
                          id="paint0_radial"
                          r="1"
                        >
                          <stop
                            stop-color="#E105CB"
                          />
                          <stop
                            offset="1"
                            stop-color="#fff"
                            stop-opacity="0"
                          />
                        </radialgradient>
                      </defs>
                    </svg>
                  </div>
                </div>
                <div>
                  <div
                    class="title"
                  >
                    <strong>
                      Monitor code for changes
                    </strong>
                  </div>
                  <div
                    class="text-muted copyText"
                  >
                    Create a monitor and get notified when your code changes. Free for registered users.
                  </div>
                </div>
              </div>
              <a
                class="btn btn-primary"
                href="https://about.sourcegraph.com/get-started?utm_medium=inproduct&utm_source=search-dropdown-cta&utm_campaign=inproduct-cta&returnTo=%2Fcode-monitoring%2Fnew%3Ftrigger-query%3Dfoo%2Btype%253Adiff%2Bpatterntype%253Aliteral"
              >
                Get started
              </a>
            </div>
          </div>
        </li>
        <li
          class="mr-2 navItem"
        >
          <div
            class="menu-nav-item btn-group"
          >
            <a
              aria-expanded="false"
              aria-haspopup="true"
              class="btn btn-outline-secondary btn-sm text-decoration-none toggle test-save-search-link nav-link"
              href="#"
            >
              <svg
                class="mdi-icon icon-inline mr-1"
                fill="currentColor"
                height="24"
                viewBox="0 0 24 24"
                width="24"
              >
                <path
                  d="M17,18L12,15.82L7,18V5H17M17,3H7A2,2 0 0,0 5,5V21L12,18L19,21V5C19,3.89 18.1,3 17,3Z"
                />
              </svg>
              Save search
            </a>
            <div
              aria-hidden="true"
              class="container dropdown-menu dropdown-menu-right"
              role="menu"
              tabindex="-1"
            >
              <div
                class="d-flex mb-3"
              >
                <div
                  class="d-flex align-items-center mr-3"
                >
                  <div
                    class="icon"
                  >
                    <svg
                      fill="none"
                      height="26"
                      width="26"
                      xmlns="http://www.w3.org/2000/svg"
                    >
                      <path
                        d="M20.143 21.667L13 18.517l-7.143 3.15V2.889h14.286v18.778zm0-21.667H5.857C5.1 0 4.373.304 3.837.846A2.905 2.905 0 003 2.89V26l10-4.333L23 26V2.889c0-.766-.301-1.501-.837-2.043A2.842 2.842 0 0020.143 0z"
                        fill="#6B47D6"
                      />
                      <path
                        d="M20.143 21.667L13 18.517l-7.143 3.15V2.889h14.286v18.778zm0-21.667H5.857C5.1 0 4.373.304 3.837.846A2.905 2.905 0 003 2.89V26l10-4.333L23 26V2.889c0-.766-.301-1.501-.837-2.043A2.842 2.842 0 0020.143 0z"
                        fill="url(#paint0_radial)"
                        fill-opacity=".59"
                      />
                      <defs>
                        <radialgradient
                          cx="0"
                          cy="0"
                          gradientTransform="matrix(18.00004 -1 1.4154 25.47731 8.5 12)"
                          gradientUnits="userSpaceOnUse"
                          id="paint0_radial"
                          r="1"
                        >
                          <stop
                            stop-color="#E105CB"
                          />
                          <stop
                            offset="1"
                            stop-color="#fff"
                            stop-opacity="0"
                          />
                        </radialgradient>
                      </defs>
                    </svg>
                  </div>
                </div>
                <div>
                  <div
                    class="title"
                  >
                    <strong>
                      Saved searches
                    </strong>
                  </div>
                  <div
                    class="text-muted copyText"
                  >
                    Save your searches and quickly run them again. Free for registered users.
                  </div>
                </div>
              </div>
              <a
                class="btn btn-primary"
                href="https://about.sourcegraph.com/get-started?utm_medium=inproduct&utm_source=search-dropdown-cta&utm_campaign=inproduct-cta&returnTo=%2Fsearch"
              >
                Get started
              </a>
            </div>
          </div>
        </li>
        <li
          aria-hidden="true"
          class="divider"
        />
        <li
          class="navItem"
        >
          <button
            aria-label="Hide more matches on all results"
            aria-live="polite"
            class="btn btn-outline-secondary btn-sm text-decoration-none"
            data-testid="search-result-expand-btn"
            data-tooltip="Hide more matches on all results"
            type="button"
          >
            <svg
              class="mdi-icon icon-inline mr-0"
              fill="currentColor"
              height="24"
              viewBox="0 0 24 24"
              width="24"
            >
              <path
                d="M4.08,11.92L12,4L19.92,11.92L18.5,13.33L13,7.83V22H11V7.83L5.5,13.33L4.08,11.92M12,4H22V2H2V4H12Z"
              />
            </svg>
          </button>
        </li>
      </ul>
    </div>
  </div>
</DocumentFragment>
`;<|MERGE_RESOLUTION|>--- conflicted
+++ resolved
@@ -53,11 +53,7 @@
           class="mr-2 navItem"
         >
           <a
-<<<<<<< HEAD
             class="btn btn-outline-secondary btn-sm test-save-search-link"
-=======
-            class="btn btn-outline-secondary btn-sm text-decoration-none test-save-search-link"
->>>>>>> 07f36e14
             href=""
             role="button"
             tabindex="0"
@@ -163,11 +159,7 @@
           class="mr-2 navItem"
         >
           <a
-<<<<<<< HEAD
             class="btn btn-outline-secondary btn-sm create-code-monitor-button"
-=======
-            class="btn btn-outline-secondary btn-sm text-decoration-none create-code-monitor-button"
->>>>>>> 07f36e14
             href="/code-monitoring/new?trigger-query=foo+type%3Adiff+patterntype%3Aliteral"
             tabindex="0"
           >
@@ -192,11 +184,7 @@
           class="mr-2 navItem"
         >
           <a
-<<<<<<< HEAD
             class="btn btn-outline-secondary btn-sm test-save-search-link"
-=======
-            class="btn btn-outline-secondary btn-sm text-decoration-none test-save-search-link"
->>>>>>> 07f36e14
             href=""
             role="button"
             tabindex="0"
@@ -595,11 +583,7 @@
           data-tooltip="Code monitors only support type:diff or type:commit searches."
         >
           <a
-<<<<<<< HEAD
             class="btn btn-outline-secondary btn-sm create-code-monitor-button disabled"
-=======
-            class="btn btn-outline-secondary btn-sm text-decoration-none create-code-monitor-button disabled"
->>>>>>> 07f36e14
             disabled=""
             href=""
             role="button"
@@ -626,11 +610,7 @@
           class="mr-2 navItem"
         >
           <a
-<<<<<<< HEAD
             class="btn btn-outline-secondary btn-sm test-save-search-link"
-=======
-            class="btn btn-outline-secondary btn-sm text-decoration-none test-save-search-link"
->>>>>>> 07f36e14
             href=""
             role="button"
             tabindex="0"
