--- conflicted
+++ resolved
@@ -57,11 +57,7 @@
         aggregationMode,
         proactive,
         caseSensitive,
-<<<<<<< HEAD
-        limit: 10,
         extendedTimeout,
-=======
->>>>>>> 532bc358
     })
 
     // When query is updated reset extendedTimeout as per business rules
