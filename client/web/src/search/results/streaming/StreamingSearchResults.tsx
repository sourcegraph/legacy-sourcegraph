import * as H from 'history'
import React, { useCallback, useEffect, useMemo, useState } from 'react'
import { ExtensionsControllerProps } from '../../../../../shared/src/extensions/controller'
import { SearchPatternType } from '../../../../../shared/src/graphql-operations'
import { PlatformContextProps } from '../../../../../shared/src/platform/context'
import { VersionContextProps } from '../../../../../shared/src/search/util'
import { SettingsCascadeProps } from '../../../../../shared/src/settings/settings'
import { TelemetryProps } from '../../../../../shared/src/telemetry/telemetryService'
import { useObservable } from '../../../../../shared/src/util/useObservable'
import { AuthenticatedUser } from '../../../auth'
import { PageTitle } from '../../../components/PageTitle'
import { VersionContext } from '../../../schema/site.schema'
import { QueryState } from '../../helpers'
import { LATEST_VERSION } from '../SearchResults'
import { SearchResultsInfoBar } from '../SearchResultsInfoBar'
import { SearchResultTypeTabs } from '../SearchResultTypeTabs'
<<<<<<< HEAD
import { VersionContextWarning } from '../VersionContextWarning'
import { StreamingProgress } from './progress/StreamingProgress'
import { StreamingSearchResultsFilterBars } from './StreamingSearchResultsFilterBars'
import {
    CaseSensitivityProps,
    parseSearchURL,
    PatternTypeProps,
    resolveVersionContext,
    SearchStreamingProps,
} from '../..'
=======
import { StreamingProgress } from './progress/StreamingProgress'
import { StreamingSearchResultsFilterBars } from './StreamingSearchResultsFilterBars'
import { CaseSensitivityProps, parseSearchURL, PatternTypeProps, SearchStreamingProps } from '../..'
>>>>>>> 41a94a82

export interface StreamingSearchResultsProps
    extends SearchStreamingProps,
        PatternTypeProps,
        VersionContextProps,
        CaseSensitivityProps,
        SettingsCascadeProps,
        ExtensionsControllerProps<'executeCommand' | 'extHostAPI' | 'services'>,
        PlatformContextProps<'forceUpdateTooltip' | 'settings'>,
        TelemetryProps {
    authenticatedUser: AuthenticatedUser | null
    location: H.Location
    history: H.History
    navbarSearchQueryState: QueryState

    setVersionContext: (versionContext: string | undefined) => void
    availableVersionContexts: VersionContext[] | undefined
    previousVersionContext: string | null
}

export const StreamingSearchResults: React.FunctionComponent<StreamingSearchResultsProps> = props => {
    const {
        patternType: currentPatternType,
        setPatternType,
        caseSensitive: currentCaseSensitive,
        setCaseSensitivity,
<<<<<<< HEAD
        versionContext: currentVersionContext,
        setVersionContext,
=======
>>>>>>> 41a94a82
        streamSearch,
        location,
        history,
        availableVersionContexts,
        previousVersionContext,
    } = props

    const { query = '', patternType, caseSensitive, versionContext } = parseSearchURL(props.location.search)

    useEffect(() => {
        if (patternType && patternType !== currentPatternType) {
            setPatternType(patternType)
        }
    }, [patternType, currentPatternType, setPatternType])

    useEffect(() => {
        if (caseSensitive && caseSensitive !== currentCaseSensitive) {
            setCaseSensitivity(caseSensitive)
        }
    }, [caseSensitive, currentCaseSensitive, setCaseSensitivity])

    useEffect(() => {
        const resolvedContext = resolveVersionContext(versionContext, availableVersionContexts)
        if (resolvedContext !== currentVersionContext) {
            setVersionContext(resolvedContext)
        }
    }, [versionContext, currentVersionContext, setVersionContext, availableVersionContexts])

    const results = useObservable(
        useMemo(
            () =>
                streamSearch(
                    caseSensitive ? `${query} case:yes` : query,
                    LATEST_VERSION,
                    patternType ?? SearchPatternType.literal,
                    resolveVersionContext(versionContext, availableVersionContexts)
                ),
            [streamSearch, caseSensitive, query, patternType, versionContext, availableVersionContexts]
        )
    )

    const [allExpanded, setAllExpanded] = useState(false)
    const onExpandAllResultsToggle = useCallback(() => setAllExpanded(oldValue => !oldValue), [setAllExpanded])

    const onDidCreateSavedQuery = useCallback(() => {}, [])
    const onSaveQueryClick = useCallback(() => {}, [])
    const didSave = false

<<<<<<< HEAD
    const [showVersionContextWarning, setShowVersionContextWarning] = useState(false)
    useEffect(
        () => {
            const searchParameters = new URLSearchParams(location.search)
            const versionFromURL = searchParameters.get('c')

            if (searchParameters.has('from-context-toggle')) {
                // The query param `from-context-toggle` indicates that the version context
                // changed from the version context toggle. In this case, we don't warn
                // users that the version context has changed.
                searchParameters.delete('from-context-toggle')
                history.replace({
                    search: searchParameters.toString(),
                    hash: history.location.hash,
                })
                setShowVersionContextWarning(false)
            } else {
                setShowVersionContextWarning(
                    (availableVersionContexts && versionFromURL !== previousVersionContext) || false
                )
            }
        },
        // Only show warning when URL changes
        // eslint-disable-next-line react-hooks/exhaustive-deps
        [location.search]
    )
    const onDismissVersionContextWarning = useCallback(() => setShowVersionContextWarning(false), [
        setShowVersionContextWarning,
    ])

=======
>>>>>>> 41a94a82
    return (
        <div className="test-search-results search-results d-flex flex-column w-100">
            <PageTitle key="page-title" title={query} />
            <StreamingSearchResultsFilterBars {...props} results={results} />
            <div className="search-results-list">
                <div className="d-lg-flex mb-2 align-items-end flex-wrap">
                    <SearchResultTypeTabs
                        {...props}
                        query={props.navbarSearchQueryState.query}
                        className="search-results-list__tabs"
                    />

                    <SearchResultsInfoBar
                        {...props}
                        query={query}
                        resultsFound={results ? results.results.length > 0 : false}
                        className="border-bottom flex-grow-1"
                        allExpanded={allExpanded}
                        onExpandAllResultsToggle={onExpandAllResultsToggle}
                        onSaveQueryClick={onSaveQueryClick}
                        onDidCreateSavedQuery={onDidCreateSavedQuery}
                        didSave={didSave}
                        stats={<StreamingProgress progress={results?.progress} />}
                    />
                </div>
<<<<<<< HEAD

                {showVersionContextWarning && (
                    <VersionContextWarning
                        versionContext={currentVersionContext}
                        onDismissWarning={onDismissVersionContextWarning}
                    />
                )}
=======
>>>>>>> 41a94a82
            </div>
        </div>
    )
}<|MERGE_RESOLUTION|>--- conflicted
+++ resolved
@@ -14,7 +14,6 @@
 import { LATEST_VERSION } from '../SearchResults'
 import { SearchResultsInfoBar } from '../SearchResultsInfoBar'
 import { SearchResultTypeTabs } from '../SearchResultTypeTabs'
-<<<<<<< HEAD
 import { VersionContextWarning } from '../VersionContextWarning'
 import { StreamingProgress } from './progress/StreamingProgress'
 import { StreamingSearchResultsFilterBars } from './StreamingSearchResultsFilterBars'
@@ -22,14 +21,9 @@
     CaseSensitivityProps,
     parseSearchURL,
     PatternTypeProps,
+    SearchStreamingProps,
     resolveVersionContext,
-    SearchStreamingProps,
 } from '../..'
-=======
-import { StreamingProgress } from './progress/StreamingProgress'
-import { StreamingSearchResultsFilterBars } from './StreamingSearchResultsFilterBars'
-import { CaseSensitivityProps, parseSearchURL, PatternTypeProps, SearchStreamingProps } from '../..'
->>>>>>> 41a94a82
 
 export interface StreamingSearchResultsProps
     extends SearchStreamingProps,
@@ -56,11 +50,8 @@
         setPatternType,
         caseSensitive: currentCaseSensitive,
         setCaseSensitivity,
-<<<<<<< HEAD
         versionContext: currentVersionContext,
         setVersionContext,
-=======
->>>>>>> 41a94a82
         streamSearch,
         location,
         history,
@@ -109,7 +100,6 @@
     const onSaveQueryClick = useCallback(() => {}, [])
     const didSave = false
 
-<<<<<<< HEAD
     const [showVersionContextWarning, setShowVersionContextWarning] = useState(false)
     useEffect(
         () => {
@@ -140,8 +130,6 @@
         setShowVersionContextWarning,
     ])
 
-=======
->>>>>>> 41a94a82
     return (
         <div className="test-search-results search-results d-flex flex-column w-100">
             <PageTitle key="page-title" title={query} />
@@ -167,7 +155,6 @@
                         stats={<StreamingProgress progress={results?.progress} />}
                     />
                 </div>
-<<<<<<< HEAD
 
                 {showVersionContextWarning && (
                     <VersionContextWarning
@@ -175,8 +162,6 @@
                         onDismissWarning={onDismissVersionContextWarning}
                     />
                 )}
-=======
->>>>>>> 41a94a82
             </div>
         </div>
     )
