import { MouseEvent, useCallback } from 'react'

import { mdiArrowRight, mdiChevronDown, mdiChevronUp } from '@mdi/js'

import { formatSearchParameters, renderMarkdown } from '@sourcegraph/common'
import { SyntaxHighlightedSearchQuery, smartSearchIconSvgPath } from '@sourcegraph/search-ui'
import { Markdown } from '@sourcegraph/shared/src/components/Markdown'
import { AggregateStreamingSearchResults } from '@sourcegraph/shared/src/search/stream'
import { useTemporarySetting } from '@sourcegraph/shared/src/settings/temporary/useTemporarySetting'
import {
    Link,
    createLinkUrl,
    Icon,
    Collapse,
    CollapseHeader,
    CollapsePanel,
    H2,
    Text,
    Button,
} from '@sourcegraph/wildcard'

import { SearchPatternType } from '../../graphql-operations'

import styles from './QuerySuggestion.module.scss'

interface SmartSearchProps {
    alert: Required<AggregateStreamingSearchResults>['alert'] | undefined
    onDisableSmartSearch: () => void
}

const processDescription = (description: string): string => {
    const split = description.split(' ⚬ ')

    split[0] = split[0][0].toUpperCase() + split[0].slice(1)
    return split.join(', ')
}

export const SmartSearch: React.FunctionComponent<React.PropsWithChildren<SmartSearchProps>> = ({
    alert,
    onDisableSmartSearch,
}) => {
    const [isCollapsed, setIsCollapsed] = useTemporarySetting('search.results.collapseSmartSearch')

<<<<<<< HEAD
    const disableSmartSearch = useCallback(
        (event: MouseEvent) => {
            event.stopPropagation() // Don't trigger the collapse toggle
            onDisableSmartSearch()
        },
        [onDisableSmartSearch]
    )

    return alert?.kind && alert.kind !== 'lucky-search-queries' ? null : (
=======
    return alert?.kind &&
        alert.kind !== 'smart-search-additional-results' &&
        alert.kind !== 'smart-search-pure-results' ? null : (
>>>>>>> 53b164a9
        <div className={styles.root}>
            <Collapse isOpen={!isCollapsed} onOpenChange={opened => setIsCollapsed(!opened)}>
                <CollapseHeader className={styles.collapseButton}>
                    <div className={styles.header}>
                        <span className="d-flex align-items-center">
                            <Icon aria-hidden={true} svgPath={smartSearchIconSvgPath} className={styles.smartIcon} />
                            <span>
                                <H2 className={styles.title}>
                                    <Markdown
                                        wrapper="span"
                                        dangerousInnerHTML={renderMarkdown(
                                            alert?.title || '**Smart Search** is also showing additional results.'
                                        )}
                                    />
                                </H2>
                                <span className="text-muted">
                                    Don't want these?{' '}
                                    <Button
                                        variant="link"
                                        size="sm"
                                        className={styles.disableButton}
                                        onClick={disableSmartSearch}
                                    >
                                        Disable <b>Smart Search</b>
                                    </Button>
                                </span>
                            </span>
                        </span>
                        {isCollapsed ? (
                            <Icon aria-label="Expand" svgPath={mdiChevronDown} />
                        ) : (
                            <Icon aria-label="Collapse" svgPath={mdiChevronUp} />
                        )}
                    </div>
                </CollapseHeader>
                <CollapsePanel>
                    <Text className={styles.description}>{alert?.description}</Text>
                    <ul className={styles.container}>
                        {alert?.proposedQueries?.map(entry => (
                            <li key={entry.query} className={styles.listItem}>
                                <Link
                                    to={createLinkUrl({
                                        pathname: '/search',
                                        search: formatSearchParameters(new URLSearchParams({ q: entry.query })),
                                    })}
                                    className={styles.link}
                                >
                                    <span>
                                        <span className={styles.listItemDescription}>{`${processDescription(
                                            entry.description || ''
                                        )}`}</span>
                                        {entry.annotations
                                            ?.filter(({ name }) => name === 'ResultCount')
                                            ?.map(({ name, value }) => (
                                                <span key={name} className="text-muted">
                                                    {' '}
                                                    ({value})
                                                </span>
                                            ))}
                                    </span>
                                    <Icon svgPath={mdiArrowRight} aria-hidden={true} className="mx-2 text-body" />
                                    <span className={styles.suggestion}>
                                        <SyntaxHighlightedSearchQuery
                                            query={entry.query}
                                            searchPatternType={SearchPatternType.standard}
                                        />
                                    </span>
                                </Link>
                            </li>
                        ))}
                    </ul>
                </CollapsePanel>
            </Collapse>
        </div>
    )
}

export const smartSearchEvent = (alertTitle: string, descriptions: string[]): string[] => {
    const rules = descriptions.map(entry => {
        if (entry.match(/patterns as regular expressions/)) {
            return 'Regexp'
        }
        if (entry.match(/unquote patterns/)) {
            return 'Unquote'
        }
        if (entry.match(/AND patterns together/)) {
            return 'And'
        }
        if (entry.match(/language filter for pattern/)) {
            return 'Lang'
        }
        if (entry.match(/search type for pattern/)) {
            return 'Type'
        }
        return 'Other'
    })

    const prefix = alertTitle.match(/your query found \*\*no results\*\*/)
        ? 'SearchResultsAutoPure'
        : 'SearchResultsAutoAdded'

    const events = []
    for (const rule of rules) {
        events.push(`${prefix}${rule}`)
    }
    return events
}<|MERGE_RESOLUTION|>--- conflicted
+++ resolved
@@ -41,7 +41,6 @@
 }) => {
     const [isCollapsed, setIsCollapsed] = useTemporarySetting('search.results.collapseSmartSearch')
 
-<<<<<<< HEAD
     const disableSmartSearch = useCallback(
         (event: MouseEvent) => {
             event.stopPropagation() // Don't trigger the collapse toggle
@@ -50,12 +49,9 @@
         [onDisableSmartSearch]
     )
 
-    return alert?.kind && alert.kind !== 'lucky-search-queries' ? null : (
-=======
     return alert?.kind &&
         alert.kind !== 'smart-search-additional-results' &&
         alert.kind !== 'smart-search-pure-results' ? null : (
->>>>>>> 53b164a9
         <div className={styles.root}>
             <Collapse isOpen={!isCollapsed} onOpenChange={opened => setIsCollapsed(!opened)}>
                 <CollapseHeader className={styles.collapseButton}>
