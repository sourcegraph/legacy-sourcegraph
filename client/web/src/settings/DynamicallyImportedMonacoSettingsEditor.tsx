--- conflicted
+++ resolved
@@ -5,11 +5,7 @@
 
 import { TelemetryProps } from '@sourcegraph/shared/src/telemetry/telemetryService'
 import { ThemeProps } from '@sourcegraph/shared/src/theme'
-<<<<<<< HEAD
-import { Button } from '@sourcegraph/wildcard'
-=======
-import { LoadingSpinner } from '@sourcegraph/wildcard'
->>>>>>> ca92babb
+import { Button, LoadingSpinner } from '@sourcegraph/wildcard'
 
 import { SaveToolbarProps, SaveToolbar, SaveToolbarPropsGenerator } from '../components/SaveToolbar'
 import { EditorAction } from '../site-admin/configHelpers'
