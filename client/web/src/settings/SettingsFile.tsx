--- conflicted
+++ resolved
@@ -5,7 +5,6 @@
 import { Subject, Subscription } from 'rxjs'
 import { distinctUntilChanged, filter, map, startWith } from 'rxjs/operators'
 
-import { logError } from '@sourcegraph/common'
 import * as GQL from '@sourcegraph/shared/src/schema'
 import { TelemetryProps } from '@sourcegraph/shared/src/telemetry/telemetryService'
 import { ThemeProps } from '@sourcegraph/shared/src/theme'
@@ -183,56 +182,6 @@
         )
     }
 
-<<<<<<< HEAD
-    private monacoRef = (monacoValue: typeof _monaco | null): void => {
-        this.monaco = monacoValue
-        if (this.monaco) {
-            this.subscriptions.add(
-                disposableToFunc(
-                    this.monaco.editor.onDidCreateEditor(editor => {
-                        this.editor = editor
-                    })
-                )
-            )
-            this.subscriptions.add(
-                disposableToFunc(
-                    this.monaco.editor.onDidCreateModel(async model => {
-                        // This function can only be called if the lazy MonacoSettingsEditor component was loaded,
-                        // so this import call will not incur another load.
-                        const { MonacoSettingsEditor } = await import('./MonacoSettingsEditor')
-
-                        if (this.editor && MonacoSettingsEditor.isStandaloneCodeEditor(this.editor)) {
-                            for (const { id, label, run } of settingsActions) {
-                                MonacoSettingsEditor.addEditorAction(
-                                    this.editor,
-                                    model,
-                                    label,
-                                    id,
-                                    run,
-                                    this.props.telemetryService
-                                )
-                            }
-                        }
-                    })
-                )
-            )
-        }
-    }
-
-    private runAction(id: string): void {
-        if (this.editor) {
-            const action = this.editor.getAction(id)
-            action.run().then(
-                () => undefined,
-                error => logError(error)
-            )
-        } else {
-            alert('Wait for editor to load before running action.')
-        }
-    }
-
-=======
->>>>>>> 869853fb
     private getPropsSettingsContentsOrEmpty(settings = this.props.settings): string {
         return settings ? settings.contents : emptySettings
     }
