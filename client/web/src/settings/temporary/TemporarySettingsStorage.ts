--- conflicted
+++ resolved
@@ -151,39 +151,9 @@
     constructor(private apolloClient: ApolloClient<object>) {}
 
     public load(): Observable<TemporarySettings> {
-<<<<<<< HEAD
-        return new Observable<TemporarySettings>(observer => {
-            const subscription = this.apolloClient
-                .watchQuery<GetTemporarySettingsResult>({
-                    query: this.GetTemporarySettingsQuery,
-                    pollInterval: this.PollInterval,
-                })
-                .subscribe({
-                    next: result => {
-                        let parsedSettings: TemporarySettings = {}
-                        try {
-                            const settings = result.data.temporarySettings.contents
-                            parsedSettings = JSON.parse(settings) as TemporarySettings
-                        } catch (error: unknown) {
-                            console.error(error)
-                        }
-
-                        observer.next(parsedSettings || {})
-                    },
-                    error: error => {
-                        console.error(error)
-                        observer.error(error)
-                    },
-                    complete: () => {
-                        observer.complete()
-                    },
-                })
-
-            return () => subscription.unsubscribe()
-=======
         const temporarySettingsQuery = this.apolloClient.watchQuery<GetTemporarySettingsResult>({
             query: this.GetTemporarySettingsQuery,
->>>>>>> 50cde32e
+            pollInterval: this.PollInterval,
         })
 
         return fromObservableQuery(temporarySettingsQuery).pipe(
