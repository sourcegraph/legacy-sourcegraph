import classNames from 'classnames'
import React, { useCallback, useState } from 'react'
import { Link } from 'react-router-dom'
import { map, mapTo } from 'rxjs/operators'

import { asError, isErrorLike } from '@sourcegraph/common'
import { dataOrThrowErrors, gql } from '@sourcegraph/shared/src/graphql/graphql'
<<<<<<< HEAD
import { asError, isErrorLike } from '@sourcegraph/shared/src/util/errors'
import { Button } from '@sourcegraph/wildcard'
=======
>>>>>>> ca92babb

import { requestGraphQL } from '../../backend/graphql'
import { ErrorAlert } from '../../components/alerts'
import { Timestamp } from '../../components/time/Timestamp'
import {
    AccessTokenFields,
    CreateAccessTokenResult,
    DeleteAccessTokenResult,
    DeleteAccessTokenVariables,
    Scalars,
} from '../../graphql-operations'
import { userURL } from '../../user'

import { AccessTokenCreatedAlert } from './AccessTokenCreatedAlert'
import styles from './AccessTokenNode.module.scss'

export const accessTokenFragment = gql`
    fragment AccessTokenFields on AccessToken {
        id
        scopes
        note
        createdAt
        lastUsedAt
        subject {
            username
        }
        creator {
            username
        }
    }
`

function deleteAccessToken(tokenID: Scalars['ID']): Promise<void> {
    return requestGraphQL<DeleteAccessTokenResult, DeleteAccessTokenVariables>(
        gql`
            mutation DeleteAccessToken($tokenID: ID!) {
                deleteAccessToken(byID: $tokenID) {
                    alwaysNil
                }
            }
        `,
        { tokenID }
    )
        .pipe(map(dataOrThrowErrors), mapTo(undefined))
        .toPromise()
}

export interface AccessTokenNodeProps {
    node: AccessTokenFields

    /**
     * The newly created token, if any.
     */
    newToken?: CreateAccessTokenResult['createAccessToken']

    /** Whether the token's subject user should be displayed. */
    showSubject: boolean

    afterDelete: () => void
}

export const AccessTokenNode: React.FunctionComponent<AccessTokenNodeProps> = ({
    node,
    showSubject,
    newToken,
    afterDelete,
}) => {
    const [isDeleting, setIsDeleting] = useState<boolean | Error>(false)
    const onDeleteAccessToken = useCallback(async () => {
        if (
            !window.confirm(
                'Delete and revoke this token? Any clients using it will no longer be able to access the Sourcegraph API.'
            )
        ) {
            return
        }
        setIsDeleting(true)
        try {
            await deleteAccessToken(node.id)
            setIsDeleting(false)
            if (afterDelete) {
                afterDelete()
            }
        } catch (error) {
            setIsDeleting(asError(error))
        }
    }, [node.id, afterDelete])

    const note = node.note || '(no description)'

    return (
        <li
            className={classNames(styles.accessTokenNodeContainer, 'list-group-item d-block')}
            data-test-access-token-description={note}
        >
            <div className="d-flex w-100 justify-content-between align-items-center">
                <div className="mr-2">
                    {showSubject ? (
                        <>
                            <strong>
                                <Link to={userURL(node.subject.username)}>{node.subject.username}</Link>
                            </strong>{' '}
                            &mdash; {note}
                        </>
                    ) : (
                        <strong>{note}</strong>
                    )}{' '}
                    <small className="text-muted">
                        {' '}
                        &mdash; <em>{node.scopes?.join(', ')}</em>
                        <br />
                        {node.lastUsedAt ? (
                            <>
                                Last used <Timestamp date={node.lastUsedAt} />
                            </>
                        ) : (
                            'Never used'
                        )}
                        , created <Timestamp date={node.createdAt} />
                        {node.subject.username !== node.creator.username && (
                            <>
                                {' '}
                                by <Link to={userURL(node.creator.username)}>{node.creator.username}</Link>
                            </>
                        )}
                    </small>
                </div>
                <div>
                    <Button
                        className="test-access-token-delete"
                        onClick={onDeleteAccessToken}
                        disabled={isDeleting === true}
                        variant="danger"
                    >
                        Delete
                    </Button>
                    {isErrorLike(isDeleting) && <ErrorAlert className="mt-2" error={isDeleting} />}
                </div>
            </div>
            {newToken && node.id === newToken.id && (
                <AccessTokenCreatedAlert className="mt-4" tokenSecret={newToken.token} token={node} />
            )}
        </li>
    )
}<|MERGE_RESOLUTION|>--- conflicted
+++ resolved
@@ -5,11 +5,7 @@
 
 import { asError, isErrorLike } from '@sourcegraph/common'
 import { dataOrThrowErrors, gql } from '@sourcegraph/shared/src/graphql/graphql'
-<<<<<<< HEAD
-import { asError, isErrorLike } from '@sourcegraph/shared/src/util/errors'
 import { Button } from '@sourcegraph/wildcard'
-=======
->>>>>>> ca92babb
 
 import { requestGraphQL } from '../../backend/graphql'
 import { ErrorAlert } from '../../components/alerts'
