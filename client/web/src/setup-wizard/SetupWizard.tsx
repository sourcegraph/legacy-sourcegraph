--- conflicted
+++ resolved
@@ -1,16 +1,11 @@
 import { FC, ReactElement, useCallback } from 'react'
 
 import { useTemporarySetting } from '@sourcegraph/shared/src/settings/temporary'
-<<<<<<< HEAD
-import { Container, H1, H2, Text } from '@sourcegraph/wildcard'
-=======
-import { H1, H2 } from '@sourcegraph/wildcard'
->>>>>>> 0eb66f0e
+import { H1, H2, Text } from '@sourcegraph/wildcard'
 
 import { BrandLogo } from '../components/branding/BrandLogo'
 import { PageTitle } from '../components/PageTitle'
 import { SiteAdminRepositoriesContainer } from '../site-admin/SiteAdminRepositoriesContainer'
-
 import { RemoteRepositoriesStep } from './components/remote-repositories-step'
 import { SetupStepsRoot, StepConfiguration } from './components/setup-steps'
 
@@ -27,34 +22,13 @@
         id: '002',
         name: 'Add remote repositories',
         path: '/setup/remote-repositories',
-<<<<<<< HEAD
-        render: () => (
-            <Container>
-                <H2>Hello remote repositories step</H2>
-                <CustomNextButton label="Custom next step label" disabled={false} />
-            </Container>
-        ),
-=======
         component: RemoteRepositoriesStep,
->>>>>>> 0eb66f0e
     },
     {
         id: '003',
         name: 'Sync repositories',
         path: '/setup/sync-repositories',
-<<<<<<< HEAD
-        render: () => (
-            <>
-                <Text>
-                    It may take a few moments to clone and index each repository. Repository statuses are displayed
-                    below.
-                </Text>
-                <SiteAdminRepositoriesContainer />
-            </>
-        ),
-=======
-        component: () => <H2>Hello sync repositories step</H2>,
->>>>>>> 0eb66f0e
+        component: SyncRepositoriesStep,
     },
 ]
 
@@ -90,4 +64,15 @@
 
 function LocalRepositoriesStep(props: any): ReactElement {
     return <H2 {...props}>Hello local repositories step</H2>
+}
+
+function SyncRepositoriesStep(props: any): ReactElement {
+    return (
+        <section {...props}>
+            <Text>
+                It may take a few moments to clone and index each repository. Repository statuses are displayed below.
+            </Text>
+            <SiteAdminRepositoriesContainer />
+        </section>
+    )
 }