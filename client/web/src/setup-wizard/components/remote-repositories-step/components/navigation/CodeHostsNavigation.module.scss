.loading-state {
    display: flex;
    align-items: center;
    gap: 0.25rem;
    color: var(--text-muted);
}

.empty-state {
    // Top margin to compensate main and left content first line texts
    margin-top: 0.2rem;

    display: flex;
    gap: 0.25rem;
    align-items: baseline;
    color: var(--text-muted);

    &-icon {
        flex-shrink: 0;
    }
}

.list {
    list-style: none;
    padding: 0;
    margin: -0.25rem 0 0 0;
    display: flex;
    flex-direction: column;
    gap: 0.2rem;
    min-height: 100%;
}

.delete-button {
    color: var(--text-muted);
    border-top-left-radius: 0;
    border-bottom-left-radius: 0;

    &:hover,
    &:focus {
        color: var(--danger);
        background-color: var(--danger-4);
    }

    :global(.theme-dark) & {
        &:hover,
        &:focus {
            color: var(--light-text);
            background-color: var(--danger-2);
        }
    }
}

.item {
    display: flex;
    margin: 0 -0.5rem;
    border-radius: 3px;

    &:hover {
        background-color: var(--secondary-2);
    }

    &--with-more-link {
        position: sticky;
        bottom: 0;
<<<<<<< HEAD
        background-color: var(--color-bg-1);
        margin-top: auto;
        margin-bottom: -1rem;
        margin-left: -1rem;
        margin-right: -1rem;
        padding: 0 0.5rem;
        a:hover {
            background-color: var(--secondary-2);
            text-decoration: none;
        }
=======
        padding: 0 0.5rem;
        margin: auto -1rem -1rem;
        background-color: var(--color-bg-1);
        border-top: 1px solid var(--border-color);
>>>>>>> 8c46f95f
    }

    &--creation {
        display: flex;
        justify-content: flex-start;
        align-items: flex-start;
        gap: 0.25rem;
        padding: 0.25rem 0.5rem;
    }

    &--active {
        color: var(--light-text) !important;
        background-color: var(--primary);

        .item-button,
        .item-description-status {
            color: var(--light-text);
        }

        .delete-button {
            color: var(--light-text);

            &:hover,
            &:focus {
                color: var(--light-text) !important;
                background-color: var(--primary-3) !important;
            }
        }

        &:hover {
            background-color: var(--primary);
        }
    }
}

.more-link {
    padding: 0.5rem;
    display: flex;
    align-items: center;
    gap: 0.25rem;
}

.item-button {
    display: flex;
    justify-content: flex-start;
    align-items: flex-start;
    gap: 0.25rem;
    text-align: start;
    font-weight: normal;
    padding: 0.25rem 0 0.25rem 0.5rem;
    flex-grow: 1;
}

.item-description {
    display: flex;
    flex-direction: column;

    &-status {
        color: var(--text-muted);
    }
}<|MERGE_RESOLUTION|>--- conflicted
+++ resolved
@@ -61,23 +61,10 @@
     &--with-more-link {
         position: sticky;
         bottom: 0;
-<<<<<<< HEAD
-        background-color: var(--color-bg-1);
-        margin-top: auto;
-        margin-bottom: -1rem;
-        margin-left: -1rem;
-        margin-right: -1rem;
-        padding: 0 0.5rem;
-        a:hover {
-            background-color: var(--secondary-2);
-            text-decoration: none;
-        }
-=======
         padding: 0 0.5rem;
         margin: auto -1rem -1rem;
         background-color: var(--color-bg-1);
         border-top: 1px solid var(--border-color);
->>>>>>> 8c46f95f
     }
 
     &--creation {
