--- conflicted
+++ resolved
@@ -95,7 +95,6 @@
                                 </small>
                             </span>
                         </Button>
-<<<<<<< HEAD
 
                         <Tooltip content="Delete code host connection" placement="right" debounce={0}>
                             <Button className={styles.deleteButton} onClick={() => onCodeHostDelete(codeHost)}>
@@ -104,16 +103,6 @@
                         </Tooltip>
                     </li>
                 ))}
-            <li className={styles.itemWithMoreLink}>
-                <Link to="/setup/remote-repositories" className={classNames(styles.moreLink)}>
-                    <Icon svgPath={mdiPlus} aria-hidden={true} /> Add more code hosts
-                </Link>
-            </li>
-=======
-                    </Tooltip>
-                </li>
-            ))}
->>>>>>> cc7c8dd4
         </ul>
     )
 }
