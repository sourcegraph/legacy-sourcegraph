import * as React from 'react'

import { mdiCog, mdiDelete, mdiRadioactive, mdiPlus } from '@mdi/js'
import * as H from 'history'
import { isEqual } from 'lodash'
import { RouteComponentProps } from 'react-router'
import { merge, of, Subject, Subscription } from 'rxjs'
import { catchError, distinctUntilChanged, map, switchMap } from 'rxjs/operators'

import { ErrorAlert } from '@sourcegraph/branded/src/components/alerts'
import { asError } from '@sourcegraph/common'
import * as GQL from '@sourcegraph/shared/src/schema'
import { Button, Link, Alert, Icon, H2, Text, Tooltip } from '@sourcegraph/wildcard'

import { AuthenticatedUser } from '../auth'
import { CopyableText } from '../components/CopyableText'
import { FilteredConnection } from '../components/FilteredConnection'
import { PageTitle } from '../components/PageTitle'
import { eventLogger } from '../tracking/eventLogger'
import { userURL } from '../user'
import { setUserEmailVerified } from '../user/settings/backend'

import {
    deleteUser,
    fetchAllUsers,
    randomizeUserPassword,
    setUserIsSiteAdmin,
    invalidateSessionsByID,
    setUserTag,
} from './backend'

const CREATE_ORG_TAG = 'CreateOrg'

interface UserNodeProps {
    /**
     * The user to display in this list item.
     */
    node: GQL.IUser

    /**
     * The currently authenticated user.
     */
    authenticatedUser: AuthenticatedUser

    /**
     * Called when the user is updated by an action in this list item.
     */
    onDidUpdate?: () => void
    history: H.History
}

interface UserNodeState {
    loading: boolean
    errorDescription?: string
    resetPasswordURL?: string | null
}

const nukeDetails = `
- By deleting a user, the user and ALL associated data is marked as deleted in the DB and never served again. You could undo this by running DB commands manually.
- By nuking a user, the user and ALL associated data is deleted forever (you CANNOT undo this). When deleting data at a user's request, nuking is used.

Beware this includes e.g. deleting extensions authored by the user, deleting ANY settings authored or updated by the user, etc.

For more information about what data is deleted, see https://github.com/sourcegraph/sourcegraph/blob/main/doc/admin/user_data_deletion.md

Are you ABSOLUTELY certain you wish to delete this user and all associated data?`

class UserNode extends React.PureComponent<UserNodeProps, UserNodeState> {
    public state: UserNodeState = {
        loading: false,
    }

    private emailVerificationClicks = new Subject<{ email: string; verified: boolean }>()
    private subscriptions = new Subscription()

    public componentDidMount(): void {
        this.subscriptions.add(
            this.emailVerificationClicks
                .pipe(
                    distinctUntilChanged((a, b) => isEqual(a, b)),
                    switchMap(({ email, verified }) =>
                        merge(
                            of({
                                errorDescription: undefined,
                                resetPasswordURL: undefined,
                                loading: true,
                            }),
                            setUserEmailVerified(this.props.node.id, email, verified).pipe(
                                map(() => ({ loading: false })),
                                catchError(error => [{ loading: false, errorDescription: asError(error).message }])
                            )
                        )
                    )
                )
                .subscribe(
                    stateUpdate => {
                        this.setState(stateUpdate)
                        if (this.props.onDidUpdate) {
                            this.props.onDidUpdate()
                        }
                    },
                    error => console.error(error)
                )
        )
    }

    public componentWillUnmount(): void {
        this.subscriptions.unsubscribe()
    }

    public render(): JSX.Element | null {
        const orgCreationLabel =
            window.context.sourcegraphDotComMode && this.props.node.tags?.includes(CREATE_ORG_TAG)
                ? 'Disable'
                : 'Enable'

        return (
            <li className="list-group-item py-2">
                <div className="d-flex align-items-center justify-content-between">
                    <div>
                        {window.context.sourcegraphDotComMode ? (
                            <strong>{this.props.node.username}</strong>
                        ) : (
                            <Link to={`/users/${this.props.node.username}`}>
                                <strong>{this.props.node.username}</strong>
                            </Link>
                        )}
                        <br />
                        <span className="text-muted">{this.props.node.displayName}</span>
                    </div>
                    <div>
                        {window.context.sourcegraphDotComMode && (
                            <>
                                <Tooltip content={`${orgCreationLabel} user tag to allow user to create organizations`}>
                                    <Button
                                        onClick={() => this.toggleOrgCreationTag(orgCreationLabel === 'Enable')}
                                        disabled={this.state.loading}
                                        variant="secondary"
                                        size="sm"
                                    >
                                        {orgCreationLabel} org creation
                                    </Button>
                                </Tooltip>{' '}
                            </>
                        )}
                        {!window.context.sourcegraphDotComMode && (
                                <Button
                                    to={`${userURL(this.props.node.username)}/settings`}
                                    variant="secondary"
                                    size="sm"
                                    as={Link}
                                >
                                    <Icon aria-hidden={true} svgPath={mdiCog} /> Settings
                                </Button>
                            ) &&
                            ' '}
                        {this.props.node.id !== this.props.authenticatedUser.id && (
                            <Tooltip content="Force the user to re-authenticate on their next request">
                                <Button
                                    onClick={this.invalidateSessions}
                                    disabled={this.state.loading}
                                    variant="secondary"
                                    size="sm"
                                >
                                    Force sign-out
                                </Button>
                            </Tooltip>
                        )}{' '}
                        {window.context.resetPasswordEnabled && (
                            <Button
                                onClick={this.randomizePassword}
                                disabled={this.state.loading || !!this.state.resetPasswordURL}
                                variant="secondary"
                                size="sm"
                            >
                                Reset password
                            </Button>
                        )}{' '}
                        {this.props.node.id !== this.props.authenticatedUser.id &&
                            (this.props.node.siteAdmin ? (
                                <Button
                                    onClick={this.demoteFromSiteAdmin}
                                    disabled={this.state.loading}
                                    variant="secondary"
                                    size="sm"
                                >
                                    Revoke site admin
                                </Button>
                            ) : (
                                <Button
                                    key="promote"
                                    onClick={this.promoteToSiteAdmin}
                                    disabled={this.state.loading}
                                    variant="secondary"
                                    size="sm"
                                >
                                    Promote to site admin
                                </Button>
                            ))}{' '}
                        {this.props.node.id !== this.props.authenticatedUser.id && (
<<<<<<< HEAD
                            <Tooltip content="Delete user">
                                <Button
                                    onClick={this.deleteUser}
                                    disabled={this.state.loading}
                                    variant="danger"
                                    size="sm"
                                >
                                    <Icon as={DeleteIcon} aria-hidden={true} />
                                </Button>
                            </Tooltip>
                        )}
                        {this.props.node.id !== this.props.authenticatedUser.id && (
                            <Tooltip content="Hard delete user (click for more information)">
                                <Button
                                    className="ml-1"
                                    onClick={this.nukeUser}
                                    disabled={this.state.loading}
                                    variant="danger"
                                    size="sm"
                                >
                                    <Icon as={RadioactiveIcon} aria-hidden={true} />
                                </Button>
                            </Tooltip>
=======
                            <Button
                                onClick={this.deleteUser}
                                disabled={this.state.loading}
                                data-tooltip="Delete user"
                                variant="danger"
                                size="sm"
                                aria-label="Delete User"
                            >
                                <Icon aria-hidden={true} svgPath={mdiDelete} />
                            </Button>
                        )}
                        {this.props.node.id !== this.props.authenticatedUser.id && (
                            <Button
                                className="ml-1"
                                onClick={this.nukeUser}
                                disabled={this.state.loading}
                                data-tooltip="Nuke user (click for more information)"
                                variant="danger"
                                size="sm"
                                aria-label="Nuke user (click for more information)"
                            >
                                <Icon aria-hidden={true} svgPath={mdiRadioactive} />
                            </Button>
>>>>>>> ad5f4c65
                        )}
                    </div>
                </div>
                {this.state.errorDescription && <ErrorAlert className="mt-2" error={this.state.errorDescription} />}
                {this.state.resetPasswordURL && (
                    <Alert className="mt-2" variant="success">
                        <Text>
                            Password was reset. You must manually send <strong>{this.props.node.username}</strong> this
                            reset link:
                        </Text>
                        <CopyableText text={this.state.resetPasswordURL} size={40} />
                    </Alert>
                )}
                {this.state.resetPasswordURL === null && (
                    <Alert className="mt-2" variant="success">
                        Password was reset. The reset link was sent to the primary email of the user:{' '}
                        <strong>{this.props.node.emails.find(item => item.isPrimary)?.email}</strong>
                    </Alert>
                )}
            </li>
        )
    }

    private promoteToSiteAdmin = (): void => this.setSiteAdmin(true)
    private demoteFromSiteAdmin = (): void => this.setSiteAdmin(false)

    private setSiteAdmin(siteAdmin: boolean): void {
        if (
            !window.confirm(
                siteAdmin
                    ? `Promote user ${this.props.node.username} to site admin?`
                    : `Revoke site admin status from user ${this.props.node.username}?`
            )
        ) {
            return
        }

        this.setState({
            errorDescription: undefined,
            loading: true,
        })

        setUserIsSiteAdmin(this.props.node.id, siteAdmin)
            .toPromise()
            .then(
                () => {
                    this.setState({ loading: false })
                    if (this.props.onDidUpdate) {
                        this.props.onDidUpdate()
                    }
                },
                error => this.setState({ loading: false, errorDescription: asError(error).message })
            )
    }

    private randomizePassword = (): void => {
        if (
            !window.confirm(
                `Reset the password for ${this.props.node.username} to a random password? The user must reset their password to sign in again.`
            )
        ) {
            return
        }

        this.setState({
            errorDescription: undefined,
            resetPasswordURL: undefined,
            loading: true,
        })

        randomizeUserPassword(this.props.node.id)
            .toPromise()
            .then(
                ({ resetPasswordURL }) => {
                    this.setState({
                        loading: false,
                        resetPasswordURL,
                    })
                },
                error => this.setState({ loading: false, errorDescription: asError(error).message })
            )
    }

    private invalidateSessions = (): void => {
        if (
            !window.confirm(
                `Revoke all active sessions for ${this.props.node.username}? The user will need to re-authenticate on their next request or visit to Sourcegraph.`
            )
        ) {
            return
        }

        this.setState({ loading: true })
        invalidateSessionsByID(this.props.node.id)
            .toPromise()
            .then(
                () => {
                    this.setState({
                        loading: false,
                    })
                },
                error => this.setState({ loading: false, errorDescription: asError(error).message })
            )
    }

    private deleteUser = (): void => this.doDeleteUser(false)
    private nukeUser = (): void => this.doDeleteUser(true)

    private doDeleteUser = (hard: boolean): void => {
        let message = `Delete the user ${this.props.node.username}?`
        if (hard) {
            message = `Nuke the user ${this.props.node.username}?${nukeDetails}`
        }
        if (!window.confirm(message)) {
            return
        }

        this.setState({
            errorDescription: undefined,
            resetPasswordURL: undefined,
            loading: true,
        })

        deleteUser(this.props.node.id, hard)
            .toPromise()
            .then(
                () => {
                    this.setState({ loading: false })
                    if (this.props.onDidUpdate) {
                        this.props.onDidUpdate()
                    }
                },
                error => this.setState({ loading: false, errorDescription: asError(error).message })
            )
    }

    private toggleOrgCreationTag = (newValue: boolean): void => {
        this.setState({
            errorDescription: undefined,
            resetPasswordURL: undefined,
            loading: true,
        })

        setUserTag(this.props.node.id, CREATE_ORG_TAG, newValue)
            .toPromise()
            .then(() => {
                this.setState({ loading: false })
                if (this.props.onDidUpdate) {
                    this.props.onDidUpdate()
                }
            })
            .catch(error => {
                this.setState({ loading: false, errorDescription: asError(error).message })
            })
    }
}

interface Props extends RouteComponentProps<{}> {
    authenticatedUser: AuthenticatedUser
    history: H.History
}

interface State {
    users?: GQL.IUser[]
    totalCount?: number
}

/**
 * A page displaying the users on this site.
 */
export class SiteAdminAllUsersPage extends React.Component<Props, State> {
    public state: State = {}

    private userUpdates = new Subject<void>()
    private subscriptions = new Subscription()

    public componentDidMount(): void {
        eventLogger.logViewEvent('SiteAdminAllUsers')
    }

    public componentWillUnmount(): void {
        this.subscriptions.unsubscribe()
    }

    public render(): JSX.Element | null {
        const nodeProps: Omit<UserNodeProps, 'node'> = {
            authenticatedUser: this.props.authenticatedUser,
            onDidUpdate: this.onDidUpdateUser,
            history: this.props.history,
        }

        return (
            <div className="site-admin-all-users-page">
                <PageTitle title="Users - Admin" />
                <div className="d-flex justify-content-between align-items-center mb-3">
                    <H2 className="mb-0">Users</H2>
                    <div>
                        <Button to="/site-admin/users/new" variant="primary" as={Link}>
                            <Icon aria-hidden={true} svgPath={mdiPlus} /> Create user account
                        </Button>
                    </div>
                </div>
                <FilteredConnection<GQL.IUser, Omit<UserNodeProps, 'node'>>
                    className="list-group list-group-flush mt-3"
                    noun="user"
                    pluralNoun="users"
                    queryConnection={fetchAllUsers}
                    nodeComponent={UserNode}
                    nodeComponentProps={nodeProps}
                    updates={this.userUpdates}
                    history={this.props.history}
                    location={this.props.location}
                />
            </div>
        )
    }

    private onDidUpdateUser = (): void => this.userUpdates.next()
}<|MERGE_RESOLUTION|>--- conflicted
+++ resolved
@@ -198,7 +198,6 @@
                                 </Button>
                             ))}{' '}
                         {this.props.node.id !== this.props.authenticatedUser.id && (
-<<<<<<< HEAD
                             <Tooltip content="Delete user">
                                 <Button
                                     onClick={this.deleteUser}
@@ -206,7 +205,7 @@
                                     variant="danger"
                                     size="sm"
                                 >
-                                    <Icon as={DeleteIcon} aria-hidden={true} />
+                                    <Icon aria-hidden={true} svgPath={mdiDelete} />
                                 </Button>
                             </Tooltip>
                         )}
@@ -219,34 +218,9 @@
                                     variant="danger"
                                     size="sm"
                                 >
-                                    <Icon as={RadioactiveIcon} aria-hidden={true} />
+                                    <Icon aria-hidden={true} svgPath={mdiRadioactive} />
                                 </Button>
                             </Tooltip>
-=======
-                            <Button
-                                onClick={this.deleteUser}
-                                disabled={this.state.loading}
-                                data-tooltip="Delete user"
-                                variant="danger"
-                                size="sm"
-                                aria-label="Delete User"
-                            >
-                                <Icon aria-hidden={true} svgPath={mdiDelete} />
-                            </Button>
-                        )}
-                        {this.props.node.id !== this.props.authenticatedUser.id && (
-                            <Button
-                                className="ml-1"
-                                onClick={this.nukeUser}
-                                disabled={this.state.loading}
-                                data-tooltip="Nuke user (click for more information)"
-                                variant="danger"
-                                size="sm"
-                                aria-label="Nuke user (click for more information)"
-                            >
-                                <Icon aria-hidden={true} svgPath={mdiRadioactive} />
-                            </Button>
->>>>>>> ad5f4c65
                         )}
                     </div>
                 </div>
