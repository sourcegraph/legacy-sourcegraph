import classNames from 'classnames'
import * as React from 'react'
import { RouteComponentProps } from 'react-router'
import { Subject, Subscription } from 'rxjs'
import { catchError, mergeMap, tap } from 'rxjs/operators'

import { Form } from '@sourcegraph/branded/src/components/Form'
import { asError } from '@sourcegraph/common'
import * as GQL from '@sourcegraph/shared/src/graphql/schema'
<<<<<<< HEAD
import { RouterLink } from '@sourcegraph/wildcard'
=======
import { Button } from '@sourcegraph/wildcard'
>>>>>>> 0950685b

import { EmailInput, UsernameInput } from '../auth/SignInSignUpCommon'
import { ErrorAlert } from '../components/alerts'
import { CopyableText } from '../components/CopyableText'
import { PageTitle } from '../components/PageTitle'
import { eventLogger } from '../tracking/eventLogger'

import { createUser } from './backend'
import styles from './SiteAdminCreateUserPage.module.scss'

interface State {
    errorDescription?: string
    loading: boolean

    /**
     * The result of creating the user.
     */
    createUserResult?: GQL.ICreateUserResult

    // Form
    username: string
    email: string
}

/**
 * A page with a form to create a user account.
 */
export class SiteAdminCreateUserPage extends React.Component<RouteComponentProps<{}>, State> {
    public state: State = {
        loading: false,
        username: '',
        email: '',
    }

    private submits = new Subject<{ username: string; email: string }>()
    private subscriptions = new Subscription()

    public componentDidMount(): void {
        eventLogger.logViewEvent('SiteAdminCreateUser')

        this.subscriptions.add(
            this.submits
                .pipe(
                    tap(() =>
                        this.setState({
                            createUserResult: undefined,
                            loading: true,
                            errorDescription: undefined,
                        })
                    ),
                    mergeMap(({ username, email }) =>
                        createUser(username, email).pipe(
                            catchError(error => {
                                console.error(error)
                                this.setState({
                                    createUserResult: undefined,
                                    loading: false,
                                    errorDescription: asError(error).message,
                                })
                                return []
                            })
                        )
                    )
                )
                .subscribe(
                    createUserResult =>
                        this.setState({
                            loading: false,
                            errorDescription: undefined,
                            createUserResult,
                        }),
                    error => console.error(error)
                )
        )
    }

    public componentWillUnmount(): void {
        this.subscriptions.unsubscribe()
    }

    public render(): JSX.Element | null {
        return (
            <div className="site-admin-create-user-page">
                <PageTitle title="Create user - Admin" />
                <h2>Create user account</h2>
                <p>
                    Create a new user account
                    {window.context.resetPasswordEnabled
                        ? ' and generate a password reset link. If sending emails is not configured, you must manually send the link to the new user.'
                        : '. New users must authenticate using a configured authentication provider.'}
                </p>
                <p className="mb-4">
                    For information about configuring SSO authentication, see{' '}
                    <RouterLink to="/help/admin/auth">User authentication</RouterLink> in the Sourcegraph documentation.
                </p>
                {this.state.createUserResult ? (
                    <div className="alert alert-success">
                        <p>
                            Account created for <strong>{this.state.username}</strong>.
                        </p>
                        {this.state.createUserResult.resetPasswordURL !== null ? (
                            <>
                                <p>You must manually send this password reset link to the new user:</p>
                                <CopyableText text={this.state.createUserResult.resetPasswordURL} size={40} />
                            </>
                        ) : (
                            <p>The user must authenticate using a configured authentication provider.</p>
                        )}
                        <Button className="mt-2" onClick={this.dismissAlert} autoFocus={true} variant="primary">
                            Create another user
                        </Button>
                    </div>
                ) : (
                    <Form onSubmit={this.onSubmit} className="site-admin-create-user-page__form">
                        <div className={classNames('form-group', styles.formGroup)}>
                            <label htmlFor="site-admin-create-user-page__form-username">Username</label>
                            <UsernameInput
                                id="site-admin-create-user-page__form-username"
                                onChange={this.onUsernameFieldChange}
                                value={this.state.username}
                                required={true}
                                disabled={this.state.loading}
                                autoFocus={true}
                            />
                            <small className="form-text text-muted">
                                A username consists of letters, numbers, hyphens (-), dots (.) and may not begin or end
                                with a dot, nor begin with a hyphen.
                            </small>
                        </div>
                        <div className={classNames('form-group', styles.formGroup)}>
                            <label htmlFor="site-admin-create-user-page__form-email">Email</label>
                            <EmailInput
                                id="site-admin-create-user-page__form-email"
                                onChange={this.onEmailFieldChange}
                                value={this.state.email}
                                disabled={this.state.loading}
                                aria-describedby="site-admin-create-user-page__form-email-help"
                            />
                            <small id="site-admin-create-user-page__form-email-help" className="form-text text-muted">
                                Optional verified email for the user.
                            </small>
                        </div>
                        {this.state.errorDescription && (
                            <ErrorAlert className="my-2" error={this.state.errorDescription} />
                        )}
                        <Button disabled={this.state.loading} type="submit" variant="primary">
                            {window.context.resetPasswordEnabled
                                ? 'Create account & generate password reset link'
                                : 'Create account'}
                        </Button>
                    </Form>
                )}
            </div>
        )
    }

    private onEmailFieldChange = (event: React.ChangeEvent<HTMLInputElement>): void => {
        this.setState({ email: event.target.value, errorDescription: undefined })
    }

    private onUsernameFieldChange = (event: React.ChangeEvent<HTMLInputElement>): void => {
        this.setState({ username: event.target.value, errorDescription: undefined })
    }

    private onSubmit = (event: React.FormEvent<HTMLFormElement>): void => {
        event.preventDefault()
        event.stopPropagation()
        this.submits.next({ username: this.state.username, email: this.state.email })
    }

    private dismissAlert = (): void =>
        this.setState({
            createUserResult: undefined,
            errorDescription: undefined,
            username: '',
            email: '',
        })
}<|MERGE_RESOLUTION|>--- conflicted
+++ resolved
@@ -1,17 +1,14 @@
 import classNames from 'classnames'
 import * as React from 'react'
 import { RouteComponentProps } from 'react-router'
+import { Link } from 'react-router-dom'
 import { Subject, Subscription } from 'rxjs'
 import { catchError, mergeMap, tap } from 'rxjs/operators'
 
 import { Form } from '@sourcegraph/branded/src/components/Form'
 import { asError } from '@sourcegraph/common'
 import * as GQL from '@sourcegraph/shared/src/graphql/schema'
-<<<<<<< HEAD
-import { RouterLink } from '@sourcegraph/wildcard'
-=======
 import { Button } from '@sourcegraph/wildcard'
->>>>>>> 0950685b
 
 import { EmailInput, UsernameInput } from '../auth/SignInSignUpCommon'
 import { ErrorAlert } from '../components/alerts'
@@ -105,7 +102,7 @@
                 </p>
                 <p className="mb-4">
                     For information about configuring SSO authentication, see{' '}
-                    <RouterLink to="/help/admin/auth">User authentication</RouterLink> in the Sourcegraph documentation.
+                    <Link to="/help/admin/auth">User authentication</Link> in the Sourcegraph documentation.
                 </p>
                 {this.state.createUserResult ? (
                     <div className="alert alert-success">
