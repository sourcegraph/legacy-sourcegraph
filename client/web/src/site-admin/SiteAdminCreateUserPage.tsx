--- conflicted
+++ resolved
@@ -8,11 +8,7 @@
 import { Form } from '@sourcegraph/branded/src/components/Form'
 import { asError } from '@sourcegraph/common'
 import * as GQL from '@sourcegraph/shared/src/graphql/schema'
-<<<<<<< HEAD
-import { asError } from '@sourcegraph/shared/src/util/errors'
 import { Button } from '@sourcegraph/wildcard'
-=======
->>>>>>> ca92babb
 
 import { EmailInput, UsernameInput } from '../auth/SignInSignUpCommon'
 import { ErrorAlert } from '../components/alerts'
