--- conflicted
+++ resolved
@@ -62,15 +62,14 @@
                     <span className="text-muted">{node.displayName}</span>
                 </div>
                 <div>
-<<<<<<< HEAD
                     <Tooltip content="Organization settings">
                         <Button to={`${orgURL(node.name)}/settings`} variant="secondary" size="sm" as={Link}>
-                            <Icon as={SettingsIcon} aria-hidden={true} /> Settings
+                            <Icon aria-hidden={true} svgPath={mdiCog} /> Settings
                         </Button>
                     </Tooltip>{' '}
                     <Tooltip content="Organization members">
                         <Button to={`${orgURL(node.name)}/settings/members`} variant="secondary" size="sm" as={Link}>
-                            <Icon as={AccountIcon} aria-hidden={true} />{' '}
+                            <Icon aria-hidden={true} svgPath={mdiAccount} />{' '}
                             {node.members && (
                                 <>
                                     {node.members.totalCount} {pluralize('member', node.members.totalCount)}
@@ -86,44 +85,9 @@
                             variant="danger"
                             size="sm"
                         >
-                            <Icon as={DeleteIcon} aria-hidden={true} />
+                            <Icon aria-hidden={true} svgPath={mdiDelete} />
                         </Button>
                     </Tooltip>
-=======
-                    <Button
-                        to={`${orgURL(node.name)}/settings`}
-                        data-tooltip="Organization settings"
-                        variant="secondary"
-                        size="sm"
-                        as={Link}
-                    >
-                        <Icon aria-hidden={true} svgPath={mdiCog} /> Settings
-                    </Button>{' '}
-                    <Button
-                        to={`${orgURL(node.name)}/settings/members`}
-                        data-tooltip="Organization members"
-                        variant="secondary"
-                        size="sm"
-                        as={Link}
-                    >
-                        <Icon aria-hidden={true} svgPath={mdiAccount} />{' '}
-                        {node.members && (
-                            <>
-                                {node.members.totalCount} {pluralize('member', node.members.totalCount)}
-                            </>
-                        )}
-                    </Button>{' '}
-                    <Button
-                        onClick={deleteOrg}
-                        disabled={loading === true}
-                        data-tooltip="Delete organization"
-                        variant="danger"
-                        size="sm"
-                        aria-label="Delete organization"
-                    >
-                        <Icon aria-hidden={true} svgPath={mdiDelete} />
-                    </Button>
->>>>>>> ad5f4c65
                 </div>
             </div>
             {isErrorLike(loading) && <ErrorAlert className="mt-2" error={loading.message} />}
