import * as H from 'history'
import AccountIcon from 'mdi-react/AccountIcon'
import AddIcon from 'mdi-react/AddIcon'
import DeleteIcon from 'mdi-react/DeleteIcon'
import SettingsIcon from 'mdi-react/SettingsIcon'
import React, { useCallback, useEffect, useMemo, useState } from 'react'
import { RouteComponentProps } from 'react-router'
import { Subject } from 'rxjs'

import { asError, isErrorLike } from '@sourcegraph/common'
import { TelemetryProps } from '@sourcegraph/shared/src/telemetry/telemetryService'
import { pluralize } from '@sourcegraph/shared/src/util/strings'
<<<<<<< HEAD
import { RouterLink } from '@sourcegraph/wildcard'
=======
import { Button } from '@sourcegraph/wildcard'
>>>>>>> 0950685b

import { ErrorAlert } from '../components/alerts'
import { FilteredConnection } from '../components/FilteredConnection'
import { PageTitle } from '../components/PageTitle'
import { OrganizationFields } from '../graphql-operations'
import { orgURL } from '../org'

import { deleteOrganization, fetchAllOrganizations } from './backend'

interface OrgNodeProps {
    /**
     * The org to display in this list item.
     */
    node: OrganizationFields

    /**
     * Called when the org is updated by an action in this list item.
     */
    onDidUpdate?: () => void
    history: H.History
}

const OrgNode: React.FunctionComponent<OrgNodeProps> = ({ node, onDidUpdate }) => {
    const [loading, setLoading] = useState<boolean | Error>(false)

    const deleteOrg = useCallback(() => {
        if (!window.confirm(`Delete the organization ${node.name}?`)) {
            return
        }

        setLoading(true)

        deleteOrganization(node.id).then(
            () => {
                setLoading(false)
                if (onDidUpdate) {
                    onDidUpdate()
                }
            },
            error => setLoading(asError(error))
        )
    }, [node.id, node.name, onDidUpdate])

    return (
        <li className="list-group-item py-2">
            <div className="d-flex align-items-center justify-content-between">
                <div>
                    <RouterLink to={orgURL(node.name)}>
                        <strong>{node.name}</strong>
                    </RouterLink>
                    <br />
                    <span className="text-muted">{node.displayName}</span>
                </div>
                <div>
<<<<<<< HEAD
                    <RouterLink
=======
                    <Button
>>>>>>> 0950685b
                        to={`${orgURL(node.name)}/settings`}
                        data-tooltip="Organization settings"
                        variant="secondary"
                        size="sm"
                        as={Link}
                    >
                        <SettingsIcon className="icon-inline" /> Settings
<<<<<<< HEAD
                    </RouterLink>{' '}
                    <RouterLink
=======
                    </Button>{' '}
                    <Button
>>>>>>> 0950685b
                        to={`${orgURL(node.name)}/settings/members`}
                        data-tooltip="Organization members"
                        variant="secondary"
                        size="sm"
                        as={Link}
                    >
                        <AccountIcon className="icon-inline" />{' '}
                        {node.members && (
                            <>
                                {node.members.totalCount} {pluralize('member', node.members.totalCount)}
                            </>
                        )}
<<<<<<< HEAD
                    </RouterLink>{' '}
                    <button
                        type="button"
                        className="btn btn-sm btn-danger"
=======
                    </Button>{' '}
                    <Button
>>>>>>> 0950685b
                        onClick={deleteOrg}
                        disabled={loading === true}
                        data-tooltip="Delete organization"
                        variant="danger"
                        size="sm"
                    >
                        <DeleteIcon className="icon-inline" />
                    </Button>
                </div>
            </div>
            {isErrorLike(loading) && <ErrorAlert className="mt-2" error={loading.message} />}
        </li>
    )
}

interface Props extends RouteComponentProps<{}>, TelemetryProps {}

/**
 * A page displaying the orgs on this site.
 */
export const SiteAdminOrgsPage: React.FunctionComponent<Props> = ({ telemetryService, history, location }) => {
    const orgUpdates = useMemo(() => new Subject<void>(), [])
    const onDidUpdateOrg = useCallback((): void => orgUpdates.next(), [orgUpdates])

    useEffect(() => {
        telemetryService.logViewEvent('SiteAdminOrgs')
    }, [telemetryService])

    return (
        <div className="site-admin-orgs-page">
            <PageTitle title="Organizations - Admin" />
            <div className="d-flex justify-content-between align-items-center mb-3">
                <h2 className="mb-0">Organizations</h2>
<<<<<<< HEAD
                <RouterLink to="/organizations/new" className="btn btn-primary test-create-org-button">
                    <AddIcon className="icon-inline" /> Create organization
                </RouterLink>
=======
                <Button to="/organizations/new" className="test-create-org-button" variant="primary" as={Link}>
                    <AddIcon className="icon-inline" /> Create organization
                </Button>
>>>>>>> 0950685b
            </div>
            <p>
                An organization is a set of users with associated configuration. See{' '}
                <RouterLink to="/help/admin/organizations">Sourcegraph documentation</RouterLink> for information about
                configuring organizations.
            </p>
            {window.context.sourcegraphDotComMode ? (
                <>
                    <div className="alert alert-info">
                        Only organization members can view & modify organization settings.
                    </div>
                    <h3>Enable early access</h3>
                    <div className="d-flex justify-content-between align-items-center mb-3">
                        <p>Enable early access for organization code host connections and repositories on Cloud.</p>
<<<<<<< HEAD
                        <RouterLink to="./organizations/early-access-orgs-code" className="btn btn-outline-primary">
                            Enable early access
                        </RouterLink>
=======
                        <Button to="./organizations/early-access-orgs-code" variant="primary" outline={true} as={Link}>
                            Enable early access
                        </Button>
>>>>>>> 0950685b
                    </div>
                </>
            ) : (
                <FilteredConnection<OrganizationFields, Omit<OrgNodeProps, 'node'>>
                    className="list-group list-group-flush mt-3"
                    noun="organization"
                    pluralNoun="organizations"
                    queryConnection={fetchAllOrganizations}
                    nodeComponent={OrgNode}
                    nodeComponentProps={{
                        onDidUpdate: onDidUpdateOrg,
                        history,
                    }}
                    updates={orgUpdates}
                    history={history}
                    location={location}
                />
            )}
        </div>
    )
}<|MERGE_RESOLUTION|>--- conflicted
+++ resolved
@@ -5,16 +5,13 @@
 import SettingsIcon from 'mdi-react/SettingsIcon'
 import React, { useCallback, useEffect, useMemo, useState } from 'react'
 import { RouteComponentProps } from 'react-router'
+import { Link } from 'react-router-dom'
 import { Subject } from 'rxjs'
 
 import { asError, isErrorLike } from '@sourcegraph/common'
 import { TelemetryProps } from '@sourcegraph/shared/src/telemetry/telemetryService'
 import { pluralize } from '@sourcegraph/shared/src/util/strings'
-<<<<<<< HEAD
-import { RouterLink } from '@sourcegraph/wildcard'
-=======
 import { Button } from '@sourcegraph/wildcard'
->>>>>>> 0950685b
 
 import { ErrorAlert } from '../components/alerts'
 import { FilteredConnection } from '../components/FilteredConnection'
@@ -62,18 +59,14 @@
         <li className="list-group-item py-2">
             <div className="d-flex align-items-center justify-content-between">
                 <div>
-                    <RouterLink to={orgURL(node.name)}>
+                    <Link to={orgURL(node.name)}>
                         <strong>{node.name}</strong>
-                    </RouterLink>
+                    </Link>
                     <br />
                     <span className="text-muted">{node.displayName}</span>
                 </div>
                 <div>
-<<<<<<< HEAD
-                    <RouterLink
-=======
                     <Button
->>>>>>> 0950685b
                         to={`${orgURL(node.name)}/settings`}
                         data-tooltip="Organization settings"
                         variant="secondary"
@@ -81,13 +74,8 @@
                         as={Link}
                     >
                         <SettingsIcon className="icon-inline" /> Settings
-<<<<<<< HEAD
-                    </RouterLink>{' '}
-                    <RouterLink
-=======
                     </Button>{' '}
                     <Button
->>>>>>> 0950685b
                         to={`${orgURL(node.name)}/settings/members`}
                         data-tooltip="Organization members"
                         variant="secondary"
@@ -100,15 +88,8 @@
                                 {node.members.totalCount} {pluralize('member', node.members.totalCount)}
                             </>
                         )}
-<<<<<<< HEAD
-                    </RouterLink>{' '}
-                    <button
-                        type="button"
-                        className="btn btn-sm btn-danger"
-=======
                     </Button>{' '}
                     <Button
->>>>>>> 0950685b
                         onClick={deleteOrg}
                         disabled={loading === true}
                         data-tooltip="Delete organization"
@@ -142,20 +123,14 @@
             <PageTitle title="Organizations - Admin" />
             <div className="d-flex justify-content-between align-items-center mb-3">
                 <h2 className="mb-0">Organizations</h2>
-<<<<<<< HEAD
-                <RouterLink to="/organizations/new" className="btn btn-primary test-create-org-button">
-                    <AddIcon className="icon-inline" /> Create organization
-                </RouterLink>
-=======
                 <Button to="/organizations/new" className="test-create-org-button" variant="primary" as={Link}>
                     <AddIcon className="icon-inline" /> Create organization
                 </Button>
->>>>>>> 0950685b
             </div>
             <p>
                 An organization is a set of users with associated configuration. See{' '}
-                <RouterLink to="/help/admin/organizations">Sourcegraph documentation</RouterLink> for information about
-                configuring organizations.
+                <Link to="/help/admin/organizations">Sourcegraph documentation</Link> for information about configuring
+                organizations.
             </p>
             {window.context.sourcegraphDotComMode ? (
                 <>
@@ -165,15 +140,9 @@
                     <h3>Enable early access</h3>
                     <div className="d-flex justify-content-between align-items-center mb-3">
                         <p>Enable early access for organization code host connections and repositories on Cloud.</p>
-<<<<<<< HEAD
-                        <RouterLink to="./organizations/early-access-orgs-code" className="btn btn-outline-primary">
-                            Enable early access
-                        </RouterLink>
-=======
                         <Button to="./organizations/early-access-orgs-code" variant="primary" outline={true} as={Link}>
                             Enable early access
                         </Button>
->>>>>>> 0950685b
                     </div>
                 </>
             ) : (
