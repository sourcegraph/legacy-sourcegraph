--- conflicted
+++ resolved
@@ -1,12 +1,6 @@
 import React, { useEffect } from 'react'
 
-<<<<<<< HEAD
-import { useLocation } from 'react-router-dom-v5-compat'
-=======
-import { mdiCloudDownload, mdiCog, mdiBrain } from '@mdi/js'
-import { isEqual } from 'lodash'
-import { useLocation, useNavigate } from 'react-router-dom'
->>>>>>> 72471c27
+import { useLocation } from 'react-router-dom'
 
 import { logger } from '@sourcegraph/common'
 import { TelemetryProps } from '@sourcegraph/shared/src/telemetry/telemetryService'
