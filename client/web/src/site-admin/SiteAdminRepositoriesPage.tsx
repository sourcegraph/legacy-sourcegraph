--- conflicted
+++ resolved
@@ -14,19 +14,12 @@
     Link,
     Alert,
     Icon,
-<<<<<<< HEAD
-    H2,
     H4,
-=======
->>>>>>> b283d241
     Text,
     Tooltip,
     Container,
     LoadingSpinner,
-<<<<<<< HEAD
-=======
     PageHeader,
->>>>>>> b283d241
 } from '@sourcegraph/wildcard'
 
 import {
@@ -238,30 +231,6 @@
                     statuses are displayed below.
                 </Alert>
             )}
-<<<<<<< HEAD
-            <H2>Repositories</H2>
-            <Text>
-                Repositories are synced from connected{' '}
-                <Link to="/site-admin/external-services" data-testid="test-repositories-code-host-connections-link">
-                    code hosts
-                </Link>
-                .
-            </Text>
-            {licenseInfo != null && (licenseInfo.codeScaleCloseToLimit || licenseInfo.codeScaleExceededLimit) && (
-                <Alert variant={licenseInfo.codeScaleExceededLimit ? 'danger' : 'warning'}>
-                    <H4>
-                        {licenseInfo.codeScaleExceededLimit ? (
-                            <>You've used all 100GiB of storage</>
-                        ) : (
-                            <>Your Sourcegraph is almost full</>
-                        )}
-                    </H4>
-                    {licenseInfo.codeScaleExceededLimit ? <>You're about to reach the 100GiB storage limit. </> : <></>}
-                    Upgrade to <Link to="https://about.sourcegraph.com/pricing">Sourcegraph Enterprise</Link> for
-                    unlimited storage for your code.
-                </Alert>
-            )}
-=======
             <PageHeader
                 path={[{ text: 'Repositories' }]}
                 headingElement="h2"
@@ -279,7 +248,21 @@
                 }
                 className="mb-3"
             />
->>>>>>> b283d241
+            {licenseInfo != null && (licenseInfo.codeScaleCloseToLimit || licenseInfo.codeScaleExceededLimit) && (
+                <Alert variant={licenseInfo.codeScaleExceededLimit ? 'danger' : 'warning'}>
+                    <H4>
+                        {licenseInfo.codeScaleExceededLimit ? (
+                            <>You've used all 100GiB of storage</>
+                        ) : (
+                            <>Your Sourcegraph is almost full</>
+                        )}
+                    </H4>
+                    {licenseInfo.codeScaleExceededLimit ? <>You're about to reach the 100GiB storage limit. </> : <></>}
+                    Upgrade to <Link to="https://about.sourcegraph.com/pricing">Sourcegraph Enterprise</Link> for
+                    unlimited storage for your code.
+                </Alert>
+            )}
+
             <Container className="mb-3">
                 {error && !loading && <ErrorAlert error={error} />}
                 {loading && !error && <LoadingSpinner />}
