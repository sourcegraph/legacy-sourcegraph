import CloudDownloadIcon from 'mdi-react/CloudDownloadIcon'
import CloudOutlineIcon from 'mdi-react/CloudOutlineIcon'
import SettingsIcon from 'mdi-react/SettingsIcon'
import React, { useEffect, useCallback } from 'react'
import { RouteComponentProps } from 'react-router'
import { Observable } from 'rxjs'

import { RepoLink } from '@sourcegraph/shared/src/components/RepoLink'
import { TelemetryProps } from '@sourcegraph/shared/src/telemetry/telemetryService'
<<<<<<< HEAD
import { LoadingSpinner, Button, Alert } from '@sourcegraph/wildcard'
=======
import { LoadingSpinner, Button, Link } from '@sourcegraph/wildcard'
>>>>>>> e4c0ab41

import {
    FilteredConnection,
    FilteredConnectionFilter,
    FilteredConnectionQueryArguments,
} from '../components/FilteredConnection'
import { PageTitle } from '../components/PageTitle'
import { RepositoriesResult, SiteAdminRepositoryFields } from '../graphql-operations'
import { refreshSiteFlags } from '../site/backend'

import { fetchAllRepositoriesAndPollIfEmptyOrAnyCloning } from './backend'

interface RepositoryNodeProps {
    node: SiteAdminRepositoryFields
}

const RepositoryNode: React.FunctionComponent<RepositoryNodeProps> = ({ node }) => (
    <li
        className="repository-node list-group-item py-2"
        data-test-repository={node.name}
        data-test-cloned={node.mirrorInfo.cloned}
    >
        <div className="d-flex align-items-center justify-content-between">
            <div>
                <RepoLink repoName={node.name} to={node.url} />
                {node.mirrorInfo.cloneInProgress && (
                    <small className="ml-2 text-success">
                        <LoadingSpinner /> Cloning
                    </small>
                )}
                {!node.mirrorInfo.cloneInProgress && !node.mirrorInfo.cloned && (
                    <small
                        className="ml-2 text-muted"
                        data-tooltip="Visit the repository to clone it. See its mirroring settings for diagnostics."
                    >
                        <CloudOutlineIcon className="icon-inline" /> Not yet cloned
                    </small>
                )}
            </div>
            <div className="repository-node__actions">
                {!node.mirrorInfo.cloneInProgress && !node.mirrorInfo.cloned && (
                    <Button to={node.url} variant="secondary" size="sm" as={Link}>
                        <CloudDownloadIcon className="icon-inline" /> Clone now
                    </Button>
                )}{' '}
                {
                    <Button
                        to={`/${node.name}/-/settings`}
                        data-tooltip="Repository settings"
                        variant="secondary"
                        size="sm"
                        as={Link}
                    >
                        <SettingsIcon className="icon-inline" /> Settings
                    </Button>
                }{' '}
            </div>
        </div>
    </li>
)

interface Props extends RouteComponentProps<{}>, TelemetryProps {}

const FILTERS: FilteredConnectionFilter[] = [
    {
        id: 'status',
        label: 'Status',
        type: 'radio',
        values: [
            {
                label: 'All',
                value: 'all',
                tooltip: 'Show all repositories',
                args: {},
            },
            {
                label: 'Cloned',
                value: 'cloned',
                tooltip: 'Show cloned repositories only',
                args: { cloned: true, notCloned: false },
            },
            {
                label: 'Not cloned',
                value: 'not-cloned',
                tooltip: 'Show only repositories that have not been cloned yet',
                args: { cloned: false, notCloned: true },
            },
            {
                label: 'Needs index',
                value: 'needs-index',
                tooltip: 'Show only repositories that need to be indexed',
                args: { indexed: false },
            },
            {
                label: 'Failed fetch/clone',
                value: 'failed-fetch',
                tooltip: 'Show only repositories that have failed to fetch or clone',
                args: { failedFetch: true },
            },
        ],
    },
]

/**
 * A page displaying the repositories on this site.
 */
export const SiteAdminRepositoriesPage: React.FunctionComponent<Props> = ({ history, location, telemetryService }) => {
    useEffect(() => {
        telemetryService.logViewEvent('SiteAdminRepos')
    }, [telemetryService])

    // Refresh global alert about enabling repositories when the user visits & navigates away from this page.
    useEffect(() => {
        refreshSiteFlags()
            .toPromise()
            .then(null, error => console.error(error))
        return () => {
            refreshSiteFlags()
                .toPromise()
                .then(null, error => console.error(error))
        }
    }, [])
    const queryRepositories = useCallback(
        (args: FilteredConnectionQueryArguments): Observable<RepositoriesResult['repositories']> =>
            fetchAllRepositoriesAndPollIfEmptyOrAnyCloning(args),
        []
    )
    const showRepositoriesAddedBanner = new URLSearchParams(location.search).has('repositoriesUpdated')

    return (
        <div className="site-admin-repositories-page">
            <PageTitle title="Repositories - Admin" />
            {showRepositoriesAddedBanner && (
                <Alert variant="success" as="p">
                    Updating repositories. It may take a few moments to clone and index each repository. Repository
                    statuses are displayed below.
                </Alert>
            )}
            <h2>Repositories</h2>
            <p>
                Repositories are synced from connected{' '}
                <Link to="/site-admin/external-services" data-testid="test-repositories-code-host-connections-link">
                    code host connections
                </Link>
                .
            </p>
            <FilteredConnection<SiteAdminRepositoryFields, Omit<RepositoryNodeProps, 'node'>>
                className="list-group list-group-flush mt-3"
                noun="repository"
                pluralNoun="repositories"
                queryConnection={queryRepositories}
                nodeComponent={RepositoryNode}
                filters={FILTERS}
                history={history}
                location={location}
            />
        </div>
    )
}<|MERGE_RESOLUTION|>--- conflicted
+++ resolved
@@ -7,11 +7,7 @@
 
 import { RepoLink } from '@sourcegraph/shared/src/components/RepoLink'
 import { TelemetryProps } from '@sourcegraph/shared/src/telemetry/telemetryService'
-<<<<<<< HEAD
-import { LoadingSpinner, Button, Alert } from '@sourcegraph/wildcard'
-=======
-import { LoadingSpinner, Button, Link } from '@sourcegraph/wildcard'
->>>>>>> e4c0ab41
+import { LoadingSpinner, Button, Link, Alert } from '@sourcegraph/wildcard'
 
 import {
     FilteredConnection,
