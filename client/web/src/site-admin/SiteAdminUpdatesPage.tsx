--- conflicted
+++ resolved
@@ -131,7 +131,6 @@
         SITE_UPGRADE_READINESS,
         {}
     )
-<<<<<<< HEAD
 
     const [setAutoUpgrade] = useMutation<SetAutoUpgradeResult, SetAutoUpgradeVariables>(SET_AUTO_UPGRADE)
     const [autoUpgradeEnabled, setAutoUpgradeEnabled] = useState(data?.site.autoUpgradeEnabled)
@@ -146,8 +145,6 @@
             setAutoUpgradeEnabled(data.site.autoUpgradeEnabled)
         }
     }, [data])
-=======
->>>>>>> 7b07d553
     const [isExpanded, setIsExpanded] = useState(true)
     return (
         <>
@@ -162,7 +159,6 @@
                             Refresh{' '}
                         </Button>
                     </div>
-<<<<<<< HEAD
                     {data.site.upgradeReadiness.schemaDrift.length > 0 ? (
                         <Collapse isOpen={isExpanded} onOpenChange={setIsExpanded} openByDefault={false}>
                             <Alert className={classNames('mb-0', styles.alert)} variant="danger">
@@ -174,40 +170,11 @@
                                     for assistance.
                                 </span>
                             </Alert>
-=======
-
-                    {data.site.upgradeReadiness.schemaDrift.length > 0 ? (
-                        <Collapse isOpen={isExpanded} onOpenChange={setIsExpanded} openByDefault={false}>
-                            <div className="mb-4">
-                                <Alert className={classNames('mb-0', styles.alert)} variant="danger">
-                                    <span>
-                                        There are schema drifts detected. Please follow suggestions below. If you need
-                                        assistance, please contact{' '}
-                                        <Link
-                                            to="mailto:support@sourcegraph.com"
-                                            target="_blank"
-                                            rel="noopener noreferrer"
-                                        >
-                                            Sourcegraph support
-                                        </Link>
-                                        {'. '}
-                                    </span>
-                                </Alert>
-                            </div>
-
->>>>>>> 7b07d553
                             <CollapseHeader
                                 as={Button}
                                 variant="secondary"
                                 outline={true}
-<<<<<<< HEAD
                                 className="p-0 m-0 mt-2 mb-2 border-0 w-100 font-weight-normal d-flex justify-content-between align-items-center"
-=======
-                                className={classNames(
-                                    'p-0 m-0 mt-2 mb-2 border-0 w-100 font-weight-normal d-flex justify-content-between align-items-center',
-                                    styles.header
-                                )}
->>>>>>> 7b07d553
                             >
                                 <H4 className="m-0">View drift output</H4>
                                 <Icon
@@ -271,17 +238,11 @@
                             </CollapsePanel>
                         </Collapse>
                     ) : (
-<<<<<<< HEAD
                         <Text>
                             <Alert className={classNames('mb-0', styles.alert)} variant="success">
                                 There is no schema drift detected.
                             </Alert>
                         </Text>
-=======
-                        <Alert className={classNames('mb-0', styles.alert)} variant="success">
-                            <Text> There is no schema drift detected.</Text>
-                        </Alert>
->>>>>>> 7b07d553
                     )}
                     <hr className="my-3" />
                     <H3>Required out-of-band migrations</H3>
@@ -301,20 +262,11 @@
                             </ul>
                         </>
                     ) : (
-<<<<<<< HEAD
                         <Text>
                             <Alert className={classNames('mb-0', styles.alert)} variant="success">
                                 There are no pending out-of-band migrations that need to complete.
                             </Alert>
                         </Text>
-=======
-                        <Alert className={classNames('mb-0', styles.alert)} variant="success">
-                            <Text className="mb-0">
-                                {' '}
-                                There are no pending out-of-band migrations that need to complete.
-                            </Text>
-                        </Alert>
->>>>>>> 7b07d553
                     )}
                     <hr className="my-3" />
                     <div className="d-flex flex-row justify-content-between">
