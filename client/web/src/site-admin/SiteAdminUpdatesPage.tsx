--- conflicted
+++ resolved
@@ -6,12 +6,7 @@
 
 import { isErrorLike } from '@sourcegraph/common'
 import { TelemetryProps } from '@sourcegraph/shared/src/telemetry/telemetryService'
-<<<<<<< HEAD
-import { useObservable } from '@sourcegraph/shared/src/util/useObservable'
-import { LoadingSpinner, Link } from '@sourcegraph/wildcard'
-=======
-import { LoadingSpinner, useObservable } from '@sourcegraph/wildcard'
->>>>>>> 0a767eeb
+import { LoadingSpinner, useObservable, Link } from '@sourcegraph/wildcard'
 
 import { ErrorAlert } from '../components/alerts'
 import { PageTitle } from '../components/PageTitle'
