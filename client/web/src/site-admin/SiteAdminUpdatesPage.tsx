--- conflicted
+++ resolved
@@ -5,11 +5,7 @@
 
 import { isErrorLike } from '@sourcegraph/common'
 import { TelemetryProps } from '@sourcegraph/shared/src/telemetry/telemetryService'
-<<<<<<< HEAD
-import { LoadingSpinner, useObservable, Alert } from '@sourcegraph/wildcard'
-=======
-import { LoadingSpinner, useObservable, Link } from '@sourcegraph/wildcard'
->>>>>>> e4c0ab41
+import { LoadingSpinner, useObservable, Link, Alert } from '@sourcegraph/wildcard'
 
 import { ErrorAlert } from '../components/alerts'
 import { PageTitle } from '../components/PageTitle'
@@ -55,7 +51,9 @@
                                 <a href="https://about.sourcegraph.com">{updateCheck.updateVersionAvailable}</a>
                             </Alert>
                         ) : (
-                            <Alert className={styles.alert} variant="success">Up to date.</Alert>
+                            <Alert className={styles.alert} variant="success">
+                                Up to date.
+                            </Alert>
                         ))}
                     {updateCheck.errorMessage && (
                         <ErrorAlert
