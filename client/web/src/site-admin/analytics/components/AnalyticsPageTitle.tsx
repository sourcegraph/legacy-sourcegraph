--- conflicted
+++ resolved
@@ -3,23 +3,13 @@
 import { mdiChartLineVariant } from '@mdi/js'
 import classNames from 'classnames'
 
-<<<<<<< HEAD
-import { Badge, Heading, Icon } from '@sourcegraph/wildcard'
-
-export const AnalyticsPageTitle: React.FunctionComponent<React.PropsWithChildren<{}>> = ({ children }) => (
-    <div className="d-flex flex-column justify-content-between align-items-start">
-        <Badge variant="merged">Experimental</Badge>
-
-        <Heading as="h3" styleAs="h1" className="mb-4 mt-2 d-flex align-items-center">
-=======
-import { H2, Icon } from '@sourcegraph/wildcard'
+import { Heading, Icon } from '@sourcegraph/wildcard'
 
 import styles from './AnalyticsPageTitle.module.scss'
 
 export const AnalyticsPageTitle: React.FunctionComponent<React.PropsWithChildren<{}>> = ({ children }) => (
     <div className="d-flex flex-column justify-content-between align-items-start">
-        <H2 className="mb-4 mt-2 d-flex align-items-center">
->>>>>>> 7b77bbf3
+        <Heading as="h3" styleAs="h2" className="mb-4 mt-2 d-flex align-items-center">
             <Icon
                 className="mr-1"
                 color="var(--link-color)"
@@ -30,10 +20,6 @@
             Analytics
             <span className={classNames(styles.iconColor, 'mx-2')}>/</span>
             {children}
-<<<<<<< HEAD
         </Heading>
-=======
-        </H2>
->>>>>>> 7b77bbf3
     </div>
 )