--- conflicted
+++ resolved
@@ -11,11 +11,7 @@
 import { ThemeProps } from '@sourcegraph/shared/src/theme'
 import { numberWithCommas, pluralize } from '@sourcegraph/shared/src/util/strings'
 import { useObservable } from '@sourcegraph/shared/src/util/useObservable'
-<<<<<<< HEAD
-import { LoadingSpinner, RouterLink } from '@sourcegraph/wildcard'
-=======
-import { LoadingSpinner, Button } from '@sourcegraph/wildcard'
->>>>>>> 0950685b
+import { LoadingSpinner, Link, Button } from '@sourcegraph/wildcard'
 
 import { queryGraphQL } from '../../backend/graphql'
 import { ErrorAlert } from '../../components/alerts'
@@ -183,25 +179,25 @@
                 {info && !isErrorLike(info) && (
                     <>
                         {info.repositories !== null && (
-                            <RouterLink
+                            <Link
                                 to="/site-admin/repositories"
                                 className="list-group-item list-group-item-action h5 mb-0 font-weight-normal py-2 px-3"
                             >
                                 {numberWithCommas(info.repositories)}{' '}
                                 {pluralize('repository', info.repositories, 'repositories')}
-                            </RouterLink>
+                            </Link>
                         )}
                         {info.repositoryStats !== null && (
-                            <RouterLink
+                            <Link
                                 to="/site-admin/repositories"
                                 className="list-group-item list-group-item-action h5 mb-0 font-weight-normal py-2 px-3"
                             >
                                 {BigInt(info.repositoryStats.gitDirBytes).toLocaleString()}{' '}
                                 {pluralize('byte stored', BigInt(info.repositoryStats.gitDirBytes), 'bytes stored')}
-                            </RouterLink>
+                            </Link>
                         )}
                         {info.repositoryStats !== null && (
-                            <RouterLink
+                            <Link
                                 to="/site-admin/repositories"
                                 className="list-group-item list-group-item-action h5 mb-0 font-weight-normal py-2 px-3"
                             >
@@ -211,32 +207,32 @@
                                     BigInt(info.repositoryStats.indexedLinesCount),
                                     'lines of code indexed'
                                 )}
-                            </RouterLink>
+                            </Link>
                         )}
                         {info.users > 1 && (
-                            <RouterLink
+                            <Link
                                 to="/site-admin/users"
                                 className="list-group-item list-group-item-action h5 mb-0 font-weight-normal py-2 px-3"
                             >
                                 {numberWithCommas(info.users)} {pluralize('user', info.users)}
-                            </RouterLink>
+                            </Link>
                         )}
                         {info.orgs > 1 && (
-                            <RouterLink
+                            <Link
                                 to="/site-admin/organizations"
                                 className="list-group-item list-group-item-action h5 mb-0 font-weight-normal py-2 px-3"
                             >
                                 {numberWithCommas(info.orgs)} {pluralize('organization', info.orgs)}
-                            </RouterLink>
+                            </Link>
                         )}
                         {info.users > 1 && (
-                            <RouterLink
+                            <Link
                                 to="/site-admin/surveys"
                                 className="list-group-item list-group-item-action h5 mb-0 font-weight-normal py-2 px-3"
                             >
                                 {numberWithCommas(info.surveyResponses.totalCount)}{' '}
                                 {pluralize('user survey response', info.surveyResponses.totalCount)}
-                            </RouterLink>
+                            </Link>
                         )}
                         {info.users > 1 &&
                             stats !== undefined &&
@@ -265,22 +261,14 @@
                                                 <div className="site-admin-overview-page__detail-header">
                                                     <h2>Weekly unique users</h2>
                                                     <h3>
-<<<<<<< HEAD
-                                                        <RouterLink
-=======
                                                         <Button
->>>>>>> 0950685b
                                                             to="/site-admin/usage-statistics"
                                                             variant="secondary"
                                                             as={Link}
                                                         >
                                                             View all usage statistics{' '}
                                                             <OpenInNewIcon className="icon-inline" />
-<<<<<<< HEAD
-                                                        </RouterLink>
-=======
                                                         </Button>
->>>>>>> 0950685b
                                                     </h3>
                                                 </div>
                                             }
