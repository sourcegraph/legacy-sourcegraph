import AccountMultipleIcon from 'mdi-react/AccountMultipleIcon'
import CogsIcon from 'mdi-react/CogsIcon'
import ConsoleIcon from 'mdi-react/ConsoleIcon'
import EarthIcon from 'mdi-react/EarthIcon'
import MonitorStarIcon from 'mdi-react/MonitorStarIcon'
import SourceRepositoryIcon from 'mdi-react/SourceRepositoryIcon'

import { SiteAdminSideBarGroup, SiteAdminSideBarGroups } from './SiteAdminSidebar'

export const overviewGroup: SiteAdminSideBarGroup = {
    header: {
        label: 'Statistics',
        icon: EarthIcon,
    },
    items: [
        {
            label: 'Overview',
            to: '/site-admin',
            exact: true,
        },
        {
            label: 'Usage stats',
            to: '/site-admin/usage-statistics',
        },
        {
            label: 'Feedback survey',
            to: '/site-admin/surveys',
        },
    ],
}

export const configurationGroup: SiteAdminSideBarGroup = {
    header: {
        label: 'Configuration',
        icon: CogsIcon,
    },
    items: [
        {
            label: 'Site configuration',
            to: '/site-admin/configuration',
        },
        {
            label: 'Global settings',
            to: '/site-admin/global-settings',
        },
        {
            label: 'Feature flags',
            to: '/site-admin/feature-flags',
        },
    ],
}

export const repositoriesGroup: SiteAdminSideBarGroup = {
    header: {
        label: 'Repositories',
        icon: SourceRepositoryIcon,
    },
    items: [
        {
            label: 'Manage code hosts',
            to: '/site-admin/external-services',
        },
        {
            label: 'Repositories',
            to: '/site-admin/repositories',
        },
    ],
}

export const usersGroup: SiteAdminSideBarGroup = {
    header: {
        label: 'Users & auth',
        icon: AccountMultipleIcon,
    },
    items: [
        {
            label: 'Users',
            to: '/site-admin/users',
        },
        {
            label: 'Organizations',
            to: '/site-admin/organizations',
        },
        {
            label: 'Access tokens',
            to: '/site-admin/tokens',
        },
    ],
}

export const maintenanceGroup: SiteAdminSideBarGroup = {
    header: {
        label: 'Maintenance',
        icon: MonitorStarIcon,
    },
    items: [
        {
            label: 'Updates',
            to: '/site-admin/updates',
        },
        {
            label: 'Documentation',
            to: '/help',
        },
        {
            label: 'Pings',
            to: '/site-admin/pings',
        },
        {
            label: 'Report a bug',
            to: '/site-admin/report-bug',
        },
        {
            label: 'Migrations',
            to: '/site-admin/migrations',
        },
        {
            label: 'Instrumentation',
            to: '/-/debug/',
            source: 'server',
            condition: () =>
                window.context.deployType === 'kubernetes' ||
                window.context.deployType === 'dev' ||
                window.context.deployType === 'helm',
        },
        {
            label: 'Monitoring',
            to: '/-/debug/grafana',
            source: 'server',
        },
        {
            label: 'Tracing',
            to: '/-/debug/jaeger',
            source: 'server',
        },
        {
<<<<<<< HEAD
            label: 'Slow Requests',
            to: '/site-admin/slow-requests',
=======
            label: 'Outbound requests',
            to: '/site-admin/outbound-requests',
>>>>>>> 4037bc62
            source: 'server',
        },
    ],
}

export const apiConsoleGroup: SiteAdminSideBarGroup = {
    header: {
        label: 'API Console',
        icon: ConsoleIcon,
    },
    items: [
        {
            label: 'API Console',
            to: '/api/console',
        },
    ],
}

export const siteAdminSidebarGroups: SiteAdminSideBarGroups = [
    overviewGroup,
    configurationGroup,
    repositoriesGroup,
    usersGroup,
    maintenanceGroup,
    apiConsoleGroup,
]<|MERGE_RESOLUTION|>--- conflicted
+++ resolved
@@ -134,13 +134,13 @@
             source: 'server',
         },
         {
-<<<<<<< HEAD
+            label: 'Outbound requests',
+            to: '/site-admin/outbound-requests',
+            source: 'server',
+        },
+        {
             label: 'Slow Requests',
             to: '/site-admin/slow-requests',
-=======
-            label: 'Outbound requests',
-            to: '/site-admin/outbound-requests',
->>>>>>> 4037bc62
             source: 'server',
         },
     ],
