/* eslint-disable no-void */
import { useCallback, useEffect, useMemo, useRef } from 'react'

import { isEqual } from 'lodash'
import create from 'zustand'

import { Client, createClient, ClientInit, Transcript, TranscriptJSON } from '@sourcegraph/cody-shared/src/chat/client'
import { ChatContextStatus } from '@sourcegraph/cody-shared/src/chat/context'
import { ChatMessage } from '@sourcegraph/cody-shared/src/chat/transcript/messages'
import { PrefilledOptions } from '@sourcegraph/cody-shared/src/editor/withPreselectedOptions'
import { isErrorLike } from '@sourcegraph/common'

import { CodeMirrorEditor } from '../cody/CodeMirrorEditor'
import { useFeatureFlag } from '../featureFlags/useFeatureFlag'
import { eventLogger } from '../tracking/eventLogger'

import { EditorStore, useEditorStore } from './editor'

interface CodyChatStore {
    readonly client: Client | null
    readonly config: ClientInit['config'] | null
    readonly editor: CodeMirrorEditor | null
    readonly messageInProgress: ChatMessage | null
    readonly transcript: ChatMessage[]
    readonly transcriptHistory: TranscriptJSON[]
    // private, not used outside of this module
    onEvent: ((eventName: 'submit' | 'reset' | 'error') => void) | null
    initializeClient: (
        config: Required<ClientInit['config']>,
        editorStore: React.MutableRefObject<EditorStore>,
        onEvent: (eventName: 'submit' | 'reset' | 'error') => void
    ) => Promise<void>
    submitMessage: (text: string) => void
    editMessage: (text: string) => void
    executeRecipe: (
        recipeId: string,
        options?: {
            prefilledOptions?: PrefilledOptions
        }
    ) => Promise<void>
    reset: () => void
    getChatContext: () => ChatContextStatus
}

const CODY_TRANSCRIPT_HISTORY_KEY = 'cody:transcript-history'

// TODO(naman):
// 1. make transcriptHistory database backed
// 2. integrate editor and full filePath context from it

export const useChatStoreState = create<CodyChatStore>((set, get): CodyChatStore => {
    const submitMessage = (text: string): void => {
        const { client, onEvent, getChatContext } = get()
        if (client && !isErrorLike(client)) {
            const { codebase, filePath } = getChatContext()
            eventLogger.log('web:codySidebar:submit', {
                repo: codebase,
                path: filePath,
                text,
            })
            onEvent?.('submit')
            void client.submitMessage(text)
        }
    }

    const editMessage = (text: string): void => {
        const { client, onEvent, getChatContext } = get()
        if (client && !isErrorLike(client)) {
            const { codebase, filePath } = getChatContext()
            eventLogger.log('web:codySidebar:edit', {
                repo: codebase,
                path: filePath,
                text,
            })
            onEvent?.('submit')
            client.transcript.removeLastInteraction()
            void client.submitMessage(text)
        }
    }

    const executeRecipe = async (
        recipeId: string,
        options?: {
            prefilledOptions?: PrefilledOptions
        }
    ): Promise<void> => {
        const { client, getChatContext, onEvent } = get()
        if (client && !isErrorLike(client)) {
            const { codebase, filePath } = getChatContext()
            eventLogger.log('web:codySidebar:recipe', { repo: codebase, path: filePath, recipeId })
            onEvent?.('submit')
            await client.executeRecipe(recipeId, options)
            eventLogger.log('web:codySidebar:recipe:executed', { repo: codebase, path: filePath, recipeId })
        }
        return Promise.resolve()
    }

    const reset = async (): Promise<void> => {
        const { client, onEvent, transcriptHistory } = get()

        if (client && !isErrorLike(client)) {
            // push current transcript to transcript history and save to localstorage
            const transcript = await client.transcript.toJSON()
            if (transcript.interactions.length) {
                transcriptHistory.push(transcript)
            }
            window.localStorage.setItem(CODY_TRANSCRIPT_HISTORY_KEY, JSON.stringify(transcriptHistory))
            set({ transcriptHistory: [...transcriptHistory], messageInProgress: null, transcript: [] })

            onEvent?.('reset')
            void client.reset()
        }
    }

    const setTranscript = async (transcript: ChatMessage[]): Promise<void> => {
        const { transcriptHistory, client } = get()

        if (client && !isErrorLike(client)) {
            set({ transcript })

            const transcriptJSON = await client.transcript.toJSON()

            if (!transcriptHistory.length) {
                transcriptHistory.push(transcriptJSON)
            } else {
                transcriptHistory[transcriptHistory.length - 1] = transcriptJSON
            }

            window.localStorage.setItem(CODY_TRANSCRIPT_HISTORY_KEY, JSON.stringify(transcriptHistory))
            set({ transcriptHistory: [...transcriptHistory] })
        }
    }

    const setMessageInProgress = (message: ChatMessage | null): void => set({ messageInProgress: message })

    const initializeClient = async (
        config: Required<ClientInit['config']>,
        editorStateRef: React.MutableRefObject<EditorStore>,
        onEvent: (eventName: 'submit' | 'reset' | 'error') => void
    ): Promise<void> => {
        const editor = new CodeMirrorEditor(editorStateRef)

        const transcriptHistory = ((): TranscriptJSON[] => {
            try {
                return JSON.parse(window.localStorage.getItem(CODY_TRANSCRIPT_HISTORY_KEY) || '[]')
            } catch {
                return []
            }
        })()

        const initialTranscript = ((): Transcript => {
            try {
                return Transcript.fromJSON(transcriptHistory[transcriptHistory.length - 1] || { interactions: [] })
            } catch {
                return new Transcript()
            }
        })()

        set({
            config,
            editor,
            onEvent,
            transcript: initialTranscript.toChat(),
            transcriptHistory,
        })

        try {
            const client = await createClient({
                config,
                editor,
                setMessageInProgress,
                initialTranscript,
                setTranscript: (transcript: ChatMessage[]): void => void setTranscript(transcript),
            })

            set({ client })
        } catch (error) {
            eventLogger.log('web:codySidebar:clientError', { repo: config?.codebase })
            onEvent('error')
            set({ client: error })
        }
    }

    const getChatContext = (): ChatContextStatus => {
        const { config, editor } = get()

        return {
            codebase: config?.codebase,
            filePath: editor?.getActiveTextEditorSelectionOrEntireFile()?.fileName,
<<<<<<< HEAD
            supportsKeyword: false,
=======
            mode: config?.useContext,
            connection: true,
>>>>>>> 17a04b64
        }
    }

    return {
        client: null,
        editor: null,
        messageInProgress: null,
        config: null,
        transcript: [],
        transcriptHistory: [],
        onEvent: null,
        initializeClient,
        submitMessage,
        editMessage,
        executeRecipe,
        reset: () => void reset(),
        getChatContext,
    }
})

export const useChatStore = ({
    codebase,
    setIsCodySidebarOpen,
}: {
    codebase: string
    setIsCodySidebarOpen: (state: boolean | undefined) => void
}): CodyChatStore => {
    const [isCodyEnabled] = useFeatureFlag('cody-experimental')
    const store = useChatStoreState()

    const onEvent = useCallback(
        (eventName: 'submit' | 'reset' | 'error') => {
            if (eventName === 'submit') {
                setIsCodySidebarOpen(true)
            }
        },
        [setIsCodySidebarOpen]
    )

    // We use a ref here so that a change in the editor state does not need a recreation of the
    // client config.
    const editorStore = useEditorStore()
    const editorStateRef = useRef(editorStore)
    useEffect(() => {
        editorStateRef.current = editorStore
    }, [editorStore])

    // TODO(naman): change useContext to `blended` after adding keyboard context
    const config = useMemo<Required<ClientInit['config']>>(
        () => ({
            serverEndpoint: window.location.origin,
            useContext: 'embeddings',
            codebase,
            accessToken: null,
        }),
        [codebase]
    )

    const { initializeClient, config: currentConfig } = store
    useEffect(() => {
        if (!isCodyEnabled || isEqual(config, currentConfig)) {
            return
        }

        void initializeClient(config, editorStateRef, onEvent)
    }, [config, initializeClient, currentConfig, isCodyEnabled, editorStateRef, onEvent])

    return store
}<|MERGE_RESOLUTION|>--- conflicted
+++ resolved
@@ -187,12 +187,9 @@
         return {
             codebase: config?.codebase,
             filePath: editor?.getActiveTextEditorSelectionOrEntireFile()?.fileName,
-<<<<<<< HEAD
             supportsKeyword: false,
-=======
             mode: config?.useContext,
             connection: true,
->>>>>>> 17a04b64
         }
     }
 
