@import 'wildcard/src/global-styles/breakpoints';

.container {
    gap: 1rem;

    @media (--lg-breakpoint-down) {
        flex-wrap: wrap;
        justify-content: center;
    }

    background: none;
    margin-top: 4rem;
    margin-bottom: 1rem;
    justify-content: center;
    display: flex;
}

.card {
<<<<<<< HEAD
    border-radius: .5rem;
    max-width: 738px;
    padding:2.5rem !important;

    :global(.theme-dark) & {
        border: 1px solid var(--Semantic-border-color-Dark, #262B38);
        background: linear-gradient(92deg, rgba(23, 29, 56, 0.24) 40%, #21132F 89.59%);
    }
    :global(.theme-light) & {
        background: linear-gradient(91deg, rgba(228, 211, 252, 0.16) 3.11%, rgba(215, 240, 253, 0.16) 83.64%), #F9FAFB;
        border: 1px solid var(--Semantic-Border-border-color, #E6EBF2);
    }

=======
    border-radius: var(0.5rem);
    border: 1px solid var(--Semantic-Border-border-color, #e6ebf2);
    background: linear-gradient(91deg, rgba(228, 211, 252, 0.16) 3.11%, rgba(215, 240, 253, 0.16) 83.64%), #f9fafb;
    max-width: 738px;
    padding: 2.5rem !important;
>>>>>>> c12c23a0
}

.card h2 {
    margin-bottom: 2.5rem;
}

.card ul {
    padding-left: 2rem;
}

.card p:last-child {
    margin-top: 2rem;
    margin-left: 1rem;
}

.close-button {
    top: 0.5rem;
    right: 0.5rem;
    width: 1rem;
    height: 1rem;
    cursor: pointer;
}<|MERGE_RESOLUTION|>--- conflicted
+++ resolved
@@ -16,27 +16,11 @@
 }
 
 .card {
-<<<<<<< HEAD
-    border-radius: .5rem;
-    max-width: 738px;
-    padding:2.5rem !important;
-
-    :global(.theme-dark) & {
-        border: 1px solid var(--Semantic-border-color-Dark, #262B38);
-        background: linear-gradient(92deg, rgba(23, 29, 56, 0.24) 40%, #21132F 89.59%);
-    }
-    :global(.theme-light) & {
-        background: linear-gradient(91deg, rgba(228, 211, 252, 0.16) 3.11%, rgba(215, 240, 253, 0.16) 83.64%), #F9FAFB;
-        border: 1px solid var(--Semantic-Border-border-color, #E6EBF2);
-    }
-
-=======
     border-radius: var(0.5rem);
     border: 1px solid var(--Semantic-Border-border-color, #e6ebf2);
     background: linear-gradient(91deg, rgba(228, 211, 252, 0.16) 3.11%, rgba(215, 240, 253, 0.16) 83.64%), #f9fafb;
     max-width: 738px;
     padding: 2.5rem !important;
->>>>>>> c12c23a0
 }
 
 .card h2 {
