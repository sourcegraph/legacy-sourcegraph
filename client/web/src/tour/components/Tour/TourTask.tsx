--- conflicted
+++ resolved
@@ -110,30 +110,12 @@
         >
             {icon && variant !== 'small' && <span className={styles.taskIcon}>{icon}</span>}
             <div className={classNames('flex-grow-1', variant !== 'small' && 'h-100 d-flex flex-column')}>
-<<<<<<< HEAD
-                <div className="d-flex justify-content-between position-relative">
-                    {icon && variant === 'small' && <span className={classNames(styles.taskIcon)}>{icon}</span>}
-                    <Text className={styles.title}>{title}</Text>
-                    {completed === 100 && (
-                        <Icon as={CheckCircleIcon} size="sm" className="text-success" aria-label="Completed" />
-                    )}
-                    {typeof completed === 'number' && completed < 100 && (
-                        <CircularProgressbar className={styles.progressBar} strokeWidth={10} value={completed || 0} />
-                    )}
-                </div>
-=======
                 {title && (
                     <div className="d-flex justify-content-between position-relative">
                         {icon && variant === 'small' && <span className={classNames(styles.taskIcon)}>{icon}</span>}
                         <Text className={styles.title}>{title}</Text>
                         {completed === 100 && (
-                            <Icon
-                                role="img"
-                                as={CheckCircleIcon}
-                                size="sm"
-                                className="text-success"
-                                aria-label="Completed"
-                            />
+                            <Icon as={CheckCircleIcon} size="sm" className="text-success" aria-label="Completed" />
                         )}
                         {typeof completed === 'number' && completed < 100 && (
                             <CircularProgressbar
@@ -144,7 +126,6 @@
                         )}
                     </div>
                 )}
->>>>>>> ae67710d
                 <ul
                     className={classNames(
                         styles.stepList,
@@ -207,7 +188,6 @@
                                 <Tooltip content={step.tooltip}>
                                     <Icon
                                         as={HelpCircleOutlineIcon}
-                                        role="img"
                                         size="sm"
                                         className={classNames('ml-1', styles.colorLink)}
                                         aria-label={step.tooltip}
