import cookies, { CookieAttributes } from 'js-cookie'
import { EMPTY, fromEvent, merge, Observable } from 'rxjs'
import { catchError, map, publishReplay, refCount, take } from 'rxjs/operators'
import * as uuid from 'uuid'

<<<<<<< HEAD
import { isErrorLike, isFirefox } from '@sourcegraph/common'
=======
import { isErrorLike, isFirefox, logger } from '@sourcegraph/common'
import { SharedEventLogger } from '@sourcegraph/shared/src/api/sharedEventLogger'
>>>>>>> dd4f4f9c
import { TelemetryService } from '@sourcegraph/shared/src/telemetry/telemetryService'
import { UTMMarker } from '@sourcegraph/shared/src/tracking/utm'

import { observeQuerySelector } from '../util/dom'

import { serverAdmin } from './services/serverAdminWrapper'
import { getPreviousMonday, redactSensitiveInfoFromAppURL, stripURLParameters } from './util'

export const ANONYMOUS_USER_ID_KEY = 'sourcegraphAnonymousUid'
export const COHORT_ID_KEY = 'sourcegraphCohortId'
export const FIRST_SOURCE_URL_KEY = 'sourcegraphSourceUrl'
export const LAST_SOURCE_URL_KEY = 'sourcegraphRecentSourceUrl'
export const DEVICE_ID_KEY = 'sourcegraphDeviceId'
export const SESSION_ID_KEY = 'sourcegraphSessionId'

const EXTENSION_MARKER_ID = '#sourcegraph-app-background'

/**
 * Indicates if the webapp ever receives a message from the user's Sourcegraph browser extension,
 * either in the form of a DOM marker element, or from a CustomEvent.
 */
const browserExtensionMessageReceived: Observable<{ platform?: string; version?: string }> = merge(
    // If the marker exists, the extension is installed
    observeQuerySelector({ selector: EXTENSION_MARKER_ID, timeout: 10000 }).pipe(
        map(extensionMarker => ({
            platform: (extensionMarker as HTMLElement)?.dataset?.platform,
            version: (extensionMarker as HTMLElement)?.dataset?.version,
        })),
        catchError(() => EMPTY)
    ),
    // If not, listen for a registration event
    fromEvent<CustomEvent<{ platform?: string; version?: string }>>(
        document,
        'sourcegraph:browser-extension-registration'
    ).pipe(
        take(1),
        map(({ detail }) => {
            try {
                return { platform: detail?.platform, version: detail?.version }
            } catch (error) {
                // Temporary to fix issues on Firefox (https://github.com/sourcegraph/sourcegraph/issues/25998)
                if (
                    isFirefox() &&
                    isErrorLike(error) &&
                    error.message.includes('Permission denied to access property "platform"')
                ) {
                    return {
                        platform: 'firefox-extension',
                        version: 'unknown due to <<Permission denied to access property "platform">>',
                    }
                }

                throw error
            }
        })
    )
).pipe(
    // Replay the same latest value for every subscriber
    publishReplay(1),
    refCount()
)

export class EventLogger implements TelemetryService {
    private hasStrippedQueryParameters = false

    private anonymousUserID = ''
    private cohortID?: string
    private firstSourceURL?: string
    private lastSourceURL?: string
    private sessionID = ''
    private deviceID = ''
    private eventID = 0
    private listeners: Set<(eventName: string) => void> = new Set()

    private readonly cookieSettings: CookieAttributes = {
        // 365 days expiry, but renewed on activity.
        expires: 365,
        // Enforce HTTPS
        secure: true,
        // We only read the cookie with JS so we don't need to send it cross-site nor on initial page requests.
        // However, we do need it on page redirects when users sign up via OAuth, hence using the Lax policy.
        // https://developer.mozilla.org/en-US/docs/Web/HTTP/Headers/Set-Cookie/SameSite
        sameSite: 'Lax',
        // Specify the Domain attribute to ensure subdomains (about.sourcegraph.com) can receive this cookie.
        // https://developer.mozilla.org/en-US/docs/Web/HTTP/Cookies#define_where_cookies_are_sent
        domain: location.hostname,
    }

    private readonly sessionCookieSettings: CookieAttributes = {
        // ~30 minutes expiry, but renewed on activity.
        expires: 0.0208,
        // Enforce HTTPS
        secure: true,
        // We only read the cookie with JS so we don't need to send it cross-site nor on initial page requests.
        // However, we do need it on page redirects when users sign up via OAuth, hence using the Lax policy.
        // https://developer.mozilla.org/en-US/docs/Web/HTTP/Headers/Set-Cookie/SameSite
        sameSite: 'Lax',
        // Specify the Domain attribute to ensure subdomains (about.sourcegraph.com) can receive this cookie.
        // https://developer.mozilla.org/en-US/docs/Web/HTTP/Cookies#define_where_cookies_are_sent
        domain: location.hostname,
    }

    constructor() {
        // EventLogger is never teared down
        // eslint-disable-next-line rxjs/no-ignored-subscription
        browserExtensionMessageReceived.subscribe(({ platform, version }) => {
            const args = { platform, version }
            this.log('BrowserExtensionConnectedToServer', args, args)

            if (localStorage && localStorage.getItem('eventLogDebug') === 'true') {
                logger.debug('%cBrowser extension detected, sync completed', 'color: #aaa')
            }
        })

        this.initializeLogParameters()
    }

    private logViewEventInternal(eventName: string, eventProperties?: any, logAsActiveUser = true): void {
        const props = pageViewQueryParameters(window.location.href)
        serverAdmin.trackPageView(eventName, logAsActiveUser, eventProperties)
        this.logToConsole(eventName, props)

        // Use flag to ensure URL query params are only stripped once
        if (!this.hasStrippedQueryParameters) {
            handleQueryEvents(window.location.href)
            this.hasStrippedQueryParameters = true
        }
    }

    /**
     * @deprecated Use logPageView instead
     *
     * Log a pageview.
     * Page titles should be specific and human-readable in pascal case, e.g. "SearchResults" or "Blob" or "NewOrg"
     */
    public logViewEvent(pageTitle: string, eventProperties?: any, logAsActiveUser = true): void {
        if (window.context?.userAgentIsBot || !pageTitle) {
            return
        }
        pageTitle = `View${pageTitle}`
        this.logViewEventInternal(pageTitle, eventProperties, logAsActiveUser)
    }

    /**
     * Log a pageview, following the new event naming conventions
     *
     * @param eventName should be specific and human-readable in pascal case, e.g. "SearchResults" or "Blob" or "NewOrg"
     */
    public logPageView(eventName: string, eventProperties?: any, logAsActiveUser = true): void {
        if (window.context?.userAgentIsBot || !eventName) {
            return
        }
        eventName = `${eventName}Viewed`
        this.logViewEventInternal(eventName, eventProperties, logAsActiveUser)
    }

    /**
     * Log a user action or event.
     * Event labels should be specific and follow a ${noun}${verb} structure in pascal case, e.g. "ButtonClicked" or "SignInInitiated"
     *
     * @param eventLabel: the event name.
     * @param eventProperties: event properties. These get logged to our database, but do not get
     * sent to our analytics systems. This may contain private info such as repository names or search queries.
     * @param publicArgument: event properties that include only public information. Do NOT
     * include any private information, such as full URLs that may contain private repo names or
     * search queries. The contents of this parameter are sent to our analytics systems.
     */
    public log(eventLabel: string, eventProperties?: any, publicArgument?: any): void {
        for (const listener of this.listeners) {
            listener(eventLabel)
        }
        if (window.context?.userAgentIsBot || !eventLabel) {
            return
        }
        serverAdmin.trackAction(eventLabel, eventProperties, publicArgument)
        this.logToConsole(eventLabel, eventProperties, publicArgument)
    }

    private logToConsole(eventLabel: string, eventProperties?: any, publicArgument?: any): void {
        if (localStorage && localStorage.getItem('eventLogDebug') === 'true') {
            logger.debug('%cEVENT %s', 'color: #aaa', eventLabel, eventProperties, publicArgument)
        }
    }

    /**
     * Get the anonymous identifier for this user (used to allow site admins
     * on a Sourcegraph instance to see a count of unique users on a daily,
     * weekly, and monthly basis).
     */
    public getAnonymousUserID(): string {
        return this.anonymousUserID
    }

    /**
     * The cohort ID is generated when the anonymous user ID is generated.
     * Users that have visited before the introduction of cohort IDs will not have one.
     */
    public getCohortID(): string | undefined {
        return this.cohortID
    }

    public getFirstSourceURL(): string {
        const firstSourceURL = this.firstSourceURL || cookies.get(FIRST_SOURCE_URL_KEY) || location.href

        const redactedURL = redactSensitiveInfoFromAppURL(firstSourceURL)

        // Use cookies instead of localStorage so that the ID can be shared with subdomains (about.sourcegraph.com).
        // Always set to renew expiry and migrate from localStorage
        cookies.set(FIRST_SOURCE_URL_KEY, redactedURL, this.cookieSettings)

        this.firstSourceURL = firstSourceURL
        return firstSourceURL
    }

    public getLastSourceURL(): string {
        // The cookie value gets overwritten each time a user visits a *.sourcegraph.com property. This code
        // lives in Google Tag Manager.
        const lastSourceURL = this.lastSourceURL || cookies.get(LAST_SOURCE_URL_KEY) || location.href

        const redactedURL = redactSensitiveInfoFromAppURL(lastSourceURL)

        // Use cookies instead of localStorage so that the ID can be shared with subdomains (about.sourcegraph.com).
        // Always set to renew expiry and migrate from localStorage
        cookies.set(LAST_SOURCE_URL_KEY, redactedURL, this.cookieSettings)

        this.lastSourceURL = lastSourceURL
        return lastSourceURL
    }

    public getSessionID(): string {
        let sessionID = cookies.get(SESSION_ID_KEY)
        if (!sessionID || sessionID === '') {
            sessionID = uuid.v4()
            cookies.set(SESSION_ID_KEY, sessionID, this.sessionCookieSettings)
        }
        return sessionID
    }

    // Device ID is a require field for Amplitude events.
    // https://developers.amplitude.com/docs/http-api-v2
    public getDeviceID(): string {
        return this.deviceID
    }

    // Insert ID is used to deduplicate events in Amplitude.
    // https://developers.amplitude.com/docs/http-api-v2#optional-keys
    public getInsertID(): string {
        return uuid.v4()
    }

    // Event ID is used to deduplicate events in Amplitude.
    // This is used in the case that multiple events with the same userID and timestamp
    // are sent. https://developers.amplitude.com/docs/http-api-v2#optional-keys
    public getEventID(): number {
        this.eventID++
        return this.eventID
    }

    public getReferrer(): string {
        const referrer = document.referrer
        try {
            // 🚨 SECURITY: If the referrer is a valid Sourcegraph.com URL,
            // only send the hostname instead of the whole URL to avoid
            // leaking private repository names and files into our data.
            const url = new URL(referrer)
            if (url.hostname === 'sourcegraph.com') {
                return 'sourcegraph.com'
            }
            return referrer
        } catch {
            return ''
        }
    }

    /**
     * Gets the anonymous user ID and cohort ID of the user from cookies.
     * If user doesn't have an anonymous user ID yet, a new one is generated, along with
     * a cohort ID of the week the user first visited.
     *
     * If the user already has an anonymous user ID before the introduction of cohort IDs,
     * the user will not haved a cohort ID.
     *
     * If user had an anonymous user ID in localStorage, it will be migrated to cookies.
     */
    private initializeLogParameters(): void {
        let anonymousUserID = cookies.get(ANONYMOUS_USER_ID_KEY) || localStorage.getItem(ANONYMOUS_USER_ID_KEY)
        let cohortID = cookies.get(COHORT_ID_KEY)
        if (!anonymousUserID) {
            anonymousUserID = uuid.v4()
            cohortID = getPreviousMonday(new Date())
        }

        // Use cookies instead of localStorage so that the ID can be shared with subdomains (about.sourcegraph.com).
        // Always set to renew expiry and migrate from localStorage
        cookies.set(ANONYMOUS_USER_ID_KEY, anonymousUserID, this.cookieSettings)
        localStorage.removeItem(ANONYMOUS_USER_ID_KEY)
        if (cohortID) {
            cookies.set(COHORT_ID_KEY, cohortID, this.cookieSettings)
        }

        let deviceID = cookies.get(DEVICE_ID_KEY)
        if (!deviceID) {
            // If device ID does not exist, use the anonymous user ID value so these are consolidated.
            deviceID = anonymousUserID
            cookies.set(DEVICE_ID_KEY, deviceID, this.cookieSettings)
        }

        this.anonymousUserID = anonymousUserID
        this.cohortID = cohortID
        this.deviceID = deviceID
    }

    public addEventLogListener(callback: (eventName: string) => void): () => void {
        this.listeners.add(callback)
        return () => this.listeners.delete(callback)
    }
}

export const eventLogger = new EventLogger()

/**
 * Log events associated with URL query string parameters, and remove those parameters as necessary
 * Note that this is a destructive operation (it changes the page URL and replaces browser state) by
 * calling stripURLParameters
 */
function handleQueryEvents(url: string): void {
    const parsedUrl = new URL(url)
    const isBadgeRedirect = !!parsedUrl.searchParams.get('badge')
    if (isBadgeRedirect) {
        eventLogger.log('RepoBadgeRedirected')
    }

    stripURLParameters(url, ['utm_campaign', 'utm_source', 'utm_medium', 'badge'])
}

/**
 * Get pageview-specific event properties from URL query string parameters
 */
function pageViewQueryParameters(url: string): UTMMarker {
    const parsedUrl = new URL(url)

    const utmSource = parsedUrl.searchParams.get('utm_source')
    const utmCampaign = parsedUrl.searchParams.get('utm_campaign')
    const utmMedium = parsedUrl.searchParams.get('utm_medium')

    const utmProps: UTMMarker = {
        utm_campaign: utmCampaign || undefined,
        utm_source: utmSource || undefined,
        utm_medium: utmMedium || undefined,
        utm_term: parsedUrl.searchParams.get('utm_term') || undefined,
        utm_content: parsedUrl.searchParams.get('utm_content') || undefined,
    }

    if (utmSource === 'saved-search-email') {
        eventLogger.log('SavedSearchEmailClicked')
    } else if (utmSource === 'saved-search-slack') {
        eventLogger.log('SavedSearchSlackClicked')
    } else if (utmSource === 'code-monitoring-email') {
        eventLogger.log('CodeMonitorEmailLinkClicked')
    } else if (utmSource === 'hubspot' && utmCampaign?.match(/^cloud-onboarding-email(.*)$/)) {
        eventLogger.log('UTMCampaignLinkClicked', utmProps, utmProps)
    } else if (
        [
            'safari-extension',
            'firefox-extension',
            'chrome-extension',
            'phabricator-integration',
            'bitbucket-integration',
            'gitlab-integration',
        ].includes(utmSource ?? '')
    ) {
        eventLogger.log('UTMCodeHostIntegration', utmProps, utmProps)
    } else if (utmMedium === 'VSCODE' && utmCampaign === 'vsce-sign-up') {
        eventLogger.log('VSCODESignUpLinkClicked', utmProps, utmProps)
    }

    return utmProps
}<|MERGE_RESOLUTION|>--- conflicted
+++ resolved
@@ -3,12 +3,8 @@
 import { catchError, map, publishReplay, refCount, take } from 'rxjs/operators'
 import * as uuid from 'uuid'
 
-<<<<<<< HEAD
-import { isErrorLike, isFirefox } from '@sourcegraph/common'
-=======
 import { isErrorLike, isFirefox, logger } from '@sourcegraph/common'
 import { SharedEventLogger } from '@sourcegraph/shared/src/api/sharedEventLogger'
->>>>>>> dd4f4f9c
 import { TelemetryService } from '@sourcegraph/shared/src/telemetry/telemetryService'
 import { UTMMarker } from '@sourcegraph/shared/src/tracking/utm'
 
