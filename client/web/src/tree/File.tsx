--- conflicted
+++ resolved
@@ -57,13 +57,9 @@
 }
 
 export const File: React.FunctionComponent<React.PropsWithChildren<FileProps>> = props => {
-<<<<<<< HEAD
     const { commitID, repoName } = useTreeRootContext()
-    const [coreWorkflowImprovementsEnabled] = useCoreWorkflowImprovementsEnabled()
     const prefetchFileEnabled = useExperimentalFeatures(features => features.enableSidebarFilePrefetch ?? false)
 
-=======
->>>>>>> f948d409
     const renderedFileDecorations = (
         <FileDecorator
             // If component is not specified, or it is 'sidebar', render it.
