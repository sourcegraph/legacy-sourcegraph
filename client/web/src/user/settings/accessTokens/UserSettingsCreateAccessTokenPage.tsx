import AddIcon from 'mdi-react/AddIcon'
import React, { useCallback, useMemo, useState } from 'react'
import { RouteComponentProps } from 'react-router'
import { concat, Observable, Subject } from 'rxjs'
import { catchError, concatMap, map, tap } from 'rxjs/operators'

import { Form } from '@sourcegraph/branded/src/components/Form'
import { asError, createAggregateError, isErrorLike } from '@sourcegraph/common'
import { gql } from '@sourcegraph/shared/src/graphql/graphql'
import { TelemetryProps } from '@sourcegraph/shared/src/telemetry/telemetryService'
import { useObservable } from '@sourcegraph/shared/src/util/useObservable'
<<<<<<< HEAD
import { Container, PageHeader, LoadingSpinner, RouterLink } from '@sourcegraph/wildcard'
=======
import { Container, PageHeader, LoadingSpinner, Button } from '@sourcegraph/wildcard'
>>>>>>> 0950685b

import { AccessTokenScopes } from '../../../auth/accessToken'
import { requestGraphQL } from '../../../backend/graphql'
import { ErrorAlert } from '../../../components/alerts'
import { PageTitle } from '../../../components/PageTitle'
import { CreateAccessTokenResult, CreateAccessTokenVariables, Scalars } from '../../../graphql-operations'
import { SiteAdminAlert } from '../../../site-admin/SiteAdminAlert'
import { eventLogger } from '../../../tracking/eventLogger'
import { UserSettingsAreaRouteContext } from '../UserSettingsArea'

function createAccessToken(
    user: Scalars['ID'],
    scopes: string[],
    note: string
): Observable<CreateAccessTokenResult['createAccessToken']> {
    return requestGraphQL<CreateAccessTokenResult, CreateAccessTokenVariables>(
        gql`
            mutation CreateAccessToken($user: ID!, $scopes: [String!]!, $note: String!) {
                createAccessToken(user: $user, scopes: $scopes, note: $note) {
                    id
                    token
                }
            }
        `,
        { user, scopes, note }
    ).pipe(
        map(({ data, errors }) => {
            if (!data || !data.createAccessToken || (errors && errors.length > 0)) {
                eventLogger.log('CreateAccessTokenFailed')
                throw createAggregateError(errors)
            }
            eventLogger.log('AccessTokenCreated')
            return data.createAccessToken
        })
    )
}

interface Props
    extends Pick<UserSettingsAreaRouteContext, 'authenticatedUser' | 'user'>,
        Pick<RouteComponentProps<{}>, 'history' | 'match'>,
        TelemetryProps {
    /**
     * Called when a new access token is created and should be temporarily displayed to the user.
     */
    onDidCreateAccessToken: (value: CreateAccessTokenResult['createAccessToken']) => void
}

/**
 * A page with a form to create an access token for a user.
 */
export const UserSettingsCreateAccessTokenPage: React.FunctionComponent<Props> = ({
    telemetryService,
    onDidCreateAccessToken,
    authenticatedUser,
    user,
    history,
    match,
}) => {
    useMemo(() => {
        telemetryService.logViewEvent('NewAccessToken')
    }, [telemetryService])

    /** The contents of the note input field. */
    const [note, setNote] = useState<string>('')
    /** The selected scopes checkboxes. */
    const [scopes, setScopes] = useState<string[]>([AccessTokenScopes.UserAll])

    const onNoteChange = useCallback<React.ChangeEventHandler<HTMLInputElement>>(event => {
        setNote(event.currentTarget.value)
    }, [])

    const onScopesChange = useCallback<React.ChangeEventHandler<HTMLInputElement>>(event => {
        const checked = event.currentTarget.checked
        const value = event.currentTarget.value
        setScopes(previous => (checked ? [...previous, value] : previous.filter(scope => scope !== value)))
    }, [])

    const submits = useMemo(() => new Subject<React.FormEvent<HTMLFormElement>>(), [])
    const onSubmit = useCallback<React.FormEventHandler<HTMLFormElement>>(event => submits.next(event), [submits])

    const creationOrError = useObservable(
        useMemo(
            () =>
                submits.pipe(
                    tap(event => event.preventDefault()),
                    concatMap(() =>
                        concat(
                            ['loading'],
                            createAccessToken(user.id, scopes, note).pipe(
                                tap(result => {
                                    // Go back to access tokens list page and display the token secret value.
                                    history.push(`${match.url.replace(/\/new$/, '')}`)
                                    onDidCreateAccessToken(result)
                                }),
                                catchError(error => [asError(error)])
                            )
                        )
                    )
                ),
            [history, match.url, note, onDidCreateAccessToken, scopes, submits, user.id]
        )
    )

    const siteAdminViewingOtherUser = authenticatedUser && authenticatedUser.id !== user.id

    return (
        <div className="user-settings-create-access-token-page">
            <PageTitle title="Create access token" />
            <PageHeader path={[{ text: 'New access token' }]} headingElement="h2" className="mb-3" />

            {siteAdminViewingOtherUser && (
                <SiteAdminAlert className="sidebar__alert">
                    Creating access token for other user <strong>{user.username}</strong>
                </SiteAdminAlert>
            )}

            <Form onSubmit={onSubmit}>
                <Container className="mb-3">
                    <div className="form-group">
                        <label htmlFor="user-settings-create-access-token-page__note">Token description</label>
                        <input
                            type="text"
                            className="form-control test-create-access-token-description"
                            id="user-settings-create-access-token-page__note"
                            onChange={onNoteChange}
                            required={true}
                            autoFocus={true}
                            placeholder="What's this token for?"
                        />
                    </div>
                    <div className="form-group mb-0">
                        <label htmlFor="user-settings-create-access-token-page__scope-user:all" className="mb-0">
                            Token scope
                        </label>
                        <p>
                            <small className="form-help text-muted">
                                Tokens with limited user scopes are not yet supported.
                            </small>
                        </p>
                        <div className="form-check">
                            <input
                                className="form-check-input"
                                type="checkbox"
                                id="user-settings-create-access-token-page__scope-user:all"
                                checked={true}
                                value={AccessTokenScopes.UserAll}
                                onChange={onScopesChange}
                                disabled={true}
                            />
                            <label
                                className="form-check-label"
                                htmlFor="user-settings-create-access-token-page__scope-user:all"
                            >
                                <strong>{AccessTokenScopes.UserAll}</strong> — Full control of all resources accessible
                                to the user account
                            </label>
                        </div>
                        {user.siteAdmin && !window.context.sourcegraphDotComMode && (
                            <div className="form-check mt-2">
                                <input
                                    className="form-check-input"
                                    type="checkbox"
                                    id="user-settings-create-access-token-page__scope-site-admin:sudo"
                                    checked={scopes.includes(AccessTokenScopes.SiteAdminSudo)}
                                    value={AccessTokenScopes.SiteAdminSudo}
                                    onChange={onScopesChange}
                                />
                                <label
                                    className="form-check-label"
                                    htmlFor="user-settings-create-access-token-page__scope-site-admin:sudo"
                                >
                                    <strong>{AccessTokenScopes.SiteAdminSudo}</strong> — Ability to perform any action
                                    as any other user
                                </label>
                            </div>
                        )}
                    </div>
                </Container>
                <div className="mb-3">
                    <Button
                        type="submit"
                        disabled={creationOrError === 'loading'}
                        className="test-create-access-token-submit"
                        variant="primary"
                    >
                        {creationOrError === 'loading' ? <LoadingSpinner /> : <AddIcon className="icon-inline" />}{' '}
                        Generate token
<<<<<<< HEAD
                    </button>
                    <RouterLink
                        className="btn btn-secondary ml-2 test-create-access-token-cancel"
=======
                    </Button>
                    <Button
                        className="ml-2 test-create-access-token-cancel"
>>>>>>> 0950685b
                        to={match.url.replace(/\/new$/, '')}
                        variant="secondary"
                        as={Link}
                    >
                        Cancel
<<<<<<< HEAD
                    </RouterLink>
=======
                    </Button>
>>>>>>> 0950685b
                </div>
            </Form>

            {isErrorLike(creationOrError) && <ErrorAlert className="my-3" error={creationOrError} />}
        </div>
    )
}<|MERGE_RESOLUTION|>--- conflicted
+++ resolved
@@ -9,11 +9,7 @@
 import { gql } from '@sourcegraph/shared/src/graphql/graphql'
 import { TelemetryProps } from '@sourcegraph/shared/src/telemetry/telemetryService'
 import { useObservable } from '@sourcegraph/shared/src/util/useObservable'
-<<<<<<< HEAD
-import { Container, PageHeader, LoadingSpinner, RouterLink } from '@sourcegraph/wildcard'
-=======
-import { Container, PageHeader, LoadingSpinner, Button } from '@sourcegraph/wildcard'
->>>>>>> 0950685b
+import { Button, Container, PageHeader, LoadingSpinner, Link } from '@sourcegraph/wildcard'
 
 import { AccessTokenScopes } from '../../../auth/accessToken'
 import { requestGraphQL } from '../../../backend/graphql'
@@ -201,25 +197,15 @@
                     >
                         {creationOrError === 'loading' ? <LoadingSpinner /> : <AddIcon className="icon-inline" />}{' '}
                         Generate token
-<<<<<<< HEAD
-                    </button>
-                    <RouterLink
-                        className="btn btn-secondary ml-2 test-create-access-token-cancel"
-=======
                     </Button>
                     <Button
                         className="ml-2 test-create-access-token-cancel"
->>>>>>> 0950685b
                         to={match.url.replace(/\/new$/, '')}
                         variant="secondary"
                         as={Link}
                     >
                         Cancel
-<<<<<<< HEAD
-                    </RouterLink>
-=======
                     </Button>
->>>>>>> 0950685b
                 </div>
             </Form>
 
