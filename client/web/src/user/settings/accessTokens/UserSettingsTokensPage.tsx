import AddIcon from 'mdi-react/AddIcon'
import React, { useCallback, useEffect, useMemo } from 'react'
import { RouteComponentProps } from 'react-router'
import { Observable, Subject } from 'rxjs'
import { map } from 'rxjs/operators'

import { dataOrThrowErrors, gql } from '@sourcegraph/shared/src/graphql/graphql'
import { TelemetryProps } from '@sourcegraph/shared/src/telemetry/telemetryService'
<<<<<<< HEAD
import { RouterLink, Container, PageHeader } from '@sourcegraph/wildcard'
=======
import { Container, PageHeader, Button } from '@sourcegraph/wildcard'
>>>>>>> 0950685b

import { requestGraphQL } from '../../../backend/graphql'
import { FilteredConnection } from '../../../components/FilteredConnection'
import { PageTitle } from '../../../components/PageTitle'
import {
    AccessTokenFields,
    AccessTokensConnectionFields,
    AccessTokensResult,
    AccessTokensVariables,
    CreateAccessTokenResult,
} from '../../../graphql-operations'
import { accessTokenFragment, AccessTokenNode, AccessTokenNodeProps } from '../../../settings/tokens/AccessTokenNode'
import { UserSettingsAreaRouteContext } from '../UserSettingsArea'

interface Props
    extends Pick<UserSettingsAreaRouteContext, 'user'>,
        Pick<RouteComponentProps<{}>, 'history' | 'location' | 'match'>,
        TelemetryProps {
    /**
     * The newly created token, if any. This component must call onDidPresentNewToken
     * when it is finished presenting the token secret to the user.
     */
    newToken?: CreateAccessTokenResult['createAccessToken']

    /**
     * Called when the newly created access token has been presented to the user and may be purged
     * from all state (and not displayed to the user anymore).
     */
    onDidPresentNewToken: () => void
}

/**
 * Displays access tokens whose subject is a specific user.
 */
export const UserSettingsTokensPage: React.FunctionComponent<Props> = ({
    telemetryService,
    history,
    location,
    match,
    user,
    newToken,
    onDidPresentNewToken,
}) => {
    useEffect(() => {
        telemetryService.logViewEvent('UserSettingsTokens')
    }, [telemetryService])

    useEffect(
        () => () => {
            // Clear the newly created access token value from our application state; we assume the user
            // has already stored it elsewhere.
            onDidPresentNewToken()
        },
        [onDidPresentNewToken]
    )

    const accessTokenUpdates = useMemo(() => new Subject<void>(), [])
    const onDeleteAccessToken = useCallback(() => {
        accessTokenUpdates.next()
    }, [accessTokenUpdates])

    const queryUserAccessTokens = useCallback(
        (args: { first?: number }) => queryAccessTokens({ first: args.first ?? null, user: user.id }),
        [user.id]
    )

    return (
        <div className="user-settings-tokens-page">
            <PageTitle title="Access tokens" />
            <PageHeader
                headingElement="h2"
                path={[{ text: 'Access tokens' }]}
                description="Access tokens may be used to access the Sourcegraph API."
                actions={
<<<<<<< HEAD
                    <RouterLink className="btn btn-primary" to={`${match.url}/new`}>
                        <AddIcon className="icon-inline" /> Generate new token
                    </RouterLink>
=======
                    <Button to={`${match.url}/new`} variant="primary" as={Link}>
                        <AddIcon className="icon-inline" /> Generate new token
                    </Button>
>>>>>>> 0950685b
                }
                className="mb-3"
            />
            <Container>
                <FilteredConnection<AccessTokenFields, Omit<AccessTokenNodeProps, 'node'>>
                    listClassName="list-group list-group-flush"
                    noun="access token"
                    pluralNoun="access tokens"
                    queryConnection={queryUserAccessTokens}
                    nodeComponent={AccessTokenNode}
                    nodeComponentProps={{
                        afterDelete: onDeleteAccessToken,
                        showSubject: false,
                        newToken,
                    }}
                    updates={accessTokenUpdates}
                    hideSearch={true}
                    noSummaryIfAllNodesVisible={true}
                    history={history}
                    location={location}
                    emptyElement={
                        <p className="text-muted text-center w-100 mb-0">You don't have any access tokens.</p>
                    }
                />
            </Container>
        </div>
    )
}

const queryAccessTokens = (variables: AccessTokensVariables): Observable<AccessTokensConnectionFields> =>
    requestGraphQL<AccessTokensResult, AccessTokensVariables>(
        gql`
            query AccessTokens($user: ID!, $first: Int) {
                node(id: $user) {
                    __typename
                    ... on User {
                        accessTokens(first: $first) {
                            ...AccessTokensConnectionFields
                        }
                    }
                }
            }
            fragment AccessTokensConnectionFields on AccessTokenConnection {
                nodes {
                    ...AccessTokenFields
                }
                totalCount
                pageInfo {
                    hasNextPage
                }
            }
            ${accessTokenFragment}
        `,
        variables
    ).pipe(
        map(dataOrThrowErrors),
        map(data => {
            if (!data.node) {
                throw new Error('User not found')
            }
            if (data.node.__typename !== 'User') {
                throw new Error(`Mode is a ${data.node.__typename}, not a User`)
            }
            return data.node.accessTokens
        })
    )<|MERGE_RESOLUTION|>--- conflicted
+++ resolved
@@ -1,16 +1,13 @@
 import AddIcon from 'mdi-react/AddIcon'
 import React, { useCallback, useEffect, useMemo } from 'react'
 import { RouteComponentProps } from 'react-router'
+import { Link } from 'react-router-dom'
 import { Observable, Subject } from 'rxjs'
 import { map } from 'rxjs/operators'
 
 import { dataOrThrowErrors, gql } from '@sourcegraph/shared/src/graphql/graphql'
 import { TelemetryProps } from '@sourcegraph/shared/src/telemetry/telemetryService'
-<<<<<<< HEAD
-import { RouterLink, Container, PageHeader } from '@sourcegraph/wildcard'
-=======
 import { Container, PageHeader, Button } from '@sourcegraph/wildcard'
->>>>>>> 0950685b
 
 import { requestGraphQL } from '../../../backend/graphql'
 import { FilteredConnection } from '../../../components/FilteredConnection'
@@ -85,15 +82,9 @@
                 path={[{ text: 'Access tokens' }]}
                 description="Access tokens may be used to access the Sourcegraph API."
                 actions={
-<<<<<<< HEAD
-                    <RouterLink className="btn btn-primary" to={`${match.url}/new`}>
-                        <AddIcon className="icon-inline" /> Generate new token
-                    </RouterLink>
-=======
                     <Button to={`${match.url}/new`} variant="primary" as={Link}>
                         <AddIcon className="icon-inline" /> Generate new token
                     </Button>
->>>>>>> 0950685b
                 }
                 className="mb-3"
             />
