import React from 'react'

import classNames from 'classnames'
import { AuthProvider } from 'src/jscontext'

import { ErrorLike } from '@sourcegraph/common'

import { defaultExternalAccounts } from '../../../components/externalAccounts/externalAccounts'

import { ExternalAccount } from './ExternalAccount'
import { AccountByServiceID, UserExternalAccount } from './UserSettingsSecurityPage'

import styles from './ExternalAccountsSignIn.module.scss'

interface GitHubExternalData {
    name: string
    login: string
    html_url: string
}

interface GitLabExternalData {
    name: string
    username: string
    web_url: string
}

export interface SamlExternalData {
    Values: {
        emailaddress?: Attribute
        'http://schemas.xmlsoap.org/ws/2005/05/identity/claims/emailaddress'?: Attribute
        'http://schemas.xmlsoap.org/claims/EmailAddress'?: Attribute
        username?: Attribute
        nickname?: Attribute
        login?: Attribute
        'http://schemas.xmlsoap.org/ws/2005/05/identity/claims/name'?: Attribute
    }
}

interface OpenIDConnectExternalData {
    userInfo?: {
        email?: string
    }
    userClaims?: {
        preferred_username?: string
        given_name?: string
        name?: string
    }
}

export interface Attribute {
    Values: AttributeValue[]
}

export interface AttributeValue {
    Value: string
}

export interface NormalizedMinAccount {
    name: string
    icon: React.ComponentType<React.PropsWithChildren<{ className?: string }>>
    // some data may be missing if account is not setup
    external?: {
        id: string
        userName: string
        userLogin?: string
        userUrl?: string
    }
}

interface Props {
    accounts: AccountByServiceID
    authProviders: AuthProvider[]
    onDidRemove: (id: string, name: string) => void
    onDidError: (error: ErrorLike) => void
}

export function getOpenIDUsernameOrEmail(data: OpenIDConnectExternalData): string {
    return (
        data.userClaims?.preferred_username ||
        data.userClaims?.given_name ||
        data.userClaims?.name ||
        data.userInfo?.email ||
        ''
    )
}

export function getSamlUsernameOrEmail(data: SamlExternalData): string {
    return (
        data.Values.nickname?.Values[0]?.Value ||
        data.Values.login?.Values[0]?.Value ||
        data.Values.username?.Values[0]?.Value ||
        data.Values['http://schemas.xmlsoap.org/ws/2005/05/identity/claims/name']?.Values[0]?.Value ||
        data.Values.emailaddress?.Values[0]?.Value ||
        data.Values['http://schemas.xmlsoap.org/claims/EmailAddress']?.Values[0]?.Value ||
        data.Values['http://schemas.xmlsoap.org/ws/2005/05/identity/claims/emailaddress']?.Values[0]?.Value ||
        ''
    )
}

const getNormalizedAccount = (
    accounts: Partial<Record<string, UserExternalAccount>>,
    authProvider: AuthProvider
): NormalizedMinAccount | null => {
<<<<<<< HEAD
    if (
        authProvider.serviceType === 'builtin' ||
        authProvider.serviceType === 'http-header' ||
        authProvider.serviceType === 'openidconnect' ||
        authProvider.serviceType === 'sourcegraph-operator'
    ) {
=======
    if (authProvider.serviceType === 'builtin' || authProvider.serviceType === 'http-header') {
>>>>>>> 69c2b1a7
        return null
    }

    const account = accounts[authProvider.serviceID]
    const accountExternalData = account?.accountData

    const { icon, title: name } = defaultExternalAccounts[authProvider.serviceType]

    let normalizedAccount: NormalizedMinAccount = {
        icon,
        name,
    }

    // if external account exists - add user specific data to normalizedAccount
    if (account && accountExternalData) {
        switch (authProvider.serviceType) {
            case 'github':
                {
                    const githubExternalData = accountExternalData as GitHubExternalData
                    normalizedAccount = {
                        ...normalizedAccount,
                        external: {
                            id: account.id,
                            // map GitHub fields
                            userName: githubExternalData.name,
                            userLogin: githubExternalData.login,
                            userUrl: githubExternalData.html_url,
                        },
                    }
                }
                break
            case 'gitlab':
                {
                    const gitlabExternalData = accountExternalData as GitLabExternalData
                    normalizedAccount = {
                        ...normalizedAccount,
                        external: {
                            id: account.id,
                            // map gitlab fields
                            userName: gitlabExternalData.name,
                            userLogin: gitlabExternalData.username,
                            userUrl: gitlabExternalData.web_url,
                        },
                    }
                }
                break
            case 'saml':
                {
                    const samlExternalData = accountExternalData as SamlExternalData
                    // In case the SAML values don't have a username, we get the user email.
                    normalizedAccount = {
                        ...normalizedAccount,
                        external: {
                            id: account.id,
                            userName: getSamlUsernameOrEmail(samlExternalData),
                        },
                    }
                }
                break

            case 'openidconnect':
                {
                    const oidcExternalData = accountExternalData as OpenIDConnectExternalData
                    normalizedAccount = {
                        ...normalizedAccount,
                        external: {
                            id: account.id,
                            userName: getOpenIDUsernameOrEmail(oidcExternalData),
                        },
                    }
                }
                break
        }
    }

    return normalizedAccount
}

export const ExternalAccountsSignIn: React.FunctionComponent<React.PropsWithChildren<Props>> = ({
    accounts,
    authProviders,
    onDidRemove,
    onDidError,
}) => (
    <>
        {authProviders && (
            <ul className="list-group">
                {authProviders.map(authProvider => {
                    // if auth provider for this account doesn't exist -
                    // don't display the account as an option
                    const normAccount = getNormalizedAccount(accounts, authProvider)
                    if (normAccount) {
                        return (
                            <li
                                key={authProvider.serviceID}
                                className={classNames('list-group-item', styles.externalAccount)}
                            >
                                <ExternalAccount
                                    account={normAccount}
                                    authProvider={authProvider}
                                    onDidRemove={onDidRemove}
                                    onDidError={onDidError}
                                />
                            </li>
                        )
                    }

                    return null
                })}
            </ul>
        )}
    </>
)<|MERGE_RESOLUTION|>--- conflicted
+++ resolved
@@ -101,16 +101,11 @@
     accounts: Partial<Record<string, UserExternalAccount>>,
     authProvider: AuthProvider
 ): NormalizedMinAccount | null => {
-<<<<<<< HEAD
     if (
         authProvider.serviceType === 'builtin' ||
         authProvider.serviceType === 'http-header' ||
-        authProvider.serviceType === 'openidconnect' ||
         authProvider.serviceType === 'sourcegraph-operator'
     ) {
-=======
-    if (authProvider.serviceType === 'builtin' || authProvider.serviceType === 'http-header') {
->>>>>>> 69c2b1a7
         return null
     }
 
