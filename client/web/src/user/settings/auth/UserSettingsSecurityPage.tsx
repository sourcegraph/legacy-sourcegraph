import * as React from 'react'
import { Subject, Subscription } from 'rxjs'
import { catchError, filter, mergeMap, tap } from 'rxjs/operators'

import { Form } from '@sourcegraph/branded/src/components/Form'
import { ErrorLike, asError } from '@sourcegraph/common'
import { dataOrThrowErrors, gql } from '@sourcegraph/http-client'
<<<<<<< HEAD
import { Link } from '@sourcegraph/shared/src/components/Link'
import { Container, PageHeader, LoadingSpinner, Button, Alert } from '@sourcegraph/wildcard'
=======
import { Container, PageHeader, LoadingSpinner, Button, Link } from '@sourcegraph/wildcard'
>>>>>>> e4c0ab41

import { AuthenticatedUser } from '../../../auth'
import { PasswordInput } from '../../../auth/SignInSignUpCommon'
import { requestGraphQL } from '../../../backend/graphql'
import { ErrorAlert } from '../../../components/alerts'
import { PageTitle } from '../../../components/PageTitle'
import {
    UserAreaUserFields,
    ExternalServiceKind,
    ExternalAccountFields,
    MinExternalAccountsVariables,
} from '../../../graphql-operations'
import { AuthProvider, SourcegraphContext } from '../../../jscontext'
import { eventLogger } from '../../../tracking/eventLogger'
import { updatePassword, createPassword } from '../backend'

import { ExternalAccountsSignIn } from './ExternalAccountsSignIn'

// pick only the fields we need
type MinExternalAccount = Pick<ExternalAccountFields, 'id' | 'serviceID' | 'serviceType' | 'accountData'>
type UserExternalAccount = UserExternalAccountsResult['user']['externalAccounts']['nodes'][0]
type ServiceType = AuthProvider['serviceType']

export type ExternalAccountsByType = Partial<Record<ServiceType, UserExternalAccount>>
export type AuthProvidersByType = Partial<Record<ServiceType, AuthProvider>>

interface UserExternalAccountsResult {
    user: {
        externalAccounts: {
            nodes: MinExternalAccount[]
        }
    }
}

interface Props {
    user: UserAreaUserFields
    authenticatedUser: AuthenticatedUser
    context: Pick<SourcegraphContext, 'authProviders'>
}

interface State {
    error?: ErrorLike
    loading?: boolean
    saved?: boolean
    accounts: { fetched?: MinExternalAccount[]; lastRemoved?: string }
    oldPassword: string
    newPassword: string
    newPasswordConfirmation: string
}

const fetchUserExternalAccountsByType = async (username: string): Promise<MinExternalAccount[]> => {
    const result = dataOrThrowErrors(
        await requestGraphQL<UserExternalAccountsResult, MinExternalAccountsVariables>(
            gql`
                query MinExternalAccounts($username: String!) {
                    user(username: $username) {
                        externalAccounts {
                            nodes {
                                id
                                serviceID
                                serviceType
                                accountData
                            }
                        }
                    }
                }
            `,
            { username }
        ).toPromise()
    )
    // if user doesn't have external accounts API will return an empty array
    return result.user.externalAccounts.nodes
}

const accountsByType = (accounts: MinExternalAccount[]): ExternalAccountsByType =>
    accounts.reduce((accumulator: ExternalAccountsByType, account) => {
        accumulator[account.serviceType as ServiceType] = account
        return accumulator
    }, {})

export class UserSettingsSecurityPage extends React.Component<Props, State> {
    public state: State = {
        oldPassword: '',
        newPassword: '',
        newPasswordConfirmation: '',
        accounts: {},
    }

    private submits = new Subject<React.FormEvent<HTMLFormElement>>()
    private subscriptions = new Subscription()

    private newPasswordConfirmationField: HTMLInputElement | null = null
    private setNewPasswordConfirmationField = (element: HTMLInputElement | null): void => {
        this.newPasswordConfirmationField = element
    }

    // auth providers by service type
    private authProvidersByType = this.props.context.authProviders.reduce(
        (accumulator: AuthProvidersByType, provider) => {
            accumulator[provider.serviceType] = provider
            return accumulator
        },
        {}
    )

    private shouldShowOldPasswordInput = (): boolean =>
        /**
         * Show old password form only when all items are true
         * 1. user has a password set
         * 2. user doesn't have external accounts
         */
        this.props.user.builtinAuth && this.state.accounts.fetched?.length === 0

    private fetchAccounts = (): void => {
        fetchUserExternalAccountsByType(this.props.user.username)
            .then(accounts => {
                this.setState({ accounts: { fetched: accounts } })

                this.subscriptions.add(
                    this.submits
                        .pipe(
                            tap(event => {
                                event.preventDefault()
                                eventLogger.log('UpdatePasswordClicked')
                            }),
                            filter(event => event.currentTarget.checkValidity()),
                            tap(() => this.setState({ loading: true })),
                            mergeMap(() =>
                                (this.shouldShowOldPasswordInput()
                                    ? updatePassword({
                                          oldPassword: this.state.oldPassword,
                                          newPassword: this.state.newPassword,
                                      })
                                    : createPassword({
                                          newPassword: this.state.newPassword,
                                      })
                                ).pipe(
                                    // Sign the user out after their password is changed.
                                    // We do this because the backend will no longer accept their current session
                                    // and failing to sign them out will leave them in a confusing state
                                    tap(() => (window.location.href = '/-/sign-out')),
                                    catchError(error => this.handleError(error))
                                )
                            )
                        )
                        .subscribe(
                            () =>
                                this.setState({
                                    loading: false,
                                    error: undefined,
                                    oldPassword: '',
                                    newPassword: '',
                                    newPasswordConfirmation: '',
                                    saved: true,
                                    accounts: {},
                                }),
                            error => this.handleError(error)
                        )
                )
            })
            .catch(error => {
                this.setState({ error: asError(error) })
            })
    }

    public componentDidMount(): void {
        eventLogger.logViewEvent('UserSettingsPassword')
        this.fetchAccounts()
    }

    public componentWillUnmount(): void {
        this.subscriptions.unsubscribe()
    }

    public render(): JSX.Element | null {
        return (
            <>
                <PageTitle title="Account security" />

                {this.props.authenticatedUser.id !== this.props.user.id && (
                    <Alert variant="danger">
                        Only the user may change their password. Site admins may{' '}
                        <Link to={`/site-admin/users?query=${encodeURIComponent(this.props.user.username)}`}>
                            reset a user's password
                        </Link>
                        .
                    </Alert>
                )}

                {this.state.accounts.lastRemoved && (
                    <Alert role="alert" variant="warning">
                        Sign in connection for {this.state.accounts.lastRemoved} removed. Please set a new password for
                        your account.
                    </Alert>
                )}

                {this.state.error && <ErrorAlert className="mb-3" error={this.state.error} />}

                {this.state.saved && (
                    <Alert className="mb-3" variant="success">
                        Password changed!
                    </Alert>
                )}

                <PageHeader
                    headingElement="h2"
                    path={[{ text: 'Account security' }]}
                    description="Connect your account with a third-party login service to make signing in easier."
                    className="mb-3"
                />

                {/* external accounts not fetched yet */}
                {!this.state.accounts.fetched && this.state.error && (
                    <div className="d-flex justify-content-center mt-4">
                        <LoadingSpinner />
                    </div>
                )}

                {/* fetched external accounts */}
                {this.state.accounts.fetched && (
                    <Container>
                        <ExternalAccountsSignIn
                            supported={[ExternalServiceKind.GITHUB, ExternalServiceKind.GITLAB]}
                            accounts={accountsByType(this.state.accounts.fetched)}
                            authProviders={this.authProvidersByType}
                            onDidError={this.handleError}
                            onDidRemove={this.onAccountRemoval}
                        />
                    </Container>
                )}

                {/* fetched external accounts but user doesn't have any */}
                {this.state.accounts.fetched?.length === 0 && (
                    <>
                        <hr className="my-4" />
                        <h3 className="mb-3">Password</h3>
                        <Container>
                            <Form onSubmit={this.handleSubmit}>
                                {/* Include a username field as a hint for password managers to update the saved password. */}
                                <input
                                    type="text"
                                    value={this.props.user.username}
                                    name="username"
                                    autoComplete="username"
                                    readOnly={true}
                                    hidden={true}
                                />
                                {this.shouldShowOldPasswordInput() && (
                                    <div className="form-group">
                                        <label htmlFor="oldPassword">Old password</label>
                                        <PasswordInput
                                            value={this.state.oldPassword}
                                            onChange={this.onOldPasswordFieldChange}
                                            disabled={this.state.loading}
                                            id="oldPassword"
                                            name="oldPassword"
                                            aria-label="old password"
                                            placeholder=" "
                                            autoComplete="current-password"
                                        />
                                    </div>
                                )}

                                <div className="form-group">
                                    <label htmlFor="newPassword">New password</label>
                                    <PasswordInput
                                        value={this.state.newPassword}
                                        onChange={this.onNewPasswordFieldChange}
                                        disabled={this.state.loading}
                                        id="newPassword"
                                        name="newPassword"
                                        aria-label="new password"
                                        placeholder=" "
                                        autoComplete="new-password"
                                    />
                                    <small className="form-help text-muted">At least 12 characters</small>
                                </div>
                                <div className="form-group">
                                    <label htmlFor="newPasswordConfirmation">Confirm new password</label>
                                    <PasswordInput
                                        value={this.state.newPasswordConfirmation}
                                        onChange={this.onNewPasswordConfirmationFieldChange}
                                        disabled={this.state.loading}
                                        id="newPasswordConfirmation"
                                        name="newPasswordConfirmation"
                                        aria-label="new password confirmation"
                                        placeholder=" "
                                        inputRef={this.setNewPasswordConfirmationField}
                                        autoComplete="new-password"
                                    />
                                </div>
                                <Button
                                    className="user-settings-password-page__button"
                                    type="submit"
                                    disabled={this.state.loading}
                                    variant="primary"
                                >
                                    {this.shouldShowOldPasswordInput() ? 'Update password' : 'Set password'}
                                </Button>
                                {this.state.loading && (
                                    <div className="icon-inline">
                                        <LoadingSpinner />
                                    </div>
                                )}
                            </Form>
                        </Container>
                    </>
                )}
            </>
        )
    }

    private onAccountRemoval = (removeId: string, name: string): void => {
        // keep every account that doesn't match removeId
        this.setState(previousState => ({
            accounts: {
                fetched: previousState.accounts.fetched?.filter(({ id }) => id !== removeId),
                lastRemoved: name,
            },
        }))
    }

    private onOldPasswordFieldChange = (event: React.ChangeEvent<HTMLInputElement>): void => {
        this.setState({ oldPassword: event.target.value })
    }

    private onNewPasswordFieldChange = (event: React.ChangeEvent<HTMLInputElement>): void => {
        this.setState({ newPassword: event.target.value }, () => this.validateForm())
    }

    private onNewPasswordConfirmationFieldChange = (event: React.ChangeEvent<HTMLInputElement>): void => {
        this.setState({ newPasswordConfirmation: event.target.value }, () => this.validateForm())
    }

    private validateForm(): void {
        if (this.newPasswordConfirmationField) {
            if (this.state.newPassword === this.state.newPasswordConfirmation) {
                this.newPasswordConfirmationField.setCustomValidity('') // valid
            } else {
                this.newPasswordConfirmationField.setCustomValidity("New passwords don't match.")
            }
        }
    }

    private handleSubmit = (event: React.FormEvent<HTMLFormElement>): void => {
        this.submits.next(event)
    }

    private handleError = (error: ErrorLike): [] => {
        this.setState({ loading: false, saved: false, error })
        return []
    }
}<|MERGE_RESOLUTION|>--- conflicted
+++ resolved
@@ -5,12 +5,7 @@
 import { Form } from '@sourcegraph/branded/src/components/Form'
 import { ErrorLike, asError } from '@sourcegraph/common'
 import { dataOrThrowErrors, gql } from '@sourcegraph/http-client'
-<<<<<<< HEAD
-import { Link } from '@sourcegraph/shared/src/components/Link'
-import { Container, PageHeader, LoadingSpinner, Button, Alert } from '@sourcegraph/wildcard'
-=======
-import { Container, PageHeader, LoadingSpinner, Button, Link } from '@sourcegraph/wildcard'
->>>>>>> e4c0ab41
+import { Container, PageHeader, LoadingSpinner, Button, Link, Alert } from '@sourcegraph/wildcard'
 
 import { AuthenticatedUser } from '../../../auth'
 import { PasswordInput } from '../../../auth/SignInSignUpCommon'
