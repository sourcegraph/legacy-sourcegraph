--- conflicted
+++ resolved
@@ -3,12 +3,8 @@
 import React, { useState, useCallback } from 'react'
 
 import { Form } from '@sourcegraph/branded/src/components/Form'
-<<<<<<< HEAD
-import { asError, ErrorLike } from '@sourcegraph/shared/src/util/errors'
+import { asError, ErrorLike } from '@sourcegraph/common'
 import { Button } from '@sourcegraph/wildcard'
-=======
-import { asError, ErrorLike } from '@sourcegraph/common'
->>>>>>> ca92babb
 
 import { addExternalService } from '../../../components/externalServices/backend'
 import { defaultExternalServices } from '../../../components/externalServices/externalServices'
