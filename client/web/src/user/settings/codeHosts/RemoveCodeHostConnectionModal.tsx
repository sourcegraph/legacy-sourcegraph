--- conflicted
+++ resolved
@@ -2,12 +2,8 @@
 import React, { useCallback, useState } from 'react'
 
 import { Form } from '@sourcegraph/branded/src/components/Form'
-<<<<<<< HEAD
-import { asError, ErrorLike } from '@sourcegraph/shared/src/util/errors'
+import { asError, ErrorLike } from '@sourcegraph/common'
 import { Button } from '@sourcegraph/wildcard'
-=======
-import { asError, ErrorLike } from '@sourcegraph/common'
->>>>>>> ca92babb
 
 import { deleteExternalService } from '../../../components/externalServices/backend'
 import { LoaderButton } from '../../../components/LoaderButton'
