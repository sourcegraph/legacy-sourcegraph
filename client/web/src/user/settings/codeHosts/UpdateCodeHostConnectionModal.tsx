import React, { useState, useCallback } from 'react'

import { asError, ErrorLike } from '@sourcegraph/common'
<<<<<<< HEAD
import { Link } from '@sourcegraph/shared/src/components/Link'
import { Alert, Button, Modal } from '@sourcegraph/wildcard'
=======
import { Button, Modal, Link } from '@sourcegraph/wildcard'
>>>>>>> e4c0ab41

import { Form } from '../../../../../branded/src/components/Form'
import { updateExternalService } from '../../../components/externalServices/backend'
import { LoaderButton } from '../../../components/LoaderButton'
import { Scalars, ExternalServiceKind, ListExternalServiceFields } from '../../../graphql-operations'

import { EncryptedDataIcon } from './components/EncryptedDataIcon'
import { getMachineUserFragment } from './modalHints'

interface CodeHostConfig {
    url: string
    token: string
}

const updateConfigToken = (config: string, token: string): string => {
    const updatedConfig = JSON.parse(config) as CodeHostConfig
    updatedConfig.token = token
    return JSON.stringify(updatedConfig, null, 2)
}

export const UpdateCodeHostConnectionModal: React.FunctionComponent<{
    serviceID: Scalars['ID']
    serviceConfig: string
    serviceName: string
    orgName: string
    kind: ExternalServiceKind
    onDidUpdate: (service: ListExternalServiceFields) => void
    onDidCancel: () => void
    onDidError: (error: ErrorLike) => void

    hintFragment?: React.ReactFragment
}> = ({ serviceID, serviceConfig, serviceName, hintFragment, onDidUpdate, onDidCancel, onDidError }) => {
    const [token, setToken] = useState<string>('')
    const [isLoading, setIsLoading] = useState(false)
    const [didAckMachineUserHint, setAckMachineUserHint] = useState(false)

    const onChangeToken: React.ChangeEventHandler<HTMLInputElement> = event => setToken(event.target.value)
    const machineUserFragment = getMachineUserFragment(serviceName)

    const handleError = useCallback(
        (error: ErrorLike | string): void => {
            setIsLoading(false)
            onDidCancel()
            onDidError(asError(error))
        },
        [onDidCancel, onDidError]
    )

    const onTokenSubmit = useCallback<React.FormEventHandler<HTMLFormElement>>(
        async event => {
            event.preventDefault()
            setIsLoading(true)

            try {
                if (token) {
                    const config = updateConfigToken(serviceConfig, token)

                    const { webhookURL, ...newService } = await updateExternalService({
                        input: { id: serviceID, config },
                    })

                    onDidUpdate(newService)
                    onDidCancel()
                }
            } catch (error) {
                handleError(error)
            }
        },
        [serviceConfig, serviceID, token, onDidCancel, handleError, onDidUpdate]
    )

    return (
        <Modal aria-labelledby={`heading--update-${serviceName}-code-host`} onDismiss={onDidCancel}>
            <div className="web-content">
                <h3 id={`heading--update-${serviceName}-code-host`} className="mb-4">
                    Update {serviceName} connection
                </h3>
                <Form onSubmit={onTokenSubmit}>
                    <div className="form-group mb-4">
                        <Alert variant="info" role="alert">
                            Updating the access token may affect which repositories can be synced with Sourcegraph.{' '}
                            <Link
                                to="https://docs.sourcegraph.com/cloud/access_tokens_on_cloud"
                                target="_blank"
                                rel="noopener noreferrer"
                                className="font-weight-normal"
                            >
                                Learn more
                            </Link>
                            .
                        </Alert>
                        {didAckMachineUserHint ? (
                            <>
                                {' '}
                                <label htmlFor="code-host-token">Access token</label>
                                <div className="position-relative">
                                    <input
                                        id="code-host-token"
                                        name="code-host-token"
                                        type="text"
                                        value={token}
                                        onChange={onChangeToken}
                                        className="form-control pr-4"
                                        autoComplete="off"
                                    />
                                    <EncryptedDataIcon />
                                </div>
                                <p className="mt-1">{hintFragment}</p>
                            </>
                        ) : (
                            machineUserFragment
                        )}
                    </div>
                    <div className="d-flex justify-content-end">
                        <Button className="mr-2" onClick={onDidCancel} outline={true} variant="secondary">
                            Cancel
                        </Button>

                        {didAckMachineUserHint ? (
                            <LoaderButton
                                type="submit"
                                className="btn btn-primary"
                                loading={isLoading}
                                disabled={!token || isLoading}
                                label="Update code host connection"
                                alwaysShowLabel={true}
                            />
                        ) : (
                            <Button
                                onClick={() => setAckMachineUserHint(previousAckStatus => !previousAckStatus)}
                                variant="secondary"
                            >
                                I understand, continue
                            </Button>
                        )}
                    </div>
                </Form>
            </div>
        </Modal>
    )
}<|MERGE_RESOLUTION|>--- conflicted
+++ resolved
@@ -1,12 +1,7 @@
 import React, { useState, useCallback } from 'react'
 
 import { asError, ErrorLike } from '@sourcegraph/common'
-<<<<<<< HEAD
-import { Link } from '@sourcegraph/shared/src/components/Link'
-import { Alert, Button, Modal } from '@sourcegraph/wildcard'
-=======
-import { Button, Modal, Link } from '@sourcegraph/wildcard'
->>>>>>> e4c0ab41
+import { Button, Modal, Link, Alert } from '@sourcegraph/wildcard'
 
 import { Form } from '../../../../../branded/src/components/Form'
 import { updateExternalService } from '../../../components/externalServices/backend'
