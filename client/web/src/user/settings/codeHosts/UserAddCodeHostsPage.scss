.user-code-hosts-page {
    &__icon--inside {
        position: absolute;
        right: 0.45rem;
        top: 0.55rem;
    }
    &__icon--dashed {
        color: var(--border-color);
    }
    &__modal--plain {
        background-color: var(--theme-bg-plain);
    }
    &__code--inline {
        font-size: 0.75rem;
        line-height: (20/14);
    }

<<<<<<< HEAD
    &__code-host-item {
        .theme-redesign & {
            border: 0;
            padding: 0;
            &:not(:last-child) {
                margin-bottom: 0.5rem;
            }
            + .user-code-hosts-page__code-host-item {
                border-top: 1px solid var(--border-color);
                padding-top: 0.5rem;
            }
        }
    }

    $gitlab: #6e49cb;
=======
    $update: #7048e8;
>>>>>>> 51785f24

    &__btn--update {
        @include button-variant(
            $update,
            darken($update, 7.5%),
            darken($update, 10%),
            lighten($update, 5%),
            lighten($update, 10%),
            darken($update, 30%)
        );
        color: $white;
    }
}<|MERGE_RESOLUTION|>--- conflicted
+++ resolved
@@ -15,7 +15,6 @@
         line-height: (20/14);
     }
 
-<<<<<<< HEAD
     &__code-host-item {
         .theme-redesign & {
             border: 0;
@@ -30,10 +29,7 @@
         }
     }
 
-    $gitlab: #6e49cb;
-=======
     $update: #7048e8;
->>>>>>> 51785f24
 
     &__btn--update {
         @include button-variant(
