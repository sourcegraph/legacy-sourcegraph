--- conflicted
+++ resolved
@@ -95,11 +95,7 @@
         telemetryService.logViewEvent('UserSettingsRepositories')
     }, [telemetryService])
 
-<<<<<<< HEAD
     const { setComplete, resetToTheRight, currentIndex } = useSteps()
-=======
-    const { setComplete, currentIndex } = useSteps()
->>>>>>> 60279d0b
     const { externalServices, errorServices } = useExternalServices(authenticatedUser.id)
     const { affiliatedRepos, errorAffiliatedRepos } = useAffiliatedRepos(authenticatedUser.id)
     const { selectedRepos, errorSelectedRepos } = useSelectedRepos(authenticatedUser.id)
@@ -546,8 +542,8 @@
                 <ul className="list-group">
                     <li className="list-group-item user-settings-repos__container" key="from-code-hosts">
                         <div className={classNames(!isRedesignEnabled && 'p-4')}>
-<<<<<<< HEAD
-                            {fetchingError || !selectionState.loaded ? modeSelectShimmer : modeSelect}
+                            {/* display type of repo sync radio buttons or shimmer when appropriate */}
+                            {hasCodeHosts && selectionState.loaded ? modeSelect : modeSelectShimmer}
 
                             {hasCodeHosts && selectionState.radio === 'selected' && (
                                 <div className="ml-4">
@@ -568,33 +564,6 @@
                                     )}
                                 </div>
                             )}
-=======
-                            {/* display type of repo sync radio buttons or shimmer when appropriate */}
-                            {hasCodeHosts && selectionState.loaded ? modeSelect : modeSelectShimmer}
-
-                            {
-                                // if we're in 'selected' mode, show a list of all the repos on the code hosts to select from
-                                hasCodeHosts && selectionState.radio === 'selected' && (
-                                    <div className="ml-4">
-                                        {filterControls}
-                                        <table role="grid" className="table">
-                                            {
-                                                // if the repos are loaded display the rows of repos
-                                                repoState.loaded && rows
-                                            }
-                                        </table>
-                                        {filteredRepos.length > 0 && (
-                                            <PageSelector
-                                                currentPage={currentPage}
-                                                onPageChange={setPage}
-                                                totalPages={Math.ceil(filteredRepos.length / PER_PAGE)}
-                                                className="pt-4"
-                                            />
-                                        )}
-                                    </div>
-                                )
-                            }
->>>>>>> 60279d0b
                         </div>
                     </li>
                 </ul>
