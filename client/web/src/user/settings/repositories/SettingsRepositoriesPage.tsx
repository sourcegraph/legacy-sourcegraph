import AddIcon from 'mdi-react/AddIcon'
import React, { useCallback, useEffect, useMemo, useState } from 'react'
import { EMPTY, Observable } from 'rxjs'
import { catchError, tap } from 'rxjs/operators'

import { asError, ErrorLike, isErrorLike } from '@sourcegraph/common'
import { gql } from '@sourcegraph/http-client'
import { TelemetryProps } from '@sourcegraph/shared/src/telemetry/telemetryService'
import { repeatUntil } from '@sourcegraph/shared/src/util/rxjs/repeatUntil'
import { ErrorAlert } from '@sourcegraph/web/src/components/alerts'
import { queryExternalServices } from '@sourcegraph/web/src/components/externalServices/backend'
import {
    FilteredConnectionFilter,
    FilteredConnectionQueryArguments,
    Connection,
} from '@sourcegraph/web/src/components/FilteredConnection'
import { PageTitle } from '@sourcegraph/web/src/components/PageTitle'
import { SelfHostedCtaLink } from '@sourcegraph/web/src/components/SelfHostedCtaLink'
<<<<<<< HEAD
import { Container, PageHeader, ProductStatusBadge, LoadingSpinner, Link, Button } from '@sourcegraph/wildcard'
=======
import { Container, PageHeader, ProductStatusBadge, LoadingSpinner, useObservable, Button } from '@sourcegraph/wildcard'
>>>>>>> 0a767eeb

import { AuthenticatedUser } from '../../../auth'
import { requestGraphQL } from '../../../backend/graphql'
import {
    SiteAdminRepositoryFields,
    ExternalServicesResult,
    CodeHostSyncDueResult,
    CodeHostSyncDueVariables,
    RepositoriesResult,
} from '../../../graphql-operations'
import {
    listUserRepositories,
    listOrgRepositories,
    fetchUserRepositoriesCount,
    fetchOrgRepositoriesCount,
} from '../../../site-admin/backend'
import { eventLogger } from '../../../tracking/eventLogger'
import { UserExternalServicesOrRepositoriesUpdateProps } from '../../../util'
import { Owner } from '../cloud-ga'
import { OrgUserNeedsCodeHost } from '../codeHosts/OrgUserNeedsCodeHost'

import { UserSettingReposContainer } from './components'
import { defaultFilters, RepositoriesList } from './RepositoriesList'
import styles from './SettingsRepositoriesPage.module.scss'

interface Props
    extends TelemetryProps,
        Pick<UserExternalServicesOrRepositoriesUpdateProps, 'onUserExternalServicesOrRepositoriesUpdate'> {
    owner: Owner
    routingPrefix: string
    authenticatedUser: AuthenticatedUser
}

type SyncStatusOrError = undefined | 'scheduled' | 'schedule-complete' | ErrorLike

/**
 * A page displaying the repositories for this user.
 */
export const SettingsRepositoriesPage: React.FunctionComponent<Props> = ({
    owner,
    routingPrefix,
    telemetryService,
    onUserExternalServicesOrRepositoriesUpdate,
    authenticatedUser,
}) => {
    const [hasRepos, setHasRepos] = useState(false)
    const [externalServices, setExternalServices] = useState<ExternalServicesResult['externalServices']['nodes']>()
    const [repoFilters, setRepoFilters] = useState<FilteredConnectionFilter[]>([])
    const [status, setStatus] = useState<SyncStatusOrError>()
    const [updateReposList, setUpdateReposList] = useState(false)
    const [shouldDisplayContextBanner /* setShouldDisplayContextBanner */] = useState(false)

    const isUserOwner = owner.type === 'user'
    const fetchRepositories = isUserOwner ? listUserRepositories : listOrgRepositories
    const fetchRepositoriesCount = isUserOwner ? fetchUserRepositoriesCount : fetchOrgRepositoriesCount

    const NoAddedReposBanner = (
        <Container className="text-center">
            <h4>{owner.name ? `${owner.name} has` : 'You have'} not added any repositories to Sourcegraph</h4>

            {externalServices?.length !== 0 ? (
                <span className="text-muted">
                    <Link to={`${routingPrefix}/repositories/manage`}>Add repositories</Link> to start searching{' '}
                    {isUserOwner ? 'code with Sourcegraph.' : 'with your team!'}
                </span>
            ) : isUserOwner ? (
                <span className="text-muted">
                    <Link to={`${routingPrefix}/code-hosts`}>Connect a code host</Link> to add your code to Sourcegraph.{' '}
                    <span>
                        You can also{' '}
                        <Link to={`${routingPrefix}/repositories/manage`}>add individual public repositories</Link> from
                        GitHub.com or GitLab.com.
                    </span>
                </span>
            ) : (
                <span className="text-muted">
                    <Link to={`${routingPrefix}/code-hosts`}>Connect code hosts</Link> to get started with Sourcegraph.{' '}
                </span>
            )}
        </Container>
    )

    const fetchExternalServices = useCallback(
        async (): Promise<ExternalServicesResult['externalServices']['nodes']> =>
            queryExternalServices({
                first: null,
                after: null,
                namespace: owner.id,
            })
                .toPromise()
                .then(({ nodes }) => nodes),

        [owner.id]
    )

    const fetchCodeHostSyncDueStatus = useCallback(
        (ids: string[], seconds: number) =>
            requestGraphQL<CodeHostSyncDueResult, CodeHostSyncDueVariables>(
                gql`
                    query CodeHostSyncDue($ids: [ID!]!, $seconds: Int!) {
                        codeHostSyncDue(ids: $ids, seconds: $seconds)
                    }
                `,
                { ids, seconds }
            ),
        []
    )

    const init = useCallback(async (): Promise<void> => {
        // fetch and set external services
        const services = await fetchExternalServices()
        setExternalServices(services)

        // check if user has any manually added or affiliated repositories
        const result = await fetchRepositoriesCount({
            id: owner.id,
        })
        const repoCount = result.node.repositories.totalCount || 0

        if (repoCount) {
            setHasRepos(true)
        }
        onUserExternalServicesOrRepositoriesUpdate(services.length, repoCount)

        // configure filters
        const specificCodeHostFilters = services.map(service => ({
            tooltip: '',
            value: service.id,
            label: service.displayName.split(' ')[0],
            args: { externalServiceID: service.id },
        }))

        const [statusFilter, codeHostFilter] = defaultFilters

        // update default code host filter by adding GitLab and/or GitHub filters
        const updatedCodeHostFilter = {
            ...codeHostFilter,
            values: [...codeHostFilter.values, ...specificCodeHostFilters],
        }

        setRepoFilters([statusFilter, updatedCodeHostFilter])
    }, [fetchExternalServices, fetchRepositoriesCount, onUserExternalServicesOrRepositoriesUpdate, owner.id])

    const TWO_SECONDS = 2

    const queryRepos = useCallback(
        (args: FilteredConnectionQueryArguments): Observable<NonNullable<RepositoriesResult>['repositories']> =>
            fetchRepositories({ ...args, id: owner.id }).pipe(
                tap(() => {
                    if (status === 'schedule-complete') {
                        setUpdateReposList(!updateReposList)
                        setStatus(undefined)
                    }

                    // TODO: @artem - fix the context banner
                    // if (repos.nodes.length !== 0) {
                    //     if (status === 'schedule-complete') {
                    //         setShouldDisplayContextBanner(true)
                    //     }
                    // } else {
                    //     setShouldDisplayContextBanner(false)
                    // }
                })
            ),
        [owner.id, status, updateReposList, fetchRepositories]
    )

    useObservable(
        useMemo(() => {
            if (externalServices && externalServices.length !== 0) {
                // get serviceIds and check if services will sync in the next 2 seconds
                const serviceIds = externalServices.map(service => service.id)

                return fetchCodeHostSyncDueStatus(serviceIds, TWO_SECONDS).pipe(
                    repeatUntil(
                        result => {
                            const isScheduledToSync = result.data?.codeHostSyncDue === true
                            // if all existing code hosts were just added -
                            // created and updated timestamps are the same
                            const areCodeHostsJustAdded = externalServices.every(
                                ({ updatedAt, createdAt, repoCount }) => updatedAt === createdAt && repoCount === 0
                            )

                            if (isScheduledToSync && !areCodeHostsJustAdded) {
                                setStatus('scheduled')
                            } else {
                                setStatus(previousState => {
                                    if (previousState === 'scheduled') {
                                        return 'schedule-complete'
                                    }

                                    return undefined
                                })
                            }

                            // don't repeat the query if the sync is not scheduled
                            // or code host(s) we just added
                            return !isScheduledToSync || areCodeHostsJustAdded
                        },
                        { delay: 2000 }
                    ),
                    catchError(error => {
                        setStatus(asError(error))
                        return EMPTY
                    })
                )
            }

            return EMPTY
        }, [externalServices, fetchCodeHostSyncDueStatus])
    )

    useEffect(() => {
        // don't re-fetch data when sync is scheduled or we had an error
        // we should fetch only on the page load or once the sync is complete
        if (status === 'scheduled' || isErrorLike(status)) {
            return
        }

        init().catch(error => setStatus(asError(error)))
    }, [init, status])

    const onRepoQueryUpdate = useCallback(
        (value: Connection<SiteAdminRepositoryFields> | ErrorLike | undefined, query: string): void => {
            if (value as Connection<SiteAdminRepositoryFields>) {
                const conn = value as Connection<SiteAdminRepositoryFields>

                // hasRepos is only useful when query is not set since user may
                // still have repos that don't match given query
                if (query === '') {
                    if (conn.totalCount !== 0 || conn.nodes.length !== 0) {
                        setHasRepos(true)
                    } else {
                        setHasRepos(false)
                    }
                }
            }
        },
        []
    )

    const logManageRepositoriesClick = useCallback(() => {
        eventLogger.log('UserSettingsRepositoriesManageRepositoriesClick')
    }, [])

    useEffect(() => {
        telemetryService.logViewEvent('UserSettingsRepositories')
    }, [telemetryService])

    const getCodeHostsSyncMessage = (): string => {
        if (Array.isArray(externalServices) && externalServices) {
            const names = externalServices.map(service => {
                const { displayName: name } = service
                const namespaceStartIndex = name.indexOf('(')

                return namespaceStartIndex !== -1 ? name.slice(0, namespaceStartIndex - 1) : name
            })

            return `Syncing with ${names.join(', ')}.`
        }
        return 'Syncing.'
    }

    const getSearchContextBanner = (orgName: string): JSX.Element => (
        <div className="alert alert-success my-3" role="alert" key="add-repos">
            <h4 className="align-middle mb-1">Added repositories</h4>
            <p className="align-middle mb-0">
                Search across all repositories added by {orgName} with{' '}
                <code className="user-code-hosts-page__code--inline">
                    <Link className="font-weight-normal" to={`/search?q=context:%40${orgName.toLowerCase()}`}>
                        context:
                    </Link>
                    @{orgName}
                </code>
                .
            </p>
        </div>
    )

    return (
        <UserSettingReposContainer>
            <SelfHostedCtaLink
                className={styles.selfHostedCta}
                telemetryService={telemetryService}
                page="settings/repositories"
            />
            {status === 'scheduled' && (
                <div className="alert alert-info">
                    <span className="font-weight-bold">{getCodeHostsSyncMessage()}</span> Repositories may not be
                    up-to-date and will refresh once sync is finished.
                </div>
            )}
            {!isUserOwner && shouldDisplayContextBanner && owner.name && getSearchContextBanner(owner.name)}
            {isErrorLike(status) && <ErrorAlert error={status} icon={true} />}
            {!isUserOwner && externalServices && authenticatedUser && owner.name && (
                <OrgUserNeedsCodeHost
                    user={authenticatedUser}
                    orgExternalServices={externalServices}
                    orgDisplayName={owner.name}
                />
            )}

            <PageTitle title="Your repositories" />
            <PageHeader
                headingElement="h2"
                path={[
                    {
                        text: (
                            <div className="d-flex">
                                {isUserOwner ? 'Your repositories' : 'Repositories'}{' '}
                                <ProductStatusBadge status="beta" className="ml-2" linkToDocs={true} />
                            </div>
                        ),
                    },
                ]}
                description={
                    <span className="text-muted">
                        All repositories synced with Sourcegraph from {owner.name ? owner.name + "'s" : 'your'}{' '}
                        <Link to={`${routingPrefix}/code-hosts`}>connected code hosts</Link>.
                    </span>
                }
                actions={
                    <span>
                        {hasRepos ? (
                            <Button
                                to={`${routingPrefix}/repositories/manage`}
                                onClick={logManageRepositoriesClick}
                                variant="primary"
                                as={Link}
                            >
                                Manage repositories
                            </Button>
                        ) : isUserOwner ? (
                            <Button
                                to={`${routingPrefix}/repositories/manage`}
                                onClick={logManageRepositoriesClick}
                                variant="primary"
                                as={Link}
                            >
                                <AddIcon className="icon-inline" /> Add repositories
                            </Button>
                        ) : externalServices && externalServices.length !== 0 ? (
                            <Button
                                to={`${routingPrefix}/repositories/manage`}
                                onClick={logManageRepositoriesClick}
                                variant="primary"
                                as={Link}
                            >
                                <AddIcon className="icon-inline" /> Add repositories
                            </Button>
                        ) : (
                            <Button
                                to={`${routingPrefix}/code-hosts`}
                                onClick={logManageRepositoriesClick}
                                variant="primary"
                                as={Link}
                            >
                                <AddIcon className="icon-inline" /> Connect code hosts
                            </Button>
                        )}
                    </span>
                }
                className="mb-3"
            />
            {isErrorLike(status) ? (
                <h3 className="text-muted">Sorry, we couldn’t fetch your repositories. Try again?</h3>
            ) : !externalServices ? (
                <div className="d-flex justify-content-center mt-4">
                    <LoadingSpinner />
                </div>
            ) : hasRepos ? (
                <RepositoriesList
                    queryRepos={queryRepos}
                    updateReposList={updateReposList}
                    onRepoQueryUpdate={onRepoQueryUpdate}
                    repoFilters={repoFilters}
                />
            ) : (
                NoAddedReposBanner
            )}
        </UserSettingReposContainer>
    )
}<|MERGE_RESOLUTION|>--- conflicted
+++ resolved
@@ -16,11 +16,15 @@
 } from '@sourcegraph/web/src/components/FilteredConnection'
 import { PageTitle } from '@sourcegraph/web/src/components/PageTitle'
 import { SelfHostedCtaLink } from '@sourcegraph/web/src/components/SelfHostedCtaLink'
-<<<<<<< HEAD
-import { Container, PageHeader, ProductStatusBadge, LoadingSpinner, Link, Button } from '@sourcegraph/wildcard'
-=======
-import { Container, PageHeader, ProductStatusBadge, LoadingSpinner, useObservable, Button } from '@sourcegraph/wildcard'
->>>>>>> 0a767eeb
+import {
+    Container,
+    PageHeader,
+    ProductStatusBadge,
+    LoadingSpinner,
+    useObservable,
+    Button,
+    Link,
+} from '@sourcegraph/wildcard'
 
 import { AuthenticatedUser } from '../../../auth'
 import { requestGraphQL } from '../../../backend/graphql'
