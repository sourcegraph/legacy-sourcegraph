--- conflicted
+++ resolved
@@ -145,10 +145,6 @@
     authenticatedUser,
     routingPrefix,
     telemetryService,
-<<<<<<< HEAD
-=======
-    onUserExternalServicesOrRepositoriesUpdate,
->>>>>>> 2777cc63
 }) => {
     useEffect(() => {
         telemetryService.logViewEvent('UserSettingsRepositories')
@@ -501,64 +497,8 @@
                 return
             }
 
-<<<<<<< HEAD
             // location state is used here to prevent AwayPrompt from blocking
             return history.push(routingPrefix + '/repositories', ALLOW_NAVIGATION)
-=======
-            const started = Date.now()
-            externalServiceSubscription.current = queryExternalServices({
-                first: null,
-                after: null,
-                namespace: authenticatedUser.id,
-            })
-                .pipe(
-                    repeatUntil(
-                        result => {
-                            // if the background job takes too long we should update the button
-                            // text to indicate we're still working on it.
-
-                            const now = Date.now()
-                            const timeDiff = now - started
-
-                            // setting the same state multiple times won't cause
-                            // re-renders in Function components
-                            if (timeDiff >= SIX_SECONDS + EIGHT_SECONDS) {
-                                setFetchingRepos('slower')
-                            } else if (timeDiff >= SIX_SECONDS) {
-                                setFetchingRepos('slow')
-                            }
-
-                            // if the lastSyncAt has changed for all hosts then we're done
-                            if (
-                                result.nodes.every(
-                                    codeHost =>
-                                        codeHost.lastSyncAt && codeHost.lastSyncAt !== syncTimes.get(codeHost.id)
-                                )
-                            ) {
-                                const repoCount = result.nodes.reduce((sum, codeHost) => sum + codeHost.repoCount, 0)
-                                onUserExternalServicesOrRepositoriesUpdate(result.nodes.length, repoCount)
-
-                                // push the user back to the repo list page
-                                // location state is used here to prevent AwayPrompt from blocking
-                                history.push(routingPrefix + '/repositories', ALLOW_NAVIGATION)
-
-                                // cancel the repeatUntil
-                                return true
-                            }
-                            // keep repeating
-                            return false
-                        },
-                        { delay: 2000 }
-                    )
-                )
-                .subscribe(
-                    () => {},
-                    error => setAffiliateRepoProblems(asError(error)),
-                    () => {
-                        externalServiceSubscription.current?.unsubscribe()
-                    }
-                )
->>>>>>> 2777cc63
         },
         [
             publicRepoState.repos,
@@ -567,11 +507,6 @@
             codeHosts.hosts,
             selectionState.radio,
             selectionState.repos,
-<<<<<<< HEAD
-            // onUserRepositoriesUpdate,
-=======
-            onUserExternalServicesOrRepositoriesUpdate,
->>>>>>> 2777cc63
             history,
             routingPrefix,
         ]
