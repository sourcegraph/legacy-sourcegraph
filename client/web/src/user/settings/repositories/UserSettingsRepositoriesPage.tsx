import AddIcon from 'mdi-react/AddIcon'
import React, { useCallback, useEffect, useMemo, useState } from 'react'
import { RouteComponentProps } from 'react-router'
import { EMPTY, Observable } from 'rxjs'
import { catchError, map } from 'rxjs/operators'

import { LoadingSpinner } from '@sourcegraph/react-loading-spinner'
import { Link } from '@sourcegraph/shared/src/components/Link'
import { TelemetryProps } from '@sourcegraph/shared/src/telemetry/telemetryService'
import { asError, ErrorLike, isErrorLike } from '@sourcegraph/shared/src/util/errors'
import { repeatUntil } from '@sourcegraph/shared/src/util/rxjs/repeatUntil'
import { useObservable } from '@sourcegraph/shared/src/util/useObservable'

import { ErrorAlert } from '../../../components/alerts'
import { queryExternalServices } from '../../../components/externalServices/backend'
import {
    Connection,
    FilteredConnection,
    FilteredConnectionFilter,
    FilteredConnectionQueryArguments,
    FilterValue,
} from '../../../components/FilteredConnection'
import { PageTitle } from '../../../components/PageTitle'
import {
    RepositoriesResult,
    SiteAdminRepositoryFields,
    UserRepositoriesResult,
    ListExternalServiceFields,
} from '../../../graphql-operations'
import { listUserRepositories } from '../../../site-admin/backend'
import { eventLogger } from '../../../tracking/eventLogger'

import { RepositoryNode } from './RepositoryNode'

interface Props extends RouteComponentProps, TelemetryProps {
    userID: string
    routingPrefix: string
}

interface RowProps {
    node: SiteAdminRepositoryFields
}

const Row: React.FunctionComponent<RowProps> = props => (
    <RepositoryNode
        name={props.node.name}
        url={props.node.url}
        serviceType={props.node.externalRepository.serviceType.toUpperCase()}
        mirrorInfo={props.node.mirrorInfo}
        isPrivate={props.node.isPrivate}
    />
)

type Status = undefined | 'pending' | ErrorLike
const emptyFilters: FilteredConnectionFilter[] = []

/**
 * A page displaying the repositories for this user.
 */
export const UserSettingsRepositoriesPage: React.FunctionComponent<Props> = ({
    history,
    location,
    userID,
    routingPrefix,
    telemetryService,
}) => {
    const [hasRepos, setHasRepos] = useState<boolean | null>(null)
    const [externalServices, setExternalServices] = useState<ListExternalServiceFields[]>()
    const [pendingOrError, setPendingOrError] = useState<Status>()

    const noReposState = (
        <div className="border rounded p-3">
            <h3>You have not added any repositories to Sourcegraph</h3>

            {externalServices?.length === 0 ? (
                <small>
                    <Link className="text-primary" to={`${routingPrefix}/code-hosts`}>
                        Connect code hosts
                    </Link>{' '}
                    to start searching your own repositories, or{' '}
                    <Link className="text-primary" to={`${routingPrefix}/repositories/manage`}>
                        add public repositories
                    </Link>{' '}
                    from GitHub or GitLab.
                </small>
            ) : (
                <small>
                    <Link className="text-primary" to={`${routingPrefix}/repositories/manage`}>
                        Add repositories
                    </Link>{' '}
                    to start searching your code with Sourcegraph.
                </small>
            )}
        </div>
    )
    const showResults = (): JSX.Element => {
        const emptyState = (
            <div className="border rounded p-3">
                <small>No repositories matched.</small>
            </div>
        )
        return (
            <FilteredConnection<SiteAdminRepositoryFields, Omit<UserRepositoriesResult, 'node'>>
                className="table mt-3"
                defaultFirst={15}
                compact={false}
                noun="repository"
                pluralNoun="repositories"
                queryConnection={queryRepositories}
                nodeComponent={Row}
                listComponent="table"
                listClassName="w-100"
                onUpdate={updated}
                filters={filters}
                history={history}
                location={location}
                emptyElement={emptyState}
                totalCountSummaryComponent={TotalCountSummary}
                inputClassName="user-settings-repos__filter-input"
            />
        )
    }

    const filters =
        useObservable<FilteredConnectionFilter[]>(
            useMemo(
                () =>
                    queryExternalServices({ namespace: userID, first: null, after: null }).pipe(
                        repeatUntil(
                            result => {
                                let pending: Status
                                const now = new Date()

                                setExternalServices(result.nodes)

                                let repoCount = 0

                                for (const node of result.nodes) {
                                    const nextSyncAt = new Date(node.nextSyncAt)
                                    repoCount += node.repoCount

                                    // when the service was just added both
                                    // createdAt and updatedAt will have the same timestamp
                                    if (node.createdAt === node.updatedAt) {
                                        continue
                                    }

                                    // if the next sync is in the future we must not be syncing
                                    if (now > nextSyncAt) {
                                        pending = 'pending'
                                    }
                                }

                                if (repoCount > 0) {
                                    setHasRepos(true)
                                }

                                setPendingOrError(pending)
                                return pending !== 'pending'
                            },
                            { delay: 2000 }
                        ),
                        map(result => {
                            const services: FilterValue[] = [
                                {
                                    value: 'all',
                                    label: 'All',
                                    args: {},
                                },
                                ...result.nodes.map(node => ({
                                    value: node.id,
                                    label: node.displayName.split(' ')[0],
                                    tooltip: '',
                                    args: { externalServiceID: node.id },
                                })),
                            ]

                            return [
                                {
                                    label: 'Status',
                                    type: 'select',
                                    id: 'status',
                                    tooltip: 'Repository status',
                                    values: [
                                        {
                                            value: 'all',
                                            label: 'All',
                                            args: {},
                                        },
                                        {
                                            value: 'cloned',
                                            label: 'Cloned',
                                            args: { cloned: true, notCloned: false },
                                        },
                                        {
                                            value: 'not-cloned',
                                            label: 'Not Cloned',
                                            args: { cloned: false, notCloned: true },
                                        },
                                    ],
                                },
                                {
                                    label: 'Code host',
                                    type: 'select',
                                    id: 'code-host',
                                    tooltip: 'Code host',
                                    values: services,
                                },
                            ]
                        }),
                        catchError(error => {
                            setPendingOrError(asError(error))
                            return EMPTY
                        })
                    ),
                [userID]
            )
        ) || emptyFilters

    const queryRepositories = useCallback(
        (args: FilteredConnectionQueryArguments): Observable<RepositoriesResult['repositories']> =>
            listUserRepositories({ ...args, id: userID }).pipe(
                repeatUntil(
                    (result): boolean => {
                        // don't repeat the query when user doesn't have repos
                        if (result.nodes && result.nodes.length === 0) {
                            return true
                        }

                        return (
                            result.nodes &&
                            result.nodes.length > 0 &&
                            result.nodes.every(nodes => !nodes.mirrorInfo.cloneInProgress && nodes.mirrorInfo.cloned) &&
                            !(pendingOrError === 'pending')
                        )
                    },

                    { delay: 2000 }
                )
            ),
        [pendingOrError, userID]
    )

    const updated = useCallback(
        (value: Connection<SiteAdminRepositoryFields> | ErrorLike | undefined, query: string): void => {
            if (value as Connection<SiteAdminRepositoryFields>) {
                const conn = value as Connection<SiteAdminRepositoryFields>

                // hasRepos is only useful when query is not set since user may
                // still have repos that don't match given query
                if (query === '') {
                    if (conn.totalCount !== 0) {
                        setHasRepos(true)
                    } else {
                        setHasRepos(false)
                    }
                }
            }
        },
        []
    )
    const logManageRepositoriesClick = useCallback(() => {
        eventLogger.log('UserSettingsRepositoriesManageRepositoriesClick')
    }, [])

    useEffect(() => {
        telemetryService.logViewEvent('UserSettingsRepositories')
    }, [telemetryService])

    return (
        <div className="user-settings-repos">
            {pendingOrError === 'pending' && (
                <div className="alert alert-info">
                    <span className="font-weight-bold">Some repositories are still being updated.</span> These
                    repositories may not appear up-to-date in the list of repositories.
                </div>
            )}
            {isErrorLike(pendingOrError) && <ErrorAlert error={pendingOrError} icon={true} />}
            <PageTitle title="Repositories" />
            <div className="d-flex justify-content-between align-items-center">
                <h2 className="mb-2">Repositories</h2>
<<<<<<< HEAD
                <Link className="btn btn-primary" to={`${routingPrefix}/repositories/manage`} onClick={console.log}>
=======
                <Link
                    className="btn btn-primary"
                    to={`${routingPrefix}/repositories/manage`}
                    onClick={logManageRepositoriesClick}
                >
>>>>>>> f0f43299
                    {(hasRepos && <>Manage Repositories</>) || (
                        <>
                            <AddIcon className="icon-inline" /> Add repositories
                        </>
                    )}
                </Link>
            </div>
            <p className="text-muted pb-2">
                All repositories synced with Sourcegraph from{' '}
                <Link className="text-primary" to={`${routingPrefix}/code-hosts`}>
                    connected code hosts
                </Link>
            </p>
            {externalServices ? (
                <>
                    {hasRepos === false && noReposState}
                    {(hasRepos || hasRepos === null) && showResults()}
                </>
            ) : (
                <div className="d-flex justify-content-center mt-4">
                    <LoadingSpinner className="icon-inline" />
                </div>
            )}
        </div>
    )
}

const TotalCountSummary: React.FunctionComponent<{ totalCount: number }> = ({ totalCount }) => (
    <div className="d-inline-block mt-4 mr-2">
        <small>
            {totalCount} {totalCount === 1 ? 'repository' : 'repositories'} total
        </small>
    </div>
)<|MERGE_RESOLUTION|>--- conflicted
+++ resolved
@@ -279,15 +279,11 @@
             <PageTitle title="Repositories" />
             <div className="d-flex justify-content-between align-items-center">
                 <h2 className="mb-2">Repositories</h2>
-<<<<<<< HEAD
-                <Link className="btn btn-primary" to={`${routingPrefix}/repositories/manage`} onClick={console.log}>
-=======
                 <Link
                     className="btn btn-primary"
                     to={`${routingPrefix}/repositories/manage`}
                     onClick={logManageRepositoriesClick}
                 >
->>>>>>> f0f43299
                     {(hasRepos && <>Manage Repositories</>) || (
                         <>
                             <AddIcon className="icon-inline" /> Add repositories
