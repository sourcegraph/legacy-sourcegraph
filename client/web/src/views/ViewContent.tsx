--- conflicted
+++ resolved
@@ -1,16 +1,6 @@
-<<<<<<< HEAD
 import * as H from 'history'
 import { isObject } from 'lodash'
 import React, { useEffect, useRef } from 'react'
-=======
-import React, { useEffect, useRef } from 'react'
-import { isObject } from 'lodash'
-import * as H from 'history'
-import { Markdown } from '@sourcegraph/shared/src/components/Markdown'
-import { renderMarkdown } from '@sourcegraph/shared/src/util/markdown'
-import { MarkupKind } from '@sourcegraph/extension-api-classes'
-import { QueryInputInViewContent } from './QueryInputInViewContent'
->>>>>>> e78574e6
 import { View, MarkupContent } from 'sourcegraph'
 
 import { MarkupKind } from '@sourcegraph/extension-api-classes'
@@ -20,17 +10,9 @@
 import { TelemetryProps } from '@sourcegraph/shared/src/telemetry/telemetryService'
 import { renderMarkdown } from '@sourcegraph/shared/src/util/markdown'
 import { hasProperty } from '@sourcegraph/shared/src/util/types'
-<<<<<<< HEAD
 
-import { CaseSensitivityProps, PatternTypeProps, CopyQueryButtonProps, SearchContextProps } from '../search'
-
-import { ChartViewContent } from './ChartViewContent'
+import { ChartViewContent } from './ChartViewContent/ChartViewContent'
 import { QueryInputInViewContent } from './QueryInputInViewContent'
-=======
-import { VersionContextProps } from '@sourcegraph/shared/src/search/util'
-import { ChartViewContent } from './ChartViewContent/ChartViewContent'
-import { TelemetryProps } from '@sourcegraph/shared/src/telemetry/telemetryService'
->>>>>>> e78574e6
 
 const isMarkupContent = (input: unknown): input is MarkupContent =>
     isObject(input) && hasProperty('value')(input) && typeof input.value === 'string'
