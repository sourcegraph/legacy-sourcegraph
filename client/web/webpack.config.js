--- conflicted
+++ resolved
@@ -48,6 +48,7 @@
  * @returns {import('webpack').RuleSetUse} array of CSS loaders
  */
 const getCSSLoaders = (...loaders) => [
+  // Use style-loader for local development as it is significantly faster.
   isDevelopment ? 'style-loader' : MiniCssExtractPlugin.loader,
   ...loaders,
   'postcss-loader',
@@ -195,20 +196,6 @@
       },
       {
         test: /\.(sass|scss)$/,
-<<<<<<< HEAD
-        use: [
-          // Use style-loader for local development as it is significantly faster.
-          mode === 'production' ? MiniCssExtractPlugin.loader : 'style-loader',
-          'css-loader',
-          'postcss-loader',
-          {
-            loader: 'sass-loader',
-            options: {
-              sassOptions: {
-                implementation: require('sass'),
-                includePaths: [nodeModulesPath],
-              },
-=======
         // CSS Modules loaders are only applied when the file is explicitly named as CSS module stylesheet using the extension `.module.scss`.
         include: /\.module\.(sass|scss)$/,
         use: getCSSLoaders({
@@ -218,7 +205,6 @@
             localsConvention: 'camelCase',
             modules: {
               localIdentName: '[name]__[local]_[hash:base64:5]',
->>>>>>> f8dccd49
             },
           },
         }),
