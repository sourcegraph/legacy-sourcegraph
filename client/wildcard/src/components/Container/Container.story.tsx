--- conflicted
+++ resolved
@@ -4,11 +4,8 @@
 import { BrandedStory } from '@sourcegraph/branded/src/components/BrandedStory'
 import webStyles from '@sourcegraph/web/src/SourcegraphWebApp.scss'
 
-<<<<<<< HEAD
+import { Alert } from '../Alert'
 import { Button } from '../Button'
-=======
-import { Alert } from '..'
->>>>>>> e6414e74
 
 import { Container } from './Container'
 
