import React, { ComponentType, ElementType, PropsWithChildren } from 'react'

import classNames from 'classnames'
import { MdiReactIconProps } from 'mdi-react'

import { ForwardReferenceComponent } from '../..'

import { ICON_SIZES } from './constants'

import styles from './Icon.module.scss'

export interface IconProps extends Omit<MdiReactIconProps, 'children'> {
    className?: string
    /**
     * The variant style of the icon. defaults to 'sm'
     */
    size?: typeof ICON_SIZES[number]
}

<<<<<<< HEAD
/**
 * Use this component as the replacement for `icon-inline` class
 */
export const Icon = React.forwardRef<SVGElement, IconProps>(
    ({ children, className, size, as: Component = 'svg', ...attributes }, reference) => (
=======
export const Icon = React.forwardRef((props, reference) => {
    const { children, inline = true, className, size, as: Component = 'svg', ...attributes } = props

    return (
>>>>>>> 7e61ffee
        <Component
            className={classNames(styles.iconInline, size === 'md' && styles.iconInlineMd, className)}
            ref={reference}
            {...attributes}
        >
            {children}
        </Component>
    )
}) as ForwardReferenceComponent<ComponentType<MdiReactIconProps> | ElementType, PropsWithChildren<IconProps>><|MERGE_RESOLUTION|>--- conflicted
+++ resolved
@@ -17,18 +17,13 @@
     size?: typeof ICON_SIZES[number]
 }
 
-<<<<<<< HEAD
 /**
  * Use this component as the replacement for `icon-inline` class
  */
-export const Icon = React.forwardRef<SVGElement, IconProps>(
-    ({ children, className, size, as: Component = 'svg', ...attributes }, reference) => (
-=======
 export const Icon = React.forwardRef((props, reference) => {
     const { children, inline = true, className, size, as: Component = 'svg', ...attributes } = props
 
     return (
->>>>>>> 7e61ffee
         <Component
             className={classNames(styles.iconInline, size === 'md' && styles.iconInlineMd, className)}
             ref={reference}
