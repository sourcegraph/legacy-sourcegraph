import React from 'react'

<<<<<<< HEAD
import { Icon } from '../Icon'
=======
import classNames from 'classnames'
>>>>>>> e4635707

import styles from './LoadingSpinner.module.scss'

export interface LoadingSpinnerProps {
    className?: string
    /**
     * Whether to show loading spinner with icon-inline
     *
     * @default true
     */
    inline?: boolean
}

export const LoadingSpinner: React.FunctionComponent<LoadingSpinnerProps> = ({ inline = true, className }) => {
    const finalClassName = classNames(styles.loadingSpinner, className)

    if (inline) {
        return <Icon className={finalClassName} as="div" />
    }

    return <div className={finalClassName} />
}<|MERGE_RESOLUTION|>--- conflicted
+++ resolved
@@ -1,10 +1,7 @@
 import React from 'react'
 
-<<<<<<< HEAD
 import { Icon } from '../Icon'
-=======
 import classNames from 'classnames'
->>>>>>> e4635707
 
 import styles from './LoadingSpinner.module.scss'
 
