import React from 'react'

import classNames from 'classnames'

import { ForwardReferenceComponent } from '../../types'

<<<<<<< HEAD
export type MenuHeadingType = 'h1' | 'h2' | 'h3' | 'h4' | 'h5' | 'h6'
=======
import styles from './MenuHeader.module.scss'

type HeadingType = 'h1' | 'h2' | 'h3' | 'h4' | 'h5' | 'h6'
>>>>>>> 335a57fa

/**
 * A simple styled header component that can be used to
 * label sections of a `<Menu />` component.
 */

export const MenuHeader = React.forwardRef(({ children, as: Component = 'h6', className, ...props }, reference) => (
    <Component ref={reference} {...props} className={classNames(styles.dropdownHeader, className)}>
        {children}
    </Component>
)) as ForwardReferenceComponent<MenuHeadingType><|MERGE_RESOLUTION|>--- conflicted
+++ resolved
@@ -4,13 +4,9 @@
 
 import { ForwardReferenceComponent } from '../../types'
 
-<<<<<<< HEAD
-export type MenuHeadingType = 'h1' | 'h2' | 'h3' | 'h4' | 'h5' | 'h6'
-=======
 import styles from './MenuHeader.module.scss'
 
-type HeadingType = 'h1' | 'h2' | 'h3' | 'h4' | 'h5' | 'h6'
->>>>>>> 335a57fa
+export type MenuHeadingType = 'h1' | 'h2' | 'h3' | 'h4' | 'h5' | 'h6'
 
 /**
  * A simple styled header component that can be used to
