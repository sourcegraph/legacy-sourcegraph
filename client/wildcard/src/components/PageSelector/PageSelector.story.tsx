--- conflicted
+++ resolved
@@ -29,13 +29,8 @@
 
 export const AllPageSelectors: Story = () => (
     <>
-<<<<<<< HEAD
-        <h1>Page Selector</h1>
+        <Typography.H1>Page Selector</Typography.H1>
         <Typography.H2>Short</Typography.H2>
-=======
-        <Typography.H1>Page Selector</Typography.H1>
-        <h2>Short</h2>
->>>>>>> dfdb730a
         <Short />
         <Typography.H2>Long</Typography.H2>
         <Long />
