import {
    Tab as ReachTab,
    TabList as ReachTabList,
    TabListProps as ReachTabListProps,
    TabPanel as ReachTabPanel,
    TabPanelProps as ReachTabPanelProps,
    TabPanels as ReachTabPanels,
    TabPanelsProps as ReachTabPanelsProps,
    TabProps as ReachTabProps,
    Tabs as ReachTabs,
    TabsProps as ReachTabsProps,
} from '@reach/tabs'
import classNames from 'classnames'
import React from 'react'

import { TabPanelIndexContext, TabsSettingsContext, useTabsSettings } from './context'
import styles from './Tabs.module.scss'
import { useShouldPanelRender } from './useShouldPanelRender'

export interface TabsSettings {
    /**
     * Tab component font size.
     * Default is "small"
     */
    size?: 'small' | 'medium' | 'large'
    /**
     * true: only load the initial tab when tab component mounts
     * false: render all the TabPanel children when tab component mounts
     */
    lazy?: boolean
    /**
     * This prop is lazy dependant, only should be used when lazy is true
     * memoize: Once a selected tabPanel is rendered this will keep mounted
     * forceRender: Each time a tab is selected the associated tabPanel is mounted
     * and the rest is unmounted
     */
    behavior?: 'memoize' | 'forceRender'
}

export interface TabsProps extends ReachTabsProps, TabsSettings {
    className?: string
}

export interface TabListProps extends ReachTabListProps {
    /*
     * action is used to render content in the left side of
     * the component. e.g. a close button or a list of links.
     */
    actions?: React.ReactNode
}

export interface TabProps extends ReachTabProps {}
export interface TabPanelsProps extends ReachTabPanelsProps {}
export interface TabPanelProps extends ReachTabPanelProps {}

/**
 *
 * reach UI tabs component with steroids, this tabs handles how the data should be loaded
 * in terms of a11y tabs are following all the WAI-ARIA Tabs Design Pattern.
 *
 * See: https://reach.tech/tabs/
 *
 */
export const Tabs: React.FunctionComponent<TabsProps> = props => {
    const { lazy, size, behavior, className, ...reachProps } = props

    return (
<<<<<<< HEAD
        <TabsContext.Provider value={contextValue}>
=======
        <TabsSettingsContext.Provider value={{ lazy, size, behavior }}>
>>>>>>> 030bf825
            <ReachTabs
                className={classNames(styles.wildcardTabs, className)}
                data-testid="wildcard-tabs"
                {...reachProps}
            />
<<<<<<< HEAD
        </TabsContext.Provider>
=======
        </TabsSettingsContext.Provider>
>>>>>>> 030bf825
    )
}

export const TabList: React.FunctionComponent<TabListProps> = props => {
    const { actions, ...reachProps } = props
    return (
        <div className={styles.tablistWrapper}>
            <ReachTabList data-testid="wildcard-tab-list" {...reachProps} />
            {actions}
        </div>
    )
}

export const Tab: React.FunctionComponent<TabProps> = props => {
    const { size = 'small' } = useTabsSettings()
    return (
        <ReachTab className={styles[size]} data-testid="wildcard-tab" {...props}>
            <span className={styles.tabLabel}>{props.children}</span>
        </ReachTab>
    )
}

<<<<<<< HEAD
export const TabPanels: React.FunctionComponent<TabPanelsProps> = ({ children }) => {
    const { show, element } = useTabPanelsState(children)
    return show ? <ReachTabPanels data-testid="wildcard-tab-panel-list">{element}</ReachTabPanels> : null
}
=======
export const TabPanels: React.FunctionComponent<TabPanelsProps> = ({ children }) => (
    <ReachTabPanels data-testid="wildcard-tab-panel-list">
        {React.Children.map(children, (child, index) => (
            <TabPanelIndexContext.Provider value={index}>{child}</TabPanelIndexContext.Provider>
        ))}
    </ReachTabPanels>
)
>>>>>>> 030bf825

export const TabPanel: React.FunctionComponent = ({ children }) => {
    const shouldRender = useShouldPanelRender(children)
    return <ReachTabPanel data-testid="wildcard-tab-panel">{shouldRender ? children : null}</ReachTabPanel>
}<|MERGE_RESOLUTION|>--- conflicted
+++ resolved
@@ -65,21 +65,13 @@
     const { lazy, size, behavior, className, ...reachProps } = props
 
     return (
-<<<<<<< HEAD
-        <TabsContext.Provider value={contextValue}>
-=======
         <TabsSettingsContext.Provider value={{ lazy, size, behavior }}>
->>>>>>> 030bf825
             <ReachTabs
                 className={classNames(styles.wildcardTabs, className)}
                 data-testid="wildcard-tabs"
                 {...reachProps}
             />
-<<<<<<< HEAD
-        </TabsContext.Provider>
-=======
         </TabsSettingsContext.Provider>
->>>>>>> 030bf825
     )
 }
 
@@ -102,12 +94,6 @@
     )
 }
 
-<<<<<<< HEAD
-export const TabPanels: React.FunctionComponent<TabPanelsProps> = ({ children }) => {
-    const { show, element } = useTabPanelsState(children)
-    return show ? <ReachTabPanels data-testid="wildcard-tab-panel-list">{element}</ReachTabPanels> : null
-}
-=======
 export const TabPanels: React.FunctionComponent<TabPanelsProps> = ({ children }) => (
     <ReachTabPanels data-testid="wildcard-tab-panel-list">
         {React.Children.map(children, (child, index) => (
@@ -115,7 +101,6 @@
         ))}
     </ReachTabPanels>
 )
->>>>>>> 030bf825
 
 export const TabPanel: React.FunctionComponent = ({ children }) => {
     const shouldRender = useShouldPanelRender(children)
