--- conflicted
+++ resolved
@@ -47,7 +47,7 @@
     className?: string
 }
 
-export interface TabListProps extends PropsWithAs<As, ReachTabListProps> {
+export interface TabListProps extends PropsWithAs<As, ReachTabListProps>, React.HTMLAttributes<HTMLDivElement> {
     /*
      * action is used to render content in the left side of
      * the component. e.g. a close button or a list of links.
@@ -55,15 +55,9 @@
     actions?: React.ReactNode
 }
 
-<<<<<<< HEAD
-export interface TabProps extends PropsWithAs<As, ReachTabProps> {}
-export interface TabPanelsProps extends PropsWithAs<As, ReachTabPanelsProps> {}
-export interface TabPanelProps extends PropsWithAs<As, ReachTabPanelProps> {}
-=======
-export interface TabProps extends ReachTabProps {}
-export interface TabPanelsProps extends ReachTabPanelsProps {}
-export interface TabPanelProps extends ReachTabPanelProps, React.HTMLAttributes<HTMLDivElement> {}
->>>>>>> d6b4936f
+export interface TabProps extends PropsWithAs<As, ReachTabProps>, React.HTMLAttributes<HTMLDivElement> {}
+export interface TabPanelsProps extends PropsWithAs<As, ReachTabPanelsProps>, React.HTMLAttributes<HTMLDivElement> {}
+export interface TabPanelProps extends PropsWithAs<As, ReachTabPanelProps>, React.HTMLAttributes<HTMLDivElement> {}
 
 /**
  * reach UI tabs component with steroids, this tabs handles how the data should be loaded
@@ -117,7 +111,6 @@
     )
 })
 
-<<<<<<< HEAD
 export const TabPanel: React.FunctionComponent<TabPanelProps> = React.forwardRef((props, reference) => {
     const { as = 'div', children, ...reachProps } = props
     const shouldRender = useShouldPanelRender(children)
@@ -126,15 +119,4 @@
             {shouldRender ? children : null}
         </ReachTabPanel>
     )
-})
-=======
-export const TabPanel: React.FunctionComponent<TabPanelProps> = ({ children, ...otherProps }) => {
-    const shouldRender = useShouldPanelRender(children)
-
-    return shouldRender ? (
-        <ReachTabPanel data-testid="wildcard-tab-panel" {...otherProps}>
-            {children}
-        </ReachTabPanel>
-    ) : null
-}
->>>>>>> d6b4936f
+})