--- conflicted
+++ resolved
@@ -38,14 +38,8 @@
         userEvent.hover(rendered.getByTestId('trigger-1'))
 
         await waitFor(() => {
-<<<<<<< HEAD
-            // In react 18, @radix-ui/react-tooltip uses `useId` hook to get uniqueId
-            expect(rendered.getByTestId('trigger-1').parentElement).toHaveAttribute('aria-describedby', 'radix-:r0:')
-            expect(rendered.getByTestId('trigger-2').parentElement).not.toHaveAttribute('aria-describedby')
-=======
             expect(rendered.getByTestId('trigger-1')).toHaveAttribute('aria-describedby', 'radix-0')
             expect(rendered.getByTestId('trigger-2')).not.toHaveAttribute('aria-describedby')
->>>>>>> 9efb4e1c
 
             // Should be one tooltip for visual users, and a second for use with aria-describedby
             const tooltips = rendered.getAllByRole('tooltip')
@@ -58,13 +52,8 @@
         userEvent.hover(rendered.getByTestId('trigger-2'))
 
         await waitFor(() => {
-<<<<<<< HEAD
-            expect(rendered.getByTestId('trigger-1').parentElement).not.toHaveAttribute('aria-describedby')
-            expect(rendered.getByTestId('trigger-2').parentElement).toHaveAttribute('aria-describedby', 'radix-:r1:')
-=======
             expect(rendered.getByTestId('trigger-1')).not.toHaveAttribute('aria-describedby')
             expect(rendered.getByTestId('trigger-2')).toHaveAttribute('aria-describedby', 'radix-1')
->>>>>>> 9efb4e1c
 
             // Should be one tooltip for visual users, and a second for use with aria-describedby
             const tooltips = rendered.getAllByRole('tooltip')
