--- conflicted
+++ resolved
@@ -36,18 +36,13 @@
     // Optional className that is passed through to the focused nodes
     nodeClassName?: string
 }
-<<<<<<< HEAD
 
 interface TreeRef {
     focus: () => void
 }
 
 function TreeComponent<N extends TreeNode>(props: TreeProps<N>, ref: React.Ref<TreeRef>): React.ReactElement {
-    const { onSelect, onExpand, onLoadData, renderNode, loadedIds, ...rest } = props
-=======
-export function Tree<N extends TreeNode>(props: Props<N>): JSX.Element {
     const { onSelect, onExpand, onLoadData, renderNode, loadedIds, nodeClassName, ...rest } = props
->>>>>>> d58a43e6
 
     const treeViewRef = useRef<HTMLUListElement>(null)
     useImperativeHandle(
