#!/usr/bin/env bash

# We want to build multiple go binaries, so we use a custom build step on CI.
cd "$(dirname "${BASH_SOURCE[0]}")"/../..
set -ex

OUTPUT=$(mktemp -d -t sgdockerbuild_XXXXXXX)
cleanup() {
  rm -rf "$OUTPUT"
}
trap cleanup EXIT

<<<<<<< HEAD
# Enable image build caching via CACHE=true
BUILD_CACHE="--no-cache"
if [[ "$CACHE" == "true" ]]; then
  BUILD_CACHE=""
fi


if [[ "$DOCKER_BAZEL" == "true" ]]; then
=======
if [[ "${DOCKER_BAZEL:-false}" == "true" ]]; then
>>>>>>> 185c1547

  bazel build //cmd/gitserver \
    --stamp \
    --workspace_status_command=./dev/bazel_stamp_vars.sh \
    --platforms=@io_bazel_rules_go//go/toolchain:linux_amd64

  out=$(bazel cquery //cmd/blobstore --output=files)
  cp "$out" "$OUTPUT"

  docker build "${BUILD_CACHE}" -f cmd/blobstore/Dockerfile -t "$IMAGE" "$OUTPUT" \
    --progress=plain \
    --build-arg COMMIT_SHA \
    --build-arg DATE \
    --build-arg VERSION
  exit $?
fi

# Environment for building linux binaries
export GO111MODULE=on
export GOARCH=amd64
export GOOS=linux
export CGO_ENABLED=0

pkg="github.com/sourcegraph/sourcegraph/cmd/blobstore"
go build -trimpath -ldflags "-X github.com/sourcegraph/sourcegraph/internal/version.version=$VERSION  -X github.com/sourcegraph/sourcegraph/internal/version.timestamp=$(date +%s)" -buildmode exe -tags dist -o "$OUTPUT/$(basename $pkg)" "$pkg"

docker build -f cmd/blobstore/Dockerfile -t "$IMAGE" "$OUTPUT" \
  --progress=plain \
  --build-arg COMMIT_SHA \
  --build-arg DATE \
  --build-arg VERSION<|MERGE_RESOLUTION|>--- conflicted
+++ resolved
@@ -10,7 +10,6 @@
 }
 trap cleanup EXIT
 
-<<<<<<< HEAD
 # Enable image build caching via CACHE=true
 BUILD_CACHE="--no-cache"
 if [[ "$CACHE" == "true" ]]; then
@@ -18,10 +17,7 @@
 fi
 
 
-if [[ "$DOCKER_BAZEL" == "true" ]]; then
-=======
 if [[ "${DOCKER_BAZEL:-false}" == "true" ]]; then
->>>>>>> 185c1547
 
   bazel build //cmd/gitserver \
     --stamp \
