package backend

import (
	"context"
	"fmt"
	"net/url"
	"time"

	"github.com/opentracing/opentracing-go"
	otlog "github.com/opentracing/opentracing-go/log"
	"github.com/prometheus/client_golang/prometheus"
	"github.com/prometheus/client_golang/prometheus/promauto"

	"github.com/sourcegraph/sourcegraph/cmd/frontend/envvar"
	"github.com/sourcegraph/sourcegraph/internal/api"
	"github.com/sourcegraph/sourcegraph/internal/conf"
	"github.com/sourcegraph/sourcegraph/internal/database"
	"github.com/sourcegraph/sourcegraph/internal/database/dbcache"
	"github.com/sourcegraph/sourcegraph/internal/errcode"
	"github.com/sourcegraph/sourcegraph/internal/extsvc"
	"github.com/sourcegraph/sourcegraph/internal/gitserver"
	"github.com/sourcegraph/sourcegraph/internal/inventory"
	"github.com/sourcegraph/sourcegraph/internal/repoupdater"
	"github.com/sourcegraph/sourcegraph/internal/repoupdater/protocol"
	"github.com/sourcegraph/sourcegraph/internal/types"
	"github.com/sourcegraph/sourcegraph/internal/vcs/git"
)

// ErrRepoSeeOther indicates that the repo does not exist on this server but might exist on an external Sourcegraph
// server.
type ErrRepoSeeOther struct {
	// RedirectURL is the base URL for the repository at an external location.
	RedirectURL string
}

func (e ErrRepoSeeOther) Error() string {
	return fmt.Sprintf("repo not found at this location, but might exist at %s", e.RedirectURL)
}

var Repos = &repos{
	store: database.GlobalRepos,
	cache: dbcache.NewIndexableReposLister(database.GlobalRepos),
}

<<<<<<< HEAD
=======
// NewRepos uses the provided `database.RepoStore` to initialize a new repos
// store for the backend.
//
// NOTE: The underlying cache is reused from Repos global variable to actually
// make cache be useful. This is mostly a workaround for now until we come up a
// more idiomatic solution.
>>>>>>> 17f2165f
func NewRepos(repoStore database.RepoStore) *repos {
	return &repos{
		store: repoStore,
		cache: Repos.cache,
	}
}

type repos struct {
	store database.RepoStore
	cache *dbcache.IndexableReposLister
}

func (s *repos) Get(ctx context.Context, repo api.RepoID) (_ *types.Repo, err error) {
	if Mocks.Repos.Get != nil {
		return Mocks.Repos.Get(ctx, repo)
	}

	ctx, done := trace(ctx, "Repos", "Get", repo, &err)
	defer done()

	return s.store.Get(ctx, repo)
}

// GetByName retrieves the repository with the given name. On sourcegraph.com,
// if the name refers to a repository on a github.com or gitlab.com that is not
// yet present in the database, it will automatically look up the
// repository externally and add it to the database before returning it.
func (s *repos) GetByName(ctx context.Context, name api.RepoName) (_ *types.Repo, err error) {
	if Mocks.Repos.GetByName != nil {
		return Mocks.Repos.GetByName(ctx, name)
	}

	ctx, done := trace(ctx, "Repos", "GetByName", name, &err)
	defer done()

	switch repo, err := s.store.GetByName(ctx, name); {
	case err == nil:
		return repo, nil
	case !errcode.IsNotFound(err):
		return nil, err
	case envvar.SourcegraphDotComMode():
		// Automatically add repositories on Sourcegraph.com.
		newName, err := s.Add(ctx, name)
		if err != nil {
			return nil, err
		}
		return s.store.GetByName(ctx, newName)
	case shouldRedirect(name):
		return nil, ErrRepoSeeOther{RedirectURL: (&url.URL{
			Scheme:   "https",
			Host:     "sourcegraph.com",
			Path:     string(name),
			RawQuery: url.Values{"utm_source": []string{conf.DeployType()}}.Encode(),
		}).String()}
	default:
		return nil, err
	}
}

func shouldRedirect(name api.RepoName) bool {
	return !conf.Get().DisablePublicRepoRedirects &&
		extsvc.CodeHostOf(name, extsvc.PublicCodeHosts...) != nil
}

var metricIsRepoCloneable = promauto.NewCounterVec(prometheus.CounterOpts{
	Name: "src_frontend_repo_add_is_cloneable",
	Help: "temporary metric to measure if this codepath is valuable on sourcegraph.com",
}, []string{"status"})

// Add adds the repository with the given name to the database by calling
// repo-updater when in sourcegraph.com mode. It's possible that the repo has
// been renamed on the code host in which case a different name may be returned.
func (s *repos) Add(ctx context.Context, name api.RepoName) (addedName api.RepoName, err error) {
	ctx, done := trace(ctx, "Repos", "Add", name, &err)
	defer done()

	// Avoid hitting repo-updater (and incurring a hit against our GitHub/etc. API rate
	// limit) for repositories that don't exist or private repositories that people attempt to
	// access.
	if host := extsvc.CodeHostOf(name, extsvc.PublicCodeHosts...); host == nil {
		return "", &database.RepoNotFoundErr{Name: name}
	}

	status := "unknown"
	defer func() {
		metricIsRepoCloneable.WithLabelValues(status).Inc()
	}()

	if err := gitserver.DefaultClient.IsRepoCloneable(ctx, name); err != nil {
		if ctx.Err() != nil {
			status = "timeout"
		} else {
			status = "fail"
		}
		return "", err
	}
	status = "success"

	// Looking up the repo in repo-updater makes it sync that repo to the
	// database on sourcegraph.com if that repo is from github.com or gitlab.com
	lookupResult, err := repoupdater.DefaultClient.RepoLookup(ctx, protocol.RepoLookupArgs{Repo: name})
	if lookupResult != nil && lookupResult.Repo != nil {
		return lookupResult.Repo.Name, err
	}
	return "", err
}

func (s *repos) List(ctx context.Context, opt database.ReposListOptions) (repos []*types.Repo, err error) {
	if Mocks.Repos.List != nil {
		return Mocks.Repos.List(ctx, opt)
	}

	ctx, done := trace(ctx, "Repos", "List", opt, &err)
	defer func() {
		if err == nil {
			span := opentracing.SpanFromContext(ctx)
			span.LogFields(otlog.Int("result.len", len(repos)))
		}
		done()
	}()

	return s.store.List(ctx, opt)
}

// ListIndexable calls database.IndexableRepos.List, with tracing. It lists ALL
// indexable repos which could include private user added repos.
func (s *repos) ListIndexable(ctx context.Context) (repos []types.MinimalRepo, err error) {
	ctx, done := trace(ctx, "Repos", "ListIndexable", nil, &err)
	defer func() {
		if err == nil {
			span := opentracing.SpanFromContext(ctx)
			span.LogFields(otlog.Int("result.len", len(repos)))
		}
		done()
	}()

	if envvar.SourcegraphDotComMode() {
		return s.cache.List(ctx)
	}

	trueP := true
	return s.store.ListMinimalRepos(ctx, database.ReposListOptions{Index: &trueP})
}

func (s *repos) GetInventory(ctx context.Context, repo *types.Repo, commitID api.CommitID, forceEnhancedLanguageDetection bool) (res *inventory.Inventory, err error) {
	if Mocks.Repos.GetInventory != nil {
		return Mocks.Repos.GetInventory(ctx, repo, commitID)
	}

	ctx, done := trace(ctx, "Repos", "GetInventory", map[string]interface{}{"repo": repo.Name, "commitID": commitID}, &err)
	defer done()

	// Cap GetInventory operation to some reasonable time.
	ctx, cancel := context.WithTimeout(ctx, 3*time.Minute)
	defer cancel()

	invCtx, err := InventoryContext(repo.Name, commitID, forceEnhancedLanguageDetection)
	if err != nil {
		return nil, err
	}

	root, err := git.Stat(ctx, repo.Name, commitID, "")
	if err != nil {
		return nil, err
	}

	// In computing the inventory, sub-tree inventories are cached based on the OID of the Git
	// tree. Compared to per-blob caching, this creates many fewer cache entries, which means fewer
	// stores, fewer lookups, and less cache storage overhead. Compared to per-commit caching, this
	// yields a higher cache hit rate because most trees are unchanged across commits.
	inv, err := invCtx.Entries(ctx, root)
	if err != nil {
		return nil, err
	}
	return &inv, nil
}<|MERGE_RESOLUTION|>--- conflicted
+++ resolved
@@ -42,15 +42,12 @@
 	cache: dbcache.NewIndexableReposLister(database.GlobalRepos),
 }
 
-<<<<<<< HEAD
-=======
 // NewRepos uses the provided `database.RepoStore` to initialize a new repos
 // store for the backend.
 //
 // NOTE: The underlying cache is reused from Repos global variable to actually
 // make cache be useful. This is mostly a workaround for now until we come up a
 // more idiomatic solution.
->>>>>>> 17f2165f
 func NewRepos(repoStore database.RepoStore) *repos {
 	return &repos{
 		store: repoStore,
