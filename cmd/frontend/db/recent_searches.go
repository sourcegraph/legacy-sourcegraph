package db

import (
	"context"
<<<<<<< HEAD
	"database/sql"
=======

	"github.com/sourcegraph/sourcegraph/pkg/db/dbconn"
>>>>>>> a8708c53

	"github.com/pkg/errors"
)

<<<<<<< HEAD
type RecentSearches struct {
	DB func() *sql.DB
}

// Log inserts the query q to the recent_searches table in the db.
func (rs *RecentSearches) Log(ctx context.Context, q string) error {
	insert := `INSERT INTO recent_searches (query) VALUES ($1)`
	res, err := rs.DB().ExecContext(ctx, insert, q)
=======
type RecentSearches struct{}

// Log inserts the query q into to the recent_searches table in the db.
func (rs *RecentSearches) Log(ctx context.Context, q string) error {
	insert := `INSERT INTO recent_searches (query) VALUES ($1)`
	res, err := dbconn.Global.ExecContext(ctx, insert, q)
>>>>>>> a8708c53
	if err != nil {
		return errors.Errorf("inserting %q into recent_searches table: %v", q, err)
	}
	nrows, err := res.RowsAffected()
	if err != nil {
		return errors.Errorf("getting number of affected rows: %v", err)
	}
	if nrows == 0 {
		return errors.Errorf("failed to insert row for query %q", q)
	}
	return nil
}

// Cleanup keeps the row count in the recent_searches table below limit.
func (rs *RecentSearches) Cleanup(ctx context.Context, limit int) error {
	enforceLimit := `
DELETE FROM recent_searches
	WHERE id <
		(SELECT id FROM recent_searches
		 ORDER BY id
		 OFFSET GREATEST(0, (SELECT (SELECT COUNT(*) FROM recent_searches) - $1))
		 LIMIT 1)
`
<<<<<<< HEAD
	if _, err := rs.DB().ExecContext(ctx, enforceLimit, limit); err != nil {
=======
	if _, err := dbconn.Global.ExecContext(ctx, enforceLimit, limit); err != nil {
>>>>>>> a8708c53
		return errors.Errorf("deleting excess rows in recent_searches table: %v", err)
	}
	return nil
}

// List returns all the search queries in the recent_searches table.
func (rs *RecentSearches) List(ctx context.Context) ([]string, error) {
	sel := `SELECT query FROM recent_searches`
	rows, err := rs.DB().QueryContext(ctx, sel)
	var qs []string
	if err != nil {
		return nil, errors.Errorf("running SELECT query: %v", err)
	}
	for rows.Next() {
		var q string
		if err := rows.Scan(&q); err != nil {
			return nil, err
		}
		qs = append(qs, q)
	}
	if err = rows.Err(); err != nil {
		return nil, err
	}
	return qs, nil
}

// Top returns the top n queries in the recent_searches table.
func (rs *RecentSearches) Top(ctx context.Context, n int32) ([]string, []int32, error) {
	sel := `SELECT query, COUNT(*) FROM recent_searches GROUP BY query ORDER BY count DESC, query ASC LIMIT $1`
	rows, err := dbconn.Global.QueryContext(ctx, sel, n)
	if err != nil {
		return nil, nil, errors.Wrap(err, "running db query to get top search queries")
	}
	var queries []string
	var counts []int32
	for rows.Next() {
		var query string
		var count int32
		if err := rows.Scan(&query, &count); err != nil {
			return nil, nil, errors.Wrap(err, "scanning row")
		}
		queries = append(queries, query)
		counts = append(counts, count)
	}
	return queries, counts, nil
}<|MERGE_RESOLUTION|>--- conflicted
+++ resolved
@@ -2,33 +2,18 @@
 
 import (
 	"context"
-<<<<<<< HEAD
-	"database/sql"
-=======
 
 	"github.com/sourcegraph/sourcegraph/pkg/db/dbconn"
->>>>>>> a8708c53
 
 	"github.com/pkg/errors"
 )
 
-<<<<<<< HEAD
-type RecentSearches struct {
-	DB func() *sql.DB
-}
-
-// Log inserts the query q to the recent_searches table in the db.
-func (rs *RecentSearches) Log(ctx context.Context, q string) error {
-	insert := `INSERT INTO recent_searches (query) VALUES ($1)`
-	res, err := rs.DB().ExecContext(ctx, insert, q)
-=======
 type RecentSearches struct{}
 
 // Log inserts the query q into to the recent_searches table in the db.
 func (rs *RecentSearches) Log(ctx context.Context, q string) error {
 	insert := `INSERT INTO recent_searches (query) VALUES ($1)`
 	res, err := dbconn.Global.ExecContext(ctx, insert, q)
->>>>>>> a8708c53
 	if err != nil {
 		return errors.Errorf("inserting %q into recent_searches table: %v", q, err)
 	}
@@ -52,11 +37,7 @@
 		 OFFSET GREATEST(0, (SELECT (SELECT COUNT(*) FROM recent_searches) - $1))
 		 LIMIT 1)
 `
-<<<<<<< HEAD
-	if _, err := rs.DB().ExecContext(ctx, enforceLimit, limit); err != nil {
-=======
 	if _, err := dbconn.Global.ExecContext(ctx, enforceLimit, limit); err != nil {
->>>>>>> a8708c53
 		return errors.Errorf("deleting excess rows in recent_searches table: %v", err)
 	}
 	return nil
@@ -65,7 +46,7 @@
 // List returns all the search queries in the recent_searches table.
 func (rs *RecentSearches) List(ctx context.Context) ([]string, error) {
 	sel := `SELECT query FROM recent_searches`
-	rows, err := rs.DB().QueryContext(ctx, sel)
+	rows, err := dbconn.Global.QueryContext(ctx, sel)
 	var qs []string
 	if err != nil {
 		return nil, errors.Errorf("running SELECT query: %v", err)
