# Table "public.access_tokens"
```
     Column      |           Type           |                         Modifiers                          
-----------------+--------------------------+------------------------------------------------------------
 id              | bigint                   | not null default nextval('access_tokens_id_seq'::regclass)
 subject_user_id | integer                  | not null
 value_sha256    | bytea                    | not null
 note            | text                     | not null
 created_at      | timestamp with time zone | not null default now()
 last_used_at    | timestamp with time zone | 
 deleted_at      | timestamp with time zone | 
 creator_user_id | integer                  | not null
 scopes          | text[]                   | not null
Indexes:
    "access_tokens_pkey" PRIMARY KEY, btree (id)
    "access_tokens_value_sha256_key" UNIQUE CONSTRAINT, btree (value_sha256)
    "access_tokens_lookup" hash (value_sha256) WHERE deleted_at IS NULL
Foreign-key constraints:
    "access_tokens_creator_user_id_fkey" FOREIGN KEY (creator_user_id) REFERENCES users(id)
    "access_tokens_subject_user_id_fkey" FOREIGN KEY (subject_user_id) REFERENCES users(id)

```

<<<<<<< HEAD
# Table "public.action_executions"
```
      Column       |  Type   |                           Modifiers                            
-------------------+---------+----------------------------------------------------------------
 id                | integer | not null default nextval('action_executions_id_seq'::regclass)
 steps             | text    | not null
 env               | json    | 
 invokation_reason | text    | not null
 campaign_plan     | integer | 
 action            | integer | not null
Indexes:
    "action_executions_pkey" PRIMARY KEY, btree (id)
Check constraints:
    "action_executions_invokation_reason_check" CHECK (invokation_reason = ANY (ARRAY['MANUAL'::text, 'SAVED_SEARCH'::text, 'SCHEDULE'::text]))
Foreign-key constraints:
    "action_executions_action_fkey" FOREIGN KEY (action) REFERENCES actions(id) ON UPDATE CASCADE
    "action_executions_campaign_plan_fkey" FOREIGN KEY (campaign_plan) REFERENCES campaign_plans(id) ON UPDATE CASCADE
Referenced by:
    TABLE "action_jobs" CONSTRAINT "action_jobs_execution_fkey" FOREIGN KEY (execution) REFERENCES action_executions(id) ON UPDATE CASCADE

```

# Table "public.action_jobs"
```
     Column      |           Type           |                        Modifiers                         
-----------------+--------------------------+----------------------------------------------------------
 id              | integer                  | not null default nextval('action_jobs_id_seq'::regclass)
 log             | text                     | 
 execution_start | timestamp with time zone | 
 execution_end   | timestamp with time zone | 
 runner_seen_at  | timestamp with time zone | 
 patch           | text                     | 
 state           | text                     | not null default 'PENDING'::text
 repository      | integer                  | not null
 execution       | integer                  | not null
 revision        | text                     | not null
Indexes:
    "action_jobs_pkey" PRIMARY KEY, btree (id)
Check constraints:
    "action_jobs_state_check" CHECK (state = ANY (ARRAY['PENDING'::text, 'RUNNING'::text, 'COMPLETED'::text, 'ERRORED'::text, 'TIMEOUT'::text, 'CANCELED'::text]))
Foreign-key constraints:
    "action_jobs_execution_fkey" FOREIGN KEY (execution) REFERENCES action_executions(id) ON UPDATE CASCADE
    "action_jobs_repository_fkey" FOREIGN KEY (repository) REFERENCES repo(id) ON UPDATE CASCADE

```

# Table "public.actions"
```
     Column      |  Type   |                      Modifiers                       
-----------------+---------+------------------------------------------------------
 id              | integer | not null default nextval('actions_id_seq'::regclass)
 campaign        | integer | 
 schedule        | text    | 
 cancel_previous | boolean | not null default false
 saved_search    | integer | 
 steps           | text    | not null
 env             | json    | not null default '[]'::json
Indexes:
    "actions_pkey" PRIMARY KEY, btree (id)
Foreign-key constraints:
    "actions_campaign_fkey" FOREIGN KEY (campaign) REFERENCES campaigns(id) ON UPDATE CASCADE
    "actions_saved_search_fkey" FOREIGN KEY (saved_search) REFERENCES saved_searches(id) ON UPDATE CASCADE
Referenced by:
    TABLE "action_executions" CONSTRAINT "action_executions_action_fkey" FOREIGN KEY (action) REFERENCES actions(id) ON UPDATE CASCADE

```

# Table "public.campaign_jobs"
```
      Column      |           Type           |                         Modifiers                          
------------------+--------------------------+------------------------------------------------------------
 id               | bigint                   | not null default nextval('campaign_jobs_id_seq'::regclass)
 campaign_plan_id | bigint                   | not null
 repo_id          | bigint                   | not null
 rev              | text                     | not null
 diff             | text                     | not null
 created_at       | timestamp with time zone | not null default now()
 updated_at       | timestamp with time zone | not null default now()
 base_ref         | text                     | not null
Indexes:
    "campaign_jobs_pkey" PRIMARY KEY, btree (id)
    "campaign_jobs_campaign_plan_repo_rev_unique" UNIQUE CONSTRAINT, btree (campaign_plan_id, repo_id, rev) DEFERRABLE
    "campaign_jobs_campaign_plan_id" btree (campaign_plan_id)
Check constraints:
    "campaign_jobs_base_ref_check" CHECK (base_ref <> ''::text)
Foreign-key constraints:
    "campaign_jobs_campaign_plan_id_fkey" FOREIGN KEY (campaign_plan_id) REFERENCES campaign_plans(id) ON DELETE CASCADE DEFERRABLE
    "campaign_jobs_repo_id_fkey" FOREIGN KEY (repo_id) REFERENCES repo(id) ON DELETE CASCADE DEFERRABLE
Referenced by:
    TABLE "changeset_jobs" CONSTRAINT "changeset_jobs_campaign_job_id_fkey" FOREIGN KEY (campaign_job_id) REFERENCES campaign_jobs(id) ON DELETE CASCADE DEFERRABLE

```

# Table "public.campaign_plans"
```
   Column   |           Type           |                          Modifiers                          
------------+--------------------------+-------------------------------------------------------------
 id         | bigint                   | not null default nextval('campaign_plans_id_seq'::regclass)
 created_at | timestamp with time zone | not null default now()
 updated_at | timestamp with time zone | not null default now()
 user_id    | integer                  | not null
Indexes:
    "campaign_plans_pkey" PRIMARY KEY, btree (id)
Foreign-key constraints:
    "campaign_plans_user_id_fkey" FOREIGN KEY (user_id) REFERENCES users(id) DEFERRABLE
Referenced by:
    TABLE "action_executions" CONSTRAINT "action_executions_campaign_plan_fkey" FOREIGN KEY (campaign_plan) REFERENCES campaign_plans(id) ON UPDATE CASCADE
    TABLE "campaign_jobs" CONSTRAINT "campaign_jobs_campaign_plan_id_fkey" FOREIGN KEY (campaign_plan_id) REFERENCES campaign_plans(id) ON DELETE CASCADE DEFERRABLE
    TABLE "campaigns" CONSTRAINT "campaigns_campaign_plan_id_fkey" FOREIGN KEY (campaign_plan_id) REFERENCES campaign_plans(id) DEFERRABLE

```

=======
>>>>>>> 5922bad3
# Table "public.campaigns"
```
      Column       |           Type           |                       Modifiers                        
-------------------+--------------------------+--------------------------------------------------------
 id                | bigint                   | not null default nextval('campaigns_id_seq'::regclass)
 name              | text                     | not null
 description       | text                     | not null
 author_id         | integer                  | not null
 namespace_user_id | integer                  | 
 namespace_org_id  | integer                  | 
 created_at        | timestamp with time zone | not null default now()
 updated_at        | timestamp with time zone | not null default now()
 changeset_ids     | jsonb                    | not null default '{}'::jsonb
 patch_set_id      | integer                  | 
 closed_at         | timestamp with time zone | 
 branch            | text                     | 
Indexes:
    "campaigns_pkey" PRIMARY KEY, btree (id)
    "campaigns_changeset_ids_gin_idx" gin (changeset_ids)
    "campaigns_namespace_org_id" btree (namespace_org_id)
    "campaigns_namespace_user_id" btree (namespace_user_id)
Check constraints:
    "campaigns_changeset_ids_check" CHECK (jsonb_typeof(changeset_ids) = 'object'::text)
    "campaigns_has_1_namespace" CHECK ((namespace_user_id IS NULL) <> (namespace_org_id IS NULL))
    "campaigns_name_not_blank" CHECK (name <> ''::text)
Foreign-key constraints:
    "campaigns_author_id_fkey" FOREIGN KEY (author_id) REFERENCES users(id) ON DELETE CASCADE DEFERRABLE
    "campaigns_campaign_plan_id_fkey" FOREIGN KEY (patch_set_id) REFERENCES patch_sets(id) DEFERRABLE
    "campaigns_namespace_org_id_fkey" FOREIGN KEY (namespace_org_id) REFERENCES orgs(id) ON DELETE CASCADE DEFERRABLE
    "campaigns_namespace_user_id_fkey" FOREIGN KEY (namespace_user_id) REFERENCES users(id) ON DELETE CASCADE DEFERRABLE
Referenced by:
    TABLE "actions" CONSTRAINT "actions_campaign_fkey" FOREIGN KEY (campaign) REFERENCES campaigns(id) ON UPDATE CASCADE
    TABLE "changeset_jobs" CONSTRAINT "changeset_jobs_campaign_id_fkey" FOREIGN KEY (campaign_id) REFERENCES campaigns(id) ON DELETE CASCADE DEFERRABLE
Triggers:
    trig_delete_campaign_reference_on_changesets AFTER DELETE ON campaigns FOR EACH ROW EXECUTE PROCEDURE delete_campaign_reference_on_changesets()

```

# Table "public.changeset_events"
```
    Column    |           Type           |                           Modifiers                           
--------------+--------------------------+---------------------------------------------------------------
 id           | bigint                   | not null default nextval('changeset_events_id_seq'::regclass)
 changeset_id | bigint                   | not null
 kind         | text                     | not null
 key          | text                     | not null
 created_at   | timestamp with time zone | not null default now()
 metadata     | jsonb                    | not null default '{}'::jsonb
 updated_at   | timestamp with time zone | not null default now()
Indexes:
    "changeset_events_pkey" PRIMARY KEY, btree (id)
    "changeset_events_changeset_id_kind_key_unique" UNIQUE CONSTRAINT, btree (changeset_id, kind, key)
Check constraints:
    "changeset_events_key_check" CHECK (key <> ''::text)
    "changeset_events_kind_check" CHECK (kind <> ''::text)
    "changeset_events_metadata_check" CHECK (jsonb_typeof(metadata) = 'object'::text)
Foreign-key constraints:
    "changeset_events_changeset_id_fkey" FOREIGN KEY (changeset_id) REFERENCES changesets(id) ON DELETE CASCADE DEFERRABLE

```

# Table "public.changeset_jobs"
```
    Column    |           Type           |                          Modifiers                          
--------------+--------------------------+-------------------------------------------------------------
 id           | bigint                   | not null default nextval('changeset_jobs_id_seq'::regclass)
 campaign_id  | bigint                   | not null
 patch_id     | bigint                   | not null
 changeset_id | bigint                   | 
 error        | text                     | 
 created_at   | timestamp with time zone | not null default now()
 updated_at   | timestamp with time zone | not null default now()
 started_at   | timestamp with time zone | 
 finished_at  | timestamp with time zone | 
 branch       | text                     | 
Indexes:
    "changeset_jobs_pkey" PRIMARY KEY, btree (id)
    "changeset_jobs_unique" UNIQUE CONSTRAINT, btree (campaign_id, patch_id)
    "changeset_jobs_campaign_job_id" btree (patch_id)
    "changeset_jobs_error" btree (error)
    "changeset_jobs_finished_at" btree (finished_at)
    "changeset_jobs_started_at" btree (started_at)
Foreign-key constraints:
    "changeset_jobs_campaign_id_fkey" FOREIGN KEY (campaign_id) REFERENCES campaigns(id) ON DELETE CASCADE DEFERRABLE
    "changeset_jobs_campaign_job_id_fkey" FOREIGN KEY (patch_id) REFERENCES patches(id) ON DELETE CASCADE DEFERRABLE
    "changeset_jobs_changeset_id_fkey" FOREIGN KEY (changeset_id) REFERENCES changesets(id) ON DELETE CASCADE DEFERRABLE

```

# Table "public.changesets"
```
        Column         |           Type           |                        Modifiers                        
-----------------------+--------------------------+---------------------------------------------------------
 id                    | bigint                   | not null default nextval('changesets_id_seq'::regclass)
 campaign_ids          | jsonb                    | not null default '{}'::jsonb
 repo_id               | integer                  | not null
 created_at            | timestamp with time zone | not null default now()
 updated_at            | timestamp with time zone | not null default now()
 metadata              | jsonb                    | not null default '{}'::jsonb
 external_id           | text                     | not null
 external_service_type | text                     | not null
 external_deleted_at   | timestamp with time zone | 
 external_branch       | text                     | 
 external_updated_at   | timestamp with time zone | 
 external_state        | text                     | 
 external_review_state | text                     | 
 external_check_state  | text                     | 
Indexes:
    "changesets_pkey" PRIMARY KEY, btree (id)
    "changesets_repo_external_id_unique" UNIQUE CONSTRAINT, btree (repo_id, external_id)
Check constraints:
    "changesets_campaign_ids_check" CHECK (jsonb_typeof(campaign_ids) = 'object'::text)
    "changesets_external_id_check" CHECK (external_id <> ''::text)
    "changesets_external_service_type_not_blank" CHECK (external_service_type <> ''::text)
    "changesets_metadata_check" CHECK (jsonb_typeof(metadata) = 'object'::text)
Foreign-key constraints:
    "changesets_repo_id_fkey" FOREIGN KEY (repo_id) REFERENCES repo(id) ON DELETE CASCADE DEFERRABLE
Referenced by:
    TABLE "changeset_events" CONSTRAINT "changeset_events_changeset_id_fkey" FOREIGN KEY (changeset_id) REFERENCES changesets(id) ON DELETE CASCADE DEFERRABLE
    TABLE "changeset_jobs" CONSTRAINT "changeset_jobs_changeset_id_fkey" FOREIGN KEY (changeset_id) REFERENCES changesets(id) ON DELETE CASCADE DEFERRABLE
Triggers:
    trig_delete_changeset_reference_on_campaigns AFTER DELETE ON changesets FOR EACH ROW EXECUTE PROCEDURE delete_changeset_reference_on_campaigns()

```

# Table "public.critical_and_site_config"
```
   Column   |           Type           |                               Modifiers                               
------------+--------------------------+-----------------------------------------------------------------------
 id         | integer                  | not null default nextval('critical_and_site_config_id_seq'::regclass)
 type       | critical_or_site         | not null
 contents   | text                     | not null
 created_at | timestamp with time zone | not null default now()
 updated_at | timestamp with time zone | not null default now()
Indexes:
    "critical_and_site_config_pkey" PRIMARY KEY, btree (id)
    "critical_and_site_config_unique" UNIQUE, btree (id, type)

```

# Table "public.default_repos"
```
 Column  |  Type   | Modifiers 
---------+---------+-----------
 repo_id | integer | not null
Indexes:
    "default_repos_pkey" PRIMARY KEY, btree (repo_id)
Foreign-key constraints:
    "default_repos_repo_id_fkey" FOREIGN KEY (repo_id) REFERENCES repo(id) ON DELETE CASCADE

```

# Table "public.discussion_comments"
```
     Column     |           Type           |                            Modifiers                             
----------------+--------------------------+------------------------------------------------------------------
 id             | bigint                   | not null default nextval('discussion_comments_id_seq'::regclass)
 thread_id      | bigint                   | not null
 author_user_id | integer                  | not null
 contents       | text                     | not null
 created_at     | timestamp with time zone | not null default now()
 updated_at     | timestamp with time zone | not null default now()
 deleted_at     | timestamp with time zone | 
 reports        | text[]                   | not null default '{}'::text[]
Indexes:
    "discussion_comments_pkey" PRIMARY KEY, btree (id)
    "discussion_comments_author_user_id_idx" btree (author_user_id)
    "discussion_comments_reports_array_length_idx" btree (array_length(reports, 1))
    "discussion_comments_thread_id_idx" btree (thread_id)
Foreign-key constraints:
    "discussion_comments_author_user_id_fkey" FOREIGN KEY (author_user_id) REFERENCES users(id) ON DELETE RESTRICT
    "discussion_comments_thread_id_fkey" FOREIGN KEY (thread_id) REFERENCES discussion_threads(id) ON DELETE CASCADE

```

# Table "public.discussion_mail_reply_tokens"
```
   Column   |           Type           | Modifiers 
------------+--------------------------+-----------
 token      | text                     | not null
 user_id    | integer                  | not null
 thread_id  | bigint                   | not null
 deleted_at | timestamp with time zone | 
Indexes:
    "discussion_mail_reply_tokens_pkey" PRIMARY KEY, btree (token)
    "discussion_mail_reply_tokens_user_id_thread_id_idx" btree (user_id, thread_id)
Foreign-key constraints:
    "discussion_mail_reply_tokens_thread_id_fkey" FOREIGN KEY (thread_id) REFERENCES discussion_threads(id) ON DELETE CASCADE
    "discussion_mail_reply_tokens_user_id_fkey" FOREIGN KEY (user_id) REFERENCES users(id) ON DELETE RESTRICT

```

# Table "public.discussion_threads"
```
     Column     |           Type           |                            Modifiers                            
----------------+--------------------------+-----------------------------------------------------------------
 id             | bigint                   | not null default nextval('discussion_threads_id_seq'::regclass)
 author_user_id | integer                  | not null
 title          | text                     | 
 target_repo_id | bigint                   | 
 created_at     | timestamp with time zone | not null default now()
 archived_at    | timestamp with time zone | 
 updated_at     | timestamp with time zone | not null default now()
 deleted_at     | timestamp with time zone | 
Indexes:
    "discussion_threads_pkey" PRIMARY KEY, btree (id)
    "discussion_threads_author_user_id_idx" btree (author_user_id)
Foreign-key constraints:
    "discussion_threads_author_user_id_fkey" FOREIGN KEY (author_user_id) REFERENCES users(id) ON DELETE RESTRICT
    "discussion_threads_target_repo_id_fk" FOREIGN KEY (target_repo_id) REFERENCES discussion_threads_target_repo(id) ON DELETE CASCADE
Referenced by:
    TABLE "discussion_comments" CONSTRAINT "discussion_comments_thread_id_fkey" FOREIGN KEY (thread_id) REFERENCES discussion_threads(id) ON DELETE CASCADE
    TABLE "discussion_mail_reply_tokens" CONSTRAINT "discussion_mail_reply_tokens_thread_id_fkey" FOREIGN KEY (thread_id) REFERENCES discussion_threads(id) ON DELETE CASCADE
    TABLE "discussion_threads_target_repo" CONSTRAINT "discussion_threads_target_repo_thread_id_fkey" FOREIGN KEY (thread_id) REFERENCES discussion_threads(id) ON DELETE CASCADE

```

# Table "public.discussion_threads_target_repo"
```
     Column      |  Type   |                                  Modifiers                                  
-----------------+---------+-----------------------------------------------------------------------------
 id              | bigint  | not null default nextval('discussion_threads_target_repo_id_seq'::regclass)
 thread_id       | bigint  | not null
 repo_id         | integer | not null
 path            | text    | 
 branch          | text    | 
 revision        | text    | 
 start_line      | integer | 
 end_line        | integer | 
 start_character | integer | 
 end_character   | integer | 
 lines_before    | text    | 
 lines           | text    | 
 lines_after     | text    | 
Indexes:
    "discussion_threads_target_repo_pkey" PRIMARY KEY, btree (id)
    "discussion_threads_target_repo_repo_id_path_idx" btree (repo_id, path)
Foreign-key constraints:
    "discussion_threads_target_repo_repo_id_fkey" FOREIGN KEY (repo_id) REFERENCES repo(id) ON DELETE CASCADE
    "discussion_threads_target_repo_thread_id_fkey" FOREIGN KEY (thread_id) REFERENCES discussion_threads(id) ON DELETE CASCADE
Referenced by:
    TABLE "discussion_threads" CONSTRAINT "discussion_threads_target_repo_id_fk" FOREIGN KEY (target_repo_id) REFERENCES discussion_threads_target_repo(id) ON DELETE CASCADE

```

# Table "public.event_logs"
```
      Column       |           Type           |                        Modifiers                        
-------------------+--------------------------+---------------------------------------------------------
 id                | bigint                   | not null default nextval('event_logs_id_seq'::regclass)
 name              | text                     | not null
 url               | text                     | not null
 user_id           | integer                  | not null
 anonymous_user_id | text                     | not null
 source            | text                     | not null
 argument          | jsonb                    | not null
 version           | text                     | not null
 timestamp         | timestamp with time zone | not null
Indexes:
    "event_logs_pkey" PRIMARY KEY, btree (id)
    "event_logs_name" btree (name)
    "event_logs_source" btree (source)
    "event_logs_timestamp" btree ("timestamp")
    "event_logs_timestamp_at_utc" btree (date(timezone('UTC'::text, "timestamp")))
    "event_logs_user_id" btree (user_id)
Check constraints:
    "event_logs_check_has_user" CHECK (user_id = 0 AND anonymous_user_id <> ''::text OR user_id <> 0 AND anonymous_user_id = ''::text OR user_id <> 0 AND anonymous_user_id <> ''::text)
    "event_logs_check_name_not_empty" CHECK (name <> ''::text)
    "event_logs_check_source_not_empty" CHECK (source <> ''::text)
    "event_logs_check_version_not_empty" CHECK (version <> ''::text)

```

# Table "public.external_services"
```
    Column    |           Type           |                           Modifiers                            
--------------+--------------------------+----------------------------------------------------------------
 id           | bigint                   | not null default nextval('external_services_id_seq'::regclass)
 kind         | text                     | not null
 display_name | text                     | not null
 config       | text                     | not null
 created_at   | timestamp with time zone | not null default now()
 updated_at   | timestamp with time zone | not null default now()
 deleted_at   | timestamp with time zone | 
Indexes:
    "external_services_pkey" PRIMARY KEY, btree (id)
Check constraints:
    "check_non_empty_config" CHECK (btrim(config) <> ''::text)

```

# Table "public.global_state"
```
         Column          |  Type   |         Modifiers         
-------------------------+---------+---------------------------
 site_id                 | uuid    | not null
 initialized             | boolean | not null default false
 mgmt_password_plaintext | text    | not null default ''::text
 mgmt_password_bcrypt    | text    | not null default ''::text
Indexes:
    "global_state_pkey" PRIMARY KEY, btree (site_id)

```

# Table "public.lsif_commits"
```
    Column     |  Type   |                         Modifiers                         
---------------+---------+-----------------------------------------------------------
 id            | integer | not null default nextval('lsif_commits_id_seq'::regclass)
 commit        | text    | not null
 parent_commit | text    | 
 repository_id | integer | not null
Indexes:
    "lsif_commits_pkey" PRIMARY KEY, btree (id)
    "lsif_commits_repository_id_commit_parent_commit_unique" UNIQUE, btree (repository_id, commit, parent_commit)
    "lsif_commits_repository_id_parent_commit" btree (repository_id, parent_commit)
Check constraints:
    "lsif_commits_commit_valid_chars" CHECK (commit ~ '^[a-z0-9]{40}$'::text)
    "lsif_commits_parent_commit_valid_chars" CHECK (parent_commit ~ '^[a-z0-9]{40}$'::text)

```

# Table "public.lsif_packages"
```
 Column  |  Type   |                         Modifiers                          
---------+---------+------------------------------------------------------------
 id      | integer | not null default nextval('lsif_packages_id_seq'::regclass)
 scheme  | text    | not null
 name    | text    | not null
 version | text    | 
 dump_id | integer | not null
Indexes:
    "lsif_packages_pkey" PRIMARY KEY, btree (id)
    "lsif_packages_package_unique" UNIQUE, btree (scheme, name, version)
Foreign-key constraints:
    "lsif_packages_dump_id_fkey" FOREIGN KEY (dump_id) REFERENCES lsif_uploads(id) ON DELETE CASCADE

```

# Table "public.lsif_references"
```
 Column  |  Type   |                          Modifiers                           
---------+---------+--------------------------------------------------------------
 id      | integer | not null default nextval('lsif_references_id_seq'::regclass)
 scheme  | text    | not null
 name    | text    | not null
 version | text    | 
 filter  | bytea   | not null
 dump_id | integer | not null
Indexes:
    "lsif_references_pkey" PRIMARY KEY, btree (id)
    "lsif_references_package" btree (scheme, name, version)
Foreign-key constraints:
    "lsif_references_dump_id_fkey" FOREIGN KEY (dump_id) REFERENCES lsif_uploads(id) ON DELETE CASCADE

```

# Table "public.lsif_uploads"
```
       Column       |           Type           |                        Modifiers                        
--------------------+--------------------------+---------------------------------------------------------
 id                 | integer                  | not null default nextval('lsif_dumps_id_seq'::regclass)
 commit             | text                     | not null
 root               | text                     | not null default ''::text
 visible_at_tip     | boolean                  | not null default false
 uploaded_at        | timestamp with time zone | not null default now()
 filename           | text                     | not null
 state              | lsif_upload_state        | not null default 'queued'::lsif_upload_state
 failure_summary    | text                     | 
 failure_stacktrace | text                     | 
 started_at         | timestamp with time zone | 
 finished_at        | timestamp with time zone | 
 tracing_context    | text                     | not null
 repository_id      | integer                  | not null
 indexer            | text                     | not null
Indexes:
    "lsif_uploads_pkey" PRIMARY KEY, btree (id)
    "lsif_uploads_repository_id_commit_root_indexer" UNIQUE, btree (repository_id, commit, root, indexer) WHERE state = 'completed'::lsif_upload_state
    "lsif_uploads_state" btree (state)
    "lsif_uploads_uploaded_at" btree (uploaded_at)
    "lsif_uploads_visible_repository_id_commit" btree (repository_id, commit) WHERE visible_at_tip
Check constraints:
    "lsif_uploads_commit_valid_chars" CHECK (commit ~ '^[a-z0-9]{40}$'::text)
Referenced by:
    TABLE "lsif_packages" CONSTRAINT "lsif_packages_dump_id_fkey" FOREIGN KEY (dump_id) REFERENCES lsif_uploads(id) ON DELETE CASCADE
    TABLE "lsif_references" CONSTRAINT "lsif_references_dump_id_fkey" FOREIGN KEY (dump_id) REFERENCES lsif_uploads(id) ON DELETE CASCADE

```

# Table "public.names"
```
 Column  |  Type   | Modifiers 
---------+---------+-----------
 name    | citext  | not null
 user_id | integer | 
 org_id  | integer | 
Indexes:
    "names_pkey" PRIMARY KEY, btree (name)
Check constraints:
    "names_check" CHECK (user_id IS NOT NULL OR org_id IS NOT NULL)
Foreign-key constraints:
    "names_org_id_fkey" FOREIGN KEY (org_id) REFERENCES orgs(id) ON UPDATE CASCADE ON DELETE CASCADE
    "names_user_id_fkey" FOREIGN KEY (user_id) REFERENCES users(id) ON UPDATE CASCADE ON DELETE CASCADE

```

# Table "public.org_invitations"
```
      Column       |           Type           |                          Modifiers                           
-------------------+--------------------------+--------------------------------------------------------------
 id                | bigint                   | not null default nextval('org_invitations_id_seq'::regclass)
 org_id            | integer                  | not null
 sender_user_id    | integer                  | not null
 recipient_user_id | integer                  | not null
 created_at        | timestamp with time zone | not null default now()
 notified_at       | timestamp with time zone | 
 responded_at      | timestamp with time zone | 
 response_type     | boolean                  | 
 revoked_at        | timestamp with time zone | 
 deleted_at        | timestamp with time zone | 
Indexes:
    "org_invitations_pkey" PRIMARY KEY, btree (id)
    "org_invitations_singleflight" UNIQUE, btree (org_id, recipient_user_id) WHERE responded_at IS NULL AND revoked_at IS NULL AND deleted_at IS NULL
    "org_invitations_org_id" btree (org_id) WHERE deleted_at IS NULL
    "org_invitations_recipient_user_id" btree (recipient_user_id) WHERE deleted_at IS NULL
Check constraints:
    "check_atomic_response" CHECK ((responded_at IS NULL) = (response_type IS NULL))
    "check_single_use" CHECK (responded_at IS NULL AND response_type IS NULL OR revoked_at IS NULL)
Foreign-key constraints:
    "org_invitations_org_id_fkey" FOREIGN KEY (org_id) REFERENCES orgs(id)
    "org_invitations_recipient_user_id_fkey" FOREIGN KEY (recipient_user_id) REFERENCES users(id)
    "org_invitations_sender_user_id_fkey" FOREIGN KEY (sender_user_id) REFERENCES users(id)

```

# Table "public.org_members"
```
   Column   |           Type           |                        Modifiers                         
------------+--------------------------+----------------------------------------------------------
 id         | integer                  | not null default nextval('org_members_id_seq'::regclass)
 org_id     | integer                  | not null
 created_at | timestamp with time zone | not null default now()
 updated_at | timestamp with time zone | not null default now()
 user_id    | integer                  | not null
Indexes:
    "org_members_pkey" PRIMARY KEY, btree (id)
    "org_members_org_id_user_id_key" UNIQUE CONSTRAINT, btree (org_id, user_id)
Foreign-key constraints:
    "org_members_references_orgs" FOREIGN KEY (org_id) REFERENCES orgs(id) ON DELETE RESTRICT
    "org_members_user_id_fkey" FOREIGN KEY (user_id) REFERENCES users(id) ON DELETE RESTRICT

```

# Table "public.org_members_bkup_1514536731"
```
   Column    |           Type           | Modifiers 
-------------+--------------------------+-----------
 id          | integer                  | 
 org_id      | integer                  | 
 user_id_old | text                     | 
 created_at  | timestamp with time zone | 
 updated_at  | timestamp with time zone | 
 user_id     | integer                  | 

```

# Table "public.orgs"
```
      Column       |           Type           |                     Modifiers                     
-------------------+--------------------------+---------------------------------------------------
 id                | integer                  | not null default nextval('orgs_id_seq'::regclass)
 name              | citext                   | not null
 created_at        | timestamp with time zone | not null default now()
 updated_at        | timestamp with time zone | not null default now()
 display_name      | text                     | 
 slack_webhook_url | text                     | 
 deleted_at        | timestamp with time zone | 
Indexes:
    "orgs_pkey" PRIMARY KEY, btree (id)
    "orgs_name" UNIQUE, btree (name) WHERE deleted_at IS NULL
Check constraints:
    "orgs_display_name_max_length" CHECK (char_length(display_name) <= 255)
    "orgs_name_max_length" CHECK (char_length(name::text) <= 255)
    "orgs_name_valid_chars" CHECK (name ~ '^[a-zA-Z0-9](?:[a-zA-Z0-9]|[-.](?=[a-zA-Z0-9]))*-?$'::citext)
Referenced by:
    TABLE "campaigns" CONSTRAINT "campaigns_namespace_org_id_fkey" FOREIGN KEY (namespace_org_id) REFERENCES orgs(id) ON DELETE CASCADE DEFERRABLE
    TABLE "names" CONSTRAINT "names_org_id_fkey" FOREIGN KEY (org_id) REFERENCES orgs(id) ON UPDATE CASCADE ON DELETE CASCADE
    TABLE "org_invitations" CONSTRAINT "org_invitations_org_id_fkey" FOREIGN KEY (org_id) REFERENCES orgs(id)
    TABLE "org_members" CONSTRAINT "org_members_references_orgs" FOREIGN KEY (org_id) REFERENCES orgs(id) ON DELETE RESTRICT
    TABLE "registry_extensions" CONSTRAINT "registry_extensions_publisher_org_id_fkey" FOREIGN KEY (publisher_org_id) REFERENCES orgs(id)
    TABLE "saved_searches" CONSTRAINT "saved_searches_org_id_fkey" FOREIGN KEY (org_id) REFERENCES orgs(id)
    TABLE "settings" CONSTRAINT "settings_references_orgs" FOREIGN KEY (org_id) REFERENCES orgs(id) ON DELETE RESTRICT

```

# Table "public.patch_sets"
```
   Column   |           Type           |                          Modifiers                          
------------+--------------------------+-------------------------------------------------------------
 id         | bigint                   | not null default nextval('campaign_plans_id_seq'::regclass)
 created_at | timestamp with time zone | not null default now()
 updated_at | timestamp with time zone | not null default now()
 user_id    | integer                  | not null
Indexes:
    "campaign_plans_pkey" PRIMARY KEY, btree (id)
Foreign-key constraints:
    "campaign_plans_user_id_fkey" FOREIGN KEY (user_id) REFERENCES users(id) DEFERRABLE
Referenced by:
    TABLE "patches" CONSTRAINT "campaign_jobs_campaign_plan_id_fkey" FOREIGN KEY (patch_set_id) REFERENCES patch_sets(id) ON DELETE CASCADE DEFERRABLE
    TABLE "campaigns" CONSTRAINT "campaigns_campaign_plan_id_fkey" FOREIGN KEY (patch_set_id) REFERENCES patch_sets(id) DEFERRABLE

```

# Table "public.patches"
```
    Column    |           Type           |                         Modifiers                          
--------------+--------------------------+------------------------------------------------------------
 id           | bigint                   | not null default nextval('campaign_jobs_id_seq'::regclass)
 patch_set_id | bigint                   | not null
 repo_id      | bigint                   | not null
 rev          | text                     | not null
 diff         | text                     | not null
 created_at   | timestamp with time zone | not null default now()
 updated_at   | timestamp with time zone | not null default now()
 base_ref     | text                     | not null
Indexes:
    "campaign_jobs_pkey" PRIMARY KEY, btree (id)
    "campaign_jobs_campaign_plan_repo_rev_unique" UNIQUE CONSTRAINT, btree (patch_set_id, repo_id, rev) DEFERRABLE
    "campaign_jobs_campaign_plan_id" btree (patch_set_id)
Check constraints:
    "campaign_jobs_base_ref_check" CHECK (base_ref <> ''::text)
Foreign-key constraints:
    "campaign_jobs_campaign_plan_id_fkey" FOREIGN KEY (patch_set_id) REFERENCES patch_sets(id) ON DELETE CASCADE DEFERRABLE
    "campaign_jobs_repo_id_fkey" FOREIGN KEY (repo_id) REFERENCES repo(id) ON DELETE CASCADE DEFERRABLE
Referenced by:
    TABLE "changeset_jobs" CONSTRAINT "changeset_jobs_campaign_job_id_fkey" FOREIGN KEY (patch_id) REFERENCES patches(id) ON DELETE CASCADE DEFERRABLE

```

# Table "public.phabricator_repos"
```
   Column   |           Type           |                           Modifiers                            
------------+--------------------------+----------------------------------------------------------------
 id         | integer                  | not null default nextval('phabricator_repos_id_seq'::regclass)
 callsign   | citext                   | not null
 repo_name  | citext                   | not null
 created_at | timestamp with time zone | not null default now()
 updated_at | timestamp with time zone | not null default now()
 deleted_at | timestamp with time zone | 
 url        | text                     | not null default ''::text
Indexes:
    "phabricator_repos_pkey" PRIMARY KEY, btree (id)
    "phabricator_repos_repo_name_key" UNIQUE CONSTRAINT, btree (repo_name)

```

# Table "public.product_licenses"
```
         Column          |           Type           |       Modifiers        
-------------------------+--------------------------+------------------------
 id                      | uuid                     | not null
 product_subscription_id | uuid                     | not null
 license_key             | text                     | not null
 created_at              | timestamp with time zone | not null default now()
Indexes:
    "product_licenses_pkey" PRIMARY KEY, btree (id)
Foreign-key constraints:
    "product_licenses_product_subscription_id_fkey" FOREIGN KEY (product_subscription_id) REFERENCES product_subscriptions(id)

```

# Table "public.product_subscriptions"
```
         Column          |           Type           |       Modifiers        
-------------------------+--------------------------+------------------------
 id                      | uuid                     | not null
 user_id                 | integer                  | not null
 billing_subscription_id | text                     | 
 created_at              | timestamp with time zone | not null default now()
 updated_at              | timestamp with time zone | not null default now()
 archived_at             | timestamp with time zone | 
Indexes:
    "product_subscriptions_pkey" PRIMARY KEY, btree (id)
Foreign-key constraints:
    "product_subscriptions_user_id_fkey" FOREIGN KEY (user_id) REFERENCES users(id)
Referenced by:
    TABLE "product_licenses" CONSTRAINT "product_licenses_product_subscription_id_fkey" FOREIGN KEY (product_subscription_id) REFERENCES product_subscriptions(id)

```

# Table "public.query_runner_state"
```
      Column      |           Type           | Modifiers 
------------------+--------------------------+-----------
 query            | text                     | 
 last_executed    | timestamp with time zone | 
 latest_result    | timestamp with time zone | 
 exec_duration_ns | bigint                   | 

```

# Table "public.registry_extension_releases"
```
        Column         |           Type           |                                Modifiers                                 
-----------------------+--------------------------+--------------------------------------------------------------------------
 id                    | bigint                   | not null default nextval('registry_extension_releases_id_seq'::regclass)
 registry_extension_id | integer                  | not null
 creator_user_id       | integer                  | not null
 release_version       | citext                   | 
 release_tag           | citext                   | not null
 manifest              | jsonb                    | not null
 bundle                | text                     | 
 created_at            | timestamp with time zone | not null default now()
 deleted_at            | timestamp with time zone | 
 source_map            | text                     | 
Indexes:
    "registry_extension_releases_pkey" PRIMARY KEY, btree (id)
    "registry_extension_releases_version" UNIQUE, btree (registry_extension_id, release_version) WHERE release_version IS NOT NULL
    "registry_extension_releases_registry_extension_id" btree (registry_extension_id, release_tag, created_at DESC) WHERE deleted_at IS NULL
Foreign-key constraints:
    "registry_extension_releases_creator_user_id_fkey" FOREIGN KEY (creator_user_id) REFERENCES users(id)
    "registry_extension_releases_registry_extension_id_fkey" FOREIGN KEY (registry_extension_id) REFERENCES registry_extensions(id) ON UPDATE CASCADE ON DELETE CASCADE

```

# Table "public.registry_extensions"
```
      Column       |           Type           |                            Modifiers                             
-------------------+--------------------------+------------------------------------------------------------------
 id                | integer                  | not null default nextval('registry_extensions_id_seq'::regclass)
 uuid              | uuid                     | not null
 publisher_user_id | integer                  | 
 publisher_org_id  | integer                  | 
 name              | citext                   | not null
 manifest          | text                     | 
 created_at        | timestamp with time zone | not null default now()
 updated_at        | timestamp with time zone | not null default now()
 deleted_at        | timestamp with time zone | 
Indexes:
    "registry_extensions_pkey" PRIMARY KEY, btree (id)
    "registry_extensions_publisher_name" UNIQUE, btree ((COALESCE(publisher_user_id, 0)), (COALESCE(publisher_org_id, 0)), name) WHERE deleted_at IS NULL
    "registry_extensions_uuid" UNIQUE, btree (uuid)
Check constraints:
    "registry_extensions_name_length" CHECK (char_length(name::text) > 0 AND char_length(name::text) <= 128)
    "registry_extensions_name_valid_chars" CHECK (name ~ '^[a-zA-Z0-9](?:[a-zA-Z0-9]|[_.-](?=[a-zA-Z0-9]))*$'::citext)
    "registry_extensions_single_publisher" CHECK ((publisher_user_id IS NULL) <> (publisher_org_id IS NULL))
Foreign-key constraints:
    "registry_extensions_publisher_org_id_fkey" FOREIGN KEY (publisher_org_id) REFERENCES orgs(id)
    "registry_extensions_publisher_user_id_fkey" FOREIGN KEY (publisher_user_id) REFERENCES users(id)
Referenced by:
    TABLE "registry_extension_releases" CONSTRAINT "registry_extension_releases_registry_extension_id_fkey" FOREIGN KEY (registry_extension_id) REFERENCES registry_extensions(id) ON UPDATE CASCADE ON DELETE CASCADE

```

# Table "public.repo"
```
        Column         |           Type           |                     Modifiers                     
-----------------------+--------------------------+---------------------------------------------------
 id                    | integer                  | not null default nextval('repo_id_seq'::regclass)
 name                  | citext                   | not null
 description           | text                     | 
 language              | text                     | 
 fork                  | boolean                  | 
 created_at            | timestamp with time zone | not null default now()
 updated_at            | timestamp with time zone | 
 external_id           | text                     | 
 external_service_type | text                     | 
 external_service_id   | text                     | 
 archived              | boolean                  | not null default false
 uri                   | citext                   | 
 deleted_at            | timestamp with time zone | 
 sources               | jsonb                    | not null default '{}'::jsonb
 metadata              | jsonb                    | not null default '{}'::jsonb
 private               | boolean                  | not null default false
Indexes:
    "repo_pkey" PRIMARY KEY, btree (id)
    "repo_external_unique_idx" UNIQUE, btree (external_service_type, external_service_id, external_id)
    "repo_name_unique" UNIQUE CONSTRAINT, btree (name) DEFERRABLE
    "repo_metadata_gin_idx" gin (metadata)
    "repo_name_trgm" gin (lower(name::text) gin_trgm_ops)
    "repo_sources_gin_idx" gin (sources)
    "repo_uri_idx" btree (uri)
Check constraints:
    "check_name_nonempty" CHECK (name <> ''::citext)
    "repo_metadata_check" CHECK (jsonb_typeof(metadata) = 'object'::text)
    "repo_sources_check" CHECK (jsonb_typeof(sources) = 'object'::text)
Referenced by:
<<<<<<< HEAD
    TABLE "action_jobs" CONSTRAINT "action_jobs_repository_fkey" FOREIGN KEY (repository) REFERENCES repo(id) ON UPDATE CASCADE
    TABLE "campaign_jobs" CONSTRAINT "campaign_jobs_repo_id_fkey" FOREIGN KEY (repo_id) REFERENCES repo(id) ON DELETE CASCADE DEFERRABLE
=======
    TABLE "patches" CONSTRAINT "campaign_jobs_repo_id_fkey" FOREIGN KEY (repo_id) REFERENCES repo(id) ON DELETE CASCADE DEFERRABLE
>>>>>>> 5922bad3
    TABLE "changesets" CONSTRAINT "changesets_repo_id_fkey" FOREIGN KEY (repo_id) REFERENCES repo(id) ON DELETE CASCADE DEFERRABLE
    TABLE "default_repos" CONSTRAINT "default_repos_repo_id_fkey" FOREIGN KEY (repo_id) REFERENCES repo(id) ON DELETE CASCADE
    TABLE "discussion_threads_target_repo" CONSTRAINT "discussion_threads_target_repo_repo_id_fkey" FOREIGN KEY (repo_id) REFERENCES repo(id) ON DELETE CASCADE

```

# Table "public.repo_pending_permissions"
```
   Column   |           Type           | Modifiers 
------------+--------------------------+-----------
 repo_id    | integer                  | not null
 permission | text                     | not null
 user_ids   | bytea                    | not null
 updated_at | timestamp with time zone | not null
Indexes:
    "repo_pending_permissions_perm_unique" UNIQUE CONSTRAINT, btree (repo_id, permission)

```

# Table "public.repo_permissions"
```
   Column   |           Type           | Modifiers 
------------+--------------------------+-----------
 repo_id    | integer                  | not null
 permission | text                     | not null
 user_ids   | bytea                    | not null
 updated_at | timestamp with time zone | not null
Indexes:
    "repo_permissions_perm_unique" UNIQUE CONSTRAINT, btree (repo_id, permission)

```

# Table "public.saved_queries"
```
      Column      |           Type           | Modifiers 
------------------+--------------------------+-----------
 query            | text                     | not null
 last_executed    | timestamp with time zone | not null
 latest_result    | timestamp with time zone | not null
 exec_duration_ns | bigint                   | not null
Indexes:
    "saved_queries_query_unique" UNIQUE, btree (query)

```

# Table "public.saved_searches"
```
      Column       |           Type           |                          Modifiers                          
-------------------+--------------------------+-------------------------------------------------------------
 id                | integer                  | not null default nextval('saved_searches_id_seq'::regclass)
 description       | text                     | not null
 query             | text                     | not null
 created_at        | timestamp with time zone | not null default now()
 updated_at        | timestamp with time zone | not null default now()
 notify_owner      | boolean                  | not null
 notify_slack      | boolean                  | not null
 user_id           | integer                  | 
 org_id            | integer                  | 
 slack_webhook_url | text                     | 
Indexes:
    "saved_searches_pkey" PRIMARY KEY, btree (id)
Check constraints:
    "user_or_org_id_not_null" CHECK (user_id IS NOT NULL AND org_id IS NULL OR org_id IS NOT NULL AND user_id IS NULL)
Foreign-key constraints:
    "saved_searches_org_id_fkey" FOREIGN KEY (org_id) REFERENCES orgs(id)
    "saved_searches_user_id_fkey" FOREIGN KEY (user_id) REFERENCES users(id)
Referenced by:
    TABLE "actions" CONSTRAINT "actions_saved_search_fkey" FOREIGN KEY (saved_search) REFERENCES saved_searches(id) ON UPDATE CASCADE

```

# Table "public.schema_migrations"
```
 Column  |  Type   | Modifiers 
---------+---------+-----------
 version | bigint  | not null
 dirty   | boolean | not null
Indexes:
    "schema_migrations_pkey" PRIMARY KEY, btree (version)

```

# Table "public.settings"
```
     Column     |           Type           |                       Modifiers                       
----------------+--------------------------+-------------------------------------------------------
 id             | integer                  | not null default nextval('settings_id_seq'::regclass)
 org_id         | integer                  | 
 contents       | text                     | 
 created_at     | timestamp with time zone | not null default now()
 user_id        | integer                  | 
 author_user_id | integer                  | 
Indexes:
    "settings_pkey" PRIMARY KEY, btree (id)
Foreign-key constraints:
    "settings_author_user_id_fkey" FOREIGN KEY (author_user_id) REFERENCES users(id) ON DELETE RESTRICT
    "settings_references_orgs" FOREIGN KEY (org_id) REFERENCES orgs(id) ON DELETE RESTRICT
    "settings_user_id_fkey" FOREIGN KEY (user_id) REFERENCES users(id) ON DELETE RESTRICT

```

# Table "public.settings_bkup_1514702776"
```
       Column       |           Type           | Modifiers 
--------------------+--------------------------+-----------
 id                 | integer                  | 
 org_id             | integer                  | 
 author_user_id_old | text                     | 
 contents           | text                     | 
 created_at         | timestamp with time zone | 
 user_id            | integer                  | 
 author_user_id     | integer                  | 

```

# Table "public.survey_responses"
```
   Column   |           Type           |                           Modifiers                           
------------+--------------------------+---------------------------------------------------------------
 id         | bigint                   | not null default nextval('survey_responses_id_seq'::regclass)
 user_id    | integer                  | 
 email      | text                     | 
 score      | integer                  | not null
 reason     | text                     | 
 better     | text                     | 
 created_at | timestamp with time zone | not null default now()
Indexes:
    "survey_responses_pkey" PRIMARY KEY, btree (id)
Foreign-key constraints:
    "survey_responses_user_id_fkey" FOREIGN KEY (user_id) REFERENCES users(id)

```

# Table "public.user_emails"
```
          Column           |           Type           |       Modifiers        
---------------------------+--------------------------+------------------------
 user_id                   | integer                  | not null
 email                     | citext                   | not null
 created_at                | timestamp with time zone | not null default now()
 verification_code         | text                     | 
 verified_at               | timestamp with time zone | 
 last_verification_sent_at | timestamp with time zone | 
Indexes:
    "user_emails_no_duplicates_per_user" UNIQUE CONSTRAINT, btree (user_id, email)
    "user_emails_unique_verified_email" EXCLUDE USING btree (email WITH =) WHERE (verified_at IS NOT NULL)
Foreign-key constraints:
    "user_emails_user_id_fkey" FOREIGN KEY (user_id) REFERENCES users(id)

```

# Table "public.user_external_accounts"
```
    Column    |           Type           |                              Modifiers                              
--------------+--------------------------+---------------------------------------------------------------------
 id           | integer                  | not null default nextval('user_external_accounts_id_seq'::regclass)
 user_id      | integer                  | not null
 service_type | text                     | not null
 service_id   | text                     | not null
 account_id   | text                     | not null
 auth_data    | jsonb                    | 
 account_data | jsonb                    | 
 created_at   | timestamp with time zone | not null default now()
 updated_at   | timestamp with time zone | not null default now()
 deleted_at   | timestamp with time zone | 
 client_id    | text                     | not null
Indexes:
    "user_external_accounts_pkey" PRIMARY KEY, btree (id)
    "user_external_accounts_account" UNIQUE, btree (service_type, service_id, client_id, account_id) WHERE deleted_at IS NULL
Foreign-key constraints:
    "user_external_accounts_user_id_fkey" FOREIGN KEY (user_id) REFERENCES users(id)

```

# Table "public.user_pending_permissions"
```
    Column    |           Type           |                               Modifiers                               
--------------+--------------------------+-----------------------------------------------------------------------
 id           | integer                  | not null default nextval('user_pending_permissions_id_seq'::regclass)
 bind_id      | text                     | not null
 permission   | text                     | not null
 object_type  | text                     | not null
 object_ids   | bytea                    | not null
 updated_at   | timestamp with time zone | not null
 service_type | text                     | not null
 service_id   | text                     | not null
Indexes:
    "user_pending_permissions_service_perm_object_unique" UNIQUE CONSTRAINT, btree (service_type, service_id, permission, object_type, bind_id)

```

# Table "public.user_permissions"
```
   Column    |           Type           | Modifiers 
-------------+--------------------------+-----------
 user_id     | integer                  | not null
 permission  | text                     | not null
 object_type | text                     | not null
 object_ids  | bytea                    | not null
 updated_at  | timestamp with time zone | not null
Indexes:
    "user_permissions_perm_object_unique" UNIQUE CONSTRAINT, btree (user_id, permission, object_type)

```

# Table "public.users"
```
       Column        |           Type           |                     Modifiers                      
---------------------+--------------------------+----------------------------------------------------
 id                  | integer                  | not null default nextval('users_id_seq'::regclass)
 username            | citext                   | not null
 display_name        | text                     | 
 avatar_url          | text                     | 
 created_at          | timestamp with time zone | not null default now()
 updated_at          | timestamp with time zone | not null default now()
 deleted_at          | timestamp with time zone | 
 invite_quota        | integer                  | not null default 15
 passwd              | text                     | 
 passwd_reset_code   | text                     | 
 passwd_reset_time   | timestamp with time zone | 
 site_admin          | boolean                  | not null default false
 page_views          | integer                  | not null default 0
 search_queries      | integer                  | not null default 0
 tags                | text[]                   | default '{}'::text[]
 billing_customer_id | text                     | 
Indexes:
    "users_pkey" PRIMARY KEY, btree (id)
    "users_billing_customer_id" UNIQUE, btree (billing_customer_id) WHERE deleted_at IS NULL
    "users_username" UNIQUE, btree (username) WHERE deleted_at IS NULL
Check constraints:
    "users_display_name_max_length" CHECK (char_length(display_name) <= 255)
    "users_username_max_length" CHECK (char_length(username::text) <= 255)
    "users_username_valid_chars" CHECK (username ~ '^[a-zA-Z0-9](?:[a-zA-Z0-9]|[-.](?=[a-zA-Z0-9]))*-?$'::citext)
Referenced by:
    TABLE "access_tokens" CONSTRAINT "access_tokens_creator_user_id_fkey" FOREIGN KEY (creator_user_id) REFERENCES users(id)
    TABLE "access_tokens" CONSTRAINT "access_tokens_subject_user_id_fkey" FOREIGN KEY (subject_user_id) REFERENCES users(id)
    TABLE "patch_sets" CONSTRAINT "campaign_plans_user_id_fkey" FOREIGN KEY (user_id) REFERENCES users(id) DEFERRABLE
    TABLE "campaigns" CONSTRAINT "campaigns_author_id_fkey" FOREIGN KEY (author_id) REFERENCES users(id) ON DELETE CASCADE DEFERRABLE
    TABLE "campaigns" CONSTRAINT "campaigns_namespace_user_id_fkey" FOREIGN KEY (namespace_user_id) REFERENCES users(id) ON DELETE CASCADE DEFERRABLE
    TABLE "discussion_comments" CONSTRAINT "discussion_comments_author_user_id_fkey" FOREIGN KEY (author_user_id) REFERENCES users(id) ON DELETE RESTRICT
    TABLE "discussion_mail_reply_tokens" CONSTRAINT "discussion_mail_reply_tokens_user_id_fkey" FOREIGN KEY (user_id) REFERENCES users(id) ON DELETE RESTRICT
    TABLE "discussion_threads" CONSTRAINT "discussion_threads_author_user_id_fkey" FOREIGN KEY (author_user_id) REFERENCES users(id) ON DELETE RESTRICT
    TABLE "names" CONSTRAINT "names_user_id_fkey" FOREIGN KEY (user_id) REFERENCES users(id) ON UPDATE CASCADE ON DELETE CASCADE
    TABLE "org_invitations" CONSTRAINT "org_invitations_recipient_user_id_fkey" FOREIGN KEY (recipient_user_id) REFERENCES users(id)
    TABLE "org_invitations" CONSTRAINT "org_invitations_sender_user_id_fkey" FOREIGN KEY (sender_user_id) REFERENCES users(id)
    TABLE "org_members" CONSTRAINT "org_members_user_id_fkey" FOREIGN KEY (user_id) REFERENCES users(id) ON DELETE RESTRICT
    TABLE "product_subscriptions" CONSTRAINT "product_subscriptions_user_id_fkey" FOREIGN KEY (user_id) REFERENCES users(id)
    TABLE "registry_extension_releases" CONSTRAINT "registry_extension_releases_creator_user_id_fkey" FOREIGN KEY (creator_user_id) REFERENCES users(id)
    TABLE "registry_extensions" CONSTRAINT "registry_extensions_publisher_user_id_fkey" FOREIGN KEY (publisher_user_id) REFERENCES users(id)
    TABLE "saved_searches" CONSTRAINT "saved_searches_user_id_fkey" FOREIGN KEY (user_id) REFERENCES users(id)
    TABLE "settings" CONSTRAINT "settings_author_user_id_fkey" FOREIGN KEY (author_user_id) REFERENCES users(id) ON DELETE RESTRICT
    TABLE "settings" CONSTRAINT "settings_user_id_fkey" FOREIGN KEY (user_id) REFERENCES users(id) ON DELETE RESTRICT
    TABLE "survey_responses" CONSTRAINT "survey_responses_user_id_fkey" FOREIGN KEY (user_id) REFERENCES users(id)
    TABLE "user_emails" CONSTRAINT "user_emails_user_id_fkey" FOREIGN KEY (user_id) REFERENCES users(id)
    TABLE "user_external_accounts" CONSTRAINT "user_external_accounts_user_id_fkey" FOREIGN KEY (user_id) REFERENCES users(id)

```

# Table "public.versions"
```
   Column   |           Type           |       Modifiers        
------------+--------------------------+------------------------
 service    | text                     | not null
 version    | text                     | not null
 updated_at | timestamp with time zone | not null default now()
Indexes:
    "versions_pkey" PRIMARY KEY, btree (service)

```<|MERGE_RESOLUTION|>--- conflicted
+++ resolved
@@ -21,121 +21,6 @@
 
 ```
 
-<<<<<<< HEAD
-# Table "public.action_executions"
-```
-      Column       |  Type   |                           Modifiers                            
--------------------+---------+----------------------------------------------------------------
- id                | integer | not null default nextval('action_executions_id_seq'::regclass)
- steps             | text    | not null
- env               | json    | 
- invokation_reason | text    | not null
- campaign_plan     | integer | 
- action            | integer | not null
-Indexes:
-    "action_executions_pkey" PRIMARY KEY, btree (id)
-Check constraints:
-    "action_executions_invokation_reason_check" CHECK (invokation_reason = ANY (ARRAY['MANUAL'::text, 'SAVED_SEARCH'::text, 'SCHEDULE'::text]))
-Foreign-key constraints:
-    "action_executions_action_fkey" FOREIGN KEY (action) REFERENCES actions(id) ON UPDATE CASCADE
-    "action_executions_campaign_plan_fkey" FOREIGN KEY (campaign_plan) REFERENCES campaign_plans(id) ON UPDATE CASCADE
-Referenced by:
-    TABLE "action_jobs" CONSTRAINT "action_jobs_execution_fkey" FOREIGN KEY (execution) REFERENCES action_executions(id) ON UPDATE CASCADE
-
-```
-
-# Table "public.action_jobs"
-```
-     Column      |           Type           |                        Modifiers                         
------------------+--------------------------+----------------------------------------------------------
- id              | integer                  | not null default nextval('action_jobs_id_seq'::regclass)
- log             | text                     | 
- execution_start | timestamp with time zone | 
- execution_end   | timestamp with time zone | 
- runner_seen_at  | timestamp with time zone | 
- patch           | text                     | 
- state           | text                     | not null default 'PENDING'::text
- repository      | integer                  | not null
- execution       | integer                  | not null
- revision        | text                     | not null
-Indexes:
-    "action_jobs_pkey" PRIMARY KEY, btree (id)
-Check constraints:
-    "action_jobs_state_check" CHECK (state = ANY (ARRAY['PENDING'::text, 'RUNNING'::text, 'COMPLETED'::text, 'ERRORED'::text, 'TIMEOUT'::text, 'CANCELED'::text]))
-Foreign-key constraints:
-    "action_jobs_execution_fkey" FOREIGN KEY (execution) REFERENCES action_executions(id) ON UPDATE CASCADE
-    "action_jobs_repository_fkey" FOREIGN KEY (repository) REFERENCES repo(id) ON UPDATE CASCADE
-
-```
-
-# Table "public.actions"
-```
-     Column      |  Type   |                      Modifiers                       
------------------+---------+------------------------------------------------------
- id              | integer | not null default nextval('actions_id_seq'::regclass)
- campaign        | integer | 
- schedule        | text    | 
- cancel_previous | boolean | not null default false
- saved_search    | integer | 
- steps           | text    | not null
- env             | json    | not null default '[]'::json
-Indexes:
-    "actions_pkey" PRIMARY KEY, btree (id)
-Foreign-key constraints:
-    "actions_campaign_fkey" FOREIGN KEY (campaign) REFERENCES campaigns(id) ON UPDATE CASCADE
-    "actions_saved_search_fkey" FOREIGN KEY (saved_search) REFERENCES saved_searches(id) ON UPDATE CASCADE
-Referenced by:
-    TABLE "action_executions" CONSTRAINT "action_executions_action_fkey" FOREIGN KEY (action) REFERENCES actions(id) ON UPDATE CASCADE
-
-```
-
-# Table "public.campaign_jobs"
-```
-      Column      |           Type           |                         Modifiers                          
-------------------+--------------------------+------------------------------------------------------------
- id               | bigint                   | not null default nextval('campaign_jobs_id_seq'::regclass)
- campaign_plan_id | bigint                   | not null
- repo_id          | bigint                   | not null
- rev              | text                     | not null
- diff             | text                     | not null
- created_at       | timestamp with time zone | not null default now()
- updated_at       | timestamp with time zone | not null default now()
- base_ref         | text                     | not null
-Indexes:
-    "campaign_jobs_pkey" PRIMARY KEY, btree (id)
-    "campaign_jobs_campaign_plan_repo_rev_unique" UNIQUE CONSTRAINT, btree (campaign_plan_id, repo_id, rev) DEFERRABLE
-    "campaign_jobs_campaign_plan_id" btree (campaign_plan_id)
-Check constraints:
-    "campaign_jobs_base_ref_check" CHECK (base_ref <> ''::text)
-Foreign-key constraints:
-    "campaign_jobs_campaign_plan_id_fkey" FOREIGN KEY (campaign_plan_id) REFERENCES campaign_plans(id) ON DELETE CASCADE DEFERRABLE
-    "campaign_jobs_repo_id_fkey" FOREIGN KEY (repo_id) REFERENCES repo(id) ON DELETE CASCADE DEFERRABLE
-Referenced by:
-    TABLE "changeset_jobs" CONSTRAINT "changeset_jobs_campaign_job_id_fkey" FOREIGN KEY (campaign_job_id) REFERENCES campaign_jobs(id) ON DELETE CASCADE DEFERRABLE
-
-```
-
-# Table "public.campaign_plans"
-```
-   Column   |           Type           |                          Modifiers                          
-------------+--------------------------+-------------------------------------------------------------
- id         | bigint                   | not null default nextval('campaign_plans_id_seq'::regclass)
- created_at | timestamp with time zone | not null default now()
- updated_at | timestamp with time zone | not null default now()
- user_id    | integer                  | not null
-Indexes:
-    "campaign_plans_pkey" PRIMARY KEY, btree (id)
-Foreign-key constraints:
-    "campaign_plans_user_id_fkey" FOREIGN KEY (user_id) REFERENCES users(id) DEFERRABLE
-Referenced by:
-    TABLE "action_executions" CONSTRAINT "action_executions_campaign_plan_fkey" FOREIGN KEY (campaign_plan) REFERENCES campaign_plans(id) ON UPDATE CASCADE
-    TABLE "campaign_jobs" CONSTRAINT "campaign_jobs_campaign_plan_id_fkey" FOREIGN KEY (campaign_plan_id) REFERENCES campaign_plans(id) ON DELETE CASCADE DEFERRABLE
-    TABLE "campaigns" CONSTRAINT "campaigns_campaign_plan_id_fkey" FOREIGN KEY (campaign_plan_id) REFERENCES campaign_plans(id) DEFERRABLE
-
-```
-
-=======
->>>>>>> 5922bad3
 # Table "public.campaigns"
 ```
       Column       |           Type           |                       Modifiers                        
@@ -167,7 +52,6 @@
     "campaigns_namespace_org_id_fkey" FOREIGN KEY (namespace_org_id) REFERENCES orgs(id) ON DELETE CASCADE DEFERRABLE
     "campaigns_namespace_user_id_fkey" FOREIGN KEY (namespace_user_id) REFERENCES users(id) ON DELETE CASCADE DEFERRABLE
 Referenced by:
-    TABLE "actions" CONSTRAINT "actions_campaign_fkey" FOREIGN KEY (campaign) REFERENCES campaigns(id) ON UPDATE CASCADE
     TABLE "changeset_jobs" CONSTRAINT "changeset_jobs_campaign_id_fkey" FOREIGN KEY (campaign_id) REFERENCES campaigns(id) ON DELETE CASCADE DEFERRABLE
 Triggers:
     trig_delete_campaign_reference_on_changesets AFTER DELETE ON campaigns FOR EACH ROW EXECUTE PROCEDURE delete_campaign_reference_on_changesets()
@@ -823,12 +707,7 @@
     "repo_metadata_check" CHECK (jsonb_typeof(metadata) = 'object'::text)
     "repo_sources_check" CHECK (jsonb_typeof(sources) = 'object'::text)
 Referenced by:
-<<<<<<< HEAD
-    TABLE "action_jobs" CONSTRAINT "action_jobs_repository_fkey" FOREIGN KEY (repository) REFERENCES repo(id) ON UPDATE CASCADE
-    TABLE "campaign_jobs" CONSTRAINT "campaign_jobs_repo_id_fkey" FOREIGN KEY (repo_id) REFERENCES repo(id) ON DELETE CASCADE DEFERRABLE
-=======
     TABLE "patches" CONSTRAINT "campaign_jobs_repo_id_fkey" FOREIGN KEY (repo_id) REFERENCES repo(id) ON DELETE CASCADE DEFERRABLE
->>>>>>> 5922bad3
     TABLE "changesets" CONSTRAINT "changesets_repo_id_fkey" FOREIGN KEY (repo_id) REFERENCES repo(id) ON DELETE CASCADE DEFERRABLE
     TABLE "default_repos" CONSTRAINT "default_repos_repo_id_fkey" FOREIGN KEY (repo_id) REFERENCES repo(id) ON DELETE CASCADE
     TABLE "discussion_threads_target_repo" CONSTRAINT "discussion_threads_target_repo_repo_id_fkey" FOREIGN KEY (repo_id) REFERENCES repo(id) ON DELETE CASCADE
@@ -895,8 +774,6 @@
 Foreign-key constraints:
     "saved_searches_org_id_fkey" FOREIGN KEY (org_id) REFERENCES orgs(id)
     "saved_searches_user_id_fkey" FOREIGN KEY (user_id) REFERENCES users(id)
-Referenced by:
-    TABLE "actions" CONSTRAINT "actions_saved_search_fkey" FOREIGN KEY (saved_search) REFERENCES saved_searches(id) ON UPDATE CASCADE
 
 ```
 
