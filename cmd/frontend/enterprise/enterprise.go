--- conflicted
+++ resolved
@@ -16,32 +16,11 @@
 // Services is a bag of HTTP handlers and factory functions that are registered by the
 // enterprise frontend setup hook.
 type Services struct {
-<<<<<<< HEAD
-	GitHubWebhook             webhooks.Registerer
-	GitLabWebhook             http.Handler
-	BitbucketServerWebhook    http.Handler
-	BitbucketCloudWebhook     http.Handler
-	BatchesMountHandler       http.Handler
-	NewCodeIntelUploadHandler NewCodeIntelUploadHandler
-	NewExecutorProxyHandler   NewExecutorProxyHandler
-	NewGitHubAppSetupHandler  NewGitHubAppSetupHandler
-	NewComputeStreamHandler   NewComputeStreamHandler
-	AuthzResolver             graphqlbackend.AuthzResolver
-	BatchChangesResolver      graphqlbackend.BatchChangesResolver
-	CodeIntelResolver         graphqlbackend.CodeIntelResolver
-	InsightsResolver          graphqlbackend.InsightsResolver
-	CodeMonitorsResolver      graphqlbackend.CodeMonitorsResolver
-	LicenseResolver           graphqlbackend.LicenseResolver
-	DotcomResolver            graphqlbackend.DotcomRootResolver
-	SearchContextsResolver    graphqlbackend.SearchContextsResolver
-	OrgRepositoryResolver     graphqlbackend.OrgRepositoryResolver
-	NotebooksResolver         graphqlbackend.NotebooksResolver
-	ComputeResolver           graphqlbackend.ComputeResolver
-=======
 	GitHubWebhook               webhooks.Registerer
 	GitLabWebhook               http.Handler
 	BitbucketServerWebhook      http.Handler
 	BitbucketCloudWebhook       http.Handler
+	BatchesMountHandler       http.Handler
 	NewCodeIntelUploadHandler   NewCodeIntelUploadHandler
 	NewExecutorProxyHandler     NewExecutorProxyHandler
 	NewGitHubAppSetupHandler    NewGitHubAppSetupHandler
@@ -57,7 +36,6 @@
 	NotebooksResolver           graphqlbackend.NotebooksResolver
 	ComputeResolver             graphqlbackend.ComputeResolver
 	InsightsAggregationResolver graphqlbackend.InsightsAggregationResolver
->>>>>>> c01c125d
 }
 
 // NewCodeIntelUploadHandler creates a new handler for the LSIF upload endpoint. The
