--- conflicted
+++ resolved
@@ -1242,11 +1242,7 @@
     """
     removed: Int!
     """
-<<<<<<< HEAD
-    The changeset is re-added to some of the associated batch changes.
-=======
     The amount of changesets that will be re-added from the batch change in this operation.
->>>>>>> 5d12a5a4
     """
     reattach: Int!
 }
