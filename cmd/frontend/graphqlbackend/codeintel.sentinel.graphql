--- conflicted
+++ resolved
@@ -47,11 +47,7 @@
     """
     Return known vulnerability matches grouped by repository.
     """
-<<<<<<< HEAD
-    vulnerabilityMatchesGroupByRepository(
-=======
     vulnerabilityMatchesCountByRepository(
->>>>>>> fb39af37
         """
         The maximum number of results to return.
         """
@@ -63,22 +59,15 @@
         after: String
 
         """
-<<<<<<< HEAD
-        The name of the repository to group by.
-        """
-        repositoryName: String
-    ): VulnerabilityMatchGroupByRepositoryConnection!
-
-    """
-    Return a count of the vulnerability matches grouped by severity.
-    """
-    VulnerabilityMatchesSummaryCounts: VulnerabilityMatchesSummaryCount!
-=======
         A string pattern that could match the name of a repository.
         """
         repositoryName: String
     ): VulnerabilityMatchCountByRepositoryConnection!
->>>>>>> fb39af37
+
+    """
+    Return a count of the vulnerability matches grouped by severity.
+    """
+    VulnerabilityMatchesSummaryCounts: VulnerabilityMatchesSummaryCount!
 }
 
 """
@@ -294,19 +283,11 @@
 """
 A page of vulnerability matches grouped by repository.
 """
-<<<<<<< HEAD
-type VulnerabilityMatchGroupByRepositoryConnection {
+type VulnerabilityMatchCountByRepositoryConnection {
     """
     The vulnerability matches on the page.
     """
-    nodes: [VulnerabilityMatchGroupByRepository!]!
-=======
-type VulnerabilityMatchCountByRepositoryConnection {
-    """
-    The vulnerability matches on the page.
-    """
     nodes: [VulnerabilityMatchCountByRepository!]!
->>>>>>> fb39af37
 
     """
     The total number of vulnerability matches across all pages.
@@ -322,11 +303,7 @@
 """
 Vulnerability matches count group by repository.
 """
-<<<<<<< HEAD
-type VulnerabilityMatchGroupByRepository {
-=======
 type VulnerabilityMatchCountByRepository {
->>>>>>> fb39af37
     """
     The id of the grouping.
     """
@@ -340,7 +317,6 @@
     The vulnerability matches count.
     """
     matchCount: Int!
-<<<<<<< HEAD
 }
 
 """
@@ -371,6 +347,4 @@
     The number of repos with a severity
     """
     repository: Int!
-=======
->>>>>>> fb39af37
 }