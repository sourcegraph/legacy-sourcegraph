package graphqlbackend

import (
	"context"
	"fmt"
	"sync"

	"github.com/graph-gophers/graphql-go"
	"github.com/graph-gophers/graphql-go/relay"
	"github.com/inconshreveable/log15"
	"github.com/pkg/errors"

	"github.com/sourcegraph/sourcegraph/internal/conf"
	"github.com/sourcegraph/sourcegraph/internal/database"
	"github.com/sourcegraph/sourcegraph/internal/database/dbutil"
	"github.com/sourcegraph/sourcegraph/internal/extsvc"
	"github.com/sourcegraph/sourcegraph/internal/rcache"
	"github.com/sourcegraph/sourcegraph/internal/repos"
	"github.com/sourcegraph/sourcegraph/internal/types"
	"github.com/sourcegraph/sourcegraph/schema"
)

type externalServiceResolver struct {
	db              dbutil.DB
	externalService *types.ExternalService
	warning         string

	webhookURLOnce sync.Once
	webhookURL     string
	webhookErr     error
}

const externalServiceIDKind = "ExternalService"

func externalServiceByID(ctx context.Context, db dbutil.DB, gqlID graphql.ID) (*externalServiceResolver, error) {
	id, err := unmarshalExternalServiceID(gqlID)
	if err != nil {
		return nil, err
	}

	es, err := database.ExternalServices(db).GetByID(ctx, id)
	if err != nil {
		return nil, err
	}

	if err := checkExternalServiceAccess(ctx, db, es.NamespaceUserID); err != nil {
		return nil, err
	}
	return &externalServiceResolver{db: db, externalService: es}, nil
}

func marshalExternalServiceID(id int64) graphql.ID {
	return relay.MarshalID(externalServiceIDKind, id)
}

func unmarshalExternalServiceID(id graphql.ID) (externalServiceID int64, err error) {
	if kind := relay.UnmarshalKind(id); kind != externalServiceIDKind {
		err = fmt.Errorf("expected graphql ID to have kind %q; got %q", externalServiceIDKind, kind)
		return
	}
	err = relay.UnmarshalSpec(id, &externalServiceID)
	return
}

func (r *externalServiceResolver) ID() graphql.ID {
	return marshalExternalServiceID(r.externalService.ID)
}

func (r *externalServiceResolver) Kind() string {
	return r.externalService.Kind
}

func (r *externalServiceResolver) DisplayName() string {
	return r.externalService.DisplayName
}

func (r *externalServiceResolver) Config() (JSONCString, error) {
	err := r.externalService.RedactConfigSecrets()
	if err != nil {
		return "", err
	}
	return JSONCString(r.externalService.Config), nil
}

func (r *externalServiceResolver) CreatedAt() DateTime {
	return DateTime{Time: r.externalService.CreatedAt}
}

func (r *externalServiceResolver) UpdatedAt() DateTime {
	return DateTime{Time: r.externalService.UpdatedAt}
}

func (r *externalServiceResolver) Namespace(ctx context.Context) (*NamespaceResolver, error) {
	if r.externalService.NamespaceUserID == 0 {
		return nil, nil
	}
	userID := MarshalUserID(r.externalService.NamespaceUserID)
	n, err := NamespaceByID(ctx, r.db, userID)
	if err != nil {
		return nil, err
	}
	return &NamespaceResolver{n}, nil
}

func (r *externalServiceResolver) WebhookURL() (*string, error) {
	r.webhookURLOnce.Do(func() {
		parsed, err := extsvc.ParseConfig(r.externalService.Kind, r.externalService.Config)
		if err != nil {
			r.webhookErr = errors.Wrap(err, "parsing external service config")
			return
		}
		u := extsvc.WebhookURL(r.externalService.Kind, r.externalService.ID, conf.ExternalURL())
		switch c := parsed.(type) {
		case *schema.BitbucketServerConnection:
			if c.Webhooks != nil {
				r.webhookURL = u
			}
			if c.Plugin != nil && c.Plugin.Webhooks != nil {
				r.webhookURL = u
			}
		case *schema.GitHubConnection:
			if len(c.Webhooks) > 0 {
				r.webhookURL = u
			}
		case *schema.GitLabConnection:
			if len(c.Webhooks) > 0 {
				r.webhookURL = u
			}
		}
	})
	if r.webhookURL == "" {
		return nil, r.webhookErr
	}
	return &r.webhookURL, r.webhookErr
}

func (r *externalServiceResolver) Warning() *string {
	if r.warning == "" {
		return nil
	}
	return &r.warning
}

func (r *externalServiceResolver) LastSyncError(ctx context.Context) (*string, error) {
	latestError, err := database.ExternalServices(r.db).GetLastSyncError(ctx, r.externalService.ID)
	if err != nil {
		return nil, err
	}
	if latestError == "" {
		return nil, nil
	}
	return &latestError, nil
}

func (r *externalServiceResolver) RepoCount(ctx context.Context) (int32, error) {
	return database.ExternalServices(r.db).RepoCount(ctx, r.externalService.ID)
}

func (r *externalServiceResolver) LastSyncAt() *DateTime {
	if r.externalService.LastSyncAt.IsZero() {
		return nil
	}
	return &DateTime{Time: r.externalService.LastSyncAt}
}

func (r *externalServiceResolver) NextSyncAt() *DateTime {
	if r.externalService.NextSyncAt.IsZero() {
		return nil
	}
	return &DateTime{Time: r.externalService.NextSyncAt}
}

var scopeCache = rcache.New("extsvc_token_scope")

func (r *externalServiceResolver) GrantedScopes(ctx context.Context) (*[]string, error) {
	scopes, err := repos.GrantedScopes(ctx, scopeCache, r.externalService)
	if err != nil {
		// It's possible that we fail to fetch scope from the code host, in this case we
		// don't want the entire resolver to fail.
		log15.Error("Getting service scope", "id", r.externalService.ID, "error", err)
		return nil, nil
<<<<<<< HEAD
=======
	}
	if scopes == nil {
		return nil, nil
>>>>>>> 106eea54
	}
	return &scopes, nil
}<|MERGE_RESOLUTION|>--- conflicted
+++ resolved
@@ -179,12 +179,9 @@
 		// don't want the entire resolver to fail.
 		log15.Error("Getting service scope", "id", r.externalService.ID, "error", err)
 		return nil, nil
-<<<<<<< HEAD
-=======
 	}
 	if scopes == nil {
 		return nil, nil
->>>>>>> 106eea54
 	}
 	return &scopes, nil
 }