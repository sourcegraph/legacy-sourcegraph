package graphqlbackend

import (
	"context"
	"fmt"
	"strings"
	"sync"

	"github.com/sourcegraph/sourcegraph/cmd/frontend/backend"
	"github.com/sourcegraph/sourcegraph/cmd/frontend/graphqlbackend/externallink"
	"github.com/sourcegraph/sourcegraph/cmd/frontend/graphqlbackend/graphqlutil"
	"github.com/sourcegraph/sourcegraph/internal/api"
	"github.com/sourcegraph/sourcegraph/internal/vcs/git"

	"github.com/graph-gophers/graphql-go"
	"github.com/graph-gophers/graphql-go/relay"
)

func gitCommitByID(ctx context.Context, id graphql.ID) (*GitCommitResolver, error) {
	repoID, commitID, err := unmarshalGitCommitID(id)
	if err != nil {
		return nil, err
	}
	repo, err := repositoryByID(ctx, repoID)
	if err != nil {
		return nil, err
	}
	return repo.Commit(ctx, &RepositoryCommitArgs{Rev: string(commitID)})
}

type GitCommitResolver struct {
	repoResolver *RepositoryResolver

	// inputRev is the Git revspec that the user originally requested that resolved to this Git commit. It is used
	// to avoid redirecting a user browsing a revision "mybranch" to the absolute commit ID as they follow links in the UI.
	inputRev *string

	// fetch + serve sourcegraph stored user information
	includeUserInfo bool

	// oid MUST be specified and a 40-character Git SHA.
	oid GitObjectID

	gitRepo api.RepoName

	commitOnce sync.Once
	commit     *git.Commit
	commitErr  error
}

// When set to nil, commit will be loaded lazily as needed by the resolver. Pass in a commit when you have batch loaded
// a bunch of them and already have them at hand.
func toGitCommitResolver(repo *RepositoryResolver, id api.CommitID, commit *git.Commit) *GitCommitResolver {
	return &GitCommitResolver{
		repoResolver:    repo,
		includeUserInfo: true,
<<<<<<< HEAD
		gitRepo:         gitserver.Repo{Name: repo.innerRepo.Name},
=======
		gitRepo:         repo.innerRepo.Name,
>>>>>>> 61bed0b1
		oid:             GitObjectID(id),
		commit:          commit,
	}
}

func (r *GitCommitResolver) resolveCommit(ctx context.Context) (*git.Commit, error) {
	r.commitOnce.Do(func() {
		if r.commit != nil {
			return
		}

		opts := git.ResolveRevisionOptions{}
		r.commit, r.commitErr = git.GetCommit(ctx, r.gitRepo, api.CommitID(r.oid), opts)
	})
	return r.commit, r.commitErr
}

// gitCommitGQLID is a type used for marshaling and unmarshaling a Git commit's
// GraphQL ID.
type gitCommitGQLID struct {
	Repository graphql.ID  `json:"r"`
	CommitID   GitObjectID `json:"c"`
}

func marshalGitCommitID(repo graphql.ID, commitID GitObjectID) graphql.ID {
	return relay.MarshalID("GitCommit", gitCommitGQLID{Repository: repo, CommitID: commitID})
}

func unmarshalGitCommitID(id graphql.ID) (repoID graphql.ID, commitID GitObjectID, err error) {
	var spec gitCommitGQLID
	err = relay.UnmarshalSpec(id, &spec)
	return spec.Repository, spec.CommitID, err
}

func (r *GitCommitResolver) ID() graphql.ID {
	return marshalGitCommitID(r.repoResolver.ID(), r.oid)
}

func (r *GitCommitResolver) Repository() *RepositoryResolver { return r.repoResolver }

func (r *GitCommitResolver) OID() GitObjectID { return r.oid }

func (r *GitCommitResolver) AbbreviatedOID() string {
	return string(r.oid)[:7]
}

func (r *GitCommitResolver) Author(ctx context.Context) (*signatureResolver, error) {
	commit, err := r.resolveCommit(ctx)
	if err != nil {
		return nil, err
	}
	return toSignatureResolver(&commit.Author, r.includeUserInfo), nil
}

func (r *GitCommitResolver) Committer(ctx context.Context) (*signatureResolver, error) {
	commit, err := r.resolveCommit(ctx)
	if err != nil {
		return nil, err
	}
	return toSignatureResolver(commit.Committer, r.includeUserInfo), nil
}

func (r *GitCommitResolver) Message(ctx context.Context) (string, error) {
	commit, err := r.resolveCommit(ctx)
	if err != nil {
		return "", err
	}
	return commit.Message, err
}

func (r *GitCommitResolver) Subject(ctx context.Context) (string, error) {
	commit, err := r.resolveCommit(ctx)
	if err != nil {
		return "", err
	}
	return GitCommitSubject(commit.Message), err
}

func (r *GitCommitResolver) Body(ctx context.Context) (*string, error) {
	commit, err := r.resolveCommit(ctx)
	if err != nil {
		return nil, err
	}

	body := GitCommitBody(commit.Message)
	if body == "" {
		return nil, nil
	}

	return &body, nil
}

func (r *GitCommitResolver) Parents(ctx context.Context) ([]*GitCommitResolver, error) {
	commit, err := r.resolveCommit(ctx)
	if err != nil {
		return nil, err
	}

	resolvers := make([]*GitCommitResolver, len(commit.Parents))
	// TODO(tsenart): We can get the parent commits in batch from gitserver instead of doing
	// N roundtrips. We already have a git.Commits method. Maybe we can use that.
	for i, parent := range commit.Parents {
		var err error
		resolvers[i], err = r.repoResolver.Commit(ctx, &RepositoryCommitArgs{Rev: string(parent)})
		if err != nil {
			return nil, err
		}
	}
	return resolvers, nil
}

func (r *GitCommitResolver) URL() (string, error) {
	return r.repoResolver.URL() + "/-/commit/" + string(r.inputRevOrImmutableRev()), nil
}

func (r *GitCommitResolver) CanonicalURL() (string, error) {
	return r.repoResolver.URL() + "/-/commit/" + string(r.oid), nil
}

func (r *GitCommitResolver) ExternalURLs(ctx context.Context) ([]*externallink.Resolver, error) {
	repo, err := r.repoResolver.repo(ctx)
	if err != nil {
		return nil, err
	}

	return externallink.Commit(ctx, repo, api.CommitID(r.oid))
}

func (r *GitCommitResolver) Tree(ctx context.Context, args *struct {
	Path      string
	Recursive bool
}) (*GitTreeEntryResolver, error) {
	stat, err := git.Stat(ctx, r.gitRepo, api.CommitID(r.oid), args.Path)
	if err != nil {
		return nil, err
	}
	if !stat.Mode().IsDir() {
		return nil, fmt.Errorf("not a directory: %q", args.Path)
	}
	return &GitTreeEntryResolver{
		commit:      r,
		stat:        stat,
		isRecursive: args.Recursive,
	}, nil
}

func (r *GitCommitResolver) Blob(ctx context.Context, args *struct {
	Path string
}) (*GitTreeEntryResolver, error) {
	stat, err := git.Stat(ctx, r.gitRepo, api.CommitID(r.oid), args.Path)
	if err != nil {
		return nil, err
	}
	if !stat.Mode().IsRegular() {
		return nil, fmt.Errorf("not a blob: %q", args.Path)
	}
	return &GitTreeEntryResolver{
		commit: r,
		stat:   stat,
	}, nil
}

func (r *GitCommitResolver) File(ctx context.Context, args *struct {
	Path string
}) (*GitTreeEntryResolver, error) {
	return r.Blob(ctx, args)
}

func (r *GitCommitResolver) Languages(ctx context.Context) ([]string, error) {
	repo, err := r.repoResolver.repo(ctx)
	if err != nil {
		return nil, err
	}

	inventory, err := backend.Repos.GetInventory(ctx, repo, api.CommitID(r.oid), false)
	if err != nil {
		return nil, err
	}

	names := make([]string, len(inventory.Languages))
	for i, l := range inventory.Languages {
		names[i] = l.Name
	}
	return names, nil
}

func (r *GitCommitResolver) LanguageStatistics(ctx context.Context) ([]*languageStatisticsResolver, error) {
	repo, err := r.repoResolver.repo(ctx)
	if err != nil {
		return nil, err
	}

	inventory, err := backend.Repos.GetInventory(ctx, repo, api.CommitID(r.oid), false)
	if err != nil {
		return nil, err
	}
	stats := make([]*languageStatisticsResolver, 0, len(inventory.Languages))
	for _, lang := range inventory.Languages {
		stats = append(stats, &languageStatisticsResolver{
			l: lang,
		})
	}
	return stats, nil
}

func (r *GitCommitResolver) Ancestors(ctx context.Context, args *struct {
	graphqlutil.ConnectionArgs
	Query *string
	Path  *string
	After *string
}) (*gitCommitConnectionResolver, error) {
	return &gitCommitConnectionResolver{
		revisionRange: string(r.oid),
		first:         args.ConnectionArgs.First,
		query:         args.Query,
		path:          args.Path,
		after:         args.After,
		repo:          r.repoResolver,
	}, nil
}

func (r *GitCommitResolver) BehindAhead(ctx context.Context, args *struct {
	Revspec string
}) (*behindAheadCountsResolver, error) {
	counts, err := git.GetBehindAhead(ctx, r.gitRepo, args.Revspec, string(r.oid))
	if err != nil {
		return nil, err
	}

	return &behindAheadCountsResolver{
		behind: int32(counts.Behind),
		ahead:  int32(counts.Ahead),
	}, nil
}

type behindAheadCountsResolver struct{ behind, ahead int32 }

func (r *behindAheadCountsResolver) Behind() int32 { return r.behind }
func (r *behindAheadCountsResolver) Ahead() int32  { return r.ahead }

// inputRevOrImmutableRev returns the input revspec, if it is provided and nonempty. Otherwise it returns the
// canonical OID for the revision.
func (r *GitCommitResolver) inputRevOrImmutableRev() string {
	if r.inputRev != nil && *r.inputRev != "" {
		return escapePathForURL(*r.inputRev)
	}
	return string(r.oid)
}

// repoRevURL returns the URL path prefix to use when constructing URLs to resources at this
// revision. Unlike inputRevOrImmutableRev, it does NOT use the OID if no input revspec is
// given. This is because the convention in the frontend is for repo-rev URLs to omit the "@rev"
// portion (unlike for commit page URLs, which must include some revspec in
// "/REPO/-/commit/REVSPEC").
func (r *GitCommitResolver) repoRevURL() (string, error) {
	url := r.repoResolver.URL()
	var rev string
	if r.inputRev != nil {
		rev = *r.inputRev // use the original input rev from the user
	} else {
		rev = string(r.oid)
	}
	if rev != "" {
		return url + "@" + escapePathForURL(rev), nil
	}
	return url, nil
}

func (r *GitCommitResolver) canonicalRepoRevURL() (string, error) {
	return r.repoResolver.URL() + "@" + string(r.oid), nil
}

// GitCommitSubject returns the first line of the Git commit message.
func GitCommitSubject(message string) string {
	i := strings.Index(message, "\n")
	if i == -1 {
		return message
	}
	return message[:i]
}

// GitCommitBody returns the contents of the Git commit message after the subject.
func GitCommitBody(message string) string {
	i := strings.Index(message, "\n")
	if i == -1 {
		return ""
	}
	return strings.TrimSpace(message[i:])
}<|MERGE_RESOLUTION|>--- conflicted
+++ resolved
@@ -54,11 +54,7 @@
 	return &GitCommitResolver{
 		repoResolver:    repo,
 		includeUserInfo: true,
-<<<<<<< HEAD
-		gitRepo:         gitserver.Repo{Name: repo.innerRepo.Name},
-=======
 		gitRepo:         repo.innerRepo.Name,
->>>>>>> 61bed0b1
 		oid:             GitObjectID(id),
 		commit:          commit,
 	}
