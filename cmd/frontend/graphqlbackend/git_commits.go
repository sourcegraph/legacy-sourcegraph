--- conflicted
+++ resolved
@@ -48,21 +48,7 @@
 		if r.after != nil {
 			after = *r.after
 		}
-<<<<<<< HEAD
-
-		repo, err := r.repo.repo(ctx)
-		if err != nil {
-			return nil, err
-		}
-
-		cachedRepo, err := backend.CachedGitRepo(ctx, repo)
-		if err != nil {
-			return nil, err
-		}
-		return git.Commits(ctx, *cachedRepo, git.CommitsOptions{
-=======
 		return git.Commits(ctx, r.repo.innerRepo.Name, git.CommitsOptions{
->>>>>>> 61bed0b1
 			Range:        r.revisionRange,
 			N:            uint(n),
 			MessageQuery: query,
