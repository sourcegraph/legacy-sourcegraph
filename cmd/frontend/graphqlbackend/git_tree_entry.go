--- conflicted
+++ resolved
@@ -108,15 +108,12 @@
 
 	var repoSources []reposource.RepoSource
 
-<<<<<<< HEAD
-=======
 	// The following code makes serial database calls.
 	// Ideally these could be done in parallel, but the table is small
 	// and I don't think real world perf is going to be bad.
 	// It is also unclear to me if deterministic order is important here (it seems like it might be),
 	// so if this is parallalized in the future, consider whether order is important.
 
->>>>>>> 690aec80
 	githubs, err := db.ExternalServices.ListGitHubConnections(ctx)
 	if err != nil {
 		return "", err
