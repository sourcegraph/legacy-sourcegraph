extend type Query {
    """
    [Experimental] Query for all insights and return their aggregations.
    """
    insights(
        """
        An (optional) array of insight unique ids that will filter the results by the provided values. If omitted, all available insights will return.
        """
        ids: [ID!]
    ): InsightConnection
}

"""
A list of insights.
"""
type InsightConnection {
    """
    A list of insights.
    """
    nodes: [Insight!]!

    """
    The total number of insights in the connection.
    """
    totalCount: Int!

    """
    Pagination information.
    """
    pageInfo: PageInfo!
}

"""
An insight about code.
"""
type Insight {
    """
    The short title of the insight.
    """
    title: String!

    """
    The description of the insight.
    """
    description: String!

    """
    Data points over a time range (inclusive)
    """
    series: [InsightsSeries!]!

    """
    Unique identifier for this insight.
    """
    id: String!
}

"""
A series of data about a code insight.
"""
type InsightsSeries {
    """
    Unique ID for the series.
    """
    seriesId: String!

    """
    The label used to describe this series of data points.
    """
    label: String!

    """
    Data points over a time range (inclusive)

    If no 'from' time range is specified, the last 90 days of data is assumed.

    If no 'to' time range is specified, the current point in time is assumed.

    includeRepoRegex will include in the aggregation any repository names that match the provided regex

    excludeRepoRegex will exclude in the aggregation any repository names that match the provided regex
    """
    points(from: DateTime, to: DateTime, includeRepoRegex: String, excludeRepoRegex: String): [InsightDataPoint!]!

    """
    The status of this series of data, e.g. progress collecting it.
    """
    status: InsightSeriesStatus!

    """
    Metadata for any data points that are flagged as dirty due to partially or wholly unsuccessfully queries.
    """
    dirtyMetadata: [InsightDirtyQueryMetadata!]!
}

"""
A code insight data point.
"""
type InsightDataPoint {
    """
    The time of this data point.
    """
    dateTime: DateTime!

    """
    The value of the insight at this point in time.
    """
    value: Float!
}

"""
An insight query that has been marked dirty (some form of partially or wholly unsuccessful state).
"""
type InsightDirtyQueryMetadata {
    """
    The number of dirty queries for this data point and reason combination.
    """
    count: Int!

    """
    The reason the query was marked dirty.
    """
    reason: String!

    """
    The time in the data series that is marked dirty.
    """
    time: DateTime!
}

"""
Status indicators for a specific series of insight data.
"""
type InsightSeriesStatus {
    """
    The total number of points stored for this series, at the finest level
    (e.g. per repository, or per-repository-per-language) Has no strict relation
    to the data points shown in the web UI or returned by `points()`, because those
    are aggregated and this number _can_ report some duplicates points which get
    stored but removed at query time for the web UI.

    Why its useful: an insight may look like "it is doing nothing" but in reality
    this number will be increasing by e.g. several thousands of points rapidly.
    """
    totalPoints: Int!

    """
    The total number of jobs currently pending to add new data points for this series.

    Each job may create multiple data points (e.g. a job may create one data point per
    repo, or language, etc.) This number will go up and down over time until all work
    is completed (discovering work takes almost as long as doing the work.)

    Why its useful: signals "amount of work still to be done."
    """
    pendingJobs: Int!

    """
    The total number of jobs completed for this series. Note that since pendingJobs will
    go up/down over time, you CANNOT divide these two numbers to get a percentage as it
    would be nonsense ("it says 90% complete but has been like that for a really long
    time!").

    Does not include 'failedJobs'.

    Why its useful: gives an indication of "how much work has been done?"
    """
    completedJobs: Int!

    """
    The total number of jobs that were tried multiple times and outright failed. They will
    not be retried again, and indicates the series has incomplete data.

    Use ((failedJobs / completedJobs) * 100.0) to get an approximate percentage of how
    much data the series data may be missing (e.g. ((30 / 150)*100.0) == 20% of the series
    data is incomplete (rough approximation, not precise).

    Why its useful: signals if there are problems, and how severe they are.
    """
    failedJobs: Int!

    """
    The time that the insight series completed a full iteration and queued up records for processing. This can
    effectively be used as a status that the insight is still processing if returned null.
    """
    backfillQueuedAt: DateTime
}

extend type Query {
    """
    Return dashboards visible to the authenticated user.
    """
<<<<<<< HEAD
    insightsDashboards(first: Int, after: String): InsightsDashboardConnection!
=======
    insightsDashboards(first: Int, after: String, id: ID): InsightsDashboardConnection!
>>>>>>> 93654009

    """
    Return all insight views visible to the authenticated user.
    """
    insightViews(first: Int, after: String, id: ID): InsightViewConnection!
}

extend type Mutation {
    """
    Create a new dashboard.
    """
    createInsightsDashboard(input: CreateInsightsDashboardInput!): InsightsDashboardPayload!

    """
    Edit an existing dashboard.
    """
    updateInsightsDashboard(id: ID!, input: UpdateInsightsDashboardInput!): InsightsDashboardPayload!

    """
    Delete a dashboard.
    """
    deleteInsightsDashboard(id: ID!): EmptyResponse!

    """
    Associate an existing insight view with this dashboard.
    """
    addInsightViewToDashboard(input: AddInsightViewToDashboardInput!): InsightsDashboardPayload!

    """
    Remove an insight view from a dashboard.
    """
    removeInsightViewFromDashboard(input: RemoveInsightViewFromDashboardInput!): InsightsDashboardPayload!
}

"""
A paginated list of dashboards.
"""
type InsightsDashboardConnection {
    """
    A list of dashboards.
    """
    nodes: [InsightsDashboard!]!

    """
    Pagination information.
    """
    pageInfo: PageInfo!
}

"""
A dashboard of insights.
"""
type InsightsDashboard implements Node {
    """
    The Dashboard ID.
    """
    id: ID!

    """
    The Dashboard Title.
    """
    title: String!

    """
    The list of associated insights to the dashboard.
    """
    views(first:Int, after:ID): InsightViewConnection

    """
    The permission grants assossiated with the dashboard.
    """
    grants: InsightsPermissionGrants!
}

"""
Input object for creating a new dashboard.
"""
input CreateInsightsDashboardInput {
    """
    Dashboard title.
    """
    title: String!
    """
    Permissions to grant to the dashboard.
    """
    grants: InsightsPermissionGrantsInput!
}

"""
Input object for updating a dashboard.
"""
input UpdateInsightsDashboardInput {
    """
    Dashboard title.
    """
    title: String
    """
    Permissions to grant to the dashboard.
    """
    grants: InsightsPermissionGrantsInput
}

"""
Permissions object. Note: only organizations the user has access to will be included.
"""
type InsightsPermissionGrants {
    """
    Specific users that have permission.
    """
    users: [ID!]!
    """
    Organizations that have permission.
    """
    organizations: [ID!]!
    """
    True if the permission is set to global.
    """
    global: Boolean!
}

"""
Input object for permissions to grant.
"""
input InsightsPermissionGrantsInput {
    """
    Specific users to grant permissions to.
    """
    users: [ID!]
    """
    Organizations to grant permissions to.
    """
    organizations: [ID!]
    """
    Set global to true to grant global permission.
    """
    global: Boolean
}

"""
A dashboard of insight views.
"""
type InsightViewConnection {
    """
    A list of insights.
    """
    nodes: [InsightView!]!

    """
    Pagination information.
    """
    pageInfo: PageInfo!
}

"""
Response wrapper object for insight dashboard mutations.
"""
type InsightsDashboardPayload {
    """
    The result dashboard after mutation.
    """
    dashboard: InsightsDashboard!
}

"""
Input object for adding insight view to dashboard.
"""
input AddInsightViewToDashboardInput {
    """
    ID of the insight view to attach to the dashboard
    """
    insightViewId: ID!

    """
    ID of the dashboard.
    """
    dashboardId: ID!
}

"""
Input object for adding insight view to dashboard.
"""
input RemoveInsightViewFromDashboardInput {
    """
    ID of the insight view to remove from the dashboard
    """
    insightViewId: ID!

    """
    ID of the dashboard.
    """
    dashboardId: ID!
}

"""
Metadata about a specific data series for an insight.
"""
type InsightSeriesMetadata {
    """
    Unique ID for the series.
    """
    seriesId: String!

    """
    Sourcegraph query string used to generate the series.
    """
    query: String!

    """
    Current status of the series.
    """
    enabled: Boolean!
}

extend type Mutation {
    """
    Update an insight series. Restricted to admins only.
    """
    updateInsightSeries(input: UpdateInsightSeriesInput!): InsightSeriesMetadataPayload
}

"""
Wrapper payload object for insight series metadata.
"""
type InsightSeriesMetadataPayload {
    """
    The series metadata.
    """
    series: InsightSeriesMetadata!
}

"""
Input object for update insight series mutation.
"""
input UpdateInsightSeriesInput {
    """
    Unique ID for the series.
    """
    seriesId: String!

    """
    The desired activity state (enabled or disabled) for the series.
    """
    enabled: Boolean
}

extend type Query {
    """
    Retrieve information about queued insights series and their breakout by status. Restricted to admins only.
    """
    insightSeriesQueryStatus: [InsightSeriesQueryStatus!]!
}

"""
Information about queue status for insight series queries.
"""
type InsightSeriesQueryStatus {
    """
    Unique ID for the series.
    """
    seriesId: String!

    """
    Sourcegraph query string used to generate the series. This is the base query string that was input by the user,
    and does not include each repository specific query that would be generated to backfill an entire series.
    """
    query: String!

    """
    The current activity status for this series.
    """
    enabled: Boolean!

    """
    The number of queries belonging to the series with errored status. Errored is a transient state representing a retryable error that has not
    yet exceeded the max retry count. This count only represents the queries that have yet to be pruned by the background maintenance workers.
    """
    errored: Int!

    """
    The number of queries belonging to the series that are successfully completed.
    This count only represents the queries that have yet to be pruned by the background maintenance workers.
    """
    completed: Int!

    """
    The number of queries belonging to the series that are currently processing.
    This count only represents the queries that have yet to be pruned by the background maintenance workers.
    """
    processing: Int!

    """
    The number of queries belonging to the series that are terminally failed. These have either been marked as non-retryable or exceeded
    the max retry limit. This count only represents the queries that have yet to be pruned by the background maintenance workers.
    """
    failed: Int!

    """
    The number of queries belonging to the series that are queued for processing.
    This count only represents the queries that have yet to be pruned by the background maintenance workers.
    """
    queued: Int!
}

"""
A custom time scope for an insight data series.
"""
input TimeScopeInput {
    """
    Sets a time scope using a step interval (intervals of time).
    """
    stepInterval: TimeIntervalStepInput
}

"""
A time scope defined using a time interval (ex. 5 days)
"""
input TimeIntervalStepInput {
    """
    The time unit for the interval.
    """
    unit: TimeIntervalStepUnit!

    """
    The value for the interval.
    """
    value: Int!
}

"""
Time interval units.
"""
enum TimeIntervalStepUnit {
    HOUR
    DAY
    WEEK
    MONTH
    YEAR
}

"""
A custom repository scope for an insight data series.
"""
input RepositoryScopeInput {
    """
    The list of repositories included in this scope.
    """
    repositories: [String!]!
}

"""
Options for a line chart
"""
input LineChartOptionsInput {
    """
    The chart title.
    """
    title: String
}

"""
Input for a line chart search insight.
"""
input LineChartSearchInsightInput {
    """
    The list of data series to create (or add) to this insight.
    """
    dataSeries: [LineChartSearchInsightDataSeriesInput!]!

    """
    The options for this line chart.
    """
    options: LineChartOptionsInput!
}

"""
Input for updating a line chart search insight.
"""
input UpdateLineChartSearchInsightInput {
    """
    The complete list of data series on this line chart. Note: excluding a data series will remove it.
    """
    dataSeries: [LineChartSearchInsightDataSeriesInput!]!

    """
    The presentation options for this line chart.
    """
    presentationOptions: LineChartOptionsInput!

    """
    The default values for filters and aggregates for this line chart.
    """
    viewControls: InsightViewControlsInput!
}

"""
Input for the default values for filters and aggregates for an insight.
"""
input InsightViewControlsInput {
    """
    Input for the default filters for an insight.
    """
    filters: InsightViewFiltersInput!
}

"""
Input for the default values by which the insight is filtered.
"""
input InsightViewFiltersInput {
    """
    A regex string for which to include repositories in a filter.
    """
    includeRepoRegex: String
    """
    A regex string for which to exclude repositories in a filter.
    """
    excludeRepoRegex: String
}

"""
Input for a line chart search insight data series.
"""
input LineChartSearchInsightDataSeriesInput {
    """
    The query string.
    """
    query: String!
    """
    Options for this line chart data series.
    """
    options: LineChartDataSeriesOptionsInput!
    """
    The scope of repositories.
    """
    repositoryScope: RepositoryScopeInput!
    """
    The scope of time.
    """
    timeScope: TimeScopeInput!
}

"""
Options for a line chart data series
"""
input LineChartDataSeriesOptionsInput {
    """
    The label for the data series.
    """
    label: String
    """
    The line color for the data series.
    """
    lineColor: String
}

"""
Input for a pie chart search insight
"""
input PieChartSearchInsightInput {
    """
    The query string.
    """
    query: String!
    """
    The scope of repositories.
    """
    repositoryScope: RepositoryScopeInput!

    """
    Options for this pie chart.
    """
    options: PieChartOptionsInput!
}

"""
Options for a pie chart
"""
input PieChartOptionsInput {
    """
    The title for the pie chart.
    """
    title: String
    """
    The threshold for which groups fall into the "other category". Only categories with a percentage greater than
    this value will be separately rendered.
    """
    otherThreshold: Float!
}

"""
Response wrapper object for insight view mutations.
"""
type InsightViewPayload {
    """
    The resulting view.
    """
    view: InsightView!
}

extend type Mutation {
    """
    Create a line chart backed by search insights.
    """
    createLineChartSearchInsight(input: LineChartSearchInsightInput!): InsightViewPayload!
    #    createPieChartSearchInsight(input: PieChartSearchInsightInput!): CreateInsightResult!

    """
    Update a line chart backed by search insights.
    """
    updateLineChartSearchInsight(id: ID!, input: UpdateLineChartSearchInsightInput!): InsightViewPayload!
}

"""
An Insight View is a lens to view insight data series. In most cases this corresponds to a visualization of an insight, containing multiple series.
"""
type InsightView implements Node {
    """
    The View ID.
    """
    id: ID!

    """
    The default filters saved on the insight. This will differ from the applied filters if they are overwritten but not saved.
    """
    defaultFilters: InsightViewFilters!

    """
    The filters currently applied to the insight and the data.
    """
    appliedFilters: InsightViewFilters!

    """
    The time series data for this insight.
    """
    dataSeries: [InsightsSeries!]!

    """
    Presentation options for the insight.
    """
    presentation: InsightPresentation!

    """
    Information on how each data series was generated
    """
    dataSeriesDefinitions: [InsightDataSeriesDefinition!]!
}

"""
Defines how the data series is generated.
"""
union InsightDataSeriesDefinition = SearchInsightDataSeriesDefinition

"""
Defines presentation options for the insight.
"""
union InsightPresentation = LineChartInsightViewPresentation
#    | PieChartInsightViewPresentation

"""
Defines a scope of time for which the insight data is generated.
"""
union InsightTimeScope = InsightIntervalTimeScope

"""
A custom repository scope for an insight. A scope with all empty fields implies a global scope.
"""
type InsightRepositoryScope {
    """
    The list of repositories in the scope.
    """
    repositories: [String!]!
}
"""
Defines a time scope using an interval of time
"""
type InsightIntervalTimeScope {
    """
    The unit of time.
    """
    unit: TimeIntervalStepUnit!
    """
    The value of time.
    """
    value: Int!
}

"""
Defines an insight data series that is constructed from a Sourcegraph search query.
"""
type SearchInsightDataSeriesDefinition {
    """
    Unique ID for the series.
    """
    seriesId: String!
    """
    The query string.
    """
    query: String!

    """
    A scope of repositories defined for this insight.
    """
    repositoryScope: InsightRepositoryScope!

    """
    The scope of time for which the insight data is generated.
    """
    timeScope: InsightTimeScope!
}

"""
View presentation for a line chart insight
"""
type LineChartInsightViewPresentation {
    """
    The title for the line chart.
    """
    title: String!

    """
    The presentation options for the line chart.
    """
    seriesPresentation: [LineChartDataSeriesPresentation!]!
}

"""
View presentation for a single insight line chart data series
"""
type LineChartDataSeriesPresentation {
    """
    Unique ID for the series.
    """
    seriesId: String!
    """
    The label for the series.
    """
    label: String!
    """
    The color for the series.
    """
    color: String!
}

"""
View presentation for an insight pie chart.
"""
type PieChartInsightViewPresentation {
    """
    The title for the pie chart.
    """
    title: String!
    """
    The threshold for which groups fall into the "other category". Only categories with a percentage greater than
    this value will be separately rendered.
    """
    otherThreshold: Float!
}

"""
The fields and values for which the insight is filtered.
"""
type InsightViewFilters {
    """
    A regex string for which to include repositories in a filter.
    """
    includeRepoRegex: String

    """
    A regex string for which to exclude repositories from a filter.
    """
    excludeRepoRegex: String
}<|MERGE_RESOLUTION|>--- conflicted
+++ resolved
@@ -190,11 +190,7 @@
     """
     Return dashboards visible to the authenticated user.
     """
-<<<<<<< HEAD
-    insightsDashboards(first: Int, after: String): InsightsDashboardConnection!
-=======
     insightsDashboards(first: Int, after: String, id: ID): InsightsDashboardConnection!
->>>>>>> 93654009
 
     """
     Return all insight views visible to the authenticated user.
