--- conflicted
+++ resolved
@@ -114,7 +114,6 @@
 	return false, nil
 }
 
-<<<<<<< HEAD
 func (r *schemaResolver) PendingInvitations(ctx context.Context, args *struct {
 	Organization graphql.ID
 }) ([]*organizationInvitationResolver, error) {
@@ -146,7 +145,8 @@
 	}
 
 	return invitations, nil
-=======
+}
+
 func newExpiryDuration() time.Duration {
 	expiryDuration := DefaultExpiryDuration
 	if orgInvitationConfigDefined() && conf.SiteConfig().OrganizationInvitations.ExpiryTime > 0 {
@@ -157,7 +157,6 @@
 
 func newExpiryTime() time.Time {
 	return timeNow().Add(newExpiryDuration())
->>>>>>> c2033ce1
 }
 
 func (r *schemaResolver) InvitationByToken(ctx context.Context, args *struct {
