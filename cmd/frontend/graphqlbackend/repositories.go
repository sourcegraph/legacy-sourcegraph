package graphqlbackend

import (
	"context"
	"sync"
	"time"

	"github.com/google/zoekt"
	zoektquery "github.com/google/zoekt/query"

	"github.com/sourcegraph/sourcegraph/cmd/frontend/backend"
	"github.com/sourcegraph/sourcegraph/cmd/frontend/envvar"
	"github.com/sourcegraph/sourcegraph/cmd/frontend/graphqlbackend/graphqlutil"
	"github.com/sourcegraph/sourcegraph/internal/api"
	"github.com/sourcegraph/sourcegraph/internal/database"
	"github.com/sourcegraph/sourcegraph/internal/search"
	"github.com/sourcegraph/sourcegraph/internal/types"
)

type repositoryArgs struct {
	graphqlutil.ConnectionArgs
	Query       *string
	Names       *[]string
	Cloned      bool
	NotCloned   bool
	Indexed     bool
	NotIndexed  bool
	FailedFetch bool
	OrderBy     string
	Descending  bool
	After       *string
}

func (r *schemaResolver) Repositories(args *repositoryArgs) (*repositoryConnectionResolver, error) {
	opt := database.ReposListOptions{
		OrderBy: database.RepoListOrderBy{{
			Field:      ToDBRepoListColumn(args.OrderBy),
			Descending: args.Descending,
		}},
	}
	if args.Names != nil {
		opt.Names = *args.Names
	}
	if args.Query != nil {
		opt.Query = *args.Query
	}
	if args.After != nil {
		cursor, err := UnmarshalRepositoryCursor(args.After)
		if err != nil {
			return nil, err
		}
		opt.Cursors = append(opt.Cursors, cursor)
	} else {
<<<<<<< HEAD
		cursor := database.Cursor{
			Column: string(ToDBRepoListColumn(args.OrderBy)),
=======
		cursor := types.Cursor{
			Column: string(toDBRepoListColumn(args.OrderBy)),
>>>>>>> 5ad4a13a
		}

		if args.Descending {
			cursor.Direction = "prev"
		} else {
			cursor.Direction = "next"
		}

		opt.Cursors = append(opt.Cursors, &cursor)
	}

	opt.FailedFetch = args.FailedFetch
	args.ConnectionArgs.Set(&opt.LimitOffset)

	return &repositoryConnectionResolver{
		db:          r.db,
		opt:         opt,
		cloned:      args.Cloned,
		notCloned:   args.NotCloned,
		indexed:     args.Indexed,
		notIndexed:  args.NotIndexed,
		failedFetch: args.FailedFetch,
	}, nil
}

type TotalCountArgs struct {
	Precise bool
}

type RepositoryConnectionResolver interface {
	Nodes(ctx context.Context) ([]*RepositoryResolver, error)
	TotalCount(ctx context.Context, args *TotalCountArgs) (*int32, error)
	PageInfo(ctx context.Context) (*graphqlutil.PageInfo, error)
}

func NewRepositoryConnectionResolver(db database.DB, opt database.ReposListOptions, cloned, notCloned, indexed, notIndexed bool) RepositoryConnectionResolver {
	return &repositoryConnectionResolver{
		db:         db,
		opt:        opt,
		cloned:     cloned,
		notCloned:  notCloned,
		indexed:    indexed,
		notIndexed: notIndexed,
	}
}

var _ RepositoryConnectionResolver = &repositoryConnectionResolver{}

type repositoryConnectionResolver struct {
	db          database.DB
	opt         database.ReposListOptions
	cloned      bool
	notCloned   bool
	indexed     bool
	notIndexed  bool
	failedFetch bool

	// cache results because they are used by multiple fields
	once  sync.Once
	repos []*types.Repo
	err   error
}

func (r *repositoryConnectionResolver) compute(ctx context.Context) ([]*types.Repo, error) {
	r.once.Do(func() {
		opt2 := r.opt

		if envvar.SourcegraphDotComMode() {
			// 🚨 SECURITY: Don't allow non-admins to perform huge queries on Sourcegraph.com.
			if isSiteAdmin := backend.CheckCurrentUserIsSiteAdmin(ctx, r.db) == nil; !isSiteAdmin {
				if opt2.LimitOffset == nil {
					opt2.LimitOffset = &database.LimitOffset{Limit: 1000}
				}
			}
		}

		var indexed *zoekt.RepoList
		searchIndexEnabled := search.Indexed() != nil
		isIndexed := func(id api.RepoID) bool {
			if !searchIndexEnabled {
				return true // do not need index
			}
			_, ok := indexed.Minimal[uint32(id)]
			return ok
		}
		if searchIndexEnabled && (!r.indexed || !r.notIndexed) {
			listCtx, cancel := context.WithTimeout(ctx, time.Minute)
			defer cancel()
			var err error
			indexed, err = search.Indexed().List(listCtx, &zoektquery.Const{Value: true}, &zoekt.ListOptions{Minimal: true})
			if err != nil {
				r.err = err
				return
			}
			// ensure we fetch at least as many repos as we have indexed
			if opt2.LimitOffset != nil && opt2.LimitOffset.Limit < len(indexed.Minimal) {
				opt2.LimitOffset.Limit = len(indexed.Minimal) * 2
			}
		}

		if !r.cloned {
			opt2.NoCloned = true
		} else if !r.notCloned {
			// notCloned is true by default.
			// this condition is valid only if it has been
			// explicitly set to false by the client.
			opt2.OnlyCloned = true
		}
		opt2.FailedFetch = r.failedFetch

		for {
			// Cursor-based pagination requires that we fetch limit+1 records, so
			// that we know whether or not there's an additional page (or more)
			// beyond the current one. We reset the limit immediately afterward for
			// any subsequent calculations.
			if opt2.LimitOffset != nil {
				opt2.LimitOffset.Limit++
			}
			repos, err := backend.NewRepos(r.db.Repos()).List(ctx, opt2)
			if err != nil {
				r.err = err
				return
			}
			if opt2.LimitOffset != nil {
				opt2.LimitOffset.Limit--
			}
			reposFromDB := len(repos)

			if !r.indexed || !r.notIndexed {
				keepRepos := repos[:0]
				for _, repo := range repos {
					indexed := isIndexed(repo.ID)
					if (r.indexed && indexed) || (r.notIndexed && !indexed) {
						keepRepos = append(keepRepos, repo)
					}
				}
				repos = keepRepos
			}

			r.repos = append(r.repos, repos...)

			if opt2.LimitOffset == nil {
				break
			} else {
				// check if we filtered some repos and if we need to get more from the DB
				if len(repos) >= opt2.Limit || reposFromDB < opt2.Limit {
					break
				}
				opt2.Offset += opt2.Limit
			}
		}
	})

	return r.repos, r.err
}

func (r *repositoryConnectionResolver) Nodes(ctx context.Context) ([]*RepositoryResolver, error) {
	repos, err := r.compute(ctx)
	if err != nil {
		return nil, err
	}
	resolvers := make([]*RepositoryResolver, 0, len(repos))
	for i, repo := range repos {
		if r.opt.LimitOffset != nil && i == r.opt.Limit {
			break
		}

		resolvers = append(resolvers, NewRepositoryResolver(r.db, repo))
	}
	return resolvers, nil
}

func (r *repositoryConnectionResolver) TotalCount(ctx context.Context, args *TotalCountArgs) (countptr *int32, err error) {
	if r.opt.UserID != 0 {
		// 🚨 SECURITY: If filtering by user, restrict to that user
		if err := backend.CheckSameUser(ctx, r.opt.UserID); err != nil {
			return nil, err
		}
	} else if r.opt.OrgID != 0 {
		if err := backend.CheckOrgAccess(ctx, r.db, r.opt.OrgID); err != nil {
			return nil, err
		}
	} else {
		// 🚨 SECURITY: Only site admins can list all repos, because a total repository
		// count does not respect repository permissions.
		if err := backend.CheckCurrentUserIsSiteAdmin(ctx, r.db); err != nil {
			return nil, err
		}
	}

	i32ptr := func(v int32) *int32 {
		return &v
	}

	if !r.cloned || !r.notCloned {
		// Don't support counting if filtering by clone status.
		return nil, nil
	}
	if !r.indexed || !r.notIndexed {
		// Don't support counting if filtering by index status.
		return nil, nil
	}

	// Counting repositories is slow on Sourcegraph.com. Don't wait very long for an exact count.
	if !args.Precise && envvar.SourcegraphDotComMode() {
		if len(r.opt.Query) < 4 {
			return nil, nil
		}

		var cancel func()
		ctx, cancel = context.WithTimeout(ctx, 300*time.Millisecond)
		defer cancel()
		defer func() {
			if ctx.Err() == context.DeadlineExceeded {
				countptr = nil
				err = nil
			}
		}()
	}

	count, err := r.db.Repos().Count(ctx, r.opt)
	return i32ptr(int32(count)), err
}

func (r *repositoryConnectionResolver) PageInfo(ctx context.Context) (*graphqlutil.PageInfo, error) {
	repos, err := r.compute(ctx)
	if err != nil {
		return nil, err
	}
	if len(repos) == 0 || r.opt.LimitOffset == nil || len(repos) <= r.opt.Limit || len(r.opt.Cursors) == 0 {
		return graphqlutil.HasNextPage(false), nil
	}

	cursor := r.opt.Cursors[0]

	var value string
	switch cursor.Column {
	case string(database.RepoListName):
		value = string(repos[len(repos)-1].Name)
	case string(database.RepoListCreatedAt):
		value = repos[len(repos)-1].CreatedAt.Format("2006-01-02 15:04:05.999999")
	}
<<<<<<< HEAD
	return graphqlutil.NextPageCursor(MarshalRepositoryCursor(
		&database.Cursor{
=======
	return graphqlutil.NextPageCursor(marshalRepositoryCursor(
		&types.Cursor{
>>>>>>> 5ad4a13a
			Column:    cursor.Column,
			Value:     value,
			Direction: cursor.Direction,
		},
	)), nil
}

func ToDBRepoListColumn(ob string) database.RepoListColumn {
	switch ob {
	case "REPO_URI", "REPOSITORY_NAME":
		return database.RepoListName
	case "REPO_CREATED_AT", "REPOSITORY_CREATED_AT":
		return database.RepoListCreatedAt
	default:
		return ""
	}
}<|MERGE_RESOLUTION|>--- conflicted
+++ resolved
@@ -51,13 +51,8 @@
 		}
 		opt.Cursors = append(opt.Cursors, cursor)
 	} else {
-<<<<<<< HEAD
-		cursor := database.Cursor{
+		cursor := types.Cursor{
 			Column: string(ToDBRepoListColumn(args.OrderBy)),
-=======
-		cursor := types.Cursor{
-			Column: string(toDBRepoListColumn(args.OrderBy)),
->>>>>>> 5ad4a13a
 		}
 
 		if args.Descending {
@@ -300,13 +295,8 @@
 	case string(database.RepoListCreatedAt):
 		value = repos[len(repos)-1].CreatedAt.Format("2006-01-02 15:04:05.999999")
 	}
-<<<<<<< HEAD
 	return graphqlutil.NextPageCursor(MarshalRepositoryCursor(
-		&database.Cursor{
-=======
-	return graphqlutil.NextPageCursor(marshalRepositoryCursor(
 		&types.Cursor{
->>>>>>> 5ad4a13a
 			Column:    cursor.Column,
 			Value:     value,
 			Direction: cursor.Direction,
