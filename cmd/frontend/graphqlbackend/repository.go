--- conflicted
+++ resolved
@@ -283,13 +283,6 @@
 	return nil, false
 }
 
-<<<<<<< HEAD
-func (r *RepositoryResolver) searchResultURIs() (string, string) {
-	return string(r.innerRepo.Name), ""
-}
-
-=======
->>>>>>> 22d31e90
 func (r *RepositoryResolver) resultCount() int32 {
 	return 1
 }
