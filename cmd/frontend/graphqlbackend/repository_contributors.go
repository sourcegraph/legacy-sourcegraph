--- conflicted
+++ resolved
@@ -49,23 +49,7 @@
 		if r.args.After != nil {
 			opt.After = *r.args.After
 		}
-<<<<<<< HEAD
-
-		repo, err := r.repo.repo(ctx)
-		if err != nil {
-			r.err = err
-			return
-		}
-
-		cachedRepo, err := backend.CachedGitRepo(ctx, repo)
-		if err != nil {
-			r.err = err
-			return
-		}
-		r.results, r.err = git.ShortLog(ctx, *cachedRepo, opt)
-=======
-		r.results, r.err = git.ShortLog(ctx, r.repo.repo.Name, opt)
->>>>>>> baa9d03d
+		r.results, r.err = git.ShortLog(ctx, r.repo.innerRepo.Name, opt)
 	})
 	return r.results, r.err
 }
