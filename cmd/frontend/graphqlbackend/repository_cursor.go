package graphqlbackend

import (
	"github.com/cockroachdb/errors"
	"github.com/graph-gophers/graphql-go"
	"github.com/graph-gophers/graphql-go/relay"
<<<<<<< HEAD

	"github.com/sourcegraph/sourcegraph/internal/database"
=======
	"github.com/sourcegraph/sourcegraph/internal/types"
>>>>>>> 5ad4a13a
)

// This constant defines the cursor prefix, which disambiguates a repository
// cursor from other types of cursors in the system.
const repositoryCursorKind = "RepositoryCursor"

// marshalRepositoryCursor marshals a repository pagination cursor.
<<<<<<< HEAD
func MarshalRepositoryCursor(cursor *database.Cursor) string {
=======
func marshalRepositoryCursor(cursor *types.Cursor) string {
>>>>>>> 5ad4a13a
	return string(relay.MarshalID(repositoryCursorKind, cursor))
}

// unmarshalRepositoryCursor unmarshals a repository pagination cursor.
<<<<<<< HEAD
func UnmarshalRepositoryCursor(cursor *string) (*database.Cursor, error) {
=======
func unmarshalRepositoryCursor(cursor *string) (*types.Cursor, error) {
>>>>>>> 5ad4a13a
	if cursor == nil {
		return nil, nil
	}
	if kind := relay.UnmarshalKind(graphql.ID(*cursor)); kind != repositoryCursorKind {
		return nil, errors.Errorf("cannot unmarshal repository cursor type: %q", kind)
	}
	var spec *types.Cursor
	if err := relay.UnmarshalSpec(graphql.ID(*cursor), &spec); err != nil {
		return nil, err
	}
	return spec, nil
}<|MERGE_RESOLUTION|>--- conflicted
+++ resolved
@@ -4,33 +4,21 @@
 	"github.com/cockroachdb/errors"
 	"github.com/graph-gophers/graphql-go"
 	"github.com/graph-gophers/graphql-go/relay"
-<<<<<<< HEAD
 
-	"github.com/sourcegraph/sourcegraph/internal/database"
-=======
 	"github.com/sourcegraph/sourcegraph/internal/types"
->>>>>>> 5ad4a13a
 )
 
 // This constant defines the cursor prefix, which disambiguates a repository
 // cursor from other types of cursors in the system.
 const repositoryCursorKind = "RepositoryCursor"
 
-// marshalRepositoryCursor marshals a repository pagination cursor.
-<<<<<<< HEAD
-func MarshalRepositoryCursor(cursor *database.Cursor) string {
-=======
-func marshalRepositoryCursor(cursor *types.Cursor) string {
->>>>>>> 5ad4a13a
+// MarshalRepositoryCursor marshals a repository pagination cursor.
+func MarshalRepositoryCursor(cursor *types.Cursor) string {
 	return string(relay.MarshalID(repositoryCursorKind, cursor))
 }
 
-// unmarshalRepositoryCursor unmarshals a repository pagination cursor.
-<<<<<<< HEAD
-func UnmarshalRepositoryCursor(cursor *string) (*database.Cursor, error) {
-=======
-func unmarshalRepositoryCursor(cursor *string) (*types.Cursor, error) {
->>>>>>> 5ad4a13a
+// UnmarshalRepositoryCursor unmarshals a repository pagination cursor.
+func UnmarshalRepositoryCursor(cursor *string) (*types.Cursor, error) {
 	if cursor == nil {
 		return nil, nil
 	}
