package graphqlbackend

import (
	"context"

	"github.com/sourcegraph/sourcegraph/cmd/frontend/backend"
	"github.com/sourcegraph/sourcegraph/cmd/frontend/graphqlbackend/graphqlutil"
	"github.com/sourcegraph/sourcegraph/internal/api"
	"github.com/sourcegraph/sourcegraph/internal/repoupdater"
	"github.com/sourcegraph/sourcegraph/internal/types"
)

func (r *RepositoryResolver) ExternalRepository() *externalRepositoryResolver {
	return &externalRepositoryResolver{repository: r}
}

type externalRepositoryResolver struct {
	repository *RepositoryResolver
}

func (r *externalRepositoryResolver) ID(ctx context.Context) (string, error) {
	repo, err := r.repository.repo(ctx)
	if err != nil {
		return "", err
	}
	return repo.ExternalRepo.ID, nil
}
func (r *externalRepositoryResolver) ServiceType(ctx context.Context) (string, error) {
	repo, err := r.repository.repo(ctx)
	if err != nil {
		return "", err
	}

	return repo.ExternalRepo.ServiceType, nil
}

func (r *externalRepositoryResolver) ServiceID(ctx context.Context) (string, error) {
	repo, err := r.repository.repo(ctx)
	if err != nil {
		return "", err
	}

	return repo.ExternalRepo.ServiceID, nil
}

func (r *RepositoryResolver) ExternalServices(ctx context.Context, args *struct {
	graphqlutil.ConnectionArgs
}) (*computedExternalServiceConnectionResolver, error) {
	// 🚨 SECURITY: Only site admins may read external services (they have secrets).
	if err := backend.CheckCurrentUserIsSiteAdmin(ctx); err != nil {
		return nil, err
	}

<<<<<<< HEAD
	svcs, err := repoupdater.DefaultClient.RepoExternalServices(ctx, r.innerRepo.ID)
=======
	svcs, err := repoupdater.DefaultClient.RepoExternalServices(ctx, r.IDInt32())
>>>>>>> 61bed0b1
	if err != nil {
		return nil, err
	}

	return &computedExternalServiceConnectionResolver{
		args:             args.ConnectionArgs,
		externalServices: newExternalServices(svcs...),
	}, nil
}

func newExternalServices(es ...api.ExternalService) []*types.ExternalService {
	svcs := make([]*types.ExternalService, 0, len(es))

	for _, e := range es {
		svc := &types.ExternalService{
			ID:              e.ID,
			Kind:            e.Kind,
			DisplayName:     e.DisplayName,
			Config:          e.Config,
			CreatedAt:       e.CreatedAt,
			UpdatedAt:       e.UpdatedAt,
			DeletedAt:       e.DeletedAt,
			LastSyncAt:      e.LastSyncAt,
			NextSyncAt:      e.NextSyncAt,
			NamespaceUserID: e.NamespaceUserID,
		}

		svcs = append(svcs, svc)
	}

	return svcs
}<|MERGE_RESOLUTION|>--- conflicted
+++ resolved
@@ -51,11 +51,7 @@
 		return nil, err
 	}
 
-<<<<<<< HEAD
-	svcs, err := repoupdater.DefaultClient.RepoExternalServices(ctx, r.innerRepo.ID)
-=======
 	svcs, err := repoupdater.DefaultClient.RepoExternalServices(ctx, r.IDInt32())
->>>>>>> 61bed0b1
 	if err != nil {
 		return nil, err
 	}
