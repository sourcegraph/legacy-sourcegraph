--- conflicted
+++ resolved
@@ -69,14 +69,12 @@
 //go:embed outbound_webhooks.graphql
 var outboundWebhooksSchema string
 
-<<<<<<< HEAD
-// ownSchema is the Sourcegraph Own raw graqhql schema.
-//
-//go:embed own.graphql
-var ownSchema string
-=======
 // rbacSchema is the RBAC raw graphql schema.
 //
 //go:embed rbac.graphql
 var rbacSchema string
->>>>>>> 026b161f
+
+// ownSchema is the Sourcegraph Own raw graqhql schema.
+//
+//go:embed own.graphql
+var ownSchema string