# See docs/api.md for guidance on schema evolution.
#
schema {
    query: Query
    mutation: Mutation
}

"""
This type is not returned by any resolver, but serves to document what an error
response will look like.
"""
type Error {
    """
    A string giving more context about the error that occurred.
    """
    message: String!
    """
    The GraphQL path to where the error happened. For an error in the query
    query {
        user {
            externalID # This is a nullable field that failed computing.
        }
    }
    the path would be ["user", "externalID"].
    """
    path: [String!]!
    """
    Optional additional context on the error.
    """
    extensions: ErrorExtensions
}

"""
Optional additional context on an error returned from a resolver.
It may also contain more properties, which aren't strictly typed here.
"""
type ErrorExtensions {
    """
    An error code, which can be asserted on.
    Possible error codes are communicated in the doc string of the field.
    """
    code: String
}

"""
Represents a null return value.
"""
type EmptyResponse {
    """
    A dummy null value.
    """
    alwaysNil: String
}

"""
An object with an ID.
"""
interface Node {
    """
    The ID of the node.
    """
    id: ID!
}

"""
A valid JSON value.
"""
scalar JSONValue

"""
A string that contains valid JSON, with additional support for //-style comments and trailing commas.
"""
scalar JSONCString

"""
A mutation.
"""
type Mutation {
    """
    INTERNAL ONLY: Sets the value of versions.auto_upgrade in the frontend db.
    Determines behavior of multiversion upgrades.

    Only site admins may perform this mutation.
    """
    setAutoUpgrade(enable: Boolean!): EmptyResponse!
    """
    Updates the user profile information for the user with the given ID.

    Only the user and site admins may perform this mutation.
    """
    updateUser(user: ID!, username: String, displayName: String, avatarURL: String): User!
    """
    Updates the user's Self-serve Cody plan to Free or Pro.

    Only the user may perform this mutation.
    """
    changeCodyPlan(user: ID!, pro: Boolean!): User!
    """
    Creates an organization. The caller is added as a member of the newly created organization.

    Only authenticated users may perform this mutation.
    """
    createOrganization(name: String!, displayName: String, statsID: ID): Org!
    """
    Updates an organization.

    Only site admins and any member of the organization may perform this mutation.
    """
    updateOrganization(id: ID!, displayName: String): Org!
    """
    Soft deletes an organization.

    Only site admins may perform this mutation.
    """
    deleteOrganization(organization: ID!): EmptyResponse

    """
    Creates a webhook for the specified code host. Only site admins may perform this mutation.
    """
    createWebhook(name: String!, codeHostKind: String!, codeHostURN: String!, secret: String): Webhook!

    """
    Deletes a webhook by given ID. Only site admins may perform this mutation.
    """
    deleteWebhook(id: ID!): EmptyResponse!

    """
    Updates a webhook with given ID. Null values aren't updated.
    """
    updateWebhook(id: ID!, name: String, codeHostKind: String, codeHostURN: String, secret: String): Webhook!

    """
    Adds a external service. Only site admins may perform this mutation.
    """
    addExternalService(input: AddExternalServiceInput!): ExternalService!
    """
    Updates a external service. Only site admins may perform this mutation.
    """
    updateExternalService(input: UpdateExternalServiceInput!): ExternalService!
    """
    Delete an external service. Only site admins may perform this mutation.
    """
    deleteExternalService(externalService: ID!, async: Boolean = false): EmptyResponse!
    """
    Excludes a repo from external services configs. Only site admins may perform this mutation.
    """
    excludeRepoFromExternalServices(externalServices: [ID!]!, repo: ID!): EmptyResponse!
    """
    Tests the connection to a mirror repository's original source repository. This is an
    expensive and slow operation, so it should only be used for interactive diagnostics.

    Only site admins may perform this mutation.
    """
    checkMirrorRepositoryConnection(
        """
        The ID of the existing repository whose mirror to check.
        """
        repository: ID!
    ): CheckMirrorRepositoryConnectionResult!
    """
    Schedule the mirror repository to be updated from its original source repository. Updating
    occurs automatically, so this should not normally be needed.

    Only site admins may perform this mutation.
    """
    updateMirrorRepository(
        """
        The mirror repository to update.
        """
        repository: ID!
    ): EmptyResponse!
    """
    Force Zoekt to reindex the repository right now. Reindexing occurs
    automatically, so this should not normally be needed.
    """
    reindexRepository(
        """
        The repository to index
        """
        repository: ID!
    ): EmptyResponse!

    """
    Creates a new user account.

    Only site admins may perform this mutation.
    """
    # 🚧 CLOUD: This mutation is used by Cloud automation - please do not
    # introduce any breaking changes, and let new parameters be optional with
    # reasonable defaults instead.
    createUser(
        """
        The new user's username.
        """
        username: String!
        """
        The new user's optional email address. If given, it must be verified by the user.
        """
        email: String
        """
        Whether or not to mark the provided email address as verified. If unset or set to
        true, then the email address is immediately marked as verified - otherwise, the
        email may be marked as unverified if SMTP and password resets are enabled.
        """
        verifiedEmail: Boolean
    ): CreateUserResult!
    """
    Randomize a user's password so that they need to reset it before they can sign in again.

    Only site admins may perform this mutation.
    """
    # 🚧 CLOUD: This mutation is used by Cloud automation - please do not
    # introduce any breaking changes, and let new parameters be optional with
    # reasonable defaults instead.
    randomizeUserPassword(user: ID!): RandomizeUserPasswordResult!
    """
    Adds an email address to the user's account. The email address will be marked as unverified until the user
    has followed the email verification process.

    Only the user and site admins may perform this mutation.
    """
    addUserEmail(user: ID!, email: String!): EmptyResponse!
    """
    Removes an email address from the user's account.

    Only the user and site admins may perform this mutation.
    """
    removeUserEmail(user: ID!, email: String!): EmptyResponse!
    """
    Set an email address as the user's primary.

    Only the user and site admins may perform this mutation.
    """
    setUserEmailPrimary(user: ID!, email: String!): EmptyResponse!
    """
    Manually set the verification status of a user's email, without going through the normal verification process
    (of clicking on a link in the email with a verification code).

    Only site admins may perform this mutation.
    """
    setUserEmailVerified(user: ID!, email: String!, verified: Boolean!): EmptyResponse!
    """
    Resend a verification email, no op if the email is already verified.

    Only the user and site admins may perform this mutation.
    """
    resendVerificationEmail(user: ID!, email: String!): EmptyResponse!
    """
    Deletes a user account. Only site admins may perform this mutation.

    If hard == true, a hard delete is performed. By default, deletes are
    'soft deletes' and could theoretically be undone with manual DB commands.
    If a hard delete is performed, the data is truly removed from the
    database and deletion can NEVER be undone.

    Data that is deleted as part of this operation:

    - All user data (access tokens, email addresses, external account info, survey responses, etc)
    - Organization membership information (which organizations the user is a part of, any invitations created by or targeting the user).
    - User, Organization, or Global settings authored by the user.
    """
    deleteUser(user: ID!, hard: Boolean): EmptyResponse
    """
    Bulk "deleteUser" action.
    """
    deleteUsers(users: [ID!]!, hard: Boolean): EmptyResponse
    """
    Bulk "recoverUser" action.
    """
    recoverUsers(userIDs: [ID!]!): EmptyResponse
    """
    Updates the current user's password. The oldPassword arg must match the user's current password.
    """
    updatePassword(oldPassword: String!, newPassword: String!): EmptyResponse
    """
    Creates a password for the current user. It is only permitted if the user does not have a password.
    """
    createPassword(newPassword: String!): EmptyResponse
    """
    Sets the user to accept the site's Terms of Service and Privacy Policy.
    If the ID is omitted, the current user is assumed.

    Only the user or site admins may perform this mutation.
    """
    setTosAccepted(userID: ID): EmptyResponse!
    """
    Sets the user to have completed the post-signup flow.
    If the ID is omitted, the current user is assumed.

    Only the user or site admins may perform this mutation.
    """
    setCompletedPostSignup(userID: ID): EmptyResponse!
    """
    Creates an access token that grants the privileges of the specified user (referred to as the access token's
    "subject" user after token creation). The result is the access token value, which the caller is responsible
    for storing (it is not accessible by Sourcegraph after creation).

    The supported scopes are:

    - "user:all": Full control of all resources accessible to the user account.
    - "site-admin:sudo": Ability to perform any action as any other user. (Only site admins may create tokens
      with this scope.)

    DurationSeconds: If provided, the number of seconds until the token expires automatically.

    Only the user or site admins may perform this mutation.
    """
    # 🚧 CLOUD: This mutation is used by Cloud automation - please do not
    # introduce any breaking changes, and let new parameters be optional with
    # reasonable defaults instead.
    createAccessToken(user: ID!, durationSeconds: Int, scopes: [String!]!, note: String!): CreateAccessTokenResult!
    """
    Deletes and immediately revokes the specified access token, specified by either its ID or by the token
    itself.

    Only site admins or the user who owns the token may perform this mutation.
    """
    # 🚧 CLOUD: This mutation is used by Cloud automation - please do not
    # introduce any breaking changes, and let new parameters be optional with
    # reasonable defaults instead.
    deleteAccessToken(byID: ID, byToken: String): EmptyResponse!
    """
    Deletes the association between an external account and its Sourcegraph user. It does NOT delete the external
    account on the external service where it resides.

    Only site admins or the user who is associated with the external account may perform this mutation.
    """
    deleteExternalAccount(externalAccount: ID!): EmptyResponse!
    """
    Adds an external account to the authenticated user's account. The service type and service ID
    must correspond to a valid auth provider on the site. The account details must be a stringified
    JSON object that contains valid credentials for the provided service type.
    """
    # 🚧 CLOUD: This mutation is used by Cloud automation - please do not
    # introduce any breaking changes, and let new parameters be optional with
    # reasonable defaults instead.
    addExternalAccount(serviceType: String!, serviceID: String!, accountDetails: String!): EmptyResponse!
    """
    Invite the user with the given username to join the organization. The invited user account must already
    exist.

    Only site admins and any organization member may perform this mutation.
    """
    inviteUserToOrganization(organization: ID!, username: String!): InviteUserToOrganizationResult!
    """
    Accept or reject an existing organization invitation.

    Only the recipient of the invitation may perform this mutation.
    """
    respondToOrganizationInvitation(
        """
        The organization invitation.
        """
        organizationInvitation: ID!
        """
        The response to the invitation.
        """
        responseType: OrganizationInvitationResponseType!
    ): EmptyResponse!
    """
    Immediately add a user as a member to the organization, without sending an invitation email.

    Only site admins may perform this mutation. Organization members may use the inviteUserToOrganization
    mutation to invite users.
    """
    addUserToOrganization(organization: ID!, username: String!): EmptyResponse!
    """
    Removes a user as a member from an organization.

    Only site admins and any member of the organization may perform this mutation.
    """
    removeUserFromOrganization(user: ID!, organization: ID!): EmptyResponse
    """
    Adds a Phabricator repository to Sourcegraph.
    """
    addPhabricatorRepo(
        """
        The callsign, for example "MUX".
        """
        callsign: String!
        """
        The name, for example "github.com/gorilla/mux".
        """
        name: String
        """
        An alias for name. DEPRECATED: use name instead.
        """
        uri: String
        """
        The URL to the phabricator instance (e.g. http://phabricator.sgdev.org).
        """
        url: String!
    ): EmptyResponse
    """
    Resolves a revision for a given diff from Phabricator.
    """
    resolvePhabricatorDiff(
        """
        The name of the repository that the diff is based on.
        """
        repoName: String!
        """
        The ID of the diff on Phabricator.
        """
        diffID: ID!
        """
        The base revision this diff is based on.
        """
        baseRev: String!
        """
        The raw contents of the diff from Phabricator.
        Required if Sourcegraph doesn't have a Conduit API token.
        """
        patch: String
        """
        The description of the diff. This will be used as the commit message.
        """
        description: String
        """
        The name of author of the diff.
        """
        authorName: String
        """
        The author's email.
        """
        authorEmail: String
        """
        When the diff was created.
        """
        date: String
    ): GitCommit
    """
    Logs a user event. No longer used, only here for backwards compatibility with IDE and browser extensions.
    """
    logUserEvent(event: UserEvent!, userCookieID: String!): EmptyResponse
        @deprecated(reason: "use telemetry { recordEvent } instead")
    """
    Logs an event.
    """
    logEvent(
        """
        The name of the event.
        """
        event: String!
        """
        The randomly generated unique user ID stored in a browser cookie.
        """
        userCookieID: String!
        """
        The first sourcegraph URL visited by the user, stored in a browser cookie.
        """
        firstSourceURL: String
        """
        The last sourcegraph URL visited by the user, stored in a browser cookie.
        """
        lastSourceURL: String
        """
        The URL when the event was logged.
        """
        url: String!
        """
        The source of the event.
        """
        source: EventSource!
        """
        An optional cohort ID to identify the user as part of a specific A/B test.
        The cohort ID is expected to be a date in the form YYYY-MM-DD
        """
        cohortID: String
        """
        An optional referrer parameter for the user's current session.
        Only captured and stored on Sourcegraph Cloud.
        """
        referrer: String
        """
        The original referrer for a user
        """
        originalReferrer: String
        """
        The session referrer for a user
        """
        sessionReferrer: String
        """
        The sessions first url for a user
        """
        sessionFirstURL: String
        """
        Device session ID to identify the user's session for analytics.
        """
        deviceSessionID: String
        """
        The additional argument information.
        """
        argument: String
        """
        Public argument information. PRIVACY: Do NOT include any potentially private information in this field.
        These properties get sent to our analytics tools for Cloud, so must not include private information,
        such as search queries or repository names.
        """
        publicArgument: String
        """
        Device ID used for Amplitude analytics. Used on Sourcegraph Cloud only.
        """
        deviceID: String
        """
        Event ID used to deduplicate events that occur simultaneously in Amplitude analytics.
        See https://developers.amplitude.com/docs/http-api-v2#optional-keys. Used on Sourcegraph Cloud only.
        """
        eventID: Int
        """
        Insert ID used to deduplicate events that re-occur in the event of retries or
        backfills in Amplitude analytics. See https://developers.amplitude.com/docs/http-api-v2#optional-keys.
        Used on Sourcegraph Cloud only.
        """
        insertID: String
        """
        The client that this event is being sent from.
        """
        client: String
        """
        The product category for the event, used for billing purposes.
        """
        billingProductCategory: String
        """
        The billing ID for the event, used for tagging user events for billing aggregation purposes.
        """
        billingEventID: String
        """
        The site ID that the client was connected to when the event was logged.
        """
        connectedSiteID: String
        """
        The connected site's license key, hashed using sha256. Used for uniquely identifying the site.
        """
        hashedLicenseKey: String
    ): EmptyResponse @deprecated(reason: "use telemetry { recordEvent } instead")
    """
    Logs a batch of events.
    """
    logEvents(events: [Event!]): EmptyResponse @deprecated(reason: "use telemetry { recordEvent } instead")
    """
    All mutations that update settings (global, organization, and user settings) are under this field.

    Only the settings subject whose settings are being mutated (and site admins) may perform this mutation.

    This mutation only affects global, organization, and user settings, not site configuration. For site
    configuration (which is a separate set of configuration properties from global/organization/user settings),
    use updateSiteConfiguration.
    """
    settingsMutation(input: SettingsMutationGroupInput!): SettingsMutation
    """
    DEPRECATED: Use settingsMutation instead. This field is a deprecated alias for settingsMutation and will be
    removed in a future release.
    """
    configurationMutation(input: SettingsMutationGroupInput!): SettingsMutation
        @deprecated(reason: "use settingsMutation instead")
    """
    Updates the site configuration. Returns whether or not a restart is required for the update to be applied.

    Only site admins may perform this mutation.
    """
    # 🚧 CLOUD: This mutation is used by Cloud automation - please do not
    # introduce any breaking changes, and let new parameters be optional with
    # reasonable defaults instead.
    updateSiteConfiguration(
        """
        The last ID of the site configuration that is known by the client, to
        prevent race conditions. An error will be returned if someone else
        has already written a new update.
        """
        lastID: Int!
        """
        A JSON object containing the entire site configuration. The previous site configuration will be replaced
        with this new value.
        """
        input: String!
    ): Boolean!
    """
    Sets whether the user with the specified user ID is a site admin.

    Only site admins may perform this mutation.
    """
    # 🚨 SECURITY: Only trusted users should be given site admin permissions.
    # Site admins have full access to the site configuration and other
    # sensitive data, and they can perform destructive actions such as
    # restarting the site.
    # 🚧 CLOUD: This mutation is used by Cloud automation - please do not
    # introduce any breaking changes, and let new parameters be optional with
    # reasonable defaults instead.
    setUserIsSiteAdmin(userID: ID!, siteAdmin: Boolean!): EmptyResponse
    """
    Invalidates all sessions belonging to a user.

    Only site admins may perform this mutation.
    """
    invalidateSessionsByID(userID: ID!): EmptyResponse
    """
    Bulk "invalidateSessionsByID" action.
    """
    invalidateSessionsByIDs(userIDs: [ID!]!): EmptyResponse
    """
    Reloads the site by restarting the server. This is not supported for all deployment
    types. This may cause downtime.

    Only site admins may perform this mutation.
    """
    reloadSite: EmptyResponse
    """
    Submits a user satisfaction (NPS) survey.
    """
    submitSurvey(input: SurveySubmissionInput!): EmptyResponse
    """
    Submits happiness feedback.
    """
    submitHappinessFeedback(input: HappinessFeedbackSubmissionInput!): EmptyResponse
    """
    Creates a saved search.
    """
    createSavedSearch(
        description: String!
        query: String!
        notifyOwner: Boolean!
        notifySlack: Boolean!
        orgID: ID
        userID: ID
    ): SavedSearch!
    """
    Updates a saved search
    """
    updateSavedSearch(
        id: ID!
        description: String!
        query: String!
        notifyOwner: Boolean!
        notifySlack: Boolean!
        orgID: ID
        userID: ID
    ): SavedSearch!
    """
    Deletes a saved search
    """
    deleteSavedSearch(id: ID!): EmptyResponse

    """
    OBSERVABILITY

    Set the status of a test alert of the specified parameters - useful for validating
    'observability.alerts' configuration. Alerts may take up to a minute to fire.
    """
    triggerObservabilityTestAlert(
        """
        Level of alert to test - either warning or critical.
        """
        level: String!
    ): EmptyResponse!

    """
    Updates an out-of-band migration to run in a particular direction.

    Applied in the forward direction, an out-of-band migration migrates data into a format that
    is readable by newer Sourcegraph instances. This may be destructive or non-destructive process,
    depending on the nature and implementation of the migration.

    Applied in the reverse direction, an out-of-band migration ensures that data is moved back into
    a format that is readable by the previous Sourcegraph instance. Recently introduced migrations
    should be applied in reverse prior to downgrading the instance.
    """
    setMigrationDirection(id: ID!, applyReverse: Boolean!): EmptyResponse!

    """
    EXPERIMENTAL: Create a new feature flag
    """
    # 🚧 CLOUD: This mutation is used by Cloud automation - please do not
    # introduce any breaking changes, and let new parameters be optional with
    # reasonable defaults instead.
    createFeatureFlag(
        """
        The name of the feature flag
        """
        name: String!

        """
        The value of the feature flag. Only set if the new feature flag
        will be a concrete boolean flag. Mutually exclusive with rolloutBasisPoints.
        """
        value: Boolean

        """
        The ratio of users the feature flag will apply to, expressed in basis points (0.01%).
        Only set if the new feature flag will be a rollout flag.
        Mutually exclusive with value.
        """
        rolloutBasisPoints: Int
    ): FeatureFlag!

    """
    EXPERIMENTAL: Delete a feature flag
    """
    # 🚧 CLOUD: This mutation is used by Cloud automation - please do not
    # introduce any breaking changes, and let new parameters be optional with
    # reasonable defaults instead.
    deleteFeatureFlag(
        """
        The name of the feature flag
        """
        name: String!
    ): EmptyResponse!

    """
    EXPERIMENTAL: Update a feature flag
    """
    # 🚧 CLOUD: This mutation is used by Cloud automation - please do not
    # introduce any breaking changes, and let new parameters be optional with
    # reasonable defaults instead.
    updateFeatureFlag(
        """
        The name of the feature flag
        """
        name: String!

        """
        The value of the feature flag. Only set if the new feature flag
        will be a concrete boolean flag. Mutually exclusive with rollout.
        """
        value: Boolean

        """
        The ratio of users the feature flag will apply to, expressed in basis points (0.01%).
        Mutually exclusive with value.
        """
        rolloutBasisPoints: Int
    ): FeatureFlag!

    """
    EXPERIMENTAL: Create a new feature flag override for the given org or user
    """
    createFeatureFlagOverride(
        """
        The namespace for this feature flag. Must be either a user ID or an org ID.
        """
        namespace: ID!

        """
        The name of the feature flag this override applies to
        """
        flagName: String!

        """
        The overridden value
        """
        value: Boolean!
    ): FeatureFlagOverride!

    """
    Delete a feature flag override
    """
    deleteFeatureFlagOverride(
        """
        The ID of the feature flag override to delete
        """
        id: ID!
    ): EmptyResponse!

    """
    Update a feature flag override
    """
    updateFeatureFlagOverride(
        """
        The ID of the feature flag override to update
        """
        id: ID!

        """
        The updated value of the feature flag override
        """
        value: Boolean!
    ): FeatureFlagOverride!

    """
    Overwrites and saves the temporary settings for the current user.
    If temporary settings for the user do not exist, they are created.
    """
    overwriteTemporarySettings(
        """
        The new temporary settings for the current user, as a JSON string.
        """
        contents: String!
    ): EmptyResponse!

    """
    Merges the given settings edit with the current temporary settings for the current user.
    Keys in the given edit take priority over key in the temporary settings. The merge is
    not recursive.
    If temporary settings for the user do not exist, they are created.
    """
    editTemporarySettings(
        """
        The settings to merge with the current temporary settings for the current user, as a JSON string.
        """
        settingsToEdit: String!
    ): EmptyResponse!

    """
    Sends an email for testing Sourcegraph's email configuration.

    Only administrators can use this API.
    """
    # 🚧 CLOUD: This mutation is used by Cloud automation - please do not
    # introduce any breaking changes, and let new parameters be optional with
    # reasonable defaults instead.
    sendTestEmail(to: String!): String!

    """
    Enqueues a sync for the external service. It will be picked up in the background.

    Site-admin or owner of the external service only.
    """
    syncExternalService(id: ID!): EmptyResponse!

    """
    Cancels an external service sync job. Must be in queued or processing state.

    Site-admin or owner of the external service only.
    """
    cancelExternalServiceSync(id: ID!): EmptyResponse!

    """
    Associate a new key-value pair with a repo.
    """
    addRepoKeyValuePair(repo: ID!, key: String!, value: String): EmptyResponse!
        @deprecated(
            reason: "Use addRepoMetadata instead. This field is a deprecated and will be removed in a future release."
        )

    """
    Associate a new key-value pair metadata with a repo.
    """
    addRepoMetadata(repo: ID!, key: String!, value: String): EmptyResponse!

    """
    Update a key-value pair associated with a repo.
    """
    updateRepoKeyValuePair(repo: ID!, key: String!, value: String): EmptyResponse!
        @deprecated(
            reason: "Use updateRepoMetadata instead. This field is a deprecated and will be removed in a future release."
        )

    """
    Update metadata value for a given metadata key for associated with a repo.
    """
    updateRepoMetadata(repo: ID!, key: String!, value: String): EmptyResponse!

    """
    Delete a key-value pair associated with a repo.
    """
    deleteRepoKeyValuePair(repo: ID!, key: String!): EmptyResponse!
        @deprecated(
            reason: "Use deleteRepoMetadata instead. This field is a deprecated and will be removed in a future release."
        )

    """
    Delete a key-value pair metadata associated with a repo.
    """
    deleteRepoMetadata(repo: ID!, key: String!): EmptyResponse!

    """
    INTERNAL ONLY: Reclone a repository from the gitserver. This involves deleting
    the file on disk, marking it as not-cloned in the database, and then initiating
    a repo clone.
    """
    recloneRepository(repo: ID!): EmptyResponse!

    """
    INTERNAL ONLY: Delete a repository from the gitserver. This involves deleting
    the file on disk, and marking it as not-cloned in the database.
    """
    deleteRepositoryFromDisk(repo: ID!): EmptyResponse!

    """
    Create a new package repo reference filter.
    """
    addPackageRepoFilter(
        """
        Whether the matcher should be for allowlisting or blocklisting.
        """
        behaviour: PackageMatchBehaviour!
        """
        The ecosystem of the package repo reference this matcher should apply to.
        Maps to the external service whos config would be updated when used in the
        set query.
        """
        kind: PackageRepoReferenceKind!
        """
        The package repo reference matcher to persist.
        """
        filter: PackageVersionOrNameFilterInput!
    ): PackageFilter!

    """
    Updates a package repo reference filter.
    """
    updatePackageRepoFilter(
        """
        The ID of the package repo reference filter to update.
        """
        id: ID!

        behaviour: PackageMatchBehaviour!
        """
        The ecosystem of the package repo reference this matcher should apply to.
        Maps to the external service whos config would be updated when used in the
        set query.
        """
        kind: PackageRepoReferenceKind!

        filter: PackageVersionOrNameFilterInput!
    ): EmptyResponse!

    """
    Deletes a package repo reference filter.
    """
    deletePackageRepoFilter(id: ID!): EmptyResponse!

    """
    Sets the completions requests quota for the user per day. Quota: Null means
    use the default quota.
    """
    setUserCompletionsQuota(user: ID!, quota: Int): User!
    """
    Sets the code completions requests quota for the user per day. Quota: Null means
    use the default quota.
    """
    setUserCodeCompletionsQuota(user: ID!, quota: Int): User!
    """
    Submits a post-signup user survey about intended Cody usage.
    """
    submitCodySurvey(isForWork: Boolean!, isForPersonal: Boolean!): EmptyResponse!
}

"""
A description of a user event.
"""
input Event {
    """
    The name of the event.
    """
    event: String!
    """
    The randomly generated unique user ID stored in a browser cookie.
    """
    userCookieID: String!
    """
    The first sourcegraph URL visited by the user, stored in a browser cookie.
    """
    firstSourceURL: String
    """
    The last sourcegraph URL visited by the user, stored in a browser cookie.
    """
    lastSourceURL: String
    """
    The URL when the event was logged.
    """
    url: String!
    """
    The source of the event.
    """
    source: EventSource!
    """
    An optional cohort ID to identify the user as part of a specific A/B test.
    The cohort ID is expected to be a date in the form YYYY-MM-DD
    """
    cohortID: String
    """
    An optional referrer parameter for the user's current session.
    Only captured and stored on Sourcegraph Cloud.
    """
    referrer: String
    """
    The original referrer for a user
    """
    originalReferrer: String
    """
    The session referrer for a user
    """
    sessionReferrer: String
    """
    The sessions first url for a user
    """
    sessionFirstURL: String
    """
    Device session ID to identify the user's session for analytics.
    """
    deviceSessionID: String
    """
    The additional argument information.
    """
    argument: String
    """
    Public argument information. PRIVACY: Do NOT include any potentially private information in this field.
    These properties get sent to our analytics tools for Cloud, so must not include private information,
    such as search queries or repository names.
    """
    publicArgument: String
    """
    Device ID used for Amplitude analytics. Used on Sourcegraph Cloud only.
    """
    deviceID: String
    """
    Event ID used to deduplicate events that occur simultaneously in Amplitude analytics.
    See https://developers.amplitude.com/docs/http-api-v2#optional-keys. Used on Sourcegraph Cloud only.
    """
    eventID: Int
    """
    Insert ID used to deduplicate events that re-occur in the event of retries or
    backfills in Amplitude analytics. See https://developers.amplitude.com/docs/http-api-v2#optional-keys.
    Used on Sourcegraph Cloud only.
    """
    insertID: String
    """
    The client that this event is being sent from.
    """
    client: String
    """
    The product category for the event, used for billing purposes.
    """
    billingProductCategory: String
    """
    The billing ID for the event, used for tagging user events for billing aggregation purposes.
    """
    billingEventID: String
    """
    The site ID that the client was connected to when the event was logged.
    """
    connectedSiteID: String
    """
    The connected site's license key, hashed using sha256. Used for uniquely identifying the site.
    """
    hashedLicenseKey: String
}

"""
A new external service.
"""
input AddExternalServiceInput {
    """
    The kind of the external service.
    """
    kind: ExternalServiceKind!
    """
    The display name of the external service.
    """
    displayName: String!
    """
    The JSON configuration of the external service.
    """
    config: String!
    """
    The namespace this external service belongs to.
    This can be used both for a user and an organization.
    """
    namespace: ID
}

"""
Fields to update for an existing external service.
"""
input UpdateExternalServiceInput {
    """
    The id of the external service to update.
    """
    id: ID!
    """
    The updated display name, if provided.
    """
    displayName: String
    """
    The updated config, if provided.
    """
    config: String
}

"""
Describes options for rendering Markdown.
"""
input MarkdownOptions {
    """
    A dummy null value (empty input types are not allowed yet).
    """
    alwaysNil: String
}

"""
The product sources where events can come from.
"""
enum EventSource {
    WEB
    CODEHOSTINTEGRATION
    BACKEND
    STATICWEB
    IDEEXTENSION
    """
    DEPRECATED
    """
    CODY
}

"""
The product client where events come from.

Future additions include:
- BITBUCKET_NATIVE_INTEGRATION
- GITLAB_NATIVE_INTEGRATION
- CHROME_SOURCEGRAPH_EXTENSION
- FIREFOX_SOURCEGRAPH_EXTENSION
- EDGE_SOURCEGRAPH_EXTENSION
- VSCODE_SOURCEGRAPH_EXTENSION (for https://marketplace.visualstudio.com/items?itemName=sourcegraph.sourcegraph)
- EMACS_CODY_EXTENSION
"""
enum EventClient {
    SERVER_WEB
    APP_WEB
    DOTCOM_WEB
    MARKETING_WEB
    DOTCOM_BACKEND
    APP_BACKEND
    SERVER_BACKEND
    VSCODE_CODY_EXTENSION
    JETBRAINS_CODY_EXTENSION
    NEOVIM_CODY_EXTENSION
}

"""
The product categories for events, used for billing purposes.
"""
enum EventBillingProductCategory {
    """
    Used for all events related to non-billable, non-product usage (e.g. marketing, CTAs, signed out
    events, etc.)
    """
    NOT_BILLABLE
    """
    Used for all billable but shared user interface events, such as administration, authentication, user
    profile and settings, shared landing pages, etc.
    """
    SHARED
    """
    Used for all events primarily related to the Code Search product, including file and repo pageviews,
    search actions, code navigation, batch changes, code insights, etc.
    """
    CODE_SEARCH
    """
    Used for all events primarily related to the Cody product, including chats, recipes, completions, web
    chat views, etc.
    """
    CODY
}

"""
Billing IDs for events, used for tagging user events for billing aggregation purposes.
"""
enum EventBillingID {
    """
    A billable Cody chat event, including manual chats, recipes, and more.
    """
    CodyChat
    """
    A billable Cody completion (aka suggestion or autocomplete) event.
    """
    CodyCompletion
    """
    A billable Cody embedding/code graph creation or search event.
    """
    CodyEmbedding
}

"""
Input for Mutation.settingsMutation, which contains fields that all settings (global, organization, and user
settings) mutations need.
"""
input SettingsMutationGroupInput {
    # 🚧 CLOUD: This mutation is used by Cloud automation - please do not
    # introduce any breaking changes, and let new parameters be optional with
    # reasonable defaults instead.
    """
    The subject whose settings to mutate (organization, user, etc.).
    """
    subject: ID!
    """
    The ID of the last-known settings known to the client, or null if there is none. This field is used to
    prevent race conditions when there are concurrent editors.
    """
    lastID: Int
}

"""
Mutations that update settings (global, organization, or user settings). These mutations are grouped together
because they:
- are all versioned to avoid race conditions with concurrent editors
- all apply to a specific settings subject (i.e., a user, an organization, or the whole site)

Grouping them lets us extract those common parameters to the Mutation.settingsMutation field.
"""
type SettingsMutation {
    """
    Edit a single property in the settings object.
    """
    editSettings(
        """
        The edit to apply to the settings.
        """
        edit: SettingsEdit!
    ): UpdateSettingsPayload
    """
    DEPRECATED
    """
    editConfiguration(edit: ConfigurationEdit!): UpdateSettingsPayload
        @deprecated(
            reason: "Use editSettings instead. This field is a deprecated alias for it and will be removed in a future release."
        )
    """
    Overwrite the existing settings with the new settings.
    """
    overwriteSettings(
        """
        A JSON object (stringified) of the settings. Trailing commas and "//"-style comments are supported. The
        entire previous settings value will be overwritten by this new value.
        """
        contents: String!
    ): UpdateSettingsPayload
}

"""
An edit to a JSON property in a settings JSON object. The JSON property to edit can be nested.
"""
input SettingsEdit {
    """
    The key path of the property to update.

    Inserting into an existing array is not yet supported.
    """
    keyPath: [KeyPathSegment!]!
    """
    The new JSON-encoded value to insert. If the field's value is not set, the property is removed. (This is
    different from the field's value being the JSON null value.)

    When the value is a non-primitive type, it must be specified using a GraphQL variable, not an inline literal,
    or else the GraphQL parser will return an error.
    """
    value: JSONValue
    """
    Whether to treat the value as a JSONC-encoded string, which makes it possible to perform an edit that
    preserves (or adds/removes) comments.
    """
    valueIsJSONCEncodedString: Boolean = false
}

"""
DEPRECATED: This type was renamed to SettingsEdit.
NOTE: GraphQL does not support @deprecated directives on INPUT_FIELD_DEFINITION (input fields).
"""
input ConfigurationEdit {
    """
    DEPRECATED
    """
    keyPath: [KeyPathSegment!]!
    """
    DEPRECATED
    """
    value: JSONValue
    """
    DEPRECATED
    """
    valueIsJSONCEncodedString: Boolean = false
}

"""
A segment of a key path that locates a nested JSON value in a root JSON value. Exactly one field in each
KeyPathSegment must be non-null.
For example, in {"a": [0, {"b": 3}]}, the value 3 is located at the key path ["a", 1, "b"].
"""
input KeyPathSegment {
    """
    The name of the property in the object at this location to descend into.
    """
    property: String
    """
    The index of the array at this location to descend into.
    """
    index: Int
}

"""
The payload for SettingsMutation.updateConfiguration.
"""
type UpdateSettingsPayload {
    """
    An empty response.
    """
    empty: EmptyResponse
}

"""
The result for Mutation.createAccessToken.
"""
type CreateAccessTokenResult {
    """
    The ID of the newly created access token.
    """
    id: ID!
    """
    The secret token value that is used to authenticate API clients. The caller is responsible for storing this
    value.
    """
    token: String!
}

"""
The result for Mutation.checkMirrorRepositoryConnection.
"""
type CheckMirrorRepositoryConnectionResult {
    """
    The error message encountered during the update operation, if any. If null, then
    the connection check succeeded.
    """
    error: String
}
"""
The result for Mutation.createUser.
"""
type CreateUserResult {
    """
    The new user.
    """
    user: User!
    """
    The reset password URL that the new user must visit to sign into their account. If the builtin
    username-password authentication provider is not enabled, this field's value is null.

    If email sending (SMTP) is configured on this instance and an email was provided, an email
    containing this URL will also be sent to the primary email address associated with the user.
    """
    resetPasswordURL: String
}

"""
The result for Mutation.randomizeUserPassword.
"""
type RandomizeUserPasswordResult {
    """
    The reset password URL that the user must visit to sign into their account again. If the builtin
    username-password authentication provider is not enabled, this field's value is null.

    If email sending (SMTP) is configured on this instance, an email containing this URL
    will also be sent to the primary email address associated with the user.
    """
    resetPasswordURL: String
    """
    If true, then an email with the password reset URL was sent to the primary email
    address associated with the user. If false, email sending (SMTP) might not be configured
    on this instance, or an error may have occurred - check the error logs with log scope
    'randomizeUserPassword' for more details.
    """
    emailSent: Boolean!
}

"""
Possible answers to "You use Sourcegraph to..." in the NPS Survey.
"""
enum SurveyUseCase {
    UNDERSTAND_NEW_CODE
    FIX_SECURITY_VULNERABILITIES
    REUSE_CODE
    RESPOND_TO_INCIDENTS
    IMPROVE_CODE_QUALITY
}

"""
Input for a user satisfaction (NPS) survey submission.
"""
input SurveySubmissionInput {
    """
    User-provided email address, if there is no currently authenticated user. If there is, this value
    will not be used.
    """
    email: String
    """
    User's likelihood of recommending Sourcegraph to a friend, from 0-10.
    """
    score: Int!
    """
    The answer to "What do you use Sourcegraph for?".
    """
    otherUseCase: String
    """
    The answer to "What would make Sourcegraph better?"
    """
    better: String
}

"""
Input for a happiness feedback submission.
"""
input HappinessFeedbackSubmissionInput {
    """
    The feedback text from the user.
    """
    feedback: String
    """
    The path that the happiness feedback will be submitted from.
    """
    currentPath: String
}

"""
A query.
"""
type Query {
    """
    The root of the query.
    """
    root: Query! @deprecated(reason: "this will be removed.")
    """
    Looks up a node by ID.
    """
    node(id: ID!): Node

    """
    Looks up a repository by either name or cloneURL.
    """
    repository(
        """
        Query the repository by name, for example "github.com/gorilla/mux".
        """
        name: String
        """
        Query the repository by a Git clone URL (format documented here: https://git-scm.com/docs/git-clone_git_urls_a_id_urls_a)
        by checking for a code host configuration that matches the clone URL.
        Will not actually check the code host to see if the repository actually exists.
        """
        cloneURL: String
        """
        An alias for name. DEPRECATED: use name instead.
        """
        uri: String
    ): Repository
    """
    Looks up a repository by either name or cloneURL or hashedName. When the
    repository does not exist on the server, it returns a Redirect to an
    external Sourcegraph URL that may have this repository instead. Otherwise,
    this query returns null.
    """
    repositoryRedirect(
        """
        Query the repository by name, for example "github.com/gorilla/mux".
        """
        name: String
        """
        Query the repository by a Git clone URL (format documented here: https://git-scm.com/docs/git-clone_git_urls_a_id_urls_a)
        by checking for a code host configuration that matches the clone URL.
        Will not actually check the code host to see if the repository actually exists.
        """
        cloneURL: String
        """
        Query the repository by hashed name.
        Hashed name is a SHA256 checksum of the absolute repo name in lower case,
        for example "github.com/sourcegraph/sourcegraph" -> "a6c905ceb7dec9a565945ceded8c7fa4154250df8b928fb40673b535d9a24c2f"
        """
        hashedName: String
    ): RepositoryRedirect
    """
    Lists external services under given namespace.
    If no namespace is given, it returns all external services.
    """
    externalServices(
        """
        Returns the first n external services from the list.
        """
        first: Int
        """
        Opaque pagination cursor.
        """
        after: String
        """
        If provided, fetch external services which contain a repo with the given ID.
        """
        repo: ID
    ): ExternalServiceConnection!
    """
    Lists all namespaces for a given external service connection.
    A namespace is an entity on the code host that repositories are assignable to.
    """
    externalServiceNamespaces(
        """
        The GraphQL ID of the external service whose configuration will be used to define the code host remote url to
        submit requests to and the token value to authenticate with.
        If no external service exists which provides the necessary request parameters then leave ID nil and
        provide kind, remote code host token and url.
        """
        id: ID
        """
        The kind of the external service.
        """
        kind: ExternalServiceKind!
        """
        The secret token value that is used to authenticate.
        """
        token: String!
        """
        The url of the external service.
        """
        url: String!
    ): ExternalServiceNamespaceConnection!
    """
    Lists all repositories for a given external service connection.
    """
    externalServiceRepositories(
        """
        The GraphQL ID of the external service whose configuration will be used to define the code host remote url to
        submit requests to and the token value to authenticate with.
        If no external service exists which provides the necessary request parameters then leave ID nil and
        provide kind, remote code host token and url.
        """
        id: ID
        """
        The kind of the external service.
        """
        kind: ExternalServiceKind!
        """
        The secret token value that is used to authenticate.
        """
        token: String!
        """
        The url of the external service.
        """
        url: String!
        """
        Repository query string.
        """
        query: String!
        """
        A list of repository names to exclude from results (in the form of owner/name).
        """
        excludeRepos: [String!]!
        """
        Returns the first n repositories matching the query and excludeRepos criteria.
        """
        first: Int
    ): ExternalServiceRepositoryConnection!
    """
    List all repositories.
    """
    repositories(
        """
        Returns the first n repositories from the list.
        """
        first: Int
        """
        Returns the last n repositories from the list.
        """
        last: Int
        """
        Return repositories whose names match the query.
        """
        query: String
        """
        An opaque cursor that is used for pagination.
        """
        after: String
        """
        An opaque cursor that is used for pagination.
        """
        before: String
        """
        Return repositories whose names are in the list.
        """
        names: [String!]
        """
        Include cloned repositories.
        """
        cloned: Boolean = true
        """
        Include only repositories of the given clone status.
        """
        cloneStatus: CloneStatus
        """
        Include repositories that are not yet cloned and for which cloning is not in progress.
        """
        notCloned: Boolean = true
        """
        Include repositories that have a text search index.
        """
        indexed: Boolean = true
        """
        Include repositories that do not have a text search index.
        """
        notIndexed: Boolean = true
        """
        Include repositories that have embeddings.
        """
        embedded: Boolean = true
        """
        Include repositories that don't have embeddings.
        """
        notEmbedded: Boolean = true
        """
        Include only repositories that have encountered errors when cloning or fetching
        """
        failedFetch: Boolean = false
        """
        Include repositories that are corrupt
        """
        corrupted: Boolean = false
        """
        Return repositories that are associated with the given external service.
        """
        externalService: ID
        """
        Sort field.
        """
        orderBy: RepositoryOrderBy = REPOSITORY_NAME
        """
        Sort direction.
        """
        descending: Boolean = false
    ): NewRepositoryConnection!

    """
    Query package repo references.
    """
    packageRepoReferences(
        """
        The exact package repo reference kind to filter by.
        """
        kind: PackageRepoReferenceKind
        """
        If supplied, only package repo references that match the given
        terms by their name will be returned.
        TODO: fuzzy vs exact?
        """
        name: String
        """
        Returns the first n package repo references from the list.
        """
        first: Int
        """
        Opaque pagination cursor.
        """
        after: String
    ): PackageRepoReferenceConnection!

    """
    Query package repo reference filters.
    """
    packageRepoFilters(
        """
        Whether the matcher should be for allowlisting or blocklisting.
        """
        behaviour: PackageMatchBehaviour
        """
        The ecosystem of the package repo reference this matcher should apply to.
        Maps to the external service whos config would be updated when used in the
        set query.
        """
        kind: PackageRepoReferenceKind
    ): [PackageFilter!]

    """
    Returns either a list of package repo references,
    or the versions of a single package repo reference,
    that match the provided matcher.
    """
    packageRepoReferencesMatchingFilter(
        """
        The kind of the package repo reference this matcher should apply to.
        """
        kind: PackageRepoReferenceKind!
        """
        The matcher for which to return matching results.
        """
        filter: PackageVersionOrNameFilterInput!
        """
        Returns the first n package/package version matches from the list.
        """
        first: Int
        """
        Opaque pagination cursor.
        """
        after: String
    ): PackageRepoOrVersionConnection!

    """
    Looks up a Phabricator repository by name.
    """
    phabricatorRepo(
        """
        The name, for example "github.com/gorilla/mux".
        """
        name: String
        """
        An alias for name. DEPRECATED: use name instead.
        """
        uri: String
    ): PhabricatorRepo
    """
    The current user.
    """
    currentUser: User
    """
    Looks up a user by username or email address.
    """
    user(
        """
        Query the user by username.
        """
        username: String
        """
        Query the user by verified email address.
        """
        email: String
        """
        Query the user by ID. Clients should prefer using GraphQL IDs. This is primarily intended for debugging.
        """
        databaseID: Int
    ): User
    """
    List all users.
    """
    users(
        """
        Returns the first n users from the list.
        """
        first: Int
        """
        Opaque pagination cursor.
        """
        after: String
        """
        Return users whose usernames or display names match the query.
        """
        query: String
        """
        Returns users who have been active in a given period of time.
        """
        activePeriod: UserActivePeriod
        """
        Returns users who have NOT been active since a given point in time.
        """
        inactiveSince: DateTime
    ): UserConnection!
    """
    Looks up an organization by name.
    """
    organization(name: String!): Org
    """
    List all organizations.
    """
    organizations(
        """
        Returns the first n organizations from the list.
        """
        first: Int
        """
        Return organizations whose names or display names match the query.
        """
        query: String
    ): OrgConnection!
    """
    Renders Markdown to HTML. The returned HTML is already sanitized and
    escaped and thus is always safe to render.
    """
    renderMarkdown(markdown: String!, options: MarkdownOptions): String!
    """
    EXPERIMENTAL: Syntax highlights a code string.
    """
    highlightCode(
        code: String!
        fuzzyLanguage: String!
        disableTimeout: Boolean!
        isLightTheme: Boolean
            @deprecated(reason: "Not required anymore, highlighting is based on dynamic CSS variables now.")
    ): String!
    """
    Looks up an instance of a type that implements SettingsSubject (i.e., something that has settings). This can
    be a site (which has global settings), an organization, or a user.
    """
    settingsSubject(id: ID!): SettingsSubject
    """
    The settings for the viewer. The viewer is either an anonymous visitor (in which case viewer settings is
    global settings) or an authenticated user (in which case viewer settings are the user's settings).
    """
    viewerSettings: SettingsCascade!
    """
    DEPRECATED
    """
    viewerConfiguration: ConfigurationCascade! @deprecated(reason: "use viewerSettings instead")
    """
    The configuration for clients.
    """
    clientConfiguration: ClientConfigurationDetails!
    """
    Runs a search.
    """
    search(
        """
        The version of the search syntax being used.
        All new clients should use the latest version.
        """
        version: SearchVersion = V1
        """
        PatternType controls the search pattern type, if and only if it is not specified in the query string using
        the patternType: field.
        """
        patternType: SearchPatternType
        """
        The search query (such as "foo" or "repo:myrepo foo").
        """
        query: String = ""
    ): Search
    """
    List of saved searches based on namespace
    """
    savedSearches(
        """
        The namespace to list the saved searches for.
        """
        namespace: ID!
        """
        The limit argument for forward pagination.
        """
        first: Int
        """
        The limit argument for backward pagination.
        """
        last: Int
        """
        The cursor argument for forward pagination.
        """
        after: String
        """
        The cursor argument for backward pagination.
        """
        before: String
    ): SavedSearchesConnection!
    """
    EXPERIMENTAL: Return the parse tree of a search query.
    """
    parseSearchQuery(
        """
        The search query (such as "repo:myrepo foo").
        """
        query: String = ""
        """
        The parser to use for this query.
        """
        patternType: SearchPatternType = standard
        """
        The output corresponding to a phase in the parser pipeline.
        """
        outputPhase: SearchQueryOutputPhase = PARSE_TREE
        """
        The parser output format.
        """
        outputFormat: SearchQueryOutputFormat = JSON
        """
        The level of output format verbosity.
        """
        outputVerbosity: SearchQueryOutputVerbosity = BASIC
    ): String!
    """
    The current site.
    """
    site: Site!
    """
    Retrieve responses to surveys.
    """
    surveyResponses(
        """
        Returns the first n survey responses from the list.
        """
        first: Int
    ): SurveyResponseConnection!
    """
    FOR INTERNAL USE ONLY: Lists all status messages
    """
    statusMessages: [StatusMessage!]!
    """
    FOR INTERNAL USE ONLY: Query repository statistics for the site.
    """
    repositoryStats: RepositoryStats!

    """
    Look up a namespace by ID.
    """
    namespace(id: ID!): Namespace

    """
    Look up a namespace by name, which is a username or organization name.
    """
    namespaceByName(
        """
        The name of the namespace.
        """
        name: String!
    ): Namespace

    """
    Returns true if any of the code hosts supplied are syncing now or within "seconds" from now.
    """
    codeHostSyncDue(ids: [ID!]!, seconds: Int!): Boolean!

    """
    Retrieve all registered out-of-band migrations.
    """
    outOfBandMigrations: [OutOfBandMigration!]!

    """
    Retrieve the list of defined feature flags
    """
    featureFlags: [FeatureFlag!]!

    """
    Retrieve a feature flag
    """
    featureFlag(name: String!): FeatureFlag!

    """
    Evaluates a feature flag for the current user
    Returns null if feature flag does not exist
    """
    evaluateFeatureFlag(flagName: String!): Boolean

    """
    Retrieve all evaluated feature flags for the current user
    """
    evaluatedFeatureFlags: [EvaluatedFeatureFlag!]!

    """
    Retrieve the value of a feature flag for the organization
    """
    organizationFeatureFlagValue(orgID: ID!, flagName: String!): Boolean!

    """
    Retrieve all organization feature flag overrides for the current user
    """
    organizationFeatureFlagOverrides: [FeatureFlagOverride!]!

    """
    Retrieves the temporary settings for the current user.
    """
    temporarySettings: TemporarySettings!

    """
    Returns recently received webhooks across all external services, optionally
    limiting the returned values to only those that didn't match any external
    service.

    Only site admins can access this field.
    """
    webhookLogs(
        """
        Returns the first n webhook logs.
        """
        first: Int

        """
        Opaque pagination cursor.
        """
        after: String

        """
        Only include webhook logs that resulted in errors.
        """
        onlyErrors: Boolean

        """
        Only include webhook logs that were not matched to an external service.
        """
        onlyUnmatched: Boolean

        """
        Only include webhook logs on or after this time.
        """
        since: DateTime

        """
        Only include webhook logs on or before this time.
        """
        until: DateTime

        """
        Only include webhook logs of given webhook ID.
        """
        webhookID: ID
        """
        Only include webhook logs that have no webhook ID set.
        """
        legacyOnly: Boolean
    ): WebhookLogConnection!

    """
    Get a log of the latest outbound external requests. Only available to site admins.
    """
    outboundRequests(
        """
        Returns the first n log items. If omitted then it returns all of them.
        """
        first: Int

        """
        Opaque pagination cursor.
        """
        after: String
    ): OutboundRequestConnection!

    """
    Get a list of background jobs that are currently known in the system.
    """
    backgroundJobs(
        """
        Returns the first n jobs. If omitted then it returns all of them.
        """
        first: Int

        """
        Opaque pagination cursor.
        """
        after: String

        """
        The maximum number of recent runs to return for each routine.
        """
        recentRunCount: Int
    ): BackgroundJobConnection!

    """
    EXPERIMENTAL: Get invitation based on the JWT in the invitation URL
    """
    invitationByToken(
        """
        The token that uniquely identifies the invitation
        """
        token: String!
    ): OrganizationInvitation!

    """
    Search for users that opt-in to search autocomplete.
    """
    autocompleteMembersSearch(
        """
        The organization ID
        """
        organization: ID!
        """
        Return users whose usernames or display names match the query.
        """
        query: String!
    ): [AutocompleteMemberSearchItem!]!

    """
    Get started organization summary
    """
    orgMembersSummary(
        """
        The organization ID
        """
        organization: ID!
    ): OrgMembersSummary!

    """
    Lists webhooks. Only available to site admins.
    If no kind is given, it returns all webhooks.
    If first is omitted, 20 items are returned
    """
    webhooks(
        """
        Returns the first n webhooks from the list.
        """
        first: Int
        """
        Opaque pagination cursor.
        """
        after: String
        """
        Optionally filter by kind.
        """
        kind: ExternalServiceKind
    ): WebhookConnection!

    """
    List slow GraphQL requests that were recently captured (requires site-admin permissions).
    """
    slowRequests(
        """
        Opaque pagnination cursor.
        """
        after: String
    ): SlowRequestConnection!

    """
    Roles returns all the roles in the database that matches the arguments.
    """
    roles(
        """
        The limit argument for forward pagination.
        """
        first: Int
        """
        The limit argument for backward pagination.
        """
        last: Int
        """
        The cursor argument for forward pagination.
        """
        after: String
        """
        The cursor argument for backward pagination.
        """
        before: String
    ): RoleConnection!

    """
    This returns all permissions in a paginated format.
    """
    permissions(
        """
        The limit argument for forward pagination.
        """
        first: Int
        """
        The limit argument for backward pagination.
        """
        last: Int
        """
        The cursor argument for forward pagination.
        """
        after: String
        """
        The cursor argument for backward pagination.
        """
        before: String
    ): PermissionConnection!

    """
    Returns information pertaining to all gitserver instances associated with this Sourcegraph instance.

    Site-admin only.
    """
    gitservers: GitserverInstanceConnection!
}

"""
A list of gitserver instances.
"""
type GitserverInstanceConnection {
    """
    A list of gitserver instances.
    """
    nodes: [GitserverInstance!]!
    """
    The total count of gitserver instances in the connection.
    """
    totalCount: Int!
    """
    Pagination information.
    """
    pageInfo: PageInfo!
}

"""
GitserverInfo contains information about a gitserver instance.
"""
type GitserverInstance implements Node {
    """
    The unique identifier of the gitserver instance.
    """
    id: ID!

    """
    The address of the gitserver instance.
    """
    address: String!

    """
    The amount of free space available on the gitserver instance, in bytes.
    """
    freeDiskSpaceBytes: BigInt!

    """
    The total amount of storage space on the gitserver instance, in bytes.
    """
    totalDiskSpaceBytes: BigInt!
}

"""
Enum of the possible scopes for executor secrets.
"""
enum ExecutorSecretScope {
    """
    The secret is meant to be used with Batch Changes execution.
    """
    BATCHES

    """
    The secret is meant to be used with Auto-indexing.
    """
    CODEINTEL
}

"""
A secret to be used in executor jobs.
"""
type ExecutorSecret implements Node {
    """
    The unique identifier of the secret.
    """
    id: ID!
    """
    The key under which the secret is available. Secrets are usually exposed
    as environment variables named using this key.
    Recommended format: uppercase letters, numbers and underscores.
    """
    key: String!
    """
    The scope of this secret. The secret will only be usable for jobs in this
    particular scope.
    """
    scope: ExecutorSecretScope!
    """
    If true, this secret is defined in a namespace and a secret with the same key
    is also defined in the global namespace, which this secret overwrites.
    """
    overwritesGlobalSecret: Boolean!
    """
    The namespace this secret belongs to. Null, if a global secret.
    Global secrets are available to every execution.
    """
    namespace: Namespace
    """
    The creator of the secret. Null, if the creator has been deleted.
    """
    creator: User
    """
    The date and time this secret has been created.
    """
    createdAt: DateTime!
    """
    The date and time this secret has been last updated.
    """
    updatedAt: DateTime!
    """
    The list of access events to this secret. Every time the secret value is
    decoded and used, one of these entries is created.
    """
    accessLogs(
        """
        Only return N records.
        """
        first: Int = 50
        """
        Opaque cursor for pagination.
        """
        after: String
    ): ExecutorSecretAccessLogConnection!
}

"""
A list of executor secrets.
"""
type ExecutorSecretConnection {
    """
    A list of executor secrets.
    """
    nodes: [ExecutorSecret!]!

    """
    The total number of records in this result set.
    """
    totalCount: Int!

    """
    Pagination information.
    """
    pageInfo: PageInfo!
}

"""
A list of executor secret access logs.
"""
type ExecutorSecretAccessLogConnection {
    """
    A list of access logs.
    """
    nodes: [ExecutorSecretAccessLog!]!

    """
    The total number of records in this result set.
    """
    totalCount: Int!

    """
    Pagination information.
    """
    pageInfo: PageInfo!
}

"""
An access log entry for an executor secret.
These are created every time the secret value is decoded.
"""
type ExecutorSecretAccessLog implements Node {
    """
    The unique identifier of the log entry.
    """
    id: ID!
    """
    The secret that this log entry belongs to.
    """
    executorSecret: ExecutorSecret!
    """
    The user in which name the secret has been used.
    This is null when the access was not by a user account, or
    when the user account was deleted.
    """
    user: User
    """
    True when the secret was accessed by an internal procedure.
    """
    machineUser: String!
    """
    The date and time when the secret has been used.
    """
    createdAt: DateTime!
}

extend type Query {
    """
    The list of all globally available executor secrets.
    """
    executorSecrets(
        """
        The scope for which secrets shall be returned.
        """
        scope: ExecutorSecretScope!
        """
        Only return N records.
        """
        first: Int = 50
        """
        Opaque cursor for pagination.
        """
        after: String
    ): ExecutorSecretConnection!
}

extend type User {
    """
    The list of all available executor secrets for execution in this users namespace.
    """
    executorSecrets(
        """
        The scope for which secrets shall be returned.
        """
        scope: ExecutorSecretScope!
        """
        Only return N records.
        """
        first: Int = 50
        """
        Opaque cursor for pagination.
        """
        after: String
    ): ExecutorSecretConnection!
}

extend type Org {
    """
    The list of all available executor secrets for execution in this orgs namespace.
    """
    executorSecrets(
        """
        The scope for which secrets shall be returned.
        """
        scope: ExecutorSecretScope!
        """
        Only return N records.
        """
        first: Int = 50
        """
        Opaque cursor for pagination.
        """
        after: String
    ): ExecutorSecretConnection!
}

extend type Mutation {
    """
    Create a new executor secret.
    See argument descriptions for more details.
    """
    createExecutorSecret(
        """
        The scope for which the secret is usable.
        """
        scope: ExecutorSecretScope!
        """
        The key under which the secret is known. For executions, this is the name
        of the environment variable this secret will be accessible under.
        It is therefore advised that key only contains uppercase letters, numbers
        and underscores.
        """
        key: String!
        """
        The secret value.
        """
        value: String!
        """
        The namespace this secret is for. If not set, a global secret is created
        that is accessible by all users.
        Creating a global secret requires site-admin permissions.
        Creating a namespaced secret requires write-access to the namespace.
        """
        namespace: ID
    ): ExecutorSecret!

    """
    Update the value of an existing executor secret.
    """
    updateExecutorSecret(
        """
        The scope of the secret.
        """
        scope: ExecutorSecretScope!
        """
        The identifier of the secret that shall be updated.
        """
        id: ID!
        """
        The new secret value.
        """
        value: String!
    ): ExecutorSecret!

    """
    Deletes the given executor secret.
    """
    deleteExecutorSecret(
        """
        The scope of the secret.
        """
        scope: ExecutorSecretScope!
        """
        The identifier of the secret that shall be deleted.
        """
        id: ID!
    ): EmptyResponse
}

"""
A feature flag is either a static boolean feature flag or a rollout feature flag
"""
union FeatureFlag = FeatureFlagBoolean | FeatureFlagRollout

"""
A feature flag that has a statically configured value
"""
type FeatureFlagBoolean {
    """
    The name of the feature flag
    """
    name: String!

    """
    The static value of the feature flag
    """
    value: Boolean!

    """
    Overrides that apply to the feature flag
    """
    overrides: [FeatureFlagOverride!]!
    """
    When the feature flag was created.
    """
    createdAt: DateTime!

    """
    When the feature flag was last updated.
    """
    updatedAt: DateTime!
}

"""
A feature flag that is randomly evaluated to a boolean based on the rollout parameter
"""
type FeatureFlagRollout {
    """
    The name of the feature flag
    """
    name: String!

    """
    The ratio of users that will be assigned this this feature flag, expressed in
    basis points (0.01%).
    """
    rolloutBasisPoints: Int!

    """
    Overrides that apply to the feature flag
    """
    overrides: [FeatureFlagOverride!]!
    """
    When the feature flag was created.
    """
    createdAt: DateTime!

    """
    When the feature flag was last updated.
    """
    updatedAt: DateTime!
}

"""
A feature flag override is an override of a feature flag's value for a specific org or user
"""
type FeatureFlagOverride {
    """
    A unique ID for this feature flag override
    """
    id: ID!

    """
    The namespace for this override. Will always be a user or org.
    """
    namespace: Namespace!

    """
    The name of the feature flag being overridden
    """
    targetFlag: FeatureFlag!

    """
    The overridden value of the feature flag
    """
    value: Boolean!
}

"""
An evaluated feature flag is any feature flag (static or random) that has been evaluated to
a concrete value for a given viewer.
"""
type EvaluatedFeatureFlag {
    """
    The name of the feature flag
    """
    name: String!

    """
    The concrete evaluated value of the feature flag
    """
    value: Boolean!
}

"""
An out-of-band migration is a process that runs in the background of the instance that moves
data from one format into another format. Out-of-band migrations
"""
type OutOfBandMigration implements Node {
    """
    The unique identifier of this migration.
    """
    id: ID!

    """
    The team that owns this migration (e.g., code-intelligence).
    """
    team: String!

    """
    The component this migration affects (e.g., codeintel-db.lsif_data_documents).
    """
    component: String!

    """
    A human-readable summary of the migration.
    """
    description: String!

    """
    The Sourcegraph version in which this migration was introduced. The format of this version
    includes only major and minor parts separated by a dot. The patch version can always be assumed
    to be zero as we'll never introduce or deprecate an out-of-band migration within a patch release.

    It is necessary to completely this migration in reverse (if destructive) before downgrading
    to or past this version. Otherwise, the previous instance version will not be aware of the
    new data format.
    """
    introduced: String!

    """
    The Sourcegraph version by which this migration is assumed to have completed. The format of
    this version mirrors introduced and includes only major and minor parts separated by a dot.

    It is necessary to have completed this migration before upgrading to or past this version.
    Otherwise, the next instance version will no longer be aware of the old data format.
    """
    deprecated: String

    """
    The progress of the migration (in the forward direction). In the range [0, 1].
    """
    progress: Float!

    """
    The time the migration record was inserted.
    """
    created: DateTime!

    """
    The last time the migration progress or error list was updated.
    """
    lastUpdated: DateTime

    """
    If false, the migration moves data destructively, and a previous version of Sourcegraph
    will encounter errors when interfacing with the target data unless the migration is first
    run in reverse prior to a downgrade.
    """
    nonDestructive: Boolean!

    """
    If true, the migration will run in reverse.
    """
    applyReverse: Boolean!

    """
    A list of errors that have occurred while performing this migration (in either direction).
    This list is bounded by a maximum size, and older errors will replaced by newer errors as
    the list capacity is reached.
    """
    errors: [OutOfBandMigrationError!]!
}

"""
An error that occurred while performing an out-of-band migration.
"""
type OutOfBandMigrationError {
    """
    The error message.
    """
    message: String!

    """
    The time the error occurred.
    """
    created: DateTime!
}

"""
The version of the search syntax.
"""
enum SearchVersion {
    """
    Search syntax that defaults to regexp search.
    """
    V1
    """
    Search syntax that defaults to literal-only search.
    """
    V2
    """
    Search syntax that defaults to standard search.
    """
    V3
}

"""
The search pattern type.
"""
enum SearchPatternType {
    standard
    literal
    regexp
    structural
    lucky
    keyword
    codycontext
}

"""
Represents phases in query parsing. The parse tree corresponds closely to the
input query syntax. A subsequent processing phase on the parse tree generates a
job tree. The job tree is an internal representation analogous to a database
query plan. The job tree discards information about query syntax and corresponds
closely to backend services (text search, git commit search, etc.).
"""
enum SearchQueryOutputPhase {
    PARSE_TREE
    JOB_TREE
}

"""
The output format to emit for a parsed query.
"""
enum SearchQueryOutputVerbosity {
    """
    Minimal verbosity outputs only nodes.
    """
    MINIMAL
    """
    Basic verbosity outputs nodes and essential fields associated with nodes.
    """
    BASIC
    """
    Maximal verbosity outputs nodes and all information associated with nodes.
    """
    MAXIMAL
}

"""
The output format to emit for a parsed query.
"""
enum SearchQueryOutputFormat {
    """
    JSON format.
    """
    JSON
    """
    S-expression format.
    """
    SEXP
    """
    Mermaid flowchart format.
    """
    MERMAID
}

"""
Configuration details for the browser extension, editor extensions, etc.
"""
type ClientConfigurationDetails {
    """
    The list of phabricator/gitlab/bitbucket/etc instance URLs that specifies which pages the content script will be injected into.
    """
    contentScriptUrls: [String!]!
    """
    Returns details about the parent Sourcegraph instance.
    """
    parentSourcegraph: ParentSourcegraphDetails!
}

"""
Parent Sourcegraph instance
"""
type ParentSourcegraphDetails {
    """
    Sourcegraph instance URL.
    """
    url: String!
}

"""
A search.
"""
type Search {
    """
    The results.
    """
    results: SearchResults!
    """
    A subset of results (excluding actual search results) which are heavily
    cached and thus quicker to query. Useful for e.g. querying sparkline
    data.
    """
    stats: SearchResultsStats!
}

"""
A search result.
"""
union SearchResult = FileMatch | CommitSearchResult | Repository

"""
An object representing a markdown string.
"""
type Markdown {
    """
    The raw markdown string.
    """
    text: String!
    """
    HTML for the rendered markdown string, or null if there is no HTML representation provided.
    If specified, clients should render this directly.
    """
    html: String!
}

"""
A search result. Every type of search result, except FileMatch, must implement this interface.
"""
interface GenericSearchResultInterface {
    """
    A markdown string that is rendered prominently.
    """
    label: Markdown!
    """
    The URL of the result.
    """
    url: String!
    """
    A markdown string that is rendered less prominently.
    """
    detail: Markdown!
    """
    A list of matches in this search result.
    """
    matches: [SearchResultMatch!]!
}

"""
A match in a search result. Matches make up the body content of a search result.
"""
type SearchResultMatch {
    """
    URL for the individual result match.
    """
    url: String!
    """
    A markdown string containing the preview contents of the result match.
    """
    body: Markdown!
    """
    A list of highlights that specify locations of matches of the query in the body. Each highlight is
    a line number, character offset, and length. Currently, highlights are only displayed on match bodies
    that are code blocks. If the result body is a code block, exclude the markdown code fence lines in
    the line and character count. Leave as an empty list if no highlights are available.
    """
    highlights: [Highlight!]!
}

"""
Search results.
"""
type SearchResults {
    """
    The results. Inside each SearchResult there may be multiple matches, e.g.
    a FileMatch may contain multiple line matches.
    """
    results: [SearchResult!]!
    """
    The total number of matches returned by this search. This is different
    than the length of the results array in that e.g. a single results array
    entry may contain multiple matches. For example, the results array may
    contain two file matches and this field would report 6 ("3 line matches
    per file") while the length of the results array would report 3
    ("3 FileMatch results").
    Typically, 'approximateResultCount', not this field, is shown to users.
    """
    matchCount: Int!
    """
    DEPRECATED: Renamed to 'matchCount' for less ambiguity.
    """
    resultCount: Int! @deprecated(reason: "renamed to matchCount for less ambiguity")
    """
    The approximate number of results. This is like the length of the results
    array, except it can indicate the number of results regardless of whether
    or not the limit was hit. Currently, this is represented as e.g. "5+"
    results.
    This string is typically shown to users to indicate the true result count.
    """
    approximateResultCount: String!
    """
    Whether or not the results limit was hit.
    In paginated requests, this field is always false. Use 'pageInfo.hasNextPage' instead.
    """
    limitHit: Boolean!
    """
    Integers representing the sparkline for the search results.
    """
    sparkline: [Int!]!
    """
    Repositories from results.
    """
    repositories: [Repository!]!
    """
    The number of repositories that had results (for clients
    that just wish to know how many without querying the, sometimes extremely
    large, list).
    """
    repositoriesCount: Int!
    """
    Repositories that are busy cloning onto gitserver.
    In paginated search requests, some repositories may be cloning. These are reported here
    and you may choose to retry the paginated request with the same cursor after they have
    cloned OR you may simply continue making further paginated requests and choose to skip
    the cloning repositories.
    """
    cloning: [Repository!]!
    """
    Repositories or commits that do not exist.
    In paginated search requests, some repositories may be missing (e.g. if Sourcegraph is
    aware of them but is temporarily unable to serve them). These are reported here and you
    may choose to retry the paginated request with the same cursor and they may no longer be
    missing OR you may simply continue making further paginated requests and choose to skip
    the missing repositories.
    """
    missing: [Repository!]!
    """
    Repositories or commits which we did not manage to search in time. Trying
    again usually will work.
    In paginated search requests, this field is not relevant.
    """
    timedout: [Repository!]!
    """
    DEPRECATED: This field is not used in known clients, and will always return `false`.
    True if indexed search is enabled but was not available during this search.
    """
    indexUnavailable: Boolean!
    """
    An alert message that should be displayed before any results.
    """
    alert: SearchAlert
    """
    The time it took to generate these results.
    """
    elapsedMilliseconds: Int!
    """
    Dynamic filters generated by the search results
    """
    dynamicFilters: [SearchFilter!]!
}

"""
Statistics about search results.
"""
type SearchResultsStats {
    """
    The approximate number of results returned.
    """
    approximateResultCount: String!
    """
    The sparkline.
    """
    sparkline: [Int!]!

    """
    Statistics about the languages represented in the search results.
    Known issue: The LanguageStatistics.totalBytes field values are incorrect in the result.
    """
    languages: [LanguageStatistics!]!
}

"""
A search filter.
"""
type SearchFilter {
    """
    The value.
    """
    value: String!
    """
    The string to be displayed in the UI.
    """
    label: String!
    """
    Number of matches for a given filter.
    """
    count: Int!
    """
    Whether the results returned are incomplete.
    """
    limitHit: Boolean!
    """
    The kind of filter. Should be "file" or "repo".
    """
    kind: String!
}

"""
A programming language.
"""
type Language {
    """
    Name of the programming language.
    """
    name: String!
}

"""
A search-related alert message.
"""
type SearchAlert {
    """
    The title.
    """
    title: String!
    """
    The description.
    """
    description: String
    """
    An identifier indicating the kind of alert
    """
    kind: String
    """
    "Did you mean: ____" query proposals
    """
    proposedQueries: [SearchQueryDescription!]
}

"""
A paginated connection for saved search queries, defined in settings.
"""
type SavedSearchesConnection implements Connection {
    """
    A list of saved searches.
    """
    nodes: [SavedSearch!]!

    """
    The total number of saved searches in the connection.
    """
    totalCount: Int!

    """
    Pagination information.
    """
    pageInfo: ConnectionPageInfo!
}

"""
A saved search query, defined in settings.
"""
type SavedSearch implements Node {
    """
    The unique ID of this saved query.
    """
    id: ID!
    """
    The description.
    """
    description: String!
    """
    The query.
    """
    query: String!
    """
    Whether or not to notify the owner of the saved search via email. This owner is either
    a single user, or every member of an organization that owns the saved search.
    """
    notify: Boolean!
    """
    Whether or not to notify on Slack.
    """
    notifySlack: Boolean!
    """
    The user or org that owns this saved search.
    """
    namespace: Namespace!
    """
    The Slack webhook URL associated with this saved search, if any.
    """
    slackWebhookURL: String
}

"""
A search query description.
"""
type SearchQueryDescription {
    """
    The description.
    """
    description: String
    """
    The query.
    """
    query: String!
    """
    Additional optional information describing attributes of this query.
    """
    annotations: [SearchQueryAnnotation!]
}

"""
Additional information describing attributes of a query.
"""
type SearchQueryAnnotation {
    """
    A name for this query annotation label.
    """
    name: String!
    """
    An opaque value for this query annotation.
    """
    value: String!
}

"""
A diff between two diffable Git objects.
"""
type Diff {
    """
    The diff's repository.
    """
    repository: Repository!
    """
    The revision range of the diff.
    """
    range: GitRevisionRange!
}

"""
A search result that is a Git commit.
"""
type CommitSearchResult implements GenericSearchResultInterface {
    """
    A markdown string that is rendered prominently.
    """
    label: Markdown!
    """
    The URL of the result.
    """
    url: String!
    """
    A markdown string of that is rendered less prominently.
    """
    detail: Markdown!
    """
    The result previews of the result.
    """
    matches: [SearchResultMatch!]!
    """
    The commit that matched the search query.
    """
    commit: GitCommit!
    """
    The ref names of the commit.
    """
    refs: [GitRef!]!
    """
    The refs by which this commit was reached.
    """
    sourceRefs: [GitRef!]!
    """
    The matching portion of the commit message, if any.
    """
    messagePreview: HighlightedString
    """
    The matching portion of the diff, if any.
    """
    diffPreview: HighlightedString
}

"""
A string that has highlights (e.g, query matches).
"""
type HighlightedString {
    """
    The full contents of the string.
    """
    value: String!
    """
    Highlighted matches of the query in the preview string.
    """
    highlights: [Highlight!]!
}

"""
A highlighted region in a string (e.g., matched by a query).
"""
type Highlight {
    """
    The 1-indexed line number.
    """
    line: Int!
    """
    The 1-indexed character on the line.
    """
    character: Int!
    """
    The length of the highlight, in characters (on the same line).
    """
    length: Int!
}

"""
A list of external services.
"""
type ExternalServiceConnection {
    """
    A list of external services.
    """
    nodes: [ExternalService!]!

    """
    The total number of external services in the connection.
    """
    totalCount: Int!

    """
    Pagination information.
    """
    pageInfo: PageInfo!
}

"""
A specific kind of external service.
"""
enum ExternalServiceKind {
    AWSCODECOMMIT
    AZUREDEVOPS
    BITBUCKETCLOUD
    BITBUCKETSERVER
    GERRIT
    GITHUB
    GITLAB
    GITOLITE
    GOMODULES
    JVMPACKAGES
    NPMPACKAGES
    OTHER
    PAGURE
    PERFORCE
    PHABRICATOR
    PYTHONPACKAGES
    RUSTPACKAGES
    RUBYPACKAGES
}

"""
The current state of a rate limiter.
"""
type RateLimiterState {
    """
    The number of tokens in the bucket.
    """
    burst: Int!

    """
    The current capacity of the rate limiter.
    """
    currentCapacity: Int!

    """
    If infinite is true, the rate limiter is functionally disabled.
    """
    infinite: Boolean!

    """
    The amount of time in seconds it takes for the rate limiter to refill the number of tokens specified by limit.
    """
    interval: Int!

    """
    The last time at which the rate limiter refilled tokens.
    """
    lastReplenishment: DateTime!

    """
    The number of tokens the rate limiter refills in the specified amount of time.
    """
    limit: Int!
}

"""
A configured external service.
"""
type ExternalService implements Node {
    """
    The external service's unique ID.
    """
    id: ID!

    """
    The kind of external service.
    """
    kind: ExternalServiceKind!

    """
    The display name of the external service.
    """
    displayName: String!

    """
    The current rate limiter state for the external service.
    """
    rateLimiterState: RateLimiterState

    """
    The JSON configuration of the external service.
    """
    config: JSONCString!

    """
    When the external service was created.
    """
    createdAt: DateTime!

    """
    When the external service was last updated.
    """
    updatedAt: DateTime!

    """
    The number of repos synced by the external service.
    """
    repoCount: Int!

    """
    An optional URL that will be populated when webhooks have been configured for the external service.
    """
    webhookURL: String

    """
    This is an optional field that's populated when we ran into errors on the
    backend side when trying to create/update an ExternalService, but the
    create/update still succeeded.
    It is a field on ExternalService instead of a separate thing in order to
    not break the API and stay backwards compatible.
    """
    warning: String

    """
    External services are synced with code hosts in the background. This optional field
    will contain any errors that occurred during the most recent completed sync.
    """
    lastSyncError: String

    """
    LastSyncAt is the time the last sync job was run for this code host. Null if it
    has never been synced so far.
    """
    lastSyncAt: DateTime

    """
    The timestamp of the next sync job. Null if not scheduled for a re-sync.
    """
    nextSyncAt: DateTime

    """
    The creator of this external service. Null if the user was deleted or created by a background routine.
    """
    creator: User

    """
    The last updater of this external service. Null if the user was deleted or created by a background routine.
    """
    lastUpdater: User

    """
    Returns recently received webhooks on this external service.

    Only site admins may access this field.

    DEPRECATED: Webhook logs linked directly to an external service will be removed. See https://sourcegraph.com/docs/admin/config/webhooks/incoming#deprecation-notice
    """
    webhookLogs(
        """
        Returns the first n webhook logs.
        """
        first: Int

        """
        Opaque pagination cursor.
        """
        after: String

        """
        Only include webhook logs that resulted in errors.
        """
        onlyErrors: Boolean

        """
        Only include webhook logs on or after this time.
        """
        since: DateTime

        """
        Only include webhook logs on or before this time.
        """
        until: DateTime
    ): WebhookLogConnection!
        @deprecated(
            reason: "Webhook logs linked directly to an external service will be removed. See https://sourcegraph.com/docs/admin/config/webhooks/incoming#deprecation-notice"
        )

    """
    The list of recent sync jobs for this external service.
    """
    syncJobs(first: Int): ExternalServiceSyncJobConnection!

    """
    Checks the availability of the external service.
    """
    checkConnection: ExternalServiceAvailability!

    """
    True if this external service can perform availability check by running checkConnection.

    If this is false, then checkConnection responds with ExternalServiceAvailabilityUnknown.
    """
    hasConnectionCheck: Boolean!

    """
    True if this external service configuration supports `exclude` parameter.
    """
    supportsRepoExclusion: Boolean!

    """
    True if this external service is unrestricted and marks all repositories added by it as publicly accessible.
    """
    unrestricted: Boolean!
}

"""
Availability status of an external service for diagnostic purposes.

This is so that the UI can surface whether the external service
can serve requests, and if not, why is the reason for that.
"""
union ExternalServiceAvailability =
      ExternalServiceAvailable
    | ExternalServiceUnavailable
    | ExternalServiceAvailabilityUnknown

"""
Indicator that the external service was recently found to be available.
"""
type ExternalServiceAvailable {
    """
    The timestamp of the last successful availability check that was performed.
    """
    lastCheckedAt: DateTime!
}

"""
Indicator that the external service was recently not found available.
"""
type ExternalServiceUnavailable {
    """
    User-friendly textual description of supposed reason why the service is not available.
    """
    suspectedReason: String!
}

"""
Availability for some external services may not be determined, or only partially
supported. In that case unknown variant of ExternalServiceAvailability is returned.
"""
type ExternalServiceAvailabilityUnknown {
    """
    User-friendly textual description of the implementation status of availability.
    This is expected to be tied to specific kinds of external services.
    """
    implementationNote: String!
}

"""
A list of external service sync jobs.
"""
type ExternalServiceSyncJobConnection {
    """
    A list of sync jobs.
    """
    nodes: [ExternalServiceSyncJob!]!

    """
    The total number of jobs in the connection.
    """
    totalCount: Int!

    """
    Pagination information.
    """
    pageInfo: PageInfo!
}

"""
The possible states of an external service sync job.
"""
enum ExternalServiceSyncJobState {
    """
    Not yet started. Will be picked up by a worker eventually.
    """
    QUEUED

    """
    Currently syncing.
    """
    PROCESSING

    """
    An error occurred while syncing. Will be retried eventually.
    """
    ERRORED

    """
    A fatal error occurred while syncing. No retries will be made.
    """
    FAILED

    """
    Sync finished successfully.
    """
    COMPLETED

    """
    Sync job is being canceled.
    """
    CANCELING

    """
    Sync job has been canceled.
    """
    CANCELED
}

"""
An external service sync job represents one sync with the code host. It's a background
job that will eventually be run by the repo syncer.
"""
type ExternalServiceSyncJob implements Node {
    """
    The unique identifier of the sync job.
    """
    id: ID!

    """
    The current state of the sync job.
    """
    state: ExternalServiceSyncJobState!

    """
    When the sync job was added to the queue.
    """
    queuedAt: DateTime!

    """
    Set when sync begins.
    """
    startedAt: DateTime

    """
    Set when sync finished.
    """
    finishedAt: DateTime

    """
    Error message, if the sync failed.
    """
    failureMessage: String

    """
    The number of repos synced during this sync job.
    """
    reposSynced: Int!

    """
    The number of times an error occurred syncing a repo during this sync job.
    """
    repoSyncErrors: Int!

    """
    The number of new repos discovered during this sync job.
    """
    reposAdded: Int!

    """
    The number of repos deleted as a result of this sync job.
    """
    reposDeleted: Int!

    """
    The number of existing repos whose metadata has changed during this sync job.
    """
    reposModified: Int!

    """
    The number of existing repos whose metadata did not change during this sync job.
    """
    reposUnmodified: Int!
}

"""
A list of namespaces available to an external service configuration.
"""
type ExternalServiceNamespaceConnection {
    """
    A list of namespaces available on the source.
    Namespaces are used to organize which members and users can access repositories
    and are defined by external service kind (e.g. Github organizations, Bitbucket projects, etc.)
    """
    nodes: [ExternalServiceNamespace!]!

    """
    The total number of source repos in the connection.
    """
    totalCount: Int!
}

"""
A namespace sourced from a defined external service (such as GitHub, GitLab, Phabricator, etc.) that can be discovered
before any sync or mirror operations.
"""
type ExternalServiceNamespace {
    """
    The unique identifier of the external service namespace.
    """
    id: ID!
    """
    The name of the external service namespace.
    """
    name: String!
    """
    The Namespace's ID on the external service.
    Example: For GitHub, this is the GitHub GraphQL API's node ID for the organization.
    """
    externalID: String!
}

"""
A list of repositories available to an external service configuration.
"""
type ExternalServiceRepositoryConnection {
    """
    A list of repositories available on the source.
    """
    nodes: [ExternalServiceRepository!]!
}

"""
A repository sourced from a defined external service (such as GitHub, GitLab, Phabricator, etc.) that can be discovered
before any sync or mirror operations.
"""
type ExternalServiceRepository {
    """
    The unique identifier of the external service repository.
    """
    id: ID!
    """
    The name of the external service repository.
    """
    name: String!
    """
    The repository's ID on the external service.
    Example: For GitHub, this is the GitHub GraphQL API's node ID for the repository.
    """
    externalID: String!
}
"""
A list of repositories.

The old `RepositoryConnection` is deprecated and is replaced by
this new connection which support proper cursor based pagination.
The new connection does not include `precise` argument for totalCount.
"""
type NewRepositoryConnection {
    """
    A list of repositories.
    """
    nodes: [Repository!]!
    """
    The total count of repositories in the connection.
    """
    totalCount: Int!
    """
    Pagination information.
    """
    pageInfo: ConnectionPageInfo!
}

"""
Deprecated! A list of repositories.
"""
type RepositoryConnection {
    """
    A list of repositories.
    """
    nodes: [Repository!]!
    """
    The total count of repositories in the connection. This total count may be larger
    than the number of nodes in this object when the result is paginated.
    This requires admin permissions and will return null for all non-admin users.
    In some cases, the total count can't be computed quickly; if so, it is null. Pass
    precise: true to always compute total counts even if it takes a while.
    """
    totalCount(precise: Boolean = false): Int
    """
    Pagination information.
    """
    pageInfo: PageInfo!
}

"""
All possible types of currently supported repositories, even though they may be stored
as a git repository on disk.
"""
enum RepositoryType {
    GIT_REPOSITORY
    PERFORCE_DEPOT
}

"""
A repository is a Git source control repository that is mirrored from some origin code host.
"""
type Repository implements Node & GenericSearchResultInterface {
    """
    The repository's unique ID.
    """
    id: ID!
    """
    The repository's name, as a path with one or more components. It conventionally consists of
    the repository's hostname and path (joined by "/"), minus any suffixes (such as ".git").
    Examples:
    - github.com/foo/bar
    - my-code-host.example.com/myrepo
    - myrepo
    """
    name: String!
    """
    DEPRECATED: Use name.
    """
    uri: String! @deprecated(reason: "Use name.")
    """
    The source of this repository from where it was imported / converted.
    """
    sourceType: RepositoryType!
    """
    The repository's description.
    """
    description: String!
    """
    The primary programming language in the repository.
    """
    language: String!
    """
    DEPRECATED: This field is unused in known clients.
    The date when this repository was created on Sourcegraph.
    """
    createdAt: DateTime!
    """
    DEPRECATED: This field is unused in known clients.
    The date when this repository's metadata was last updated on Sourcegraph.
    """
    updatedAt: DateTime
    """
    Returns information about the given commit in the repository, or null if no commit exists with the given rev.
    """
    commit(
        """
        The Git revision specifier (revspec) for the commit.
        """
        rev: String!
        """
        Optional input revspec used to construct non-canonical URLs and other "friendly" field values. Used by
        clients that must ensure consistency of revision resolution within a session/request (so they use full
        SHAs) but also preserve the user input rev (for user friendliness).
        """
        inputRevspec: String
    ): GitCommit

    """
    EXPERIMENTAL: Returns infomration about the given changelist of the perforce depot, or null if
    no changelist exists with the given cid or it is not a perforce depot.
    """
    changelist(cid: String!): PerforceChangelist

    """
    The first commit inside the repo
    """
    firstEverCommit: GitCommit
    """
    Information and status related to mirroring, if this repository is a mirror of another repository (e.g., on
    some code host). In this case, the remote source repository is external to Sourcegraph and the mirror is
    maintained by the Sourcegraph site (not the other way around).
    """
    mirrorInfo: MirrorRepositoryInfo!
    """
    Information about this repository from the external service that it originates from (such as GitHub, GitLab,
    Phabricator, etc.).
    """
    externalRepository: ExternalRepository!

    """
    Whether the repository is a fork.
    """
    isFork: Boolean!
    """
    Whether the repository has been archived.
    """
    isArchived: Boolean!
    """
    Whether the repository is private.
    """
    isPrivate: Boolean!
    """
    Lists all external services which yield this repository.
    """
    externalServices(
        """
        Returns the first n external services from the list.
        """
        first: Int
    ): ExternalServiceConnection!
    """
    Whether the repository is currently being cloned.
    """
    cloneInProgress: Boolean! @deprecated(reason: "use Repository.mirrorInfo.cloneInProgress instead")
    """
    Information about the text search index for this repository, or null if text search indexing
    is not enabled or supported for this repository.
    """
    textSearchIndex: RepositoryTextSearchIndex
    """
    The URL to this repository.
    """
    url: String!
    """
    The URLs to this repository on external services associated with it.
    """
    externalURLs: [ExternalLink!]!
    """
    The repository's default Git branch (HEAD symbolic ref). If the repository is currently being cloned or is
    empty, this field will be null.
    """
    defaultBranch: GitRef
    """
    The repository's Git refs.
    """
    gitRefs(
        """
        Returns the first n Git refs from the list.
        """
        first: Int
        """
        Return Git refs whose names match the query.
        """
        query: String
        """
        Return only Git refs of the given type.
        Known issue: It is only supported to retrieve Git branch and tag refs, not
        other Git refs.
        """
        type: GitRefType
        """
        Ordering for Git refs in the list.
        """
        orderBy: GitRefOrder
        """
        Ordering is an expensive operation that doesn't scale for lots of
        references. If this is true we fallback on not ordering. This should
        never be false in interactive API requests.
        """
        interactive: Boolean = true
    ): GitRefConnection!
    """
    The repository's Git branches.
    """
    branches(
        """
        Returns the first n Git branches from the list.
        """
        first: Int
        """
        Return Git branches whose names match the query.
        """
        query: String
        """
        Ordering for Git branches in the list.
        """
        orderBy: GitRefOrder
        """
        Ordering is an expensive operation that doesn't scale for lots of
        references. If this is true we fallback on not ordering. This should
        never be false in interactive API requests.
        """
        interactive: Boolean = true
    ): GitRefConnection!
    """
    The repository's Git tags.
    """
    tags(
        """
        Returns the first n Git tags from the list.
        """
        first: Int
        """
        Return Git tags whose names match the query.
        """
        query: String
    ): GitRefConnection!
    """
    A Git comparison in this repository between a base and head commit.
    """
    comparison(
        """
        The base of the diff ("old" or "left-hand side"), or "HEAD" if not specified.
        """
        base: String
        """
        The head of the diff ("new" or "right-hand side"), or "HEAD" if not specified.
        """
        head: String
        """
        Attempt to fetch missing revisions from remote if they are not found
        """
        fetchMissing: Boolean = true
    ): RepositoryComparison!
    """
    The repository's contributors.
    """
    contributors(
        """
        The Git revision range to compute contributors in.
        """
        revisionRange: String
        """
        The date after which to count contributions.
        """
        afterDate: String
        """
        Return contributors to files in this path.
        """
        path: String
        """
        Returns the first n contributors from the list.
        """
        first: Int
        last: Int
        after: String
        before: String
    ): RepositoryContributorConnection!
    """
    Whether the viewer has admin privileges on this repository.
    """
    viewerCanAdminister: Boolean!
    """
    A markdown string that is rendered prominently.
    """
    label: Markdown!
    """
    A markdown string of that is rendered less prominently.
    """
    detail: Markdown!
    """
    The result previews of the result.
    """
    matches: [SearchResultMatch!]!

    """
    Information and status related to the commit graph of this repository calculated
    for use by code intelligence features.
    """
    codeIntelligenceCommitGraph: CodeIntelligenceCommitGraph!

    """
    The star count the repository has in the code host.
    """
    stars: Int!

    """
    A set of user-defined key-value pairs associated with the repo.
    """
    keyValuePairs: [KeyValuePair!]!
        @deprecated(
            reason: "Use repo.metadata instead. This field is a deprecated and will be removed in a future release."
        )

    """
    A set of user-defined key-value pairs metadata associated with the repo.
    """
    metadata: [KeyValuePair!]!

    """
    A list of GitHub or GitLab topics associated with the repo.
    """
    topics: [String!]!

    """
    The size of repo when cloned on disk
    """
    diskSizeBytes: BigInt

    """
    Returns true if embeddings for the repo are generated.
    """
    embeddingExists: Boolean!

    """
    Returns true if command executed on the repo are recorded.
    """
    isRecordingEnabled: Boolean!

    """
    Returns a list of all recorded commands for given repository.
    """
    recordedCommands(
        """
        Maximum number of recorded commands returned.
        If a query specifies a limit higher than 40, it will be capped at 40.
        The default value is 40. This prevents returning an excessive number
        of recorded commands for performance reasons.
        """
        limit: Int = 40
        """
        Skips initial "offset" number of recorded commands.
        (Default: 0)
        """
        offset: Int = 0
    ): RecordedCommandConnection!
}

"""
RecordedCommandConnection is a connection containing a list of RecordedCommand nodes.
"""
type RecordedCommandConnection {
    """
    A list of recorded commands for given repository.
    """
    nodes: [RecordedCommand!]!

    """
    The total number of recorded commands for given repository in the connection.
    """
    totalCount: Int!

    """
    Pagination information.
    """
    pageInfo: PageInfo!
}

"""
Recorded command is a Git command and its metadata which was run for particular repo.
"""
type RecordedCommand {
    """
    When the command started its execution.
    """
    start: DateTime!
    """
    Command run time in seconds.
    """
    duration: Float!
    """
    The command itself (e.g. "git fetch").
    """
    command: String!
    """
    Directory in which the command has been run.
    """
    dir: String!
    """
    Path to command executable (git executable in most cases).
    """
    path: String!

    """
    Output of the command.
    """
    output: String!

    """
    Indicates whether the command execution was successful.
    """
    isSuccess: Boolean!
}

"""
A key-value pair
"""
type KeyValuePair {
    """
    The non-nullable key.
    """
    key: String!

    """
    The nullable value. A null value indicates this key-value pair should be treated as a tag.
    """
    value: String
}

"""
List of package repo references.
"""
type PackageRepoReferenceConnection {
    """
    A list of package repo references.
    """
    nodes: [PackageRepoReference!]!

    """
    The total number of package repo references in the connection.
    """
    totalCount: Int!

    """
    Pagination information.
    """
    pageInfo: PageInfo!
}

"""
Connection resolver for either a list of package repo references or versions.
"""
union PackageRepoOrVersionConnection = PackageRepoReferenceConnection | PackageRepoReferenceVersionConnection

"""
List of package repo reference versions.
"""
type PackageRepoReferenceVersionConnection {
    """
    A list of package repo versions.
    """
    nodes: [PackageRepoReferenceVersion!]!

    """
    The total number of package repo versions in the connection.
    """
    totalCount: Int!

    """
    Pagination information.
    """
    pageInfo: PageInfo!
}

"""
A kind of package repo reference.
ExternalServiceKind, with a more specific set of values.
"""
enum PackageRepoReferenceKind {
    GOMODULES
    JVMPACKAGES
    NPMPACKAGES
    PYTHONPACKAGES
    RUSTPACKAGES
    RUBYPACKAGES
}

"""
A reference to a package repo, such as a maven artifact, rust crate etc.
"""
type PackageRepoReference {
    """
    A unique ID for the package repo reference.
    """
    id: ID!

    """
    The external service kind under which this package repo
    reference is uniquely identified.
    """
    kind: PackageRepoReferenceKind!

    """
    The name of the package, in a format relevant to the specific ecosystem e.g.
    maven artifact coordinates (com.sample:text), npm scoped packages (@monkeys/banana).
    """
    name: String!

    """
    The versions of this package known to the sourcegraph instance.
    """
    versions: [PackageRepoReferenceVersion!]!

    """
    Indicates whether a package repo reference has been blocked by a blocklist entry and/or
    no matching entry in a non-empty allowlist
    """
    blocked: Boolean!

    """
    The synthetic repository (aka the package repo) created to store the contents of the
    synced versions of the package repo reference. This type is subject to change once
    package repos and other non-git code hosts become first-class.
    """
    repository: Repository
}

"""
A version of a package repo reference.
"""
type PackageRepoReferenceVersion {
    """
    A unique ID for the package repo reference version.
    """
    id: ID!

    """
    The package repo reference that this ID is for.
    """
    packageRepoReferenceID: ID!

    """
    The version string. Not guaranteed to be semver or any other format.
    """
    version: String!
}

"""
Whether a package repo reference filter is part of the allowlist or blocklist
"""
enum PackageMatchBehaviour {
    """
    Blocks a package repo reference from syncing.
    """
    BLOCK
    """
    Allows a package repo reference to be synced.
    """
    ALLOW
}

"""
Filters package repo references of the matching scheme/kind, applying to either
references of matching names or versions of a specific package name.
One of either nameFilter or versionFilter must be provided.
"""
type PackageFilter {
    """
    Opaque ID string.
    """
    id: ID!

    """
    The behaviour of the filter when applied to a matching package repo reference or version.
    """
    behaviour: PackageMatchBehaviour!

    """
    The schemes/kinds of package repo references this filter should apply to only.
    """
    kind: PackageRepoReferenceKind!

    """
    Optional name-matching filter.
    """
    nameFilter: PackageNameFilter

    """
    Optional package-specific version-matching filter.
    """
    versionFilter: PackageVersionFilter
}

"""
A package repo reference filter that matches names.
"""
type PackageNameFilter {
    """
    Glob string to match names.
    """
    packageGlob: String!
}

"""
A package repo reference filter that matches versions for a specific name.
"""
type PackageVersionFilter {
    """
    Exact package name to match.
    """
    packageName: String!

    """
    Glob string to match versions.
    """
    versionGlob: String!
}

"""
A name or version matching filter for. One of either nameFilter or versionFilter must be provided.
"""
input PackageVersionOrNameFilterInput {
    """
    Optional name-matching filter.
    """
    nameFilter: PackageNameFilterInput
    """
    Optional package-specific version-matching filter.
    """
    versionFilter: PackageVersionFilterInput
}

"""
A package repo reference filter that matches names.
"""
input PackageNameFilterInput {
    """
    Glob string to match names.
    """
    packageGlob: String!
}

"""
A package repo reference filter that matches versions for a specific name.
"""
input PackageVersionFilterInput {
    """
    Exact package name to match.
    """
    packageName: String!

    """
    Glob string to match versions.
    """
    versionGlob: String!
}

"""
Information and status related to the commit graph of this repository calculated
for use by code intelligence features.
"""
type CodeIntelligenceCommitGraph {
    """
    Whether or not the commit graph needs to be updated.
    """
    stale: Boolean!

    """
    When, if ever, the commit graph was last refreshed.
    """
    updatedAt: DateTime
}

"""
A reference to another Sourcegraph instance.
"""
type Redirect {
    """
    The URL of the other Sourcegraph instance.
    """
    url: String!
}

"""
A repository or a link to another Sourcegraph instance location where this repository may be located.
"""
union RepositoryRedirect = Repository | Redirect

"""
A URL to a resource on an external service, such as the URL to a repository on its external (origin) code host.
"""
type ExternalLink {
    """
    The URL to the resource.
    """
    url: String!
    """
    The kind of external service, such as "GITHUB", or null if unknown/unrecognized. This is used solely for
    displaying an icon that represents the service.
    """
    serviceKind: ExternalServiceKind

    """
    The type of external service, such as "github", or null if unknown/unrecognized. This is used solely for
    displaying an icon that represents the service.
    """
    serviceType: String @deprecated(reason: "use name serviceKind instead")
}

"""
Information and status about the mirroring of a repository. In this case, the remote source repository
is external to Sourcegraph and the mirror is maintained by the Sourcegraph site (not the other way
around).
"""
type MirrorRepositoryInfo {
    """
    The URL of the remote source repository.
    """
    remoteURL: String!
    """
    Whether the clone of the repository has begun but not yet completed.
    """
    cloneInProgress: Boolean!
    """
    A single line of text that contains progress information for the running clone command.
    The format of the progress text is not specified.
    It is intended to be displayed directly to a user.
    e.g.
    "Receiving objects:  95% (2041/2148), 292.01 KiB | 515.00 KiB/s"
    "Resolving deltas:   9% (117/1263)"
    """
    cloneProgress: String
    """
    Whether the repository has ever been successfully cloned.
    """
    cloned: Boolean!
    """
    Whether the repository is currently corrupt.
    """
    isCorrupted: Boolean!
    """
    A Log of the corruption events that have been detected on this repository. Only 10 events are kept and the events
    are ordered from most recent to least.
    """
    corruptionLogs: [RepoCorruptionLog!]!
    """
    When the repository was last successfully updated from the remote source repository.
    """
    updatedAt: DateTime
    """
    When the repository is next scheduled to be updated from the remote source repository.
    """
    nextSyncAt: DateTime
    """
    The state of this repository in the update schedule.
    """
    updateSchedule: UpdateSchedule
    """
    The state of this repository in the update queue.
    """
    updateQueue: UpdateQueue
    """
    The last error message, if any, returned when fetching or cloning the repo
    """
    lastError: String
    """
    The output of the most recent repo sync job
    """
    lastSyncOutput: String
    """
    The byte size of the repo.
    """
    byteSize: BigInt!
    """
    The gitserver shard on which the repository is or will be cloned.
    Only site admins can access this field.
    """
    shard: String
}

"""
A corruption log entry that that records the time of when corruption was detected and a reason why the repo is regarded
as corrupt
"""
type RepoCorruptionLog {
    """
    The time at which the repository was detected to be corrupt
    """
    timestamp: DateTime!
    """
    The reason why this repository was regarded as corrupt
    """
    reason: String!
}

"""
The state of a repository in the update schedule.
"""
type UpdateSchedule {
    """
    The interval that was used when scheduling the current due time.
    """
    intervalSeconds: Int!
    """
    The next time that the repo will be inserted into the update queue.
    """
    due: DateTime!
    """
    The index of the repo in the schedule.
    """
    index: Int!
    """
    The total number of repos in the schedule.
    """
    total: Int!
}

"""
The state of a repository in the update queue.
"""
type UpdateQueue {
    """
    The index of the repo in the update queue.
    Updating repos are placed at the end of the queue until they finish updating
    so don't display this if updating is true.
    """
    index: Int!
    """
    True if the repo is currently updating.
    """
    updating: Boolean!
    """
    The total number of repos in the update queue (including updating repos).
    """
    total: Int!
}

"""
A repository on an external service (such as GitHub, GitLab, Phabricator, etc.).
"""
type ExternalRepository {
    """
    The repository's ID on the external service.
    Example: For GitHub, this is the GitHub GraphQL API's node ID for the repository.
    """
    id: String!
    """
    The type of external service where this repository resides.
    Example: "github", "gitlab", etc.
    """
    serviceType: String!
    """
    The particular instance of the external service where this repository resides. Its value is
    opaque but typically consists of the canonical base URL to the service.
    Example: For GitHub.com, this is "https://github.com/".
    """
    serviceID: String!
}

"""
Information about a repository's text search index.
"""
type RepositoryTextSearchIndex {
    """
    The indexed repository.
    """
    repository: Repository!
    """
    The status of the text search index, if available.
    """
    status: RepositoryTextSearchIndexStatus
    """
    Git refs in the repository that are configured for text search indexing.
    """
    refs: [RepositoryTextSearchIndexedRef!]!
    """
    Information about the indexserver that hosts the repo's index.
    """
    host: repositoryIndexserverHost
}

"""
The status of a repository's text search index.
"""
type RepositoryTextSearchIndexStatus {
    """
    The date that the index was last updated.
    """
    updatedAt: DateTime!
    """
    The byte size of the original content.
    """
    contentByteSize: BigInt!
    """
    The number of files in the original content.
    """
    contentFilesCount: Int!
    """
    The byte size of the index.
    """
    indexByteSize: Int!
    """
    The number of index shards.
    """
    indexShardsCount: Int!

    """
    EXPERIMENTAL: The number of newlines appearing in the index.
    """
    newLinesCount: Int!

    """
    EXPERIMENTAL: The number of newlines in the default branch.
    """
    defaultBranchNewLinesCount: Int!

    """
    EXPERIMENTAL: The number of newlines in the other branches.
    """
    otherBranchesNewLinesCount: Int!
}

"""
Information about the indexserver that hosts the repo's index.
"""
type repositoryIndexserverHost {
    """
    The hostname of the indexserver.
    """
    name: String!
}

"""
A Git ref (usually a branch) in a repository that is configured to be indexed for text search.
"""
type RepositoryTextSearchIndexedRef {
    """
    The Git ref (usually a branch) that is configured to be indexed for text search. To find the specific commit
    SHA that was indexed, use RepositoryTextSearchIndexedRef.indexedCommit; this field's ref target resolves to
    the current target, not the target at the time of indexing.
    """
    ref: GitRef!
    """
    Whether a text search index exists for this ref.
    """
    indexed: Boolean!
    """
    Whether the text search index is of the current commit for the Git ref. If false, the index is stale.
    """
    current: Boolean!
    """
    The indexed Git commit (which may differ from the ref's current target if the index is out of date). If
    indexed is false, this field's value is null.
    """
    indexedCommit: GitObject
    """
    EXPERIMENTAL: Information about the files that were not indexed.
    """
    skippedIndexed: SkippedIndexed
}

"""
EXPERIMENTAL: Information about the files that were not indexed.
"""
type SkippedIndexed {
    """
    The count of files that were not indexed.
    """
    count: BigInt!
    """
    The query to retrieve the list of files that were not indexed.
    """
    query: String!
}

"""
A list of Git refs.
"""
type GitRefConnection {
    """
    A list of Git refs.
    """
    nodes: [GitRef!]!
    """
    The total count of Git refs in the connection. This total count may be larger
    than the number of nodes in this object when the result is paginated.
    """
    totalCount: Int!
    """
    Pagination information.
    """
    pageInfo: PageInfo!
}

"""
Either a preview or an actual repository comparison.
"""
union RepositoryComparisonInterface = RepositoryComparison | PreviewRepositoryComparison

"""
A not-yet-committed preview of a diff on a repository.
"""
type PreviewRepositoryComparison {
    """
    The repository that is the base (left-hand side) of this comparison.
    """
    baseRepository: Repository!

    """
    The file diffs for each changed file.
    """
    fileDiffs(
        """
        Return the first n file diffs from the list.
        """
        first: Int
        """
        Return file diffs after the given cursor.
        """
        after: String
        """
        A list of paths or directories used to filter the diffs
        """
        paths: [String!]
    ): FileDiffConnection!
}

"""
The differences between two concrete Git commits in a repository.
"""
type RepositoryComparison {
    """
    The repository that is the base (left-hand side) of this comparison.
    """
    baseRepository: Repository!

    """
    The repository that is the head (right-hand side) of this comparison. Cross-repository
    comparisons are not yet supported, so this is always equal to
    RepositoryComparison.baseRepository.
    """
    headRepository: Repository!

    """
    The range that this comparison represents.
    """
    range: GitRevisionRange!
    """
    The commits in the comparison range, excluding the base and including the head.
    """
    commits(
        """
        Return the first n commits from the list.
        """
        first: Int

        """
        Filter to only the commits that modify files that match path.
        Path can be either a file or a containing directory.
        """
        path: String
    ): GitCommitConnection!
    """
    The file diffs for each changed file.
    """
    fileDiffs(
        """
        Return the first n file diffs from the list.
        """
        first: Int
        """
        Return file diffs after the given cursor.
        """
        after: String
        """
        A list of paths or directories used to filter the diffs
        """
        paths: [String!]
    ): FileDiffConnection!
}

"""
A list of file diffs.
"""
type FileDiffConnection {
    """
    A list of file diffs.
    """
    nodes: [FileDiff!]!
    """
    The total count of file diffs in the connection, if available. This total count may be larger than the number
    of nodes in this object when the result is paginated.
    """
    totalCount: Int
    """
    Pagination information.
    """
    pageInfo: PageInfo!
    """
    The diff stat for the file diffs in this object, which may be a subset of the entire diff if the result is
    paginated.
    """
    diffStat: DiffStat!
    """
    The raw diff for the file diffs in this object, which may be a subset of the entire diff if the result is
    paginated.
    """
    rawDiff: String!
}

"""
A diff for a single file.
"""
type FileDiff {
    """
    The old (original) path of the file, or null if the file was added.
    """
    oldPath: String
    """
    The old file, or null if the file was created (oldFile.path == oldPath).
    """
    oldFile: File2
    """
    The new (changed) path of the file, or null if the file was deleted.
    """
    newPath: String
    """
    The new file, or null if the file was deleted (newFile.path == newPath).
    """
    newFile: File2
    """
    The old file (if the file was deleted) and otherwise the new file. This file field is typically used by
    clients that want to show a "View" link to the file.
    """
    mostRelevantFile: File2!
    """
    Hunks that were changed from old to new.
    """
    hunks: [FileDiffHunk!]!
    """
    The diff stat for the whole file.
    """
    stat: DiffStat!
    """
    FOR INTERNAL USE ONLY.
    An identifier for the file diff that is unique among all other file diffs in the list that
    contains it.
    """
    internalID: String!
}

"""
The type of content in a hunk line.
"""
enum DiffHunkLineType {
    """
    Added line.
    """
    ADDED
    """
    Unchanged line.
    """
    UNCHANGED
    """
    Deleted line.
    """
    DELETED
}

"""
A single highlighted line, including the kind of line.
"""
type HighlightedDiffHunkLine {
    """
    The HTML containing the syntax-highlighted line of code.
    """
    html: String!
    """
    The operation that happened on this line, in patches it is prefixed with '+', '-', ' '.
    Can be either add, delete, or no change.
    """
    kind: DiffHunkLineType!
}

"""
A highlighted hunk, consisting of all its lines.
"""
type HighlightedDiffHunkBody {
    """
    Whether highlighting was aborted.
    """
    aborted: Boolean!
    """
    The highlighted lines.
    """
    lines: [HighlightedDiffHunkLine!]!
}

"""
A specific highlighted line range to fetch.
"""
input HighlightLineRange {
    """
    The first line to fetch (0-indexed, inclusive). Values outside the bounds of the file will
    automatically be clamped within the valid range.
    """
    startLine: Int!
    """
    The last line to fetch (0-indexed, inclusive). Values outside the bounds of the file will
    automatically be clamped within the valid range.
    """
    endLine: Int!
}

"""
A changed region ("hunk") in a file diff.
"""
type FileDiffHunk {
    """
    The range of the old file that the hunk applies to.
    """
    oldRange: FileDiffHunkRange!
    """
    Whether the old file had a trailing newline.
    """
    oldNoNewlineAt: Boolean!
    """
    The range of the new file that the hunk applies to.
    """
    newRange: FileDiffHunkRange!
    """
    The diff hunk section heading, if any.
    """
    section: String
    """
    The hunk body, with lines prefixed with '-', '+', or ' '.
    """
    body: String!
    """
    Highlight the hunk.
    """
    highlight(
        disableTimeout: Boolean!
        isLightTheme: Boolean
            @deprecated(reason: "Not required anymore, highlighting is based on dynamic CSS variables now.")
        """
        If highlightLongLines is true, lines which are longer than 2000 bytes are highlighted.
        2000 bytes is enabled. This may produce a significant amount of HTML
        which some browsers (such as Chrome, but not Firefox) may have trouble
        rendering efficiently.
        """
        highlightLongLines: Boolean = false
        """
        Specifies which format/highlighting technique to use.
        """
        format: HighlightResponseFormat = HTML_HIGHLIGHT
    ): HighlightedDiffHunkBody!
}

"""
A hunk range in one side (old/new) of a diff.
"""
type FileDiffHunkRange {
    """
    The first line that the hunk applies to.
    """
    startLine: Int!
    """
    The number of lines that the hunk applies to.
    """
    lines: Int!
}

"""
Statistics about a diff.
"""
type DiffStat {
    """
    Number of lines added.
    """
    added: Int!
    """
    Number of lines deleted.
    """
    deleted: Int!
}

"""
A list of contributors to a repository.
"""
type RepositoryContributorConnection {
    """
    A list of contributors to a repository.
    """
    nodes: [RepositoryContributor!]!
    """
    The total count of contributors in the connection, if available. This total count may be larger than the
    number of nodes in this object when the result is paginated.
    """
    totalCount: Int!
    """
    Pagination information.
    """
    pageInfo: BidirectionalPageInfo!
}

"""
A contributor to a repository.
"""
type RepositoryContributor {
    """
    The personal information for the contributor.
    """
    person: Person!
    """
    The number of contributions made by this contributor.
    """
    count: Int!
    """
    The repository in which the contributions occurred.
    """
    repository: Repository!
    """
    Commits by the contributor.
    """
    commits(
        """
        Return the first n commits.
        """
        first: Int
    ): GitCommitConnection!
}

"""
A Git object ID (SHA-1 hash, 40 hexadecimal characters).
"""
scalar GitObjectID

"""
A Git ref.
"""
type GitRef implements Node {
    """
    The globally addressable ID for the Git ref.
    """
    id: ID!
    """
    The full ref name (e.g., "refs/heads/mybranch" or "refs/tags/mytag").
    """
    name: String!
    """
    An unambiguous short name for the ref.
    """
    abbrevName: String!
    """
    The display name of the ref. For branches ("refs/heads/foo"), this is the branch
    name ("foo").
    As a special case, for GitHub pull request refs of the form refs/pull/NUMBER/head,
    this is "NUMBER".
    """
    displayName: String!
    """
    The prefix of the ref, either "", "refs/", "refs/heads/", "refs/pull/", or
    "refs/tags/". This prefix is always a prefix of the ref's name.
    """
    prefix: String!
    """
    The type of this Git ref.
    """
    type: GitRefType!
    """
    The object that the ref points to.
    """
    target: GitObject!
    """
    The associated repository.
    """
    repository: Repository!
    """
    The URL to this Git ref.
    """
    url: String!
}

"""
All possible types of Git refs.
"""
enum GitRefType {
    """
    A Git branch (in refs/heads/).
    """
    GIT_BRANCH
    """
    A Git tag (in refs/tags/).
    """
    GIT_TAG
    """
    A Git ref that is neither a branch nor tag.
    """
    GIT_REF_OTHER
}

"""
Ordering options for Git refs.
"""
enum GitRefOrder {
    """
    By the authored or committed at date, whichever is more recent.
    """
    AUTHORED_OR_COMMITTED_AT
}

"""
A Git object.
"""
type GitObject {
    """
    This object's OID.
    """
    oid: GitObjectID!
    """
    The abbreviated form of this object's OID.
    """
    abbreviatedOID: String!
    """
    The commit object, if it is a commit and it exists; otherwise null.
    """
    commit: GitCommit
    """
    The Git object's type.
    """
    type: GitObjectType!
}

"""
All possible types of Git objects.
"""
enum GitObjectType {
    """
    A Git commit object.
    """
    GIT_COMMIT
    """
    A Git tag object.
    """
    GIT_TAG
    """
    A Git tree object.
    """
    GIT_TREE
    """
    A Git blob object.
    """
    GIT_BLOB
    """
    A Git object of unknown type.
    """
    GIT_UNKNOWN
}

"""
A Git revspec expression that (possibly) resolves to a Git revision.
"""
type GitRevSpecExpr {
    """
    The original Git revspec expression.
    """
    expr: String!
    """
    The Git object that the revspec resolves to, or null otherwise.
    """
    object: GitObject
}

"""
A Git revspec.
"""
union GitRevSpec = GitRef | GitRevSpecExpr | GitObject

"""
A Git revision range of the form "base..head" or "base...head". Other revision
range formats are not supported.
"""
type GitRevisionRange {
    """
    The Git revision range expression of the form "base..head" or "base...head".
    """
    expr: String!
    """
    The base (left-hand side) of the range.
    """
    base: GitRevSpec!
    """
    The base's revspec as an expression.
    """
    baseRevSpec: GitRevSpecExpr!
    """
    The head (right-hand side) of the range.
    """
    head: GitRevSpec!
    """
    The head's revspec as an expression.
    """
    headRevSpec: GitRevSpecExpr!
    """
    The merge-base of the base and head revisions, if this is a "base...head"
    revision range. If this is a "base..head" revision range, then this field is null.
    """
    mergeBase: GitObject
}

"""
A Phabricator repository.
"""
type PhabricatorRepo {
    """
    The canonical repo name (e.g. "github.com/gorilla/mux").
    """
    name: String!
    """
    An alias for name.
    """
    uri: String! @deprecated(reason: "use name instead")
    """
    The unique Phabricator identifier for the repo, like "MUX"
    """
    callsign: String!
    """
    The URL to the phabricator instance (e.g. http://phabricator.sgdev.org)
    """
    url: String!
}

"""
Pagination information for forward-only pagination. See https://facebook.github.io/relay/graphql/connections.htm#sec-undefined.PageInfo.
"""
type PageInfo {
    """
    When paginating forwards, the cursor to continue.
    """
    endCursor: String
    """
    When paginating forwards, are there more items?
    """
    hasNextPage: Boolean!
}

"""
Pagination information for bi-directional pagination. See https://facebook.github.io/relay/graphql/connections.htm#sec-undefined.PageInfo.
"""
type BidirectionalPageInfo {
    """
    When paginating backwards, the cursor to continue.
    """
    startCursor: String
    """
    When paginating forwards, the cursor to continue.
    """
    endCursor: String
    """
    When paginating backwards, are there more items?
    """
    hasPreviousPage: Boolean!
    """
    When paginating forwards, are there more items?
    """
    hasNextPage: Boolean!
}

"""
A list of Git commits.
"""
type GitCommitConnection {
    """
    A list of Git commits.
    """
    nodes: [GitCommit!]!
    """
    The total number of Git commits in the connection. If the GitCommitConnection is paginated
    (e.g., because a "first" parameter was provided to the field that produced it), this field is
    null to avoid it taking unexpectedly long to compute the total count. Remove the pagination
    parameters to obtain a non-null value for this field.
    """
    totalCount: Int
    """
    Pagination information.
    """
    pageInfo: PageInfo!
}

"""
Statistics about a language's usage.
"""
type LanguageStatistics {
    """
    The name of the language.
    """
    name: String!

    """
    The total bytes in the language.
    """
    totalBytes: Float!

    """
    The total number of lines in the language.
    """
    totalLines: Int!
}

"""
A Git commit.
"""
type GitCommit implements Node {
    """
    The globally addressable ID for this commit.
    """
    id: ID!
    """
    The repository that contains this commit.
    """
    repository: Repository!
    """
    This commit's Git object ID (OID), a 40-character SHA-1 hash.
    """
    oid: GitObjectID!
    """
    The abbreviated form of this commit's OID.
    """
    abbreviatedOID: String!
    """
    EXPERIMENTAL: The perforce changelist ID if this git commit was originally converted from a perforce depot.
    """
    perforceChangelist: PerforceChangelist
    """
    This commit's author.
    """
    author: Signature!
    """
    This commit's committer, if any.
    """
    committer: Signature
    """
    The full commit message.
    """
    message: String!
    """
    The first line of the commit message.
    """
    subject: String!
    """
    The contents of the commit message after the first line.
    """
    body: String
    """
    Parent commits of this commit.
    """
    parents: [GitCommit!]!
    """
    The URL to this commit (using the input revision specifier, which may not be immutable).
    """
    url: String!
    """
    The canonical URL to this commit (using an immutable revision specifier).
    """
    canonicalURL: String!
    """
    The URLs to this commit on its repository's external services.
    """
    externalURLs: [ExternalLink!]!
    """
    The Git tree or blob in this commit at the given path.
    """
    path(
        """
        The path of the tree or blob.
        """
        path: String = ""
    ): GitTreeOrBlob
    """
    The Git tree in this commit at the given path.
    """
    tree(
        """
        The path of the tree.
        """
        path: String = ""
    ): GitTree
    """
    A list of file names in this repository.
    """
    fileNames: [String!]!
    """
    The Git blob in this commit at the given path.
    """
    blob(path: String!): GitBlob
    """
    The file at the given path for this commit.
    See "File" documentation for the difference between this field and the "blob" field.
    """
    file(path: String!): File2
    """
    Lists the programming languages present in the tree at this commit.
    """
    languages: [String!]!
    """
    List statistics for each language present in the repository.
    """
    languageStatistics: [LanguageStatistics!]!
    """
    The log of commits consisting of this commit and its ancestors.
    """
    ancestors(
        """
        Returns the first n commits from the list.
        """
        first: Int
        """
        Return commits that match the query.
        """
        query: String
        """
        Return commits that affect the path.
        """
        path: String
        """
        Follow history beyond renames (only works for a single file).
        """
        follow: Boolean = false
        """
        Return commits more recent than the specified date.
        """
        after: String
        """
        Skip the first N commits of the repo before returning the number of commits as set in the field "first".
        """
        afterCursor: String
        """
        Return commits older than the specified date.
        """
        before: String
    ): GitCommitConnection!
    """
    Returns the number of commits that this commit is behind and ahead of revspec.
    """
    behindAhead(revspec: String!): BehindAheadCounts!
    """
    Symbols defined as of this commit. (All symbols, not just symbols that were newly defined in this commit.)
    """
    symbols(
        """
        Returns the first n symbols from the list.
        """
        first: Int
        """
        Return symbols matching the query.
        """
        query: String
        """
        A list of regular expressions, all of which must match all
        file paths returned in the list.
        """
        includePatterns: [String!]
    ): SymbolConnection!

    """
    Returns the comparison with another revision.
    """
    diff(
        """
        The base commit to compare to. Defaults to the commit's first parent.
        """
        base: String
    ): RepositoryComparison!
}

"""
Either a git tree or blob.
"""
union GitTreeOrBlob = GitTree | GitBlob

"""
A set of Git behind/ahead counts for one commit relative to another.
"""
type BehindAheadCounts {
    """
    The number of commits behind the other commit.
    """
    behind: Int!
    """
    The number of commits ahead of the other commit.
    """
    ahead: Int!
}

"""
A signature.
"""
type Signature {
    """
    The person.
    """
    person: Person!
    """
    The date.
    """
    date: String!
}

"""
A person.
"""
type Person {
    """
    The name.
    """
    name: String!
    """
    The email.
    """
    email: String!
    """
    The name if set; otherwise the email username.
    """
    displayName: String!
    """
    The avatar URL, if known.
    """
    avatarURL: String
    """
    The corresponding user account for this person, if one exists.
    """
    user: User
}

"""
A Git submodule
"""
type Submodule {
    """
    The remote repository URL of the submodule.
    """
    url: String!
    """
    The commit of the submodule.
    """
    commit: String!
    """
    The path to which the submodule is checked out.
    """
    path: String!
}

"""
A file, directory, or other tree entry.
"""
interface TreeEntry {
    """
    The full path (relative to the repository root) of this tree entry.
    """
    path: String!
    """
    The base name (i.e., file name only) of this tree entry.
    """
    name: String!
    """
    Whether this tree entry is a directory.
    """
    isDirectory: Boolean!
    """
    The URL to this tree entry (using the input revision specifier, which may not be immutable).
    """
    url: String!
    """
    The canonical URL to this tree entry (using an immutable revision specifier).
    """
    canonicalURL: String!
    """
    The URLs to this tree entry on external services.
    """
    externalURLs: [ExternalLink!]!
    """
    Symbols defined in this file or directory.
    """
    symbols(
        """
        Returns the first n symbols from the list.
        """
        first: Int
        """
        Return symbols matching the query.
        """
        query: String
    ): SymbolConnection!
    """
    Submodule metadata if this tree points to a submodule
    """
    submodule: Submodule
    """
    Whether this tree entry is a single child
    """
    isSingleChild: Boolean!
    """
    The revision history for this file or directory.
    """
    history(first: Int, after: String): TreeEntryConnection!
    """
    The Git commit containing this tree entry was reached through.
    Note that a tree entry can exist in multiple commits.
    """
    commit: GitCommit!
}

"""
A list of TreeEntry
"""
type TreeEntryConnection {
    """
    A list of TreeEntry.
    """
    nodes: [TreeEntry!]!
    """
    The total count of TreeEntry in the connection. This total count may be larger
    than the number of nodes in this object when the result is paginated.
    """
    totalCount: Int
    """
    Pagination information.
    """
    pageInfo: PageInfo!
}

"""
A Git tree in a repository.
"""
type GitTree implements TreeEntry {
    """
    The full path (relative to the root) of this tree.
    """
    path: String!
    """
    Whether this tree is the root (top-level) tree.
    """
    isRoot: Boolean!
    """
    The base name (i.e., last path component only) of this tree.
    """
    name: String!
    """
    True because this is a directory. (The value differs for other TreeEntry interface implementations, such as
    File.)
    """
    isDirectory: Boolean!
    """
    The Git commit containing this tree.
    """
    commit: GitCommit!
    """
    The repository containing this tree.
    """
    repository: Repository!
    """
    The URL to this tree (using the input revision specifier, which may not be immutable).
    """
    url: String!
    """
    The canonical URL to this tree (using an immutable revision specifier).
    """
    canonicalURL: String!
    """
    The URLs to this tree on external services.
    """
    externalURLs: [ExternalLink!]!
    """
    The URL to this entry's raw contents as a Zip archive.
    """
    rawZipArchiveURL: String!
    """
    Submodule metadata if this tree points to a submodule
    """
    submodule: Submodule
    """
    A list of directories in this tree.
    """
    directories(
        """
        Returns the first n directories in the tree.
        """
        first: Int
        """
        Recurse into sub-trees.
        """
        recursive: Boolean = false
    ): [GitTree!]!
    """
    A list of files in this tree.
    """
    files(
        """
        Returns the first n files in the tree.
        """
        first: Int
        """
        Recurse into sub-trees.
        """
        recursive: Boolean = false
    ): [File!]!
    """
    A list of entries in this tree.
    """
    entries(
        """
        Returns the first n files in the tree.
        """
        first: Int
        """
        Recurse into sub-trees.
        """
        recursive: Boolean = false
        """
        Includes all parent directories and their entries. For example, if the path is
        `/client/web/something`, it will return the following entries in this order:

          - `/*`
          - `/client/*`
          - `/client/web/*`
          - `/client/web/something/*`

        This is useful for rendering a collapsed tree view for the entry.
        """
        ancestors: Boolean = false
    ): [TreeEntry!]!
    """
    Symbols defined in this tree.
    """
    symbols(
        """
        Returns the first n symbols from the list.
        """
        first: Int
        """
        Return symbols matching the query.
        """
        query: String
    ): SymbolConnection!
    """
    Whether this tree entry is a single child
    """
    isSingleChild: Boolean!
    """
    The revision history for this file or directory.
    """
    history(first: Int, after: String): TreeEntryConnection!
}

"""
The format and highlighting to use when requesting highlighting information for a file.
"""
enum HighlightResponseFormat {
    """
    HTML formatted file content without syntax highlighting.
    """
    HTML_PLAINTEXT
    """
    HTML formatted file content with syntax highlighting.
    """
    HTML_HIGHLIGHT
    """
    SCIP highlighting information as JSON.
    """
    JSON_SCIP
}

"""
A file.
In a future version of Sourcegraph, a repository's files may be distinct from a repository's blobs
(for example, to support searching/browsing generated files that aren't committed and don't exist
as Git blobs). Clients should generally use the GitBlob concrete type and GitCommit.blobs (not
GitCommit.files), unless they explicitly want to opt-in to different behavior in the future.
INTERNAL: This is temporarily named File2 during a migration. Do not refer to the name File2 in
any API clients as the name will change soon.
"""
interface File2 {
    """
    The full path (relative to the root) of this file.
    """
    path: String!
    """
    The base name (i.e., file name only) of this file.
    """
    name: String!
    """
    False because this is a file, not a directory.
    """
    isDirectory: Boolean!
    """
    The content of this file.
    """
    content(
        """
        Return file content starting at line "startLine". A value <= 0 will be the start of the file.
        """
        startLine: Int
        """
        Return file content ending at line "endLine". A value < 0 or > totalLines will set endLine to the end of the file.
        """
        endLine: Int
    ): String!
    """
    The file size in bytes.
    """
    byteSize: Int!
    """
    Total line count for the file. Returns 0 for binary files.
    """
    totalLines: Int!
    """
    Whether or not it is binary.
    """
    binary: Boolean!
    """
    The file rendered as rich HTML, or an empty string if it is not a supported
    rich file type.
    This HTML string is already escaped and thus is always safe to render.
    """
    richHTML(
        """
        Return richHTML content starting at line "startLine". A value <= 0 will be the start of the file.
        """
        startLine: Int
        """
        Return richHTML content ending at line "endLine". A value < 0 or > totalLines will set endLine to the end of the file.
        """
        endLine: Int
    ): String!
    """
    The URL to this file (using the input revision specifier, which may not be immutable).
    """
    url: String!
    """
    The canonical URL to this file (using an immutable revision specifier).
    """
    canonicalURL: String!
    """
    The URL to this file using the changelist ID if this file is inside a perforce depot.
    """
    changelistURL: String
    """
    The URLs to this file on external services.
    """
    externalURLs: [ExternalLink!]!
    """
    Highlight the file.
    """
    highlight(
        disableTimeout: Boolean!
        isLightTheme: Boolean
            @deprecated(reason: "Not required anymore, highlighting is based on dynamic CSS variables now.")
        """
        If highlightLongLines is true, lines which are longer than 2000 bytes are highlighted.
        2000 bytes is enabled. This may produce a significant amount of HTML
        which some browsers (such as Chrome, but not Firefox) may have trouble
        rendering efficiently.
        """
        highlightLongLines: Boolean = false
        """
        Specifies which format/highlighting technique to use.
        """
        format: HighlightResponseFormat = HTML_HIGHLIGHT
        """
        Return highlight content starting at line "startLine". A value <= 0 will be the start of the file.
        Warning: Pagination only works with the HTML_PLAINTEXT format type at the moment.
        """
        startLine: Int
        """
        Return blob highlight ending at line "endLine". A value < 0 or > totalLines will set endLine to the end of the file.
        Warning: Pagination only works with the HTML_PLAINTEXT format type at the moment.
        """
        endLine: Int
    ): HighlightedFile!
    """
    The language(s) determined based on the file's name and contents.

    The resulting array may be empty if no language could be determined,
    or it may have multiple entries if the language is ambiguous.

    If there are multiple entries, they will be sorted in descending
    order of likelihood.
    """
    languages: [String!]!
}

"""
A virtual file is an arbitrary file that is generated in memory.
"""
type VirtualFile implements File2 {
    """
    The full path (relative to the root) of this file.
    """
    path: String!
    """
    The base name (i.e., file name only) of this file.
    """
    name: String!
    """
    False because this is a file, not a directory.
    """
    isDirectory: Boolean!
    """
    The content of this file.
    """
    content(
        """
        Return file content starting at line "startLine". A value <= 0 will be the start of the file.
        """
        startLine: Int
        """
        Return file content ending at line "endLine". A value < 0 or > totalLines will set endLine to the end of the file.
        """
        endLine: Int
    ): String!
    """
    The file size in bytes.
    """
    byteSize: Int!
    """
    Total line count for the file. Returns 0 for binary files.
    """
    totalLines: Int!
    """
    Whether or not it is binary.
    """
    binary: Boolean!
    """
    The file rendered as rich HTML, or an empty string if it is not a supported
    rich file type.
    This HTML string is already escaped and thus is always safe to render.
    """
    richHTML(
        """
        Return richHTML content starting at line "startLine". A value <= 0 will be the start of the file.
        """
        startLine: Int
        """
        Return richHTML content ending at line "endLine". A value < 0 or > totalLines will set endLine to the end of the file.
        """
        endLine: Int
    ): String!
    """
    Not implemented.
    """
    url: String!
    """
    Not implemented.
    """
    canonicalURL: String!
    """
    Not impleemented.
    """
    changelistURL: String
    """
    Not implemented.
    """
    externalURLs: [ExternalLink!]!
    """
    Highlight the file.
    """
    highlight(
        disableTimeout: Boolean!
        isLightTheme: Boolean
            @deprecated(reason: "Not required anymore, highlighting is based on dynamic CSS variables now.")
        """
        If highlightLongLines is true, lines which are longer than 2000 bytes are highlighted.
        2000 bytes is enabled. This may produce a significant amount of HTML
        which some browsers (such as Chrome, but not Firefox) may have trouble
        rendering efficiently.
        """
        highlightLongLines: Boolean = false
        """
        Specifies which format/highlighting technique to use.
        """
        format: HighlightResponseFormat = HTML_HIGHLIGHT
        """
        Return highlight content starting at line "startLine". A value <= 0 will be the start of the file.
        Warning: Pagination only works with the HTML_PLAINTEXT format type at the moment.
        """
        startLine: Int
        """
        Return highlight content ending at line "endLine". A value < 0 or > totalLines will set endLine to the end of the file.
        Warning: Pagination only works with the HTML_PLAINTEXT format type at the moment.
        """
        endLine: Int
    ): HighlightedFile!
    """
    The language(s) determined based on the file's name and contents.

    The resulting array may be empty if no language could be determined,
    or it may have multiple entries if the language is ambiguous.

    If there are multiple entries, they will be sorted in descending
    order of likelihood.
    """
    languages: [String!]!
}

"""
File is temporarily preserved for backcompat with browser extension search API client code.
"""
type File {
    """
    The full path (relative to the repository root) of this file.
    """
    path: String!
    """
    The base name (i.e., file name only) of this file's path.
    """
    name: String!
    """
    Whether this is a directory.
    """
    isDirectory: Boolean!
    """
    The URL to this file on Sourcegraph.
    """
    url: String!
    """
    The repository that contains this file.
    """
    repository: Repository!
}

"""
A Git blob in a repository.
"""
type GitBlob implements TreeEntry & File2 {
    """
    The full path (relative to the repository root) of this blob.
    """
    path: String!
    """
    The base name (i.e., file name only) of this blob's path.
    """
    name: String!
    """
    False because this is a blob (file), not a directory.
    """
    isDirectory: Boolean!
    """
    The content of this blob.
    """
    content(
        """
        Return blob content starting at line "startLine". A value <= 0 will be the start of the file.
        """
        startLine: Int
        """
        Return blob content ending at line "endLine". A value < 0 or > totalLines will set endLine to the end of the file.
        """
        endLine: Int
    ): String!
    """
    The file size in bytes.
    """
    byteSize: Int!
    """
    Total line count for the Blob. Returns 0 for binary files.
    """
    totalLines: Int!
    """
    Whether or not it is binary.
    """
    binary: Boolean!
    """
    The blob contents rendered as rich HTML, or an empty string if it is not a supported
    rich file type.
    This HTML string is already escaped and thus is always safe to render.
    """
    richHTML(
        """
        Return richHTML content starting at line "startLine". A value <= 0 will be the start of the file.
        """
        startLine: Int
        """
        Return richHTML content ending at line "endLine". A value < 0 or > totalLines will set endLine to the end of the file.
        """
        endLine: Int
    ): String!
    """
    The Git commit containing this blob.
    """
    commit: GitCommit!
    """
    The repository containing this Git blob.
    """
    repository: Repository!
    """
    The URL to this blob (using the input revision specifier, which may not be immutable).
    """
    url: String!
    """
    The canonical URL to this blob (using an immutable revision specifier).
    """
    canonicalURL: String!

    """
    The URL to this file using the changelist ID if this file is inside a perforce depot.
    """
    changelistURL: String

    """
    The URLs to this blob on its repository's external services.
    """
    externalURLs: [ExternalLink!]!
    """
    Blame the blob.
    """
    blame(startLine: Int, endLine: Int, ignoreWhitespace: Boolean = false): [Hunk!]!
    """
    Highlight the blob contents.
    """
    highlight(
        disableTimeout: Boolean!
        isLightTheme: Boolean
            @deprecated(reason: "Not required anymore, highlighting is based on dynamic CSS variables now.")
        """
        If highlightLongLines is true, lines which are longer than 2000 bytes are highlighted.
        2000 bytes is enabled. This may produce a significant amount of HTML
        which some browsers (such as Chrome, but not Firefox) may have trouble
        rendering efficiently.
        """
        highlightLongLines: Boolean = false
        """
        Specifies which format/highlighting technique to use.
        """
        format: HighlightResponseFormat = HTML_HIGHLIGHT
        """
        Return highlight content starting at line "startLine". A value <= 0 will be the start of the file.
        Warning: Pagination only works with the HTML_PLAINTEXT format type at the moment.
        """
        startLine: Int
        """
        Return highlight content ending at line "endLine". A value < 0 or > totalLines will set endLine to the end of the file.
        Warning: Pagination only works with the HTML_PLAINTEXT format type at the moment.
        """
        endLine: Int
    ): HighlightedFile!
    """
    The language(s) determined based on the file's name and contents.

    The resulting array may be empty if no language could be determined,
    or it may have multiple entries if the language is ambiguous.

    If there are multiple entries, they will be sorted in descending
    order of likelihood.
    """
    languages: [String!]!
    """
    Submodule metadata if this tree points to a submodule
    """
    submodule: Submodule
    """
    Symbols defined in this blob.
    """
    symbols(
        """
        Returns the first n symbols from the list.
        """
        first: Int
        """
        Return symbols matching the query.
        """
        query: String
    ): SymbolConnection!
    """
    EXPERIMENTAL: Symbol defined in this blob at the specific line number and character offset.
    """
    symbol(
        """
        The line number (0-based).
        """
        line: Int!
        """
        The character offset (0-based). The offset is measured in characters, not bytes.
        """
        character: Int!
    ): Symbol
    """
    Always false, since a blob is a file, not directory.
    """
    isSingleChild: Boolean!
    """
    LFS is set if the GitBlob is a pointer to a file stored in LFS.
    """
    lfs: LFS
    """
    The revision history for this file
    """
    history(first: Int, after: String): TreeEntryConnection!
}

"""
Information about a blob stored in Git Large File Storage (LFS).
"""
type LFS {
    """
    The size of the file in LFS in bytes.
    Note: the file size in the GitBlob will be the size of the pointer not the file a
    user checks out.
    """
    byteSize: BigInt!
}

"""
A highlighted file.
"""
type HighlightedFile {
    """
    Whether or not it was aborted.
    """
    aborted: Boolean!
    """
    The HTML table that can be used to display the highlighted file.
    """
    html: String!
    """
    Base64 encoded JSON payload of LSIF Typed with syntax highlighting data.
    """
    lsif: String!
    """
    A list of the desired line ranges. Each list is a list of lines, where each element is an HTML
    table row '<tr>...</tr>' string. This is useful if you only need to display specific subsets of
    the file.
    """
    lineRanges(ranges: [HighlightLineRange!]!): [[String!]!]!
}

"""
A file match.
"""
type FileMatch {
    """
    The file containing the match.
    KNOWN ISSUE: This file's "commit" field contains incomplete data.
    KNOWN ISSUE: This field's type should be File! not GitBlob!.
    """
    file: GitBlob!
    """
    The repository containing the file match.
    """
    repository: Repository!
    """
    The revspec of the revision that contains this match. If no revspec was given (such as when no
    repository filter or revspec is specified in the search query), it is null.
    """
    revSpec: GitRevSpec
    """
    The symbols found in this file that match the query.
    """
    symbols: [Symbol!]!
    """
    The line matches.
    """
    lineMatches: [LineMatch!]!
    """
    EXPERIMENTAL: This field is experimental and may be unstable.
    The chunk matches.
    """
    chunkMatches: [ChunkMatch!]!
    """
    Whether or not the limit was hit.
    """
    limitHit: Boolean!
    """
    The detected languages for the file, empty if the language cannot be determined.
    """
    languages: [String!]!
}

"""
A line match.
"""
type LineMatch {
    """
    The preview.
    """
    preview: String!
    """
    The line number. 0-based. The first line will have lineNumber 0. Note: A
    UI will normally display line numbers 1-based.
    """
    lineNumber: Int!
    """
    Tuples of [offset, length] measured in characters (not bytes).
    """
    offsetAndLengths: [[Int!]!]!
    """
    Whether or not the limit was hit.
    """
    limitHit: Boolean! @deprecated(reason: "will always be false")
}

"""
A set of matched ranges contained in a chunk of contiguous lines.
"""
type ChunkMatch {
    """
    The contiguous set of full lines which contain the matches in ranges.
    """
    content: String!
    """
    The location of the beginning of content.
    """
    contentStart: Position!
    """
    The set of ranges within the content that matched the search query.
    """
    ranges: [Range!]!
}

"""
A hunk.
"""
type Hunk {
    """
    The startLine.
    """
    startLine: Int!
    """
    The endLine.
    """
    endLine: Int!
    """
    The startByte.
    """
    startByte: Int!
    """
    The endByte.
    """
    endByte: Int!
    """
    The rev.
    """
    rev: String!
    """
    The author.
    """
    author: Signature!
    """
    The message.
    """
    message: String!
    """
    The commit that contains the hunk.
    """
    commit: GitCommit!
    """
    The original filename at the commit. Use this filename if you're reading the
    text contents of the file at the `commit` field of this hunk. The file may
    have been renamed after the commit so name of file where this hunk got computed
    may not exist.
    """
    filename: String!
}

"""
A namespace is a container for certain types of data and settings, such as a user or organization.
"""
interface Namespace {
    """
    The globally unique ID of this namespace.
    """
    id: ID!

    """
    The name of this namespace's component. For a user, this is the username. For an organization,
    this is the organization name.
    """
    namespaceName: String!

    """
    The URL to this namespace.
    """
    url: String!
}

"""
A list of users.
"""
type UserConnection {
    """
    A list of users.
    """
    nodes: [User!]!
    """
    The total count of users in the connection. This total count may be larger
    than the number of nodes in this object when the result is paginated.
    """
    totalCount: Int!
    """
    Pagination information.
    """
    pageInfo: PageInfo!
}

"""
A paginated connection for users.
"""
type NewUsersConnection implements Connection {
    """
    A list of users.
    """
    nodes: [User!]!

    """
    The total number of users in the connection.
    """
    totalCount: Int!

    """
    Pagination information.
    """
    pageInfo: ConnectionPageInfo!
}

"""
A status for cody subscription.
"""
enum CodySubscriptionStatus {
    ACTIVE
    PAST_DUE
    UNPAID
    CANCELED
    TRIALING
    OTHER
}

"""
A plan for cody subscription.
"""
enum CodySubscriptionPlan {
    FREE
    PRO
}

"""
A subscription for cody.
"""
type CodySubscription {
    """
    The status for cody subscription.
    """
    status: CodySubscriptionStatus!
    """
    The plan for cody subscription.
    """
    plan: CodySubscriptionPlan!
    """
    Whether pro rate limits are applied for the user.
    """
    applyProRateLimits: Boolean!
    """
    The current billing period start time.
    """
    currentPeriodStartAt: DateTime!
    """
    The current billing period end time. This may be in the past if the
    subscription is in a canceled state.
    """
    currentPeriodEndAt: DateTime!
    """
    Whether the subscription will be canceled at the end of the current billing period. (Or automatically renew, if true.)
    """
    cancelAtPeriodEnd: Boolean!
}

"""
A user.
"""
type User implements Node & SettingsSubject & Namespace {
    """
    The unique ID for the user.
    """
    id: ID!
    """
    The user's username.
    """
    username: String!
    """
    The user's primary email address.
    Only the user and site admins can access this field.
    """
    email: String! @deprecated(reason: "use emails instead")
    """
    The display name chosen by the user.
    """
    displayName: String
    """
    The URL of the user's avatar image.
    """
    avatarURL: String
    """
    The URL to the user's profile on Sourcegraph.
    """
    url: String!
    """
    The URL to the user's settings.
    """
    settingsURL: String
    """
    The date when the user account was created on Sourcegraph.
    """
    createdAt: DateTime!
    """
    The date when the user account was last updated on Sourcegraph.
    """
    updatedAt: DateTime
    """
    Whether the user is a site admin.
    Only the user and site admins can access this field.
    """
    siteAdmin: Boolean!
    """
    Whether the user account uses built in auth.
    """
    builtinAuth: Boolean!
    """
    The latest settings for the user.
    Only the user and site admins can access this field.
    """
    latestSettings: Settings
    """
    All settings for this user, and the individual levels in the settings cascade (global > organization > user)
    that were merged to produce the final merged settings.
    Only the user and site admins can access this field.
    """
    settingsCascade: SettingsCascade!
    """
    DEPRECATED
    """
    configurationCascade: ConfigurationCascade!
        @deprecated(
            reason: "Use settingsCascade instead. This field is a deprecated alias for it and will be removed in a future release."
        )
    """
    The organizations that this user is a member of.
    """
    organizations: OrgConnection!
    """
    This user's organization memberships.
    """
    organizationMemberships: OrganizationMembershipConnection!
    """
    Whether the user has already accepted the terms of service or not.
    """
    tosAccepted: Boolean!
    """
    The user's recent usage statistics on Sourcegraph.

    These statistics are aggregated from the user activity records in the event_logs table. That table only
    records 93 days worth of history, however, so long-term aggregated statistics may not be accurate (e.g.
    the lastActiveTime field may appear to be null, when in reality the user was active prior to 93 days ago).

    See SiteUser.lastActiveAt for a GraphQL field that goes back further than 93 days.
    """
    usageStatistics: UserUsageStatistics!
    """
    The user's events on Sourcegraph.
    """
    eventLogs(
        """
        Returns the first n event logs from the list.
        """
        first: Int
        """
        Only return events matching this event name
        """
        eventName: String
    ): EventLogsConnection!
    """
    The user's email addresses.
    Only the user and site admins can access this field.
    """
    emails: [UserEmail!]!
    """
    Whether the user has a verified email or not.
    Only the user and site admins can access this field.
    """
    hasVerifiedEmail: Boolean!
    """
    Whether the user has completed the post-signup flow.
    Only the user and site admins can access this field.
    """
    completedPostSignup: Boolean!
    """
    The user's verified primary email address (if any).
    On dotcom only the user and site admins can access this field.
    """
    primaryEmail: UserEmail
    """
    The user's access tokens (which grant to the holder the privileges of the user). This consists
    of all access tokens whose subject is this user.
    Only the user and site admins can access this field.
    """
    accessTokens(
        """
        Returns the first n access tokens from the list.
        """
        first: Int
    ): AccessTokenConnection!
    """
    A list of external accounts that are associated with the user.
    """
    externalAccounts(
        """
        Returns the first n external accounts from the list.
        """
        first: Int
    ): ExternalAccountConnection!
    """
    The user's currently active session.
    Only the currently authenticated user can access this field. Site admins are not able to access sessions for
    other users.
    """
    session: Session!
    """
    Whether the viewer has admin privileges on this user. The user has admin privileges on their own user, and
    site admins have admin privileges on all users.
    """
    viewerCanAdminister: Boolean!
    """
    Whether the viewer can change the username of this user.
    The user can change their username unless auth.disableUsernameChanges is set.
    Site admins can always change the username of any user.
    """
    viewerCanChangeUsername: Boolean!
    """
    The user's survey responses.
    Only the user and site admins can access this field.
    """
    surveyResponses: [SurveyResponse!]!
    """
    The unique numeric ID for the user.
    FOR INTERNAL USE ONLY.
    """
    databaseID: Int!

    """
    The name of this user namespace's component. For users, this is the username.
    """
    namespaceName: String!

    """
    Whether the user is controlled externally through SCIM.
    """
    scimControlled: Boolean!

    """
    The list of all roles assigned to this user.
    """
    roles(
        """
        The limit argument for forward pagination.
        """
        first: Int
        """
        The limit argument for backward pagination.
        """
        last: Int
        """
        The cursor argument for forward pagination.
        """
        after: String
        """
        The cursor argument for backward pagination.
        """
        before: String
    ): RoleConnection!
    """
    The list of permissions granted to this user based on their roles.
    """
    permissions: PermissionConnection!
    """
    The configured override for the user to the completions request quota per day.
    Null, if not overwritten.
    """
    completionsQuotaOverride: Int
    """
    The configured override for the user to the code completions request quota
    per day.
    Null, if not overwritten.
    """
    codeCompletionsQuotaOverride: Int
    """
    The Cody subscription details for the user.
    """
    codySubscription: CodySubscription
    """
    DEPRECATED
    Whether the user has enrolled for Cody Pro.
    """
    codyProEnabled: Boolean!
    """
    The count of Cody chats in the current billing period.
    """
    codyCurrentPeriodChatUsage: Int!
    """
    The count of Cody code completions in the current billing period.
    """
    codyCurrentPeriodCodeUsage: Int!
    """
    The limit of Cody chats for the current billing period.
    """
    codyCurrentPeriodChatLimit: Int!
    """
    The limit of Cody code completions for the current billing period.
    """
    codyCurrentPeriodCodeLimit: Int!
    """
    Evaluates a feature flag for the user. Returns null if the feature flag does not exist.
    """
    evaluateFeatureFlag(flagName: String!): Boolean
}

"""
An access token that grants to the holder the privileges of the user who created it.
"""
type AccessToken implements Node {
    """
    The unique ID for the access token.
    """
    id: ID!
    """
    The user whose privileges the access token grants.
    """
    subject: User!
    """
    The scopes that define the allowed set of operations that can be performed using this access token.
    """
    scopes: [String!]!
    """
    A user-supplied descriptive note for the access token.
    """
    note: String!
    """
    The user who created the access token. This is either the subject user (if the access token
    was created by the same user) or a site admin (who can create access tokens for any user).
    """
    creator: User!
    """
    The date when the access token was created.
    """
    createdAt: DateTime!
    """
    The date when the access token was last used to authenticate a request.
    """
    lastUsedAt: DateTime
    """
    If non-null, the token may no longer be used after this date.
    """
    expiresAt: DateTime
}

"""
A list of access tokens.
"""
type AccessTokenConnection {
    """
    A list of access tokens.
    """
    nodes: [AccessToken!]!
    """
    The total count of access tokens in the connection. This total count may be larger than the number of nodes
    in this object when the result is paginated.
    """
    totalCount: Int!
    """
    Pagination information.
    """
    pageInfo: PageInfo!
}

"""
A list of authentication providers.
"""
type AuthProviderConnection {
    """
    A list of authentication providers.
    """
    nodes: [AuthProvider!]!
    """
    The total count of authentication providers in the connection. This total count may be larger than the number of nodes
    in this object when the result is paginated.
    """
    totalCount: Int!
    """
    Pagination information.
    """
    pageInfo: PageInfo!
}

"""
A provider of user authentication, such as an external single-sign-on service (e.g., using OpenID Connect or
SAML). The provider information in this type is visible to all viewers and does not contain any secret values.
"""
type AuthProvider {
    """
    The type of the auth provider.
    """
    serviceType: String!
    """
    An identifier for the service that the auth provider represents.
    """
    serviceID: String!
    """
    An identifier for the client of the service that the auth provider represents.
    """
    clientID: String!
    """
    The human-readable name of the provider.
    """
    displayName: String!
    """
    Whether this auth provider is the builtin username-password auth provider.
    """
    isBuiltin: Boolean!
    """
    A URL that, when visited, initiates the authentication process for this auth provider.
    """
    authenticationURL: String
}

"""
A list of external accounts.
"""
type ExternalAccountConnection {
    """
    A list of external accounts.
    """
    nodes: [ExternalAccount!]!
    """
    The total count of external accounts in the connection. This total count may be larger than the number of nodes
    in this object when the result is paginated.
    """
    totalCount: Int!
    """
    Pagination information.
    """
    pageInfo: PageInfo!
}

"""
An external account associated with a user.
"""
type ExternalAccount implements Node {
    """
    The unique ID for the external account.
    """
    id: ID!
    """
    The user on Sourcegraph.
    """
    user: User!
    """
    The type of the external service where the external account resides.
    """
    serviceType: String!
    """
    An identifier for the external service where the external account resides.
    """
    serviceID: String!
    """
    An identifier for the client of the external service where the external account resides. This distinguishes
    among multiple authentication providers that access the same service with different parameters.
    """
    clientID: String!
    """
    An identifier for the external account (typically equal to or derived from the ID on the external service).
    """
    accountID: String!
    """
    The creation date of this external account on Sourcegraph.
    """
    createdAt: DateTime!
    """
    The last-updated date of this external account on Sourcegraph.
    """
    updatedAt: DateTime!
    """
    A URL that, when visited, re-initiates the authentication process.
    """
    refreshURL: String
    """
    Provider-specific data about the external account.
    Only site admins may query this field.
    """
    accountData: JSONValue
    """
    Public provider-specific data about the external account.
    Only users that are linked to the external account and site admins
    may query this field.
    """
    publicAccountData: PublicExternalAccountData
    """
    TEMPORARY: to debug #inc-284-plg-users-paying-for-and-being-billed-for-pro-without-being-upgrade.
    Cody Subscription associated with the external account.
    """
    codySubscription: CodySubscription
}

"""
Public provider-specific data about the external account.
"""
type PublicExternalAccountData {
    """
    The text name the user is using on the external account, if any.
    """
    displayName: String
    """
    The login or username the user is using on the external account, if any.
    """
    login: String
    """
    Link to the user profile page for the external account.
    """
    url: String
}

"""
An active user session.
"""
type Session {
    """
    Whether the user can sign out of this session on Sourcegraph.
    """
    canSignOut: Boolean!
}

"""
An organization membership.
"""
type OrganizationMembership {
    """
    The organization.
    """
    organization: Org!
    """
    The user.
    """
    user: User!
    """
    The time when this was created.
    """
    createdAt: DateTime!
    """
    The time when this was updated.
    """
    updatedAt: DateTime!
}

"""
A list of organization memberships.
"""
type OrganizationMembershipConnection {
    """
    A list of organization memberships.
    """
    nodes: [OrganizationMembership!]!
    """
    The total count of organization memberships in the connection. This total count may be larger than the number
    of nodes in this object when the result is paginated.
    """
    totalCount: Int!
}

"""
A user's email address.
"""
type UserEmail {
    """
    The email address.
    """
    email: String!
    """
    Whether the email address is the user's primary email address. Currently this is defined as the earliest
    email address associated with the user, preferring verified emails to unverified emails.
    """
    isPrimary: Boolean!
    """
    Whether the email address has been verified by the user.
    """
    verified: Boolean!
    """
    Whether the email address is pending verification.
    """
    verificationPending: Boolean!
    """
    The user associated with this email address.
    """
    user: User!
    """
    Whether the viewer has privileges to manually mark this email address as verified (without the user going
    through the normal verification process). Only site admins have this privilege.
    """
    viewerCanManuallyVerify: Boolean!
}

"""
A list of organizations.
"""
type OrgConnection {
    """
    A list of organizations.
    """
    nodes: [Org!]!
    """
    The total count of organizations in the connection. This total count may be larger
    than the number of nodes in this object when the result is paginated.
    """
    totalCount: Int!
}

"""
An organization, which is a group of users.
"""
type Org implements Node & SettingsSubject & Namespace {
    """
    The unique ID for the organization.
    """
    id: ID!
    """
    The organization's name. This is unique among all organizations on this Sourcegraph site.
    """
    name: String!
    """
    The organization's chosen display name.
    """
    displayName: String
    """
    The date when the organization was created.
    """
    createdAt: DateTime!
    """
    A list of users who are members of this organization.
    """
    members(
        """
        The limit argument for forward pagination.
        """
        first: Int
        """
        The limit argument for backward pagination.
        """
        last: Int
        """
        The cursor argument for forward pagination.
        """
        after: String
        """
        The cursor argument for backward pagination.
        """
        before: String
        """
        Return users whose usernames or display names match the query.
        """
        query: String
    ): NewUsersConnection!
    """
    The latest settings for the organization.
    Only organization members and site admins can access this field.
    """
    latestSettings: Settings
    """
    All settings for this organization, and the individual levels in the settings cascade (global > organization)
    that were merged to produce the final merged settings.
    Only organization members and site admins can access this field.
    """
    settingsCascade: SettingsCascade!
    """
    DEPRECATED
    """
    configurationCascade: ConfigurationCascade!
        @deprecated(
            reason: "Use settingsCascade instead. This field is a deprecated alias for it and will be removed in a future release."
        )
    """
    DEPRECATED
    A pending invitation for the viewer to join this organization, if any.
    """
    viewerPendingInvitation: OrganizationInvitation
        @deprecated(
            reason: "Use invitationByToken operation instead. This field is deprecated and will be removed in a future release."
        )
    """
    Whether the viewer has admin privileges on this organization. Currently, all of an organization's members
    have admin privileges on the organization.
    """
    viewerCanAdminister: Boolean!
    """
    Whether the viewer is a member of this organization.
    """
    viewerIsMember: Boolean!
    """
    The URL to the organization.
    """
    url: String!
    """
    The URL to the organization's settings.
    """
    settingsURL: String

    """
    The name of this user namespace's component. For organizations, this is the organization's name.
    """
    namespaceName: String!
}

"""
The result of Mutation.inviteUserToOrganization.
"""
type InviteUserToOrganizationResult {
    """
    Whether an invitation email was sent. If emails are not enabled on this site or if the user has no verified
    email address, an email will not be sent.
    """
    sentInvitationEmail: Boolean!
    """
    The URL that the invited user can visit to accept or reject the invitation.
    """
    invitationURL: String!
}

"""
An invitation to join an organization as a member.
"""
type OrganizationInvitation implements Node {
    """
    The ID of the invitation.
    """
    id: ID!
    """
    The organization that the invitation is for.
    """
    organization: Org!
    """
    The user who sent the invitation.
    """
    sender: User!
    """
    The user who received the invitation.
    """
    recipient: User
    """
    The email address that the invitation was sent to.
    """
    recipientEmail: String
    """
    The date when this invitation was created.
    """
    createdAt: DateTime!
    """
    The most recent date when a notification was sent to the recipient about this invitation.
    """
    notifiedAt: DateTime
    """
    The date when this invitation was responded to by the recipient.
    """
    respondedAt: DateTime
    """
    The recipient's response to this invitation, or no response (null).
    """
    responseType: OrganizationInvitationResponseType
    """
    The URL where the recipient can respond to the invitation when pending, or null if not pending.
    """
    respondURL: String
    """
    The date when this invitation was revoked.
    """
    revokedAt: DateTime
    """
    The date when this invitation is going to expire.
    """
    expiresAt: DateTime
    """
    Boolean flag which returns true if the email on the invite matches a verified email of the user
    """
    isVerifiedEmail: Boolean
}
"""
Result user returned by invite members autocomplete search.
"""
type AutocompleteMemberSearchItem {
    """
    The unique ID for the user.
    """
    id: ID!
    """
    The user's username.
    """
    username: String!
    """
    The display name chosen by the user.
    """
    displayName: String
    """
    The URL of the user's avatar image.
    """
    avatarURL: String
    """
    If the user belongs to current Organization.
    """
    inOrg: Boolean
}

"""
Result organization members count and pending invitations count.
"""
type OrgMembersSummary {
    """
    The unique ID for the Org.
    """
    id: ID!
    """
    Total number of members for the org.
    """
    membersCount: Int!
    """
    Total number of pending invites for the org.
    """
    invitesCount: Int!
}

"""
The recipient's possible responses to an invitation to join an organization as a member.
"""
enum OrganizationInvitationResponseType {
    """
    The invitation was accepted by the recipient.
    """
    ACCEPT
    """
    The invitation was rejected by the recipient.
    """
    REJECT
}

"""
RepositoryOrderBy enumerates the ways a repositories list can be ordered.
"""
enum RepositoryOrderBy {
    REPOSITORY_NAME
    REPO_CREATED_AT
    """
    deprecated (use the equivalent REPOSITORY_CREATED_AT)
    """
    REPOSITORY_CREATED_AT
    SIZE
}

"""
The default settings for the Sourcegraph instance. This is hardcoded in
Sourcegraph, but may change from release to release.
"""
type DefaultSettings implements SettingsSubject {
    """
    The opaque GraphQL ID.
    """
    id: ID!
    """
    The latest default settings (this never changes).
    """
    latestSettings: Settings
    """
    The URL to the default settings. This URL does not exist because you
    cannot edit or directly view default settings.
    """
    settingsURL: String
    """
    Whether the viewer can modify the subject's settings. Always false for
    default settings.
    """
    viewerCanAdminister: Boolean!
    """
    The default settings, and the final merged settings.
    All viewers can access this field.
    """
    settingsCascade: SettingsCascade!
    """
    DEPRECATED
    """
    configurationCascade: ConfigurationCascade!
        @deprecated(
            reason: "Use settingsCascade instead. This field is a deprecated alias for it and will be removed in a future release."
        )
}

"""
The version of the Cody context filters.
"""
enum CodyContextFiltersVersion {
    """
    Rules defining which repositories Cody may use as context in requests to third-party LLMs.
    """
    V1
}

"""
Rules defining whether the matching repositories may be included (allowed) or should be excluded (ignored)
from Cody context in requests to third-party LLMs.
"""
type CodyContextFilters {
    """
    Cody context filters value from the site configuration.
    """
    raw: JSONValue
}

"""
A site is an installation of Sourcegraph that consists of one or more
servers that share the same configuration and database.
The site is a singleton; the API only ever returns the single global site.
"""
type Site implements SettingsSubject {
    """
    The site's opaque GraphQL ID. This is NOT the "site ID" as it is referred to elsewhere;
    use the siteID field for that. (GraphQL node types conventionally have an id field of type
    ID! that globally identifies the node.)
    """
    id: ID!
    """
    The site ID.
    """
    siteID: String!
    """
    The site's configuration. Only visible to site admins.

    If returnSafeConfigsOnly is true, returns a subset of the configuration classified
    as safe config.
    """
    configuration(returnSafeConfigsOnly: Boolean): SiteConfiguration!
    """
    The site's latest site-wide settings (which are the second-lowest-precedence
    in the configuration cascade for a user).
    """
    latestSettings: Settings
    """
    The global settings for this site, and the final merged settings.
    All viewers can access this field.
    """
    settingsCascade: SettingsCascade!
    """
    DEPRECATED
    """
    configurationCascade: ConfigurationCascade!
        @deprecated(
            reason: "Use settingsCascade instead. This field is a deprecated alias for it and will be removed in a future release."
        )
    """
    The URL to the site's settings.
    """
    settingsURL: String
    """
    Whether the viewer can reload the site (with the reloadSite mutation).
    """
    canReloadSite: Boolean!
    """
    Whether the viewer can modify the subject's settings.
    """
    viewerCanAdminister: Boolean!
    """
    A list of all access tokens on this site.
    """
    accessTokens(
        """
        Returns the first n access tokens from the list.
        """
        first: Int
    ): AccessTokenConnection!
    """
    A list of all authentication providers. This information is visible to all viewers and does not contain any
    secret information.
    """
    authProviders: AuthProviderConnection!
    """
    A list of all user external accounts on this site.
    """
    externalAccounts(
        """
        Returns the first n external accounts from the list.
        """
        first: Int
        """
        Include only external accounts associated with this user.
        """
        user: ID
        """
        Include only external accounts with this service type.
        """
        serviceType: String
        """
        Include only external accounts with this service ID.
        """
        serviceID: String
        """
        Include only external accounts with this client ID.
        """
        clientID: String
    ): ExternalAccountConnection!
    """
    The build version of the Sourcegraph software that is running on this site (of the form
    NNNNN_YYYY-MM-DD_XXXXX, like 12345_2018-01-01_abcdef).
    """
    buildVersion: String!
    """
    The product version of the Sourcegraph software that is running on this site.
    """
    productVersion: String!
    """
    Information about software updates for the version of Sourcegraph that this site is running.
    """
    updateCheck: UpdateCheck!
    """
    Whether the site needs to be configured to add repositories.
    """
    needsRepositoryConfiguration: Boolean!
    """
    Whether the external services haven been created from a configuration file
    specified in the EXTSVC_CONFIG_FILE.
    """
    externalServicesFromFile: Boolean!
    """
    Whether the external services can be updated even if `externalServicesFromFile` is
    true. All changes made while `externalServicesFromFile` is true will be discarded once
    Sourcegraph restarts.
    """
    allowEditExternalServicesWithFile: Boolean!
    """
    Whether the site is over the limit for free user accounts, and a warning needs to be shown to all users.
    Only applies if the site does not have a valid license.
    """
    freeUsersExceeded: Boolean!
    """
    Alerts to display to the viewer.
    """
    alerts: [Alert!]!
    """
    BACKCOMPAT: Always returns true.
    """
    hasCodeIntelligence: Boolean!
    """
    Whether the server sends emails to users to verify email addresses. If false, then site admins must manually
    verify users' email addresses.
    """
    sendsEmailVerificationEmails: Boolean!
    """
    Information about this site's product subscription status.
    """
    productSubscription: ProductSubscriptionStatus!
    """
    Usage statistics for this site.
    """
    usageStatistics(
        """
        Days of history (based on current UTC time).
        """
        days: Int
        """
        Weeks of history (based on current UTC time).
        """
        weeks: Int
        """
        Months of history (based on current UTC time).
        """
        months: Int
    ): SiteUsageStatistics!

    """
    New usage statistics/analytics for this site.
    """
    analytics: Analytics!

    """
    List all users.
    """
    users(
        """
        Return users whose usernames or display names match the query.
        """
        query: String
        """
        Returns users who have been active in a given period of time.
        """
        siteAdmin: Boolean
        """
        Returns users that contain filter in the username field.
        """
        username: String
        """
        Returns users that contain filter in the email field.
        """
        email: String
        """
        Returns users for the given lastActive enum period.
        When omitted does NOT apply and returns for all period available.
        """
        lastActiveAt: SiteUsersDateRangeInput
        """
        Returns either deleted or not deleted users. Returns all users when omitted.
        """
        deletedAt: SiteUsersDateRangeInput
        """
        Returns users who where created within a given date time range.
        """
        createdAt: SiteUsersDateRangeInput
        """
        Returns users whose events count within a given range.
        """
        eventsCount: SiteUsersNumberRangeInput
    ): SiteUsers!

    """
    Monitoring overview for this site.
    Note: This is primarily used for displaying recently-fired alerts in the web app. If your intent
    is to monitor Sourcegraph, it is better to configure alerting or query Prometheus directly in
    order to ensure that if the frontend goes down you still receive alerts:
    Configure alerting: https://sourcegraph.com/docs/admin/observability/alerting
    Query Prometheus directly: https://sourcegraph.com/docs/admin/observability/alerting_custom_consumption
    """
    monitoringStatistics(
        """
        Days of history (based on current UTC time).
        """
        days: Int @deprecated(reason: "No longer supported - will be removed after Sourcegraph 4.5")
    ): MonitoringStatistics!
    """
    Whether changes can be made to site settings through the API. When global settings are configured through
    the GLOBAL_SETTINGS_FILE environment variable, site settings edits cannot be made through the API.
    """
    allowSiteSettingsEdits: Boolean!

    """
    FOR INTERNAL USE ONLY: Returns information about instance upgrade readiness.
    """
    upgradeReadiness: UpgradeReadiness!
    """
    FOR INTERNAL USE ONLY: The state of readiness to auto upgrade the Sourcegraph instance via migrator commands.
    """
    autoUpgradeEnabled: Boolean!

    """
    The quota of completions requests allowed per user in a day. Null, if unlimited.
    """
    perUserCompletionsQuota: Int

    """
    The quota of code completions requests allowed per user in a day. Null, if unlimited.
    """
    perUserCodeCompletionsQuota: Int

    """
    Whether users are required to have a verified email in order to access Cody.
    """
    requiresVerifiedEmailForCody: Boolean!

    """
    Whether Cody is enabled for this site.
    """
    isCodyEnabled: Boolean!

    """
    If Cody is enabled, this returns how Cody is configured to talk to the LLM.
    """
    codyLLMConfiguration: CodyLLMConfiguration

    """
    Decides which features to enable for the users of this SG instance

    Site-admin only.
    """
    codyConfigFeatures: CodyConfigFeatures

    """
    Returns the status of the Cody Rate limits when using the `sourcegraph` provider.
    If the instance is not using the Cody Gateway there will be no rate limits.

    Site-admin only.
    """
    codyGatewayRateLimitStatus: [CodyGatewayRateLimitStatus!]

    """
    Rules defining the repositories that will never be shared by Cody with third-party LLM providers.
<<<<<<< HEAD
    For details see https://sourcegraph.com/docs/cody/capabilities/ignore-context
=======
>>>>>>> 01bc0813
    """
    codyContextFilters(version: CodyContextFiltersVersion!): CodyContextFilters!
}

"""
Cody LLM configuration contains information about how the main LLM used by Cody
is configured.
"""
type CodyLLMConfiguration {
    """
    Name of the model being used for chat.
    """
    chatModel: String!
    """
    Maximum number of tokens client should use when talking to the chatModel.
    """
    chatModelMaxTokens: Int
    """
    Name of the model being used for fast chat.
    """
    fastChatModel: String!
    """
    Maximum number of tokens client should use when talking to the fastChatModel.
    """
    fastChatModelMaxTokens: Int
    """
    Name of the model being used for code completions.
    """
    completionModel: String!
    """
    Maximum number of tokens client should use when talking to the completionModel.
    """
    completionModelMaxTokens: Int
    """
    Name of the provider being used for LLM interactions.
    """
    provider: String!
}

"""
Cody Config features contains information about which LLM features are enabled
for this SG instance
"""
type CodyConfigFeatures {
    """
    Enable Cody chat feature.
    """
    chat: Boolean!

    """
    Enable Cody autocomplete feature.
    """
    autoComplete: Boolean!

    """
    Enable Cody special commands feature.
    """
    commands: Boolean!

    """
    Enable attribution search for Cody-generated snippets.
    """
    attribution: Boolean!
}

"""
CodyGatewayRateLimitStatus current status of a rate limit.
"""
type CodyGatewayRateLimitStatus {
    """
    The feature that the rate limit applies to.
    """
    feature: String!

    """
    The limit allowed.
    """
    limit: BigInt!

    """
    The number of usages in current period.
    """
    usage: BigInt!

    """
    The percentage of the rate limit used.
    """
    percentUsed: Int!

    """
    The time interval for the rate limit.
    """
    interval: String!

    """
    When the rate limit next resets if an interval has already started.
    """
    nextLimitReset: DateTime
}

"""
Instance upgrade readiness information includes schema drifts and deprecated-but-unfinished out-of-band migrations.
"""
type UpgradeReadiness {
    """
    The schema drift details.
    """
    schemaDrift: [SchemaDriftSummary!]!
    """
    The list of deprecated-but-unfinished out-of-band migrations.
    """
    requiredOutOfBandMigrations: [OutOfBandMigration!]!
}

"""
A summary of a schema drift.
"""
type SchemaDriftSummary {
    """
    Name of the table that contains the drift
    """
    name: String!
    """
    The problem that was found
    """
    problem: String!
    """
    The suggested solution to the problem
    """
    solution: String!
    """
    The diff of the schema drift
    """
    diff: String
    """
    The SQL to fix the schema drift
    """
    statements: [String!]
    """
    The Sourcegraph URL that contains the potential fix
    """
    urlHint: String
}

"""
The configuration for a site.
"""
type SiteConfiguration {
    """
    The unique identifier of this site configuration version.
    """
    id: Int!
    """
    The effective configuration JSON.
    """
    effectiveContents: JSONCString!
    """
    Messages describing validation problems or usage of deprecated configuration in the configuration JSON.
    This includes both JSON Schema validation problems and other messages that perform more advanced checks
    on the configuration (that can't be expressed in the JSON Schema).
    """
    validationMessages: [String!]!
    """
    EXPERIMENTAL: A list of diffs to depict what changed since the previous version of this
    configuration.
    Only site admins may perform this query.
    """
    history(
        """
        The number of nodes to return starting from the beginning (oldest).
        Note: Use either first or last (see below) in the query. Setting both will
        return an error.
        """
        first: Int
        """
        The number of nodes to return starting from the end (latest).
        Note: Use either last or first (see above) in the query. Setting both will
        return an error.
        """
        last: Int
        """
        Opaque pagination cursor to be used when paginating forwards that may be also used
        in conjunction with "first" to return the first N nodes.
        """
        after: String
        """
        Opaque pagination cursor to be used when paginating backwards that may be
        also used in conjunction with "last" to return the last N nodes.
        """
        before: String
    ): SiteConfigurationChangeConnection
    """
    License information from license key. Available only to site-admins.
    """
    licenseInfo: LicenseInfo!
}

"""
License information extracted from license key.
"""
type LicenseInfo {
    """
    Tags of the license.
    """
    tags: [String!]!
    """
    The number of users that can use the license.
    """
    userCount: Int!
    """
    The expiration date of the license.
    """
    expiresAt: DateTime!
}

"""
A list of site config diffs. Diff generation may not be available from the very
start depending on when the value of redacted_contents is available in the
database.
"""
type SiteConfigurationChangeConnection implements Connection {
    """
    A list of diffs in the site config
    """
    nodes: [SiteConfigurationChange!]!
    """
    The total number of diffs in the connection.
    """
    totalCount: Int!
    """
    Pagination information.
    """
    pageInfo: ConnectionPageInfo!
}

"""
A diff representing the change in the site config compared to the previous version.
"""
type SiteConfigurationChange implements Node {
    """
    The ID of the site config in the history.
    """
    id: ID!
    """
    The user who made this change. If empty, it indicates that either the
    author's information is not available or the change in the site config was applied
    via an internal process (example: site startup or SITE_CONFIG_FILE being reloaded).
    """
    author: User

    """
    The diff string when diffed against the previous site config.
    """
    diff: String!
    """
    The timestamp when this change in the site config was applied.
    """
    createdAt: DateTime!
    """
    The timestamp when this change in the site config was modified. Usually
    this should be the same as createdAt as entries in the site config history are
    considered immutable.
    """
    updatedAt: DateTime!
}

"""
Information about software updates for Sourcegraph.
"""
type UpdateCheck {
    """
    Whether an update check is currently in progress.
    """
    pending: Boolean!
    """
    When the last update check was completed, or null if no update check has
    been completed (or performed) yet.
    """
    checkedAt: DateTime
    """
    If an error occurred during the last update check, this message describes
    the error.
    """
    errorMessage: String
    """
    If an update is available, the version string of the updated version.
    """
    updateVersionAvailable: String
}

"""
The possible types of alerts (Alert.type values).
"""
enum AlertType {
    INFO
    WARNING
    ERROR
}

"""
An alert message shown to the viewer.
"""
type Alert {
    """
    The type of this alert.
    """
    type: AlertType!
    """
    The message body of this alert. Markdown is supported.
    """
    message: String!
    """
    If set, this alert is dismissible. After being dismissed, no other alerts with the same
    isDismissibleWithKey value will be shown. If null, this alert is not dismissible.
    """
    isDismissibleWithKey: String
}

"""
SettingsSubject is something that can have settings: a site ("global settings", which is different from "site
configuration"), an organization, or a user.
"""
interface SettingsSubject {
    """
    The ID.
    """
    id: ID!
    """
    The latest settings.
    """
    latestSettings: Settings
    """
    The URL to the settings.
    """
    settingsURL: String
    """
    Whether the viewer can modify the subject's settings.
    """
    viewerCanAdminister: Boolean!
    """
    All settings for this subject, and the individual levels in the settings cascade (global > organization > user)
    that were merged to produce the final merged settings.
    """
    settingsCascade: SettingsCascade!
    """
    DEPRECATED
    """
    configurationCascade: ConfigurationCascade!
        @deprecated(
            reason: "Use settingsCascade instead. This field is a deprecated alias for it and will be removed in a future release."
        )
}

"""
The configurations for all of the relevant settings subjects, plus the merged settings.
"""
type SettingsCascade {
    """
    The other settings subjects that are applied with lower precedence than this subject to
    form the final merged settings. For example, a user in 2 organizations would have the following
    settings subjects: site (global settings), org 1, org 2, and the user.
    """
    subjects: [SettingsSubject!]!
    """
    The effective final merged settings as (stringified) JSON, merged from all of the subjects.
    """
    final: String!
    """
    DEPRECATED: This field will be removed in a future release.
    The effective final merged settings, merged from all of the subjects.
    """
    merged: Configuration! @deprecated(reason: "use final instead")
}

"""
DEPRECATED: Renamed to SettingsCascade.
"""
type ConfigurationCascade {
    """
    DEPRECATED
    """
    subjects: [SettingsSubject!]! @deprecated(reason: "use SettingsCascade.subjects instead")
    """
    DEPRECATED
    """
    merged: Configuration! @deprecated(reason: "use SettingsCascade.final instead")
}

"""
Settings is a version of a configuration settings file.
"""
type Settings {
    """
    The ID.
    """
    id: Int!
    """
    The subject that these settings are for.
    """
    subject: SettingsSubject!
    """
    The author, or null if there is no author or the authoring user was deleted.
    """
    author: User
    """
    The time when this was created.
    """
    createdAt: DateTime!
    """
    The stringified JSON contents of the settings. The contents may include "//"-style comments and trailing
    commas in the JSON.
    """
    contents: JSONCString!
    """
    DEPRECATED: This field will be removed in a future release.
    The configuration.
    """
    configuration: Configuration! @deprecated(reason: "use the contents field instead")
}

"""
DEPRECATED: Use the contents field on the parent type instead. This type will be removed in a future release.
"""
type Configuration {
    """
    DEPRECATED: This field will be removed in a future release.
    The raw JSON contents, encoded as a string.
    """
    contents: JSONCString! @deprecated(reason: "use the contents field on the parent type instead")
    """
    DEPRECATED: This field is always empty. It will be removed in a future release.
    """
    messages: [String!]! @deprecated(reason: "use client-side JSON Schema validation instead")
}

"""
UserUsageStatistics describes a user's usage statistics.
This information is visible to all viewers.

These statistics are aggregated from the user activity records in the event_logs table. That table only
records 93 days worth of history, however, so long-term aggregated statistics may not be accurate (e.g.
the lastActiveTime field may appear to be null, when in reality the user was active prior to 93 days ago).

See SiteUser.lastActiveAt for a GraphQL field that goes back further than 93 days.
"""
type UserUsageStatistics {
    """
    The number of search queries that the user has performed in the last 93 days.
    """
    searchQueries: Int!
    """
    The number of page views that the user has performed in the last 93 days.
    """
    pageViews: Int!
    """
    The number of code intelligence actions that the user has performed in the last 93 days.
    """
    codeIntelligenceActions: Int!
    """
    The number of find-refs actions that the user has performed in the last 93 days.
    """
    findReferencesActions: Int!
    """
    The last time the user was active (any action, any platform) in the last 93 days.
    Null if the user hasn't been active in that time.
    """
    lastActiveTime: String
    """
    The last time the user was active on a code host integration in the last 93 days.
    Null if the user hasn't been active in that time.
    """
    lastActiveCodeHostIntegrationTime: String
}

"""
A user event.
"""
enum UserEvent {
    PAGEVIEW
    SEARCHQUERY
    CODEINTEL
    CODEINTELREFS
    CODEINTELINTEGRATION
    CODEINTELINTEGRATIONREFS

    """
    Product stages
    """
    STAGEMANAGE
    STAGEPLAN
    STAGECODE
    STAGEREVIEW
    STAGEVERIFY
    STAGEPACKAGE
    STAGEDEPLOY
    STAGECONFIGURE
    STAGEMONITOR
    STAGESECURE
    STAGEAUTOMATE
}

"""
A period of time in which a set of users have been active.
"""
enum UserActivePeriod {
    """
    Since today at 00:00 UTC.
    """
    TODAY
    """
    Since the latest Monday at 00:00 UTC.
    """
    THIS_WEEK
    """
    Since the first day of the current month at 00:00 UTC.
    """
    THIS_MONTH
    """
    All time.
    """
    ALL_TIME
}

"""
SiteUsageStatistics describes a site's aggregate usage statistics.
This information is visible to all viewers.
"""
type SiteUsageStatistics {
    """
    Recent daily active users.
    """
    daus: [SiteUsagePeriod!]!
    """
    Recent weekly active users.
    """
    waus: [SiteUsagePeriod!]!
    """
    Recent monthly active users.
    """
    maus: [SiteUsagePeriod!]!
}

"""
A pre-defined periods to get site analytics.
"""
enum AnalyticsDateRange {
    """
    Last 3 months date range.
    """
    LAST_THREE_MONTHS
    """
    Last month date range.
    """
    LAST_MONTH
    """
    Last week date range.
    """
    LAST_WEEK
    """
    Custom date range.
    """
    CUSTOM
}

"""
Group site analytics by period.
"""
enum AnalyticsGrouping {
    """
    Group data by day.
    """
    DAILY
    """
    Group data by week.
    """
    WEEKLY
}

"""
Analytics for certain date.
"""
type AnalyticsStatItemNode {
    """
    A date in ISO format
    """
    date: String!
    """
    Total number of events.
    """
    count: Float!
    """
    Unique number of users who triggered event.
    This counts deleted users as well as anonymous users.
    """
    uniqueUsers: Float!
    """
    Unique number of currently registered users who triggered event.
    """
    registeredUsers: Float!
}

"""
Analytics summary.
"""
type AnalyticsStatItemSummary {
    """
    Total number of events.
    """
    totalCount: Float!
    """
    Total unique number of users who triggered event.
    This counts deleted users as well as anonymous users.
    """
    totalUniqueUsers: Float!
    """
    Total unique number of currently registered users who triggered event.
    """
    totalRegisteredUsers: Float!
}

"""
Analytics result item.
"""
type AnalyticsStatItem {
    """
    Analytics summary.
    """
    summary: AnalyticsStatItemSummary!
    """
    Array of analytics by period.
    """
    nodes: [AnalyticsStatItemNode!]!
}

"""
Search analytics.
"""
type AnalyticsSearchResult {
    """
    Searches analytics
    """
    searches: AnalyticsStatItem!
    """
    Search result click analytics
    """
    resultClicks: AnalyticsStatItem!
    """
    File view analytics
    """
    fileViews: AnalyticsStatItem!
    """
    File open analytics
    """
    fileOpens: AnalyticsStatItem!
    """
    Code copied from search results analytics
    """
    codeCopied: AnalyticsStatItem!
}

"""
Notebook analytics.
"""
type AnalyticsNotebooksResults {
    """
    Notebooks creation analytics.
    """
    creations: AnalyticsStatItem!
    """
    Notebooks views analytics.
    """
    views: AnalyticsStatItem!
    """
    Notebooks block run analytics.
    """
    blockRuns: AnalyticsStatItem!
}

"""
Users frequency by days used.
"""
type AnalyticsUsersFrequencyItem {
    """
    Number of days used
    """
    daysUsed: Float!
    """
    Number of users.
    """
    frequency: Float!
    """
    Percentage of users from total frequencies.
    """
    percentage: Float!
}

"""
Monthly active users
"""
type AnalyticsMonthlyActiveUsers {
    """
    year-month for which the total active users are calculated
    """
    date: String!
    """
    total count of active users
    """
    count: Float!
}

"""
Users' analytics.
"""
type AnalyticsUsersResult {
    """
    Users' activity analytics.
    """
    activity: AnalyticsStatItem!
    """
    Frequency of usage by day.
    """
    frequencies: [AnalyticsUsersFrequencyItem!]!
    """
    Monthly active users for last 3 months.
    """
    monthlyActiveUsers: [AnalyticsMonthlyActiveUsers!]!
}

"""
CodeIntel' analytics.
"""
type AnalyticsCodeIntelResult {
    """
    "GoToRef" click
    """
    referenceClicks: AnalyticsStatItem!
    """
    "GoToDef" click
    """
    definitionClicks: AnalyticsStatItem!
    """
    Code Intel events made from web
    """
    inAppEvents: AnalyticsStatItem!
    """
    Code Intel events made from code host
    """
    codeHostEvents: AnalyticsStatItem!
    """
    Search based events
    """
    searchBasedEvents: AnalyticsStatItem!
    """
    Precise events
    """
    preciseEvents: AnalyticsStatItem!
    """
    Cross-repo events
    """
    crossRepoEvents: AnalyticsStatItem!
}

"""
CodeIntelByLanguage analytics.
"""
type AnalyticsCodeIntelByLanguageResult {
    """
    Language
    """
    language: String!
    """
    Precision
    """
    precision: String!
    """
    Count
    """
    count: Float!
}

"""
CodeIntelTopRepositories analytics.
"""
type AnalyticsCodeIntelRepositoryResult {
    """
    Repository name
    """
    name: String!
    """
    Language
    """
    language: String!
    """
    Event kind
    """
    kind: String!
    """
    Event precision (either "search-based" or "precise")
    """
    precision: String!
    """
    Event count
    """
    events: Float!
    """
    Has precise
    """
    hasPrecise: Boolean!
}

"""
Repositories summary.
"""
type AnalyticsReposSummartResult {
    """
    Total number of repositories.
    """
    count: Float!
    """
    Total number of repositories with precise code-intel.
    """
    preciseCodeIntelCount: Float!
}

"""
Batch changes analytics.
"""
type AnalyticsBatchChangesResult {
    """
    Changesets created
    """
    changesetsCreated: AnalyticsStatItem!
    """
    Changesets merged
    """
    changesetsMerged: AnalyticsStatItem!
}

"""
Extentions analytics.
"""
type AnalyticsExtensionsResult {
    """
    JetBrains IDE plugin search events.
    """
    jetbrains: AnalyticsStatItem!
    """
    VSCode IDE extension search events.
    """
    vscode: AnalyticsStatItem!
    """
    Browser (chrome, firefox, safari) extensions code navigation events.
    This includes events like "Go to Def", "Find ref" and "Find implementation"
    """
    browser: AnalyticsStatItem!
}

"""
Code insights analytics.
"""
type AnalyticsCodesInsightsResult {
    """
    Insights hovers statistics.
    """
    insightHovers: AnalyticsStatItem!
    """
    Insights data point clicks statistics.
    """
    insightDataPointClicks: AnalyticsStatItem!
}
"""
Analytics describes a new site statistics.
"""
type Analytics {
    """
    Search statistics.
    """
    search(dateRange: AnalyticsDateRange, grouping: AnalyticsGrouping): AnalyticsSearchResult!
    """
    Notebooks statistics.
    """
    notebooks(dateRange: AnalyticsDateRange, grouping: AnalyticsGrouping): AnalyticsNotebooksResults!
    """
    Users statistics.
    """
    users(dateRange: AnalyticsDateRange, grouping: AnalyticsGrouping): AnalyticsUsersResult!
    """
    Code-intelligence statistics.
    """
    codeIntel(dateRange: AnalyticsDateRange, grouping: AnalyticsGrouping): AnalyticsCodeIntelResult!
    """
    Code-intelligence statistics grouped by language and precision.
    """
    codeIntelByLanguage(dateRange: AnalyticsDateRange): [AnalyticsCodeIntelByLanguageResult!]!
    """
    Top repositories by code-intelligence events.
    """
    codeIntelTopRepositories(dateRange: AnalyticsDateRange): [AnalyticsCodeIntelRepositoryResult!]!
    """
    Repositories summary statistics.
    """
    repos: AnalyticsReposSummartResult!
    """
    Batch changes statistics
    """
    batchChanges(dateRange: AnalyticsDateRange, grouping: AnalyticsGrouping): AnalyticsBatchChangesResult!
    """
    Extensions statistics
    """
    extensions(dateRange: AnalyticsDateRange, grouping: AnalyticsGrouping): AnalyticsExtensionsResult!
    """
    Code insights statistics
    """
    codeInsights(dateRange: AnalyticsDateRange, grouping: AnalyticsGrouping): AnalyticsCodesInsightsResult!
}

"""
Site user.
"""
type SiteUser {
    """
    The unique ID for the user.
    """
    id: ID!
    """
    User's username.
    """
    username: String!
    """
    User's primary email.
    """
    email: String
    """
    User's display name
    """
    displayName: String
    """
    The datetime when user was created in the system.
    """
    createdAt: String!
    """
    The datetime when user was last active.

    This is an aggregated metric that goes back to the beginning of the user's time
    using this Sourcegraph instance.

    This value is only updated every ~12 hours. For real-time data, see
    UserUsageStatistics.lastActiveTime.
    """
    lastActiveAt: String
    """
    The datetime when user was deleted.
    """
    deletedAt: String
    """
    Whether user is site admin or not.
    """
    siteAdmin: Boolean!
    """
    Whether the user is controlled through SCIM.
    """
    scimControlled: Boolean!
    """
    Total number of user's event_logs.
    """
    eventsCount: Float!
    """
    Whether or not the user account is locked.
    """
    locked: Boolean!
}

"""
SiteUserOrderBy enumerates the ways a users list can be ordered.
"""
enum SiteUserOrderBy {
    USERNAME
    """
    User's primary email.
    """
    EMAIL
    """
    The total number of user's event_logs.
    """
    EVENTS_COUNT
    """
    The last event_log datetime.
    """
    LAST_ACTIVE_AT
    """
    The datetime when user was added to the system.
    """
    CREATED_AT
    """
    The datetime when user was soft deleted.
    """
    DELETED_AT
    """
    Whether the user is site admin or not.
    """
    SITE_ADMIN
}

"""
SiteUsersDateRangeInput argument to filter based on date range or date equals to null
"""
input SiteUsersDateRangeInput {
    """
    Less than or equal to
    """
    lte: DateTime
    """
    Greater than or equal to
    """
    gte: DateTime
    """
    Negation
    """
    not: Boolean
    """
    Equal to Null
    """
    empty: Boolean
}

"""
SiteUsersNumberRangeInput argument to filter based on the number range
"""
input SiteUsersNumberRangeInput {
    """
    Less than or equal to
    """
    gte: Float
    """
    Greater than or equal to
    """
    lte: Float
}

"""
Site users.
"""
type SiteUsers {
    """
    User total count.
    """
    totalCount: Float!
    """
    List of users.
    """
    nodes(
        """
        Returns the "limit" number users from the list.
        """
        limit: Int
        """
        Skips initial "offset" number of users.
        """
        offset: Int
        """
        Returns users ordered by a given column.
        """
        orderBy: SiteUserOrderBy
        """
        Returns ordered users in descending order provided by orderBy field.
        """
        descending: Boolean
    ): [SiteUser!]!
}

"""
SiteUsagePeriod describes a site's usage statistics for a given timespan.
This information is visible to all viewers.
"""
type SiteUsagePeriod {
    """
    The time when this started.
    """
    startTime: String!
    """
    The user count.
    """
    userCount: Int!
    """
    The registered user count.
    """
    registeredUserCount: Int!
    """
    The anonymous user count.
    """
    anonymousUserCount: Int!
    """
    The count of registered users that have been active on a code host integration.
    Excludes anonymous users.
    """
    integrationUserCount: Int!
}

"""
Monitoring overview.
"""
type MonitoringStatistics {
    """
    Alerts fired in this time span.
    """
    alerts: [MonitoringAlert!]!
        @deprecated(
            reason: "No longer supported, and will no longer return data - query will be removed after Sourcegraph 4.5"
        )
}

"""
A high-level monitoring alert, for details see https://sourcegraph.com/docs/admin/observability/metrics#high-level-alerting-metrics
"""
type MonitoringAlert {
    """
    End time of this event, which describes the past 12h of recorded data.
    """
    timestamp: DateTime!
    """
    Name of alert that the service fired.
    """
    name: String!
    """
    Name of the service that fired the alert.
    """
    serviceName: String!
    """
    Owner of the fired alert.
    """
    owner: String!
    """
    Average percentage of time (between [0, 1]) that the event was firing over the 12h of recorded data. e.g.
    1.0 if it was firing 100% of the time on average during that 12h window, 0.5 if it was firing 50% of the
    time on average, etc.
    """
    average: Float!
}

"""
A list of survey responses
"""
type SurveyResponseConnection {
    """
    A list of survey responses.
    """
    nodes: [SurveyResponse!]!
    """
    The total count of survey responses in the connection. This total count may be larger
    than the number of nodes in this object when the result is paginated.
    """
    totalCount: Int!
    """
    The count of survey responses submitted since 30 calendar days ago at 00:00 UTC.
    """
    last30DaysCount: Int!
    """
    The average score of survey responses in the connection submitted since 30 calendar days ago at 00:00 UTC.
    """
    averageScore: Float!
    """
    The net promoter score (NPS) of survey responses in the connection submitted since 30 calendar days ago at 00:00 UTC.
    Return value is a signed integer, scaled from -100 (all detractors) to +100 (all promoters).
    See https://en.wikipedia.org/wiki/Net_Promoter for explanation.
    """
    netPromoterScore: Int!
}

"""
An individual response to a user satisfaction (NPS) survey.
"""
type SurveyResponse {
    """
    The unique ID of the survey response
    """
    id: ID!
    """
    The user who submitted the survey (if they were authenticated at the time).
    """
    user: User
    """
    The email that the user manually entered (if they were NOT authenticated at the time).
    """
    email: String
    """
    User's likelihood of recommending Sourcegraph to a friend, from 0-10.
    """
    score: Int!
    """
    The answer to "What is the most important reason for the score you gave".
    """
    reason: String
    """
    The answer to "What can Sourcegraph do to provide a better product"
    """
    better: String
    """
    The answer to "What do you use Sourcegraph for?".
    """
    otherUseCase: String
    """
    The time when this response was created.
    """
    createdAt: DateTime!
}

"""
Information about this site's product subscription (which enables access to and renewals of a product license).
"""
type ProductSubscriptionStatus {
    """
    The full name of the product in use, such as "Sourcegraph Enterprise".
    """
    productNameWithBrand: String!
    """
    The max number of user accounts that have been active on this Sourcegraph site for the current license.
    If no license is in use, returns zero.
    """
    actualUserCount: Int!
    """
    The date and time when the max number of user accounts that have been active on this Sourcegraph site for
    the current license was reached. If no license is in use, returns an empty string.
    """
    actualUserCountDate: String!
    """
    The number of users allowed. If there is a license, this is equal to ProductLicenseInfo.userCount. Otherwise,
    it is the user limit for instances without a license, or null if there is no limit.
    """
    maximumAllowedUserCount: Int
    """
    The number of free users allowed on a site without a license before a warning is shown to all users, or null
    if a valid license is in use.
    """
    noLicenseWarningUserCount: Int
    """
    The product license associated with this subscription.
    If no license key is applied, a free plan is assumed.
    """
    license: ProductLicenseInfo!
}

"""
Information about this site's product license (which activates certain Sourcegraph features).
"""
type ProductLicenseInfo {
    """
    The full name of the product that this license is for. To get the product name for the current
    Sourcegraph site, use ProductSubscriptionStatus.productNameWithBrand instead (to handle cases where there is
    no license).
    """
    productNameWithBrand: String!
    """
    True if the license is for a free plan.
    """
    isFreePlan: Boolean!
    """
    Tags indicating the product plan and features activated by this license.
    """
    tags: [String!]!
    """
    The number of users allowed by this license.
    """
    userCount: Int!
    """
    The date when this license expires.
    """
    expiresAt: DateTime!
    """
    The Salesforce subscription ID associated with this license.
    """
    salesforceSubscriptionID: String
    """
    The Salesforce opportunity ID associated with this license.
    """
    salesforceOpportunityID: String
    """
    This indicates if the current license is valid. It will be false if:
    - The license key has expired
    - The license key is in use on another instance
    - The license key was revoked
    """
    isValid: Boolean!
    """
    This indicates the reason the license is invalid. It'll be null if `isValid` is true.
    """
    licenseInvalidityReason: String
    """
    The license key, hashed using sha256.
    """
    hashedKey: String
}

"""
FOR INTERNAL USE ONLY: A status message produced when disableAutoGitUpdates is
set to true in the site configuration
"""
type GitUpdatesDisabled {
    """
    The message of this status message
    """
    message: String!
}

"""
FOR INTERNAL USE ONLY: A status message produced when the disk threshold for gitserver is reached.
"""
type GitserverDiskThresholdReached {
    """
    The message of this status message
    """
    message: String!
}

"""
FOR INTERNAL USE ONLY: A status message produced when there are no repositories and no sync jobs in process
"""
type NoRepositoriesDetected {
    """
    The message of this status message
    """
    message: String!
}

"""
FOR INTERNAL USE ONLY: A status message produced when repositories are being
cloned
"""
type CloningProgress {
    """
    The message of this status message
    """
    message: String!
}

"""
FOR INTERNAL USE ONLY: A status message produced when repositories could not
be synced from an external service
"""
type ExternalServiceSyncError {
    """
    The message of this status message
    """
    message: String!
    """
    The external service that failed to sync
    """
    externalService: ExternalService!
}

"""
FOR INTERNAL USE ONLY: A status message produced when repositories could not
be synced
"""
type SyncError {
    """
    The message of this status message
    """
    message: String!
}

"""
FOR INTERNAL USE ONLY: A status message produced when repositories are being
indexed for search.
"""
type IndexingProgress {
    """
    The number of repositories that have not been indexed yet.
    """
    notIndexed: Int!
    """
    The number of repositories that have been indexed.
    """
    indexed: Int!
}

"""
FOR INTERNAL USE ONLY: A status message
"""
union StatusMessage =
      GitUpdatesDisabled
    | NoRepositoriesDetected
    | CloningProgress
    | ExternalServiceSyncError
    | SyncError
    | IndexingProgress
    | GitserverDiskThresholdReached

"""
An arbitrarily large integer encoded as a decimal string.
"""
scalar BigInt

"""
FOR INTERNAL USE ONLY: A repository statistic
"""
type RepositoryStats {
    """
    The amount of bytes stored in .git directories
    """
    gitDirBytes: BigInt!
    """
    The number of lines indexed
    """
    indexedLinesCount: BigInt!

    """
    The number of all repositories in the instance, without soft-deleted or blocked repositories.
    """
    total: Int!
    """
    The number of cloned repositories in the instance. This number might be
    higher than 'total', if soft-deleted repositories haven't been cleaned up
    yet.
    """
    cloned: Int!
    """
    The number of repositories in the instance that are currently being cloned.
    """
    cloning: Int!
    """
    The number of repositories in the instance that not cloned yet.
    """
    notCloned: Int!
    """
    The number of repositories where initial cloning or subsequent fetching resulted in an error.
    """
    failedFetch: Int!
    """
    The number of indexed repositories
    """
    indexed: Int!
    """
    The number of repositories that are currently corrupt
    """
    corrupted: Int!
    """
    The number of repositories that have embeddings
    """
    embedded: Int!
}

"""
An RFC 3339-encoded UTC date string, such as 1973-11-29T21:33:09Z. This value can be parsed into a
JavaScript Date using Date.parse. To produce this value from a JavaScript Date instance, use
Date#toISOString.
"""
scalar DateTime

"""
A single user event that has been logged.
"""
type EventLog {
    """
    The name of the event.
    """
    name: String!
    """
    The user who executed the event, if one exists.
    """
    user: User
    """
    The randomly generated unique user ID stored in a browser cookie.
    """
    anonymousUserID: String!
    """
    The URL when the event was logged.
    """
    url: String!
    """
    The source of the event.
    """
    source: String!
    """
    The additional argument information.
    """
    argument: String
    """
    The Sourcegraph version when the event was logged.
    """
    version: String!
    """
    The timestamp when the event was logged.
    """
    timestamp: DateTime!
}

"""
A list of event logs.
"""
type EventLogsConnection {
    """
    A list of event logs.
    """
    nodes: [EventLog!]!
    """
    The total count of event logs in the connection. This total count may be larger than the number of nodes
    in this object when the result is paginated.
    """
    totalCount: Int!
    """
    Pagination information.
    """
    pageInfo: PageInfo!
}

"""
A description of a command run inside the executor to during processing of the parent record.
"""
type ExecutionLogEntry {
    """
    An internal tag used to correlate this log entry with other records.
    """
    key: String!

    """
    The arguments of the command run inside the executor.
    """
    command: [String!]!

    """
    The date when this command started.
    """
    startTime: DateTime!

    """
    The exit code of the command. Null, if the command has not finished yet.
    """
    exitCode: Int

    """
    The combined stdout and stderr logs of the command.
    """
    out: String!

    """
    The duration in milliseconds of the command. Null, if the command has not finished yet.
    """
    durationMilliseconds: Int
}

"""
Temporary settings for a user.
"""
type TemporarySettings {
    """
    A JSON string representing the temporary settings.
    """
    contents: String!
}

"""
Represents an incoming webhook from a code host.
"""
type Webhook implements Node {
    """
    The unique ID of the webhook.
    """
    id: ID!
    """
    The user facing UUID of the webhook.
    """
    uuid: String!
    """
    The URL of the webhook in the instance. This is the location where we expect to receive payloads.
    """
    url: String!
    """
    Descriptive webhook name.
    """
    name: String!
    """
    The kind of code host sending payloads. (eg. GitHub, GitLab)
    """
    codeHostKind: ExternalServiceKind!
    """
    The URN of the code host instance. (eg. https://gitlab.com)
    """
    codeHostURN: String!
    """
    Optional secret.
    """
    secret: String
    """
    The last time this webhook was updated.
    """
    updatedAt: DateTime!
    """
    The user who last updated this webhook.
    Null if the user was deleted or if the webhook hasn't been updated yet.
    """
    updatedBy: User
    """
    When the webhook was created.
    """
    createdAt: DateTime!
    """
    The user who created this webhook.
    Null if the user was deleted.
    """
    createdBy: User
    """
    The logs related to this webhook.
    """
    webhookLogs(
        """
        Returns the first n webhook logs.
        """
        first: Int

        """
        Opaque pagination cursor.
        """
        after: String

        """
        Only include webhook logs that resulted in errors.
        """
        onlyErrors: Boolean

        """
        Only include webhook logs on or after this time.
        """
        since: DateTime

        """
        Only include webhook logs on or before this time.
        """
        until: DateTime
    ): WebhookLogConnection!
}

"""
A list of webhooks
"""
type WebhookConnection {
    """
    A list of webhooks.
    """
    nodes: [Webhook!]!

    """
    The total number of webhooks in the connection.
    """
    totalCount: Int!

    """
    Pagination information.
    """
    pageInfo: PageInfo!
}

"""
A list of logged webhook deliveries.
"""
type WebhookLogConnection {
    """
    A list of webhook logs.
    """
    nodes: [WebhookLog!]!

    """
    The total number of webhook logs in the connection.
    """
    totalCount: Int!

    """
    Pagination information.
    """
    pageInfo: PageInfo!
}

"""
A single logged webhook delivery.
"""
type WebhookLog implements Node {
    """
    The webhook log ID.
    """
    id: ID!

    """
    The time the webhook was received at.
    """
    receivedAt: DateTime!

    """
    The external service the webhook was matched to, if any.
    """
    externalService: ExternalService

    """
    The HTTP status code returned from the webhook handler.
    """
    statusCode: Int!

    """
    The received webhook request.
    """
    request: WebhookLogRequest!

    """
    The response sent by the webhook handler.
    """
    response: WebhookLogResponse!
}

"""
A HTTP message (request or response) within a webhook log.
"""
interface WebhookLogMessage {
    """
    The headers in the HTTP message.
    """
    headers: [HTTPHeader!]!

    """
    The body content of the HTTP message.
    """
    body: String!
}

"""
A HTTP request within a webhook log.
"""
type WebhookLogRequest implements WebhookLogMessage {
    """
    The headers in the HTTP message.
    """
    headers: [HTTPHeader!]!

    """
    The body content of the HTTP message.
    """
    body: String!

    """
    The method used in the HTTP request.
    """
    method: String!

    """
    The requested URL.
    """
    url: String!

    """
    The HTTP version in use.
    """
    version: String!
}

"""
A HTTP response within a webhook log.
"""
type WebhookLogResponse implements WebhookLogMessage {
    """
    The headers in the HTTP message.
    """
    headers: [HTTPHeader!]!

    """
    The body content of the HTTP message.
    """
    body: String!
}

"""
A list of logged outbound requests.
"""
type OutboundRequestConnection {
    """
    A list of outbound requests.
    """
    nodes: [OutboundRequest!]!

    """
    The total number of outbound request log items in the connection.
    """
    totalCount: Int!

    """
    Pagination information.
    """
    pageInfo: PageInfo!
}

"""
A single outbound request.
"""
type OutboundRequest implements Node {
    """
    The request log item ID.
    """
    id: ID!

    """
    The time the request was sent at.
    """
    startedAt: DateTime!

    """
    The method used in the HTTP request. E.g. GET, POST, etc.
    """
    method: String!

    """
    The full URL the request was sent to.
    """
    url: String!

    """
    The headers sent with the HTTP request.
    """
    requestHeaders: [HTTPHeader!]!

    """
    The body content of the HTTP message.
    """
    requestBody: String!

    """
    The HTTP status code received.
    """
    statusCode: Int!

    """
    The headers received with the HTTP response.
    """
    responseHeaders: [HTTPHeader!]!

    """
    The total time the request took to complete, in milliseconds.
    """
    durationMs: Int!

    """
    Any error message got from the request Doer in case of an error, otherwise an empty string.
    """
    errorMessage: String!

    """
    Stack information to figure out where the ExternalClientFactory was created.
    """
    creationStackFrame: String!

    """
    Stack information to figure out where in the code base the request was initiated.
    """
    callStack: String!
}

"""
A key-value pair
"""
type HTTPHeader {
    """
    The header name
    """
    name: String!

    """
    Can be multiple values
    """
    values: [String!]!
}

"""
A list of background jobs that are currently known in the system
"""
type BackgroundJobConnection {
    """
    A list of outbound requests.
    """
    nodes: [BackgroundJob!]!

    """
    The total number of outbound request log items in the connection.
    """
    totalCount: Int!

    """
    Pagination information.
    """
    pageInfo: PageInfo!
}

"""
A single background job.
"""
type BackgroundJob implements Node {
    """
    The background job ID.
    """
    id: ID!

    """
    The name of the job.
    """
    name: String!

    """
    The routines that run inside this job.
    """
    routines: [BackgroundRoutine!]!
}

"""
A routine that runs inside a background job.
"""
type BackgroundRoutine {
    """
    The name of the routine.
    """
    name: String!

    """
    Tells whether this is a periodic goroutine, a DB worker, or something else
    """
    type: BackgroundRoutineType!

    """
    Explains what the routine does.
    """
    description: String!

    """
    The interval at which the routine runs, if it's periodic.
    """
    intervalMs: Int

    """
    The instances of this routine that are running or ran recently. An instance means one routine on one host.
    """
    instances: [BackgroundRoutineInstance!]!

    """
    The recent runs of this routine.
    """
    recentRuns: [BackgroundRoutineRecentRun!]!

    """
    Some stats of the runs of this routine in the past few days.
    """
    stats: BackgroundRoutineStats!
}

"""
Enum of the possible background routine types
"""
enum BackgroundRoutineType {
    """
    Periodic routine
    """
    PERIODIC

    """
    Periodic routine with metrics set up
    """
    PERIODIC_WITH_METRICS

    """
    DB-backed worker
    """
    DB_BACKED

    """
    Custom routine
    """
    CUSTOM
}

"""
One instance of the background routine, running on a host.
"""
type BackgroundRoutineInstance {
    """
    The ID of the instance.
    """
    hostName: String!

    """
    The time the instance was last started. (If it's unknown, this will be null.)
    """
    lastStartedAt: DateTime

    """
    The time the instance was last stopped. (If it's unknown, this will be null.)
    """
    lastStoppedAt: DateTime
}

"""
A single run of the routine. A run is not the start/stop event but the actual execution of the routine handler.
"""
type BackgroundRoutineRecentRun {
    """
    The time the run started.
    """
    at: DateTime!

    """
    The name of the host that ran the routine.
    """
    hostName: String!

    """
    The duration of the run.
    """
    durationMs: Int!

    """
    The error message, if any.
    """
    errorMessage: String
}

"""
Holds statistics about a background routine.
"""
type BackgroundRoutineStats {
    """
    The start of the earliest day for which we have any runs registered.
    """
    since: DateTime

    """
    The number of times the routine ran in the period.
    """
    runCount: Int!

    """
    The number of times the routine run ended with an error.
    """
    errorCount: Int!

    """
    The minimum duration of a run, in milliseconds.
    """
    minDurationMs: Int!

    """
    The average duration of a run, in milliseconds.
    """
    avgDurationMs: Int!

    """
    The maximum duration of a run, in milliseconds.
    """
    maxDurationMs: Int!
}

"""
The clone status of a repository.
"""
enum CloneStatus {
    NOT_CLONED
    CLONING
    CLONED
}

extend type Query {
    """
    Retrieve active executor compute instances.
    """
    executors(
        """
        An (optional) search query that searches over the hostname, queue name, os, architecture, and
        version properties.
        """
        query: String

        """
        Whether to show only executors that have sent a heartbeat in the last fifteen minutes.
        """
        active: Boolean

        """
        Returns the first n executors.
        """
        first: Int = 50

        """
        Opaque pagination cursor.
        """
        after: String
    ): ExecutorConnection!

    """
    Returns true if executors have been configured on the Sourcegraph instance.
    This is based on heuristics and doesn't necessarily mean that they would be
    working.
    """
    areExecutorsConfigured: Boolean!
}

"""
A list of active executors compute instances.
"""
type ExecutorConnection {
    """
    A list of executors.
    """
    nodes: [Executor!]!

    """
    The total number of executors in this result set.
    """
    totalCount: Int!

    """
    Pagination information.
    """
    pageInfo: PageInfo!
}

"""
An active executor compute instance.
"""
type Executor implements Node {
    """
    The unique identifier of this executor.
    """
    id: ID!

    """
    The hostname of the executor instance.
    """
    hostname: String!

    """
    The queue name that the executor polls for work.
    """
    queueName: String

    """
    The queue name that the executor polls for work.
    """
    queueNames: [String!]

    """
    Active is true, if a heartbeat from the executor has been received at most three heartbeat intervals ago.
    """
    active: Boolean!

    """
    The operating system running the executor.
    """
    os: String!

    """
    The machine architecture running the executor.
    """
    architecture: String!

    """
    The version of Git used by the executor.
    """
    dockerVersion: String!

    """
    The version of the executor.
    """
    executorVersion: String!

    """
    The version of Docker used by the executor.
    """
    gitVersion: String!

    """
    The version of Ignite used by the executor.
    """
    igniteVersion: String!

    """
    The version of src-cli used by the executor.
    """
    srcCliVersion: String!

    """
    The first time the executor sent a heartbeat to the Sourcegraph instance.
    """
    firstSeenAt: DateTime!

    """
    The last time the executor sent a heartbeat to the Sourcegraph instance.
    """
    lastSeenAt: DateTime!
    """
    The compatibility of the executor with respect to the Sourcegraph instance.
    If outdated, please make sure that the executor and the Sourcegraph backend are of compatible versions. This means they should match in major and minor version, but they may be 1 minor version apart.
    If too new, please update the Sourcegraph instance to match the version of the executor or downgrade the executor.

    Compatibility can be null if the executor or Sourcegraph instance runs in dev mode or there's a version mismatch.
    """
    compatibility: ExecutorCompatibility
}

"""
The compatibility of the executor with the sourcegraph instance.
"""
enum ExecutorCompatibility {
    """
    Executor version is more than one version behind the Sourcegraph instance.
    """
    OUTDATED

    """
    Executor is up-to-date with the Sourcegraph instance.
    """
    UP_TO_DATE

    """
    Executor version is more than one version ahead of the Sourcegraph instance.
    """
    VERSION_AHEAD
}

"""
The result for Query.slowRequests.
"""
type SlowRequestConnection {
    """
    A list of slow graphql requests logs.
    """
    nodes: [SlowRequest!]!

    """
    The total number of slow graphql logs in the connection.
    """
    totalCount: Int!

    """
    Pagination information.
    """
    pageInfo: PageInfo!
}

"""
A logged slow GraphQL request, captured by the backend.
"""
type SlowRequest {
    """
    The index of this request.
    """
    index: String!
    """
    The date at which this request was started.
    """
    start: DateTime!
    """
    The duration of the request.
    """
    duration: Float!
    """
    The user associated with that request, if any.
    """
    user: User
    """
    The name of the GraphQL request.
    """
    name: String!
    """
    The source from which the request originated.
    """
    source: String!
    """
    The repository referenced by the request, if any.
    """
    repository: Repository
    """
    The variables used to build the GraphQL request.
    """
    variables: String!
    """
    The errors returned if the request failed.
    """
    errors: [String!]!
    """
    The GraphQL query.
    """
    query: String!
    """
    The file path referenced by the request, if any.
    """
    filepath: String
}

"""
An object with totalCount and PageInfo.
"""
interface Connection {
    """
    The total count of items in the connection.
    """
    totalCount: Int!
    """
    The pagination info for the connection.
    """
    pageInfo: ConnectionPageInfo!
}

"""
Pagination information.
"""
type ConnectionPageInfo {
    """
    When paginating forwards, the cursor to continue.
    """
    endCursor: String
    """
    When paginating forwards, are there more items?
    """
    hasNextPage: Boolean!
    """
    When paginating backward, the cursor to continue.
    """
    startCursor: String
    """
    When paginating backward, are there more items?
    """
    hasPreviousPage: Boolean!
}

"""
A team is a grouping of users/persons into a common handle. Teams are commonly used to define
codeowners.
"""
type Team implements Node {
    """
    The unique ID of the team.
    """
    id: ID!

    """
    The name of the team. Needs to be globally unique across usernames, organization
    names, and team names. Team names can use alphanumeric characters, - dash
    and / forward slash.
    """
    name: String!

    """
    URL to link to the teams profile page.
    """
    url: String!

    """
    URL to an avatar of this team.
    """
    avatarURL: String

    """
    A human readable name substitute for the name. Null, if not defined.
    """
    displayName: String

    """
    A team can be made read-only from the CLI instructing the UI to show a warning
    banner that this is managed externally, and management features will only be
    available to site-admins. It can also still be manipulated from the CLI.
    """
    readonly: Boolean!

    """
    The teams direct members. That is members that are strictly part of this team,
    but not members of child teams. Team membership is NOT inherited.
    """
    members(
        """
        Returns the first n team members from the list.
        """
        first: Int

        """
        Opaque pagination cursor.
        """
        after: String

        """
        Optionally apply a text search filter over the results.
        """
        search: String
    ): TeamMemberConnection!

    """
    Parent team can be null, if this is a root team.
    """
    parentTeam: Team

    """
    The list of direct child teams.
    """
    childTeams(
        """
        Returns the first n teams from the list.
        """
        first: Int

        """
        Opaque pagination cursor.
        """
        after: String

        """
        Optionally apply a text search filter over the results.
        """
        search: String
    ): TeamConnection!

    """
    True, if the current user can modify this team.
    """
    viewerCanAdminister: Boolean!

    """
    The creator of this team. Null, if the user was deleted.
    """
    creator: User

    """
    True, if the team is external, i.e. not found in our database.
    Example: CODEOWNERS files can contain references to GitHub teams which are not the part of Sourcegraph teams.
    """
    external: Boolean!
}

"""
A list of teams.
"""
type TeamConnection {
    """
    The total count of items in the connection.
    """
    totalCount: Int!

    """
    The pagination info for the connection.
    """
    pageInfo: PageInfo!

    """
    The current page of teams in this connection.
    """
    nodes: [Team!]!
}

"""
A list of team members.
"""
type TeamMemberConnection {
    """
    The total count of items in the connection.
    """
    totalCount: Int!

    """
    The pagination info for the connection.
    """
    pageInfo: PageInfo!

    """
    The current page of team members in this connection.
    """
    nodes: [TeamMember!]!
}

"""
A team member is an entity that can be associated to a team.

For now, this will be User, and will be expanded to User | Person later.
"""
interface TeamMember {
    """
    All the teams this TeamMember is a direct member of.
    """
    teams(
        """
        Returns the first n teams from the list.
        """
        first: Int

        """
        Opaque pagination cursor.
        """
        after: String

        """
        Optionally apply a text search filter over the results.
        """
        search: String
    ): TeamConnection!
}

extend type User implements TeamMember {
    """
    All the teams this user is a direct member of.
    """
    teams(
        """
        Returns the first n teams from the list.
        """
        first: Int

        """
        Opaque pagination cursor.
        """
        after: String

        """
        Optionally apply a text search filter over the results.
        """
        search: String
    ): TeamConnection!
}

extend type Query {
    """
    Get a single team by name. Returns null if not found.
    """
    team(name: String!): Team

    """
    Get the global list of all root teams. (Those without a parent team).
    """
    teams(
        """
        Returns the first n teams from the list.
        """
        first: Int

        """
        Opaque pagination cursor.
        """
        after: String
        """
        Search can be used to do a text-search over the team names.
        """
        search: String
        """
        Do not include any teams that have this ancestor in parent-team relationship.
        This includes the team with the ID mentioned (that is a team is considered
        its own ancestor).
        """
        exceptAncestor: ID
        """
        If set to true, child teams (ones that have parent set) are also returned.
        If not specified, the default behavior is to only include top-level teams.
        """
        includeChildTeams: Boolean
    ): TeamConnection!
}

extend type Mutation {
    """
    Creates a team. The name must be unique, display name can be used to set a custom
    display value for the team inside Sourcegraph.

    If readonly is true, the Sourcegraph UI will show a warning banner that this team
    is managed externally, and it can only be modified by site-admins.
    This is to prevent state drift from external systems that ingest team information into Sourcegraph.
    Readonly can only be set by site-admins.

    Either parentTeam XOR parentTeamName can be specified to make the team a child
    team of the given parent. Only members of the parent team or site-admis can create
    a child team.
    """
    createTeam(
        name: String!
        displayName: String
        readonly: Boolean = false
        parentTeam: ID
        parentTeamName: String
    ): Team!

    """
    Update an existing team. ID or Name must be specified, but not both.

    To unset the display name, pass an empty string. Null will make it ignore updates.

    Either parentTeam XOR parentTeamName XOR makeRoot can be specified to make the team a child
    team of the given parent or conversely to make a team a root team (with no parent team).
    The user has to be a team-member of both the child and parent team for that, and
    neither can be read-only. Site-admin can modify all teams without constraints.
    """
    updateTeam(
        id: ID
        name: String
        displayName: String
        parentTeam: ID
        parentTeamName: String
        makeRoot: Boolean
    ): Team!

    """
    Delete team deletes a team. ID or Name must be specified, but not both.
    Must be team-member to delete. If the team is marked as read-only, must be site-admin.
    """
    deleteTeam(id: ID, name: String): EmptyResponse

    """
    Add a list of team members to an existing team.
    People that already are part of the team are ignored.

    Either team XOR teamName can be specified to specify the team.
    Must be team member to add new team members, or site-admin.

    For now, members can only be the IDs of User entities in Sourcegraph.
    Later, we will expand this to allow Persons as well.

    If skipUnmatchedMembers is true, members that are not matched to a user are skipped.
    """
    addTeamMembers(
        team: ID
        teamName: String
        members: [TeamMemberInput!]!
        skipUnmatchedMembers: Boolean = false
    ): Team!

    """
    This is a convenience method to forcefully overwrite the full set of members
    of a team. This is handy to sync external state without diffing the current
    members vs the desired set of members.

    Either team XOR teamName can be specified to specify the team.
    Must be team member to modify team members, or site-admin.

    For now, members can only be the IDs of User entities in Sourcegraph.
    Later, we will expand this to allow Persons as well.

    If skipUnmatchedMembers is true, members that are not matched to a user are skipped.
    """
    setTeamMembers(
        team: ID
        teamName: String
        members: [TeamMemberInput!]!
        skipUnmatchedMembers: Boolean = false
    ): Team!

    """
    This mutation removes team membership for the given team and set of members.
    Members that weren't part of the team are ignored.

    Either team XOR teamName can be specified to specify the team.
    Must be team member to remove team members, or site-admin.

    For now, members can only be the IDs of User entities in Sourcegraph.
    Later, we will expand this to allow Persons as well.

    If skipUnmatchedMembers is true, members that are not matched to a user are skipped.
    """
    removeTeamMembers(
        team: ID
        teamName: String
        members: [TeamMemberInput!]!
        skipUnmatchedMembers: Boolean = false
    ): Team!
}

"""
Options to specify a user for team membership. Multiple options can be provided,
with the following precedence order: (Other mismatches will be discarded)
- UserID
- Username
- Email
- External Account fields

Examples:
- If ID is set and no match, return.
- If ID and username is set, and ID matches but username doesn't, match.
"""
input TeamMemberInput {
    """
    Explicitly define a user by ID.
    """
    userID: ID
    """
    Explicitly define a user by username in Sourcegraph.
    """
    username: String
    """
    If the email is associated to a user and verified, the user account will be matched.
    """
    email: String

    """
    If the user has an associated external account, use this.
    externalAccountServiceID and externalAccountServiceType must be set and
    either of externalAccountAccountID externalAccountLogin are required as well.
    Service ID for the GitHub OAuth provider, for example, is https://github.com/.
    """
    externalAccountServiceID: String
    """
    If the user has an associated external account, use this.
    externalAccountServiceID and externalAccountServiceType must be set and
    either of externalAccountAccountID externalAccountLogin are required as well.
    Service Type for the GitHub OAuth provider, for example, is github.
    """
    externalAccountServiceType: String
    """
    If the user has an associated external account, use this.
    externalAccountServiceID and externalAccountServiceType must be set and
    either of externalAccountAccountID externalAccountLogin are required as well.
    Account ID is the unique identifier on the external account platform.
    """
    externalAccountAccountID: String
    """
    If the user has an associated external account, use this.
    externalAccountServiceID and externalAccountServiceType must be set and
    either of externalAccountAccountID externalAccountLogin are required as well.
    Account Login is usually the username on the external account platform.
    """
    externalAccountLogin: String
}

"""
A list of access requests
"""
type AccessRequestConnection {
    """
    Total count of access requests
    """
    totalCount: Int!
    """
    A list of access requests
    """
    nodes: [AccessRequest!]!

    """
    Pagination information.
    """
    pageInfo: BidirectionalPageInfo!
}

"""
Access request status enum
"""
enum AccessRequestStatus {
    """
    Access request is submitted and waiting for actions
    """
    PENDING
    """
    Access request was approved
    """
    APPROVED
    """
    Access request was rejected
    """
    REJECTED
    """
    Access request was canceled
    """
    CANCELED
}

"""
Access request
"""
type AccessRequest implements Node {
    """
    The unique identifier of the secret.
    """
    id: ID!

    """
    Name of a person requested access
    """
    name: String!

    """
    Email of a person requested access
    """
    email: String!

    """
    The date and time when request access was created
    """
    createdAt: DateTime!

    """
    Additional information submitted by person requested access
    """
    additionalInfo: String

    """
    Access request status
    """
    status: AccessRequestStatus!
}

extend type Query {
    """
    List access requests.
    """
    accessRequests(
        status: AccessRequestStatus
        """
        Returns the first n access requests from the list.
        """
        first: Int
        last: Int
        after: String
        before: String
    ): AccessRequestConnection!
}

"""
Repo metadata key or value connection result`
"""
type RepoMetadataKeyOrValueConnection {
    """
    Total count of repo key-value pair metadata
    """
    totalCount: Int!
    """
    A list of repo key-value pair metadata
    """
    nodes: [String!]!

    """
    Pagination information.
    """
    pageInfo: BidirectionalPageInfo!
}

"""
Repo metadata key result
"""
type RepoMetadataKeyResult {
    """
    Returns paginated list of repo metadata distinct values matching a query
    """
    values(
        query: String
        """
        Pagination paramters
        """
        first: Int
        last: Int
        after: String
        before: String
    ): RepoMetadataKeyOrValueConnection!
}

"""
Repo key-value pair metadata
"""
type RepoMetadata {
    """
    Returns paginated list of repo metadata distinct keys matching a query
    """
    keys(
        query: String
        """
        Pagination paramters
        """
        first: Int
        last: Int
        after: String
        before: String
    ): RepoMetadataKeyOrValueConnection!

    """
    Repo metadata key
    """
    key(key: String!): RepoMetadataKeyResult
}

extend type Query {
    """
    Repository key-value pair metadata
    """
    repoMeta: RepoMetadata
}

extend type Mutation {
    """
    Marks access_request as rejected
    """
    setAccessRequestStatus(id: ID!, status: AccessRequestStatus!): EmptyResponse
}

"""
A role
"""
type Role implements Node {
    """
    The globally unique identifier for this role.
    """
    id: ID!
    """
    The human readable name for this role.
    """
    name: String!
    """
    Indicates whether a role is a default system role, which cannot be modified or deleted, or a custom role added by a site admin.
    """
    system: Boolean!
    """
    The list of permissions that will be granted to any user with this role.
    """
    permissions(
        """
        The limit argument for forward pagination.
        """
        first: Int
        """
        The limit argument for backward pagination.
        """
        last: Int
        """
        The cursor argument for forward pagination.
        """
        after: String
        """
        The cursor argument for backward pagination.
        """
        before: String
    ): PermissionConnection!
    """
    The date and time when the role was created.
    """
    createdAt: DateTime!
}

"""
A list of roles.
"""
type RoleConnection {
    """
    A list of roles.
    """
    nodes: [Role!]!
    """
    The total count of roles in the connection.
    """
    totalCount: Int!
    """
    Pagination information.
    """
    pageInfo: ConnectionPageInfo!
}

"""
A list of permissions.
"""
type PermissionConnection {
    """
    A list of permissions.
    """
    nodes: [Permission!]!
    """
    The total count of permissions in the connection.
    """
    totalCount: Int!
    """
    Pagination information.
    """
    pageInfo: ConnectionPageInfo!
}

"""
A namespace represents a distinct context within which permission policies
are defined and enforced.
"""
enum PermissionNamespace {
    """
    This represents the Batch Changes namespace.
    """
    BATCH_CHANGES
    """
    Code ownership namespace used for permitting to assign ownership
    within Sourcegraph.
    """
    OWNERSHIP

    """
    Repo Metadata namespace used for permitting to edit repository
    key-value pair metadata.
    """
    REPO_METADATA

    """
    This represents the Cody namespace.
    """
    CODY

    """
    ❗ Product subscriptions are only available in Sourcegraph.com
    """
    PRODUCT_SUBSCRIPTIONS
}

"""
A permission
"""
type Permission implements Node {
    """
    The globally unique identifier for this permission.
    """
    id: ID!
    """
    The namespace in which this permission belongs to.
    """
    namespace: PermissionNamespace!
    """
    The unique action which is granted to a bearer of this permission.
    """
    action: String!
    """
    A unique, human-readable string used to represent a permission, taking the form: <namespace>:<object_id>#<relation>@<user_id | user_group>
    """
    displayName: String!
    """
    The date and time when the permission was created.
    """
    createdAt: DateTime!
}

"""
A list of symbols.
"""
type SymbolConnection {
    """
    A list of symbols.
    """
    nodes: [Symbol!]!
    """
    Pagination information.
    """
    pageInfo: PageInfo!
}

"""
A code symbol (e.g., a function, variable, type, class, etc.).
It is derived from DocumentSymbol as defined in the Language Server Protocol (see https://microsoft.github.io/language-server-protocol/specifications/specification-3-14/#textDocument_documentSymbol).
"""
type Symbol {
    """
    The name of the symbol.
    """
    name: String!
    """
    The name of the symbol that contains this symbol, if any. This field's value is not guaranteed to be
    structured in such a way that callers can infer a hierarchy of symbols.
    """
    containerName: String
    """
    The kind of the symbol.
    """
    kind: SymbolKind!
    """
    The programming language of the symbol.
    """
    language: String!
    """
    The location where this symbol is defined.
    """
    location: Location!
    """
    The URL to this symbol (using the input revision specifier, which may not be immutable).
    """
    url: String!
    """
    The canonical URL to this symbol (using an immutable revision specifier).
    """
    canonicalURL: String!
    """
    Whether or not the symbol is local to the file it's defined in.
    """
    fileLocal: Boolean!
}

"""
All possible kinds of symbols. This set matches that of the Language Server Protocol
(https://microsoft.github.io/language-server-protocol/specification#workspace_symbol).
"""
enum SymbolKind {
    UNKNOWN
    FILE
    MODULE
    NAMESPACE
    PACKAGE
    CLASS
    METHOD
    PROPERTY
    FIELD
    CONSTRUCTOR
    ENUM
    INTERFACE
    FUNCTION
    VARIABLE
    CONSTANT
    STRING
    NUMBER
    BOOLEAN
    ARRAY
    OBJECT
    KEY
    NULL
    ENUMMEMBER
    STRUCT
    EVENT
    OPERATOR
    TYPEPARAMETER
}

"""
A list of locations within a file.
"""
type LocationConnection {
    """
    A list of locations within a file.
    """
    nodes: [Location!]!

    """
    Pagination information.
    """
    pageInfo: PageInfo!
}

"""
A location inside a resource (in a repository at a specific commit).
"""
type Location {
    """
    The file that this location refers to.
    """
    resource: CodeIntelGitBlob!
    """
    The range inside the file that this location refers to.
    """
    range: Range
    """
    The URL to this location (using the input revision specifier, which may not be immutable).
    """
    url: String!
    """
    The canonical URL to this location (using an immutable revision specifier).
    """
    canonicalURL: String!
}

"""
A range inside a file. The start position is inclusive, and the end position is exclusive.
"""
type Range {
    """
    The start position of the range (inclusive).
    """
    start: Position!
    """
    The end position of the range (exclusive).
    """
    end: Position!
}

"""
A zero-based position inside a file.
"""
type Position {
    """
    The line number (zero-based) of the position.
    """
    line: Int!
    """
    The character offset (zero-based) in the line of the position.
    """
    character: Int!
}

"""
A gitblob resolver specific to code intel.
"""
type CodeIntelGitBlob {
    """
    The full path (relative to the root) of this tree.
    """
    path: String!
    """
    The base name (i.e., last path component only) of this tree.
    """
    name: String!
    """
    The Git commit containing this tree.
    """
    commit: CodeIntelCommit!
    """
    The URL to this tree (using the input revision specifier, which may not be immutable).
    """
    url: String!
    """
    The repository containing this tree.
    """
    repository: CodeIntelRepository!
    """
    The content of this blob.
    """
    content(
        """
        Return file content starting at line "startLine". A value <= 0 will be the start of the file.
        """
        startLine: Int
        """
        Return file content ending at line "endLine". A value < 0 or > totalLines will set endLine to the end of the file.
        """
        endLine: Int
    ): String!
}

"""
A Code Intel Git Tree.
"""
type CodeIntelGitTree {
    """
    The full path (relative to the root) of this tree.
    """
    path: String!
    """
    The base name (i.e., last path component only) of this tree.
    """
    name: String!
    """
    The Git commit containing this tree.
    """
    commit: CodeIntelCommit!
    """
    The URL to this tree (using the input revision specifier, which may not be immutable).
    """
    url: String!
    """
    The repository containing this tree.
    """
    repository: CodeIntelRepository!
    """
    The content of this blob.
    """
    content(
        """
        Return file content starting at line "startLine". A value <= 0 will be the start of the file.
        """
        startLine: Int
        """
        Return file content ending at line "endLine". A value < 0 or > totalLines will set endLine to the end of the file.
        """
        endLine: Int
    ): String!
}

"""
A codeintel repository is a Git source control repository that is mirrored from some origin code host and it is specific to code intel.
"""
type CodeIntelRepository {
    """
    The globally addressable ID for this commit.
    """
    id: ID!
    """
    The repository's name, as a path with one or more components. It conventionally consists of
    the repository's hostname and path (joined by "/"), minus any suffixes (such as ".git").
    Examples:
    - github.com/foo/bar
    - my-code-host.example.com/myrepo
    - myrepo
    """
    name: String!
    """
    The URL to this repository.
    """
    url: String!
    """
    Information about this repository from the external service that it originates from (such as GitHub, GitLab,
    Phabricator, etc.). Only populated when used as part of repository list previews for configuration policies.
    """
    externalRepository: CodeIntelExternalRepository
}

"""
A repository on an external service (such as GitHub, GitLab, Phabricator, etc.).
"""
type CodeIntelExternalRepository {
    """
    The type of external service where this repository resides.
    Example: "github", "gitlab", etc.
    """
    serviceType: String!
    """
    The particular instance of the external service where this repository resides. Its value is
    opaque but typically consists of the canonical base URL to the service.
    Example: For GitHub.com, this is "https://github.com/".
    """
    serviceID: String!
}

"""
A Code Intel Commit.
"""
type CodeIntelCommit {
    """
    The globally addressable ID for this commit.
    """
    id: ID!
    """
    This commit's Git object ID (OID), a 40-character SHA-1 hash.
    """
    oid: GitObjectID!
    """
    The abbreviated form of this commit's OID.
    """
    abbreviatedOID: String!
    """
    The URL to this commit (using the input revision specifier, which may not be immutable).
    """
    url: String!
    """
    The repository that contains this commit.
    """
    repository: CodeIntelRepository!
}

"""
EXPERIMENTAL: A Perforce changelist.
"""
type PerforceChangelist {
    """
    The changelist ID.
    """
    cid: String!
    """
    The canonical URL to this changelist.
    """
    canonicalURL: String!
    """
    The corresponding git commit of this changelist.
    """
    commit: GitCommit!
}

extend type Query {
    """
    List of all configured code hosts on this instance.

    Site-admin only.
    """
    codeHosts(first: Int = 50, after: String, search: String): CodeHostConnection!
}

"""
A list of code hosts.
"""
type CodeHostConnection {
    """
    Only when this flag is true, the connection can be trusted to be complete.
    This will stop existing in Sourcegraph 5.3 when the migration is ensured
    to be complete.
    """
    isMigrationDone: Boolean!

    """
    A list of code hosts.
    """
    nodes: [CodeHost!]!

    """
    Pagination information.
    """
    pageInfo: PageInfo!

    """
    The total number of records in this result set.
    """
    totalCount: Int!
}

"""
A specific code host, like github.com.
"""
type CodeHost implements Node {
    """
    The id of the code host.
    """
    id: ID!

    """
    The type of code host, e.g. GITHUB.
    """
    kind: ExternalServiceKind!

    """
    The url for the code host, e.g. github.com.
    """
    url: String!

    """
    A amount of API requests Sourcegraph can send to the code host.
    """
    apiRateLimitQuota: Int

    """
    How often API rate limits get reset. Defined in seconds.
    """
    apiRateLimitIntervalSeconds: Int

    """
    A amount of git requests Sourcegraph can send to the code host.
    """
    gitRateLimitQuota: Int

    """
    How often git rate limits get reset. Defined in seconds.
    """
    gitRateLimitIntervalSeconds: Int

    """
    All external services that refer to this code host.
    """
    externalServices(first: Int = 50, after: String): ExternalServiceConnection!
}<|MERGE_RESOLUTION|>--- conflicted
+++ resolved
@@ -7542,10 +7542,6 @@
 
     """
     Rules defining the repositories that will never be shared by Cody with third-party LLM providers.
-<<<<<<< HEAD
-    For details see https://sourcegraph.com/docs/cody/capabilities/ignore-context
-=======
->>>>>>> 01bc0813
     """
     codyContextFilters(version: CodyContextFiltersVersion!): CodyContextFilters!
 }
