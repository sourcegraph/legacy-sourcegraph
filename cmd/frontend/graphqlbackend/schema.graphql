# Run this before committing changes to this file
# go generate github.com/sourcegraph/sourcegraph/cmd/frontend/graphqlbackend
# This will happen automatically if you are running ./dev/start.sh
#
# See docs/api.md for guidance on schema evolution.
#
schema {
    query: Query
    mutation: Mutation
}

"""
This type is not returned by any resolver, but serves to document what an error
response will look like.
"""
type Error {
    """
    A string giving more context about the error that ocurred.
    """
    message: String!
    """
    The GraphQL path to where the error happened. For an error in the query
    query {
        user {
            externalID # This is a nullable field that failed computing.
        }
    }
    the path would be ["user", "externalID"].
    """
    path: [String!]!
    """
    Optional additional context on the error.
    """
    extensions: ErrorExtensions
}

"""
Optional additional context on an error returned from a resolver.
It may also contain more properties, which aren't strictly typed here.
"""
type ErrorExtensions {
    """
    An error code, which can be asserted on.
    Possible error codes are communicated in the doc string of the field.
    """
    code: String
}

"""
Represents a null return value.
"""
type EmptyResponse {
    """
    A dummy null value.
    """
    alwaysNil: String
}

"""
An object with an ID.
"""
interface Node {
    """
    The ID of the node.
    """
    id: ID!
}

"""
A valid JSON value.
"""
scalar JSONValue

"""
A string that contains valid JSON, with additional support for //-style comments and trailing commas.
"""
scalar JSONCString

"""
A mutation.
"""
type Mutation {
    """
    Updates the user profile information for the user with the given ID.

    Only the user and site admins may perform this mutation.
    """
    updateUser(user: ID!, username: String, displayName: String, avatarURL: String): User!
    """
    Creates an organization. The caller is added as a member of the newly created organization.

    Only authenticated users may perform this mutation.
    """
    createOrganization(name: String!, displayName: String): Org!
    """
    Updates an organization.

    Only site admins and any member of the organization may perform this mutation.
    """
    updateOrganization(id: ID!, displayName: String): Org!
    """
    Deletes an organization. Only site admins may perform this mutation.
    """
    deleteOrganization(organization: ID!): EmptyResponse
    """
    Adds a external service. Only site admins may perform this mutation.
    """
    addExternalService(input: AddExternalServiceInput!): ExternalService!
    """
    Updates a external service. Only site admins may perform this mutation.
    """
    updateExternalService(input: UpdateExternalServiceInput!): ExternalService!
    """
    Delete an external service. Only site admins may perform this mutation.
    """
    deleteExternalService(externalService: ID!): EmptyResponse!
    """
    DEPRECATED: All repositories are accessible or deleted. To prevent a
    repository from being accessed on Sourcegraph add it to the external
    service exclude configuration. This mutation will be removed in 3.6.

    Enables or disables a repository. A disabled repository is only accessible
    to site admins and never appears in search results.

    Only site admins may perform this mutation.
    """
    setRepositoryEnabled(repository: ID!, enabled: Boolean!): EmptyResponse
        @deprecated(reason: "update external service exclude setting.")
    """
    Tests the connection to a mirror repository's original source repository. This is an
    expensive and slow operation, so it should only be used for interactive diagnostics.

    Only site admins may perform this mutation.
    """
    checkMirrorRepositoryConnection(
        """
        The ID of the existing repository whose mirror to check.
        """
        repository: ID
        """
        The name of a repository whose mirror to check. If the name is provided, the repository need not be added
        to the site (but the site configuration must define a code host that knows how to handle the name).
        """
        name: String
    ): CheckMirrorRepositoryConnectionResult!
    """
    Schedule the mirror repository to be updated from its original source repository. Updating
    occurs automatically, so this should not normally be needed.

    Only site admins may perform this mutation.
    """
    updateMirrorRepository(
        """
        The mirror repository to update.
        """
        repository: ID!
    ): EmptyResponse!
    """
    Creates a new user account.

    Only site admins may perform this mutation.
    """
    createUser(
        """
        The new user's username.
        """
        username: String!
        """
        The new user's optional email address. If given, it is marked as verified.
        """
        email: String
    ): CreateUserResult!
    """
    Randomize a user's password so that they need to reset it before they can sign in again.

    Only site admins may perform this mutation.
    """
    randomizeUserPassword(user: ID!): RandomizeUserPasswordResult!
    """
    Adds an email address to the user's account. The email address will be marked as unverified until the user
    has followed the email verification process.

    Only the user and site admins may perform this mutation.
    """
    addUserEmail(user: ID!, email: String!): EmptyResponse!
    """
    Removes an email address from the user's account.

    Only the user and site admins may perform this mutation.
    """
    removeUserEmail(user: ID!, email: String!): EmptyResponse!
    """
    Set an email address as the user's primary.

    Only the user and site admins may perform this mutation.
    """
    setUserEmailPrimary(user: ID!, email: String!): EmptyResponse!
    """
    Manually set the verification status of a user's email, without going through the normal verification process
    (of clicking on a link in the email with a verification code).

    Only site admins may perform this mutation.
    """
    setUserEmailVerified(user: ID!, email: String!, verified: Boolean!): EmptyResponse!
    """
    Resend a verification email, no op if the email is already verified.

    Only the user and site admins may perform this mutation.
    """
    resendVerificationEmail(user: ID!, email: String!): EmptyResponse!
    """
    Deletes a user account. Only site admins may perform this mutation.

    If hard == true, a hard delete is performed. By default, deletes are
    'soft deletes' and could theoretically be undone with manual DB commands.
    If a hard delete is performed, the data is truly removed from the
    database and deletion can NEVER be undone.

    Data that is deleted as part of this operation:

    - All user data (access tokens, email addresses, external account info, survey responses, etc)
    - Organization membership information (which organizations the user is a part of, any invitations created by or targeting the user).
    - Sourcegraph extensions published by the user.
    - User, Organization, or Global settings authored by the user.
    """
    deleteUser(user: ID!, hard: Boolean): EmptyResponse
    """
    Updates the current user's password. The oldPassword arg must match the user's current password.
    """
    updatePassword(oldPassword: String!, newPassword: String!): EmptyResponse
    """
    Creates an access token that grants the privileges of the specified user (referred to as the access token's
    "subject" user after token creation). The result is the access token value, which the caller is responsible
    for storing (it is not accessible by Sourcegraph after creation).

    The supported scopes are:

    - "user:all": Full control of all resources accessible to the user account.
    - "site-admin:sudo": Ability to perform any action as any other user. (Only site admins may create tokens
      with this scope.)

    Only the user or site admins may perform this mutation.
    """
    createAccessToken(user: ID!, scopes: [String!]!, note: String!): CreateAccessTokenResult!
    """
    Deletes and immediately revokes the specified access token, specified by either its ID or by the token
    itself.

    Only site admins or the user who owns the token may perform this mutation.
    """
    deleteAccessToken(byID: ID, byToken: String): EmptyResponse!
    """
    Deletes the association between an external account and its Sourcegraph user. It does NOT delete the external
    account on the external service where it resides.

    Only site admins or the user who is associated with the external account may perform this mutation.
    """
    deleteExternalAccount(externalAccount: ID!): EmptyResponse!
    """
    Invite the user with the given username to join the organization. The invited user account must already
    exist.

    Only site admins and any organization member may perform this mutation.
    """
    inviteUserToOrganization(organization: ID!, username: String!): InviteUserToOrganizationResult!
    """
    Accept or reject an existing organization invitation.

    Only the recipient of the invitation may perform this mutation.
    """
    respondToOrganizationInvitation(
        """
        The organization invitation.
        """
        organizationInvitation: ID!
        """
        The response to the invitation.
        """
        responseType: OrganizationInvitationResponseType!
    ): EmptyResponse!
    """
    Resend the notification about an organization invitation to the recipient.

    Only site admins and any member of the organization may perform this mutation.
    """
    resendOrganizationInvitationNotification(
        """
        The organization invitation.
        """
        organizationInvitation: ID!
    ): EmptyResponse!
    """
    Revoke an existing organization invitation.

    If the invitation has been accepted or rejected, it may no longer be revoked. After an
    invitation is revoked, the recipient may not accept or reject it. Both cases yield an error.

    Only site admins and any member of the organization may perform this mutation.
    """
    revokeOrganizationInvitation(
        """
        The organization invitation.
        """
        organizationInvitation: ID!
    ): EmptyResponse!
    """
    Immediately add a user as a member to the organization, without sending an invitation email.

    Only site admins may perform this mutation. Organization members may use the inviteUserToOrganization
    mutation to invite users.
    """
    addUserToOrganization(organization: ID!, username: String!): EmptyResponse!
    """
    Removes a user as a member from an organization.

    Only site admins and any member of the organization may perform this mutation.
    """
    removeUserFromOrganization(user: ID!, organization: ID!): EmptyResponse
    """
    Adds or removes a tag on a user.

    Tags are used internally by Sourcegraph as feature flags for experimental features.

    Only site admins may perform this mutation.
    """
    setTag(
        """
        The ID of the user whose tags to set.

        (This parameter is named "node" to make it easy to support tagging other types of nodes
        other than users in the future.)
        """
        node: ID!
        """
        The tag to set.
        """
        tag: String!
        """
        The desired state of the tag on the user (whether to add or remove): true to add, false to
        remove.
        """
        present: Boolean!
    ): EmptyResponse!
    """
    Adds a Phabricator repository to Sourcegraph.
    """
    addPhabricatorRepo(
        """
        The callsign, for example "MUX".
        """
        callsign: String!
        """
        The name, for example "github.com/gorilla/mux".
        """
        name: String
        """
        An alias for name. DEPRECATED: use name instead.
        """
        uri: String
        """
        The URL to the phabricator instance (e.g. http://phabricator.sgdev.org).
        """
        url: String!
    ): EmptyResponse
    """
    Resolves a revision for a given diff from Phabricator.
    """
    resolvePhabricatorDiff(
        """
        The name of the repository that the diff is based on.
        """
        repoName: String!
        """
        The ID of the diff on Phabricator.
        """
        diffID: ID!
        """
        The base revision this diff is based on.
        """
        baseRev: String!
        """
        The raw contents of the diff from Phabricator.
        Required if Sourcegraph doesn't have a Conduit API token.
        """
        patch: String
        """
        The description of the diff. This will be used as the commit message.
        """
        description: String
        """
        The name of author of the diff.
        """
        authorName: String
        """
        The author's email.
        """
        authorEmail: String
        """
        When the diff was created.
        """
        date: String
    ): GitCommit
    """
    Logs a user event.
    """
    logUserEvent(event: UserEvent!, userCookieID: String!): EmptyResponse @deprecated(reason: "use logEvent instead")
    """
    Logs an event.
    """
    logEvent(
        """
        The name of the event.
        """
        event: String!
        """
        The randomly generated unique user ID stored in a browser cookie.
        """
        userCookieID: String!
        """
        The URL when the event was logged.
        """
        url: String!
        """
        The source of the event.
        """
        source: EventSource!
        """
        The additional argument information.
        """
        argument: String
    ): EmptyResponse
    """
    Sends a test notification for the saved search. Be careful: this will send a notifcation (email and other
    types of notifications, if configured) to all subscribers of the saved search, which could be bothersome.

    Only subscribers to this saved search may perform this action.
    """
    sendSavedSearchTestNotification(
        """
        ID of the saved search.
        """
        id: ID!
    ): EmptyResponse
    """
    All mutations that update settings (global, organization, and user settings) are under this field.

    Only the settings subject whose settings are being mutated (and site admins) may perform this mutation.

    This mutation only affects global, organization, and user settings, not site configuration. For site
    configuration (which is a separate set of configuration properties from global/organization/user settings),
    use updateSiteConfiguration.
    """
    settingsMutation(input: SettingsMutationGroupInput!): SettingsMutation
    """
    DEPRECATED: Use settingsMutation instead. This field is a deprecated alias for settingsMutation and will be
    removed in a future release.
    """
    configurationMutation(input: SettingsMutationGroupInput!): SettingsMutation
        @deprecated(reason: "use settingsMutation instead")
    """
    Updates the site configuration. Returns whether or not a restart is required for the update to be applied.

    Only site admins may perform this mutation.
    """
    updateSiteConfiguration(
        """
        The last ID of the site configuration that is known by the client, to
        prevent race conditions. An error will be returned if someone else
        has already written a new update.
        """
        lastID: Int!
        """
        A JSON object containing the entire site configuration. The previous site configuration will be replaced
        with this new value.
        """
        input: String!
    ): Boolean!
    """
    Sets whether the user with the specified user ID is a site admin.

    Only site admins may perform this mutation.
    """
    # 🚨 SECURITY: Only trusted users should be given site admin permissions.
    # Site admins have full access to the site configuration and other
    # sensitive data, and they can perform destructive actions such as
    # restarting the site.
    setUserIsSiteAdmin(userID: ID!, siteAdmin: Boolean!): EmptyResponse
    """
    Invalidates all sessions belonging to a user.

    Only site admins may perform this mutation.
    """
    invalidateSessionsByID(userID: ID!): EmptyResponse
    """
    Reloads the site by restarting the server. This is not supported for all deployment
    types. This may cause downtime.

    Only site admins may perform this mutation.
    """
    reloadSite: EmptyResponse
    """
    Submits a user satisfaction (NPS) survey.
    """
    submitSurvey(input: SurveySubmissionInput!): EmptyResponse
    """
    Submits a request for a Sourcegraph Enterprise trial license.
    """
    requestTrial(email: String!): EmptyResponse
    """
    Manages the extension registry.
    """
    extensionRegistry: ExtensionRegistryMutation!
    """
    Mutations that are only used on Sourcegraph.com.

    FOR INTERNAL USE ONLY.
    """
    dotcom: DotcomMutation!
    """
    Creates a saved search.
    """
    createSavedSearch(
        description: String!
        query: String!
        notifyOwner: Boolean!
        notifySlack: Boolean!
        orgID: ID
        userID: ID
    ): SavedSearch!
    """
    Updates a saved search
    """
    updateSavedSearch(
        id: ID!
        description: String!
        query: String!
        notifyOwner: Boolean!
        notifySlack: Boolean!
        orgID: ID
        userID: ID
    ): SavedSearch!
    """
    Deletes a saved search
    """
    deleteSavedSearch(id: ID!): EmptyResponse

    """
    (experimental) The LSIF API may change substantially in the near future as we
    continue to adjust it for our use cases. Changes will not be documented in the
    CHANGELOG during this time.
    Deletes an LSIF upload.
    """
    deleteLSIFUpload(id: ID!): EmptyResponse

    """
    (experimental) The LSIF API may change substantially in the near future as we
    continue to adjust it for our use cases. Changes will not be documented in the
    CHANGELOG during this time.
    Deletes an LSIF index.
    """
    deleteLSIFIndex(id: ID!): EmptyResponse

    """
    Updates the indexing configuration associated with a repository.
    """
    updateRepositoryIndexConfiguration(repository: ID!, configuration: String!): EmptyResponse

    """
    Set the permissions of a repository (i.e., which users may view it on Sourcegraph). This
    operation overwrites the previous permissions for the repository.
    """
    setRepositoryPermissionsForUsers(
        """
        The repository whose permissions to set.
        """
        repository: ID!
        """
        A list of user identifiers and their repository permissions, which defines the set of
        users who may view the repository. All users not included in the list will not be
        permitted to view the repository on Sourcegraph.
        """
        userPermissions: [UserPermission!]!
    ): EmptyResponse!
    """
    Schedule a permissions sync for given repository. This queries the repository's code host for
    all users' permissions associated with the repository, so that the current permissions apply
    to all users' operations on that repository on Sourcegraph.
    """
    scheduleRepositoryPermissionsSync(repository: ID!): EmptyResponse!
    """
    Schedule a permissions sync for given user. This queries all code hosts for the user's current
    repository permissions and syncs them to Sourcegraph, so that the current permissions apply to
    the user's operations on Sourcegraph.
    """
    scheduleUserPermissionsSync(user: ID!): EmptyResponse!

    """
    Create a campaign from a campaign spec and locally computed changeset specs. The newly created
    campaign is returned.
    If a campaign in the same namespace with the same name already exists, an error with the error code
    ErrMatchingCampaignExists is returned.
    """
    createCampaign(
        """
        The campaign spec that describes the desired state of the campaign.
        """
        campaignSpec: ID!
    ): Campaign!

    """
    Create or update a campaign from a campaign spec and locally computed changeset specs. If no
    campaign exists in the namespace with the name given in the campaign spec, a campaign will be
    created. Otherwise, the existing campaign will be updated. The campaign is returned.
    Closed campaigns cannot be applied to. In that case, an error with the error code ErrApplyClosedCampaign
    will be returned.
    """
    applyCampaign(
        """
        The campaign spec that describes the new desired state of the campaign.
        """
        campaignSpec: ID!

        """
        If set, return an error if the campaign identified using the namespace and campaignSpec
        parameters does not match the campaign with this ID. This lets callers use a stable ID
        that refers to a specific campaign during an edit session (and is not susceptible to
        conflicts if the underlying campaign is moved to a different namespace, renamed, or
        deleted). The returned error has the error code ErrEnsureCampaignFailed.
        """
        ensureCampaign: ID
    ): Campaign!

    """
    Move a campaign to a different namespace, or rename it in the current namespace.
    """
    moveCampaign(campaign: ID!, newName: String, newNamespace: ID): Campaign!

    """
    Close a campaign.
    """
    closeCampaign(
        campaign: ID!
        """
        Whether to close the changesets associated with this campaign on their respective code
        hosts. "Close" means the appropriate final state on the code host (e.g., "closed" on
        GitHub and "declined" on Bitbucket Server).
        """
        closeChangesets: Boolean = false
    ): Campaign!

    """
    Delete a campaign. A deleted campaign is completely removed and can't be un-deleted. The
    campaign's changesets are kept as-is; to close them, use the closeCampaign mutation first.
    """
    deleteCampaign(campaign: ID!): EmptyResponse

    """
    Upload a changeset spec that will be used in a future update to a campaign. The changeset spec
    is stored and can be referenced by its ID in the applyCampaign mutation. Just uploading the
    changeset spec does not result in changes to the campaign or any of its changesets; you need
    to call applyCampaign to use it.

    You can use this mutation to upload large changeset specs (e.g., containing large diffs) in
    individual HTTP requests. Then, in the eventual applyCampaign call, you just refer to the
    changeset specs by their IDs. This lets you avoid problems when updating large campaigns where
    a large HTTP request body (e.g., with many large diffs in the changeset specs) would be
    rejected by the web server/proxy or would be very slow.

    The returned ChangesetSpec is immutable and expires after a certain period of time (if not
    used in a call to applyCampaign), which can be queried on ChangesetSpec.expiresAt.
    """
    createChangesetSpec(
        """
        The raw changeset spec (as JSON). See
        https://sourcegraph.com/github.com/sourcegraph/sourcegraph/-/blob/schema/changeset_spec.schema.json
        for the JSON Schema that describes the structure of this input.
        """
        changesetSpec: String!
    ): ChangesetSpec!

    """
    Create a campaign spec that will be used to create a campaign (with the createCampaign
    mutation), or to update a campaign (with the applyCampaign mutation).

    The returned CampaignSpec is immutable and expires after a certain period of time (if not used
    in a call to applyCampaign), which can be queried on CampaignSpec.expiresAt.

    If campaigns are unlicensed and the number of changesetSpecIDs is higher than what's allowed in
    the free tier, an error with the error code ErrCampaignsUnlicensed is returned.
    """
    createCampaignSpec(
        """
        The namespace (either a user or organization). A campaign spec can only be applied to (or
        used to create) campaigns in this namespace.
        """
        namespace: ID!

        """
        The campaign spec as YAML (or the equivalent JSON). See
        https://sourcegraph.com/github.com/sourcegraph/sourcegraph/-/blob/schema/campaign_spec.schema.json
        for the JSON Schema that describes the structure of this input.
        """
        campaignSpec: String!

        """
        Changeset specs that were locally computed and then uploaded using createChangesetSpec.
        """
        changesetSpecs: [ID!]!
    ): CampaignSpec!

    """
    Enqueue the given changeset for high-priority syncing.
    """
    syncChangeset(changeset: ID!): EmptyResponse!

    """
    Create a new credential for the given user for the given code host.
    If another token for that code host already exists, an error with the error code
    ErrDuplicateCredential is returned.
    """
    createCampaignsCredential(
        """
        The user for which to create the credential.
        """
        user: ID!

        """
        The kind of external service being configured.
        """
        externalServiceKind: ExternalServiceKind!

        """
        The URL of the external service being configured.
        """
        externalServiceURL: String!

        """
        The credential to be stored. This can never be retrieved through the API and will be stored encrypted.
        """
        credential: String!
    ): CampaignsCredential!

    """
    Hard-deletes a given campaigns credential.
    """
    deleteCampaignsCredential(campaignsCredential: ID!): EmptyResponse!

    """
    OBSERVABILITY

    Set the status of a test alert of the specified parameters - useful for validating
    'observability.alerts' configuration. Alerts may take up to a minute to fire.
    """
    triggerObservabilityTestAlert(
        """
        Level of alert to test - either warning or critical.
        """
        level: String!
    ): EmptyResponse!
    """
    Create a code monitor.
    """
    createCodeMonitor(
        """
        A monitor.
        """
        monitor: MonitorInput!
        """
        A trigger.
        """
        trigger: MonitorTriggerInput!
        """
        A list of actions.
        """
        actions: [MonitorActionInput!]!
    ): Monitor!
    """
    Set a code monitor to active/inactive.
    """
    toggleCodeMonitor(
        """
        The id of a code monitor.
        """
        id: ID!
        """
        Whether the code monitor should be enabled or not.
        """
        enabled: Boolean!
    ): Monitor!
    """
    Delete a code monitor.
    """
    deleteCodeMonitor(
        """
        The id of a code monitor.
        """
        id: ID!
    ): EmptyResponse!
    """
    Update a code monitor. We assume that the request contains a complete code monitor,
    including its trigger and all actions. Actions which are stored in the database,
    but are missing from the request will be deleted from the database. Actions with id=null
    will be created.
    """
    updateCodeMonitor(
        """
        The input required to edit a monitor.
        """
        monitor: MonitorEditInput!
        """
        The input required to edit the trigger of a monitor. You can only edit triggers that are
        associated with the monitor (value of field monitor).
        """
        trigger: MonitorEditTriggerInput!
        """
        The input required to edit the actions of a monitor. You can only edit actions that are
        associated with the monitor (value of field monitor).
        """
        actions: [MonitorEditActionInput!]!
    ): Monitor!

    """
<<<<<<< HEAD
    Set the repos synced by a code host
    """
    setCodeHostRepos(id: ID!, repos: [String!], allRepos: Boolean!): EmptyResponse!
=======
    Set the repos synced by an external service
    """
    setExternalServiceRepos(id: ID!, repos: [String!], allRepos: Boolean!): EmptyResponse!
>>>>>>> 527503fe

    """
    Reset the timestamps of a trigger query. The query will be queued immediately and return
    all results without a limit on the timeframe. Only site admins may perform this mutation.
    """
    resetTriggerQueryTimestamps(
        """
        The id of the trigger query.
        """
        id: ID!
    ): EmptyResponse!
}

"""
A connection of all code hosts usable with campaigns and accessible by the user
this is requested on.
"""
type CampaignsCodeHostConnection {
    """
    A list of code hosts.
    """
    nodes: [CampaignsCodeHost!]!

    """
    The total number of configured external services in the connection.
    """
    totalCount: Int!

    """
    Pagination information.
    """
    pageInfo: PageInfo!
}

"""
A code host usable with campaigns. This service is accessible by the user it belongs to.
"""
type CampaignsCodeHost {
    """
    The kind of external service.
    """
    externalServiceKind: ExternalServiceKind!

    """
    The URL of the external service.
    """
    externalServiceURL: String!

    """
    The configured credential, if any.
    """
    credential: CampaignsCredential
}

"""
A user token configured for campaigns use on the specified code host.
"""
type CampaignsCredential implements Node {
    """
    A globally unique identifier.
    """
    id: ID!

    """
    The kind of external service.
    """
    externalServiceKind: ExternalServiceKind!

    """
    The URL of the external service.
    """
    externalServiceURL: String!

    """
    The date and time this token has been created at.
    """
    createdAt: DateTime!
}

"""
This enum declares all operations supported by the reconciler.
"""
enum ChangesetSpecOperation {
    """
    Push a new commit to the code host.
    """
    PUSH
    """
    Update the existing changeset on the codehost. This is purely the changeset resource on the code host,
    not the git commit. For updates to the commit, see 'PUSH'.
    """
    UPDATE
    """
    Move the existing changeset out of being a draft.
    """
    UNDRAFT
    """
    Publish a changeset to the codehost.
    """
    PUBLISH
    """
    Publish a changeset to the codehost as a draft changeset. (Only on supported code hosts).
    """
    PUBLISH_DRAFT
    """
    Sync the changeset with the current state on the codehost.
    """
    SYNC
    """
    Import an existing changeset from the code host with the ExternalID from the spec.
    """
    IMPORT
    """
    Close the changeset on the codehost.
    """
    CLOSE
    """
    Reopen the changeset on the codehost.
    """
    REOPEN
    """
    Internal operation to get around slow code host updates.
    """
    SLEEP
}

"""
Description of the current changeset state vs the changeset spec desired state.
"""
type ChangesetSpecDelta {
    """
    When run, the title of the changeset will be updated.
    """
    titleChanged: Boolean!
    """
    When run, the body of the changeset will be updated.
    """
    bodyChanged: Boolean!
    """
    When run, the changeset will be taken out of draft mode.
    """
    undraft: Boolean!
    """
    When run, the target branch of the changeset will be updated.
    """
    baseRefChanged: Boolean!
    """
    When run, a new commit will be created on the branch of the changeset.
    """
    diffChanged: Boolean!
    """
    When run, a new commit will be created on the branch of the changeset.
    """
    commitMessageChanged: Boolean!
    """
    When run, a new commit in the name of the specified author will be created on the branch of the changeset.
    """
    authorNameChanged: Boolean!
    """
    When run, a new commit in the name of the specified author will be created on the branch of the changeset.
    """
    authorEmailChanged: Boolean!
}

"""
The type of the changeset spec.
"""
enum ChangesetSpecType {
    """
    References an existing changeset on a code host to be imported.
    """
    EXISTING
    """
    References a branch and a patch to be applied to create the changeset from.
    """
    BRANCH
}

"""
A changeset spec is an immutable description of the desired state of a changeset in a campaign. To
create a changeset spec, use the createChangesetSpec mutation.
"""
interface ChangesetSpec {
    """
    The unique ID for a changeset spec.

    The ID is unguessable (i.e., long and randomly generated, not sequential). This is important
    even though repository permissions also apply to viewers of changeset specs, because being
    allowed to view a repository should not entitle a person to view all not-yet-published
    changesets for that repository. Consider a campaign to fix a security vulnerability: the
    campaign author may prefer to prepare all of the changesets in private so that the window
    between revealing the problem and merging the fixes is as short as possible.
    """
    id: ID!

    """
    The type of changeset spec.
    """
    type: ChangesetSpecType!

    """
    The date, if any, when this changeset spec expires and is automatically purged. A changeset
    spec never expires (and this field is null) if its campaign spec has been applied.
    """
    expiresAt: DateTime
}

"""
A changeset spec is an immutable description of the desired state of a changeset in a campaign. To
create a changeset spec, use the createChangesetSpec mutation.
"""
type HiddenChangesetSpec implements ChangesetSpec & Node {
    """
    The unique ID for a changeset spec.

    The ID is unguessable (i.e., long and randomly generated, not sequential). This is important
    even though repository permissions also apply to viewers of changeset specs, because being
    allowed to view a repository should not entitle a person to view all not-yet-published
    changesets for that repository. Consider a campaign to fix a security vulnerability: the
    campaign author may prefer to prepare all of the changesets in private so that the window
    between revealing the problem and merging the fixes is as short as possible.
    """
    id: ID!

    """
    The type of changeset spec.
    """
    type: ChangesetSpecType!

    """
    The date, if any, when this changeset spec expires and is automatically purged. A changeset
    spec never expires (and this field is null) if its campaign spec has been applied.
    """
    expiresAt: DateTime
}

"""
A changeset spec is an immutable description of the desired state of a changeset in a campaign. To
create a changeset spec, use the createChangesetSpec mutation.
"""
type VisibleChangesetSpec implements ChangesetSpec & Node {
    """
    The unique ID for a changeset spec.

    The ID is unguessable (i.e., long and randomly generated, not sequential). This is important
    even though repository permissions also apply to viewers of changeset specs, because being
    allowed to view a repository should not entitle a person to view all not-yet-published
    changesets for that repository. Consider a campaign to fix a security vulnerability: the
    campaign author may prefer to prepare all of the changesets in private so that the window
    between revealing the problem and merging the fixes is as short as possible.
    """
    id: ID!

    """
    The type of changeset spec.
    """
    type: ChangesetSpecType!

    """
    The description of the changeset.
    """
    description: ChangesetDescription!

    """
    The date, if any, when this changeset spec expires and is automatically purged. A changeset
    spec never expires (and this field is null) if its campaign spec has been applied.
    """
    expiresAt: DateTime
}

"""
All possible types of changesets that can be specified in a changeset spec.
"""
union ChangesetDescription = ExistingChangesetReference | GitBranchChangesetDescription

"""
A reference to a changeset that already exists on a code host (and was not created by the
campaign).
"""
type ExistingChangesetReference {
    """
    The repository that contains the existing changeset on the code host.
    """
    baseRepository: Repository!

    """
    The ID that uniquely identifies the existing changeset on the code host.

    For GitHub and Bitbucket Server, this is the pull request number (as a string) in the
    base repository. For example, "1234" for PR 1234.
    """
    externalID: String!
}

"""
A triple that represents all possible states of the published value: true, false or 'draft'.
"""
scalar PublishedValue

"""
A description of a changeset that represents the proposal to merge one branch into another.
This is used to describe a pull request (on GitHub and Bitbucket Server).
"""
type GitBranchChangesetDescription {
    """
    The repository that this changeset spec is proposing to change.
    """
    baseRepository: Repository!

    """
    The full name of the Git ref in the base repository that this changeset is based on (and is
    proposing to be merged into). This ref must exist on the base repository. For example,
    "refs/heads/master" or "refs/heads/main".
    """
    baseRef: String!

    """
    The base revision this changeset is based on. It is the latest commit in
    baseRef at the time when the changeset spec was created.
    For example: "4095572721c6234cd72013fd49dff4fb48f0f8a4"
    """
    baseRev: String!

    """
    The repository that contains the branch with this changeset's changes.

    Fork repositories and cross-repository changesets are not yet supported. Therefore,
    headRepository must be equal to baseRepository.
    """
    headRepository: Repository!

    """
    The full name of the Git ref that holds the changes proposed by this changeset. This ref will
    be created or updated with the commits. For example, "refs/heads/fix-foo" (for
    the Git branch "fix-foo").
    """
    headRef: String!

    """
    The title of the changeset on the code host.

    On Bitbucket Server or GitHub this is the title of the pull request.
    """
    title: String!

    """
    The body of the changeset on the code host.

    On Bitbucket Server or GitHub this is the body/description of the pull request.
    """
    body: String!

    """
    The Git commits with the proposed changes. These commits are pushed to the head ref.

    Only 1 commit is supported.
    """
    commits: [GitCommitDescription!]!

    """
    The total diff of the changeset diff.
    """
    diff: PreviewRepositoryComparison!

    """
    The diffstat of this changeset spec. This data is also available
    indirectly through the diff field above, but if only the diffStat is
    required, this field is cheaper to access.
    """
    diffStat: DiffStat!

    """
    Whether or not the changeset described here should be created right after
    applying the ChangesetSpec this description belongs to.

    If this is false, the changeset will only be created on Sourcegraph and
    can be previewed.

    Another ChangesetSpec with the same description, but "published: true",
    can later be applied publish the changeset.
    """
    published: PublishedValue!
}

"""
A description of a Git commit.
"""
type GitCommitDescription {
    """
    The full commit message.
    """
    message: String!

    """
    The first line of the commit message.
    """
    subject: String!

    """
    The contents of the commit message after the first line.
    """
    body: String

    """
    The Git commit author.
    """
    author: Person!

    """
    The commit diff (in unified diff format).

    The filenames must not be prefixed (e.g., with 'a/' and 'b/'). Tip: use 'git diff --no-prefix'
    to omit the prefix.
    """
    diff: String!
}

"""
A list of changeset specs.
"""
type ChangesetSpecConnection {
    """
    The total number of changeset specs in the connection.
    """
    totalCount: Int!
    """
    Pagination information.
    """
    pageInfo: PageInfo!
    """
    A list of changeset specs.
    """
    nodes: [ChangesetSpec!]!
}

"""
A preview for which actions applyCampaign would result in when called at the point of time this preview was created at.
"""
union ChangesetApplyPreview = VisibleChangesetApplyPreview | HiddenChangesetApplyPreview

"""
A preview entry to a repository to which the user has access.
"""
union VisibleApplyPreviewTargets =
      VisibleApplyPreviewTargetsAttach
    | VisibleApplyPreviewTargetsUpdate
    | VisibleApplyPreviewTargetsDetach

"""
A preview entry where no changeset existed before matching the changeset spec.
"""
type VisibleApplyPreviewTargetsAttach {
    """
    The changeset spec from this entry.
    """
    changesetSpec: VisibleChangesetSpec!
}

"""
A preview entry where a changeset matches the changeset spec.
"""
type VisibleApplyPreviewTargetsUpdate {
    """
    The changeset spec from this entry.
    """
    changesetSpec: VisibleChangesetSpec!
    """
    The changeset from this entry.
    """
    changeset: ExternalChangeset!
}

"""
A preview entry where no changeset spec exists for the changeset currently in
the target campaign.
"""
type VisibleApplyPreviewTargetsDetach {
    """
    The changeset from this entry.
    """
    changeset: ExternalChangeset!
}

"""
A preview entry to a repository to which the user has no access.
"""
union HiddenApplyPreviewTargets =
      HiddenApplyPreviewTargetsAttach
    | HiddenApplyPreviewTargetsUpdate
    | HiddenApplyPreviewTargetsDetach

"""
A preview entry where no changeset existed before matching the changeset spec.
"""
type HiddenApplyPreviewTargetsAttach {
    """
    The changeset spec from this entry.
    """
    changesetSpec: HiddenChangesetSpec!
}

"""
A preview entry where a changeset matches the changeset spec.
"""
type HiddenApplyPreviewTargetsUpdate {
    """
    The changeset spec from this entry.
    """
    changesetSpec: HiddenChangesetSpec!
    """
    The changeset from this entry.
    """
    changeset: HiddenExternalChangeset!
}

"""
A preview entry where no changeset spec exists for the changeset currently in
the target campaign.
"""
type HiddenApplyPreviewTargetsDetach {
    """
    The changeset from this entry.
    """
    changeset: HiddenExternalChangeset!
}

"""
One preview entry in the list of all previews against a campaign spec. Each mapping
between changeset specs and current changesets yields one of these. It describes
which operations are taken against which changeset spec and changeset to ensure the
desired state is met.
"""
type HiddenChangesetApplyPreview {
    """
    The operations to take to achieve the desired state.
    """
    operations: [ChangesetSpecOperation!]!

    """
    The delta between the current changeset state and what the new changeset spec
    envisions the changeset to look like.
    """
    delta: ChangesetSpecDelta!

    """
    The target entities in this preview entry.
    """
    targets: HiddenApplyPreviewTargets!
}

"""
One preview entry in the list of all previews against a campaign spec. Each mapping
between changeset specs and current changesets yields one of these. It describes
which operations are taken against which changeset spec and changeset to ensure the
desired state is met.
"""
type VisibleChangesetApplyPreview {
    """
    The operations to take to achieve the desired state.
    """
    operations: [ChangesetSpecOperation!]!

    """
    The delta between the current changeset state and what the new changeset spec
    envisions the changeset to look like.
    """
    delta: ChangesetSpecDelta!

    """
    The target entities in this preview entry.
    """
    targets: VisibleApplyPreviewTargets!
}

"""
A list of preview entries.
"""
type ChangesetApplyPreviewConnection {
    """
    The total number of entries in the connection.
    """
    totalCount: Int!

    """
    Pagination information.
    """
    pageInfo: PageInfo!

    """
    A list of preview entries.
    """
    nodes: [ChangesetApplyPreview!]!
}

"""
A CampaignDescription describes a campaign.
"""
type CampaignDescription {
    """
    The name as parsed from the input.
    """
    name: String!

    """
    The description as parsed from the input.
    """
    description: String!
}

"""
A campaign spec is an immutable description of the desired state of a campaign. To create a
campaign spec, use the createCampaignSpec mutation.
"""
type CampaignSpec implements Node {
    """
    The unique ID for a campaign spec.

    The ID is unguessable (i.e., long and randomly generated, not sequential).
    Consider a campaign to fix a security vulnerability: the campaign author may prefer
    to prepare the campaign, including the description in private so that the window
    between revealing the problem and merging the fixes is as short as possible.
    """
    id: ID!

    """
    The original YAML or JSON input that was used to create this campaign spec.
    """
    originalInput: String!

    """
    The parsed JSON value of the original input. If the original input was YAML, the YAML is
    converted to the equivalent JSON.
    """
    parsedInput: JSONValue!

    """
    The CampaignDescription that describes this campaign.
    """
    description: CampaignDescription!

    """
    Generates a preview what operations would be performed if the campaign spec would be applied.
    This preview is not a guarantee, since the state of the changesets can change between the time
    the preview is generated and when the campaign spec is applied.
    """
    applyPreview(
        """
        Returns the first n entries from the list.
        """
        first: Int = 50
        """
        Opaque pagination cursor.
        """
        after: String
    ): ChangesetApplyPreviewConnection!

    """
    The specs for changesets associated with this campaign.
    """
    changesetSpecs(first: Int = 50, after: String): ChangesetSpecConnection!

    """
    The user who created this campaign spec (or null if the user no longer exists).
    """
    creator: User

    """
    The date when this campaign spec was created.
    """
    createdAt: DateTime!

    """
    The namespace (either a user or organization) of the campaign spec.
    """
    namespace: Namespace!

    """
    The date, if any, when this campaign spec expires and is automatically purged. A campaign spec
    never expires if it has been applied.
    """
    expiresAt: DateTime

    """
    The URL of a web page that allows applying this campaign spec and
    displays a preview of which changesets will be created by applying it.
    """
    applyURL: String!

    """
    When true, the viewing user can apply this spec.
    """
    viewerCanAdminister: Boolean!

    """
    The diff stat for all the changeset specs in the campaign spec.
    """
    diffStat: DiffStat!

    """
    The campaign this spec will update when applied. If it's null, the
    campaign doesn't yet exist.
    """
    appliesToCampaign: Campaign

    """
    The newest version of this campaign spec, as identified by its namespace
    and name. If this is the newest version, this field will be null.
    """
    supersedingCampaignSpec: CampaignSpec

    """
    The code host connections required for applying this spec. Includes the credentials of the current user.
    """
    viewerCampaignsCodeHosts(
        """
        Returns the first n code hosts from the list.
        """
        first: Int = 50
        """
        Opaque pagination cursor.
        """
        after: String
        """
        Only returns the code hosts for which the viewer doesn't have credentials.
        """
        onlyWithoutCredential: Boolean = false
    ): CampaignsCodeHostConnection!
}

"""
A user (identified either by username or email address) with its repository permission.
"""
input UserPermission {
    """
    Depending on the bindID option in the permissions.userMapping site configuration property,
    the elements of the list are either all usernames (bindID of "username") or all email
    addresses (bindID of "email").
    """
    bindID: String!
    """
    The highest level of repository permission.
    """
    permission: RepositoryPermission = READ
}

"""
A campaign is a set of related changes to apply to code across one or more repositories.
"""
type Campaign implements Node {
    """
    The unique ID for the campaign.
    """
    id: ID!

    """
    The namespace where this campaign is defined.
    """
    namespace: Namespace!

    """
    The name of the campaign.
    """
    name: String!

    """
    The description (as Markdown).
    """
    description: String

    """
    The user that created the initial spec. In an org, this will be different from the namespace, or null if the user was deleted.
    """
    specCreator: User

    """
    The user who created the campaign initially by applying the spec for the first time, or null if the user was deleted.
    """
    initialApplier: User

    """
    The user who last updated the campaign by applying a spec to this campaign.
    If the campaign hasn't been updated, the lastApplier is the initialApplier, or null if the user was deleted.
    """
    lastApplier: User

    """
    Whether the current user can edit or delete this campaign.
    """
    viewerCanAdminister: Boolean!

    """
    The URL to this campaign.
    """
    url: String!

    """
    The date and time when the campaign was created.
    """
    createdAt: DateTime!

    """
    The date and time when the campaign was updated. That can be by applying a spec, or by an internal process.
    For reading the time the campaign spec was changed last, see lastAppliedAt.
    """
    updatedAt: DateTime!

    """
    The date and time when the campaign was last updated with a new spec.
    """
    lastAppliedAt: DateTime!

    """
    The date and time when the campaign was closed. If set, applying a spec for this campaign will fail with an error.
    """
    closedAt: DateTime

    """
    Stats on all the changesets that are tracked in this campaign.
    """
    changesetsStats: ChangesetsStats!

    """
    The changesets in this campaign that already exist on the code host.
    """
    changesets(
        first: Int = 50
        """
        Opaque pagination cursor.
        """
        after: String
        """
        Only include changesets with any of the given reconciler states.
        """
        reconcilerState: [ChangesetReconcilerState!]
            @deprecated(
                reason: "Use state instead. This field is deprecated, has no effect, and will be removed in a future release."
            )
        """
        Only include changesets with the given publication state.
        """
        publicationState: ChangesetPublicationState
            @deprecated(
                reason: "Use state instead. This field is deprecated, has no effect, and will be removed in a future release."
            )
        """
        Only include changesets with the given external state.
        """
        externalState: ChangesetExternalState
            @deprecated(
                reason: "Use state instead. This field is deprecated, has no effect, and will be removed in a future release."
            )
        """
        Only include changesets with the given state.
        """
        state: ChangesetState
        """
        Only include changesets with the given review state.
        """
        reviewState: ChangesetReviewState
        """
        Only include changesets with the given check state.
        """
        checkState: ChangesetCheckState
        """
        Only return changesets that have been published by this campaign. Imported changesets will be omitted.
        """
        onlyPublishedByThisCampaign: Boolean
        """
        Search for changesets matching this query. Queries may include quoted substrings to match phrases, and words may be preceded by - to negate them.
        """
        search: String
    ): ChangesetConnection!

    """
    The changeset counts over time, in 1-day intervals backwards from the point in time given in
    the "to" parameter.
    """
    changesetCountsOverTime(
        """
        Only include changeset counts up to this point in time (inclusive). Defaults to Campaign.createdAt.
        """
        from: DateTime
        """
        Only include changeset counts up to this point in time (inclusive). Defaults to the
        current time.
        """
        to: DateTime
    ): [ChangesetCounts!]!

    """
    The diff stat for all the changesets in the campaign.
    """
    diffStat: DiffStat!

    """
    The current campaign spec this campaign reflects.
    """
    currentSpec: CampaignSpec!
}

"""
The counts of changesets in certain states at a specific point in time.
"""
type ChangesetCounts {
    """
    The point in time these counts were recorded.
    """
    date: DateTime!
    """
    The total number of changesets.
    """
    total: Int!
    """
    The number of merged changesets.
    """
    merged: Int!
    """
    The number of closed changesets.
    """
    closed: Int!
    """
    The number of draft changesets (independent of review state).
    """
    draft: Int!
    """
    The number of open changesets (independent of review state).
    """
    open: Int!
    """
    The number of changesets that are both open and approved.
    """
    openApproved: Int!
    """
    The number of changesets that are both open and have requested changes.
    """
    openChangesRequested: Int!
    """
    The number of changesets that are both open and are pending review.
    """
    openPending: Int!
}

"""
A list of campaigns.
"""
type CampaignConnection {
    """
    A list of campaigns.
    """
    nodes: [Campaign!]!

    """
    The total number of campaigns in the connection.
    """
    totalCount: Int!

    """
    Pagination information.
    """
    pageInfo: PageInfo!
}

"""
The publication state of a changeset on Sourcegraph
"""
enum ChangesetPublicationState {
    """
    The changeset has not yet been created on the code host.
    """
    UNPUBLISHED
    """
    The changeset has been created on the code host.
    """
    PUBLISHED
}

"""
The reconciler state of a changeset on Sourcegraph
"""
enum ChangesetReconcilerState {
    """
    The changeset is enqueued for the reconciler to process it.
    """
    QUEUED

    """
    The changeset reconciler is currently computing the delta between the
    If a delta exists, the reconciler tries to update the state of the
    changeset on the code host and on Sourcegraph to the desired state.
    """
    PROCESSING

    """
    The changeset reconciler ran into a problem while processing the
    changeset and will retry it for a number of retries.
    """
    ERRORED
    """
    The changeset reconciler ran into a problem while processing the
    changeset that can't be fixed by retrying.
    """
    FAILED

    """
    The changeset is not enqueued for processing.
    """
    COMPLETED
}

"""
The state of a changeset on the code host on which it's hosted.
"""
enum ChangesetExternalState {
    DRAFT
    OPEN
    CLOSED
    MERGED
    DELETED
}

"""
The review state of a changeset.
"""
enum ChangesetReviewState {
    APPROVED
    CHANGES_REQUESTED
    PENDING
    COMMENTED
    DISMISSED
}

"""
The state of checks (e.g., for continuous integration) on a changeset.
"""
enum ChangesetCheckState {
    PENDING
    PASSED
    FAILED
}

"""
A label attached to a changeset on a code host.
"""
type ChangesetLabel {
    """
    The label's text.
    """
    text: String!
    """
    The label's color, as a hex color code without the . For example: "93ba13".
    """
    color: String!
    """
    An optional description of the label.
    """
    description: String
}

"""
The visual state a changeset is currently in.
"""
enum ChangesetState {
    """
    The changeset has not been marked as to be published.
    """
    UNPUBLISHED
    """
    The changeset reconciler ran into a problem while processing the
    changeset that can't be fixed by retrying.
    """
    FAILED
    """
    The changeset reconciler ran into a problem while processing the
    changeset and will retry it for a number of retries.
    """
    RETRYING
    """
    The changeset reconciler is currently computing the delta between the
    If a delta exists, the reconciler tries to update the state of the
    changeset on the code host and on Sourcegraph to the desired state.
    """
    PROCESSING
    """
    The changeset is published, not being reconciled and open on the code host.
    """
    OPEN
    """
    The changeset is published, not being reconciled and in draft state on the code host.
    """
    DRAFT
    """
    The changeset is published, not being reconciled and closed on the code host.
    """
    CLOSED
    """
    The changeset is published, not being reconciled and merged on the code host.
    """
    MERGED
    """
    The changeset is published, not being reconciled and has been deleted on the code host.
    """
    DELETED
}

"""
A changeset on a codehost.
"""
interface Changeset {
    """
    The unique ID for the changeset.
    """
    id: ID!

    """
    The campaigns that contain this changeset.
    """
    campaigns(
        """
        Returns the first n campaigns from the list.
        """
        first: Int = 50
        """
        Opaque pagination cursor.
        """
        after: String
        """
        Only return campaigns in this state.
        """
        state: CampaignState
        """
        Only include campaigns that the viewer can administer.
        """
        viewerCanAdminister: Boolean
    ): CampaignConnection!

    """
    The publication state of the changeset.
    """
    publicationState: ChangesetPublicationState!
        @deprecated(reason: "Use state instead. This field is deprecated and will be removed in a future release.")

    """
    The reconciler state of the changeset.
    """
    reconcilerState: ChangesetReconcilerState!
        @deprecated(reason: "Use state instead. This field is deprecated and will be removed in a future release.")

    """
    The external state of the changeset, or null when not yet published to the code host.
    """
    externalState: ChangesetExternalState
        @deprecated(reason: "Use state instead. This field is deprecated and will be removed in a future release.")

    """
    The state of the changeset.
    """
    state: ChangesetState!

    """
    The date and time when the changeset was created.
    """
    createdAt: DateTime!

    """
    The date and time when the changeset was updated.
    """
    updatedAt: DateTime!

    """
    The date and time when the next changeset sync is scheduled, or null if none is scheduled.
    """
    nextSyncAt: DateTime
}

"""
A changeset on a code host that the user does not have access to.
"""
type HiddenExternalChangeset implements Node & Changeset {
    """
    The unique ID for the changeset.
    """
    id: ID!

    """
    The campaigns that contain this changeset.
    """
    campaigns(
        """
        Returns the first n campaigns from the list.
        """
        first: Int = 50
        """
        Opaque pagination cursor.
        """
        after: String
        """
        Only return campaigns in this state.
        """
        state: CampaignState
        """
        Only include campaigns that the viewer can administer.
        """
        viewerCanAdminister: Boolean
    ): CampaignConnection!

    """
    The publication state of the changeset.
    """
    publicationState: ChangesetPublicationState!
        @deprecated(reason: "Use state instead. This field is deprecated and will be removed in a future release.")

    """
    The reconciler state of the changeset.
    """
    reconcilerState: ChangesetReconcilerState!
        @deprecated(reason: "Use state instead. This field is deprecated and will be removed in a future release.")

    """
    The external state of the changeset, or null when not yet published to the code host.
    """
    externalState: ChangesetExternalState
        @deprecated(reason: "Use state instead. This field is deprecated and will be removed in a future release.")

    """
    The state of the changeset.
    """
    state: ChangesetState!

    """
    The date and time when the changeset was created.
    """
    createdAt: DateTime!

    """
    The date and time when the changeset was updated.
    """
    updatedAt: DateTime!

    """
    The date and time when the next changeset sync is scheduled, or null if none is scheduled.
    """
    nextSyncAt: DateTime
}

"""
A changeset on a code host (e.g., a pull request on GitHub).
"""
type ExternalChangeset implements Node & Changeset {
    """
    The unique ID for the changeset.
    """
    id: ID!

    """
    The external ID that uniquely identifies this ExternalChangeset on the
    code host. For example, on GitHub this is the pull request number. This is only set once the changeset is published on the code host.
    """
    externalID: String

    """
    The repository changed by this changeset.
    """
    repository: Repository!

    """
    The campaigns that contain this changeset.
    """
    campaigns(
        """
        Returns the first n campaigns from the list.
        """
        first: Int = 50
        """
        Opaque pagination cursor.
        """
        after: String
        """
        Only return campaigns in this state.
        """
        state: CampaignState
        """
        Only include campaigns that the viewer can administer.
        """
        viewerCanAdminister: Boolean
    ): CampaignConnection!

    """
    The events belonging to this changeset.
    """
    events(first: Int = 50, after: String): ChangesetEventConnection!

    """
    The date and time when the changeset was created.
    """
    createdAt: DateTime!

    """
    The date and time when the changeset was updated.
    """
    updatedAt: DateTime!

    """
    The date and time when the next changeset sync is scheduled, or null if none is scheduled or when the initial sync hasn't happened.
    """
    nextSyncAt: DateTime

    """
    The title of the changeset, or null if the data hasn't been synced from the code host yet.
    """
    title: String

    """
    The body of the changeset, or null if the data hasn't been synced from the code host yet.
    """
    body: String

    """
    The publication state of the changeset.
    """
    publicationState: ChangesetPublicationState!
        @deprecated(reason: "Use state instead. This field is deprecated and will be removed in a future release.")

    """
    The reconciler state of the changeset.
    """
    reconcilerState: ChangesetReconcilerState!
        @deprecated(reason: "Use state instead. This field is deprecated and will be removed in a future release.")

    """
    The external state of the changeset, or null when not yet published to the code host.
    """
    externalState: ChangesetExternalState
        @deprecated(reason: "Use state instead. This field is deprecated and will be removed in a future release.")

    """
    The state of the changeset.
    """
    state: ChangesetState!

    """
    The labels attached to the changeset on the code host.
    """
    labels: [ChangesetLabel!]!

    """
    The external URL of the changeset on the code host. Not set when changeset state is UNPUBLISHED, externalState is DELETED, or the changeset's data hasn't been synced yet.
    """
    externalURL: ExternalLink

    """
    The review state of this changeset. This is only set once the changeset is published on the code host.
    """
    reviewState: ChangesetReviewState

    """
    The diff of this changeset, or null if the changeset is closed (without merging) or is already merged.
    """
    diff: RepositoryComparisonInterface

    """
    The diffstat of this changeset, or null if the changeset is closed
    (without merging) or is already merged. This data is also available
    indirectly through the diff field above, but if only the diffStat is
    required, this field is cheaper to access.
    """
    diffStat: DiffStat

    """
    The state of the checks (e.g., for continuous integration) on this changeset, or null if no
    checks have been configured.
    """
    checkState: ChangesetCheckState

    """
    An error that has occurred when publishing or updating the changeset. This is only set when the changeset state is ERRORED and the viewer can administer this changeset.
    """
    error: String

    """
    The current changeset spec for this changeset.

    Null if the changeset was only imported.
    """
    currentSpec: VisibleChangesetSpec
}

"""
Used in the campaign page for the overview component.
"""
type ChangesetsStats {
    """
    The count of unpublished changesets.
    """
    unpublished: Int!
    """
    The count of externalState: DRAFT changesets.
    """
    draft: Int!
    """
    The count of externalState: OPEN changesets.
    """
    open: Int!
    """
    The count of externalState: MERGED changesets.
    """
    merged: Int!
    """
    The count of externalState: CLOSED changesets.
    """
    closed: Int!
    """
    The count of externalState: DELETED changesets.
    """
    deleted: Int!
    """
    The count of all changesets.
    """
    total: Int!
}

"""
A list of changesets.
"""
type ChangesetConnection {
    """
    A list of changesets.
    """
    nodes: [Changeset!]!

    """
    The total number of changesets in the connection.
    """
    totalCount: Int!

    """
    Pagination information.
    """
    pageInfo: PageInfo!
}

"""
A changeset event in a code host (e.g., a comment on a pull request on GitHub).
"""
type ChangesetEvent implements Node {
    """
    The unique ID for the changeset event.
    """
    id: ID!

    """
    The changeset this event belongs to.
    """
    changeset: ExternalChangeset!

    """
    The date and time when the changeset was created.
    """
    createdAt: DateTime!
}

"""
A list of changeset events.
"""
type ChangesetEventConnection {
    """
    A list of changeset events.
    """
    nodes: [ChangesetEvent!]!

    """
    The total number of changeset events in the connection.
    """
    totalCount: Int!

    """
    Pagination information.
    """
    pageInfo: PageInfo!
}

"""
A new external service.
"""
input AddExternalServiceInput {
    """
    The kind of the external service.
    """
    kind: ExternalServiceKind!
    """
    The display name of the external service.
    """
    displayName: String!
    """
    The JSON configuration of the external service.
    """
    config: String!
    """
    The namespace this external service belongs to.
    Currently, this can only be used for a user.
    """
    namespace: ID
}

"""
Fields to update for an existing external service.
"""
input UpdateExternalServiceInput {
    """
    The id of the external service to update.
    """
    id: ID!
    """
    The updated display name, if provided.
    """
    displayName: String
    """
    The updated config, if provided.
    """
    config: String
}

"""
Describes options for rendering Markdown.
"""
input MarkdownOptions {
    """
    A dummy null value (empty input types are not allowed yet).
    """
    alwaysNil: String
}

"""
The product sources where events can come from.
"""
enum EventSource {
    WEB
    CODEHOSTINTEGRATION
    BACKEND
}

"""
Input for Mutation.settingsMutation, which contains fields that all settings (global, organization, and user
settings) mutations need.
"""
input SettingsMutationGroupInput {
    """
    The subject whose settings to mutate (organization, user, etc.).
    """
    subject: ID!
    """
    The ID of the last-known settings known to the client, or null if there is none. This field is used to
    prevent race conditions when there are concurrent editors.
    """
    lastID: Int
}

"""
Mutations that update settings (global, organization, or user settings). These mutations are grouped together
because they:
- are all versioned to avoid race conditions with concurrent editors
- all apply to a specific settings subject (i.e., a user, an organization, or the whole site)

Grouping them lets us extract those common parameters to the Mutation.settingsMutation field.
"""
type SettingsMutation {
    """
    Edit a single property in the settings object.
    """
    editSettings(
        """
        The edit to apply to the settings.
        """
        edit: SettingsEdit!
    ): UpdateSettingsPayload
    """
    DEPRECATED
    """
    editConfiguration(edit: ConfigurationEdit!): UpdateSettingsPayload
        @deprecated(
            reason: "Use editSettings instead. This field is a deprecated alias for it and will be removed in a future release."
        )
    """
    Overwrite the existing settings with the new settings.
    """
    overwriteSettings(
        """
        A JSON object (stringified) of the settings. Trailing commas and "//"-style comments are supported. The
        entire previous settings value will be overwritten by this new value.
        """
        contents: String!
    ): UpdateSettingsPayload
}

"""
An edit to a JSON property in a settings JSON object. The JSON property to edit can be nested.
"""
input SettingsEdit {
    """
    The key path of the property to update.

    Inserting into an existing array is not yet supported.
    """
    keyPath: [KeyPathSegment!]!
    """
    The new JSON-encoded value to insert. If the field's value is not set, the property is removed. (This is
    different from the field's value being the JSON null value.)

    When the value is a non-primitive type, it must be specified using a GraphQL variable, not an inline literal,
    or else the GraphQL parser will return an error.
    """
    value: JSONValue
    """
    Whether to treat the value as a JSONC-encoded string, which makes it possible to perform an edit that
    preserves (or adds/removes) comments.
    """
    valueIsJSONCEncodedString: Boolean = false
}

"""
DEPRECATED: This type was renamed to SettingsEdit.
NOTE: GraphQL does not support @deprecated directives on INPUT_FIELD_DEFINITION (input fields).
"""
input ConfigurationEdit {
    """
    DEPRECATED
    """
    keyPath: [KeyPathSegment!]!
    """
    DEPRECATED
    """
    value: JSONValue
    """
    DEPRECATED
    """
    valueIsJSONCEncodedString: Boolean = false
}

"""
A segment of a key path that locates a nested JSON value in a root JSON value. Exactly one field in each
KeyPathSegment must be non-null.
For example, in {"a": [0, {"b": 3}]}, the value 3 is located at the key path ["a", 1, "b"].
"""
input KeyPathSegment {
    """
    The name of the property in the object at this location to descend into.
    """
    property: String
    """
    The index of the array at this location to descend into.
    """
    index: Int
}

"""
The payload for SettingsMutation.updateConfiguration.
"""
type UpdateSettingsPayload {
    """
    An empty response.
    """
    empty: EmptyResponse
}

"""
The result for Mutation.createAccessToken.
"""
type CreateAccessTokenResult {
    """
    The ID of the newly created access token.
    """
    id: ID!
    """
    The secret token value that is used to authenticate API clients. The caller is responsible for storing this
    value.
    """
    token: String!
}

"""
The result for Mutation.checkMirrorRepositoryConnection.
"""
type CheckMirrorRepositoryConnectionResult {
    """
    The error message encountered during the update operation, if any. If null, then
    the connection check succeeded.
    """
    error: String
}

"""
The result for Mutation.createUser.
"""
type CreateUserResult {
    """
    The new user.
    """
    user: User!
    """
    The reset password URL that the new user must visit to sign into their account. If the builtin
    username-password authentication provider is not enabled, this field's value is null.
    """
    resetPasswordURL: String
}

"""
The result for Mutation.randomizeUserPassword.
"""
type RandomizeUserPasswordResult {
    """
    The reset password URL that the user must visit to sign into their account again. If the builtin
    username-password authentication provider is not enabled, this field's value is null.
    """
    resetPasswordURL: String
}

"""
Input for a user satisfaction (NPS) survey submission.
"""
input SurveySubmissionInput {
    """
    User-provided email address, if there is no currently authenticated user. If there is, this value
    will not be used.
    """
    email: String
    """
    User's likelihood of recommending Sourcegraph to a friend, from 0-10.
    """
    score: Int!
    """
    The answer to "What is the most important reason for the score you gave".
    """
    reason: String
    """
    The answer to "What can Sourcegraph do to provide a better product"
    """
    better: String
}

"""
The state of the campaign
"""
enum CampaignState {
    OPEN
    CLOSED
}

"""
A query.
"""
type Query {
    """
    The root of the query.
    """
    root: Query! @deprecated(reason: "this will be removed.")
    """
    Looks up a node by ID.
    """
    node(id: ID!): Node

    """
    A list of campaigns.
    """
    campaigns(
        """
        Returns the first n campaigns from the list.
        """
        first: Int = 50
        """
        Opaque pagination cursor.
        """
        after: String
        """
        Only return campaigns in this state.
        """
        state: CampaignState
        """
        Only include campaigns that the viewer can administer.
        """
        viewerCanAdminister: Boolean
    ): CampaignConnection!
    """
    Looks up a campaign by namespace and campaign name.
    """
    campaign(
        """
        The namespace where the campaign lives.
        """
        namespace: ID!
        """
        The campaigns name.
        """
        name: String!
    ): Campaign

    """
    Looks up a repository by either name or cloneURL.
    """
    repository(
        """
        Query the repository by name, for example "github.com/gorilla/mux".
        """
        name: String
        """
        Query the repository by a Git clone URL (format documented here: https://git-scm.com/docs/git-clone_git_urls_a_id_urls_a)
        by checking for a code host configuration that matches the clone URL.
        Will not actually check the code host to see if the repository actually exists.
        """
        cloneURL: String
        """
        An alias for name. DEPRECATED: use name instead.
        """
        uri: String
    ): Repository
    """
    Looks up a repository by either name or cloneURL. When the repository does not exist on the server
    and "disablePublicRepoRedirects" is "false" in the site configuration, it returns a Redirect to
    an external Sourcegraph URL that may have this repository instead. Otherwise, this query returns
    null.
    """
    repositoryRedirect(
        """
        Query the repository by name, for example "github.com/gorilla/mux".
        """
        name: String
        """
        Query the repository by a Git clone URL (format documented here: https://git-scm.com/docs/git-clone_git_urls_a_id_urls_a)
        by checking for a code host configuration that matches the clone URL.
        Will not actually check the code host to see if the repository actually exists.
        """
        cloneURL: String
    ): RepositoryRedirect
    """
    Lists external services under given namespace.
    If no namespace is given, it returns all external services.
    """
    externalServices(
        """
        The namespace to scope returned external services.
        Currently, this can only be used for a user.
        """
        namespace: ID
        """
        Returns the first n external services from the list.
        """
        first: Int
        """
        Opaque pagination cursor.
        """
        after: String
    ): ExternalServiceConnection!
    """
    List all repositories.
    """
    repositories(
        """
        Returns the first n repositories from the list.
        """
        first: Int
        """
        Return repositories whose names match the query.
        """
        query: String
        """
        An opaque cursor that is used for pagination.
        """
        after: String
        """
        Return repositories whose names are in the list.
        """
        names: [String!]
        """
        Include cloned repositories.
        """
        cloned: Boolean = true
        """
        Include repositories that are not yet cloned and for which cloning is not in progress.
        """
        notCloned: Boolean = true
        """
        Include repositories that have a text search index.
        """
        indexed: Boolean = true
        """
        Include repositories that do not have a text search index.
        """
        notIndexed: Boolean = true
        """
        Sort field.
        """
        orderBy: RepositoryOrderBy = REPOSITORY_NAME
        """
        Sort direction.
        """
        descending: Boolean = false
    ): RepositoryConnection!
    """
    Looks up a Phabricator repository by name.
    """
    phabricatorRepo(
        """
        The name, for example "github.com/gorilla/mux".
        """
        name: String
        """
        An alias for name. DEPRECATED: use name instead.
        """
        uri: String
    ): PhabricatorRepo
    """
    The current user.
    """
    currentUser: User
    """
    Looks up a user by username or email address.
    """
    user(
        """
        Query the user by username.
        """
        username: String
        """
        Query the user by verified email address.
        """
        email: String
    ): User
    """
    List all users.
    """
    users(
        """
        Returns the first n users from the list.
        """
        first: Int
        """
        Return users whose usernames or display names match the query.
        """
        query: String
        """
        Return only users with the given tag.
        """
        tag: String
        """
        Returns users who have been active in a given period of time.
        """
        activePeriod: UserActivePeriod
    ): UserConnection!
    """
    Looks up an organization by name.
    """
    organization(name: String!): Org
    """
    List all organizations.
    """
    organizations(
        """
        Returns the first n organizations from the list.
        """
        first: Int
        """
        Return organizations whose names or display names match the query.
        """
        query: String
    ): OrgConnection!
    """
    Renders Markdown to HTML. The returned HTML is already sanitized and
    escaped and thus is always safe to render.
    """
    renderMarkdown(markdown: String!, options: MarkdownOptions): String!
    """
    EXPERIMENTAL: Syntax highlights a code string.
    """
    highlightCode(code: String!, fuzzyLanguage: String!, disableTimeout: Boolean!, isLightTheme: Boolean!): String!
    """
    Looks up an instance of a type that implements SettingsSubject (i.e., something that has settings). This can
    be a site (which has global settings), an organization, or a user.
    """
    settingsSubject(id: ID!): SettingsSubject
    """
    The settings for the viewer. The viewer is either an anonymous visitor (in which case viewer settings is
    global settings) or an authenticated user (in which case viewer settings are the user's settings).
    """
    viewerSettings: SettingsCascade!
    """
    DEPRECATED
    """
    viewerConfiguration: ConfigurationCascade! @deprecated(reason: "use viewerSettings instead")
    """
    The configuration for clients.
    """
    clientConfiguration: ClientConfigurationDetails!
    """
    Fetch search filter suggestions for autocompletion.
    """
    searchFilterSuggestions: SearchFilterSuggestions!
    """
    Runs a search.
    """
    search(
        """
        The version of the search syntax being used.
        All new clients should use the latest version.
        """
        version: SearchVersion = V1
        """
        PatternType controls the search pattern type, if and only if it is not specified in the query string using
        the patternType: field.
        """
        patternType: SearchPatternType
        """
        The search query (such as "foo" or "repo:myrepo foo").
        """
        query: String = ""

        """
        (experimental) Optionally specify the versionContext. If not specified the
        default version context is used (all repositories on the default branch).
        """
        versionContext: String

        """
        (experimental) Sourcegraph 3.9 added support for cursor-based paginated
        search requests when this field is specified. For details, see
        https://docs.sourcegraph.com/api/graphql/search

        When specified, indicates that this request should be paginated and
        to fetch results starting at this cursor.

        A future request can be made for more results by passing in the
        'SearchResults.pageInfo.endCursor' that is returned.
        """
        after: String

        """
        (experimental) Sourcegraph 3.9 added support for cursor-based paginated
        search requests when this field is specified. For details, see
        https://docs.sourcegraph.com/api/graphql/search

        When specified, indicates that this request should be paginated and
        the first N results (relative to the cursor) should be returned. i.e.
        how many results to return per page. It must be in the range of 0-5000.
        """
        first: Int
    ): Search
    """
    All saved searches configured for the current user, merged from all configurations.
    """
    savedSearches: [SavedSearch!]!
    """
    All repository groups for the current user, merged from all configurations.
    """
    repoGroups: [RepoGroup!]!
    """
    (experimental) All version contexts.
    """
    versionContexts: [VersionContext!]!
    """
    (experimental) Return the parse tree of a search query.
    """
    parseSearchQuery(
        """
        The search query (such as "repo:myrepo foo").
        """
        query: String = ""
        """
        The parser to use for this query.
        """
        patternType: SearchPatternType = literal
    ): JSONValue
    """
    The current site.
    """
    site: Site!
    """
    Retrieve responses to surveys.
    """
    surveyResponses(
        """
        Returns the first n survey responses from the list.
        """
        first: Int
    ): SurveyResponseConnection!
    """
    The extension registry.
    """
    extensionRegistry: ExtensionRegistry!
    """
    Queries that are only used on Sourcegraph.com.

    FOR INTERNAL USE ONLY.
    """
    dotcom: DotcomQuery!
    """
    FOR INTERNAL USE ONLY: Lists all status messages
    """
    statusMessages: [StatusMessage!]!
    """
    FOR INTERNAL USE ONLY: Query repository statistics for the site.
    """
    repositoryStats: RepositoryStats!

    """
    Look up a namespace by ID.
    """
    namespace(id: ID!): Namespace

    """
    Look up a namespace by name, which is a username or organization name.
    """
    namespaceByName(
        """
        The name of the namespace.
        """
        name: String!
    ): Namespace

    """
    The repositories a user is authorized to access with the given permission.
    This isn’t defined in the User type because we store permissions for users
    that don’t yet exist (i.e. late binding). Only one of "username" or "email"
    is required to identify a user.
    """
    authorizedUserRepositories(
        """
        The username.
        """
        username: String
        """
        One of the email addresses.
        """
        email: String
        """
        Permission that the user has on the repositories.
        """
        perm: RepositoryPermission = READ
        """
        Number of repositories to return after the given cursor.
        """
        first: Int!
        """
        Opaque pagination cursor.
        """
        after: String
    ): RepositoryConnection!

    """
    Returns a list of usernames or emails that have associated pending permissions.
    The returned list can be used to query authorizedUserRepositories for pending permissions.
    """
    usersWithPendingPermissions: [String!]!

    """
    (experimental) The LSIF API may change substantially in the near future as we
    continue to adjust it for our use cases. Changes will not be documented in the
    CHANGELOG during this time.
    The repository's LSIF uploads.
    """
    lsifUploads(
        """
        An (optional) search query that searches over the state, repository name,
        commit, root, and indexer properties.
        """
        query: String

        """
        The state of returned uploads.
        """
        state: LSIFUploadState

        """
        When specified, shows only uploads that are latest for the given repository.
        """
        isLatestForRepo: Boolean

        """
        When specified, indicates that this request should be paginated and
        the first N results (relative to the cursor) should be returned. i.e.
        how many results to return per page. It must be in the range of 0-5000.
        """
        first: Int

        """
        When specified, indicates that this request should be paginated and
        to fetch results starting at this cursor.

        A future request can be made for more results by passing in the
        'LSIFUploadConnection.pageInfo.endCursor' that is returned.
        """
        after: String
    ): LSIFUploadConnection!

    """
    (experimental) The LSIF API may change substantially in the near future as we
    continue to adjust it for our use cases. Changes will not be documented in the
    CHANGELOG during this time.
    The repository's LSIF uploads.
    """
    lsifIndexes(
        """
        An (optional) search query that searches over the state, repository name,
        and commit properties.
        """
        query: String

        """
        The state of returned uploads.
        """
        state: LSIFIndexState

        """
        When specified, indicates that this request should be paginated and
        the first N results (relative to the cursor) should be returned. i.e.
        how many results to return per page. It must be in the range of 0-5000.
        """
        first: Int

        """
        When specified, indicates that this request should be paginated and
        to fetch results starting at this cursor.
        A future request can be made for more results by passing in the
        'LSIFIndexConnection.pageInfo.endCursor' that is returned.
        """
        after: String
    ): LSIFIndexConnection!

    """
    Repos affiliated with the user & code hosts, these repos are not necessarily synced, but ones that
    the configured code hosts are able to see.
    """
    affiliatedRepositories(user: ID!, codeHost: ID, query: String): CodeHostRepositoryConnection!

    """
    Checks whether the given feature is enabled on Sourcegraph. Open source
    installations will always return false for any feature.
    """
    enterpriseLicenseHasFeature(feature: String!): Boolean!
}

"""
The version of the search syntax.
"""
enum SearchVersion {
    """
    Search syntax that defaults to regexp search.
    """
    V1
    """
    Search syntax that defaults to literal search.
    """
    V2
}

"""
The search pattern type.
"""
enum SearchPatternType {
    literal
    regexp
    structural
}

"""
Configuration details for the browser extension, editor extensions, etc.
"""
type ClientConfigurationDetails {
    """
    The list of phabricator/gitlab/bitbucket/etc instance URLs that specifies which pages the content script will be injected into.
    """
    contentScriptUrls: [String!]!
    """
    Returns details about the parent Sourcegraph instance.
    """
    parentSourcegraph: ParentSourcegraphDetails!
}

"""
Parent Sourcegraph instance
"""
type ParentSourcegraphDetails {
    """
    Sourcegraph instance URL.
    """
    url: String!
}

"""
A search.
"""
type Search {
    """
    The results.
    """
    results: SearchResults!
    """
    The suggestions.
    """
    suggestions(first: Int): [SearchSuggestion!]!
    """
    A subset of results (excluding actual search results) which are heavily
    cached and thus quicker to query. Useful for e.g. querying sparkline
    data.
    """
    stats: SearchResultsStats!
}

"""
Predefined suggestions for search filters when backfill.
"""
type SearchFilterSuggestions {
    """
    The suggestions for search filter "repogroup:".
    """
    repogroup: [String!]!
    """
    The suggestions for search filter "repo:".
    """
    repo: [String!]!
}

"""
A search result.
"""
union SearchResult = FileMatch | CommitSearchResult | Repository

"""
An object representing a markdown string.
"""
type Markdown {
    """
    The raw markdown string.
    """
    text: String!
    """
    HTML for the rendered markdown string, or null if there is no HTML representation provided.
    If specified, clients should render this directly.
    """
    html: String!
}

"""
A search result. Every type of search result, except FileMatch, must implement this interface.
"""
interface GenericSearchResultInterface {
    """
    URL to an icon that is displayed with every search result.
    """
    icon: String!
    """
    A markdown string that is rendered prominently.
    """
    label: Markdown!
    """
    The URL of the result.
    """
    url: String!
    """
    A markdown string that is rendered less prominently.
    """
    detail: Markdown!
    """
    A list of matches in this search result.
    """
    matches: [SearchResultMatch!]!
}

"""
A match in a search result. Matches make up the body content of a search result.
"""
type SearchResultMatch {
    """
    URL for the individual result match.
    """
    url: String!
    """
    A markdown string containing the preview contents of the result match.
    """
    body: Markdown!
    """
    A list of highlights that specify locations of matches of the query in the body. Each highlight is
    a line number, character offset, and length. Currently, highlights are only displayed on match bodies
    that are code blocks. If the result body is a code block, exclude the markdown code fence lines in
    the line and character count. Leave as an empty list if no highlights are available.
    """
    highlights: [Highlight!]!
}

"""
Search results.
"""
type SearchResults {
    """
    The results. Inside each SearchResult there may be multiple matches, e.g.
    a FileMatch may contain multiple line matches.
    """
    results: [SearchResult!]!
    """
    The total number of matches returned by this search. This is different
    than the length of the results array in that e.g. a single results array
    entry may contain multiple matches. For example, the results array may
    contain two file matches and this field would report 6 ("3 line matches
    per file") while the length of the results array would report 3
    ("3 FileMatch results").
    Typically, 'approximateResultCount', not this field, is shown to users.
    """
    matchCount: Int!
    """
    DEPRECATED: Renamed to 'matchCount' for less ambiguity.
    """
    resultCount: Int! @deprecated(reason: "renamed to matchCount for less ambiguity")
    """
    The approximate number of results. This is like the length of the results
    array, except it can indicate the number of results regardless of whether
    or not the limit was hit. Currently, this is represented as e.g. "5+"
    results.
    This string is typically shown to users to indicate the true result count.
    """
    approximateResultCount: String!
    """
    Whether or not the results limit was hit.
    In paginated requests, this field is always false. Use 'pageInfo.hasNextPage' instead.
    """
    limitHit: Boolean!
    """
    Integers representing the sparkline for the search results.
    """
    sparkline: [Int!]!
    """
    Repositories that were eligible to be searched.
    """
    repositories: [Repository!]!
    """
    The number of repositories that were eligible to be searched (for clients
    that just wish to know how many without querying the, sometimes extremely
    large, list).
    """
    repositoriesCount: Int!
    """
    Repositories that were actually searched. Excludes repositories that would have been searched but were not
    because a timeout or error occurred while performing the search, or because the result limit was already
    reached, or because they were excluded due to being forks or archives.
    In paginated search requests, this represents the set of repositories searched for the
    individual paginated request / input cursor and not the global set of repositories that
    would be searched if further requests were made.
    """
    repositoriesSearched: [Repository!]!
    """
    Indexed repositories searched. This is a subset of repositoriesSearched.
    """
    indexedRepositoriesSearched: [Repository!]!
    """
    Repositories that are busy cloning onto gitserver.
    In paginated search requests, some repositories may be cloning. These are reported here
    and you may choose to retry the paginated request with the same cursor after they have
    cloned OR you may simply continue making further paginated requests and choose to skip
    the cloning repositories.
    """
    cloning: [Repository!]!
    """
    Repositories or commits that do not exist.
    In paginated search requests, some repositories may be missing (e.g. if Sourcegraph is
    aware of them but is temporarily unable to serve them). These are reported here and you
    may choose to retry the paginated request with the same cursor and they may no longer be
    missing OR you may simply continue making further paginated requests and choose to skip
    the missing repositories.
    """
    missing: [Repository!]!
    """
    Repositories or commits which we did not manage to search in time. Trying
    again usually will work.
    In paginated search requests, this field is not relevant.
    """
    timedout: [Repository!]!
    """
    True if indexed search is enabled but was not available during this search.
    """
    indexUnavailable: Boolean!
    """
    An alert message that should be displayed before any results.
    """
    alert: SearchAlert
    """
    The time it took to generate these results.
    """
    elapsedMilliseconds: Int!
    """
    Dynamic filters generated by the search results
    """
    dynamicFilters: [SearchFilter!]!
    """
    Pagination information.
    This field is only applcable when the original request was a paginated one.
    """
    pageInfo: PageInfo!
}

"""
Statistics about search results.
"""
type SearchResultsStats {
    """
    The approximate number of results returned.
    """
    approximateResultCount: String!
    """
    The sparkline.
    """
    sparkline: [Int!]!

    """
    Statistics about the languages represented in the search results.
    Known issue: The LanguageStatistics.totalBytes field values are incorrect in the result.
    """
    languages: [LanguageStatistics!]!
}

"""
A search filter.
"""
type SearchFilter {
    """
    The value.
    """
    value: String!
    """
    The string to be displayed in the UI.
    """
    label: String!
    """
    Number of matches for a given filter.
    """
    count: Int!
    """
    Whether the results returned are incomplete.
    """
    limitHit: Boolean!
    """
    The kind of filter. Should be "file" or "repo".
    """
    kind: String!
}

"""
A programming language.
"""
type Language {
    """
    Name of the programming language.
    """
    name: String!
}

"""
A search suggestion.
"""
union SearchSuggestion = Repository | File | Symbol | Language

"""
A search-related alert message.
"""
type SearchAlert {
    """
    The title.
    """
    title: String!
    """
    The description.
    """
    description: String
    """
    "Did you mean: ____" query proposals
    """
    proposedQueries: [SearchQueryDescription!]
}

"""
A saved search query, defined in settings.
"""
type SavedSearch implements Node {
    """
    The unique ID of this saved query.
    """
    id: ID!
    """
    The description.
    """
    description: String!
    """
    The query.
    """
    query: String!
    """
    Whether or not to notify the owner of the saved search via email. This owner is either
    a single user, or every member of an organization that owns the saved search.
    """
    notify: Boolean!
    """
    Whether or not to notify on Slack.
    """
    notifySlack: Boolean!
    """
    The user or org that owns this saved search.
    """
    namespace: Namespace!
    """
    The Slack webhook URL associated with this saved search, if any.
    """
    slackWebhookURL: String
}

"""
A list of code monitors
"""
type MonitorConnection {
    """
    A list of monitors.
    """
    nodes: [Monitor!]!

    """
    The total number of monitors in the connection.
    """
    totalCount: Int!

    """
    Pagination information.
    """
    pageInfo: PageInfo!
}

"""
A code monitor with one trigger and possibly many actions.
"""
type Monitor implements Node {
    """
    The code monitor's unique ID.
    """
    id: ID!
    """
    The user who created the code monitor.
    """
    createdBy: User!
    """
    The time at which the code monitor was created.
    """
    createdAt: DateTime!
    """
    A meaningful description of the code monitor.
    """
    description: String!
    """
    Owners can edit the code monitor.
    """
    owner: Namespace!
    """
    Whether the code monitor is currently enabled.
    """
    enabled: Boolean!
    """
    Triggers trigger actions. There can only be one trigger per monitor.
    """
    trigger: MonitorTrigger!
    """
    One or more actions that are triggered by the trigger.
    """
    actions(
        """
        Returns the first n actions from the list.
        """
        first: Int = 50
        """
        Opaque pagination cursor.
        """
        after: String
    ): MonitorActionConnection!
}

"""
A query that can serve as a trigger for code monitors.
"""
type MonitorQuery implements Node {
    """
    The unique id of a trigger query.
    """
    id: ID!
    """
    A query.
    """
    query: String!
    """
    A list of events.
    """
    events(
        """
        Returns the first n events from the list.
        """
        first: Int = 50
        """
        Opaque pagination cursor.
        """
        after: String
    ): MonitorTriggerEventConnection!
}

"""
A list of trigger events.
"""
type MonitorTriggerEventConnection {
    """
    A list of events.
    """
    nodes: [MonitorTriggerEvent!]!
    """
    The total number of events in the connection.
    """
    totalCount: Int!
    """
    Pagination information.
    """
    pageInfo: PageInfo!
}

"""
A trigger event is an event together with a list of associated actions.
"""
type MonitorTriggerEvent implements Node {
    """
    The unique id of an event.
    """
    id: ID!
    """
    The status of an event.
    """
    status: EventStatus!
    """
    A message with details regarding the status of the event.
    """
    message: String
    """
    The time and date of the event.
    """
    timestamp: DateTime!
    """
    A list of actions.
    """
    actions(
        """
        Returns the first n events from the list.
        """
        first: Int = 50
        """
        Opaque pagination cursor.
        """
        after: String
    ): MonitorActionConnection!
}

"""
Supported triggers for code monitors.
"""
union MonitorTrigger = MonitorQuery

"""
A list of actions.
"""
type MonitorActionConnection {
    """
    A list of actions.
    """
    nodes: [MonitorAction!]!

    """
    The total number of actions in the connection.
    """
    totalCount: Int!

    """
    Pagination information.
    """
    pageInfo: PageInfo!
}

"""
Supported actions for code monitors.
"""
union MonitorAction = MonitorEmail

"""
Email is one of the supported actions of code monitors.
"""
type MonitorEmail implements Node {
    """
    The unique id of an email action.
    """
    id: ID!
    """
    Whether the email action is enabled or not.
    """
    enabled: Boolean!
    """
    The priority of the email action.
    """
    priority: MonitorEmailPriority!
    """
    Use header to automatically approve the message in a read-only or moderated mailing list.
    """
    header: String!
    """
    A list of recipients of the email.
    """
    recipients(
        """
        Returns the first n recipients from the list.
        """
        first: Int = 50
        """
        Opaque pagination cursor.
        """
        after: String
    ): MonitorActionEmailRecipientsConnection!
    """
    A list of events.
    """
    events(
        """
        Returns the first n events from the list.
        """
        first: Int = 50
        """
        Opaque pagination cursor.
        """
        after: String
    ): MonitorActionEventConnection!
}

"""
The priority of an email action.
"""
enum MonitorEmailPriority {
    NORMAL
    CRITICAL
}

"""
A list of events.
"""
type MonitorActionEmailRecipientsConnection {
    """
    A list of recipients.
    """
    nodes: [Namespace!]!
    """
    The total number of recipients in the connection.
    """
    totalCount: Int!
    """
    Pagination information.
    """
    pageInfo: PageInfo!
}

"""
A list of events.
"""
type MonitorActionEventConnection {
    """
    A list of events.
    """
    nodes: [MonitorActionEvent!]!
    """
    The total number of events in the connection.
    """
    totalCount: Int!
    """
    Pagination information.
    """
    pageInfo: PageInfo!
}

"""
An event documents the result of a trigger or an execution of an action.
"""
type MonitorActionEvent implements Node {
    """
    The unique id of an event.
    """
    id: ID!
    """
    The status of an event.
    """
    status: EventStatus!
    """
    A message with details regarding the status of the event.
    """
    message: String
    """
    The time and date of the event.
    """
    timestamp: DateTime!
}

"""
Supported status of monitor events.
"""
enum EventStatus {
    PENDING
    SUCCESS
    ERROR
}

"""
The input required to create a code monitor.
"""
input MonitorInput {
    """
    The namespace represents the owner of the code monitor.
    Owners can either be users or organizations.
    """
    namespace: ID!
    """
    A meaningful description of the code monitor.
    """
    description: String!
    """
    Whether the code monitor is enabled or not.
    """
    enabled: Boolean!
}

"""
The input required to edit a code monitor.
"""
input MonitorEditInput {
    """
    The id of the monitor.
    """
    id: ID!
    """
    The desired state after the udpate.
    """
    update: MonitorInput!
}

"""
The input required to create a trigger.
"""
input MonitorTriggerInput {
    """
    The query string.
    """
    query: String!
}

"""
The input required to edit a trigger.
"""
input MonitorEditTriggerInput {
    """
    The id of the Trigger.
    """
    id: ID!
    """
    The desired state after the udpate.
    """
    update: MonitorTriggerInput!
}

"""
The input required to create an action.
"""
input MonitorActionInput {
    """
    An email action.
    """
    email: MonitorEmailInput
}

"""
The input required to create an email action.
"""
input MonitorEmailInput {
    """
    Whether the email action is enabled or not.
    """
    enabled: Boolean!
    """
    The priority of the email.
    """
    priority: MonitorEmailPriority!
    """
    A list of users or orgs which will receive the email.
    """
    recipients: [ID!]!
    """
    Use header to automatically approve the message in a read-only or moderated mailing list.
    """
    header: String!
}
"""
The input required to edit an action.
"""
input MonitorEditActionInput {
    """
    An email action.
    """
    email: MonitorEditEmailInput
}

"""
The input required to edit an email action.
"""
input MonitorEditEmailInput {
    """
    The id of an email action.
    """
    id: ID
    """
    The desired state after the update.
    """
    update: MonitorEmailInput!
}

"""
A search query description.
"""
type SearchQueryDescription {
    """
    The description.
    """
    description: String
    """
    The query.
    """
    query: String!
}

"""
A group of repositories.
"""
type RepoGroup {
    """
    The name.
    """
    name: String!
    """
    The repositories.
    """
    repositories: [String!]!
}

"""
A diff between two diffable Git objects.
"""
type Diff {
    """
    The diff's repository.
    """
    repository: Repository!
    """
    The revision range of the diff.
    """
    range: GitRevisionRange!
}

"""
A search result that is a Git commit.
"""
type CommitSearchResult implements GenericSearchResultInterface {
    """
    Base64 data uri to an icon.
    """
    icon: String!
    """
    A markdown string that is rendered prominently.
    """
    label: Markdown!
    """
    The URL of the result.
    """
    url: String!
    """
    A markdown string of that is rendered less prominently.
    """
    detail: Markdown!
    """
    The result previews of the result.
    """
    matches: [SearchResultMatch!]!
    """
    The commit that matched the search query.
    """
    commit: GitCommit!
    """
    The ref names of the commit.
    """
    refs: [GitRef!]!
    """
    The refs by which this commit was reached.
    """
    sourceRefs: [GitRef!]!
    """
    The matching portion of the commit message, if any.
    """
    messagePreview: HighlightedString
    """
    The matching portion of the diff, if any.
    """
    diffPreview: HighlightedString
}

"""
A string that has highlights (e.g, query matches).
"""
type HighlightedString {
    """
    The full contents of the string.
    """
    value: String!
    """
    Highlighted matches of the query in the preview string.
    """
    highlights: [Highlight!]!
}

"""
A highlighted region in a string (e.g., matched by a query).
"""
type Highlight {
    """
    The 1-indexed line number.
    """
    line: Int!
    """
    The 1-indexed character on the line.
    """
    character: Int!
    """
    The length of the highlight, in characters (on the same line).
    """
    length: Int!
}

"""
A list of external services.
"""
type ExternalServiceConnection {
    """
    A list of external services.
    """
    nodes: [ExternalService!]!

    """
    The total number of external services in the connection.
    """
    totalCount: Int!

    """
    Pagination information.
    """
    pageInfo: PageInfo!
}

"""
A specific kind of external service.
"""
enum ExternalServiceKind {
    AWSCODECOMMIT
    BITBUCKETCLOUD
    BITBUCKETSERVER
    GITHUB
    GITLAB
    GITOLITE
    PHABRICATOR
    OTHER
}

"""
A configured external service.
"""
type ExternalService implements Node {
    """
    The external service's unique ID.
    """
    id: ID!
    """
    The kind of external service.
    """
    kind: ExternalServiceKind!
    """
    The display name of the external service.
    """
    displayName: String!
    """
    The JSON configuration of the external service.
    """
    config: JSONCString!
    """
    When the external service was created.
    """
    createdAt: DateTime!
    """
    When the external service was last updated.
    """
    updatedAt: DateTime!
    """
    The namespace this external service belongs to.
    """
    namespace: ID
    """
    An optional URL that will be populated when webhooks have been configured for the external service.
    """
    webhookURL: String
    """
    This is an optional field that's populated when we ran into errors on the
    backend side when trying to create/update an ExternalService, but the
    create/update still succeeded.
    It is a field on ExternalService instead of a separate thing in order to
    not break the API and stay backwards compatible.
    """
    warning: String

    """
    External services are synced with code hosts in the background. This optional field
    will contain any errors that occured during the most recent completed sync.
    """
    lastSyncError: String
}

"""
A list of repositories.
"""
type RepositoryConnection {
    """
    A list of repositories.
    """
    nodes: [Repository!]!
    """
    The total count of repositories in the connection. This total count may be larger
    than the number of nodes in this object when the result is paginated.
    This requires admin permissions and will return null for all non-admin users.
    In some cases, the total count can't be computed quickly; if so, it is null. Pass
    precise: true to always compute total counts even if it takes a while.
    """
    totalCount(precise: Boolean = false): Int
    """
    Pagination information.
    """
    pageInfo: PageInfo!
}

"""
A repository is a Git source control repository that is mirrored from some origin code host.
"""
type Repository implements Node & GenericSearchResultInterface {
    """
    The repository's unique ID.
    """
    id: ID!
    """
    The repository's name, as a path with one or more components. It conventionally consists of
    the repository's hostname and path (joined by "/"), minus any suffixes (such as ".git").
    Examples:
    - github.com/foo/bar
    - my-code-host.example.com/myrepo
    - myrepo
    """
    name: String!
    """
    DEPRECATED: Use name.
    """
    uri: String! @deprecated(reason: "Use name.")
    """
    The repository's description.
    """
    description: String!
    """
    The primary programming language in the repository.
    """
    language: String!
    """
    DEPRECATED: This field is unused in known clients.
    The date when this repository was created on Sourcegraph.
    """
    createdAt: DateTime!
    """
    DEPRECATED: This field is unused in known clients.
    The date when this repository's metadata was last updated on Sourcegraph.
    """
    updatedAt: DateTime
    """
    Returns information about the given commit in the repository, or null if no commit exists with the given rev.
    """
    commit(
        """
        The Git revision specifier (revspec) for the commit.
        """
        rev: String!
        """
        Optional input revspec used to construct non-canonical URLs and other "friendly" field values. Used by
        clients that must ensure consistency of revision resolution within a session/request (so they use full
        SHAs) but also preserve the user input rev (for user friendliness).
        """
        inputRevspec: String
    ): GitCommit
    """
    Information and status related to mirroring, if this repository is a mirror of another repository (e.g., on
    some code host). In this case, the remote source repository is external to Sourcegraph and the mirror is
    maintained by the Sourcegraph site (not the other way around).
    """
    mirrorInfo: MirrorRepositoryInfo!
    """
    Information about this repository from the external service that it originates from (such as GitHub, GitLab,
    Phabricator, etc.).
    """
    externalRepository: ExternalRepository!
    """
    Whether the repository is a fork.
    """
    isFork: Boolean!
    """
    Whether the repository has been archived.
    """
    isArchived: Boolean!
    """
    Whether the repository is private.
    """
    isPrivate: Boolean!
    """
    Lists all external services which yield this repository.
    """
    externalServices(
        """
        Returns the first n external services from the list.
        """
        first: Int
    ): ExternalServiceConnection!
    """
    Whether the repository is currently being cloned.
    """
    cloneInProgress: Boolean! @deprecated(reason: "use Repository.mirrorInfo.cloneInProgress instead")
    """
    Information about the text search index for this repository, or null if text search indexing
    is not enabled or supported for this repository.
    """
    textSearchIndex: RepositoryTextSearchIndex
    """
    The URL to this repository.
    """
    url: String!
    """
    The URLs to this repository on external services associated with it.
    """
    externalURLs: [ExternalLink!]!
    """
    The repository's default Git branch (HEAD symbolic ref). If the repository is currently being cloned or is
    empty, this field will be null.
    """
    defaultBranch: GitRef
    """
    The repository's Git refs.
    """
    gitRefs(
        """
        Returns the first n Git refs from the list.
        """
        first: Int
        """
        Return Git refs whose names match the query.
        """
        query: String
        """
        Return only Git refs of the given type.
        Known issue: It is only supported to retrieve Git branch and tag refs, not
        other Git refs.
        """
        type: GitRefType
        """
        Ordering for Git refs in the list.
        """
        orderBy: GitRefOrder
        """
        Ordering is an expensive operation that doesn't scale for lots of
        references. If this is true we fallback on not ordering. This should
        never be false in interactive API requests.
        """
        interactive: Boolean = true
    ): GitRefConnection!
    """
    The repository's Git branches.
    """
    branches(
        """
        Returns the first n Git branches from the list.
        """
        first: Int
        """
        Return Git branches whose names match the query.
        """
        query: String
        """
        Ordering for Git branches in the list.
        """
        orderBy: GitRefOrder
        """
        Ordering is an expensive operation that doesn't scale for lots of
        references. If this is true we fallback on not ordering. This should
        never be false in interactive API requests.
        """
        interactive: Boolean = true
    ): GitRefConnection!
    """
    The repository's Git tags.
    """
    tags(
        """
        Returns the first n Git tags from the list.
        """
        first: Int
        """
        Return Git tags whose names match the query.
        """
        query: String
    ): GitRefConnection!
    """
    A Git comparison in this repository between a base and head commit.
    """
    comparison(
        """
        The base of the diff ("old" or "left-hand side"), or "HEAD" if not specified.
        """
        base: String
        """
        The head of the diff ("new" or "right-hand side"), or "HEAD" if not specified.
        """
        head: String
        """
        Attempt to fetch missing revisions from remote if they are not found
        """
        fetchMissing: Boolean = true
    ): RepositoryComparison!
    """
    The repository's contributors.
    """
    contributors(
        """
        The Git revision range to compute contributors in.
        """
        revisionRange: String
        """
        The date after which to count contributions.
        """
        after: String
        """
        Return contributors to files in this path.
        """
        path: String
        """
        Returns the first n contributors from the list.
        """
        first: Int
    ): RepositoryContributorConnection!
    """
    Whether the viewer has admin privileges on this repository.
    """
    viewerCanAdminister: Boolean!
    """
    Base64 data uri to an icon.
    """
    icon: String!
    """
    A markdown string that is rendered prominently.
    """
    label: Markdown!
    """
    A markdown string of that is rendered less prominently.
    """
    detail: Markdown!
    """
    The result previews of the result.
    """
    matches: [SearchResultMatch!]!

    """
    (experimental) The LSIF API may change substantially in the near future as we
    continue to adjust it for our use cases. Changes will not be documented in the
    CHANGELOG during this time.
    The repository's LSIF uploads.
    """
    lsifUploads(
        """
        An (optional) search query that searches over the state, repository name,
        commit, root, and indexer properties.
        """
        query: String

        """
        The state of returned uploads.
        """
        state: LSIFUploadState

        """
        When specified, shows only uploads that are latest for the given repository.
        """
        isLatestForRepo: Boolean

        """
        When specified, indicates that this request should be paginated and
        the first N results (relative to the cursor) should be returned. i.e.
        how many results to return per page. It must be in the range of 0-5000.
        """
        first: Int

        """
        When specified, indicates that this request should be paginated and
        to fetch results starting at this cursor.
        A future request can be made for more results by passing in the
        'LSIFUploadConnection.pageInfo.endCursor' that is returned.
        """
        after: String
    ): LSIFUploadConnection!

    """
    (experimental) The LSIF API may change substantially in the near future as we
    continue to adjust it for our use cases. Changes will not be documented in the
    CHANGELOG during this time.
    The repository's LSIF uploads.
    """
    lsifIndexes(
        """
        An (optional) search query that searches over the state, repository name,
        and commit properties.
        """
        query: String

        """
        The state of returned uploads.
        """
        state: LSIFIndexState

        """
        When specified, indicates that this request should be paginated and
        the first N results (relative to the cursor) should be returned. i.e.
        how many results to return per page. It must be in the range of 0-5000.
        """
        first: Int

        """
        When specified, indicates that this request should be paginated and
        to fetch results starting at this cursor.
        A future request can be made for more results by passing in the
        'LSIFIndexConnection.pageInfo.endCursor' that is returned.
        """
        after: String
    ): LSIFIndexConnection!

    """
    Gets the indexing configuration associated with the repository.
    """
    indexConfiguration: IndexConfiguration

    """
    A list of authorized users to access this repository with the given permission.
    This API currently only returns permissions from the Sourcegraph provider, i.e.
    "permissions.userMapping" in site configuration.
    """
    authorizedUsers(
        """
        Permission that the user has on this repository.
        """
        permission: RepositoryPermission = READ
        """
        Number of users to return after the given cursor.
        """
        first: Int!
        """
        Opaque pagination cursor.
        """
        after: String
    ): UserConnection!

    """
    The permissions information of the repository for the authenticated user.
    It is null when there is no permissions data stored for the repository.
    """
    permissionsInfo: PermissionsInfo
}

"""
Permissions information of a repository or a user.
"""
type PermissionsInfo {
    """
    The permission levels that a user has on the repository.
    """
    permissions: [RepositoryPermission!]!
    """
    The last complete synced time, the value is updated only after a user- or repo-
    centric sync of permissions. It is null when the complete sync never happened.
    """
    syncedAt: DateTime
    """
    The last updated time of permissions, the value is updated whenever there is a
    change to the database row (i.e. incremental update).
    """
    updatedAt: DateTime!
}

"""
A reference to another Sourcegraph instance.
"""
type Redirect {
    """
    The URL of the other Sourcegraph instance.
    """
    url: String!
}

"""
A repository or a link to another Sourcegraph instance location where this repository may be located.
"""
union RepositoryRedirect = Repository | Redirect

"""
A URL to a resource on an external service, such as the URL to a repository on its external (origin) code host.
"""
type ExternalLink {
    """
    The URL to the resource.
    """
    url: String!
    """
    The type of external service, such as "github", or null if unknown/unrecognized. This is used solely for
    displaying an icon that represents the service.
    """
    serviceType: String
}

"""
Information and status about the mirroring of a repository. In this case, the remote source repository
is external to Sourcegraph and the mirror is maintained by the Sourcegraph site (not the other way
around).
"""
type MirrorRepositoryInfo {
    """
    The URL of the remote source repository.
    """
    remoteURL: String!
    """
    Whether the clone of the repository has begun but not yet completed.
    """
    cloneInProgress: Boolean!
    """
    A single line of text that contains progress information for the running clone command.
    The format of the progress text is not specified.
    It is intended to be displayed directly to a user.
    e.g.
    "Receiving objects:  95% (2041/2148), 292.01 KiB | 515.00 KiB/s"
    "Resolving deltas:   9% (117/1263)"
    """
    cloneProgress: String
    """
    Whether the repository has ever been successfully cloned.
    """
    cloned: Boolean!
    """
    When the repository was last successfully updated from the remote source repository..
    """
    updatedAt: DateTime
    """
    The state of this repository in the update schedule.
    """
    updateSchedule: UpdateSchedule
    """
    The state of this repository in the update queue.
    """
    updateQueue: UpdateQueue
}

"""
The state of a repository in the update schedule.
"""
type UpdateSchedule {
    """
    The interval that was used when scheduling the current due time.
    """
    intervalSeconds: Int!
    """
    The next time that the repo will be inserted into the update queue.
    """
    due: DateTime!
    """
    The index of the repo in the schedule.
    """
    index: Int!
    """
    The total number of repos in the schedule.
    """
    total: Int!
}

"""
The state of a repository in the update queue.
"""
type UpdateQueue {
    """
    The index of the repo in the update queue.
    Updating repos are placed at the end of the queue until they finish updating
    so don't display this if updating is true.
    """
    index: Int!
    """
    True if the repo is currently updating.
    """
    updating: Boolean!
    """
    The total number of repos in the update queue (including updating repos).
    """
    total: Int!
}

"""
A repository on an external service (such as GitHub, GitLab, Phabricator, etc.).
"""
type ExternalRepository {
    """
    The repository's ID on the external service.
    Example: For GitHub, this is the GitHub GraphQL API's node ID for the repository.
    """
    id: String!
    """
    The type of external service where this repository resides.
    Example: "github", "gitlab", etc.
    """
    serviceType: String!
    """
    The particular instance of the external service where this repository resides. Its value is
    opaque but typically consists of the canonical base URL to the service.
    Example: For GitHub.com, this is "https://github.com/".
    """
    serviceID: String!
}

"""
(experimental) A version context. Used to change the set of default repository and revisions searched.
Note: We do not expose the list of repositories and revisions in the version context. This is intentional. However, if a need arises we can add it in.
"""
type VersionContext {
    """
    The name of the version context.
    """
    name: String!

    """
    The description of the version context.
    """
    description: String!
}

"""
Information about a repository's text search index.
"""
type RepositoryTextSearchIndex {
    """
    The indexed repository.
    """
    repository: Repository!
    """
    The status of the text search index, if available.
    """
    status: RepositoryTextSearchIndexStatus
    """
    Git refs in the repository that are configured for text search indexing.
    """
    refs: [RepositoryTextSearchIndexedRef!]!
}

"""
The status of a repository's text search index.
"""
type RepositoryTextSearchIndexStatus {
    """
    The date that the index was last updated.
    """
    updatedAt: DateTime!
    """
    The byte size of the original content.
    """
    contentByteSize: Int!
    """
    The number of files in the original content.
    """
    contentFilesCount: Int!
    """
    The byte size of the index.
    """
    indexByteSize: Int!
    """
    The number of index shards.
    """
    indexShardsCount: Int!

    """
    EXPERIMENTAL: The number of newlines appearing in the index.
    """
    newLinesCount: Int!

    """
    EXPERIMENTAL: The number of newlines in the default branch.
    """
    defaultBranchNewLinesCount: Int!

    """
    EXPERIMENTAL: The number of newlines in the other branches.
    """
    otherBranchesNewLinesCount: Int!
}

"""
A Git ref (usually a branch) in a repository that is configured to be indexed for text search.
"""
type RepositoryTextSearchIndexedRef {
    """
    The Git ref (usually a branch) that is configured to be indexed for text search. To find the specific commit
    SHA that was indexed, use RepositoryTextSearchIndexedRef.indexedCommit; this field's ref target resolves to
    the current target, not the target at the time of indexing.
    """
    ref: GitRef!
    """
    Whether a text search index exists for this ref.
    """
    indexed: Boolean!
    """
    Whether the text search index is of the current commit for the Git ref. If false, the index is stale.
    """
    current: Boolean!
    """
    The indexed Git commit (which may differ from the ref's current target if the index is out of date). If
    indexed is false, this field's value is null.
    """
    indexedCommit: GitObject
}

"""
A list of Git refs.
"""
type GitRefConnection {
    """
    A list of Git refs.
    """
    nodes: [GitRef!]!
    """
    The total count of Git refs in the connection. This total count may be larger
    than the number of nodes in this object when the result is paginated.
    """
    totalCount: Int!
    """
    Pagination information.
    """
    pageInfo: PageInfo!
}

"""
Either a preview or an actual repository comparison.
"""
union RepositoryComparisonInterface = RepositoryComparison | PreviewRepositoryComparison

"""
A not-yet-committed preview of a diff on a repository.
"""
type PreviewRepositoryComparison {
    """
    The repository that is the base (left-hand side) of this comparison.
    """
    baseRepository: Repository!

    """
    The file diffs for each changed file.
    """
    fileDiffs(
        """
        Return the first n file diffs from the list.
        """
        first: Int
        """
        Return file diffs after the given cursor.
        """
        after: String
    ): FileDiffConnection!
}

"""
The differences between two concrete Git commits in a repository.
"""
type RepositoryComparison {
    """
    The repository that is the base (left-hand side) of this comparison.
    """
    baseRepository: Repository!

    """
    The repository that is the head (right-hand side) of this comparison. Cross-repository
    comparisons are not yet supported, so this is always equal to
    RepositoryComparison.baseRepository.
    """
    headRepository: Repository!

    """
    The range that this comparison represents.
    """
    range: GitRevisionRange!
    """
    The commits in the comparison range, excluding the base and including the head.
    """
    commits(
        """
        Return the first n commits from the list.
        """
        first: Int
    ): GitCommitConnection!
    """
    The file diffs for each changed file.
    """
    fileDiffs(
        """
        Return the first n file diffs from the list.
        """
        first: Int
        """
        Return file diffs after the given cursor.
        """
        after: String
    ): FileDiffConnection!
}

"""
A list of file diffs.
"""
type FileDiffConnection {
    """
    A list of file diffs.
    """
    nodes: [FileDiff!]!
    """
    The total count of file diffs in the connection, if available. This total count may be larger than the number
    of nodes in this object when the result is paginated.
    """
    totalCount: Int
    """
    Pagination information.
    """
    pageInfo: PageInfo!
    """
    The diff stat for the file diffs in this object, which may be a subset of the entire diff if the result is
    paginated.
    """
    diffStat: DiffStat!
    """
    The raw diff for the file diffs in this object, which may be a subset of the entire diff if the result is
    paginated.
    """
    rawDiff: String!
}

"""
A diff for a single file.
"""
type FileDiff {
    """
    The old (original) path of the file, or null if the file was added.
    """
    oldPath: String
    """
    The old file, or null if the file was created (oldFile.path == oldPath).
    """
    oldFile: File2
    """
    The new (changed) path of the file, or null if the file was deleted.
    """
    newPath: String
    """
    The new file, or null if the file was deleted (newFile.path == newPath).
    """
    newFile: File2
    """
    The old file (if the file was deleted) and otherwise the new file. This file field is typically used by
    clients that want to show a "View" link to the file.
    """
    mostRelevantFile: File2!
    """
    Hunks that were changed from old to new.
    """
    hunks: [FileDiffHunk!]!
    """
    The diff stat for the whole file.
    """
    stat: DiffStat!
    """
    FOR INTERNAL USE ONLY.
    An identifier for the file diff that is unique among all other file diffs in the list that
    contains it.
    """
    internalID: String!
}

"""
The type of content in a hunk line.
"""
enum DiffHunkLineType {
    """
    Added line.
    """
    ADDED
    """
    Unchanged line.
    """
    UNCHANGED
    """
    Deleted line.
    """
    DELETED
}

"""
A single highlighted line, including the kind of line.
"""
type HighlightedDiffHunkLine {
    """
    The HTML containing the syntax-highlighted line of code.
    """
    html: String!
    """
    The operation that happened on this line, in patches it is prefixed with '+', '-', ' '.
    Can be either add, delete, or no change.
    """
    kind: DiffHunkLineType!
}

"""
A highlighted hunk, consisting of all its lines.
"""
type HighlightedDiffHunkBody {
    """
    Whether highlighting was aborted.
    """
    aborted: Boolean!
    """
    The highlighted lines.
    """
    lines: [HighlightedDiffHunkLine!]!
}

"""
A specific highlighted line range to fetch.
"""
input HighlightLineRange {
    """
    The first line to fetch (0-indexed, inclusive). Values outside the bounds of the file will
    automatically be clamped within the valid range.
    """
    startLine: Int!
    """
    The last line to fetch (0-indexed, inclusive). Values outside the bounds of the file will
    automatically be clamped within the valid range.
    """
    endLine: Int!
}

"""
A changed region ("hunk") in a file diff.
"""
type FileDiffHunk {
    """
    The range of the old file that the hunk applies to.
    """
    oldRange: FileDiffHunkRange!
    """
    Whether the old file had a trailing newline.
    """
    oldNoNewlineAt: Boolean!
    """
    The range of the new file that the hunk applies to.
    """
    newRange: FileDiffHunkRange!
    """
    The diff hunk section heading, if any.
    """
    section: String
    """
    The hunk body, with lines prefixed with '-', '+', or ' '.
    """
    body: String!
    """
    Highlight the hunk.
    """
    highlight(
        disableTimeout: Boolean!
        isLightTheme: Boolean!
        """
        If highlightLongLines is true, lines which are longer than 2000 bytes are highlighted.
        2000 bytes is enabled. This may produce a significant amount of HTML
        which some browsers (such as Chrome, but not Firefox) may have trouble
        rendering efficiently.
        """
        highlightLongLines: Boolean = false
    ): HighlightedDiffHunkBody!
}

"""
A hunk range in one side (old/new) of a diff.
"""
type FileDiffHunkRange {
    """
    The first line that the hunk applies to.
    """
    startLine: Int!
    """
    The number of lines that the hunk applies to.
    """
    lines: Int!
}

"""
Statistics about a diff.
"""
type DiffStat {
    """
    Number of additions.
    """
    added: Int!
    """
    Number of changes.
    """
    changed: Int!
    """
    Number of deletions.
    """
    deleted: Int!
}

"""
A list of contributors to a repository.
"""
type RepositoryContributorConnection {
    """
    A list of contributors to a repository.
    """
    nodes: [RepositoryContributor!]!
    """
    The total count of contributors in the connection, if available. This total count may be larger than the
    number of nodes in this object when the result is paginated.
    """
    totalCount: Int!
    """
    Pagination information.
    """
    pageInfo: PageInfo!
}

"""
A contributor to a repository.
"""
type RepositoryContributor {
    """
    The personal information for the contributor.
    """
    person: Person!
    """
    The number of contributions made by this contributor.
    """
    count: Int!
    """
    The repository in which the contributions occurred.
    """
    repository: Repository!
    """
    Commits by the contributor.
    """
    commits(
        """
        Return the first n commits.
        """
        first: Int
    ): GitCommitConnection!
}

"""
A code symbol (e.g., a function, variable, type, class, etc.).
It is derived from DocumentSymbol as defined in the Language Server Protocol (see https://microsoft.github.io/language-server-protocol/specifications/specification-3-14/#textDocument_documentSymbol).
"""
type Symbol {
    """
    The name of the symbol.
    """
    name: String!
    """
    The name of the symbol that contains this symbol, if any. This field's value is not guaranteed to be
    structured in such a way that callers can infer a hierarchy of symbols.
    """
    containerName: String
    """
    The kind of the symbol.
    """
    kind: SymbolKind!
    """
    The programming language of the symbol.
    """
    language: String!
    """
    The location where this symbol is defined.
    """
    location: Location!
    """
    The URL to this symbol (using the input revision specifier, which may not be immutable).
    """
    url: String!
    """
    The canonical URL to this symbol (using an immutable revision specifier).
    """
    canonicalURL: String!
    """
    Whether or not the symbol is local to the file it's defined in.
    """
    fileLocal: Boolean!
}

"""
A location inside a resource (in a repository at a specific commit).
"""
type Location {
    """
    The file that this location refers to.
    """
    resource: GitBlob!
    """
    The range inside the file that this location refers to.
    """
    range: Range
    """
    The URL to this location (using the input revision specifier, which may not be immutable).
    """
    url: String!
    """
    The canonical URL to this location (using an immutable revision specifier).
    """
    canonicalURL: String!
}

"""
A range inside a file. The start position is inclusive, and the end position is exclusive.
"""
type Range {
    """
    The start position of the range (inclusive).
    """
    start: Position!
    """
    The end position of the range (exclusive).
    """
    end: Position!
}

"""
A zero-based position inside a file.
"""
type Position {
    """
    The line number (zero-based) of the position.
    """
    line: Int!
    """
    The character offset (zero-based) in the line of the position.
    """
    character: Int!
}

"""
A list of diagnostics.
"""
type DiagnosticConnection {
    """
    A list of diagnostics.
    """
    nodes: [Diagnostic!]!

    """
    The total count of diagnostics (which may be larger than nodes.length if the connection is paginated).
    """
    totalCount: Int!

    """
    Pagination information.
    """
    pageInfo: PageInfo!
}

"""
Represents a diagnostic, such as a compiler error or warning.
"""
type Diagnostic {
    """
    The location at which the message applies.
    """
    location: Location!

    """
    The diagnostic's severity.
    """
    severity: DiagnosticSeverity

    """
    The diagnostic's code as provided by the tool.
    """
    code: String

    """
    A human-readable string describing the source of this
    diagnostic, e.g. "typescript" or "super lint".
    """
    source: String

    """
    The diagnostic's message.
    """
    message: String
}

"""
Represents the severity level of a diagnostic.
"""
enum DiagnosticSeverity {
    ERROR
    WARNING
    INFORMATION
    HINT
}

"""
All possible kinds of symbols. This set matches that of the Language Server Protocol
(https://microsoft.github.io/language-server-protocol/specification#workspace_symbol).
"""
enum SymbolKind {
    UNKNOWN
    FILE
    MODULE
    NAMESPACE
    PACKAGE
    CLASS
    METHOD
    PROPERTY
    FIELD
    CONSTRUCTOR
    ENUM
    INTERFACE
    FUNCTION
    VARIABLE
    CONSTANT
    STRING
    NUMBER
    BOOLEAN
    ARRAY
    OBJECT
    KEY
    NULL
    ENUMMEMBER
    STRUCT
    EVENT
    OPERATOR
    TYPEPARAMETER
}

"""
A list of symbols.
"""
type SymbolConnection {
    """
    A list of symbols.
    """
    nodes: [Symbol!]!
    """
    Pagination information.
    """
    pageInfo: PageInfo!
}

"""
A Git object ID (SHA-1 hash, 40 hexadecimal characters).
"""
scalar GitObjectID

"""
A Git ref.
"""
type GitRef implements Node {
    """
    The globally addressable ID for the Git ref.
    """
    id: ID!
    """
    The full ref name (e.g., "refs/heads/mybranch" or "refs/tags/mytag").
    """
    name: String!
    """
    An unambiguous short name for the ref.
    """
    abbrevName: String!
    """
    The display name of the ref. For branches ("refs/heads/foo"), this is the branch
    name ("foo").
    As a special case, for GitHub pull request refs of the form refs/pull/NUMBER/head,
    this is "NUMBER".
    """
    displayName: String!
    """
    The prefix of the ref, either "", "refs/", "refs/heads/", "refs/pull/", or
    "refs/tags/". This prefix is always a prefix of the ref's name.
    """
    prefix: String!
    """
    The type of this Git ref.
    """
    type: GitRefType!
    """
    The object that the ref points to.
    """
    target: GitObject!
    """
    The associated repository.
    """
    repository: Repository!
    """
    The URL to this Git ref.
    """
    url: String!
}

"""
All possible types of Git refs.
"""
enum GitRefType {
    """
    A Git branch (in refs/heads/).
    """
    GIT_BRANCH
    """
    A Git tag (in refs/tags/).
    """
    GIT_TAG
    """
    A Git ref that is neither a branch nor tag.
    """
    GIT_REF_OTHER
}

"""
Ordering options for Git refs.
"""
enum GitRefOrder {
    """
    By the authored or committed at date, whichever is more recent.
    """
    AUTHORED_OR_COMMITTED_AT
}

"""
A Git object.
"""
type GitObject {
    """
    This object's OID.
    """
    oid: GitObjectID!
    """
    The abbreviated form of this object's OID.
    """
    abbreviatedOID: String!
    """
    The commit object, if it is a commit and it exists; otherwise null.
    """
    commit: GitCommit
    """
    The Git object's type.
    """
    type: GitObjectType!
}

"""
All possible types of Git objects.
"""
enum GitObjectType {
    """
    A Git commit object.
    """
    GIT_COMMIT
    """
    A Git tag object.
    """
    GIT_TAG
    """
    A Git tree object.
    """
    GIT_TREE
    """
    A Git blob object.
    """
    GIT_BLOB
    """
    A Git object of unknown type.
    """
    GIT_UNKNOWN
}

"""
A Git revspec expression that (possibly) resolves to a Git revision.
"""
type GitRevSpecExpr {
    """
    The original Git revspec expression.
    """
    expr: String!
    """
    The Git object that the revspec resolves to, or null otherwise.
    """
    object: GitObject
}

"""
A Git revspec.
"""
union GitRevSpec = GitRef | GitRevSpecExpr | GitObject

"""
A Git revision range of the form "base..head" or "base...head". Other revision
range formats are not supported.
"""
type GitRevisionRange {
    """
    The Git revision range expression of the form "base..head" or "base...head".
    """
    expr: String!
    """
    The base (left-hand side) of the range.
    """
    base: GitRevSpec!
    """
    The base's revspec as an expression.
    """
    baseRevSpec: GitRevSpecExpr!
    """
    The head (right-hand side) of the range.
    """
    head: GitRevSpec!
    """
    The head's revspec as an expression.
    """
    headRevSpec: GitRevSpecExpr!
    """
    The merge-base of the base and head revisions, if this is a "base...head"
    revision range. If this is a "base..head" revision range, then this field is null.
    """
    mergeBase: GitObject
}

"""
A Phabricator repository.
"""
type PhabricatorRepo {
    """
    The canonical repo name (e.g. "github.com/gorilla/mux").
    """
    name: String!
    """
    An alias for name.
    """
    uri: String! @deprecated(reason: "use name instead")
    """
    The unique Phabricator identifier for the repo, like "MUX"
    """
    callsign: String!
    """
    The URL to the phabricator instance (e.g. http://phabricator.sgdev.org)
    """
    url: String!
}

"""
Pagination information. See https://facebook.github.io/relay/graphql/connections.htm#sec-undefined.PageInfo.
"""
type PageInfo {
    """
    When paginating forwards, the cursor to continue.
    """
    endCursor: String
    """
    When paginating forwards, are there more items?
    """
    hasNextPage: Boolean!
}

"""
A list of Git commits.
"""
type GitCommitConnection {
    """
    A list of Git commits.
    """
    nodes: [GitCommit!]!
    """
    The total number of Git commits in the connection. If the GitCommitConnection is paginated
    (e.g., because a "first" parameter was provided to the field that produced it), this field is
    null to avoid it taking unexpectedly long to compute the total count. Remove the pagination
    parameters to obtain a non-null value for this field.
    """
    totalCount: Int
    """
    Pagination information.
    """
    pageInfo: PageInfo!
}

"""
Statistics about a language's usage.
"""
type LanguageStatistics {
    """
    The name of the language.
    """
    name: String!

    """
    The total bytes in the language.
    """
    totalBytes: Float!

    """
    The total number of lines in the language.
    """
    totalLines: Int!
}

"""
A Git commit.
"""
type GitCommit implements Node {
    """
    The globally addressable ID for this commit.
    """
    id: ID!
    """
    The repository that contains this commit.
    """
    repository: Repository!
    """
    This commit's Git object ID (OID), a 40-character SHA-1 hash.
    """
    oid: GitObjectID!
    """
    The abbreviated form of this commit's OID.
    """
    abbreviatedOID: String!
    """
    This commit's author.
    """
    author: Signature!
    """
    This commit's committer, if any.
    """
    committer: Signature
    """
    The full commit message.
    """
    message: String!
    """
    The first line of the commit message.
    """
    subject: String!
    """
    The contents of the commit message after the first line.
    """
    body: String
    """
    Parent commits of this commit.
    """
    parents: [GitCommit!]!
    """
    The URL to this commit (using the input revision specifier, which may not be immutable).
    """
    url: String!
    """
    The canonical URL to this commit (using an immutable revision specifier).
    """
    canonicalURL: String!
    """
    The URLs to this commit on its repository's external services.
    """
    externalURLs: [ExternalLink!]!
    """
    The Git tree in this commit at the given path.
    """
    tree(
        """
        The path of the tree.
        """
        path: String = ""
        """
        Whether to recurse into sub-trees. If true, it overrides the value of the "recursive" parameter on all of
        GitTree's fields.
        DEPRECATED: Use the "recursive" parameter on GitTree's fields instead.
        """
        recursive: Boolean = false
    ): GitTree
    """
    The Git blob in this commit at the given path.
    """
    blob(path: String!): GitBlob
    """
    The file at the given path for this commit.
    See "File" documentation for the difference between this field and the "blob" field.
    """
    file(path: String!): File2
    """
    Lists the programming languages present in the tree at this commit.
    """
    languages: [String!]!
    """
    List statistics for each language present in the repository.
    """
    languageStatistics: [LanguageStatistics!]!
    """
    The log of commits consisting of this commit and its ancestors.
    """
    ancestors(
        """
        Returns the first n commits from the list.
        """
        first: Int
        """
        Return commits that match the query.
        """
        query: String
        """
        Return commits that affect the path.
        """
        path: String
        """
        Return commits more recent than the specified date.
        """
        after: String
    ): GitCommitConnection!
    """
    Returns the number of commits that this commit is behind and ahead of revspec.
    """
    behindAhead(revspec: String!): BehindAheadCounts!
    """
    Symbols defined as of this commit. (All symbols, not just symbols that were newly defined in this commit.)
    """
    symbols(
        """
        Returns the first n symbols from the list.
        """
        first: Int
        """
        Return symbols matching the query.
        """
        query: String
        """
        A list of regular expressions, all of which must match all
        file paths returned in the list.
        """
        includePatterns: [String!]
    ): SymbolConnection!
}

"""
A set of Git behind/ahead counts for one commit relative to another.
"""
type BehindAheadCounts {
    """
    The number of commits behind the other commit.
    """
    behind: Int!
    """
    The number of commits ahead of the other commit.
    """
    ahead: Int!
}

"""
A signature.
"""
type Signature {
    """
    The person.
    """
    person: Person!
    """
    The date.
    """
    date: String!
}

"""
A person.
"""
type Person {
    """
    The name.
    """
    name: String!
    """
    The email.
    """
    email: String!
    """
    The name if set; otherwise the email username.
    """
    displayName: String!
    """
    The avatar URL, if known.
    """
    avatarURL: String
    """
    The corresponding user account for this person, if one exists.
    """
    user: User
}

"""
A Git submodule
"""
type Submodule {
    """
    The remote repository URL of the submodule.
    """
    url: String!
    """
    The commit of the submodule.
    """
    commit: String!
    """
    The path to which the submodule is checked out.
    """
    path: String!
}

"""
A file, directory, or other tree entry.
"""
interface TreeEntry {
    """
    The full path (relative to the repository root) of this tree entry.
    """
    path: String!
    """
    The base name (i.e., file name only) of this tree entry.
    """
    name: String!
    """
    Whether this tree entry is a directory.
    """
    isDirectory: Boolean!
    """
    The URL to this tree entry (using the input revision specifier, which may not be immutable).
    """
    url: String!
    """
    The canonical URL to this tree entry (using an immutable revision specifier).
    """
    canonicalURL: String!
    """
    The URLs to this tree entry on external services.
    """
    externalURLs: [ExternalLink!]!
    """
    Symbols defined in this file or directory.
    """
    symbols(
        """
        Returns the first n symbols from the list.
        """
        first: Int
        """
        Return symbols matching the query.
        """
        query: String
    ): SymbolConnection!
    """
    Submodule metadata if this tree points to a submodule
    """
    submodule: Submodule
    """
    Whether this tree entry is a single child
    """
    isSingleChild(
        """
        Returns the first n files in the tree.
        """
        first: Int
        """
        Recurse into sub-trees.
        """
        recursive: Boolean = false
        """
        Recurse into sub-trees of single-child directories
        """
        recursiveSingleChild: Boolean = false
    ): Boolean!

    """
    (experimental) The LSIF API may change substantially in the near future as we
    continue to adjust it for our use cases. Changes will not be documented in the
    CHANGELOG during this time.
    LSIF data for this tree entry.
    """
    lsif(
        """
        An optional filter for the name of the tool that produced the upload data.
        """
        toolName: String
    ): TreeEntryLSIFData
}

"""
A Git tree in a repository.
"""
type GitTree implements TreeEntry {
    """
    The full path (relative to the root) of this tree.
    """
    path: String!
    """
    Whether this tree is the root (top-level) tree.
    """
    isRoot: Boolean!
    """
    The base name (i.e., last path component only) of this tree.
    """
    name: String!
    """
    True because this is a directory. (The value differs for other TreeEntry interface implementations, such as
    File.)
    """
    isDirectory: Boolean!
    """
    The Git commit containing this tree.
    """
    commit: GitCommit!
    """
    The repository containing this tree.
    """
    repository: Repository!
    """
    The URL to this tree (using the input revision specifier, which may not be immutable).
    """
    url: String!
    """
    The canonical URL to this tree (using an immutable revision specifier).
    """
    canonicalURL: String!
    """
    The URLs to this tree on external services.
    """
    externalURLs: [ExternalLink!]!
    """
    The URL to this entry's raw contents as a Zip archive.
    """
    rawZipArchiveURL: String!
    """
    Submodule metadata if this tree points to a submodule
    """
    submodule: Submodule
    """
    A list of directories in this tree.
    """
    directories(
        """
        Returns the first n files in the tree.
        """
        first: Int
        """
        Recurse into sub-trees.
        """
        recursive: Boolean = false
    ): [GitTree!]!
    """
    A list of files in this tree.
    """
    files(
        """
        Returns the first n files in the tree.
        """
        first: Int
        """
        Recurse into sub-trees.
        """
        recursive: Boolean = false
    ): [File!]!
    """
    A list of entries in this tree.
    """
    entries(
        """
        Returns the first n files in the tree.
        """
        first: Int
        """
        Recurse into sub-trees. If true, implies recursiveSingleChild.
        """
        recursive: Boolean = false
        """
        Recurse into sub-trees of single-child directories. If true, we return a flat list of
        every directory that is a single child, and any directories or files that are
        nested in a single child.
        """
        recursiveSingleChild: Boolean = false
    ): [TreeEntry!]!
    """
    Symbols defined in this tree.
    """
    symbols(
        """
        Returns the first n symbols from the list.
        """
        first: Int
        """
        Return symbols matching the query.
        """
        query: String
    ): SymbolConnection!
    """
    Whether this tree entry is a single child
    """
    isSingleChild(
        """
        Returns the first n files in the tree.
        """
        first: Int
        """
        Recurse into sub-trees.
        """
        recursive: Boolean = false
        """
        Recurse into sub-trees of single-child directories
        """
        recursiveSingleChild: Boolean = false
    ): Boolean!

    """
    (experimental) The LSIF API may change substantially in the near future as we
    continue to adjust it for our use cases. Changes will not be documented in the
    CHANGELOG during this time.
    LSIF data for this tree entry.
    """
    lsif(
        """
        An optional filter for the name of the tool that produced the upload data.
        """
        toolName: String
    ): TreeEntryLSIFData
}

"""
A file.
In a future version of Sourcegraph, a repository's files may be distinct from a repository's blobs
(for example, to support searching/browsing generated files that aren't committed and don't exist
as Git blobs). Clients should generally use the GitBlob concrete type and GitCommit.blobs (not
GitCommit.files), unless they explicitly want to opt-in to different behavior in the future.
INTERNAL: This is temporarily named File2 during a migration. Do not refer to the name File2 in
any API clients as the name will change soon.
"""
interface File2 {
    """
    The full path (relative to the root) of this file.
    """
    path: String!
    """
    The base name (i.e., file name only) of this file.
    """
    name: String!
    """
    False because this is a file, not a directory.
    """
    isDirectory: Boolean!
    """
    The content of this file.
    """
    content: String!
    """
    The file size in bytes.
    """
    byteSize: Int!
    """
    Whether or not it is binary.
    """
    binary: Boolean!
    """
    The file rendered as rich HTML, or an empty string if it is not a supported
    rich file type.
    This HTML string is already escaped and thus is always safe to render.
    """
    richHTML: String!
    """
    The URL to this file (using the input revision specifier, which may not be immutable).
    """
    url: String!
    """
    The canonical URL to this file (using an immutable revision specifier).
    """
    canonicalURL: String!
    """
    The URLs to this file on external services.
    """
    externalURLs: [ExternalLink!]!
    """
    Highlight the file.
    """
    highlight(
        disableTimeout: Boolean!
        isLightTheme: Boolean!
        """
        If highlightLongLines is true, lines which are longer than 2000 bytes are highlighted.
        2000 bytes is enabled. This may produce a significant amount of HTML
        which some browsers (such as Chrome, but not Firefox) may have trouble
        rendering efficiently.
        """
        highlightLongLines: Boolean = false
    ): HighlightedFile!
}

"""
A virtual file is an arbitrary file that is generated in memory.
"""
type VirtualFile implements File2 {
    """
    The full path (relative to the root) of this file.
    """
    path: String!
    """
    The base name (i.e., file name only) of this file.
    """
    name: String!
    """
    False because this is a file, not a directory.
    """
    isDirectory: Boolean!
    """
    The content of this file.
    """
    content: String!
    """
    The file size in bytes.
    """
    byteSize: Int!
    """
    Whether or not it is binary.
    """
    binary: Boolean!
    """
    The file rendered as rich HTML, or an empty string if it is not a supported
    rich file type.
    This HTML string is already escaped and thus is always safe to render.
    """
    richHTML: String!
    """
    Not implemented.
    """
    url: String!
    """
    Not implemented.
    """
    canonicalURL: String!
    """
    Not implemented.
    """
    externalURLs: [ExternalLink!]!
    """
    Highlight the file.
    """
    highlight(
        disableTimeout: Boolean!
        isLightTheme: Boolean!
        """
        If highlightLongLines is true, lines which are longer than 2000 bytes are highlighted.
        2000 bytes is enabled. This may produce a significant amount of HTML
        which some browsers (such as Chrome, but not Firefox) may have trouble
        rendering efficiently.
        """
        highlightLongLines: Boolean = false
    ): HighlightedFile!
}

"""
File is temporarily preserved for backcompat with browser extension search API client code.
"""
type File {
    """
    The full path (relative to the repository root) of this file.
    """
    path: String!
    """
    The base name (i.e., file name only) of this file's path.
    """
    name: String!
    """
    Whether this is a directory.
    """
    isDirectory: Boolean!
    """
    The URL to this file on Sourcegraph.
    """
    url: String!
    """
    The repository that contains this file.
    """
    repository: Repository!
}

"""
A Git blob in a repository.
"""
type GitBlob implements TreeEntry & File2 {
    """
    The full path (relative to the repository root) of this blob.
    """
    path: String!
    """
    The base name (i.e., file name only) of this blob's path.
    """
    name: String!
    """
    False because this is a blob (file), not a directory.
    """
    isDirectory: Boolean!
    """
    The content of this blob.
    """
    content: String!
    """
    The file size in bytes.
    """
    byteSize: Int!
    """
    Whether or not it is binary.
    """
    binary: Boolean!
    """
    The blob contents rendered as rich HTML, or an empty string if it is not a supported
    rich file type.
    This HTML string is already escaped and thus is always safe to render.
    """
    richHTML: String!
    """
    The Git commit containing this blob.
    """
    commit: GitCommit!
    """
    The repository containing this Git blob.
    """
    repository: Repository!
    """
    The URL to this blob (using the input revision specifier, which may not be immutable).
    """
    url: String!
    """
    The canonical URL to this blob (using an immutable revision specifier).
    """
    canonicalURL: String!
    """
    The URLs to this blob on its repository's external services.
    """
    externalURLs: [ExternalLink!]!
    """
    Blame the blob.
    """
    blame(startLine: Int!, endLine: Int!): [Hunk!]!
    """
    Highlight the blob contents.
    """
    highlight(
        disableTimeout: Boolean!
        isLightTheme: Boolean!
        """
        If highlightLongLines is true, lines which are longer than 2000 bytes are highlighted.
        2000 bytes is enabled. This may produce a significant amount of HTML
        which some browsers (such as Chrome, but not Firefox) may have trouble
        rendering efficiently.
        """
        highlightLongLines: Boolean = false
    ): HighlightedFile!
    """
    Submodule metadata if this tree points to a submodule
    """
    submodule: Submodule
    """
    Symbols defined in this blob.
    """
    symbols(
        """
        Returns the first n symbols from the list.
        """
        first: Int
        """
        Return symbols matching the query.
        """
        query: String
    ): SymbolConnection!
    """
    Always false, since a blob is a file, not directory.
    """
    isSingleChild(
        """
        Returns the first n files in the tree.
        """
        first: Int
        """
        Recurse into sub-trees.
        """
        recursive: Boolean = false
        """
        Recurse into sub-trees of single-child directories
        """
        recursiveSingleChild: Boolean = false
    ): Boolean!

    """
    (experimental) The LSIF API may change substantially in the near future as we
    continue to adjust it for our use cases. Changes will not be documented in the
    CHANGELOG during this time.
    A wrapper around LSIF query methods. If no LSIF upload can be used to answer code
    intelligence queries for this path-at-revision, this resolves to null.
    """
    lsif(
        """
        An optional filter for the name of the tool that produced the upload data.
        """
        toolName: String
    ): GitBlobLSIFData
}

"""
LSIF data available for a tree entry.
"""
interface TreeEntryLSIFData {
    """
    Code diagnostics provided through LSIF.
    """
    diagnostics(first: Int): DiagnosticConnection!
}

"""
A wrapper object around LSIF query methods for a particular path-at-revision. When this node is
null, no LSIF data is available for containing git blob.
"""
type GitBlobLSIFData implements TreeEntryLSIFData {
    """
    (experimental) The LSIF API may change substantially in the near future as we
    continue to adjust it for our use cases. Changes will not be documented in the
    CHANGELOG during this time.
    Get aggregated local code intelligence for all ranges that fall in the window
    indicated by the given zero-based start (inclusive) and end (exclusive) lines.
    The associated data for each range is "local", in that the locations and hover
    must also be defined in the same index as the source range. To get cross-repository
    and cross-bundle results, you must query the definitions, references, and hovers
    of that range explicitly.
    """
    ranges(startLine: Int!, endLine: Int!): CodeIntelligenceRangeConnection

    """
    (experimental) The LSIF API may change substantially in the near future as we
    continue to adjust it for our use cases. Changes will not be documented in the
    CHANGELOG during this time.
    A list of definitions of the symbol under the given document position.
    """
    definitions(
        """
        The line on which the symbol occurs (zero-based, inclusive).
        """
        line: Int!

        """
        The character (not byte) of the start line on which the symbol occurs (zero-based, inclusive).
        """
        character: Int!
    ): LocationConnection!

    """
    (experimental) The LSIF API may change substantially in the near future as we
    continue to adjust it for our use cases. Changes will not be documented in the
    CHANGELOG during this time.
    A list of references of the symbol under the given document position.
    """
    references(
        """
        The line on which the symbol occurs (zero-based, inclusive).
        """
        line: Int!

        """
        The character (not byte) of the start line on which the symbol occurs (zero-based, inclusive).
        """
        character: Int!

        """
        When specified, indicates that this request should be paginated and
        to fetch results starting at this cursor.
        A future request can be made for more results by passing in the
        'LocationConnection.pageInfo.endCursor' that is returned.
        """
        after: String

        """
        When specified, indicates that this request should be paginated and
        the first N results (relative to the cursor) should be returned. i.e.
        how many results to return per page.
        """
        first: Int
    ): LocationConnection!

    """
    (experimental) The LSIF API may change substantially in the near future as we
    continue to adjust it for our use cases. Changes will not be documented in the
    CHANGELOG during this time.
    The hover result of the symbol under the given document position.
    """
    hover(
        """
        The line on which the symbol occurs (zero-based, inclusive).
        """
        line: Int!

        """
        The character (not byte) of the start line on which the symbol occurs (zero-based, inclusive).
        """
        character: Int!
    ): Hover

    """
    (experimental) The LSIF API may change substantially in the near future as we
    continue to adjust it for our use cases. Changes will not be documented in the
    CHANGELOG during this time.
    Code diagnostics provided through LSIF.
    """
    diagnostics(first: Int): DiagnosticConnection!
}

"""
A highlighted file.
"""
type HighlightedFile {
    """
    Whether or not it was aborted.
    """
    aborted: Boolean!
    """
    The HTML table that can be used to display the highlighted file.
    """
    html: String!
    """
    A list of the desired line ranges. Each list is a list of lines, where each element is an HTML
    table row '<tr>...</tr>' string. This is useful if you only need to display specific subsets of
    the file.
    """
    lineRanges(ranges: [HighlightLineRange!]!): [[String!]!]!
}

"""
A file match.
"""
type FileMatch {
    """
    The file containing the match.
    KNOWN ISSUE: This file's "commit" field contains incomplete data.
    KNOWN ISSUE: This field's type should be File! not GitBlob!.
    """
    file: GitBlob!
    """
    The repository containing the file match.
    """
    repository: Repository!
    """
    The revspec of the revision that contains this match. If no revspec was given (such as when no
    repository filter or revspec is specified in the search query), it is null.
    """
    revSpec: GitRevSpec
    """
    The resource.
    """
    resource: String! @deprecated(reason: "use the file field instead")
    """
    The symbols found in this file that match the query.
    """
    symbols: [Symbol!]!
    """
    The line matches.
    """
    lineMatches: [LineMatch!]!
    """
    Whether or not the limit was hit.
    """
    limitHit: Boolean!
}

"""
A line match.
"""
type LineMatch {
    """
    The preview.
    """
    preview: String!
    """
    The line number. 0-based. The first line will have lineNumber 0. Note: A
    UI will normally display line numbers 1-based.
    """
    lineNumber: Int!
    """
    Tuples of [offset, length] measured in characters (not bytes).
    """
    offsetAndLengths: [[Int!]!]!
    """
    Whether or not the limit was hit.
    """
    limitHit: Boolean!
}

"""
A hunk.
"""
type Hunk {
    """
    The startLine.
    """
    startLine: Int!
    """
    The endLine.
    """
    endLine: Int!
    """
    The startByte.
    """
    startByte: Int!
    """
    The endByte.
    """
    endByte: Int!
    """
    The rev.
    """
    rev: String!
    """
    The author.
    """
    author: Signature!
    """
    The message.
    """
    message: String!
    """
    The commit that contains the hunk.
    """
    commit: GitCommit!
}

"""
A namespace is a container for certain types of data and settings, such as a user or organization.
"""
interface Namespace {
    """
    The globally unique ID of this namespace.
    """
    id: ID!

    """
    The name of this namespace's component. For a user, this is the username. For an organization,
    this is the organization name.
    """
    namespaceName: String!

    """
    The URL to this namespace.
    """
    url: String!
}

"""
A list of users.
"""
type UserConnection {
    """
    A list of users.
    """
    nodes: [User!]!
    """
    The total count of users in the connection. This total count may be larger
    than the number of nodes in this object when the result is paginated.
    """
    totalCount: Int!
    """
    Pagination information.
    """
    pageInfo: PageInfo!
}

"""
A user.
"""
type User implements Node & SettingsSubject & Namespace {
    """
    The unique ID for the user.
    """
    id: ID!
    """
    The user's username.
    """
    username: String!
    """
    The user's primary email address.
    Only the user and site admins can access this field.
    """
    email: String! @deprecated(reason: "use emails instead")
    """
    The display name chosen by the user.
    """
    displayName: String
    """
    The URL of the user's avatar image.
    """
    avatarURL: String
    """
    The URL to the user's profile on Sourcegraph.
    """
    url: String!
    """
    The URL to the user's settings.
    """
    settingsURL: String
    """
    The date when the user account was created on Sourcegraph.
    """
    createdAt: DateTime!
    """
    The date when the user account was last updated on Sourcegraph.
    """
    updatedAt: DateTime
    """
    Whether the user is a site admin.
    Only the user and site admins can access this field.
    """
    siteAdmin: Boolean!
    """
    Whether the user account uses built in auth.
    """
    builtinAuth: Boolean!
    """
    The latest settings for the user.
    Only the user and site admins can access this field.
    """
    latestSettings: Settings
    """
    All settings for this user, and the individual levels in the settings cascade (global > organization > user)
    that were merged to produce the final merged settings.
    Only the user and site admins can access this field.
    """
    settingsCascade: SettingsCascade!
    """
    DEPRECATED
    """
    configurationCascade: ConfigurationCascade!
        @deprecated(
            reason: "Use settingsCascade instead. This field is a deprecated alias for it and will be removed in a future release."
        )
    """
    The organizations that this user is a member of.
    """
    organizations: OrgConnection!
    """
    This user's organization memberships.
    """
    organizationMemberships: OrganizationMembershipConnection!
    """
    Tags associated with the user. These are used for internal site management and feature selection.
    Only the user and site admins can access this field.
    """
    tags: [String!]!
    """
    The user's usage statistics on Sourcegraph.
    """
    usageStatistics: UserUsageStatistics!
    """
    The user's events on Sourcegraph.
    """
    eventLogs(
        """
        Returns the first n event logs from the list.
        """
        first: Int
        """
        Only return events matching this event name
        """
        eventName: String
    ): EventLogsConnection!
    """
    The user's email addresses.
    Only the user and site admins can access this field.
    """
    emails: [UserEmail!]!
    """
    The user's access tokens (which grant to the holder the privileges of the user). This consists
    of all access tokens whose subject is this user.
    Only the user and site admins can access this field.
    """
    accessTokens(
        """
        Returns the first n access tokens from the list.
        """
        first: Int
    ): AccessTokenConnection!
    """
    A list of external accounts that are associated with the user.
    """
    externalAccounts(
        """
        Returns the first n external accounts from the list.
        """
        first: Int
    ): ExternalAccountConnection!
    """
    The user's currently active session.
    Only the currently authenticated user can access this field. Site admins are not able to access sessions for
    other users.
    """
    session: Session!
    """
    Whether the viewer has admin privileges on this user. The user has admin privileges on their own user, and
    site admins have admin privileges on all users.
    """
    viewerCanAdminister: Boolean!
    """
    Whether the viewer can change the username of this user.
    The user can change their username unless auth.disableUsernameChanges is set.
    Site admins can always change the username of any user.
    """
    viewerCanChangeUsername: Boolean!
    """
    The user's survey responses.
    Only the user and site admins can access this field.
    """
    surveyResponses: [SurveyResponse!]!
    """
    The URL to view this user's customer information (for Sourcegraph.com site admins).
    Only Sourcegraph.com site admins may query this field.
    FOR INTERNAL USE ONLY.
    """
    urlForSiteAdminBilling: String
    """
    The unique numeric ID for the user.
    FOR INTERNAL USE ONLY.
    """
    databaseID: Int!

    """
    The name of this user namespace's component. For users, this is the username.
    """
    namespaceName: String!

    """
    The permissions information of the user over repositories.
    It is null when there is no permissions data stored for the user.
    """
    permissionsInfo: PermissionsInfo

    """
    A list of campaigns applied under this user's namespace.
    """
    campaigns(
        """
        Returns the first n campaigns from the list.
        """
        first: Int = 50
        """
        Opaque pagination cursor.
        """
        after: String
        """
        Only return campaigns in this state.
        """
        state: CampaignState
        """
        Only include campaigns that the viewer can administer.
        """
        viewerCanAdminister: Boolean
    ): CampaignConnection!

    """
    Returns a connection of configured external services accessible by this user, for usage with campaigns.
    These are all code hosts configured on the Sourcegraph instance that are supported by campaigns. They are
    connected to CampaignCredential resources, if one has been created for the code host connection before.
    """
    campaignsCodeHosts(
        """
        Returns the first n code hosts from the list.
        """
        first: Int = 50
        """
        Opaque pagination cursor.
        """
        after: String
    ): CampaignsCodeHostConnection!

    """
    A list of monitors owned by the user or her organization.
    """
    monitors(
        """
        Returns the first n monitors from the list.
        """
        first: Int = 50
        """
        Opaque pagination cursor.
        """
        after: String
    ): MonitorConnection!

    """
    Repositories from external services owned by this user.
    """
    repositories(
        """
        Returns the first n repositories from the list.
        """
        first: Int
        """
        Return repositories whose names match the query.
        """
        query: String
        """
        An opaque cursor that is used for pagination.
        """
        after: String
        """
        Include cloned repositories.
        """
        cloned: Boolean = true
        """
        Include repositories that are not yet cloned and for which cloning is not in progress.
        """
        notCloned: Boolean = true
        """
        Include repositories that have a text search index.
        """
        indexed: Boolean = true
        """
        Include repositories that do not have a text search index.
        """
        notIndexed: Boolean = true
        """
        Only include repositories from this external service.
        """
        externalServiceID: ID
    ): RepositoryConnection!
}

"""
An access token that grants to the holder the privileges of the user who created it.
"""
type AccessToken implements Node {
    """
    The unique ID for the access token.
    """
    id: ID!
    """
    The user whose privileges the access token grants.
    """
    subject: User!
    """
    The scopes that define the allowed set of operations that can be performed using this access token.
    """
    scopes: [String!]!
    """
    A user-supplied descriptive note for the access token.
    """
    note: String!
    """
    The user who created the access token. This is either the subject user (if the access token
    was created by the same user) or a site admin (who can create access tokens for any user).
    """
    creator: User!
    """
    The date when the access token was created.
    """
    createdAt: DateTime!
    """
    The date when the access token was last used to authenticate a request.
    """
    lastUsedAt: DateTime
}

"""
A list of access tokens.
"""
type AccessTokenConnection {
    """
    A list of access tokens.
    """
    nodes: [AccessToken!]!
    """
    The total count of access tokens in the connection. This total count may be larger than the number of nodes
    in this object when the result is paginated.
    """
    totalCount: Int!
    """
    Pagination information.
    """
    pageInfo: PageInfo!
}

"""
A list of authentication providers.
"""
type AuthProviderConnection {
    """
    A list of authentication providers.
    """
    nodes: [AuthProvider!]!
    """
    The total count of authentication providers in the connection. This total count may be larger than the number of nodes
    in this object when the result is paginated.
    """
    totalCount: Int!
    """
    Pagination information.
    """
    pageInfo: PageInfo!
}

"""
A provider of user authentication, such as an external single-sign-on service (e.g., using OpenID Connect or
SAML). The provider information in this type is visible to all viewers and does not contain any secret values.
"""
type AuthProvider {
    """
    The type of the auth provider.
    """
    serviceType: String!
    """
    An identifier for the service that the auth provider represents.
    """
    serviceID: String!
    """
    An identifier for the client of the service that the auth provider represents.
    """
    clientID: String!
    """
    The human-readable name of the provider.
    """
    displayName: String!
    """
    Whether this auth provider is the builtin username-password auth provider.
    """
    isBuiltin: Boolean!
    """
    A URL that, when visited, initiates the authentication process for this auth provider.
    """
    authenticationURL: String
}

"""
A list of external accounts.
"""
type ExternalAccountConnection {
    """
    A list of external accounts.
    """
    nodes: [ExternalAccount!]!
    """
    The total count of external accounts in the connection. This total count may be larger than the number of nodes
    in this object when the result is paginated.
    """
    totalCount: Int!
    """
    Pagination information.
    """
    pageInfo: PageInfo!
}

"""
An external account associated with a user.
"""
type ExternalAccount implements Node {
    """
    The unique ID for the external account.
    """
    id: ID!
    """
    The user on Sourcegraph.
    """
    user: User!
    """
    The type of the external service where the external account resides.
    """
    serviceType: String!
    """
    An identifier for the external service where the external account resides.
    """
    serviceID: String!
    """
    An identifier for the client of the external service where the external account resides. This distinguishes
    among multiple authentication providers that access the same service with different parameters.
    """
    clientID: String!
    """
    An identifier for the external account (typically equal to or derived from the ID on the external service).
    """
    accountID: String!
    """
    The creation date of this external account on Sourcegraph.
    """
    createdAt: DateTime!
    """
    The last-updated date of this external account on Sourcegraph.
    """
    updatedAt: DateTime!
    """
    A URL that, when visited, re-initiates the authentication process.
    """
    refreshURL: String
    """
    Provider-specific data about the external account.
    Only site admins may query this field.
    """
    accountData: JSONValue
}

"""
An active user session.
"""
type Session {
    """
    Whether the user can sign out of this session on Sourcegraph.
    """
    canSignOut: Boolean!
}

"""
An organization membership.
"""
type OrganizationMembership {
    """
    The organization.
    """
    organization: Org!
    """
    The user.
    """
    user: User!
    """
    The time when this was created.
    """
    createdAt: DateTime!
    """
    The time when this was updated.
    """
    updatedAt: DateTime!
}

"""
A list of organization memberships.
"""
type OrganizationMembershipConnection {
    """
    A list of organization memberships.
    """
    nodes: [OrganizationMembership!]!
    """
    The total count of organization memberships in the connection. This total count may be larger than the number
    of nodes in this object when the result is paginated.
    """
    totalCount: Int!
}

"""
A user's email address.
"""
type UserEmail {
    """
    The email address.
    """
    email: String!
    """
    Whether the email address is the user's primary email address. Currently this is defined as the earliest
    email address associated with the user, preferring verified emails to unverified emails.
    """
    isPrimary: Boolean!
    """
    Whether the email address has been verified by the user.
    """
    verified: Boolean!
    """
    Whether the email address is pending verification.
    """
    verificationPending: Boolean!
    """
    The user associated with this email address.
    """
    user: User!
    """
    Whether the viewer has privileges to manually mark this email address as verified (without the user going
    through the normal verification process). Only site admins have this privilege.
    """
    viewerCanManuallyVerify: Boolean!
}

"""
A list of organizations.
"""
type OrgConnection {
    """
    A list of organizations.
    """
    nodes: [Org!]!
    """
    The total count of organizations in the connection. This total count may be larger
    than the number of nodes in this object when the result is paginated.
    """
    totalCount: Int!
}

"""
An organization, which is a group of users.
"""
type Org implements Node & SettingsSubject & Namespace {
    """
    The unique ID for the organization.
    """
    id: ID!
    """
    The organization's name. This is unique among all organizations on this Sourcegraph site.
    """
    name: String!
    """
    The organization's chosen display name.
    """
    displayName: String
    """
    The date when the organization was created.
    """
    createdAt: DateTime!
    """
    A list of users who are members of this organization.
    """
    members: UserConnection!
    """
    The latest settings for the organization.
    Only organization members and site admins can access this field.
    """
    latestSettings: Settings
    """
    All settings for this organization, and the individual levels in the settings cascade (global > organization)
    that were merged to produce the final merged settings.
    Only organization members and site admins can access this field.
    """
    settingsCascade: SettingsCascade!
    """
    DEPRECATED
    """
    configurationCascade: ConfigurationCascade!
        @deprecated(
            reason: "Use settingsCascade instead. This field is a deprecated alias for it and will be removed in a future release."
        )
    """
    A pending invitation for the viewer to join this organization, if any.
    """
    viewerPendingInvitation: OrganizationInvitation
    """
    Whether the viewer has admin privileges on this organization. Currently, all of an organization's members
    have admin privileges on the organization.
    """
    viewerCanAdminister: Boolean!
    """
    Whether the viewer is a member of this organization.
    """
    viewerIsMember: Boolean!
    """
    The URL to the organization.
    """
    url: String!
    """
    The URL to the organization's settings.
    """
    settingsURL: String

    """
    The name of this user namespace's component. For organizations, this is the organization's name.
    """
    namespaceName: String!

    """
    A list of campaigns initially applied in this organization.
    """
    campaigns(
        """
        Returns the first n campaigns from the list.
        """
        first: Int = 50
        """
        Opaque pagination cursor.
        """
        after: String
        """
        Only return campaigns in this state.
        """
        state: CampaignState
        """
        Only include campaigns that the viewer can administer.
        """
        viewerCanAdminister: Boolean
    ): CampaignConnection!
}

"""
The result of Mutation.inviteUserToOrganization.
"""
type InviteUserToOrganizationResult {
    """
    Whether an invitation email was sent. If emails are not enabled on this site or if the user has no verified
    email address, an email will not be sent.
    """
    sentInvitationEmail: Boolean!
    """
    The URL that the invited user can visit to accept or reject the invitation.
    """
    invitationURL: String!
}

"""
An invitation to join an organization as a member.
"""
type OrganizationInvitation implements Node {
    """
    The ID of the invitation.
    """
    id: ID!
    """
    The organization that the invitation is for.
    """
    organization: Org!
    """
    The user who sent the invitation.
    """
    sender: User!
    """
    The user who received the invitation.
    """
    recipient: User!
    """
    The date when this invitation was created.
    """
    createdAt: DateTime!
    """
    The most recent date when a notification was sent to the recipient about this invitation.
    """
    notifiedAt: DateTime
    """
    The date when this invitation was responded to by the recipient.
    """
    respondedAt: DateTime
    """
    The recipient's response to this invitation, or no response (null).
    """
    responseType: OrganizationInvitationResponseType
    """
    The URL where the recipient can respond to the invitation when pending, or null if not pending.
    """
    respondURL: String
    """
    The date when this invitation was revoked.
    """
    revokedAt: DateTime
}

"""
The recipient's possible responses to an invitation to join an organization as a member.
"""
enum OrganizationInvitationResponseType {
    """
    The invitation was accepted by the recipient.
    """
    ACCEPT
    """
    The invitation was rejected by the recipient.
    """
    REJECT
}

"""
RepositoryOrderBy enumerates the ways a repositories list can be ordered.
"""
enum RepositoryOrderBy {
    REPOSITORY_NAME
    REPO_CREATED_AT
    """
    deprecated (use the equivalent REPOSITORY_CREATED_AT)
    """
    REPOSITORY_CREATED_AT
}

"""
The default settings for the Sourcegraph instance. This is hardcoded in
Sourcegraph, but may change from release to release.
"""
type DefaultSettings implements SettingsSubject {
    """
    The opaque GraphQL ID.
    """
    id: ID!
    """
    The latest default settings (this never changes).
    """
    latestSettings: Settings
    """
    The URL to the default settings. This URL does not exist because you
    cannot edit or directly view default settings.
    """
    settingsURL: String
    """
    Whether the viewer can modify the subject's settings. Always false for
    default settings.
    """
    viewerCanAdminister: Boolean!
    """
    The default settings, and the final merged settings.
    All viewers can access this field.
    """
    settingsCascade: SettingsCascade!
    """
    DEPRECATED
    """
    configurationCascade: ConfigurationCascade!
        @deprecated(
            reason: "Use settingsCascade instead. This field is a deprecated alias for it and will be removed in a future release."
        )
}

"""
A site is an installation of Sourcegraph that consists of one or more
servers that share the same configuration and database.
The site is a singleton; the API only ever returns the single global site.
"""
type Site implements SettingsSubject {
    """
    The site's opaque GraphQL ID. This is NOT the "site ID" as it is referred to elsewhere;
    use the siteID field for that. (GraphQL node types conventionally have an id field of type
    ID! that globally identifies the node.)
    """
    id: ID!
    """
    The site ID.
    """
    siteID: String!
    """
    The site's configuration. Only visible to site admins.
    """
    configuration: SiteConfiguration!
    """
    The site's latest site-wide settings (which are the second-lowest-precedence
    in the configuration cascade for a user).
    """
    latestSettings: Settings
    """
    The global settings for this site, and the final merged settings.
    All viewers can access this field.
    """
    settingsCascade: SettingsCascade!
    """
    DEPRECATED
    """
    configurationCascade: ConfigurationCascade!
        @deprecated(
            reason: "Use settingsCascade instead. This field is a deprecated alias for it and will be removed in a future release."
        )
    """
    The URL to the site's settings.
    """
    settingsURL: String
    """
    Whether the viewer can reload the site (with the reloadSite mutation).
    """
    canReloadSite: Boolean!
    """
    Whether the viewer can modify the subject's settings.
    """
    viewerCanAdminister: Boolean!
    """
    A list of all access tokens on this site.
    """
    accessTokens(
        """
        Returns the first n access tokens from the list.
        """
        first: Int
    ): AccessTokenConnection!
    """
    A list of all authentication providers. This information is visible to all viewers and does not contain any
    secret information.
    """
    authProviders: AuthProviderConnection!
    """
    A list of all user external accounts on this site.
    """
    externalAccounts(
        """
        Returns the first n external accounts from the list.
        """
        first: Int
        """
        Include only external accounts associated with this user.
        """
        user: ID
        """
        Include only external accounts with this service type.
        """
        serviceType: String
        """
        Include only external accounts with this service ID.
        """
        serviceID: String
        """
        Include only external accounts with this client ID.
        """
        clientID: String
    ): ExternalAccountConnection!
    """
    The build version of the Sourcegraph software that is running on this site (of the form
    NNNNN_YYYY-MM-DD_XXXXX, like 12345_2018-01-01_abcdef).
    """
    buildVersion: String!
    """
    The product version of the Sourcegraph software that is running on this site.
    """
    productVersion: String!
    """
    Information about software updates for the version of Sourcegraph that this site is running.
    """
    updateCheck: UpdateCheck!
    """
    Whether the site needs to be configured to add repositories.
    """
    needsRepositoryConfiguration: Boolean!
    """
    Whether the site is over the limit for free user accounts, and a warning needs to be shown to all users.
    Only applies if the site does not have a valid license.
    """
    freeUsersExceeded: Boolean!
    """
    Alerts to display to the viewer.
    """
    alerts: [Alert!]!
    """
    BACKCOMPAT: Always returns true.
    """
    hasCodeIntelligence: Boolean!
    """
    Whether we want to show built-in searches on the saved searches page
    """
    disableBuiltInSearches: Boolean!
    """
    Whether the server sends emails to users to verify email addresses. If false, then site admins must manually
    verify users' email addresses.
    """
    sendsEmailVerificationEmails: Boolean!
    """
    Information about this site's product subscription status.
    """
    productSubscription: ProductSubscriptionStatus!
    """
    Usage statistics for this site.
    """
    usageStatistics(
        """
        Days of history (based on current UTC time).
        """
        days: Int
        """
        Weeks of history (based on current UTC time).
        """
        weeks: Int
        """
        Months of history (based on current UTC time).
        """
        months: Int
    ): SiteUsageStatistics!
    """
    Monitoring overview for this site.
    Note: This is primarily used for displaying recently-fired alerts in the web app. If your intent
    is to monitor Sourcegraph, it is better to configure alerting or query Prometheus directly in
    order to ensure that if the frontend goes down you still recieve alerts:
    Configure alerting: https://docs.sourcegraph.com/admin/observability/alerting
    Query Prometheus directly: https://docs.sourcegraph.com/admin/observability/alerting_custom_consumption
    """
    monitoringStatistics(
        """
        Days of history (based on current UTC time).
        """
        days: Int
    ): MonitoringStatistics!
}

"""
The configuration for a site.
"""
type SiteConfiguration {
    """
    The unique identifier of this site configuration version.
    """
    id: Int!
    """
    The effective configuration JSON.
    """
    effectiveContents: JSONCString!
    """
    Messages describing validation problems or usage of deprecated configuration in the configuration JSON.
    This includes both JSON Schema validation problems and other messages that perform more advanced checks
    on the configuration (that can't be expressed in the JSON Schema).
    """
    validationMessages: [String!]!
}

"""
Information about software updates for Sourcegraph.
"""
type UpdateCheck {
    """
    Whether an update check is currently in progress.
    """
    pending: Boolean!
    """
    When the last update check was completed, or null if no update check has
    been completed (or performed) yet.
    """
    checkedAt: DateTime
    """
    If an error occurred during the last update check, this message describes
    the error.
    """
    errorMessage: String
    """
    If an update is available, the version string of the updated version.
    """
    updateVersionAvailable: String
}

"""
The possible types of alerts (Alert.type values).
"""
enum AlertType {
    INFO
    WARNING
    ERROR
}

"""
An alert message shown to the viewer.
"""
type Alert {
    """
    The type of this alert.
    """
    type: AlertType!
    """
    The message body of this alert. Markdown is supported.
    """
    message: String!
    """
    If set, this alert is dismissible. After being dismissed, no other alerts with the same
    isDismissibleWithKey value will be shown. If null, this alert is not dismissible.
    """
    isDismissibleWithKey: String
}

"""
SettingsSubject is something that can have settings: a site ("global settings", which is different from "site
configuration"), an organization, or a user.
"""
interface SettingsSubject {
    """
    The ID.
    """
    id: ID!
    """
    The latest settings.
    """
    latestSettings: Settings
    """
    The URL to the settings.
    """
    settingsURL: String
    """
    Whether the viewer can modify the subject's settings.
    """
    viewerCanAdminister: Boolean!
    """
    All settings for this subject, and the individual levels in the settings cascade (global > organization > user)
    that were merged to produce the final merged settings.
    """
    settingsCascade: SettingsCascade!
    """
    DEPRECATED
    """
    configurationCascade: ConfigurationCascade!
        @deprecated(
            reason: "Use settingsCascade instead. This field is a deprecated alias for it and will be removed in a future release."
        )
}

"""
The configurations for all of the relevant settings subjects, plus the merged settings.
"""
type SettingsCascade {
    """
    The other settings subjects that are applied with lower precedence than this subject to
    form the final merged settings. For example, a user in 2 organizations would have the following
    settings subjects: site (global settings), org 1, org 2, and the user.
    """
    subjects: [SettingsSubject!]!
    """
    The effective final merged settings as (stringified) JSON, merged from all of the subjects.
    """
    final: String!
    """
    DEPRECATED: This field will be removed in a future release.
    The effective final merged settings, merged from all of the subjects.
    """
    merged: Configuration! @deprecated(reason: "use final instead")
}

"""
DEPRECATED: Renamed to SettingsCascade.
"""
type ConfigurationCascade {
    """
    DEPRECATED
    """
    subjects: [SettingsSubject!]! @deprecated(reason: "use SettingsCascade.subjects instead")
    """
    DEPRECATED
    """
    merged: Configuration! @deprecated(reason: "use SettingsCascade.final instead")
}

"""
Settings is a version of a configuration settings file.
"""
type Settings {
    """
    The ID.
    """
    id: Int!
    """
    The subject that these settings are for.
    """
    subject: SettingsSubject!
    """
    The author, or null if there is no author or the authoring user was deleted.
    """
    author: User
    """
    The time when this was created.
    """
    createdAt: DateTime!
    """
    The stringified JSON contents of the settings. The contents may include "//"-style comments and trailing
    commas in the JSON.
    """
    contents: JSONCString!
    """
    DEPRECATED: This field will be removed in a future release.
    The configuration.
    """
    configuration: Configuration! @deprecated(reason: "use the contents field instead")
}

"""
DEPRECATED: Use the contents field on the parent type instead. This type will be removed in a future release.
"""
type Configuration {
    """
    DEPRECATED: This field will be removed in a future release.
    The raw JSON contents, encoded as a string.
    """
    contents: JSONCString! @deprecated(reason: "use the contents field on the parent type instead")
    """
    DEPRECATED: This field is always empty. It will be removed in a future release.
    """
    messages: [String!]! @deprecated(reason: "use client-side JSON Schema validation instead")
}

"""
UserUsageStatistics describes a user's usage statistics.
This information is visible to all viewers.
"""
type UserUsageStatistics {
    """
    The number of search queries that the user has performed.
    """
    searchQueries: Int!
    """
    The number of page views that the user has performed.
    """
    pageViews: Int!
    """
    The number of code intelligence actions that the user has performed.
    """
    codeIntelligenceActions: Int!
    """
    The number of find-refs actions that the user has performed.
    """
    findReferencesActions: Int!
    """
    The last time the user was active (any action, any platform).
    """
    lastActiveTime: String
    """
    The last time the user was active on a code host integration.
    """
    lastActiveCodeHostIntegrationTime: String
}

"""
A user event.
"""
enum UserEvent {
    PAGEVIEW
    SEARCHQUERY
    CODEINTEL
    CODEINTELREFS
    CODEINTELINTEGRATION
    CODEINTELINTEGRATIONREFS

    """
    Product stages
    """
    STAGEMANAGE
    STAGEPLAN
    STAGECODE
    STAGEREVIEW
    STAGEVERIFY
    STAGEPACKAGE
    STAGEDEPLOY
    STAGECONFIGURE
    STAGEMONITOR
    STAGESECURE
    STAGEAUTOMATE
}

"""
A period of time in which a set of users have been active.
"""
enum UserActivePeriod {
    """
    Since today at 00:00 UTC.
    """
    TODAY
    """
    Since the latest Monday at 00:00 UTC.
    """
    THIS_WEEK
    """
    Since the first day of the current month at 00:00 UTC.
    """
    THIS_MONTH
    """
    All time.
    """
    ALL_TIME
}

"""
SiteUsageStatistics describes a site's aggregate usage statistics.
This information is visible to all viewers.
"""
type SiteUsageStatistics {
    """
    Recent daily active users.
    """
    daus: [SiteUsagePeriod!]!
    """
    Recent weekly active users.
    """
    waus: [SiteUsagePeriod!]!
    """
    Recent monthly active users.
    """
    maus: [SiteUsagePeriod!]!
}

"""
SiteUsagePeriod describes a site's usage statistics for a given timespan.
This information is visible to all viewers.
"""
type SiteUsagePeriod {
    """
    The time when this started.
    """
    startTime: String!
    """
    The user count.
    """
    userCount: Int!
    """
    The registered user count.
    """
    registeredUserCount: Int!
    """
    The anonymous user count.
    """
    anonymousUserCount: Int!
    """
    The count of registered users that have been active on a code host integration.
    Excludes anonymous users.
    """
    integrationUserCount: Int!
}

"""
Monitoring overview.
"""
type MonitoringStatistics {
    """
    Alerts fired in this time span.
    """
    alerts: [MonitoringAlert!]!
}

"""
A high-level monitoring alert, for details see https://docs.sourcegraph.com/admin/observability/metrics#high-level-alerting-metrics
"""
type MonitoringAlert {
    """
    End time of this event, which describes the past 12h of recorded data.
    """
    timestamp: DateTime!
    """
    Name of alert that the service fired.
    """
    name: String!
    """
    Name of the service that fired the alert.
    """
    serviceName: String!
    """
    Owner of the fired alert.
    """
    owner: String!
    """
    Average percentage of time (between [0, 1]) that the event was firing over the 12h of recorded data. e.g.
    1.0 if it was firing 100% of the time on average during that 12h window, 0.5 if it was firing 50% of the
    time on average, etc.
    """
    average: Float!
}

"""
A list of survey responses
"""
type SurveyResponseConnection {
    """
    A list of survey responses.
    """
    nodes: [SurveyResponse!]!
    """
    The total count of survey responses in the connection. This total count may be larger
    than the number of nodes in this object when the result is paginated.
    """
    totalCount: Int!
    """
    The count of survey responses submitted since 30 calendar days ago at 00:00 UTC.
    """
    last30DaysCount: Int!
    """
    The average score of survey responses in the connection submitted since 30 calendar days ago at 00:00 UTC.
    """
    averageScore: Float!
    """
    The net promoter score (NPS) of survey responses in the connection submitted since 30 calendar days ago at 00:00 UTC.
    Return value is a signed integer, scaled from -100 (all detractors) to +100 (all promoters).
    See https://en.wikipedia.org/wiki/Net_Promoter for explanation.
    """
    netPromoterScore: Int!
}

"""
An individual response to a user satisfaction (NPS) survey.
"""
type SurveyResponse {
    """
    The unique ID of the survey response
    """
    id: ID!
    """
    The user who submitted the survey (if they were authenticated at the time).
    """
    user: User
    """
    The email that the user manually entered (if they were NOT authenticated at the time).
    """
    email: String
    """
    User's likelihood of recommending Sourcegraph to a friend, from 0-10.
    """
    score: Int!
    """
    The answer to "What is the most important reason for the score you gave".
    """
    reason: String
    """
    The answer to "What can Sourcegraph do to provide a better product"
    """
    better: String
    """
    The time when this response was created.
    """
    createdAt: DateTime!
}

"""
Information about this site's product subscription (which enables access to and renewals of a product license).
"""
type ProductSubscriptionStatus {
    """
    The full name of the product in use, such as "Sourcegraph Enterprise".
    """
    productNameWithBrand: String!
    """
    The max number of user accounts that have been active on this Sourcegraph site for the current license.
    If no license is in use, returns zero.
    """
    actualUserCount: Int!
    """
    The date and time when the max number of user accounts that have been active on this Sourcegraph site for
    the current license was reached. If no license is in use, returns an empty string.
    """
    actualUserCountDate: String!
    """
    The number of users allowed. If there is a license, this is equal to ProductLicenseInfo.userCount. Otherwise,
    it is the user limit for instances without a license, or null if there is no limit.
    """
    maximumAllowedUserCount: Int
    """
    The number of free users allowed on a site without a license before a warning is shown to all users, or null
    if a valid license is in use.
    """
    noLicenseWarningUserCount: Int
    """
    The product license associated with this subscription, if any.
    """
    license: ProductLicenseInfo
}

"""
Information about this site's product license (which activates certain Sourcegraph features).
"""
type ProductLicenseInfo {
    """
    The full name of the product that this license is for. To get the product name for the current
    Sourcegraph site, use ProductSubscriptionStatus.productNameWithBrand instead (to handle cases where there is
    no license).
    """
    productNameWithBrand: String!
    """
    Tags indicating the product plan and features activated by this license.
    """
    tags: [String!]!
    """
    The number of users allowed by this license.
    """
    userCount: Int!
    """
    The date when this license expires.
    """
    expiresAt: DateTime!
}

"""
An extension registry.
"""
type ExtensionRegistry {
    """
    Find an extension by its extension ID (which is the concatenation of the publisher name, a slash ("/"), and the
    extension name).
    To find an extension by its GraphQL ID, use Query.node.
    """
    extension(extensionID: String!): RegistryExtension
    """
    A list of extensions published in the extension registry.
    """
    extensions(
        """
        Returns the first n extensions from the list.
        """
        first: Int
        """
        Returns only extensions from this publisher.
        """
        publisher: ID
        """
        Returns only extensions matching the query.
        The following keywords are supported:
        - category:"C" - include only extensions in the given category.
        - tag:"T" - include only extensions in the given tag.
        The following keywords are ignored by the server (so that the frontend can post-process the result set to
        implement the keywords):
        - installed - include only installed extensions.
        - enabled - include only enabled extensions.
        - disabled - include only disabled extensions.
        """
        query: String
        """
        Include extensions from the local registry.
        """
        local: Boolean = true
        """
        Include extensions from remote registries.
        """
        remote: Boolean = true
        """
        Sorts the list of extension results such that the extensions with these IDs are first in the result set.
        Typically, the client passes the list of added and enabled extension IDs in this parameter so that the
        results include those extensions first (which is typically what the user prefers).
        """
        prioritizeExtensionIDs: [String!]
    ): RegistryExtensionConnection!
    """
    A list of publishers with at least 1 extension in the registry.
    """
    publishers(
        """
        Return the first n publishers from the list.
        """
        first: Int
    ): RegistryPublisherConnection!
    """
    A list of publishers that the viewer may publish extensions as.
    """
    viewerPublishers: [RegistryPublisher!]!
    """
    The extension ID prefix for extensions that are published in the local extension registry. This is the
    hostname (and port, if non-default HTTP/HTTPS) of the Sourcegraph "externalURL" site configuration property.
    It is null if extensions published on this Sourcegraph site do not have an extension ID prefix.
    Examples: "sourcegraph.example.com/", "sourcegraph.example.com:1234/"
    """
    localExtensionIDPrefix: String
}

"""
A publisher of a registry extension.
"""
union RegistryPublisher = User | Org

"""
A list of publishers of extensions in the registry.
"""
type RegistryPublisherConnection {
    """
    A list of publishers.
    """
    nodes: [RegistryPublisher!]!
    """
    The total count of publishers in the connection. This total count may be larger than the number of
    nodes in this object when the result is paginated.
    """
    totalCount: Int!
    """
    Pagination information.
    """
    pageInfo: PageInfo!
}

"""
Mutations for the extension registry.
"""
type ExtensionRegistryMutation {
    """
    Create a new extension in the extension registry.
    """
    createExtension(
        """
        The ID of the extension's publisher (a user or organization).
        """
        publisher: ID!
        """
        The name of the extension.
        """
        name: String!
    ): ExtensionRegistryCreateExtensionResult!
    """
    Update an extension in the extension registry.
    Only authorized extension publishers may perform this mutation.
    """
    updateExtension(
        """
        The extension to update.
        """
        extension: ID!
        """
        The new name for the extension, or null to leave unchanged.
        """
        name: String
    ): ExtensionRegistryUpdateExtensionResult!
    """
    Delete an extension from the extension registry.
    Only authorized extension publishers may perform this mutation.
    """
    deleteExtension(
        """
        The ID of the extension to delete.
        """
        extension: ID!
    ): EmptyResponse!
    """
    Publish an extension in the extension registry, creating it (if it doesn't yet exist) or updating it (if it
    does).
    This is a helper that wraps multiple other GraphQL mutations to expose a single API for publishing an
    extension.
    """
    publishExtension(
        """
        The extension ID of the extension to publish. If a host prefix (e.g., "sourcegraph.example.com/") is
        needed and it is not included, it is automatically prepended.
        Examples: "alice/myextension", "acmecorp/myextension"
        """
        extensionID: String!
        """
        The extension manifest (as JSON).
        """
        manifest: String!
        """
        The bundled JavaScript source of the extension.
        """
        bundle: String
        """
        The source map of the extension's JavaScript bundle, if any.
        The JavaScript bundle's "//# sourceMappingURL=" directive, if any, is ignored. When the bundle is served,
        the source map provided here is referenced instead.
        """
        sourceMap: String
        """
        Force publish even if there are warnings (such as invalid JSON warnings).
        """
        force: Boolean = false
    ): ExtensionRegistryPublishExtensionResult!
}

"""
The result of Mutation.extensionRegistry.createExtension.
"""
type ExtensionRegistryCreateExtensionResult {
    """
    The newly created extension.
    """
    extension: RegistryExtension!
}

"""
The result of Mutation.extensionRegistry.updateExtension.
"""
type ExtensionRegistryUpdateExtensionResult {
    """
    The newly updated extension.
    """
    extension: RegistryExtension!
}

"""
The result of Mutation.extensionRegistry.publishExtension.
"""
type ExtensionRegistryPublishExtensionResult {
    """
    The extension that was just published.
    """
    extension: RegistryExtension!
}

"""
An extension's listing in the extension registry.
"""
type RegistryExtension implements Node {
    """
    The unique, opaque, permanent ID of the extension. Do not display this ID to the user; display
    RegistryExtension.extensionID instead (it is friendlier and still unique, but it can be renamed).
    """
    id: ID!
    """
    The UUID of the extension. This identifies the extension externally (along with the origin). The UUID maps
    1-to-1 to RegistryExtension.id.
    """
    uuid: String!
    """
    The publisher of the extension. If this extension is from a remote registry, the publisher may be null.
    """
    publisher: RegistryPublisher
    """
    The qualified, unique name that refers to this extension, consisting of the registry name (if non-default),
    publisher's name, and the extension's name, all joined by "/" (for example, "acme-corp/my-extension-name").
    """
    extensionID: String!
    """
    The extension ID without the registry name.
    """
    extensionIDWithoutRegistry: String!
    """
    The name of the extension (not including the publisher's name).
    """
    name: String!
    """
    The extension manifest, or null if none is set.
    """
    manifest: ExtensionManifest
    """
    The date when this extension was created on the registry.
    """
    createdAt: DateTime
    """
    The date when this extension was last updated on the registry (including updates to its metadata only, not
    publishing new releases).
    """
    updatedAt: DateTime
    """
    The date when a release of this extension was most recently published, or null if there are no releases.
    """
    publishedAt: DateTime
    """
    The URL to the extension on this Sourcegraph site.
    """
    url: String!
    """
    The URL to the extension on the extension registry where it lives (if this is a remote
    extension). If this extension is local, then this field's value is null.
    """
    remoteURL: String
    """
    The name of this extension's registry.
    """
    registryName: String!
    """
    Whether the registry extension is published on this Sourcegraph site.
    """
    isLocal: Boolean!
    """
    Whether the extension is marked as a work-in-progress extension by the extension author.
    """
    isWorkInProgress: Boolean!
    """
    Whether the viewer has admin privileges on this registry extension.
    """
    viewerCanAdminister: Boolean!
}

"""
A description of the extension, how to run or access it, and when to activate it.
"""
type ExtensionManifest {
    """
    The raw JSON contents of the manifest.
    """
    raw: String!
    """
    The description specified in the manifest, if any.
    """
    description: String
    """
    The URL to the bundled JavaScript source code for the extension, if any.
    """
    bundleURL: String
}

"""
A list of registry extensions.
"""
type RegistryExtensionConnection {
    """
    A list of registry extensions.
    """
    nodes: [RegistryExtension!]!
    """
    The total count of registry extensions in the connection. This total count may be larger than the number of
    nodes in this object when the result is paginated.
    """
    totalCount: Int!
    """
    Pagination information.
    """
    pageInfo: PageInfo!
    """
    The URL to this list, or null if none exists.
    """
    url: String
    """
    Errors that occurred while communicating with remote registries to obtain the list of extensions.
    In order to be able to return local extensions even when the remote registry is unreachable, errors are
    recorded here instead of in the top-level GraphQL errors list.
    """
    error: String
}

"""
Aggregate local code intelligence for all ranges that fall between a window of lines in a document.
"""
type CodeIntelligenceRangeConnection {
    """
    Aggregate local code intelligence grouped by range.
    """
    nodes: [CodeIntelligenceRange!]!
}

"""
Aggregate code intelligence for a particular range within a document.
"""
type CodeIntelligenceRange {
    """
    The range this code intelligence applies to.
    """
    range: Range!

    """
    A list of definitions of the symbol occurring within the range.
    """
    definitions: LocationConnection!

    """
    A list of references of the symbol occurring within the range.
    """
    references: LocationConnection!

    """
    The hover result of the symbol occurring within the range.
    """
    hover: Hover
}

"""
A list of locations within a file.
"""
type LocationConnection {
    """
    A list of locations within a file.
    """
    nodes: [Location!]!

    """
    Pagination information.
    """
    pageInfo: PageInfo!
}

"""
Hover range and markdown content.
"""
type Hover {
    """
    A markdown string containing the contents of the hover.
    """
    markdown: Markdown!

    """
    The range to highlight.
    """
    range: Range!
}

"""
The state an LSIF upload can be in.
"""
enum LSIFUploadState {
    """
    This upload is being processed.
    """
    PROCESSING

    """
    This upload failed to be processed.
    """
    ERRORED

    """
    This upload was processed successfully.
    """
    COMPLETED

    """
    This upload is queued to be processed later.
    """
    QUEUED

    """
    This upload is currently being transferred to Sourcegraph.
    """
    UPLOADING
}

"""
Metadata and status about an LSIF upload.
"""
type LSIFUpload implements Node {
    """
    The ID.
    """
    id: ID!

    """
    The project for which this upload provides code intelligence.
    """
    projectRoot: GitTree

    """
    The original 40-character commit commit supplied at upload time.
    """
    inputCommit: String!

    """
    The original root supplied at upload time.
    """
    inputRoot: String!

    """
    The original indexer name supplied at upload time.
    """
    inputIndexer: String!

    """
    The upload's current state.
    """
    state: LSIFUploadState!

    """
    The time the upload was uploaded.
    """
    uploadedAt: DateTime!

    """
    The time the upload was processed.
    """
    startedAt: DateTime

    """
    The time the upload compelted or errored.
    """
    finishedAt: DateTime

    """
    The processing error message (not set if state is not ERRORED).
    """
    failure: String

    """
    Whether or not this upload provides intelligence for the tip of the default branch. Find reference
    queries will return symbols from remote repositories only when this property is true. This property
    is updated asynchronously and is eventually consistent with the git data known by the Sourcegraph
    instance.
    """
    isLatestForRepo: Boolean!

    """
    The rank of this upload in the queue. The value of this field is null if the upload has been processed.
    """
    placeInQueue: Int
}

"""
A list of LSIF uploads.
"""
type LSIFUploadConnection {
    """
    A list of LSIF uploads.
    """
    nodes: [LSIFUpload!]!

    """
    The total number of uploads in this result set.
    """
    totalCount: Int

    """
    Pagination information.
    """
    pageInfo: PageInfo!
}

"""
The state an LSIF index can be in.
"""
enum LSIFIndexState {
    """
    This index is being processed.
    """
    PROCESSING

    """
    This index failed to be processed.
    """
    ERRORED

    """
    This index was processed successfully.
    """
    COMPLETED

    """
    This index is queued to be processed later.
    """
    QUEUED
}

"""
Metadata and status about an LSIF index.
"""
type LSIFIndex implements Node {
    """
    The ID.
    """
    id: ID!

    """
    The project for which this upload provides code intelligence.
    """
    projectRoot: GitTree

    """
    The original 40-character commit commit supplied at index time.
    """
    inputCommit: String!

    """
    The original root supplied at index schedule time.
    """
    inputRoot: String!

    """
    The name of the target indexer Docker image (e.g., sourcegraph/lsif-go@sha256:...).
    """
    inputIndexer: String!

    """
    The index's current state.
    """
    state: LSIFIndexState!

    """
    The time the index was queued.
    """
    queuedAt: DateTime!

    """
    The time the index was processed.
    """
    startedAt: DateTime

    """
    The time the index compelted or errored.
    """
    finishedAt: DateTime

    """
    The processing error message (not set if state is not ERRORED).
    """
    failure: String

    """
    The configuration and execution summary (if completed or errored) of this index job.
    """
    steps: IndexSteps!

    """
    The rank of this index in the queue. The value of this field is null if the index has been processed.
    """
    placeInQueue: Int
}

"""
Configuration and execution summary of an index job.
"""
type IndexSteps {
    """
    Execution log entries related to setting up the indexing workspace.
    """
    setup: [ExecutionLogEntry!]!

    """
    Configuration and execution summary (if completed or errored) of steps to be performed prior to indexing.
    """
    preIndex: [PreIndexStep!]!

    """
    Configuration and execution summary (if completed or errored) of the indexer.
    """
    index: IndexStep!

    """
    Execution log entry related to uploading the dump produced by the indexing step.
    This field be missing if the upload step had not been executed.
    """
    upload: ExecutionLogEntry

    """
    Execution log entries related to tearing down the indexing workspace.
    """
    teardown: [ExecutionLogEntry!]!
}

"""
The configuration and execution summary of a step to be performed prior to indexing.
"""
type PreIndexStep {
    """
    The working directory relative to the cloned repository root.
    """
    root: String!

    """
    The name of the Docker image to run.
    """
    image: String!

    """
    The arguments to supply to the Docker container's entrypoint.
    """
    commands: [String!]!

    """
    The execution summary (if completed or errored) of the docker command.
    """
    logEntry: ExecutionLogEntry
}

"""
The configuration and execution summary of the indexer.
"""
type IndexStep {
    """
    The arguments to supply to the indexer container.
    """
    indexerArgs: [String!]!

    """
    The path to the index file relative to the root directory (dump.lsif by default).
    """
    outfile: String

    """
    The execution summary (if completed or errored) of the index command.
    """
    logEntry: ExecutionLogEntry
}

"""
A description of a command run inside the executor to during processing of the parent record.
"""
type ExecutionLogEntry {
    """
    An internal tag used to correlate this log entry with other records.
    """
    key: String!

    """
    The arguments of the command run inside the executor.
    """
    command: [String!]!

    """
    The date when this command started.
    """
    startTime: DateTime!

    """
    The exit code of the command.
    """
    exitCode: Int!

    """
    The combined stdout and stderr logs of the command.
    """
    out: String!

    """
    The duration in milliseconds of the command.
    """
    durationMilliseconds: Int!
}

"""
A list of LSIF indexes.
"""
type LSIFIndexConnection {
    """
    A list of LSIF indexes.
    """
    nodes: [LSIFIndex!]!

    """
    The total number of indexes in this result set.
    """
    totalCount: Int

    """
    Pagination information.
    """
    pageInfo: PageInfo!
}

"""
Explicit configuration for indexing a repository.
"""
type IndexConfiguration {
    """
    The raw JSON-encoded index configuration.
    """
    configuration: String
}

"""
Mutations that are only used on Sourcegraph.com.
FOR INTERNAL USE ONLY.
"""
type DotcomMutation {
    """
    Set or unset a user's associated billing information.
    Only Sourcegraph.com site admins may perform this mutation.
    FOR INTERNAL USE ONLY.
    """
    setUserBilling(
        """
        The user to update.
        """
        user: ID!
        """
        The billing customer ID (on the billing system) to associate this user with. If null, the association is
        removed (i.e., the user is unlinked from the billing customer record).
        """
        billingCustomerID: String
    ): EmptyResponse!
    """
    Creates new product subscription for an account.
    Only Sourcegraph.com site admins may perform this mutation.
    FOR INTERNAL USE ONLY.
    """
    createProductSubscription(
        """
        The ID of the user (i.e., customer) to whom this product subscription is assigned.
        """
        accountID: ID!
    ): ProductSubscription!
    """
    Set or unset a product subscription's associated billing system subscription.
    Only Sourcegraph.com site admins may perform this mutation.
    FOR INTERNAL USE ONLY.
    """
    setProductSubscriptionBilling(
        """
        The product subscription to update.
        """
        id: ID!
        """
        The billing subscription ID (on the billing system) to associate this product subscription with. If null,
        the association is removed (i.e., the subscription is unlinked from billing).
        """
        billingSubscriptionID: String
    ): EmptyResponse!
    """
    Generates and signs a new product license and associates it with an existing product subscription. The
    product license key is signed with Sourcegraph.com's private key and is verifiable with the corresponding
    public key.
    Only Sourcegraph.com site admins may perform this mutation.
    FOR INTERNAL USE ONLY.
    """
    generateProductLicenseForSubscription(
        """
        The product subscription to associate with the license.
        """
        productSubscriptionID: ID!
        """
        The license to generate.
        """
        license: ProductLicenseInput!
    ): ProductLicense!
    """
    Creates a new product subscription and bills the associated payment method.
    Only Sourcegraph.com authenticated users may perform this mutation.
    FOR INTERNAL USE ONLY.
    """
    createPaidProductSubscription(
        """
        The ID of the user (i.e., customer) to whom the product subscription is assigned.
        Only Sourcegraph.com site admins may perform this mutation for an accountID != the user ID of the
        authenticated user.
        """
        accountID: ID!
        """
        The details of the product subscription.
        """
        productSubscription: ProductSubscriptionInput!
        """
        The token that represents the payment method used to purchase this product subscription,
        or null if no payment is required.
        """
        paymentToken: String
    ): CreatePaidProductSubscriptionResult!
    """
    Updates a new product subscription and credits or debits the associated payment method.
    Only Sourcegraph.com site admins and the subscription's account owner may perform this
    mutation.
    FOR INTERNAL USE ONLY.
    """
    updatePaidProductSubscription(
        """
        The subscription to update.
        """
        subscriptionID: ID!
        """
        The updated details of the product subscription. All fields of the input type must be set
        (i.e., it does not support passing a null value to mean "do not update this field's
        value").
        """
        update: ProductSubscriptionInput!
        """
        The token that represents the payment method used to pay for (or receive credit for) this
        product subscription update, or null if no payment is required.
        """
        paymentToken: String
    ): UpdatePaidProductSubscriptionResult!
    """
    Archives an existing product subscription.
    Only Sourcegraph.com site admins may perform this mutation.
    FOR INTERNAL USE ONLY.
    """
    archiveProductSubscription(id: ID!): EmptyResponse!
}

"""
Mutations that are only used on Sourcegraph.com.
FOR INTERNAL USE ONLY.
"""
type DotcomQuery {
    """
    The product subscription with the given UUID. An error is returned if no such product
    subscription exists.
    Only Sourcegraph.com site admins and the account owners of the product subscription may
    perform this query.
    FOR INTERNAL USE ONLY.
    """
    productSubscription(uuid: String!): ProductSubscription!
    """
    A list of product subscriptions.
    FOR INTERNAL USE ONLY.
    """
    productSubscriptions(
        """
        Returns the first n product subscriptions from the list.
        """
        first: Int
        """
        Returns only product subscriptions for the given account.
        Only Sourcegraph.com site admins may perform this query with account == null.
        """
        account: ID
        """
        Returns product subscriptions from users with usernames or email addresses that match the query.
        """
        query: String
    ): ProductSubscriptionConnection!
    """
    The invoice that would be generated for a new or updated subscription. This is used to show
    users a preview of the credits, debits, and other billing information before creating or
    updating a subscription.
    Performing this query does not mutate any data or cause any billing changes to be made.
    """
    previewProductSubscriptionInvoice(
        """
        The customer account (user) for whom this preview invoice will be generated, or null if there is none.
        """
        account: ID
        """
        If non-null, preview the invoice for an update to the existing product subscription. The
        product subscription's billing customer must match the account parameter. If null, preview
        the invoice for a new subscription.
        """
        subscriptionToUpdate: ID
        """
        The parameters for the product subscription to preview. All fields of the input type must
        be set (i.e., it does not support passing a null value to mean "do not update this field's
        value" when updating an existing subscription).
        """
        productSubscription: ProductSubscriptionInput!
    ): ProductSubscriptionPreviewInvoice!
    """
    A list of product licenses.
    Only Sourcegraph.com site admins may perform this query.
    FOR INTERNAL USE ONLY.
    """
    productLicenses(
        """
        Returns the first n product subscriptions from the list.
        """
        first: Int
        """
        Returns only product subscriptions whose license key contains this substring.
        """
        licenseKeySubstring: String
        """
        Returns only product licenses associated with the given subscription
        """
        productSubscriptionID: ID
    ): ProductLicenseConnection!
    """
    A list of product pricing plans for Sourcegraph.
    """
    productPlans: [ProductPlan!]!
}

"""
A product subscription that was created on Sourcegraph.com.
FOR INTERNAL USE ONLY.
"""
type ProductSubscription implements Node {
    """
    The unique ID of this product subscription.
    """
    id: ID!
    """
    The unique UUID of this product subscription. Unlike ProductSubscription.id, this does not
    encode the type and is not a GraphQL node ID.
    """
    uuid: String!
    """
    A name for the product subscription derived from its ID. The name is not guaranteed to be unique.
    """
    name: String!
    """
    The user (i.e., customer) to whom this subscription is granted, or null if the account has been deleted.
    """
    account: User
    """
    The information that determines the price of this subscription, or null if there is no billing
    information associated with this subscription.
    """
    invoiceItem: ProductSubscriptionInvoiceItem
    """
    A list of billing-related events related to this product subscription.
    """
    events: [ProductSubscriptionEvent!]!
    """
    The currently active product license associated with this product subscription, if any.
    """
    activeLicense: ProductLicense
    """
    A list of product licenses associated with this product subscription.
    Only Sourcegraph.com site admins may list inactive product licenses (other viewers should use
    ProductSubscription.activeLicense).
    """
    productLicenses(
        """
        Returns the first n product licenses from the list.
        """
        first: Int
    ): ProductLicenseConnection!
    """
    The date when this product subscription was created.
    """
    createdAt: DateTime!
    """
    Whether this product subscription was archived.
    """
    isArchived: Boolean!
    """
    The URL to view this product subscription.
    """
    url: String!
    """
    The URL to view this product subscription in the site admin area.
    Only Sourcegraph.com site admins may query this field.
    """
    urlForSiteAdmin: String
    """
    The URL to view this product subscription's billing information (for site admins).
    Only Sourcegraph.com site admins may query this field.
    """
    urlForSiteAdminBilling: String
}

"""
A list of product subscriptions.
FOR INTERNAL USE ONLY.
"""
type ProductSubscriptionConnection {
    """
    A list of product subscriptions.
    """
    nodes: [ProductSubscription!]!
    """
    The total count of product subscriptions in the connection. This total count may be larger than the number of
    nodes in this object when the result is paginated.
    """
    totalCount: Int!
    """
    Pagination information.
    """
    pageInfo: PageInfo!
}

"""
A preview of an invoice that would be generated for a new or updated product subscription.
FOR INTERNAL USE ONLY.
"""
type ProductSubscriptionPreviewInvoice {
    """
    The net price for this invoice, in USD cents. If this invoice represents an update to a
    subscription, this is the difference between the existing price and the updated price.
    """
    price: Int!
    """
    For updates to existing subscriptions, the effective date for which this preview invoice was
    calculated, expressed as the number of seconds since the epoch. For new subscriptions, this is
    null.
    """
    prorationDate: String
    """
    Whether this invoice requires manual intervention.
    """
    isDowngradeRequiringManualIntervention: Boolean!
    """
    The "before" state of the product subscription (i.e., the existing subscription), prior to the update that this preview
    represents, or null if the preview is for a new subscription.
    """
    beforeInvoiceItem: ProductSubscriptionInvoiceItem
    """
    The "after" state of the product subscription, with the update applied to the subscription.
    For new subscriptions, this is just the invoice item for the subscription that will be
    created.
    """
    afterInvoiceItem: ProductSubscriptionInvoiceItem!
}

"""
An input type that describes a product license to be generated and signed.
FOR INTERNAL USE ONLY.
"""
input ProductLicenseInput {
    """
    The tags that indicate which features are activated by this license.
    """
    tags: [String!]!
    """
    The number of users for which this product subscription is valid.
    """
    userCount: Int!
    """
    The expiration date of this product license, expressed as the number of seconds since the epoch.
    """
    expiresAt: Int!
}

"""
A product license that was created on Sourcegraph.com.
FOR INTERNAL USE ONLY.
"""
type ProductLicense implements Node {
    """
    The unique ID of this product license.
    """
    id: ID!
    """
    The product subscription associated with this product license.
    """
    subscription: ProductSubscription!
    """
    Information about this product license.
    """
    info: ProductLicenseInfo
    """
    The license key.
    """
    licenseKey: String!
    """
    The date when this product license was created.
    """
    createdAt: DateTime!
}

"""
A list of product licenses.
FOR INTERNAL USE ONLY.
"""
type ProductLicenseConnection {
    """
    A list of product licenses.
    """
    nodes: [ProductLicense!]!
    """
    The total count of product licenses in the connection. This total count may be larger than the number of
    nodes in this object when the result is paginated.
    """
    totalCount: Int!
    """
    Pagination information.
    """
    pageInfo: PageInfo!
}

"""
A product pricing plan for Sourcegraph.
FOR INTERNAL USE ONLY.
"""
type ProductPlan {
    """
    The billing system's unique ID for the plan.
    """
    billingPlanID: String!
    """
    The unique ID for the product.
    """
    productPlanID: String!
    """
    The name of the product plan (e.g., "Enterprise Starter"). This is displayed to the user and
    should be human-readable.
    """
    name: String!
    """
    The name with the brand (e.g., "Sourcegraph Enterprise Starter").
    """
    nameWithBrand: String!
    """
    The price (in USD cents) for one user for a year.
    """
    pricePerUserPerYear: Int!
    """
    The minimum quantity (user count) that can be purchased. Only applies when using tiered pricing.
    """
    minQuantity: Int
    """
    The maximum quantity (user count) that can be purchased. Only applies when using tiered pricing.
    """
    maxQuantity: Int
    """
    Defines if the tiering price should be graduated or volume based.
    """
    tiersMode: String!
    """
    The tiered pricing for the plan.
    """
    planTiers: [PlanTier!]!
}

"""
The information about a plan's tier.
FOR INTERNAL USE ONLY.
"""
type PlanTier {
    """
    The per-user amount for this tier.
    """
    unitAmount: Int!
    """
    The maximum number of users that this tier applies to.
    """
    upTo: Int!
    """
    The flat fee for this tier.
    """
    flatAmount: Int!
}

"""
The information about a product subscription that determines its price.
FOR INTERNAL USE ONLY.
"""
type ProductSubscriptionInvoiceItem {
    """
    The product plan for the subscription.
    """
    plan: ProductPlan!
    """
    This subscription's user count.
    """
    userCount: Int!
    """
    The date when the subscription expires.
    """
    expiresAt: DateTime!
}

"""
An input type that describes a product subscription to be purchased. Corresponds to
ProductSubscriptionInvoiceItem.
FOR INTERNAL USE ONLY.
"""
input ProductSubscriptionInput {
    """
    The billing plan ID for the subscription (ProductPlan.billingPlanID). This also specifies the
    billing product, because a plan is associated with its product in the billing system.
    """
    billingPlanID: String!
    """
    This subscription's user count.
    """
    userCount: Int!
}

"""
The result of Mutation.dotcom.createPaidProductSubscription.
FOR INTERNAL USE ONLY.
"""
type CreatePaidProductSubscriptionResult {
    """
    The newly created product subscription.
    """
    productSubscription: ProductSubscription!
}

"""
The result of Mutation.dotcom.updatePaidProductSubscription.
FOR INTERNAL USE ONLY.
"""
type UpdatePaidProductSubscriptionResult {
    """
    The updated product subscription.
    """
    productSubscription: ProductSubscription!
}

"""
An event related to a product subscription.
FOR INTERNAL USE ONLY.
"""
type ProductSubscriptionEvent {
    """
    The unique ID of the event.
    """
    id: String!
    """
    The date when the event occurred.
    """
    date: String!
    """
    The title of the event.
    """
    title: String!
    """
    A description of the event.
    """
    description: String
    """
    A URL where the user can see more information about the event.
    """
    url: String
}

"""
FOR INTERNAL USE ONLY: A status message produced when repositories are being
cloned
"""
type CloningProgress {
    """
    The message of this status message
    """
    message: String!
}

"""
FOR INTERNAL USE ONLY: A status message produced when repositories could not
be synced from an external service
"""
type ExternalServiceSyncError {
    """
    The message of this status message
    """
    message: String!
    """
    The external service that failed to sync
    """
    externalService: ExternalService!
}

"""
FOR INTERNAL USE ONLY: A status message produced when repositories could not
be synced
"""
type SyncError {
    """
    The message of this status message
    """
    message: String!
}

"""
FOR INTERNAL USE ONLY: A status message
"""
union StatusMessage = CloningProgress | ExternalServiceSyncError | SyncError

"""
An arbitrarily large integer encoded as a decimal string.
"""
scalar BigInt

"""
FOR INTERNAL USE ONLY: A repository statistic
"""
type RepositoryStats {
    """
    The amount of bytes stored in .git directories
    """
    gitDirBytes: BigInt!
    """
    The number of lines indexed
    """
    indexedLinesCount: BigInt!
}

"""
An RFC 3339-encoded UTC date string, such as 1973-11-29T21:33:09Z. This value can be parsed into a
JavaScript Date using Date.parse. To produce this value from a JavaScript Date instance, use
Date#toISOString.
"""
scalar DateTime

"""
Different repository permission levels.
"""
enum RepositoryPermission {
    READ
}

"""
A single user event that has been logged.
"""
type EventLog {
    """
    The name of the event.
    """
    name: String!
    """
    The user who executed the event, if one exists.
    """
    user: User
    """
    The randomly generated unique user ID stored in a browser cookie.
    """
    anonymousUserID: String!
    """
    The URL when the event was logged.
    """
    url: String!
    """
    The source of the event.
    """
    source: EventSource!
    """
    The additional argument information.
    """
    argument: String
    """
    The Sourcegraph version when the event was logged.
    """
    version: String!
    """
    The timestamp when the event was logged.
    """
    timestamp: DateTime!
}

"""
A list of event logs.
"""
type EventLogsConnection {
    """
    A list of event logs.
    """
    nodes: [EventLog!]!
    """
    The total count of event logs in the connection. This total count may be larger than the number of nodes
    in this object when the result is paginated.
    """
    totalCount: Int!
    """
    Pagination information.
    """
    pageInfo: PageInfo!
}

"""
A list of code host repositories
"""
type CodeHostRepositoryConnection {
    """
    A list of repositories affiliated with a code host.
    """
    nodes: [CodeHostRepository!]!
}

"""
A repository returned directly from a code host
"""
type CodeHostRepository {
    """
    The Name "owner/reponame" of the repo
    """
    name: String!
    """
    The code host the repo came from
    """
    codeHost: ExternalService
    """
    Is the repo private
    """
    private: Boolean!
}<|MERGE_RESOLUTION|>--- conflicted
+++ resolved
@@ -820,15 +820,9 @@
     ): Monitor!
 
     """
-<<<<<<< HEAD
-    Set the repos synced by a code host
-    """
-    setCodeHostRepos(id: ID!, repos: [String!], allRepos: Boolean!): EmptyResponse!
-=======
     Set the repos synced by an external service
     """
     setExternalServiceRepos(id: ID!, repos: [String!], allRepos: Boolean!): EmptyResponse!
->>>>>>> 527503fe
 
     """
     Reset the timestamps of a trigger query. The query will be queued immediately and return
