#! Run this before committing changes to this file
#! go generate github.com/sourcegraph/sourcegraph/cmd/frontend/graphqlbackend
#! This will happen automatically if you are running ./dev/start.sh
#!
#! Lines that begin with #! are treated as internal comments. They are stripped
#! from the schema before the documentation for each field is generated.
#!
#! See docs/api.md for guidance on schema evolution.
#!
schema {
    query: Query
    mutation: Mutation
}

# Represents a null return value.
type EmptyResponse {
    # A dummy null value.
    alwaysNil: String
}

# An object with an ID.
interface Node {
    # The ID of the node.
    id: ID!
}

# A valid JSON value.
scalar JSONValue

# A string that contains valid JSON, with additional support for //-style comments and trailing commas.
scalar JSONCString

# A mutation.
type Mutation {
    # Creates a list of Changesets of a given repository in a code host (e.g.
    # pull request on GitHub). If a changeset with the given input already
    # exists, it's returned instead of a new entry being added to the database.
    createChangesets(input: [CreateChangesetInput!]!): [ExternalChangeset!]!
    # Adds a list of Changesets to a Campaign.
    # The campaign must not have a campaign plan.
    addChangesetsToCampaign(campaign: ID!, changesets: [ID!]!): Campaign!
    # Create a campaign in a namespace. The newly created campaign is returned.
    createCampaign(input: CreateCampaignInput!): Campaign!
    # Preview the plan for a campaign, including its diff.
    # The returned CampaignPlan can be referred to when creating the campaign.
    # It is cached with a short TTL.
    # The campaign plan is computed asynchronously.
    # Check its status property and query it by its id to see its latest state.
    previewCampaignPlan(
        specification: CampaignPlanSpecification!
        # Whether to wait to finish computing the plan before returning.
        # If false, callers must poll the CampaignPlan using its node ID to track progress and get results.
        # If the plan is not ready within an interval that would result in request timeouts,
        # the query will return anyway, so the caller must check the result's CampaignPlan.status.
        wait: Boolean = false
    ): CampaignPlan!
    # Create a campaign plan from patches (in unified diff format) that are computed by the caller.
    #
    # To create the campaign, call createCampaign with the returned CampaignPlan.id in the
    # CreateCampaignInput.plan field.
    createCampaignPlanFromPatches(
        # A list of patches (diffs) to apply to repositories (in new branches) when a campaign is
        # created from this campaign plan.
        patches: [CampaignPlanPatch!]!
    ): CampaignPlan!
    # Cancel a campaign plan that is being generated.
    # Cancellation expresses a desinterest in the campaign plan and is best-effort.
    # It may not be relied upon.
    # The return of this mutation does not mean the plan was fully cancelled yet,
    # only that the desinterest in the campaign plan was acknowledged.
    # This mutation is idempotent and a noop if called for a completed campaign plan.
    # There is no requirement to call this mutation, it is a performance optimization.
    cancelCampaignPlan(plan: ID!): EmptyResponse
    # Updates a campaign.
    updateCampaign(input: UpdateCampaignInput!): Campaign!
    # Retries creating changesets of the campaign plan that could not be successfully created on the code host.
    # Retrying will clear the errors list of a campaign and change its state back to CREATING_CHANGESETS.
    retryCampaign(campaign: ID!): Campaign!
    # Deletes a campaign.
    deleteCampaign(
        campaign: ID!
        # Whether to close the changesets associated with this campaign on their
        # respective codehosts, where "close" means the appropriate final state
        # on the codehost (e.g. "declined" on Bitbucket Server).
        closeChangesets: Boolean = false
    ): EmptyResponse
    # Closes a campaign.
    # Closing a campaign sets the Campaign's ClosedAt timestamp to the current
    # time and, if closeChangesets = true, closes associated changesets on the
    # codehosts.
    closeCampaign(
        campaign: ID!
        # Whether to close the changesets associated with this campaign on their
        # respective codehosts, where "close" means the appropriate final state
        # on the codehost (e.g. "declined" on Bitbucket Server).
        closeChangesets: Boolean = false
    ): Campaign!
    # Publishes the Campaign by turning its changesetPlans into changesets on
    # the codehosts.
    # The Campaign.draft field will be set to false and Campaign.status will
    # update according to the progress of turning the changesetPlans into
    # changesets.
    publishCampaign(campaign: ID!): Campaign!
    # Creates an ExternalChangeset on the codehost asynchronously.
    # The ChangesetPlan has to belong to a CampaignPlan that has been attached
    # to a Campaign. Otherwise an error is returned.
    # Since this is an asynchronous operation, the Campaign.status field can be
    # used to keep track of progress.
    publishChangeset(changesetPlan: ID!): EmptyResponse!

    # Updates the user profile information for the user with the given ID.
    #
    # Only the user and site admins may perform this mutation.
    updateUser(user: ID!, username: String, displayName: String, avatarURL: String): EmptyResponse!
    # Creates an organization. The caller is added as a member of the newly created organization.
    #
    # Only authenticated users may perform this mutation.
    createOrganization(name: String!, displayName: String): Org!
    # Updates an organization.
    #
    # Only site admins and any member of the organization may perform this mutation.
    updateOrganization(id: ID!, displayName: String): Org!
    # Deletes an organization. Only site admins may perform this mutation.
    deleteOrganization(organization: ID!): EmptyResponse
    # Adds a external service. Only site admins may perform this mutation.
    addExternalService(input: AddExternalServiceInput!): ExternalService!
    # Updates a external service. Only site admins may perform this mutation.
    updateExternalService(input: UpdateExternalServiceInput!): ExternalService!
    # Delete an external service. Only site admins may perform this mutation.
    deleteExternalService(externalService: ID!): EmptyResponse!
    # DEPRECATED: All repositories are accessible or deleted. To prevent a
    # repository from being accessed on Sourcegraph add it to the external
    # service exclude configuration. This mutation will be removed in 3.6.
    #
    # Enables or disables a repository. A disabled repository is only accessible
    # to site admins and never appears in search results.
    #
    # Only site admins may perform this mutation.
    setRepositoryEnabled(repository: ID!, enabled: Boolean!): EmptyResponse
        @deprecated(reason: "update external service exclude setting.")
    # Tests the connection to a mirror repository's original source repository. This is an
    # expensive and slow operation, so it should only be used for interactive diagnostics.
    #
    # Only site admins may perform this mutation.
    checkMirrorRepositoryConnection(
        # The ID of the existing repository whose mirror to check.
        repository: ID
        # The name of a repository whose mirror to check. If the name is provided, the repository need not be added
        # to the site (but the site configuration must define a code host that knows how to handle the name).
        name: String
    ): CheckMirrorRepositoryConnectionResult!
    # Schedule the mirror repository to be updated from its original source repository. Updating
    # occurs automatically, so this should not normally be needed.
    #
    # Only site admins may perform this mutation.
    updateMirrorRepository(
        # The mirror repository to update.
        repository: ID!
    ): EmptyResponse!
    # DEPRECATED: All repositories are scheduled for updates periodically. This
    # mutation will be removed in 3.6.
    #
    # Schedules all repositories to be updated from their original source
    # repositories. Updating occurs automatically, so this should not normally
    # be needed.
    #
    # Only site admins may perform this mutation.
    updateAllMirrorRepositories: EmptyResponse! @deprecated(reason: "syncer ensures all repositories are up to date.")
    # Creates a new user account.
    #
    # Only site admins may perform this mutation.
    createUser(
        # The new user's username.
        username: String!
        # The new user's optional email address. If given, it is marked as verified.
        email: String
    ): CreateUserResult!
    # Randomize a user's password so that they need to reset it before they can sign in again.
    #
    # Only site admins may perform this mutation.
    randomizeUserPassword(user: ID!): RandomizeUserPasswordResult!
    # Adds an email address to the user's account. The email address will be marked as unverified until the user
    # has followed the email verification process.
    #
    # Only the user and site admins may perform this mutation.
    addUserEmail(user: ID!, email: String!): EmptyResponse!
    # Removes an email address from the user's account.
    #
    # Only the user and site admins may perform this mutation.
    removeUserEmail(user: ID!, email: String!): EmptyResponse!
    # Manually set the verification status of a user's email, without going through the normal verification process
    # (of clicking on a link in the email with a verification code).
    #
    # Only site admins may perform this mutation.
    setUserEmailVerified(user: ID!, email: String!, verified: Boolean!): EmptyResponse!
    # Deletes a user account. Only site admins may perform this mutation.
    #
    # If hard == true, a hard delete is performed. By default, deletes are
    # 'soft deletes' and could theoretically be undone with manual DB commands.
    # If a hard delete is performed, the data is truly removed from the
    # database and deletion can NEVER be undone.
    #
    # Data that is deleted as part of this operation:
    #
    # - All user data (access tokens, email addresses, external account info, survey responses, etc)
    # - Organization membership information (which organizations the user is a part of, any invitations created by or targeting the user).
    # - Sourcegraph extensions published by the user.
    # - User, Organization, or Global settings authored by the user.
    # - Discussion threads and comments created by the user.
    #
    deleteUser(user: ID!, hard: Boolean): EmptyResponse
    # Updates the current user's password. The oldPassword arg must match the user's current password.
    updatePassword(oldPassword: String!, newPassword: String!): EmptyResponse
    # Creates an access token that grants the privileges of the specified user (referred to as the access token's
    # "subject" user after token creation). The result is the access token value, which the caller is responsible
    # for storing (it is not accessible by Sourcegraph after creation).
    #
    # The supported scopes are:
    #
    # - "user:all": Full control of all resources accessible to the user account.
    # - "site-admin:sudo": Ability to perform any action as any other user. (Only site admins may create tokens
    #   with this scope.)
    #
    # Only the user or site admins may perform this mutation.
    createAccessToken(user: ID!, scopes: [String!]!, note: String!): CreateAccessTokenResult!
    # Deletes and immediately revokes the specified access token, specified by either its ID or by the token
    # itself.
    #
    # Only site admins or the user who owns the token may perform this mutation.
    deleteAccessToken(byID: ID, byToken: String): EmptyResponse!
    # Deletes the association between an external account and its Sourcegraph user. It does NOT delete the external
    # account on the external service where it resides.
    #
    # Only site admins or the user who is associated with the external account may perform this mutation.
    deleteExternalAccount(externalAccount: ID!): EmptyResponse!
    # Invite the user with the given username to join the organization. The invited user account must already
    # exist.
    #
    # Only site admins and any organization member may perform this mutation.
    inviteUserToOrganization(organization: ID!, username: String!): InviteUserToOrganizationResult!
    # Accept or reject an existing organization invitation.
    #
    # Only the recipient of the invitation may perform this mutation.
    respondToOrganizationInvitation(
        # The organization invitation.
        organizationInvitation: ID!
        # The response to the invitation.
        responseType: OrganizationInvitationResponseType!
    ): EmptyResponse!
    # Resend the notification about an organization invitation to the recipient.
    #
    # Only site admins and any member of the organization may perform this mutation.
    resendOrganizationInvitationNotification(
        # The organization invitation.
        organizationInvitation: ID!
    ): EmptyResponse!
    # Revoke an existing organization invitation.
    #
    # If the invitation has been accepted or rejected, it may no longer be revoked. After an
    # invitation is revoked, the recipient may not accept or reject it. Both cases yield an error.
    #
    # Only site admins and any member of the organization may perform this mutation.
    revokeOrganizationInvitation(
        # The organization invitation.
        organizationInvitation: ID!
    ): EmptyResponse!
    # Immediately add a user as a member to the organization, without sending an invitation email.
    #
    # Only site admins may perform this mutation. Organization members may use the inviteUserToOrganization
    # mutation to invite users.
    addUserToOrganization(organization: ID!, username: String!): EmptyResponse!
    # Removes a user as a member from an organization.
    #
    # Only site admins and any member of the organization may perform this mutation.
    removeUserFromOrganization(user: ID!, organization: ID!): EmptyResponse
    # Adds or removes a tag on a user.
    #
    # Tags are used internally by Sourcegraph as feature flags for experimental features.
    #
    # Only site admins may perform this mutation.
    setTag(
        # The ID of the user whose tags to set.
        #
        # (This parameter is named "node" to make it easy to support tagging other types of nodes
        # other than users in the future.)
        node: ID!
        # The tag to set.
        tag: String!
        # The desired state of the tag on the user (whether to add or remove): true to add, false to
        # remove.
        present: Boolean!
    ): EmptyResponse!
    # Adds a Phabricator repository to Sourcegraph.
    addPhabricatorRepo(
        # The callsign, for example "MUX".
        callsign: String!
        # The name, for example "github.com/gorilla/mux".
        name: String
        # An alias for name. DEPRECATED: use name instead.
        uri: String
        # The URL to the phabricator instance (e.g. http://phabricator.sgdev.org).
        url: String!
    ): EmptyResponse
    # Resolves a revision for a given diff from Phabricator.
    resolvePhabricatorDiff(
        # The name of the repository that the diff is based on.
        repoName: String!
        # The ID of the diff on Phabricator.
        diffID: ID!
        # The base revision this diff is based on.
        baseRev: String!
        # The raw contents of the diff from Phabricator.
        # Required if Sourcegraph doesn't have a Conduit API token.
        patch: String
        # The description of the diff. This will be used as the commit message.
        description: String
        # The name of author of the diff.
        authorName: String
        # The author's email.
        authorEmail: String
        # When the diff was created.
        date: String
    ): GitCommit
    # Logs a user event.
    logUserEvent(event: UserEvent!, userCookieID: String!): EmptyResponse @deprecated(reason: "use logEvent instead")
    # Logs an event.
    logEvent(
        # The name of the event.
        event: String!
        # The randomly generated unique user ID stored in a browser cookie.
        userCookieID: String!
        # The URL when the event was logged.
        url: String!
        # The source of the event.
        source: EventSource!
        # The additional argument information.
        argument: String
    ): EmptyResponse
    # Sends a test notification for the saved search. Be careful: this will send a notifcation (email and other
    # types of notifications, if configured) to all subscribers of the saved search, which could be bothersome.
    #
    # Only subscribers to this saved search may perform this action.
    sendSavedSearchTestNotification(
        # ID of the saved search.
        id: ID!
    ): EmptyResponse
    # All mutations that update settings (global, organization, and user settings) are under this field.
    #
    # Only the settings subject whose settings are being mutated (and site admins) may perform this mutation.
    #
    # This mutation only affects global, organization, and user settings, not site configuration. For site
    # configuration (which is a separate set of configuration properties from global/organization/user settings),
    # use updateSiteConfiguration.
    settingsMutation(input: SettingsMutationGroupInput!): SettingsMutation
    # DEPRECATED: Use settingsMutation instead. This field is a deprecated alias for settingsMutation and will be
    # removed in a future release.
    configurationMutation(input: SettingsMutationGroupInput!): SettingsMutation
        @deprecated(reason: "use settingsMutation instead")
    # Updates the site configuration. Returns whether or not a restart is required for the update to be applied.
    #
    # Only site admins may perform this mutation.
    updateSiteConfiguration(
        # The last ID of the site configuration that is known by the client, to
        # prevent race conditions. An error will be returned if someone else
        # has already written a new update.
        lastID: Int!
        # A JSON object containing the entire site configuration. The previous site configuration will be replaced
        # with this new value.
        input: String!
    ): Boolean!
    # Manages discussions.
    discussions: DiscussionsMutation
    # Sets whether the user with the specified user ID is a site admin.
    #
    # Only site admins may perform this mutation.
    #!
    #! 🚨 SECURITY: Only trusted users should be given site admin permissions.
    #! Site admins have full access to the site configuration and other
    #! sensitive data, and they can perform destructive actions such as
    #! restarting the site.
    setUserIsSiteAdmin(userID: ID!, siteAdmin: Boolean!): EmptyResponse
    # Reloads the site by restarting the server. This is not supported for all deployment
    # types. This may cause downtime.
    #
    # Only site admins may perform this mutation.
    reloadSite: EmptyResponse
    # Submits a user satisfaction (NPS) survey.
    submitSurvey(input: SurveySubmissionInput!): EmptyResponse
    # Submits a request for a Sourcegraph Enterprise trial license.
    requestTrial(email: String!): EmptyResponse
    # Manages the extension registry.
    extensionRegistry: ExtensionRegistryMutation!
    # Mutations that are only used on Sourcegraph.com.
    #
    # FOR INTERNAL USE ONLY.
    dotcom: DotcomMutation!
    # Creates a saved search.
    createSavedSearch(
        description: String!
        query: String!
        notifyOwner: Boolean!
        notifySlack: Boolean!
        orgID: ID
        userID: ID
    ): SavedSearch!
    # Updates a saved search
    updateSavedSearch(
        id: ID!
        description: String!
        query: String!
        notifyOwner: Boolean!
        notifySlack: Boolean!
        orgID: ID
        userID: ID
    ): SavedSearch!
    # Deletes a saved search
    deleteSavedSearch(id: ID!): EmptyResponse

    # (experimental) The LSIF API may change substantially in the near future as we
    # continue to adjust it for our use cases. Changes will not be documented in the
    # CHANGELOG during this time.
    # Deletes an LSIF upload.
    deleteLSIFUpload(id: ID!): EmptyResponse

    # Set permissions of a repository with a full set of users by their usernames or emails.
    setRepositoryPermissionsForUsers(
        # The repository that the mutation is applied to.
        repository: ID!
        # A list of usernames or email addresses according to site configuration.
        bindIDs: [String!]!
        # The level of repository permission.
        perm: RepositoryPermission = READ
    ): EmptyResponse!
}

# The specification of what changesets Sourcegraph will open when the campaign is created.
input CampaignPlanSpecification {
    # A known campaign type.
    # Currently only "comby" is supported.
    type: String!

    # JSONC string that configures the changes that Sourcegraph will open changesets for when the campaign is created.
    #
    # Schema for comby:
    # { scopeQuery: string, matchTemplate: string, rewriteTemplate: string }
    arguments: JSONCString!
}

# A patch to apply to a repository (in a new branch) when a campaign is created from the parent
# campaign plan.
input CampaignPlanPatch {
    # The repository that this patch is applied to.
    repository: ID!

    # The base revision in the repository that this patch is applied to.
    baseRevision: String!

    # The patch (in unified diff format) to apply.
    #
    # The filenames must not be prefixed (e.g., with 'a/' and 'b/'). Tip: use 'git diff --no-prefix'
    # to omit the prefix.
    patch: String!
}

# Input arguments for creating a campaign.
input CreateCampaignInput {
    # The ID of the namespace where this campaign is defined.
    namespace: ID!

    # The name of the campaign.
    name: String!

    # The description of the campaign as Markdown.
    description: String!

    # An optional reference to a completed campaign plan that was previewed before this mutation.
    # If null, existing changesets can be added manually.
    # If set, no changesets can be added manually, they will be created by Sourcegraph
    # after creating the campaign according to the precomputed campaign plan.
    # Will error if the plan has been purged already and needs to be recomputed by another call to previewCampaignPlan.
    # Will error if the plan is not completed yet.
    # Using a campaign plan for a campaign will retain it for the lifetime of the campaign and prevents it from being purged.
    plan: ID

    # Whether or not to create the Campaign in draft mode. Default is false.
    # When a Campaign is created in draft mode, its changesetPlans are not
    # created on the codehost, but only when publishing the Campaign.
    draft: Boolean
}

# Input arguments for updating a campaign.
input UpdateCampaignInput {
    # The ID of the campaign to update.
    id: ID!

    # The updated name of the campaign (if non-null).
    name: String

    # The updated description of the campaign as Markdown (if non-null).
    description: String

    # An optional reference to a completed CampaignPlan that was previewed
    # before updating the Campaign.
    # If set, the Campaign's changesets will be updated to the Changesets of the given CampaignPlan.
    # The changesetCreationStatus will be updated accordingly while possibly
    # new ExternalChangesets are created/updated/closed on the codehosts.
    plan: ID
}

# A preview of changes that will be applied by a campaign.
# It is chached and addressable by its ID for a limited amount of time.
type CampaignPlan implements Node {
    # The unique ID of this campaign plan.
    id: ID!

    # The campaign type.
    type: String!

    # The JSONC string that configures how Sourcegraph generates the diff and changesets.
    arguments: JSONCString!

    # The progress status of generating changesets.
    status: BackgroundProcessStatus!

    # The changesets that will be created by the campaign.
    changesets(first: Int): ChangesetPlanConnection!

    # The URL where the plan can be previewed and a campaign can be created from it.
    previewURL: String!
}

# A paginated list of repository diffs committed to git.
type RepositoryComparisonConnection {
    # A list of repository diffs committed to git.
    nodes: [RepositoryComparison!]!

    # The total number of repository diffs in the connection.
    totalCount: Int!

    # Pagination information.
    pageInfo: PageInfo!
}

# The state a background process can be in.
enum BackgroundProcessState {
    # The background process is processing items.
    PROCESSING
    # The background process attempted processing all items, but some failed.
    ERRORED
    # The background process completed processing all items successfully.
    COMPLETED
    # The background process was canceled.
    CANCELED
}

# Reusable type to report progress of a background process.
type BackgroundProcessStatus {
    # How many items were successfully completed.
    completedCount: Int!

    # How many items are not done yet (including items that errored).
    pendingCount: Int!

    # The state the background process is currently in.
    state: BackgroundProcessState!

    # Messages of errors that occurred since the current run of this process was started.
    errors: [String!]!
}

# A collection of changesets.
type Campaign implements Node {
    # The unique ID for the campaign.
    id: ID!

    # The campaign plan that was used to create this campaign.
    # If null, changesets are added to the campaign manually.
    plan: CampaignPlan

    # The current status of creating the campaigns changesets on the code host.
    changesetCreationStatus: BackgroundProcessStatus!

    # The namespace where this campaign is defined.
    namespace: Namespace!

    # The name of the campaign.
    name: String!

    # The description as Markdown.
    description: String!

    # The user who authored the campaign.
    author: User!

    # The URL to this campaign.
    url: String!

    # The date and time when the campaign was created.
    createdAt: DateTime!

    # The date and time when the campaign was updated.
    updatedAt: DateTime!

    # The combined diff of all changesets across all repositories, already created on the code host.
    repositoryDiffs(first: Int): RepositoryComparisonConnection!

    # The changesets in this campaign, already created on the code host.
    changesets(first: Int): ExternalChangesetConnection!

    # The changeset counts over time, in 1 day intervals backwards from the point in time given in 'to'.
    changesetCountsOverTime(
        # Only include changeset counts up to this point in time (inclusive).
        # Defaults to createdAt.
        from: DateTime
        # Only include changeset counts up to this point in time (inclusive).
        # Defaults to now.
        to: DateTime
    ): [ChangesetCounts!]!

    # The date and time when the campaign was closed.
    closedAt: DateTime

    # The date and time when the Campaign changed from draft mode to published.
    # If the Campaign has not been published yet (is still in draft mode) this
    # is null.
    # If the Campaign was never in draft mode the value is the same as createdAt.
    publishedAt: DateTime

    # The changesets that will be created on the code host when publishing the
    # Campaign.
    # If the Campaign is a "manual" campaign and doesn't have a CampaignPlan
    # attached, there won't be any nodes returned by this connection
    # When publishing a Campaign, the number of nodes in changesets will
    # increase with each decrease in changesetPlans. The Completed count in the
    # Campaign.status increments with every ChangesetPlan turned into an
    # ExternalChangeset.
    changesetPlans(first: Int): ChangesetPlanConnection!
}

# The counts of changesets in certain states at a specific point in time.
type ChangesetCounts {
    # The point in time these counts were recorded.
    date: DateTime!
    # The total number of changesets.
    total: Int!
    # The number of merged changesets.
    merged: Int!
    # The number of closed changesets.
    closed: Int!
    # The number of open changesets (independent of review state).
    open: Int!
    # The number of changesets that are both open and approved.
    openApproved: Int!
    # The number of changesets that are both open and have requested changes.
    openChangesRequested: Int!
    # The number of changesets that are both open and are pending review.
    openPending: Int!
}

# A list of campaigns.
type CampaignConnection {
    # A list of campaigns.
    nodes: [Campaign!]!

    # The total number of campaigns in the connection.
    totalCount: Int!

    # Pagination information.
    pageInfo: PageInfo!
}

# A Changeset's state
enum ChangesetState {
    OPEN
    CLOSED
    MERGED
    DELETED
}

# The state of a Changeset Review
enum ChangesetReviewState {
    APPROVED
    CHANGES_REQUESTED
    PENDING
}

# The input to the createChangesets mutation.
input CreateChangesetInput {
    # The repository ID that this Changeset belongs to.
    repository: ID!
    # The external ID that uniquely identifies this Changeset in the above repository.
    # Github: PR number
    externalID: String!
}

# Preview of a changeset planned to be created.
type ChangesetPlan {
    # The id of the changeset plan.
    id: ID!

    # The repository changed by the changeset.
    repository: Repository!

    # The diff of the changeset.
    diff: PreviewRepositoryComparison!
}

# A changeset in a code host (e.g. a PR on Github)
type ExternalChangeset implements Node {
    # The unique ID for the changeset.
    id: ID!

    # The external ID that uniquely identifies this ExternalChangeset on the
    # codehost. For example, on GitHub this is the PR number.
    externalID: String!

    # The repository changed by this changeset.
    repository: Repository!

    # The campaigns that have this changeset in them.
    campaigns(first: Int): CampaignConnection!

    # The events belonging to this changeset.
    events(first: Int): ChangesetEventConnection!

    # The date and time when the changeset was created.
    createdAt: DateTime!

    # The date and time when the changeset was updated.
    updatedAt: DateTime!

    # The title of the changeset
    title: String!

    # The body of the changeset
    body: String!

    # The state of the changeset
    state: ChangesetState!

    # The external URL of the changeset on the code host.
    externalURL: ExternalLink!

    # The review state of this changeset.
    reviewState: ChangesetReviewState!

    # The head of the diff ("new" or "right-hand side").
    head: GitRef!

    # The base of the diff ("old" or "left-hand side").
    base: GitRef!

    # The diff of this changeset.
    # Only returned if the changeset has not been merged or closed.
    diff: RepositoryComparison
}

# A list of changesets.
type ExternalChangesetConnection {
    # A list of changesets.
    nodes: [ExternalChangeset!]!

    # The total number of changesets in the connection.
    totalCount: Int!

    # Pagination information.
    pageInfo: PageInfo!
}

# A list of changesets plans.
type ChangesetPlanConnection {
    # A list of changeset plans.
    nodes: [ChangesetPlan!]!

    # The total number of changeset plans in the connection.
    totalCount: Int!

    # Pagination information.
    pageInfo: PageInfo!
}

# A changeset event in a code host (e.g. a comment on a PR on Github)
type ChangesetEvent implements Node {
    # The unique ID for the changeset event.
    id: ID!

    # The changeset this event belongs to.
    changeset: ExternalChangeset!

    # The date and time when the changeset was created.
    createdAt: DateTime!
}

# A list of changeset events.
type ChangesetEventConnection {
    # A list of changeset events.
    nodes: [ChangesetEvent!]!

    # The total number of changeset events in the connection.
    totalCount: Int!

    # Pagination information.
    pageInfo: PageInfo!
}

# A new external service.
input AddExternalServiceInput {
    # The kind of the external service.
    kind: ExternalServiceKind!
    # The display name of the external service.
    displayName: String!
    # The JSON configuration of the external service.
    config: String!
}

# Fields to update for an existing external service.
input UpdateExternalServiceInput {
    # The id of the external service to update.
    id: ID!
    # The updated display name, if provided.
    displayName: String
    # The updated config, if provided.
    config: String
}

# A selection within a file.
input DiscussionThreadTargetRepoSelectionInput {
    # The line that the selection started on (zero-based, inclusive).
    startLine: Int!

    # The character (not byte) of the start line that the selection began on (zero-based, inclusive).
    startCharacter: Int!

    # The line that the selection ends on (zero-based, exclusive).
    endLine: Int!

    # The character (not byte) of the end line that the selection ended on (zero-based, exclusive).
    endCharacter: Int!

    # The literal textual (UTF-8) lines before the line the selection started
    # on.
    #
    # This is an arbitrary number of lines, and may be zero lines, but typically 3.
    #
    # If null, this information will be gathered from the repository itself
    # automatically. This will result in an error if the selection is invalid or
    # the DiscussionThreadTargetRepoInput specified an invalid path or
    # branch/revision.
    linesBefore: [String!]

    # The literal textual (UTF-8) lines of the selection. i.e. all lines
    # startLine through endLine.
    #
    # If null, this information will be gathered from the repository itself
    # automatically. This will result in an error if the selection is invalid or
    # the DiscussionThreadTargetRepoInput specified an invalid path or
    # branch/revision.
    lines: [String!]

    # The literal textual (UTF-8) lines after the line the selection ended on.
    #
    # This is an arbitrary number of lines, and may be zero lines, but typically 3.
    #
    # If null, this information will be gathered from the repository itself
    # automatically. This will result in an error if the selection is invalid or
    # the DiscussionThreadTargetRepoInput specified an invalid path or
    # branch/revision.
    linesAfter: [String!]
}

# A discussion thread that is centered around:
#
# - A repository.
# - A directory inside a repository.
# - A file inside a repository.
# - A selection inside a file inside a repository.
#
input DiscussionThreadTargetRepoInput {
    # The repository in which the thread was created.
    #
    # One of 'repositoryID', 'repositoryGitCloneURL', or 'repositoryName' must be specified.
    repositoryID: ID

    # The repository in which the thread was created.
    #
    # One of 'repositoryID', 'repositoryGitCloneURL', or 'repositoryName' must be specified.
    repositoryName: String

    # The repository in which the thread was created.
    #
    # One of 'repositoryID', 'repositoryGitCloneURL', or 'repositoryName' must be specified.
    repositoryGitCloneURL: String

    # The path (relative to the repository root) of the file or directory that
    # the thread is referencing, if any. If the path is null, the thread is not
    # talking about a specific path but rather just the repository generally.
    path: String

    # The branch or other human-readable Git ref (e.g. "HEAD~2", but not exact
    # Git revision), that the thread was referencing, if any.
    branch: String

    # The exact Git object ID (OID / 40-character SHA-1 hash) which the thread
    # was referencing, if any.
    revision: GitObjectID

    # The selection that the thread was referencing, if any.
    selection: DiscussionThreadTargetRepoSelectionInput
}

# Describes the creation of a new thread around some target (e.g. a file in a repo).
input DiscussionThreadCreateInput {
    # An explicitly chosen title for the discussion thread. Otherwise, the title
    # will be chosen based on the 'contents' (e.g. the first line).
    title: String

    # The contents of the thread's first comment (i.e. the threads comment).
    contents: String!

    # The target repo of this discussion thread. This is nullable so that in
    # the future more target types may be added.
    targetRepo: DiscussionThreadTargetRepoInput
}

# Describes an update mutation to an existing thread.
input DiscussionThreadUpdateInput {
    # The ID of the thread to update.
    threadID: ID!

    # When non-null, indicates that the thread's title should be updated to the specified value.
    title: String

    # When non-null, indicates that the thread should be archived.
    archive: Boolean

    # When non-null, indicates that the thread should be deleted. Only admins
    # can perform this action.
    delete: Boolean
}

# Describes an update mutation to an existing comment in a thread.
input DiscussionCommentUpdateInput {
    # The ID of the comment to update.
    commentID: ID!

    # When non-null, indicates that the comment's content should be updated. Only site admins and the
    # original author can perform this action.
    contents: String

    # When non-null, indicates that the thread should be deleted. Only admins
    # can perform this action.
    delete: Boolean

    # When non-null, reports the comment with the specified reason.
    #
    # An error will be returned if the comment's canReport field is false.
    report: String

    # When non-null, indicates that the reports on the thread should be
    # cleared. Only admins can perform this action.
    #
    # An error will be returned if the comment's canClearReports field is false.
    clearReports: Boolean
}

# Mutations for discussions.
type DiscussionsMutation {
    # Creates a new thread. Returns the new thread.
    createThread(input: DiscussionThreadCreateInput!): DiscussionThread!

    # Updates an existing thread. Returns the updated thread.
    #
    # Returns null if the thread was deleted.
    updateThread(input: DiscussionThreadUpdateInput!): DiscussionThread

    # Adds a new comment to a thread. Returns the updated thread.
    addCommentToThread(threadID: ID!, contents: String!): DiscussionThread!

    # Updates an existing comment. Returns the updated thread.
    updateComment(input: DiscussionCommentUpdateInput!): DiscussionThread!
}

# Describes options for rendering Markdown.
input MarkdownOptions {
    # TODO(slimsag:discussions): add option for controlling relative links

    # A dummy null value (empty input types are not allowed yet).
    alwaysNil: String
}

# The product sources where events can come from.
enum EventSource {
    WEB
    CODEHOSTINTEGRATION
    BACKEND
}

# Input for Mutation.settingsMutation, which contains fields that all settings (global, organization, and user
# settings) mutations need.
input SettingsMutationGroupInput {
    # The subject whose settings to mutate (organization, user, etc.).
    subject: ID!
    # The ID of the last-known settings known to the client, or null if there is none. This field is used to
    # prevent race conditions when there are concurrent editors.
    lastID: Int
}

# Mutations that update settings (global, organization, or user settings). These mutations are grouped together
# because they:
#
# - are all versioned to avoid race conditions with concurrent editors
# - all apply to a specific settings subject (i.e., a user, an organization, or the whole site)
#
# Grouping them lets us extract those common parameters to the Mutation.settingsMutation field.
type SettingsMutation {
    # Edit a single property in the settings object.
    editSettings(
        # The edit to apply to the settings.
        edit: SettingsEdit!
    ): UpdateSettingsPayload
    # DEPRECATED
    editConfiguration(edit: ConfigurationEdit!): UpdateSettingsPayload
        @deprecated(
            reason: "Use editSettings instead. This field is a deprecated alias for it and will be removed in a future release."
        )
    # Overwrite the existing settings with the new settings.
    overwriteSettings(
        # A JSON object (stringified) of the settings. Trailing commas and "//"-style comments are supported. The
        # entire previous settings value will be overwritten by this new value.
        contents: String!
    ): UpdateSettingsPayload
}

# An edit to a JSON property in a settings JSON object. The JSON property to edit can be nested.
input SettingsEdit {
    # The key path of the property to update.
    #
    # Inserting into an existing array is not yet supported.
    keyPath: [KeyPathSegment!]!
    # The new JSON-encoded value to insert. If the field's value is not set, the property is removed. (This is
    # different from the field's value being the JSON null value.)
    #
    # When the value is a non-primitive type, it must be specified using a GraphQL variable, not an inline literal,
    # or else the GraphQL parser will return an error.
    value: JSONValue
    # Whether to treat the value as a JSONC-encoded string, which makes it possible to perform an edit that
    # preserves (or adds/removes) comments.
    valueIsJSONCEncodedString: Boolean = false
}

# DEPRECATED: This type was renamed to SettingsEdit.
#
# NOTE: GraphQL does not support @deprecated directives on INPUT_FIELD_DEFINITION (input fields).
input ConfigurationEdit {
    # DEPRECATED
    keyPath: [KeyPathSegment!]!
    # DEPRECATED
    value: JSONValue
    # DEPRECATED
    valueIsJSONCEncodedString: Boolean = false
}

# A segment of a key path that locates a nested JSON value in a root JSON value. Exactly one field in each
# KeyPathSegment must be non-null.
#
# For example, in {"a": [0, {"b": 3}]}, the value 3 is located at the key path ["a", 1, "b"].
input KeyPathSegment {
    # The name of the property in the object at this location to descend into.
    property: String
    # The index of the array at this location to descend into.
    index: Int
}

# The payload for SettingsMutation.updateConfiguration.
type UpdateSettingsPayload {
    # An empty response.
    empty: EmptyResponse
}

# The result for Mutation.createAccessToken.
type CreateAccessTokenResult {
    # The ID of the newly created access token.
    id: ID!
    # The secret token value that is used to authenticate API clients. The caller is responsible for storing this
    # value.
    token: String!
}

# The result for Mutation.checkMirrorRepositoryConnection.
type CheckMirrorRepositoryConnectionResult {
    # The error message encountered during the update operation, if any. If null, then
    # the connection check succeeded.
    error: String
}

# The result for Mutation.createUser.
type CreateUserResult {
    # The new user.
    user: User!
    # The reset password URL that the new user must visit to sign into their account. If the builtin
    # username-password authentication provider is not enabled, this field's value is null.
    resetPasswordURL: String
}

# The result for Mutation.randomizeUserPassword.
type RandomizeUserPasswordResult {
    # The reset password URL that the user must visit to sign into their account again. If the builtin
    # username-password authentication provider is not enabled, this field's value is null.
    resetPasswordURL: String
}

# Input for a user satisfaction (NPS) survey submission.
input SurveySubmissionInput {
    # User-provided email address, if there is no currently authenticated user. If there is, this value
    # will not be used.
    email: String
    # User's likelihood of recommending Sourcegraph to a friend, from 0-10.
    score: Int!
    # The answer to "What is the most important reason for the score you gave".
    reason: String
    # The answer to "What can Sourcegraph do to provide a better product"
    better: String
}

# A query.
type Query {
    # The root of the query.
    root: Query! @deprecated(reason: "this will be removed.")
    # Looks up a node by ID.
    node(id: ID!): Node

    # A list of campaigns.
    campaigns(
        # Returns the first n campaigns from the list.
        first: Int
    ): CampaignConnection!

    # Looks up a repository by either name or cloneURL.
    repository(
        # Query the repository by name, for example "github.com/gorilla/mux".
        name: String
        # Query the repository by a Git clone URL (format documented here: https://git-scm.com/docs/git-clone#_git_urls_a_id_urls_a)
        # by checking if there exists a code host configuration that matches the clone URL.
        # Will not actually check the code host to see if the repository actually exists.
        cloneURL: String
        # An alias for name. DEPRECATED: use name instead.
        uri: String
    ): Repository
    # Lists all external services.
    externalServices(
        # Returns the first n external services from the list.
        first: Int
    ): ExternalServiceConnection!
    # List all repositories.
    repositories(
        # Returns the first n repositories from the list.
        first: Int
        # Return repositories whose names match the query.
        query: String
        # Return repositories whose names are in the list.
        names: [String!]
        # Include enabled repositories.
        #
        # DEPRECATED: All repositories are enabled. Will be removed in 3.6.
        enabled: Boolean = true
        # Include disabled repositories.
        #
        # DEPRECATED: No repositories are disabled. Will be removed in 3.6.
        disabled: Boolean = false
        # Include cloned repositories.
        cloned: Boolean = true
        # Include repositories that are currently being cloned.
        cloneInProgress: Boolean = true
        # Include repositories that are not yet cloned and for which cloning is not in progress.
        notCloned: Boolean = true
        # Include repositories that have a text search index.
        indexed: Boolean = true
        # Include repositories that do not have a text search index.
        notIndexed: Boolean = true
        # Sort field.
        orderBy: RepositoryOrderBy = REPOSITORY_NAME
        # Sort direction.
        descending: Boolean = false
    ): RepositoryConnection!
    # Looks up a Phabricator repository by name.
    phabricatorRepo(
        # The name, for example "github.com/gorilla/mux".
        name: String
        # An alias for name. DEPRECATED: use name instead.
        uri: String
    ): PhabricatorRepo
    # The current user.
    currentUser: User
    # Looks up a user by username or email address.
    user(
        # Query the user by username.
        username: String
        # Query the user by verified email address.
        email: String
    ): User
    # List all users.
    users(
        # Returns the first n users from the list.
        first: Int
        # Return users whose usernames or display names match the query.
        query: String
        # Return only users with the given tag.
        tag: String
        # Returns users who have been active in a given period of time.
        activePeriod: UserActivePeriod
    ): UserConnection!
    # Looks up an organization by name.
    organization(name: String!): Org
    # List all organizations.
    organizations(
        # Returns the first n organizations from the list.
        first: Int
        # Return organizations whose names or display names match the query.
        query: String
    ): OrgConnection!
    # Lists discussion threads.
    discussionThreads(
        # Returns the first n threads from the list.
        first: Int
        # Return discussion threads matching the query.
        query: String
        # When present, lists only the thread with this ID.
        #
        # DEPRECATED: use Query#node instead.
        threadID: ID
        # When present, lists only the threads created by this author.
        authorUserID: ID
        # When present, lists only the threads whose target is a repository with this ID.
        #
        # Only one of 'targetRepositoryID', 'targetRepositoryName', or 'targetRepositoryGitCloneURL' may be specified.
        targetRepositoryID: ID
        # When present, lists only the threads whose target is a repository with this name.
        #
        # Only one of 'targetRepositoryID', 'targetRepositoryName', or 'targetRepositoryGitCloneURL' may be specified.
        targetRepositoryName: String
        # When present, lists only the threads whose target is a repository with this Git clone URL.
        #
        # Only one of 'targetRepositoryID', 'targetRepositoryName', or 'targetRepositoryGitCloneURL' may be specified.
        targetRepositoryGitCloneURL: String
        # When present, lists only the threads whose target is a repository with this file path.
        #
        # If the path ends with "/**", any path below that is matched.
        targetRepositoryPath: String
    ): DiscussionThreadConnection!
    # Looks up a discussion thread by its DiscussionThread#idWithoutKind value.
    #
    # To get a discussion thread by its globally unique GraphQL ID, use Query#node.
    discussionThread(idWithoutKind: String!): DiscussionThread
    # Lists discussion comments.
    discussionComments(
        # Returns the first n comments from the list.
        first: Int
        # When present, lists only the comments created by this author.
        authorUserID: ID
    ): DiscussionCommentConnection!
    # Renders Markdown to HTML. The returned HTML is already sanitized and
    # escaped and thus is always safe to render.
    renderMarkdown(markdown: String!, options: MarkdownOptions): String!
    # EXPERIMENTAL: Syntax highlights a code string.
    highlightCode(code: String!, fuzzyLanguage: String!, disableTimeout: Boolean!, isLightTheme: Boolean!): String!
    # Looks up an instance of a type that implements SettingsSubject (i.e., something that has settings). This can
    # be a site (which has global settings), an organization, or a user.
    settingsSubject(id: ID!): SettingsSubject
    # The settings for the viewer. The viewer is either an anonymous visitor (in which case viewer settings is
    # global settings) or an authenticated user (in which case viewer settings are the user's settings).
    viewerSettings: SettingsCascade!
    # DEPRECATED
    viewerConfiguration: ConfigurationCascade! @deprecated(reason: "use viewerSettings instead")
    # The configuration for clients.
    clientConfiguration: ClientConfigurationDetails!
    # Fetch search filter suggestions for autocompletion.
    searchFilterSuggestions: SearchFilterSuggestions!
    # Runs a search.
    search(
        # The version of the search syntax being used.
        # All new clients should use the latest version.
        version: SearchVersion = V1
        # PatternType controls the search pattern type, if and only if it is not specified in the query string using
        # the patternType: field.
        patternType: SearchPatternType
        # The search query (such as "foo" or "repo:myrepo foo").
        query: String = ""

        # (experimental) Sourcegraph 3.9 added support for cursor-based paginated
        # search requests when this field is specified. For details, see
        # https://docs.sourcegraph.com/api/graphql/search
        #
        # When specified, indicates that this request should be paginated and
        # to fetch results starting at this cursor.
        #
        # A future request can be made for more results by passing in the
        # 'SearchResults.pageInfo.endCursor' that is returned.
        after: String

        # (experimental) Sourcegraph 3.9 added support for cursor-based paginated
        # search requests when this field is specified. For details, see
        # https://docs.sourcegraph.com/api/graphql/search
        #
        # When specified, indicates that this request should be paginated and
        # the first N results (relative to the cursor) should be returned. i.e.
        # how many results to return per page. It must be in the range of 0-5000.
        first: Int
    ): Search
    # All saved searches configured for the current user, merged from all configurations.
    savedSearches: [SavedSearch!]!
    # All repository groups for the current user, merged from all configurations.
    repoGroups: [RepoGroup!]!
    # The current site.
    site: Site!
    # Retrieve responses to surveys.
    surveyResponses(
        # Returns the first n survey responses from the list.
        first: Int
    ): SurveyResponseConnection!
    # The extension registry.
    extensionRegistry: ExtensionRegistry!
    # Queries that are only used on Sourcegraph.com.
    #
    # FOR INTERNAL USE ONLY.
    dotcom: DotcomQuery!
    # FOR INTERNAL USE ONLY: Lists all status messages
    statusMessages: [StatusMessage!]!

    # Look up a namespace by ID.
    namespace(id: ID!): Namespace

    # The repositories a user is authorized to access with the given permission.
    # This isn’t defined in the User type because we store permissions for users
    # that don’t yet exist (i.e. late binding). Only one of "username" or "email"
    # is required to identify a user.
    authorizedUserRepositories(
        # The username.
        username: String
        # One of the email addresses.
        email: String
        # Permission that the user has on the repositories.
        perm: RepositoryPermission = READ
        # Number of repositories to return after the given cursor.
        first: Int!
        # Opaque pagination cursor.
        after: String
    ): RepositoryConnection!

    # Returns a list of usernames or emails which can be used to query authorizedUserRepositories.
    usersWithPendingPermissions: [String!]!
}

# The version of the search syntax.
enum SearchVersion {
    # Search syntax that defaults to regexp search.
    V1
    # Search syntax that defaults to literal search.
    V2
}

# The search pattern type.
enum SearchPatternType {
    literal
    regexp
    structural
}

# Configuration details for the browser extension, editor extensions, etc.
type ClientConfigurationDetails {
    # The list of phabricator/gitlab/bitbucket/etc instance URLs that specifies which pages the content script will be injected into.
    contentScriptUrls: [String!]!
    # Returns details about the parent Sourcegraph instance.
    parentSourcegraph: ParentSourcegraphDetails!
}

# Parent Sourcegraph instance
type ParentSourcegraphDetails {
    # Sourcegraph instance URL.
    url: String!
}

# A search.
type Search {
    # The results.
    results: SearchResults!
    # The suggestions.
    suggestions(first: Int): [SearchSuggestion!]!
    # A subset of results (excluding actual search results) which are heavily
    # cached and thus quicker to query. Useful for e.g. querying sparkline
    # data.
    stats: SearchResultsStats!
}

# Predefined suggestions for search filters when backfill.
type SearchFilterSuggestions {
    # The suggestions for search filter "repogroup:".
    repogroup: [String!]!
    # The suggestions for search filter "repo:".
    repo: [String!]!
}

# A search result.
union SearchResult = FileMatch | CommitSearchResult | Repository | CodemodResult

# An object representing a markdown string.
type Markdown {
    # The raw markdown string.
    text: String!
    # HTML for the rendered markdown string, or null if there is no HTML representation provided.
    # If specified, clients should render this directly.
    html: String!
}

# A search result. Every type of search result, except FileMatch, must implement this interface.
interface GenericSearchResultInterface {
    # URL to an icon that is displayed with every search result.
    icon: String!
    # A markdown string that is rendered prominently.
    label: Markdown!
    # The URL of the result.
    url: String!
    # A markdown string that is rendered less prominently.
    detail: Markdown!
    # A list of matches in this search result.
    matches: [SearchResultMatch!]!
}

# A match in a search result. Matches make up the body content of a search result.
type SearchResultMatch {
    # URL for the individual result match.
    url: String!
    # A markdown string containing the preview contents of the result match.
    body: Markdown!
    # A list of highlights that specify locations of matches of the query in the body. Each highlight is
    # a line number, character offset, and length. Currently, highlights are only displayed on match bodies
    # that are code blocks. If the result body is a code block, exclude the markdown code fence lines in
    # the line and character count. Leave as an empty list if no highlights are available.
    highlights: [Highlight!]!
}

# Search results.
type SearchResults {
    # The results. Inside each SearchResult there may be multiple matches, e.g.
    # a FileMatch may contain multiple line matches.
    results: [SearchResult!]!
    # The total number of matches returned by this search. This is different
    # than the length of the results array in that e.g. a single results array
    # entry may contain multiple matches. For example, the results array may
    # contain two file matches and this field would report 6 ("3 line matches
    # per file") while the length of the results array would report 3
    # ("3 FileMatch results").
    #
    # Typically, 'approximateResultCount', not this field, is shown to users.
    matchCount: Int!
    # DEPRECATED: Renamed to 'matchCount' for less ambiguity.
    resultCount: Int! @deprecated(reason: "renamed to matchCount for less ambiguity")
    # The approximate number of results. This is like the length of the results
    # array, except it can indicate the number of results regardless of whether
    # or not the limit was hit. Currently, this is represented as e.g. "5+"
    # results.
    #
    # This string is typically shown to users to indicate the true result count.
    approximateResultCount: String!
    # Whether or not the results limit was hit.
    #
    # In paginated requests, this field is always false. Use 'pageInfo.hasNextPage' instead.
    limitHit: Boolean!
    # Integers representing the sparkline for the search results.
    sparkline: [Int!]!
    # Repositories that were eligible to be searched.
    repositories: [Repository!]!
    # The number of repositories that were eligible to be searched (for clients
    # that just wish to know how many without querying the, sometimes extremely
    # large, list).
    repositoriesCount: Int!
    # Repositories that were actually searched. Excludes repositories that would have been searched but were not
    # because a timeout or error occurred while performing the search, or because the result limit was already
    # reached.
    #
    # In paginated search requests, this represents the set of repositories searched for the
    # individual paginated request / input cursor and not the global set of repositories that
    # would be searched if further requests were made.
    repositoriesSearched: [Repository!]!
    # Indexed repositories searched. This is a subset of repositoriesSearched.
    indexedRepositoriesSearched: [Repository!]!
    # Repositories that are busy cloning onto gitserver.
    #
    # In paginated search requests, some repositories may be cloning. These are reported here
    # and you may choose to retry the paginated request with the same cursor after they have
    # cloned OR you may simply continue making further paginated requests and choose to skip
    # the cloning repositories.
    cloning: [Repository!]!
    # Repositories or commits that do not exist.
    #
    # In paginated search requests, some repositories may be missing (e.g. if Sourcegraph is
    # aware of them but is temporarily unable to serve them). These are reported here and you
    # may choose to retry the paginated request with the same cursor and they may no longer be
    # missing OR you may simply continue making further paginated requests and choose to skip
    # the missing repositories.
    missing: [Repository!]!
    # Repositories or commits which we did not manage to search in time. Trying
    # again usually will work.
    #
    # In paginated search requests, this field is not relevant.
    timedout: [Repository!]!
    # True if indexed search is enabled but was not available during this search.
    indexUnavailable: Boolean!
    # An alert message that should be displayed before any results.
    alert: SearchAlert
    # The time it took to generate these results.
    elapsedMilliseconds: Int!
    # Dynamic filters generated by the search results
    dynamicFilters: [SearchFilter!]!
    # Pagination information.
    #
    # This field is only applcable when the original request was a paginated one.
    pageInfo: PageInfo!
}

# Statistics about search results.
type SearchResultsStats {
    # The approximate number of results returned.
    approximateResultCount: String!
    # The sparkline.
    sparkline: [Int!]!

    # Statistics about the languages represented in the search results.
    #
    # Known issue: The LanguageStatistics.totalBytes field values are incorrect in the result.
    languages: [LanguageStatistics!]!
}

# A search filter.
type SearchFilter {
    # The value.
    value: String!
    # The string to be displayed in the UI.
    label: String!
    # Number of matches for a given filter.
    count: Int!
    # Whether the results returned are incomplete.
    limitHit: Boolean!
    # The kind of filter. Should be "file" or "repo".
    kind: String!
}

# A programming language.
type Language {
    # Name of the programming language.
    name: String!
}

# A search suggestion.
union SearchSuggestion = Repository | File | Symbol | Language

# A search-related alert message.
type SearchAlert {
    # The title.
    title: String!
    # The description.
    description: String
    # "Did you mean: ____" query proposals
    proposedQueries: [SearchQueryDescription!]
}

# A saved search query, defined in settings.
type SavedSearch implements Node {
    # The unique ID of this saved query.
    id: ID!
    # The description.
    description: String!
    # The query.
    query: String!
    # Whether or not to notify the owner of the saved search via email. This owner is either
    # a single user, or every member of an organization that owns the saved search.
    notify: Boolean!
    # Whether or not to notify on Slack.
    notifySlack: Boolean!
    # The user ID of the owner if the owner is a user.
    userID: ID
    # The organization ID of the owner if the owner is an org.
    orgID: ID
    # The Slack webhook URL associated with this saved search, if any.
    slackWebhookURL: String
}

# A search query description.
type SearchQueryDescription {
    # The description.
    description: String
    # The query.
    query: String!
}

# A group of repositories.
type RepoGroup {
    # The name.
    name: String!
    # The repositories.
    repositories: [String!]!
}

# A diff between two diffable Git objects.
type Diff {
    # The diff's repository.
    repository: Repository!
    # The revision range of the diff.
    range: GitRevisionRange!
}

# A search result that is a Git commit.
type CommitSearchResult implements GenericSearchResultInterface {
    # Base64 data uri to an icon.
    icon: String!
    # A markdown string that is rendered prominently.
    label: Markdown!
    # The URL of the result.
    url: String!
    # A markdown string of that is rendered less prominently.
    detail: Markdown!
    # The result previews of the result.
    matches: [SearchResultMatch!]!
    # The commit that matched the search query.
    commit: GitCommit!
    # The ref names of the commit.
    refs: [GitRef!]!
    # The refs by which this commit was reached.
    sourceRefs: [GitRef!]!
    # The matching portion of the commit message, if any.
    messagePreview: HighlightedString
    # The matching portion of the diff, if any.
    diffPreview: HighlightedString
}

# The result of a code modification query.
type CodemodResult implements GenericSearchResultInterface {
    # URL to an icon that is displayed with every search result.
    icon: String!
    # A markdown string that is rendered prominently.
    label: Markdown!
    # The URL of the result.
    url: String!
    # A markdown string that is rendered less prominently.
    detail: Markdown!
    # A list of matches in this search result.
    matches: [SearchResultMatch!]!
    # The commit whose contents the codemod was run against.
    commit: GitCommit!
    # The raw diff of the modification.
    rawDiff: String!
}

# A search result that is a diff between two diffable Git objects.
type DiffSearchResult {
    # The diff that matched the search query.
    diff: Diff!
    # The matching portion of the diff.
    preview: HighlightedString!
}

# A string that has highlights (e.g, query matches).
type HighlightedString {
    # The full contents of the string.
    value: String!
    # Highlighted matches of the query in the preview string.
    highlights: [Highlight!]!
}

# A highlighted region in a string (e.g., matched by a query).
type Highlight {
    # The 1-indexed line number.
    line: Int!
    # The 1-indexed character on the line.
    character: Int!
    # The length of the highlight, in characters (on the same line).
    length: Int!
}

# A list of external services.
type ExternalServiceConnection {
    # A list of external services.
    nodes: [ExternalService!]!

    # The total number of external services in the connection.
    totalCount: Int!

    # Pagination information.
    pageInfo: PageInfo!
}

# A specific kind of external service.
enum ExternalServiceKind {
    AWSCODECOMMIT
    BITBUCKETCLOUD
    BITBUCKETSERVER
    GITHUB
    GITLAB
    GITOLITE
    PHABRICATOR
    OTHER
}

# A configured external service.
type ExternalService implements Node {
    # The external service's unique ID.
    id: ID!
    # The kind of external service.
    kind: ExternalServiceKind!
    # The display name of the external service.
    displayName: String!
    # The JSON configuration of the external service.
    config: JSONCString!
    # When the external service was created.
    createdAt: DateTime!
    # When the external service was last updated.
    updatedAt: DateTime!
    # This is an optional field that's populated when we ran into errors on the
    # backend side when trying to create/update an ExternalService, but the
    # create/update still succeeded.
    # It is a field on ExternalService instead of a separate thing in order to
    # not break the API and stay backwards compatible.
    warning: String
}

# A list of repositories.
type RepositoryConnection {
    # A list of repositories.
    nodes: [Repository!]!
    # The total count of repositories in the connection. This total count may be larger
    # than the number of nodes in this object when the result is paginated.
    # This requires admin permissions and will return null for all non-admin users.
    #
    # In some cases, the total count can't be computed quickly; if so, it is null. Pass
    # precise: true to always compute total counts even if it takes a while.
    totalCount(precise: Boolean = false): Int
    # Pagination information.
    pageInfo: PageInfo!
}

# A repository is a Git source control repository that is mirrored from some origin code host.
type Repository implements Node & GenericSearchResultInterface {
    # The repository's unique ID.
    id: ID!
    # The repository's name, as a path with one or more components. It conventionally consists of
    # the repository's hostname and path (joined by "/"), minus any suffixes (such as ".git").
    #
    # Examples:
    #
    # - github.com/foo/bar
    # - my-code-host.example.com/myrepo
    # - myrepo
    name: String!
    # DEPRECATED: Use name.
    uri: String! @deprecated(reason: "Use name.")
    # The repository's description.
    description: String!
    # The primary programming language in the repository.
    language: String!
    # DEPRECATED: All repositories are enabled. This field will be removed in 3.6.
    #
    # Whether the repository is enabled. A disabled repository should only be accessible to site admins.
    #
    # NOTE: Disabling a repository does not provide any additional security. This field is merely a
    # guideline to UI implementations.
    enabled: Boolean! @deprecated(reason: "Always true. All repositories are enabled.")
    # DEPRECATED: This field is unused in known clients.
    #
    # The date when this repository was created on Sourcegraph.
    createdAt: DateTime!
    # DEPRECATED: This field is unused in known clients.
    #
    # The date when this repository's metadata was last updated on Sourcegraph.
    updatedAt: DateTime
    # Returns information about the given commit in the repository, or null if no commit exists with the given rev.
    commit(
        # The Git revision specifier (revspec) for the commit.
        rev: String!
        # Optional input revspec used to construct non-canonical URLs and other "friendly" field values. Used by
        # clients that must ensure consistency of revision resolution within a session/request (so they use full
        # SHAs) but also preserve the user input rev (for user friendliness).
        inputRevspec: String
    ): GitCommit
    # Information and status related to mirroring, if this repository is a mirror of another repository (e.g., on
    # some code host). In this case, the remote source repository is external to Sourcegraph and the mirror is
    # maintained by the Sourcegraph site (not the other way around).
    mirrorInfo: MirrorRepositoryInfo!
    # Information about this repository from the external service that it originates from (such as GitHub, GitLab,
    # Phabricator, etc.).
    externalRepository: ExternalRepository
    # Lists all external services which yield this repository.
    externalServices(
        # Returns the first n external services from the list.
        first: Int
    ): ExternalServiceConnection!
    # Whether the repository is currently being cloned.
    cloneInProgress: Boolean! @deprecated(reason: "use Repository.mirrorInfo.cloneInProgress instead")
    # Information about the text search index for this repository, or null if text search indexing
    # is not enabled or supported for this repository.
    textSearchIndex: RepositoryTextSearchIndex
    # The URL to this repository.
    url: String!
    # The URLs to this repository on external services associated with it.
    externalURLs: [ExternalLink!]!
    # The repository's default Git branch (HEAD symbolic ref). If the repository is currently being cloned or is
    # empty, this field will be null.
    defaultBranch: GitRef
    # The repository's Git refs.
    gitRefs(
        # Returns the first n Git refs from the list.
        first: Int
        # Return Git refs whose names match the query.
        query: String
        # Return only Git refs of the given type.
        #
        # Known issue: It is only supported to retrieve Git branch and tag refs, not
        # other Git refs.
        type: GitRefType
        # Ordering for Git refs in the list.
        orderBy: GitRefOrder
        # Ordering is an expensive operation that doesn't scale for lots of
        # references. If this is true we fallback on not ordering. This should
        # never be false in interactive API requests.
        interactive: Boolean = true
    ): GitRefConnection!
    # The repository's Git branches.
    branches(
        # Returns the first n Git branches from the list.
        first: Int
        # Return Git branches whose names match the query.
        query: String
        # Ordering for Git branches in the list.
        orderBy: GitRefOrder
        # Ordering is an expensive operation that doesn't scale for lots of
        # references. If this is true we fallback on not ordering. This should
        # never be false in interactive API requests.
        interactive: Boolean = true
    ): GitRefConnection!
    # The repository's Git tags.
    tags(
        # Returns the first n Git tags from the list.
        first: Int
        # Return Git tags whose names match the query.
        query: String
    ): GitRefConnection!
    # A Git comparison in this repository between a base and head commit.
    comparison(
        # The base of the diff ("old" or "left-hand side"), or "HEAD" if not specified.
        base: String
        # The head of the diff ("new" or "right-hand side"), or "HEAD" if not specified.
        head: String
    ): RepositoryComparison!
    # The repository's contributors.
    contributors(
        # The Git revision range to compute contributors in.
        revisionRange: String
        # The date after which to count contributions.
        after: String
        # Return contributors to files in this path.
        path: String
        # Returns the first n contributors from the list.
        first: Int
    ): RepositoryContributorConnection!
    # Link to another Sourcegraph instance location where this repository is located.
    redirectURL: String
    # Whether the viewer has admin privileges on this repository.
    viewerCanAdminister: Boolean!
    # Base64 data uri to an icon.
    icon: String!
    # A markdown string that is rendered prominently.
    label: Markdown!
    # A markdown string of that is rendered less prominently.
    detail: Markdown!
    # The result previews of the result.
    matches: [SearchResultMatch!]!

    # (experimental) The LSIF API may change substantially in the near future as we
    # continue to adjust it for our use cases. Changes will not be documented in the
    # CHANGELOG during this time.
    # The repository's LSIF uploads.
    lsifUploads(
        # An (optional) search query that searches over the commit and root properties.
        query: String

        # The state of returned uploads.
        state: LSIFUploadState

        # When specified, shows only uploads that are latest for the given repository.
        isLatestForRepo: Boolean

        # When specified, indicates that this request should be paginated and
        # the first N results (relative to the cursor) should be returned. i.e.
        # how many results to return per page. It must be in the range of 0-5000.
        first: Int

        # When specified, indicates that this request should be paginated and
        # to fetch results starting at this cursor.
        #
        # A future request can be made for more results by passing in the
        # 'LSIFUploadConnection.pageInfo.endCursor' that is returned.
        after: String
<<<<<<< HEAD
    ): LSIFDumpConnection!

    # A list of authorized users to access this repository with the given permission.
    authorizedUsers(
        # Permission that the user has on this repository.
        perm: RepositoryPermission = READ
        # Number of users to return after the given cursor.
        first: Int!
        # Opaque pagination cursor.
        after: String
    ): UserConnection!
=======
    ): LSIFUploadConnection!
>>>>>>> 612ecf16
}

# A URL to a resource on an external service, such as the URL to a repository on its external (origin) code host.
type ExternalLink {
    # The URL to the resource.
    url: String!
    # The type of external service, such as "github", or null if unknown/unrecognized. This is used solely for
    # displaying an icon that represents the service.
    serviceType: String
}

# Information and status about the mirroring of a repository. In this case, the remote source repository
# is external to Sourcegraph and the mirror is maintained by the Sourcegraph site (not the other way
# around).
type MirrorRepositoryInfo {
    # The URL of the remote source repository.
    remoteURL: String!
    # Whether the clone of the repository has begun but not yet completed.
    cloneInProgress: Boolean!
    # A single line of text that contains progress information for the running clone command.
    # The format of the progress text is not specified.
    # It is intended to be displayed directly to a user.
    # e.g.
    # "Receiving objects:  95% (2041/2148), 292.01 KiB | 515.00 KiB/s"
    # "Resolving deltas:   9% (117/1263)"
    cloneProgress: String
    # Whether the repository has ever been successfully cloned.
    cloned: Boolean!
    # When the repository was last successfully updated from the remote source repository..
    updatedAt: DateTime
    # The state of this repository in the update schedule.
    updateSchedule: UpdateSchedule
    # The state of this repository in the update queue.
    updateQueue: UpdateQueue
}

# The state of a repository in the update schedule.
type UpdateSchedule {
    # The interval that was used when scheduling the current due time.
    intervalSeconds: Int!
    # The next time that the repo will be inserted into the update queue.
    due: DateTime!
    # The index of the repo in the schedule.
    index: Int!
    # The total number of repos in the schedule.
    total: Int!
}

# The state of a repository in the update queue.
type UpdateQueue {
    # The index of the repo in the update queue.
    # Updating repos are placed at the end of the queue until they finish updating
    # so don't display this if updating is true.
    index: Int!
    # True if the repo is currently updating.
    updating: Boolean!
    # The total number of repos in the update queue (including updating repos).
    total: Int!
}

# A repository on an external service (such as GitHub, GitLab, Phabricator, etc.).
type ExternalRepository {
    # The repository's ID on the external service.
    #
    # Example: For GitHub, this is the GitHub GraphQL API's node ID for the repository.
    id: String!
    # The type of external service where this repository resides.
    #
    # Example: "github", "gitlab", etc.
    serviceType: String!
    # The particular instance of the external service where this repository resides. Its value is
    # opaque but typically consists of the canonical base URL to the service.
    #
    # Example: For GitHub.com, this is "https://github.com/".
    serviceID: String!
}

# Information about a repository's text search index.
type RepositoryTextSearchIndex {
    # The indexed repository.
    repository: Repository!
    # The status of the text search index, if available.
    status: RepositoryTextSearchIndexStatus
    # Git refs in the repository that are configured for text search indexing.
    refs: [RepositoryTextSearchIndexedRef!]!
}

# The status of a repository's text search index.
type RepositoryTextSearchIndexStatus {
    # The date that the index was last updated.
    updatedAt: DateTime!
    # The byte size of the original content.
    contentByteSize: Int!
    # The number of files in the original content.
    contentFilesCount: Int!
    # The byte size of the index.
    indexByteSize: Int!
    # The number of index shards.
    indexShardsCount: Int!
}

# A Git ref (usually a branch) in a repository that is configured to be indexed for text search.
type RepositoryTextSearchIndexedRef {
    # The Git ref (usually a branch) that is configured to be indexed for text search. To find the specific commit
    # SHA that was indexed, use RepositoryTextSearchIndexedRef.indexedCommit; this field's ref target resolves to
    # the current target, not the target at the time of indexing.
    ref: GitRef!
    # Whether a text search index exists for this ref.
    indexed: Boolean!
    # Whether the text search index is of the current commit for the Git ref. If false, the index is stale.
    current: Boolean!
    # The indexed Git commit (which may differ from the ref's current target if the index is out of date). If
    # indexed is false, this field's value is null.
    indexedCommit: GitObject
}

# A list of Git refs.
type GitRefConnection {
    # A list of Git refs.
    nodes: [GitRef!]!
    # The total count of Git refs in the connection. This total count may be larger
    # than the number of nodes in this object when the result is paginated.
    totalCount: Int!
    # Pagination information.
    pageInfo: PageInfo!
}

# A not-yet-committed preview of a diff on a repository.
type PreviewRepositoryComparison {
    # The repository that this diff is targeting.
    baseRepository: Repository!

    # The preview of the file diffs for each file in the diff.
    fileDiffs(first: Int): PreviewFileDiffConnection!
}

# A list of file diffs that might be applied.
type PreviewFileDiffConnection {
    # A list of file diffs that might be applied.
    nodes: [PreviewFileDiff!]!
    # The total count of file diffs in the connection, if available. This total count may be larger than the number
    # of nodes in this object when the result is paginated.
    totalCount: Int
    # Pagination information.
    pageInfo: PageInfo!
    # The diff stat for the file diffs in this object, which may be a subset of the entire diff if the result is
    # paginated.
    diffStat: DiffStat!
    # The raw diff for the file diffs in this object, which may be a subset of the entire diff if the result is
    # paginated.
    rawDiff: String!
}

# A diff for a single file that has not been applied yet.
# Subset of the FileDiff type.
type PreviewFileDiff {
    # The old (original) path of the file, or null if the file was added.
    oldPath: String
    # The old file, or null if the file was created (oldFile.path == oldPath).
    oldFile: File2
    # The new path of the file if the diff was applied, or null if the file was deleted.
    newPath: String
    # Hunks that were would be changed from old to new.
    hunks: [FileDiffHunk!]!
    # The diff stat for the whole file.
    stat: DiffStat!
    # FOR INTERNAL USE ONLY.
    #
    # An identifier for the file diff that is unique among all other file diffs in the list that
    # contains it.
    internalID: String!
}

# The differences between two concrete Git commits in a repository.
type RepositoryComparison {
    # The repository that is the base (left-hand side) of this comparison.
    baseRepository: Repository!

    # The repository that is the head (right-hand side) of this comparison. Cross-repository
    # comparisons are not yet supported, so this is always equal to
    # RepositoryComparison.baseRepository.
    headRepository: Repository!

    # The range that this comparison represents.
    range: GitRevisionRange!
    # The commits in the comparison range, excluding the base and including the head.
    commits(
        # Return the first n commits from the list.
        first: Int
    ): GitCommitConnection!
    # The file diffs for each changed file.
    fileDiffs(
        # Return the first n file diffs from the list.
        first: Int
    ): FileDiffConnection!
}

# A list of file diffs.
type FileDiffConnection {
    # A list of file diffs.
    nodes: [FileDiff!]!
    # The total count of file diffs in the connection, if available. This total count may be larger than the number
    # of nodes in this object when the result is paginated.
    totalCount: Int
    # Pagination information.
    pageInfo: PageInfo!
    # The diff stat for the file diffs in this object, which may be a subset of the entire diff if the result is
    # paginated.
    diffStat: DiffStat!
    # The raw diff for the file diffs in this object, which may be a subset of the entire diff if the result is
    # paginated.
    rawDiff: String!
}

# A diff for a single file.
type FileDiff {
    # The old (original) path of the file, or null if the file was added.
    oldPath: String
    # The old file, or null if the file was created (oldFile.path == oldPath).
    oldFile: File2
    # The new (changed) path of the file, or null if the file was deleted.
    newPath: String
    # The new file, or null if the file was deleted (newFile.path == newPath).
    newFile: File2
    # The old file (if the file was deleted) and otherwise the new file. This file field is typically used by
    # clients that want to show a "View" link to the file.
    mostRelevantFile: File2!
    # Hunks that were changed from old to new.
    hunks: [FileDiffHunk!]!
    # The diff stat for the whole file.
    stat: DiffStat!
    # FOR INTERNAL USE ONLY.
    #
    # An identifier for the file diff that is unique among all other file diffs in the list that
    # contains it.
    internalID: String!
}

# A changed region ("hunk") in a file diff.
type FileDiffHunk {
    # The range of the old file that the hunk applies to.
    oldRange: FileDiffHunkRange!
    # Whether the old file had a trailing newline.
    oldNoNewlineAt: Boolean!
    # The range of the new file that the hunk applies to.
    newRange: FileDiffHunkRange!
    # The diff hunk section heading, if any.
    section: String
    # The hunk body, with lines prefixed with '-', '+', or ' '.
    body: String!
}

# A hunk range in one side (old/new) of a diff.
type FileDiffHunkRange {
    # The first line that the hunk applies to.
    startLine: Int!
    # The number of lines that the hunk applies to.
    lines: Int!
}

# Statistics about a diff.
type DiffStat {
    # Number of additions.
    added: Int!
    # Number of changes.
    changed: Int!
    # Number of deletions.
    deleted: Int!
}

# A list of contributors to a repository.
type RepositoryContributorConnection {
    # A list of contributors to a repository.
    nodes: [RepositoryContributor!]!
    # The total count of contributors in the connection, if available. This total count may be larger than the
    # number of nodes in this object when the result is paginated.
    totalCount: Int!
    # Pagination information.
    pageInfo: PageInfo!
}

# A contributor to a repository.
type RepositoryContributor {
    # The personal information for the contributor.
    person: Person!
    # The number of contributions made by this contributor.
    count: Int!
    # The repository in which the contributions occurred.
    repository: Repository!
    # Commits by the contributor.
    commits(
        # Return the first n commits.
        first: Int
    ): GitCommitConnection!
}

# A code symbol (e.g., a function, variable, type, class, etc.).
#
# It is derived from DocumentSymbol as defined in the Language Server Protocol (see
# https://microsoft.github.io/language-server-protocol/specifications/specification-3-14/#textDocument_documentSymbol).
type Symbol {
    # The name of the symbol.
    name: String!
    # The name of the symbol that contains this symbol, if any. This field's value is not guaranteed to be
    # structured in such a way that callers can infer a hierarchy of symbols.
    containerName: String
    # The kind of the symbol.
    kind: SymbolKind!
    # The programming language of the symbol.
    language: String!
    # The location where this symbol is defined.
    location: Location!
    # The URL to this symbol (using the input revision specifier, which may not be immutable).
    url: String!
    # The canonical URL to this symbol (using an immutable revision specifier).
    canonicalURL: String!
    # Whether or not the symbol is local to the file it's defined in.
    fileLocal: Boolean!
}

# A location inside a resource (in a repository at a specific commit).
type Location {
    # The file that this location refers to.
    resource: GitBlob!
    # The range inside the file that this location refers to.
    range: Range
    # The URL to this location (using the input revision specifier, which may not be immutable).
    url: String!
    # The canonical URL to this location (using an immutable revision specifier).
    canonicalURL: String!
}

# A range inside a file. The start position is inclusive, and the end position is exclusive.
type Range {
    # The start position of the range (inclusive).
    start: Position!
    # The end position of the range (exclusive).
    end: Position!
}

# A zero-based position inside a file.
type Position {
    # The line number (zero-based) of the position.
    line: Int!
    # The character offset (zero-based) in the line of the position.
    character: Int!
}

# All possible kinds of symbols. This set matches that of the Language Server Protocol
# (https://microsoft.github.io/language-server-protocol/specification#workspace_symbol).
enum SymbolKind {
    UNKNOWN
    FILE
    MODULE
    NAMESPACE
    PACKAGE
    CLASS
    METHOD
    PROPERTY
    FIELD
    CONSTRUCTOR
    ENUM
    INTERFACE
    FUNCTION
    VARIABLE
    CONSTANT
    STRING
    NUMBER
    BOOLEAN
    ARRAY
    OBJECT
    KEY
    NULL
    ENUMMEMBER
    STRUCT
    EVENT
    OPERATOR
    TYPEPARAMETER
}

# A list of symbols.
type SymbolConnection {
    # A list of symbols.
    nodes: [Symbol!]!
    # Pagination information.
    pageInfo: PageInfo!
}

# A Git object ID (SHA-1 hash, 40 hexadecimal characters).
scalar GitObjectID

# A Git ref.
type GitRef implements Node {
    # The globally addressable ID for the Git ref.
    id: ID!
    # The full ref name (e.g., "refs/heads/mybranch" or "refs/tags/mytag").
    name: String!
    # An unambiguous short name for the ref.
    abbrevName: String!
    # The display name of the ref. For branches ("refs/heads/foo"), this is the branch
    # name ("foo").
    #
    # As a special case, for GitHub pull request refs of the form refs/pull/NUMBER/head,
    # this is "#NUMBER".
    displayName: String!
    # The prefix of the ref, either "", "refs/", "refs/heads/", "refs/pull/", or
    # "refs/tags/". This prefix is always a prefix of the ref's name.
    prefix: String!
    # The type of this Git ref.
    type: GitRefType!
    # The object that the ref points to.
    target: GitObject!
    # The associated repository.
    repository: Repository!
    # The URL to this Git ref.
    url: String!
}

# All possible types of Git refs.
enum GitRefType {
    # A Git branch (in refs/heads/).
    GIT_BRANCH
    # A Git tag (in refs/tags/).
    GIT_TAG
    # A Git ref that is neither a branch nor tag.
    GIT_REF_OTHER
}

# Ordering options for Git refs.
enum GitRefOrder {
    # By the authored or committed at date, whichever is more recent.
    AUTHORED_OR_COMMITTED_AT
}

# A Git object.
type GitObject {
    # This object's OID.
    oid: GitObjectID!
    # The abbreviated form of this object's OID.
    abbreviatedOID: String!
    # The commit object, if it is a commit and it exists; otherwise null.
    commit: GitCommit
    # The Git object's type.
    type: GitObjectType!
}

# All possible types of Git objects.
enum GitObjectType {
    # A Git commit object.
    GIT_COMMIT
    # A Git tag object.
    GIT_TAG
    # A Git tree object.
    GIT_TREE
    # A Git blob object.
    GIT_BLOB
    # A Git object of unknown type.
    GIT_UNKNOWN
}

# A Git revspec expression that (possibly) resolves to a Git revision.
type GitRevSpecExpr {
    # The original Git revspec expression.
    expr: String!
    # The Git object that the revspec resolves to, or null otherwise.
    object: GitObject
}

# A Git revspec.
union GitRevSpec = GitRef | GitRevSpecExpr | GitObject

# A Git revision range of the form "base..head" or "base...head". Other revision
# range formats are not supported.
type GitRevisionRange {
    # The Git revision range expression of the form "base..head" or "base...head".
    expr: String!
    # The base (left-hand side) of the range.
    base: GitRevSpec!
    # The base's revspec as an expression.
    baseRevSpec: GitRevSpecExpr!
    # The head (right-hand side) of the range.
    head: GitRevSpec!
    # The head's revspec as an expression.
    headRevSpec: GitRevSpecExpr!
    # The merge-base of the base and head revisions, if this is a "base...head"
    # revision range. If this is a "base..head" revision range, then this field is null.
    mergeBase: GitObject
}

# A Phabricator repository.
type PhabricatorRepo {
    # The canonical repo name (e.g. "github.com/gorilla/mux").
    name: String!
    # An alias for name.
    uri: String! @deprecated(reason: "use name instead")
    # The unique Phabricator identifier for the repo, like "MUX"
    callsign: String!
    # The URL to the phabricator instance (e.g. http://phabricator.sgdev.org)
    url: String!
}

# Pagination information. See https://facebook.github.io/relay/graphql/connections.htm#sec-undefined.PageInfo.
type PageInfo {
    # When paginating forwards, the cursor to continue.
    endCursor: String
    # When paginating forwards, are there more items?
    hasNextPage: Boolean!
}

# A list of Git commits.
type GitCommitConnection {
    # A list of Git commits.
    nodes: [GitCommit!]!
    # The total number of Git commits in the connection. If the GitCommitConnection is paginated
    # (e.g., because a "first" parameter was provided to the field that produced it), this field is
    # null to avoid it taking unexpectedly long to compute the total count. Remove the pagination
    # parameters to obtain a non-null value for this field.
    totalCount: Int
    # Pagination information.
    pageInfo: PageInfo!
}

# Statistics about a language's usage.
type LanguageStatistics {
    # The name of the language.
    name: String!

    # The total bytes in the language.
    totalBytes: Float!

    # The total number of lines in the language.
    totalLines: Int!
}

# A Git commit.
type GitCommit implements Node {
    # The globally addressable ID for this commit.
    id: ID!
    # The repository that contains this commit.
    repository: Repository!
    # This commit's Git object ID (OID), a 40-character SHA-1 hash.
    oid: GitObjectID!
    # The abbreviated form of this commit's OID.
    abbreviatedOID: String!
    # This commit's author.
    author: Signature!
    # This commit's committer, if any.
    committer: Signature
    # The full commit message.
    message: String!
    # The first line of the commit message.
    subject: String!
    # The contents of the commit message after the first line.
    body: String
    # Parent commits of this commit.
    parents: [GitCommit!]!
    # The URL to this commit (using the input revision specifier, which may not be immutable).
    url: String!
    # The canonical URL to this commit (using an immutable revision specifier).
    canonicalURL: String!
    # The URLs to this commit on its repository's external services.
    externalURLs: [ExternalLink!]!
    # The Git tree in this commit at the given path.
    tree(
        # The path of the tree.
        path: String = ""
        # Whether to recurse into sub-trees. If true, it overrides the value of the "recursive" parameter on all of
        # GitTree's fields.
        #
        # DEPRECATED: Use the "recursive" parameter on GitTree's fields instead.
        recursive: Boolean = false
    ): GitTree
    # The Git blob in this commit at the given path.
    blob(path: String!): GitBlob
    # The file at the given path for this commit.
    #
    # See "File" documentation for the difference between this field and the "blob" field.
    file(path: String!): File2
    # Lists the programming languages present in the tree at this commit.
    languages: [String!]!
    # List statistics for each language present in the repository.
    languageStatistics: [LanguageStatistics!]!
    # The log of commits consisting of this commit and its ancestors.
    ancestors(
        # Returns the first n commits from the list.
        first: Int
        # Return commits that match the query.
        query: String
        # Return commits that affect the path.
        path: String
    ): GitCommitConnection!
    # Returns the number of commits that this commit is behind and ahead of revspec.
    behindAhead(revspec: String!): BehindAheadCounts!
    # Symbols defined as of this commit. (All symbols, not just symbols that were newly defined in this commit.)
    symbols(
        # Returns the first n symbols from the list.
        first: Int
        # Return symbols matching the query.
        query: String
        # A list of regular expressions, all of which must match all
        # file paths returned in the list.
        includePatterns: [String!]
    ): SymbolConnection!
}

# A set of Git behind/ahead counts for one commit relative to another.
type BehindAheadCounts {
    # The number of commits behind the other commit.
    behind: Int!
    # The number of commits ahead of the other commit.
    ahead: Int!
}

# A signature.
type Signature {
    # The person.
    person: Person!
    # The date.
    date: String!
}

# A person.
type Person {
    # The name.
    name: String!
    # The email.
    email: String!
    # The name if set; otherwise the email username.
    displayName: String!
    # The avatar URL.
    avatarURL: String!
    # The corresponding user account for this person, if one exists.
    user: User
}

# A Git submodule
type Submodule {
    # The remote repository URL of the submodule.
    url: String!
    # The commit of the submodule.
    commit: String!
    # The path to which the submodule is checked out.
    path: String!
}

# A file, directory, or other tree entry.
interface TreeEntry {
    # The full path (relative to the repository root) of this tree entry.
    path: String!
    # The base name (i.e., file name only) of this tree entry.
    name: String!
    # Whether this tree entry is a directory.
    isDirectory: Boolean!
    # The URL to this tree entry (using the input revision specifier, which may not be immutable).
    url: String!
    # The canonical URL to this tree entry (using an immutable revision specifier).
    canonicalURL: String!
    # The URLs to this tree entry on external services.
    externalURLs: [ExternalLink!]!
    # Symbols defined in this file or directory.
    symbols(
        # Returns the first n symbols from the list.
        first: Int
        # Return symbols matching the query.
        query: String
    ): SymbolConnection!
    # Submodule metadata if this tree points to a submodule
    submodule: Submodule
    # Whether this tree entry is a single child
    isSingleChild(
        # Returns the first n files in the tree.
        first: Int
        # Recurse into sub-trees.
        recursive: Boolean = false
    ): Boolean!
}

# A Git tree in a repository.
type GitTree implements TreeEntry {
    # The full path (relative to the root) of this tree.
    path: String!
    # Whether this tree is the root (top-level) tree.
    isRoot: Boolean!
    # The base name (i.e., last path component only) of this tree.
    name: String!
    # True because this is a directory. (The value differs for other TreeEntry interface implementations, such as
    # File.)
    isDirectory: Boolean!
    # The Git commit containing this tree.
    commit: GitCommit!
    # The repository containing this tree.
    repository: Repository!
    # The URL to this tree (using the input revision specifier, which may not be immutable).
    url: String!
    # The canonical URL to this tree (using an immutable revision specifier).
    canonicalURL: String!
    # The URLs to this tree on external services.
    externalURLs: [ExternalLink!]!
    # Submodule metadata if this tree points to a submodule
    submodule: Submodule
    # A list of directories in this tree.
    directories(
        # Returns the first n files in the tree.
        first: Int
        # Recurse into sub-trees.
        recursive: Boolean = false
    ): [GitTree!]!
    # A list of files in this tree.
    files(
        # Returns the first n files in the tree.
        first: Int
        # Recurse into sub-trees.
        recursive: Boolean = false
    ): [File!]!
    # A list of entries in this tree.
    entries(
        # Returns the first n files in the tree.
        first: Int
        # Recurse into sub-trees. If true, implies recursiveSingleChild.
        recursive: Boolean = false
        # Recurse into sub-trees of single-child directories. If true, we return a flat list of
        # every directory that is a single child, and any directories or files that are
        # nested in a single child.
        recursiveSingleChild: Boolean = false
    ): [TreeEntry!]!
    # Symbols defined in this tree.
    symbols(
        # Returns the first n symbols from the list.
        first: Int
        # Return symbols matching the query.
        query: String
    ): SymbolConnection!
    # Whether this tree entry is a single child
    isSingleChild(
        # Returns the first n files in the tree.
        first: Int
        # Recurse into sub-trees.
        recursive: Boolean = false
    ): Boolean!
}

# A file.
#
# In a future version of Sourcegraph, a repository's files may be distinct from a repository's blobs
# (for example, to support searching/browsing generated files that aren't committed and don't exist
# as Git blobs). Clients should generally use the GitBlob concrete type and GitCommit.blobs (not
# GitCommit.files), unless they explicitly want to opt-in to different behavior in the future.
#
# INTERNAL: This is temporarily named File2 during a migration. Do not refer to the name File2 in
# any API clients as the name will change soon.
interface File2 {
    # The full path (relative to the root) of this file.
    path: String!
    # The base name (i.e., file name only) of this file.
    name: String!
    # False because this is a file, not a directory.
    isDirectory: Boolean!
    # The content of this file.
    content: String!
    # Whether or not it is binary.
    binary: Boolean!
    # The file rendered as rich HTML, or an empty string if it is not a supported
    # rich file type.
    #
    # This HTML string is already escaped and thus is always safe to render.
    richHTML: String!
    # The URL to this file (using the input revision specifier, which may not be immutable).
    url: String!
    # The canonical URL to this file (using an immutable revision specifier).
    canonicalURL: String!
    # The URLs to this file on external services.
    externalURLs: [ExternalLink!]!
    # Highlight the file.
    highlight(disableTimeout: Boolean!, isLightTheme: Boolean!): HighlightedFile!
}

# File is temporarily preserved for backcompat with browser extension search API client code.
type File {
    # The full path (relative to the repository root) of this file.
    path: String!
    # The base name (i.e., file name only) of this file's path.
    name: String!
    # Whether this is a directory.
    isDirectory: Boolean!
    # The URL to this file on Sourcegraph.
    url: String!
    # The repository that contains this file.
    repository: Repository!
}

# A Git blob in a repository.
type GitBlob implements TreeEntry & File2 {
    # The full path (relative to the repository root) of this blob.
    path: String!
    # The base name (i.e., file name only) of this blob's path.
    name: String!
    # False because this is a blob (file), not a directory.
    isDirectory: Boolean!
    # The content of this blob.
    content: String!
    # Whether or not it is binary.
    binary: Boolean!
    # The blob contents rendered as rich HTML, or an empty string if it is not a supported
    # rich file type.
    #
    # This HTML string is already escaped and thus is always safe to render.
    richHTML: String!
    # The Git commit containing this blob.
    commit: GitCommit!
    # The repository containing this Git blob.
    repository: Repository!
    # The URL to this blob (using the input revision specifier, which may not be immutable).
    url: String!
    # The canonical URL to this blob (using an immutable revision specifier).
    canonicalURL: String!
    # The URLs to this blob on its repository's external services.
    externalURLs: [ExternalLink!]!
    # Blame the blob.
    blame(startLine: Int!, endLine: Int!): [Hunk!]!
    # Highlight the blob contents.
    highlight(disableTimeout: Boolean!, isLightTheme: Boolean!): HighlightedFile!
    # Submodule metadata if this tree points to a submodule
    submodule: Submodule
    # Symbols defined in this blob.
    symbols(
        # Returns the first n symbols from the list.
        first: Int
        # Return symbols matching the query.
        query: String
    ): SymbolConnection!
    # Always false, since a blob is a file, not directory.
    isSingleChild(
        # Returns the first n files in the tree.
        first: Int
        # Recurse into sub-trees.
        recursive: Boolean = false
        # Recurse into sub-trees of single-child directories
        recursiveSingleChild: Boolean = false
    ): Boolean!

    # (experimental) The LSIF API may change substantially in the near future as we
    # continue to adjust it for our use cases. Changes will not be documented in the
    # CHANGELOG during this time.
    # A wrapper around LSIF query methods. If no LSIF upload can be used to answer code
    # intelligence queries for this path-at-revision, this resolves to null.
    lsif: LSIFQueryResolver
}

# A wrapper object around LSIF query methods for a particular path-at-revision. When this node is
# null, no LSIF data is available for containing git blob.
type LSIFQueryResolver {
    # (experimental) The LSIF API may change substantially in the near future as we
    # continue to adjust it for our use cases. Changes will not be documented in the
    # CHANGELOG during this time.
    # The commit that is being used to power code intelligence. This may be distinct from
    # the commit of the git blob from which this query resolver came when there is no
    # LSIF data available for that commit.
    commit: GitCommit!

    # (experimental) The LSIF API may change substantially in the near future as we
    # continue to adjust it for our use cases. Changes will not be documented in the
    # CHANGELOG during this time.
    # A list of definitions of the symbol under the given document position.
    definitions(
        # The line on which the symbol occurs (zero-based, inclusive).
        line: Int!

        # The character (not byte) of the start line on which the symbol occurs (zero-based, inclusive).
        character: Int!
    ): LocationConnection

    # (experimental) The LSIF API may change substantially in the near future as we
    # continue to adjust it for our use cases. Changes will not be documented in the
    # CHANGELOG during this time.
    # A list of references of the symbol under the given document position.
    references(
        # The line on which the symbol occurs (zero-based, inclusive).
        line: Int!

        # The character (not byte) of the start line on which the symbol occurs (zero-based, inclusive).
        character: Int!

        # When specified, indicates that this request should be paginated and
        # to fetch results starting at this cursor.
        #
        # A future request can be made for more results by passing in the
        # 'LocationConnection.pageInfo.endCursor' that is returned.
        after: String

        # When specified, indicates that this request should be paginated and
        # the first N results (relative to the cursor) should be returned. i.e.
        # how many results to return per page.
        first: Int
    ): LocationConnection

    # (experimental) The LSIF API may change substantially in the near future as we
    # continue to adjust it for our use cases. Changes will not be documented in the
    # CHANGELOG during this time.
    # The hover result of the symbol under the given document position.
    hover(
        # The line on which the symbol occurs (zero-based, inclusive).
        line: Int!

        # The character (not byte) of the start line on which the symbol occurs (zero-based, inclusive).
        character: Int!
    ): Hover
}

# A highlighted file.
type HighlightedFile {
    # Whether or not it was aborted.
    aborted: Boolean!
    # The HTML.
    html: String!
}

# A file match.
type FileMatch {
    # The file containing the match.
    #
    # KNOWN ISSUE: This file's "commit" field contains incomplete data.
    #
    # KNOWN ISSUE: This field's type should be File! not GitBlob!.
    file: GitBlob!
    # The repository containing the file match.
    repository: Repository!
    # The revspec of the revision that contains this match. If no revspec was given (such as when no
    # repository filter or revspec is specified in the search query), it is null.
    revSpec: GitRevSpec
    # The resource.
    resource: String! @deprecated(reason: "use the file field instead")
    # The symbols found in this file that match the query.
    symbols: [Symbol!]!
    # The line matches.
    lineMatches: [LineMatch!]!
    # Whether or not the limit was hit.
    limitHit: Boolean!
}

# A line match.
type LineMatch {
    # The preview.
    preview: String!
    # The line number.
    lineNumber: Int!
    # Tuples of [offset, length] measured in characters (not bytes).
    offsetAndLengths: [[Int!]!]!
    # Whether or not the limit was hit.
    limitHit: Boolean!
}

# A hunk.
type Hunk {
    # The startLine.
    startLine: Int!
    # The endLine.
    endLine: Int!
    # The startByte.
    startByte: Int!
    # The endByte.
    endByte: Int!
    # The rev.
    rev: String!
    # The author.
    author: Signature!
    # The message.
    message: String!
    # The commit that contains the hunk.
    commit: GitCommit!
}

# A namespace is a container for certain types of data and settings, such as a user or organization.
interface Namespace {
    # The globally unique ID of this namespace.
    id: ID!

    # The name of this namespace's component. For a user, this is the username. For an organization,
    # this is the organization name.
    namespaceName: String!

    # The URL to this namespace.
    url: String!
}

# A list of users.
type UserConnection {
    # A list of users.
    nodes: [User!]!
    # The total count of users in the connection. This total count may be larger
    # than the number of nodes in this object when the result is paginated.
    totalCount: Int!
    # Pagination information.
    pageInfo: PageInfo!
}

# A user.
type User implements Node & SettingsSubject & Namespace {
    # The unique ID for the user.
    id: ID!
    # The user's username.
    username: String!
    # The user's primary email address.
    #
    # Only the user and site admins can access this field.
    email: String! @deprecated(reason: "use emails instead")
    # The display name chosen by the user.
    displayName: String
    # The URL of the user's avatar image.
    avatarURL: String
    # The URL to the user's profile on Sourcegraph.
    url: String!
    # The URL to the user's settings.
    settingsURL: String
    # The date when the user account was created on Sourcegraph.
    createdAt: DateTime!
    # The date when the user account was last updated on Sourcegraph.
    updatedAt: DateTime
    # Whether the user is a site admin.
    #
    # Only the user and site admins can access this field.
    siteAdmin: Boolean!
    # The latest settings for the user.
    #
    # Only the user and site admins can access this field.
    latestSettings: Settings
    # All settings for this user, and the individual levels in the settings cascade (global > organization > user)
    # that were merged to produce the final merged settings.
    #
    # Only the user and site admins can access this field.
    settingsCascade: SettingsCascade!
    # DEPRECATED
    configurationCascade: ConfigurationCascade!
        @deprecated(
            reason: "Use settingsCascade instead. This field is a deprecated alias for it and will be removed in a future release."
        )
    # The organizations that this user is a member of.
    organizations: OrgConnection!
    # This user's organization memberships.
    organizationMemberships: OrganizationMembershipConnection!
    # Tags associated with the user. These are used for internal site management and feature selection.
    #
    # Only the user and site admins can access this field.
    tags: [String!]!
    # The user's usage statistics on Sourcegraph.
    usageStatistics: UserUsageStatistics!
    # The user's email addresses.
    #
    # Only the user and site admins can access this field.
    emails: [UserEmail!]!
    # The user's access tokens (which grant to the holder the privileges of the user). This consists
    # of all access tokens whose subject is this user.
    #
    # Only the user and site admins can access this field.
    accessTokens(
        # Returns the first n access tokens from the list.
        first: Int
    ): AccessTokenConnection!
    # A list of external accounts that are associated with the user.
    externalAccounts(
        # Returns the first n external accounts from the list.
        first: Int
    ): ExternalAccountConnection!
    # The user's currently active session.
    #
    # Only the currently authenticated user can access this field. Site admins are not able to access sessions for
    # other users.
    session: Session!
    # Whether the viewer has admin privileges on this user. The user has admin privileges on their own user, and
    # site admins have admin privileges on all users.
    viewerCanAdminister: Boolean!
    # Whether the viewer can change the username of this user.
    #
    # The user can change their username unless auth.disableUsernameChanges is set.
    # Site admins can always change the username of any user.
    viewerCanChangeUsername: Boolean!
    # The user's survey responses.
    #
    # Only the user and site admins can access this field.
    surveyResponses: [SurveyResponse!]!
    # The URL to view this user's customer information (for Sourcegraph.com site admins).
    #
    # Only Sourcegraph.com site admins may query this field.
    #
    # FOR INTERNAL USE ONLY.
    urlForSiteAdminBilling: String
    # The unique numeric ID for the user.
    #
    # FOR INTERNAL USE ONLY.
    databaseID: Int!

    # The name of this user namespace's component. For users, this is the username.
    namespaceName: String!
}

# An access token that grants to the holder the privileges of the user who created it.
type AccessToken implements Node {
    # The unique ID for the access token.
    id: ID!
    # The user whose privileges the access token grants.
    subject: User!
    # The scopes that define the allowed set of operations that can be performed using this access token.
    scopes: [String!]!
    # A user-supplied descriptive note for the access token.
    note: String!
    # The user who created the access token. This is either the subject user (if the access token
    # was created by the same user) or a site admin (who can create access tokens for any user).
    creator: User!
    # The date when the access token was created.
    createdAt: DateTime!
    # The date when the access token was last used to authenticate a request.
    lastUsedAt: DateTime
}

# A list of access tokens.
type AccessTokenConnection {
    # A list of access tokens.
    nodes: [AccessToken!]!
    # The total count of access tokens in the connection. This total count may be larger than the number of nodes
    # in this object when the result is paginated.
    totalCount: Int!
    # Pagination information.
    pageInfo: PageInfo!
}

# A list of authentication providers.
type AuthProviderConnection {
    # A list of authentication providers.
    nodes: [AuthProvider!]!
    # The total count of authentication providers in the connection. This total count may be larger than the number of nodes
    # in this object when the result is paginated.
    totalCount: Int!
    # Pagination information.
    pageInfo: PageInfo!
}

# A provider of user authentication, such as an external single-sign-on service (e.g., using OpenID Connect or
# SAML). The provider information in this type is visible to all viewers and does not contain any secret values.
type AuthProvider {
    # The type of the auth provider.
    serviceType: String!
    # An identifier for the service that the auth provider represents.
    serviceID: String!
    # An identifier for the client of the service that the auth provider represents.
    clientID: String!
    # The human-readable name of the provider.
    displayName: String!
    # Whether this auth provider is the builtin username-password auth provider.
    isBuiltin: Boolean!
    # A URL that, when visited, initiates the authentication process for this auth provider.
    authenticationURL: String
}

# A list of external accounts.
type ExternalAccountConnection {
    # A list of external accounts.
    nodes: [ExternalAccount!]!
    # The total count of external accounts in the connection. This total count may be larger than the number of nodes
    # in this object when the result is paginated.
    totalCount: Int!
    # Pagination information.
    pageInfo: PageInfo!
}

# An external account associated with a user.
type ExternalAccount implements Node {
    # The unique ID for the external account.
    id: ID!
    # The user on Sourcegraph.
    user: User!
    # The type of the external service where the external account resides.
    serviceType: String!
    # An identifier for the external service where the external account resides.
    serviceID: String!
    # An identifier for the client of the external service where the external account resides. This distinguishes
    # among multiple authentication providers that access the same service with different parameters.
    clientID: String!
    # An identifier for the external account (typically equal to or derived from the ID on the external service).
    accountID: String!
    # The creation date of this external account on Sourcegraph.
    createdAt: DateTime!
    # The last-updated date of this external account on Sourcegraph.
    updatedAt: DateTime!
    # A URL that, when visited, re-initiates the authentication process.
    refreshURL: String
    # Provider-specific data about the external account.
    #
    # Only site admins may query this field.
    accountData: JSONValue
}

# An active user session.
type Session {
    # Whether the user can sign out of this session on Sourcegraph.
    canSignOut: Boolean!
}

# An organization membership.
type OrganizationMembership {
    # The organization.
    organization: Org!
    # The user.
    user: User!
    # The time when this was created.
    createdAt: DateTime!
    # The time when this was updated.
    updatedAt: DateTime!
}

# A list of organization memberships.
type OrganizationMembershipConnection {
    # A list of organization memberships.
    nodes: [OrganizationMembership!]!
    # The total count of organization memberships in the connection. This total count may be larger than the number
    # of nodes in this object when the result is paginated.
    totalCount: Int!
}

# A user's email address.
type UserEmail {
    # The email address.
    email: String!
    # Whether the email address is the user's primary email address. Currently this is defined as the earliest
    # email address associated with the user, preferring verified emails to unverified emails.
    isPrimary: Boolean!
    # Whether the email address has been verified by the user.
    verified: Boolean!
    # Whether the email address is pending verification.
    verificationPending: Boolean!
    # The user associated with this email address.
    user: User!
    # Whether the viewer has privileges to manually mark this email address as verified (without the user going
    # through the normal verification process). Only site admins have this privilege.
    viewerCanManuallyVerify: Boolean!
}

# A list of organizations.
type OrgConnection {
    # A list of organizations.
    nodes: [Org!]!
    # The total count of organizations in the connection. This total count may be larger
    # than the number of nodes in this object when the result is paginated.
    totalCount: Int!
}

# An organization, which is a group of users.
type Org implements Node & SettingsSubject & Namespace {
    # The unique ID for the organization.
    id: ID!
    # The organization's name. This is unique among all organizations on this Sourcegraph site.
    name: String!
    # The organization's chosen display name.
    displayName: String
    # The date when the organization was created.
    createdAt: DateTime!
    # A list of users who are members of this organization.
    members: UserConnection!
    # The latest settings for the organization.
    #
    # Only organization members and site admins can access this field.
    latestSettings: Settings
    # All settings for this organization, and the individual levels in the settings cascade (global > organization)
    # that were merged to produce the final merged settings.
    #
    # Only organization members and site admins can access this field.
    settingsCascade: SettingsCascade!
    # DEPRECATED
    configurationCascade: ConfigurationCascade!
        @deprecated(
            reason: "Use settingsCascade instead. This field is a deprecated alias for it and will be removed in a future release."
        )
    # A pending invitation for the viewer to join this organization, if any.
    viewerPendingInvitation: OrganizationInvitation
    # Whether the viewer has admin privileges on this organization. Currently, all of an organization's members
    # have admin privileges on the organization.
    viewerCanAdminister: Boolean!
    # Whether the viewer is a member of this organization.
    viewerIsMember: Boolean!
    # The URL to the organization.
    url: String!
    # The URL to the organization's settings.
    settingsURL: String

    # The name of this user namespace's component. For organizations, this is the organization's name.
    namespaceName: String!
}

# The result of Mutation.inviteUserToOrganization.
type InviteUserToOrganizationResult {
    # Whether an invitation email was sent. If emails are not enabled on this site or if the user has no verified
    # email address, an email will not be sent.
    sentInvitationEmail: Boolean!
    # The URL that the invited user can visit to accept or reject the invitation.
    invitationURL: String!
}

# An invitation to join an organization as a member.
type OrganizationInvitation implements Node {
    # The ID of the invitation.
    id: ID!
    # The organization that the invitation is for.
    organization: Org!
    # The user who sent the invitation.
    sender: User!
    # The user who received the invitation.
    recipient: User!
    # The date when this invitation was created.
    createdAt: DateTime!
    # The most recent date when a notification was sent to the recipient about this invitation.
    notifiedAt: DateTime
    # The date when this invitation was responded to by the recipient.
    respondedAt: DateTime
    # The recipient's response to this invitation, or no response (null).
    responseType: OrganizationInvitationResponseType
    # The URL where the recipient can respond to the invitation when pending, or null if not pending.
    respondURL: String
    # The date when this invitation was revoked.
    revokedAt: DateTime
}

# The recipient's possible responses to an invitation to join an organization as a member.
enum OrganizationInvitationResponseType {
    # The invitation was accepted by the recipient.
    ACCEPT
    # The invitation was rejected by the recipient.
    REJECT
}

# An object defining a selection range within e.g. a file.
type DiscussionSelectionRange {
    # The line that the selection started on (zero-based, inclusive).
    startLine: Int!

    # The character (not byte) of the start line that the selection began on (zero-based, inclusive).
    startCharacter: Int!

    # The line that the selection ends on (zero-based, exclusive).
    endLine: Int!

    # The character (not byte) of the end line that the selection ended on (zero-based, exclusive).
    endCharacter: Int!
}

# A selection within a file.
type DiscussionThreadTargetRepoSelection {
    # The line that the selection started on (zero-based, inclusive).
    startLine: Int!

    # The character (not byte) of the start line that the selection began on (zero-based, inclusive).
    startCharacter: Int!

    # The line that the selection ends on (zero-based, exclusive).
    endLine: Int!

    # The character (not byte) of the end line that the selection ended on (zero-based, exclusive).
    endCharacter: Int!

    # The literal textual (UTF-8) lines before the line the selection started
    # on.
    #
    # This is an arbitrary number of lines, and may be zero lines, but typically 3.
    linesBefore: [String!]!

    # The literal textual (UTF-8) lines of the selection. i.e. all lines
    # startLine through endLine.
    lines: [String!]!

    # The literal textual (UTF-8) lines after the line the selection ended on.
    #
    # This is an arbitrary number of lines, and may be zero lines, but typically 3.
    linesAfter: [String!]!
}

# A discussion thread that is centered around:
#
# - A repository.
# - A directory inside a repository.
# - A file inside a repository.
# - A selection inside a file inside a repository.
#
type DiscussionThreadTargetRepo {
    # The repository in which the thread was created.
    repository: Repository!

    # The path (relative to the repository root) of the file or directory that
    # the thread is referencing, if any. If the path is null, the thread is not
    # talking about a specific path but rather just the repository generally.
    path: String

    # The branch or other human-readable Git ref (e.g. "HEAD~2", but not exact
    # Git revision), that the thread was referencing, if any.
    #
    # TODO(slimsag:discussions): Consider renaming this to e.g. "ref" or
    # something else which properly communicates "this can be any Git
    # branch/tag/abbreviated revision/ref *except* an absolute Git revision"
    branch: GitRef

    # The exact revision that the thread was referencing, if any.
    revision: GitRef

    # The selection that the thread was referencing, if any.
    selection: DiscussionThreadTargetRepoSelection

    # Where the path would be relative to the given Git revision specifier
    # (branch/commit/etc). i.e., accounting for file renames, deletions, etc.
    #
    # null is returned if there is no path relative to the specified revision,
    # e.g. if the file was deleted or the path field was null.
    relativePath(rev: String!): String

    # Where the selection would be relative to the given Git revision specifier
    # (branch/commit/etc).
    #
    # The implementation relies on a hueristic which is generally good enough,
    # but under certain circumstances may not be as accurate as e.g. determining
    # this placement by walking through the Git history.
    #
    # If determining the relative placement is not possible (file was renamed
    # or removed, the selection no longer exists in the file, or the hueristic
    # failed) null is returned and it should be assumed the selection does not
    # exist in this revision.
    relativeSelection(rev: String!): DiscussionSelectionRange
}

# The target of a discussion thread. Today, the only possible target is a
# repository. In the future, this may be extended to include other targets such
# as user profiles, extensions, etc. Clients should ignore target types they
# do not understand gracefully.
union DiscussionThreadTarget = DiscussionThreadTargetRepo

# A discussion thread around some target (e.g. a file in a repo).
type DiscussionThread implements Node {
    # The discussion thread ID (globally unique).
    id: ID!

    # The discussion thread ID without its kind, which is globally unique among threads but not
    # among all GraphQL nodes. For example, this is a string like "123" (and DiscussionThread#id is
    # a string like "RGlzY3Vzc2l...").
    idWithoutKind: String!

    # The user who authored this discussion thread.
    author: User!

    # The title of the thread.
    #
    # Note: the contents of the thread (its 'body') is always the first comment
    # in the thread. It is always present, even if the user e.g. input no content.
    title: String!

    # The target of this discussion thread.
    target: DiscussionThreadTarget!

    # The URL at which this thread can be viewed inline (i.e. in the file blob view).
    #
    # This will be null if the thread target is not DiscussionThreadTargetRepo
    # OR if it was created without a path string.
    inlineURL: String

    # The date when the discussion thread was created.
    createdAt: DateTime!

    # The date when the discussion thread was last updated.
    updatedAt: DateTime!

    # The date when the discussion thread was archived (or null if it has not).
    archivedAt: DateTime

    # The comments in the discussion thread.
    comments(
        # Returns the first n comments from the list.
        first: Int
    ): DiscussionCommentConnection!
}

# A comment made within a discussion thread.
type DiscussionComment implements Node {
    # The discussion comment ID (globally unique).
    id: ID!

    # The discussion comment ID without its kind, which is globally unique among comments but not
    # among all GraphQL nodes. For example, this is a string like "123" (and DiscussionComment#id is
    # a string like "RGlzY3Vzc2l...").
    idWithoutKind: String!

    # The discussion thread the comment was made in.
    thread: DiscussionThread!

    # The user who authored this discussion thread.
    author: User!

    # The actual markdown contents of the comment.
    #
    # If the comment was created without any contents (after trimming whitespace)
    # then the title of the thread will be returned.
    contents: String!

    # The markdown contents rendered as an HTML string. It is already sanitized
    # and escaped and thus is always safe to render.
    #
    # If the comment was created without any contents (after trimming whitespace)
    # then the title of the thread will be returned.
    html(options: MarkdownOptions): String!

    # The URL at which this thread can be viewed inline (i.e. in the file blob view).
    #
    # This will be null if the thread was created without a path string.
    inlineURL: String

    # The date when the discussion thread was created.
    createdAt: DateTime!

    # The date when the discussion thread was last updated.
    updatedAt: DateTime!

    # Reports filed by users about this comment. Only admins will receive a non
    # empty list of reports.
    #
    # When discussions.abuseProtection in the site config is set to false, this
    # will always be an empty list.
    reports: [String!]!

    # Whether or not the comment can be reported.
    #
    # This is always false when discussions.abuseProtection in the site config is set to false.
    canReport: Boolean!

    # Whether or not the comment can be deleted.
    canDelete: Boolean!

    # Whether or not the comment can have its reports be cleared.
    #
    # This is always false when discussions.abuseProtection in the site config is set to false.
    canClearReports: Boolean!
}

# A list of discussion threads.
type DiscussionThreadConnection {
    # A list of discussion threads.
    nodes: [DiscussionThread!]!

    # The total count of discussion threads in the connection. This total
    # count may be larger than the number of nodes in this object when the
    # result is paginated.
    totalCount: Int!

    # Pagination information.
    pageInfo: PageInfo!
}

# A list of discussion comments.
type DiscussionCommentConnection {
    # A list of discussion comments.
    nodes: [DiscussionComment!]!

    # The total count of discussion comments in the connection. This total
    # count may be larger than the number of nodes in this object when the
    # result is paginated.
    totalCount: Int!

    # Pagination information.
    pageInfo: PageInfo!
}

# RepositoryOrderBy enumerates the ways a repositories list can be ordered.
enum RepositoryOrderBy {
    REPOSITORY_NAME
    REPO_CREATED_AT # deprecated (use the equivalent REPOSITORY_CREATED_AT)
    REPOSITORY_CREATED_AT
}

# The default settings for the Sourcegraph instance. This is hardcoded in
# Sourcegraph, but may change from release to release.
type DefaultSettings implements SettingsSubject {
    # The opaque GraphQL ID.
    id: ID!
    # The latest default settings (this never changes).
    latestSettings: Settings
    # The URL to the default settings. This URL does not exist because you
    # cannot edit or directly view default settings.
    settingsURL: String
    # Whether the viewer can modify the subject's settings. Always false for
    # default settings.
    viewerCanAdminister: Boolean!
    # The default settings, and the final merged settings.
    #
    # All viewers can access this field.
    settingsCascade: SettingsCascade!
    # DEPRECATED
    configurationCascade: ConfigurationCascade!
        @deprecated(
            reason: "Use settingsCascade instead. This field is a deprecated alias for it and will be removed in a future release."
        )
}

# A site is an installation of Sourcegraph that consists of one or more
# servers that share the same configuration and database.
#
# The site is a singleton; the API only ever returns the single global site.
type Site implements SettingsSubject {
    # The site's opaque GraphQL ID. This is NOT the "site ID" as it is referred to elsewhere;
    # use the siteID field for that. (GraphQL node types conventionally have an id field of type
    # ID! that globally identifies the node.)
    id: ID!
    # The site ID.
    siteID: String!
    # The site's configuration. Only visible to site admins.
    configuration: SiteConfiguration!
    # The site's critical configuration. Only visible to site admins.
    criticalConfiguration: CriticalConfiguration!
    # The site's latest site-wide settings (which are the second-lowest-precedence
    # in the configuration cascade for a user).
    latestSettings: Settings
    # The global settings for this site, and the final merged settings.
    #
    # All viewers can access this field.
    settingsCascade: SettingsCascade!
    # DEPRECATED
    configurationCascade: ConfigurationCascade!
        @deprecated(
            reason: "Use settingsCascade instead. This field is a deprecated alias for it and will be removed in a future release."
        )
    # The URL to the site's settings.
    settingsURL: String
    # Whether the viewer can reload the site (with the reloadSite mutation).
    canReloadSite: Boolean!
    # Whether the viewer can modify the subject's settings.
    viewerCanAdminister: Boolean!
    # A list of all access tokens on this site.
    accessTokens(
        # Returns the first n access tokens from the list.
        first: Int
    ): AccessTokenConnection!
    # A list of all authentication providers. This information is visible to all viewers and does not contain any
    # secret information.
    authProviders: AuthProviderConnection!
    # A list of all user external accounts on this site.
    externalAccounts(
        # Returns the first n external accounts from the list.
        first: Int
        # Include only external accounts associated with this user.
        user: ID
        # Include only external accounts with this service type.
        serviceType: String
        # Include only external accounts with this service ID.
        serviceID: String
        # Include only external accounts with this client ID.
        clientID: String
    ): ExternalAccountConnection!
    # The build version of the Sourcegraph software that is running on this site (of the form
    # NNNNN_YYYY-MM-DD_XXXXX, like 12345_2018-01-01_abcdef).
    buildVersion: String!
    # The product version of the Sourcegraph software that is running on this site.
    productVersion: String!
    # Information about software updates for the version of Sourcegraph that this site is running.
    updateCheck: UpdateCheck!
    # Whether the site needs to be configured to add repositories.
    needsRepositoryConfiguration: Boolean!
    # Whether the site is over the limit for free user accounts, and a warning needs to be shown to all users.
    # Only applies if the site does not have a valid license.
    freeUsersExceeded: Boolean!

    # DEPRECATED: This field is always false and will be removed in future
    # releases. All repositories are enabled by default starting with
    # Sourcegraph 3.4
    #
    # Whether the site has zero access-enabled repositories.
    noRepositoriesEnabled: Boolean!
        @deprecated(reason: "All repositories are enabled by default now. This field is always false.")
    # Alerts to display to the viewer.
    alerts: [Alert!]!
    # BACKCOMPAT: Always returns true.
    hasCodeIntelligence: Boolean!
    # Whether we want to show built-in searches on the saved searches page
    disableBuiltInSearches: Boolean!
    # Whether the server sends emails to users to verify email addresses. If false, then site admins must manually
    # verify users' email addresses.
    sendsEmailVerificationEmails: Boolean!
    # Information about this site's product subscription status.
    productSubscription: ProductSubscriptionStatus!
    # Usage statistics for this site.
    usageStatistics(
        # Days of history.
        days: Int
        # Weeks of history.
        weeks: Int
        # Months of history.
        months: Int
    ): SiteUsageStatistics!
}

# The configuration for a site.
type SiteConfiguration {
    # The unique identifier of this site configuration version.
    id: Int!
    # The effective configuration JSON.
    effectiveContents: JSONCString!
    # Messages describing validation problems or usage of deprecated configuration in the configuration JSON.
    # This includes both JSON Schema validation problems and other messages that perform more advanced checks
    # on the configuration (that can't be expressed in the JSON Schema).
    validationMessages: [String!]!
}

# The critical configuration for a site.
type CriticalConfiguration {
    # The unique identifier of this site configuration version.
    id: Int!
    # The effective configuration JSON.
    effectiveContents: JSONCString!
}

# Information about software updates for Sourcegraph.
type UpdateCheck {
    # Whether an update check is currently in progress.
    pending: Boolean!
    # When the last update check was completed, or null if no update check has
    # been completed (or performed) yet.
    checkedAt: DateTime
    # If an error occurred during the last update check, this message describes
    # the error.
    errorMessage: String
    # If an update is available, the version string of the updated version.
    updateVersionAvailable: String
}

# The possible types of alerts (Alert.type values).
enum AlertType {
    INFO
    WARNING
    ERROR
}

# An alert message shown to the viewer.
type Alert {
    # The type of this alert.
    type: AlertType!
    # The message body of this alert. Markdown is supported.
    message: String!
    # If set, this alert is dismissible. After being dismissed, no other alerts with the same
    # isDismissibleWithKey value will be shown. If null, this alert is not dismissible.
    isDismissibleWithKey: String
}

# SettingsSubject is something that can have settings: a site ("global settings", which is different from "site
# configuration"), an organization, or a user.
interface SettingsSubject {
    # The ID.
    id: ID!
    # The latest settings.
    latestSettings: Settings
    # The URL to the settings.
    settingsURL: String
    # Whether the viewer can modify the subject's settings.
    viewerCanAdminister: Boolean!
    # All settings for this subject, and the individual levels in the settings cascade (global > organization > user)
    # that were merged to produce the final merged settings.
    settingsCascade: SettingsCascade!
    # DEPRECATED
    configurationCascade: ConfigurationCascade!
        @deprecated(
            reason: "Use settingsCascade instead. This field is a deprecated alias for it and will be removed in a future release."
        )
}

# The configurations for all of the relevant settings subjects, plus the merged settings.
type SettingsCascade {
    # The other settings subjects that are applied with lower precedence than this subject to
    # form the final merged settings. For example, a user in 2 organizations would have the following
    # settings subjects: site (global settings), org 1, org 2, and the user.
    subjects: [SettingsSubject!]!
    # The effective final merged settings as (stringified) JSON, merged from all of the subjects.
    final: String!
    # DEPRECATED: This field will be removed in a future release.
    #
    # The effective final merged settings, merged from all of the subjects.
    merged: Configuration! @deprecated(reason: "use final instead")
}

# DEPRECATED: Renamed to SettingsCascade.
type ConfigurationCascade {
    # DEPRECATED
    subjects: [SettingsSubject!]! @deprecated(reason: "use SettingsCascade.subjects instead")
    # DEPRECATED
    merged: Configuration! @deprecated(reason: "use SettingsCascade.final instead")
}

# Settings is a version of a configuration settings file.
type Settings {
    # The ID.
    id: Int!
    # The subject that these settings are for.
    subject: SettingsSubject!
    # The author, or null if there is no author or the authoring user was deleted.
    author: User
    # The time when this was created.
    createdAt: DateTime!
    # The stringified JSON contents of the settings. The contents may include "//"-style comments and trailing
    # commas in the JSON.
    contents: JSONCString!
    # DEPRECATED: This field will be removed in a future release.
    #
    # The configuration.
    configuration: Configuration! @deprecated(reason: "use the contents field instead")
}

# DEPRECATED: Use the contents field on the parent type instead. This type will be removed in a future release.
type Configuration {
    # DEPRECATED: This field will be removed in a future release.
    #
    # The raw JSON contents, encoded as a string.
    contents: JSONCString! @deprecated(reason: "use the contents field on the parent type instead")
    # DEPRECATED: This field is always empty. It will be removed in a future release.
    messages: [String!]! @deprecated(reason: "use client-side JSON Schema validation instead")
}

# UserUsageStatistics describes a user's usage statistics.
#
# This information is visible to all viewers.
type UserUsageStatistics {
    # The number of search queries that the user has performed.
    searchQueries: Int!
    # The number of page views that the user has performed.
    pageViews: Int!
    # The number of code intelligence actions that the user has performed.
    codeIntelligenceActions: Int!
    # The number of find-refs actions that the user has performed.
    findReferencesActions: Int!
    # The last time the user was active (any action, any platform).
    lastActiveTime: String
    # The last time the user was active on a code host integration.
    lastActiveCodeHostIntegrationTime: String
}

# A user event.
enum UserEvent {
    PAGEVIEW
    SEARCHQUERY
    CODEINTEL
    CODEINTELREFS
    CODEINTELINTEGRATION
    CODEINTELINTEGRATIONREFS

    # Product stages
    STAGEMANAGE
    STAGEPLAN
    STAGECODE
    STAGEREVIEW
    STAGEVERIFY
    STAGEPACKAGE
    STAGEDEPLOY
    STAGECONFIGURE
    STAGEMONITOR
    STAGESECURE
    STAGEAUTOMATE
}

# A period of time in which a set of users have been active.
enum UserActivePeriod {
    # Since today at 00:00 UTC.
    TODAY
    # Since the latest Monday at 00:00 UTC.
    THIS_WEEK
    # Since the first day of the current month at 00:00 UTC.
    THIS_MONTH
    # All time.
    ALL_TIME
}

# SiteUsageStatistics describes a site's aggregate usage statistics.
#
# This information is visible to all viewers.
type SiteUsageStatistics {
    # Recent daily active users.
    daus: [SiteUsagePeriod!]!
    # Recent weekly active users.
    waus: [SiteUsagePeriod!]!
    # Recent monthly active users.
    maus: [SiteUsagePeriod!]!
}

# SiteUsagePeriod describes a site's usage statistics for a given timespan.
#
# This information is visible to all viewers.
type SiteUsagePeriod {
    # The time when this started.
    startTime: String!
    # The user count.
    userCount: Int!
    # The registered user count.
    registeredUserCount: Int!
    # The anonymous user count.
    anonymousUserCount: Int!
    # The count of registered users that have been active on a code host integration.
    # Excludes anonymous users.
    integrationUserCount: Int!
    # The user count of Sourcegraph products at each stage of the software development lifecycle.
    stages: SiteUsageStages
}

# Aggregate site usage of features by software development lifecycle stage.
type SiteUsageStages {
    # The number of users using management stage features.
    manage: Int!
    # The number of users using planning stage features.
    plan: Int!
    # The number of users using coding stage features.
    code: Int!
    # The number of users using review stage features.
    review: Int!
    # The number of users using verification stage features.
    verify: Int!
    # The number of users using packaging stage features.
    package: Int!
    # The number of users using deployment stage features.
    deploy: Int!
    # The number of users using configuration stage features.
    configure: Int!
    # The number of users using monitoring stage features.
    monitor: Int!
    # The number of users using security stage features.
    secure: Int!
    # The number of users using automation stage features.
    automate: Int!
}

# A deployment configuration.
type DeploymentConfiguration {
    # The email.
    email: String
    # The site ID.
    siteID: String
}

# A list of survey responses
type SurveyResponseConnection {
    # A list of survey responses.
    nodes: [SurveyResponse!]!
    # The total count of survey responses in the connection. This total count may be larger
    # than the number of nodes in this object when the result is paginated.
    totalCount: Int!
    # The count of survey responses submitted since 30 calendar days ago at 00:00 UTC.
    last30DaysCount: Int!
    # The average score of survey responses in the connection submitted since 30 calendar days ago at 00:00 UTC.
    averageScore: Float!
    # The net promoter score (NPS) of survey responses in the connection submitted since 30 calendar days ago at 00:00 UTC.
    # Return value is a signed integer, scaled from -100 (all detractors) to +100 (all promoters).
    #
    # See https://en.wikipedia.org/wiki/Net_Promoter for explanation.
    netPromoterScore: Int!
}

# An individual response to a user satisfaction (NPS) survey.
type SurveyResponse {
    # The unique ID of the survey response
    id: ID!
    # The user who submitted the survey (if they were authenticated at the time).
    user: User
    # The email that the user manually entered (if they were NOT authenticated at the time).
    email: String
    # User's likelihood of recommending Sourcegraph to a friend, from 0-10.
    score: Int!
    # The answer to "What is the most important reason for the score you gave".
    reason: String
    # The answer to "What can Sourcegraph do to provide a better product"
    better: String
    # The time when this response was created.
    createdAt: DateTime!
}

# Information about this site's product subscription (which enables access to and renewals of a product license).
type ProductSubscriptionStatus {
    # The full name of the product in use, such as "Sourcegraph Enterprise".
    productNameWithBrand: String!
    # The max number of user accounts that have been active on this Sourcegraph site for the current license.
    # If no license is in use, returns zero.
    actualUserCount: Int!
    # The date and time when the max number of user accounts that have been active on this Sourcegraph site for
    # the current license was reached. If no license is in use, returns an empty string.
    actualUserCountDate: String!
    # The number of users allowed. If there is a license, this is equal to ProductLicenseInfo.userCount. Otherwise,
    # it is the user limit for instances without a license, or null if there is no limit.
    maximumAllowedUserCount: Int
    # The number of free users allowed on a site without a license before a warning is shown to all users, or null
    # if a valid license is in use.
    noLicenseWarningUserCount: Int
    # The product license associated with this subscription, if any.
    license: ProductLicenseInfo
}

# Information about this site's product license (which activates certain Sourcegraph features).
type ProductLicenseInfo {
    # The full name of the product that this license is for. To get the product name for the current
    # Sourcegraph site, use ProductSubscriptionStatus.productNameWithBrand instead (to handle cases where there is
    # no license).
    productNameWithBrand: String!
    # Tags indicating the product plan and features activated by this license.
    tags: [String!]!
    # The number of users allowed by this license.
    userCount: Int!
    # The date when this license expires.
    expiresAt: DateTime!
}

# An extension registry.
type ExtensionRegistry {
    # Find an extension by its extension ID (which is the concatenation of the publisher name, a slash ("/"), and the
    # extension name).
    #
    # To find an extension by its GraphQL ID, use Query.node.
    extension(extensionID: String!): RegistryExtension
    # A list of extensions published in the extension registry.
    extensions(
        # Returns the first n extensions from the list.
        first: Int
        # Returns only extensions from this publisher.
        publisher: ID
        # Returns only extensions matching the query.
        #
        # The following keywords are supported:
        #
        # - category:"C" - include only extensions in the given category.
        # - tag:"T" - include only extensions in the given tag.
        #
        # The following keywords are ignored by the server (so that the frontend can post-process the result set to
        # implement the keywords):
        #
        # - #installed - include only installed extensions.
        # - #enabled - include only enabled extensions.
        # - #disabled - include only disabled extensions.
        query: String
        # Include extensions from the local registry.
        local: Boolean = true
        # Include extensions from remote registries.
        remote: Boolean = true
        # Sorts the list of extension results such that the extensions with these IDs are first in the result set.
        #
        # Typically, the client passes the list of added and enabled extension IDs in this parameter so that the
        # results include those extensions first (which is typically what the user prefers).
        prioritizeExtensionIDs: [String!]
    ): RegistryExtensionConnection!
    # A list of publishers with at least 1 extension in the registry.
    publishers(
        # Return the first n publishers from the list.
        first: Int
    ): RegistryPublisherConnection!
    # A list of publishers that the viewer may publish extensions as.
    viewerPublishers: [RegistryPublisher!]!
    # The extension ID prefix for extensions that are published in the local extension registry. This is the
    # hostname (and port, if non-default HTTP/HTTPS) of the Sourcegraph "externalURL" site configuration property.
    #
    # It is null if extensions published on this Sourcegraph site do not have an extension ID prefix.
    #
    # Examples: "sourcegraph.example.com/", "sourcegraph.example.com:1234/"
    localExtensionIDPrefix: String
}

# A publisher of a registry extension.
union RegistryPublisher = User | Org

# A list of publishers of extensions in the registry.
type RegistryPublisherConnection {
    # A list of publishers.
    nodes: [RegistryPublisher!]!
    # The total count of publishers in the connection. This total count may be larger than the number of
    # nodes in this object when the result is paginated.
    totalCount: Int!
    # Pagination information.
    pageInfo: PageInfo!
}

# Mutations for the extension registry.
type ExtensionRegistryMutation {
    # Create a new extension in the extension registry.
    createExtension(
        # The ID of the extension's publisher (a user or organization).
        publisher: ID!
        # The name of the extension.
        name: String!
    ): ExtensionRegistryCreateExtensionResult!
    # Update an extension in the extension registry.
    #
    # Only authorized extension publishers may perform this mutation.
    updateExtension(
        # The extension to update.
        extension: ID!
        # The new name for the extension, or null to leave unchanged.
        name: String
    ): ExtensionRegistryUpdateExtensionResult!
    # Delete an extension from the extension registry.
    #
    # Only authorized extension publishers may perform this mutation.
    deleteExtension(
        # The ID of the extension to delete.
        extension: ID!
    ): EmptyResponse!
    # Publish an extension in the extension registry, creating it (if it doesn't yet exist) or updating it (if it
    # does).
    #
    # This is a helper that wraps multiple other GraphQL mutations to expose a single API for publishing an
    # extension.
    publishExtension(
        # The extension ID of the extension to publish. If a host prefix (e.g., "sourcegraph.example.com/") is
        # needed and it is not included, it is automatically prepended.
        #
        # Examples: "alice/myextension", "acmecorp/myextension"
        extensionID: String!
        # The extension manifest (as JSON).
        manifest: String!
        # The bundled JavaScript source of the extension.
        bundle: String
        # The source map of the extension's JavaScript bundle, if any.
        #
        # The JavaScript bundle's "//# sourceMappingURL=" directive, if any, is ignored. When the bundle is served,
        # the source map provided here is referenced instead.
        sourceMap: String
        # Force publish even if there are warnings (such as invalid JSON warnings).
        force: Boolean = false
    ): ExtensionRegistryCreateExtensionResult!
}

# The result of Mutation.extensionRegistry.createExtension.
type ExtensionRegistryCreateExtensionResult {
    # The newly created extension.
    extension: RegistryExtension!
}

# The result of Mutation.extensionRegistry.updateExtension.
type ExtensionRegistryUpdateExtensionResult {
    # The newly updated extension.
    extension: RegistryExtension!
}

# The result of Mutation.extensionRegistry.publishExtension.
type ExtensionRegistryPublishExtensionResult {
    # The extension that was just published.
    extension: RegistryExtension!
}

# An extension's listing in the extension registry.
type RegistryExtension implements Node {
    # The unique, opaque, permanent ID of the extension. Do not display this ID to the user; display
    # RegistryExtension.extensionID instead (it is friendlier and still unique, but it can be renamed).
    id: ID!
    # The UUID of the extension. This identifies the extension externally (along with the origin). The UUID maps
    # 1-to-1 to RegistryExtension.id.
    uuid: String!
    # The publisher of the extension. If this extension is from a remote registry, the publisher may be null.
    publisher: RegistryPublisher
    # The qualified, unique name that refers to this extension, consisting of the registry name (if non-default),
    # publisher's name, and the extension's name, all joined by "/" (for example, "acme-corp/my-extension-name").
    extensionID: String!
    # The extension ID without the registry name.
    extensionIDWithoutRegistry: String!
    # The name of the extension (not including the publisher's name).
    name: String!
    # The extension manifest, or null if none is set.
    manifest: ExtensionManifest
    # The date when this extension was created on the registry.
    createdAt: DateTime
    # The date when this extension was last updated on the registry (including updates to its metadata only, not
    # publishing new releases).
    updatedAt: DateTime
    # The date when a release of this extension was most recently published, or null if there are no releases.
    publishedAt: DateTime
    # The URL to the extension on this Sourcegraph site.
    url: String!
    # The URL to the extension on the extension registry where it lives (if this is a remote
    # extension). If this extension is local, then this field's value is null.
    remoteURL: String
    # The name of this extension's registry.
    registryName: String!
    # Whether the registry extension is published on this Sourcegraph site.
    isLocal: Boolean!
    # Whether the extension is marked as a work-in-progress extension by the extension author.
    isWorkInProgress: Boolean!
    # Whether the viewer has admin privileges on this registry extension.
    viewerCanAdminister: Boolean!
}

# A description of the extension, how to run or access it, and when to activate it.
type ExtensionManifest {
    # The raw JSON contents of the manifest.
    raw: String!
    # The description specified in the manifest, if any.
    description: String
    # The URL to the bundled JavaScript source code for the extension, if any.
    bundleURL: String
}

# A list of registry extensions.
type RegistryExtensionConnection {
    # A list of registry extensions.
    nodes: [RegistryExtension!]!
    # The total count of registry extensions in the connection. This total count may be larger than the number of
    # nodes in this object when the result is paginated.
    totalCount: Int!
    # Pagination information.
    pageInfo: PageInfo!
    # The URL to this list, or null if none exists.
    url: String
    # Errors that occurred while communicating with remote registries to obtain the list of extensions.
    #
    # In order to be able to return local extensions even when the remote registry is unreachable, errors are
    # recorded here instead of in the top-level GraphQL errors list.
    error: String
}

# A list of locations within a file.
type LocationConnection {
    # A list of locations within a file.
    nodes: [Location!]!

    # Pagination information.
    pageInfo: PageInfo!
}

# Hover range and markdown content.
type Hover {
    # A markdown string containing the contents of the hover.
    markdown: Markdown!

    # The range to highlight.
    range: Range!
}

# The state an LSIF upload can be in.
enum LSIFUploadState {
    # The LSIF worker is processing this upload.
    PROCESSING

    # The LSIF worker failed to process this upload.
    ERRORED

    # The LSIF worker processed this upload successfully.
    COMPLETED

    # This upload is queued to be processed later.
    QUEUED
}

# Metadata and status about an LSIF upload.
type LSIFUpload implements Node {
    # The ID.
    id: ID!

    # The project for which this upload provides code intelligence.
    projectRoot: GitTree

    # The original repository name supplied at upload time.
    inputRepoName: String!

    # The original 40-character commit commit supplied at upload time.
    inputCommit: String!

    # The original root supplied at upload time.
    inputRoot: String!

    # The upload's current state.
    state: LSIFUploadState!

    # The time the upload was uploaded.
    uploadedAt: DateTime!

    # The time the upload was processed.
    startedAt: DateTime

    # The time the upload compelted or errored.
    finishedAt: DateTime

    # Metadata about a upload's failure (not set if state is not ERRORED).
    failure: LSIFUploadFailureReason

    # Whether or not this upload provides intelligence for the tip of the default branch. Find reference
    # queries will return symbols from remote repositories only when this property is true. This property
    # is updated asynchronously and is eventually consistent with the git data known by the Sourcegraph
    # instance.
    isLatestForRepo: Boolean!
}

# Metadata about a LSIF upload failure.
type LSIFUploadFailureReason {
    # A summary of the failure.
    summary: String!

    # The stacktrace of the failure.
    stacktrace: String!
}

# A list of LSIF uploads.
type LSIFUploadConnection {
    # A list of LSIF uploads.
    nodes: [LSIFUpload!]!

    # The total number of uploads in this result set.
    totalCount: Int

    # Pagination information.
    pageInfo: PageInfo!
}

# Mutations that are only used on Sourcegraph.com.
#
# FOR INTERNAL USE ONLY.
type DotcomMutation {
    # Set or unset a user's associated billing information.
    #
    # Only Sourcegraph.com site admins may perform this mutation.
    #
    # FOR INTERNAL USE ONLY.
    setUserBilling(
        # The user to update.
        user: ID!
        # The billing customer ID (on the billing system) to associate this user with. If null, the association is
        # removed (i.e., the user is unlinked from the billing customer record).
        billingCustomerID: String
    ): EmptyResponse!
    # Creates new product subscription for an account.
    #
    # Only Sourcegraph.com site admins may perform this mutation.
    #
    # FOR INTERNAL USE ONLY.
    createProductSubscription(
        # The ID of the user (i.e., customer) to whom this product subscription is assigned.
        accountID: ID!
    ): ProductSubscription!
    # Set or unset a product subscription's associated billing system subscription.
    #
    # Only Sourcegraph.com site admins may perform this mutation.
    #
    # FOR INTERNAL USE ONLY.
    setProductSubscriptionBilling(
        # The product subscription to update.
        id: ID!
        # The billing subscription ID (on the billing system) to associate this product subscription with. If null,
        # the association is removed (i.e., the subscription is unlinked from billing).
        billingSubscriptionID: String
    ): EmptyResponse!
    # Generates and signs a new product license and associates it with an existing product subscription. The
    # product license key is signed with Sourcegraph.com's private key and is verifiable with the corresponding
    # public key.
    #
    # Only Sourcegraph.com site admins may perform this mutation.
    #
    # FOR INTERNAL USE ONLY.
    generateProductLicenseForSubscription(
        # The product subscription to associate with the license.
        productSubscriptionID: ID!
        # The license to generate.
        license: ProductLicenseInput!
    ): ProductLicense!
    # Creates a new product subscription and bills the associated payment method.
    #
    # Only Sourcegraph.com authenticated users may perform this mutation.
    #
    # FOR INTERNAL USE ONLY.
    createPaidProductSubscription(
        # The ID of the user (i.e., customer) to whom the product subscription is assigned.
        #
        # Only Sourcegraph.com site admins may perform this mutation for an accountID != the user ID of the
        # authenticated user.
        accountID: ID!
        # The details of the product subscription.
        productSubscription: ProductSubscriptionInput!
        # The token that represents the payment method used to purchase this product subscription.
        paymentToken: String!
    ): CreatePaidProductSubscriptionResult!
    # Updates a new product subscription and credits or debits the associated payment method.
    #
    # Only Sourcegraph.com site admins and the subscription's account owner may perform this
    # mutation.
    #
    # FOR INTERNAL USE ONLY.
    updatePaidProductSubscription(
        # The subscription to update.
        subscriptionID: ID!
        # The updated details of the product subscription. All fields of the input type must be set
        # (i.e., it does not support passing a null value to mean "do not update this field's
        # value").
        update: ProductSubscriptionInput!
        # The token that represents the payment method used to pay for (or receive credit for) this
        # product subscription update.
        paymentToken: String!
    ): UpdatePaidProductSubscriptionResult!
    # Archives an existing product subscription.
    #
    # Only Sourcegraph.com site admins may perform this mutation.
    #
    # FOR INTERNAL USE ONLY.
    archiveProductSubscription(id: ID!): EmptyResponse!
}

# Mutations that are only used on Sourcegraph.com.
#
# FOR INTERNAL USE ONLY.
type DotcomQuery {
    # The product subscription with the given UUID. An error is returned if no such product
    # subscription exists.
    #
    # Only Sourcegraph.com site admins and the account owners of the product subscription may
    # perform this query.
    #
    # FOR INTERNAL USE ONLY.
    productSubscription(uuid: String!): ProductSubscription!
    # A list of product subscriptions.
    #
    # FOR INTERNAL USE ONLY.
    productSubscriptions(
        # Returns the first n product subscriptions from the list.
        first: Int
        # Returns only product subscriptions for the given account.
        #
        # Only Sourcegraph.com site admins may perform this query with account == null.
        account: ID
    ): ProductSubscriptionConnection!
    # The invoice that would be generated for a new or updated subscription. This is used to show
    # users a preview of the credits, debits, and other billing information before creating or
    # updating a subscription.
    #
    # Performing this query does not mutate any data or cause any billing changes to be made.
    previewProductSubscriptionInvoice(
        # The customer account (user) for whom this preview invoice will be generated, or null if there is none.
        account: ID
        # If non-null, preview the invoice for an update to the existing product subscription. The
        # product subscription's billing customer must match the account parameter. If null, preview
        # the invoice for a new subscription.
        subscriptionToUpdate: ID
        # The parameters for the product subscription to preview. All fields of the input type must
        # be set (i.e., it does not support passing a null value to mean "do not update this field's
        # value" when updating an existing subscription).
        productSubscription: ProductSubscriptionInput!
    ): ProductSubscriptionPreviewInvoice!
    # A list of product licenses.
    #
    # Only Sourcegraph.com site admins may perform this query.
    #
    # FOR INTERNAL USE ONLY.
    productLicenses(
        # Returns the first n product subscriptions from the list.
        first: Int
        # Returns only product subscriptions whose license key contains this substring.
        licenseKeySubstring: String
        # Returns only product licenses associated with the given subscription
        productSubscriptionID: ID
    ): ProductLicenseConnection!
    # A list of product pricing plans for Sourcegraph.
    productPlans: [ProductPlan!]!
}

# A product subscription that was created on Sourcegraph.com.
#
# FOR INTERNAL USE ONLY.
type ProductSubscription implements Node {
    # The unique ID of this product subscription.
    id: ID!
    # The unique UUID of this product subscription. Unlike ProductSubscription.id, this does not
    # encode the type and is not a GraphQL node ID.
    uuid: String!
    # A name for the product subscription derived from its ID. The name is not guaranteed to be unique.
    name: String!
    # The user (i.e., customer) to whom this subscription is granted, or null if the account has been deleted.
    account: User
    # The information that determines the price of this subscription, or null if there is no billing
    # information associated with this subscription.
    invoiceItem: ProductSubscriptionInvoiceItem
    # A list of billing-related events related to this product subscription.
    events: [ProductSubscriptionEvent!]!
    # The currently active product license associated with this product subscription, if any.
    activeLicense: ProductLicense
    # A list of product licenses associated with this product subscription.
    #
    # Only Sourcegraph.com site admins may list inactive product licenses (other viewers should use
    # ProductSubscription.activeLicense).
    productLicenses(
        # Returns the first n product licenses from the list.
        first: Int
    ): ProductLicenseConnection!
    # The date when this product subscription was created.
    createdAt: DateTime!
    # Whether this product subscription was archived.
    isArchived: Boolean!
    # The URL to view this product subscription.
    url: String!
    # The URL to view this product subscription in the site admin area.
    #
    # Only Sourcegraph.com site admins may query this field.
    urlForSiteAdmin: String
    # The URL to view this product subscription's billing information (for site admins).
    #
    # Only Sourcegraph.com site admins may query this field.
    urlForSiteAdminBilling: String
}

# A list of product subscriptions.
#
# FOR INTERNAL USE ONLY.
type ProductSubscriptionConnection {
    # A list of product subscriptions.
    nodes: [ProductSubscription!]!
    # The total count of product subscriptions in the connection. This total count may be larger than the number of
    # nodes in this object when the result is paginated.
    totalCount: Int!
    # Pagination information.
    pageInfo: PageInfo!
}

# A preview of an invoice that would be generated for a new or updated product subscription.
#
# FOR INTERNAL USE ONLY.
type ProductSubscriptionPreviewInvoice {
    # The net price for this invoice, in USD cents. If this invoice represents an update to a
    # subscription, this is the difference between the existing price and the updated price.
    price: Int!
    # For updates to existing subscriptions, the effective date for which this preview invoice was
    # calculated, expressed as the number of seconds since the epoch. For new subscriptions, this is
    # null.
    prorationDate: String
    # Whether this invoice requires manual intervention.
    isDowngradeRequiringManualIntervention: Boolean!
    # The "before" state of the product subscription (i.e., the existing subscription), prior to the update that this preview
    # represents, or null if the preview is for a new subscription.
    beforeInvoiceItem: ProductSubscriptionInvoiceItem
    # The "after" state of the product subscription, with the update applied to the subscription.
    # For new subscriptions, this is just the invoice item for the subscription that will be
    # created.
    afterInvoiceItem: ProductSubscriptionInvoiceItem!
}

# An input type that describes a product license to be generated and signed.
#
# FOR INTERNAL USE ONLY.
input ProductLicenseInput {
    # The tags that indicate which features are activated by this license.
    tags: [String!]!
    # The number of users for which this product subscription is valid.
    userCount: Int!
    # The expiration date of this product license, expressed as the number of seconds since the epoch.
    expiresAt: Int!
}

# A product license that was created on Sourcegraph.com.
#
# FOR INTERNAL USE ONLY.
type ProductLicense implements Node {
    # The unique ID of this product license.
    id: ID!
    # The product subscription associated with this product license.
    subscription: ProductSubscription!
    # Information about this product license.
    info: ProductLicenseInfo
    # The license key.
    licenseKey: String!
    # The date when this product license was created.
    createdAt: DateTime!
}

# A list of product licenses.
#
# FOR INTERNAL USE ONLY.
type ProductLicenseConnection {
    # A list of product licenses.
    nodes: [ProductLicense!]!
    # The total count of product licenses in the connection. This total count may be larger than the number of
    # nodes in this object when the result is paginated.
    totalCount: Int!
    # Pagination information.
    pageInfo: PageInfo!
}

# A product pricing plan for Sourcegraph.
#
# FOR INTERNAL USE ONLY.
type ProductPlan {
    # The billing system's unique ID for the plan.
    billingPlanID: String!
    # The unique ID for the product.
    productPlanID: String!
    # The name of the product plan (e.g., "Enterprise Starter"). This is displayed to the user and
    # should be human-readable.
    name: String!
    # The name with the brand (e.g., "Sourcegraph Enterprise Starter").
    nameWithBrand: String!
    # The price (in USD cents) for one user for a year.
    pricePerUserPerYear: Int!
    # The minimum quantity (user count) that can be purchased. Only applies when using tiered pricing.
    minQuantity: Int
    # Defines if the tiering price should be graduated or volume based.
    tiersMode: String!
    # The tiered pricing for the plan.
    planTiers: [PlanTier!]!
}

# The information about a plan's tier.
#
# FOR INTERNAL USE ONLY.
type PlanTier {
    # The per-user amount.
    unitAmount: Int!
    # The maximum number of users that this tier applies to.
    upTo: Int!
    # The base fee that this tier applies to.
    flatAmount: Int!
}

# The information about a product subscription that determines its price.
#
# FOR INTERNAL USE ONLY.
type ProductSubscriptionInvoiceItem {
    # The product plan for the subscription.
    plan: ProductPlan!
    # This subscription's user count.
    userCount: Int!
    # The date when the subscription expires.
    expiresAt: DateTime!
}

# An input type that describes a product subscription to be purchased. Corresponds to
# ProductSubscriptionInvoiceItem.
#
# FOR INTERNAL USE ONLY.
input ProductSubscriptionInput {
    # The billing plan ID for the subscription (ProductPlan.billingPlanID). This also specifies the
    # billing product, because a plan is associated with its product in the billing system.
    billingPlanID: String!
    # This subscription's user count.
    userCount: Int!
}

# The result of Mutation.dotcom.createPaidProductSubscription.
#
# FOR INTERNAL USE ONLY.
type CreatePaidProductSubscriptionResult {
    # The newly created product subscription.
    productSubscription: ProductSubscription!
}

# The result of Mutation.dotcom.updatePaidProductSubscription.
#
# FOR INTERNAL USE ONLY.
type UpdatePaidProductSubscriptionResult {
    # The updated product subscription.
    productSubscription: ProductSubscription!
}

# An event related to a product subscription.
#
# FOR INTERNAL USE ONLY.
type ProductSubscriptionEvent {
    # The unique ID of the event.
    id: String!
    # The date when the event occurred.
    date: String!
    # The title of the event.
    title: String!
    # A description of the event.
    description: String
    # A URL where the user can see more information about the event.
    url: String
}

# FOR INTERNAL USE ONLY: A status message produced when repositories are being
# cloned
type CloningProgress {
    # The message of this status message
    message: String!
}

# FOR INTERNAL USE ONLY: A status message produced when repositories could not
# be synced from an external service
type ExternalServiceSyncError {
    # The message of this status message
    message: String!
    # The external service that failed to sync
    externalService: ExternalService!
}

# FOR INTERNAL USE ONLY: A status message produced when repositories could not
# be synced
type SyncError {
    # The message of this status message
    message: String!
}

# FOR INTERNAL USE ONLY: A status message
union StatusMessage = CloningProgress | ExternalServiceSyncError | SyncError

# An RFC 3339-encoded UTC date string, such as 1973-11-29T21:33:09Z. This value can be parsed into a
# JavaScript Date using Date.parse. To produce this value from a JavaScript Date instance, use
# Date#toISOString.
scalar DateTime

# Different repository permission levels.
enum RepositoryPermission {
    READ
}<|MERGE_RESOLUTION|>--- conflicted
+++ resolved
@@ -1898,8 +1898,7 @@
         # A future request can be made for more results by passing in the
         # 'LSIFUploadConnection.pageInfo.endCursor' that is returned.
         after: String
-<<<<<<< HEAD
-    ): LSIFDumpConnection!
+    ): LSIFUploadConnection!
 
     # A list of authorized users to access this repository with the given permission.
     authorizedUsers(
@@ -1910,9 +1909,6 @@
         # Opaque pagination cursor.
         after: String
     ): UserConnection!
-=======
-    ): LSIFUploadConnection!
->>>>>>> 612ecf16
 }
 
 # A URL to a resource on an external service, such as the URL to a repository on its external (origin) code host.
