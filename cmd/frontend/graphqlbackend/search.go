package graphqlbackend

import (
	"context"
	"encoding/json"
	"fmt"
	"math"
	"regexp"
	regexpsyntax "regexp/syntax"
	"sort"
	"strconv"
	"strings"
	"sync"
	"time"

	"github.com/inconshreveable/log15"
	"github.com/neelance/parallel"
	otlog "github.com/opentracing/opentracing-go/log"
	"github.com/pkg/errors"

	"github.com/sourcegraph/sourcegraph/cmd/frontend/envvar"
	"github.com/sourcegraph/sourcegraph/internal/actor"
	"github.com/sourcegraph/sourcegraph/internal/api"
	"github.com/sourcegraph/sourcegraph/internal/conf"
	"github.com/sourcegraph/sourcegraph/internal/db"
	"github.com/sourcegraph/sourcegraph/internal/endpoint"
	"github.com/sourcegraph/sourcegraph/internal/errcode"
	"github.com/sourcegraph/sourcegraph/internal/gitserver"
	"github.com/sourcegraph/sourcegraph/internal/goroutine"
	"github.com/sourcegraph/sourcegraph/internal/lazyregexp"
	"github.com/sourcegraph/sourcegraph/internal/search"
	searchbackend "github.com/sourcegraph/sourcegraph/internal/search/backend"
	"github.com/sourcegraph/sourcegraph/internal/search/query"
	querytypes "github.com/sourcegraph/sourcegraph/internal/search/query/types"
	"github.com/sourcegraph/sourcegraph/internal/trace"
	"github.com/sourcegraph/sourcegraph/internal/types"
	"github.com/sourcegraph/sourcegraph/internal/vcs"
	"github.com/sourcegraph/sourcegraph/internal/vcs/git"
	"github.com/sourcegraph/sourcegraph/schema"
)

// This file contains the root resolver for search. It currently has a lot of
// logic that spans out into all the other search_* files.
var mockResolveRepositories func(effectiveRepoFieldValues []string) (resolved resolvedRepositories, err error)

type SearchArgs struct {
	Version        string
	PatternType    *string
	Query          string
	After          *string
	First          *int32
	VersionContext *string

	// For tests
	Settings *schema.Settings
}

type SearchImplementer interface {
	Results(context.Context) (*SearchResultsResolver, error)
	Suggestions(context.Context, *searchSuggestionsArgs) ([]*searchSuggestionResolver, error)
	//lint:ignore U1000 is used by graphql via reflection
	Stats(context.Context) (*searchResultsStats, error)
}

// NewSearchImplementer returns a SearchImplementer that provides search results and suggestions.
func NewSearchImplementer(ctx context.Context, args *SearchArgs) (_ SearchImplementer, err error) {
	tr, ctx := trace.New(ctx, "NewSearchImplementer", args.Query)
	defer func() {
		tr.SetError(err)
		tr.Finish()
	}()

	settings := args.Settings
	if settings == nil {
		var err error
		settings, err = decodedViewerFinalSettings(ctx)
		if err != nil {
			return nil, err
		}
	}

	useNewParser := getBoolPtr(settings.SearchMigrateParser, true)
	tr.LogFields(otlog.Bool("useNewParser", useNewParser))

	searchType, err := detectSearchType(args.Version, args.PatternType)
	if err != nil {
		return nil, err
	}
	searchType = overrideSearchType(args.Query, searchType, useNewParser)

	if searchType == query.SearchTypeStructural && !conf.StructuralSearchEnabled() {
		return nil, errors.New("Structural search is disabled in the site configuration.")
	}

	var queryInfo query.QueryInfo
	if useNewParser {
		globbing := getBoolPtr(settings.SearchGlobbing, false)
		tr.LogFields(otlog.Bool("globbing", globbing))
		queryInfo, err = query.ProcessAndOr(args.Query, query.ParserOptions{SearchType: searchType, Globbing: globbing})
		if err != nil {
			return alertForQuery(args.Query, err), nil
		}
		if getBoolPtr(settings.SearchUppercase, false) {
			q := queryInfo.(*query.AndOrQuery)
			q.Query = query.SearchUppercase(q.Query)
		}
	} else {
		var queryString string
		if searchType == query.SearchTypeLiteral {
			queryString = query.ConvertToLiteral(args.Query)
		} else {
			queryString = args.Query
		}
		queryInfo, err = query.Process(queryString, searchType)
		if err != nil {
			return alertForQuery(queryString, err), nil
		}
	}
	tr.LazyPrintf("parsing done")

	// If stable:truthy is specified, make the query return a stable result ordering.
	if queryInfo.BoolValue(query.FieldStable) {
		args, queryInfo, err = queryForStableResults(args, queryInfo)
		if err != nil {
			return alertForQuery(args.Query, err), nil
		}
	}

	// If the request is a paginated one, decode those arguments now.
	var pagination *searchPaginationInfo
	if args.First != nil {
		pagination, err = processPaginationRequest(args, queryInfo)
		if err != nil {
			return nil, err
		}
	}

	return &searchResolver{
		query:          queryInfo,
		originalQuery:  args.Query,
		versionContext: args.VersionContext,
		userSettings:   settings,
		pagination:     pagination,
		patternType:    searchType,
		zoekt:          search.Indexed(),
		searcherURLs:   search.SearcherURLs(),
	}, nil
}

func (r *schemaResolver) Search(ctx context.Context, args *SearchArgs) (SearchImplementer, error) {
	return NewSearchImplementer(ctx, args)
}

// queryForStableResults transforms a query that returns a stable result
// ordering. The transformed query uses pagination underneath the hood.
func queryForStableResults(args *SearchArgs, queryInfo query.QueryInfo) (*SearchArgs, query.QueryInfo, error) {
	if queryInfo.BoolValue(query.FieldStable) {
		var stableResultCount int32
		if _, countPresent := queryInfo.Fields()["count"]; countPresent {
			count, _ := queryInfo.StringValue(query.FieldCount)
			count64, err := strconv.ParseInt(count, 10, 32)
			if err != nil {
				return nil, nil, err
			}
			stableResultCount = int32(count64)
			if stableResultCount > maxSearchResultsPerPaginatedRequest {
				return nil, nil, fmt.Errorf("Stable searches are limited to at max count:%d results. Consider removing 'stable:', narrowing the search with 'repo:', or using the paginated search API.", maxSearchResultsPerPaginatedRequest)
			}
		} else {
			stableResultCount = defaultMaxSearchResults
		}
		args.First = &stableResultCount
		fileValue := "file"
		// Pagination only works for file content searches, and will
		// raise an error otherwise. If stable is explicitly set, this
		// is implied. So, force this query to only return file content
		// results.
		queryInfo.Fields()["type"] = []*querytypes.Value{{String: &fileValue}}
	}
	return args, queryInfo, nil
}

func processPaginationRequest(args *SearchArgs, queryInfo query.QueryInfo) (*searchPaginationInfo, error) {
	var pagination *searchPaginationInfo
	if args.First != nil {
		cursor, err := unmarshalSearchCursor(args.After)
		if err != nil {
			return nil, err
		}
		if *args.First < 0 || *args.First > maxSearchResultsPerPaginatedRequest {
			return nil, fmt.Errorf("search: requested pagination 'first' value outside allowed range (0 - %d)", maxSearchResultsPerPaginatedRequest)
		}
		pagination = &searchPaginationInfo{
			cursor: cursor,
			limit:  *args.First,
		}
	} else if args.After != nil {
		return nil, errors.New("search: paginated requests providing an 'after' cursor but no 'first' value is forbidden")
	}
	return pagination, nil
}

// detectSearchType returns the search type to perfrom ("regexp", or
// "literal"). The search type derives from three sources: the version and
// patternType parameters passed to the search endpoint (literal search is the
// default in V2), and the `patternType:` filter in the input query string which
// overrides the searchType, if present.
func detectSearchType(version string, patternType *string) (query.SearchType, error) {
	var searchType query.SearchType
	if patternType != nil {
		switch *patternType {
		case "literal":
			searchType = query.SearchTypeLiteral
		case "regexp":
			searchType = query.SearchTypeRegex
		case "structural":
			searchType = query.SearchTypeStructural
		default:
			return -1, fmt.Errorf("unrecognized patternType: %v", patternType)
		}
	} else {
		switch version {
		case "V1":
			searchType = query.SearchTypeRegex
		case "V2":
			searchType = query.SearchTypeLiteral
		default:
			return -1, fmt.Errorf("unrecognized version want \"V1\" or \"V2\": %v", version)
		}
	}
	return searchType, nil
}

var patternTypeRegex = lazyregexp.New(`(?i)patterntype:([a-zA-Z"']+)`)

func overrideSearchType(input string, searchType query.SearchType, useNewParser bool) query.SearchType {
	if useNewParser {
		q, err := query.ParseAndOr(input, query.SearchTypeLiteral)
		q = query.LowercaseFieldNames(q)
		if err != nil {
			// If parsing fails, return the default search type. Any actual
			// parse errors will be raised by subsequent parser calls.
			return searchType
		}
		query.VisitField(q, "patterntype", func(value string, _ bool, _ query.Annotation) {
			switch value {
			case "regex", "regexp":
				searchType = query.SearchTypeRegex
			case "literal":
				searchType = query.SearchTypeLiteral
			case "structural":
				searchType = query.SearchTypeStructural
			}
		})
	} else {
		// The patterntype field is Singular, but not enforced since we do not
		// properly parse the input. The regex extraction, takes the left-most
		// "patterntype:value" match.
		patternFromField := patternTypeRegex.FindStringSubmatch(input)
		if len(patternFromField) > 1 {
			extracted := patternFromField[1]
			if match, _ := regexp.MatchString("regex", extracted); match {
				searchType = query.SearchTypeRegex
			} else if match, _ := regexp.MatchString("literal", extracted); match {
				searchType = query.SearchTypeLiteral

			} else if match, _ := regexp.MatchString("structural", extracted); match {
				searchType = query.SearchTypeStructural
			}
		}
	}
	return searchType
}

func getBoolPtr(b *bool, def bool) bool {
	if b == nil {
		return def
	}
	return *b
}

type resolvedRepositories struct {
	repoRevs        []*search.RepositoryRevisions
	missingRepoRevs []*search.RepositoryRevisions
	excludedRepos   excludedRepos
	overLimit       bool
}

// searchResolver is a resolver for the GraphQL type `Search`
type searchResolver struct {
	query               query.QueryInfo       // the query, either containing and/or expressions or otherwise ordinary
	originalQuery       string                // the raw string of the original search query
	pagination          *searchPaginationInfo // pagination information, or nil if the request is not paginated.
	patternType         query.SearchType
	versionContext      *string
	userSettings        *schema.Settings
	invalidateRepoCache bool // if true, invalidates the repo cache when evaluating search subexpressions.

	// resultChannel if non-nil will send all results we receive down it. See
	// searchResolver.SetResultChannel
	resultChannel chan<- []SearchResultResolver

	// Cached resolveRepositories results.
	reposMu  sync.Mutex
	resolved resolvedRepositories
	repoErr  error

	zoekt        *searchbackend.Zoekt
	searcherURLs *endpoint.Map
}

// SetResultChannel will send all results down c.
//
// This is how our streaming and our batch interface co-exist. When this is
// set, it exposes a way to stream out results as we collect them.
//
// TODO(keegan) This is not our final design. For example this doesn't allow
// us to stream out things like dynamic filters or take into account
// AND/OR. However, streaming is behind a feature flag for now, so this is to
// make it visible in the browser.
func (r *searchResolver) SetResultChannel(c chan<- []SearchResultResolver) {
	r.resultChannel = c
}

// rawQuery returns the original query string input.
func (r *searchResolver) rawQuery() string {
	return r.originalQuery
}

func (r *searchResolver) countIsSet() bool {
	count, _ := r.query.StringValues(query.FieldCount)
	max, _ := r.query.StringValues(query.FieldMax)
	return len(count) > 0 || len(max) > 0
}

const defaultMaxSearchResults = 30
const maxSearchResultsPerPaginatedRequest = 5000

func (r *searchResolver) maxResults() int32 {
	if r.pagination != nil {
		// Paginated search requests always consume an entire result set for a
		// given repository, so we do not want any limit here. See
		// search_pagination.go for details on why this is necessary .
		return math.MaxInt32
	}
	count, _ := r.query.StringValues(query.FieldCount)
	if len(count) > 0 {
		n, _ := strconv.Atoi(count[0])
		if n > 0 {
			return int32(n)
		}
	}
	max, _ := r.query.StringValues(query.FieldMax)
	if len(max) > 0 {
		n, _ := strconv.Atoi(max[0])
		if n > 0 {
			return int32(n)
		}
	}
	return defaultMaxSearchResults
}

var mockDecodedViewerFinalSettings *schema.Settings

func decodedViewerFinalSettings(ctx context.Context) (_ *schema.Settings, err error) {
	tr, ctx := trace.New(ctx, "decodedViewerFinalSettings", "")
	defer func() {
		tr.SetError(err)
		tr.Finish()
	}()
	if mockDecodedViewerFinalSettings != nil {
		return mockDecodedViewerFinalSettings, nil
	}
	merged, err := viewerFinalSettings(ctx)
	if err != nil {
		return nil, err
	}
	var settings schema.Settings
	if err := json.Unmarshal([]byte(merged.Contents()), &settings); err != nil {
		return nil, err
	}
	return &settings, nil
}

// A repogroup value is either a exact repo path RepoPath, or a regular
// expression pattern RepoRegexpPattern.
type RepoGroupValue interface {
	value()
	String() string
}

type RepoPath string
type RepoRegexpPattern string

func (RepoPath) value() {}
func (r RepoPath) String() string {
	return string(r)
}

func (RepoRegexpPattern) value() {}
func (r RepoRegexpPattern) String() string {
	return string(r)
}

var mockResolveRepoGroups func() (map[string][]RepoGroupValue, error)

func resolveRepoGroups(ctx context.Context, settings *schema.Settings) (groups map[string][]RepoGroupValue, err error) {
	if mockResolveRepoGroups != nil {
		return mockResolveRepoGroups()
	}
	groups = map[string][]RepoGroupValue{}

	for name, values := range settings.SearchRepositoryGroups {
		repos := make([]RepoGroupValue, 0, len(values))

		for _, value := range values {
			switch path := value.(type) {
			case string:
				repos = append(repos, RepoPath(path))
			case map[string]interface{}:
				if stringRegex, ok := path["regex"].(string); ok {
					repos = append(repos, RepoRegexpPattern(stringRegex))
				} else {
					log15.Warn("ignoring repo group value because regex not specified", "regex-string", path["regex"])
				}
			default:
				log15.Warn("ignoring repo group value of unrecognized type", "value", value, "type", fmt.Sprintf("%T", value))
			}
		}
		groups[name] = repos
	}

	if currentUserAllowedExternalServices(ctx) == conf.ExternalServiceModeDisabled {
		return groups, nil
	}

	a := actor.FromContext(ctx)
	names, err := db.Repos.GetUserAddedRepoNames(ctx, a.UID)
	if err != nil {
		log15.Warn("getting user added repos", "err", err)
		return groups, nil
	}

	if len(names) == 0 {
		return groups, nil
	}

	values := make([]RepoGroupValue, 0, len(names))
	for _, name := range names {
		values = append(values, RepoPath(name))
	}
	groups["my"] = values

	return groups, nil
}

// repoGroupValuesToRegexp does a lookup of all repo groups by name and converts
// their values to a list of regular expressions to search.
func repoGroupValuesToRegexp(groupNames []string, groups map[string][]RepoGroupValue) []string {
	var patterns []string
	for _, groupName := range groupNames {
		for _, value := range groups[groupName] {
			switch v := value.(type) {
			case RepoPath:
				patterns = append(patterns, "^"+regexp.QuoteMeta(v.String())+"$")
			case RepoRegexpPattern:
				patterns = append(patterns, v.String())
			default:
				panic("unreachable")
			}
		}
	}
	return patterns
}

// NOTE: This function is not called if the version context is not used
func resolveVersionContext(versionContext string) (*schema.VersionContext, error) {
	for _, vc := range conf.Get().ExperimentalFeatures.VersionContexts {
		if vc.Name == versionContext {
			return vc, nil
		}
	}

	return nil, errors.New("version context not found")
}

// Cf. golang/go/src/regexp/syntax/parse.go.
const regexpFlags = regexpsyntax.ClassNL | regexpsyntax.PerlX | regexpsyntax.UnicodeGroups

// exactlyOneRepo returns whether exactly one repo: literal field is specified and
// delineated by regex anchors ^ and $. This function helps determine whether we
// should return results for a single repo regardless of whether it is a fork or
// archive.
func exactlyOneRepo(repoFilters []string) bool {
	if len(repoFilters) == 1 {
		filter, _ := search.ParseRepositoryRevisions(repoFilters[0])
		if strings.HasPrefix(filter, "^") && strings.HasSuffix(filter, "$") {
			filter := strings.TrimSuffix(strings.TrimPrefix(filter, "^"), "$")
			r, err := regexpsyntax.Parse(filter, regexpFlags)
			if err != nil {
				return false
			}
			return r.Op == regexpsyntax.OpLiteral
		}
	}
	return false
}

// A type that counts how many repos with a certain label were excluded from search results.
type excludedRepos struct {
	forks    int
	archived int
}

// computeExcludedRepositories returns a list of excluded repositories (forks or
// archives) based on the search query.
func computeExcludedRepositories(ctx context.Context, q query.QueryInfo, op db.ReposListOptions) (excluded excludedRepos) {
	if q == nil {
		return excludedRepos{}
	}

	// PERF: We query concurrently since each count call can be slow on
	// Sourcegraph.com (100ms+).
	var wg sync.WaitGroup
	var numExcludedForks, numExcludedArchived int

	forkStr, _ := q.StringValue(query.FieldFork)
	fork := parseYesNoOnly(forkStr)
	if fork == Invalid && !exactlyOneRepo(op.IncludePatterns) {
		wg.Add(1)
		go func() {
			defer wg.Done()
			// 'fork:...' was not specified and forks are excluded, find out
			// which repos are excluded.
			selectForks := op
			selectForks.OnlyForks = true
			selectForks.NoForks = false
			var err error
			numExcludedForks, err = db.Repos.Count(ctx, selectForks)
			if err != nil {
				log15.Warn("repo count for excluded fork", "err", err)
			}
		}()
	}

	archivedStr, _ := q.StringValue(query.FieldArchived)
	archived := parseYesNoOnly(archivedStr)
	if archived == Invalid && !exactlyOneRepo(op.IncludePatterns) {
		wg.Add(1)
		go func() {
			defer wg.Done()
			// archived...: was not specified and archives are excluded,
			// find out which repos are excluded.
			selectArchived := op
			selectArchived.OnlyArchived = true
			selectArchived.NoArchived = false
			var err error
			numExcludedArchived, err = db.Repos.Count(ctx, selectArchived)
			if err != nil {
				log15.Warn("repo count for excluded archive", "err", err)
			}
		}()
	}

	wg.Wait()

	return excludedRepos{forks: numExcludedForks, archived: numExcludedArchived}
}

// resolveRepositories calls doResolveRepositories, caching the result for the common
// case where effectiveRepoFieldValues == nil.
func (r *searchResolver) resolveRepositories(ctx context.Context, effectiveRepoFieldValues []string) (resolvedRepositories, error) {
	var err error
	var repoRevs, missingRepoRevs []*search.RepositoryRevisions
	var overLimit bool
	if mockResolveRepositories != nil {
		return mockResolveRepositories(effectiveRepoFieldValues)
	}

	tr, ctx := trace.New(ctx, "graphql.resolveRepositories", fmt.Sprintf("effectiveRepoFieldValues: %v", effectiveRepoFieldValues))
	defer func() {
		if err != nil {
			tr.SetError(err)
		} else {
			tr.LazyPrintf("numRepoRevs: %d, numMissingRepoRevs: %d, overLimit: %v", len(repoRevs), len(missingRepoRevs), overLimit)
		}
		tr.Finish()
	}()
	if effectiveRepoFieldValues == nil {
		r.reposMu.Lock()
		defer r.reposMu.Unlock()
		if r.resolved.repoRevs != nil || r.resolved.missingRepoRevs != nil || r.repoErr != nil {
			tr.LazyPrintf("cached")
			return r.resolved, r.repoErr
		}
	}

	repoFilters, minusRepoFilters := r.query.RegexpPatterns(query.FieldRepo)
	if effectiveRepoFieldValues != nil {
		repoFilters = effectiveRepoFieldValues
	}
	repoGroupFilters, _ := r.query.StringValues(query.FieldRepoGroup)

	var settingForks, settingArchived bool
	if v := r.userSettings.SearchIncludeForks; v != nil {
		settingForks = *v
	}
	if v := r.userSettings.SearchIncludeArchived; v != nil {
		settingArchived = *v
	}

	forkStr, _ := r.query.StringValue(query.FieldFork)
	fork := parseYesNoOnly(forkStr)
	if fork == Invalid && !exactlyOneRepo(repoFilters) && !settingForks {
		// fork defaults to No unless either of:
		// (1) exactly one repo is being searched, or
		// (2) user/org/global setting includes forks
		fork = No
	}

	archivedStr, _ := r.query.StringValue(query.FieldArchived)
	archived := parseYesNoOnly(archivedStr)
	if archived == Invalid && !exactlyOneRepo(repoFilters) && !settingArchived {
		// archived defaults to No unless either of:
		// (1) exactly one repo is being searched, or
		// (2) user/org/global setting includes archives in all searches
		archived = No
	}

	visibilityStr, _ := r.query.StringValue(query.FieldVisibility)
	visibility := query.ParseVisibility(visibilityStr)

	commitAfter, _ := r.query.StringValue(query.FieldRepoHasCommitAfter)

	var versionContextName string
	if r.versionContext != nil {
		versionContextName = *r.versionContext
	}

	tr.LazyPrintf("resolveRepositories - start")
	options := resolveRepoOp{
		repoFilters:        repoFilters,
		minusRepoFilters:   minusRepoFilters,
		repoGroupFilters:   repoGroupFilters,
		versionContextName: versionContextName,
		userSettings:       r.userSettings,
		onlyForks:          fork == Only,
		noForks:            fork == No,
		onlyArchived:       archived == Only,
		noArchived:         archived == No,
		onlyPrivate:        visibility == query.Private,
		onlyPublic:         visibility == query.Public,
		commitAfter:        commitAfter,
		query:              r.query,
	}
	resolved, err := resolveRepositories(ctx, options)
	tr.LazyPrintf("resolveRepositories - done")
	if effectiveRepoFieldValues == nil {
		r.resolved = resolved
		r.repoErr = err
	}
	return resolved, err
}

// a patternRevspec maps an include pattern to a list of revisions
// for repos matching that pattern. "map" in this case does not mean
// an actual map, because we want regexp matches, not identity matches.
type patternRevspec struct {
	includePattern *regexp.Regexp
	revs           []search.RevisionSpecifier
}

// given a repo name, determine whether it matched any patterns for which we have
// revspecs (or ref globs), and if so, return the matching/allowed ones.
func getRevsForMatchedRepo(repo api.RepoName, pats []patternRevspec) (matched []search.RevisionSpecifier, clashing []search.RevisionSpecifier) {
	revLists := make([][]search.RevisionSpecifier, 0, len(pats))
	for _, rev := range pats {
		if rev.includePattern.MatchString(string(repo)) {
			revLists = append(revLists, rev.revs)
		}
	}
	// exactly one match: we accept that list
	if len(revLists) == 1 {
		matched = revLists[0]
		return
	}
	// no matches: we generate a dummy list containing only master
	if len(revLists) == 0 {
		matched = []search.RevisionSpecifier{{RevSpec: ""}}
		return
	}
	// if two repo specs match, and both provided non-empty rev lists,
	// we want their intersection
	allowedRevs := make(map[search.RevisionSpecifier]struct{}, len(revLists[0]))
	allRevs := make(map[search.RevisionSpecifier]struct{}, len(revLists[0]))
	// starting point: everything is "true" if it is currently allowed
	for _, rev := range revLists[0] {
		allowedRevs[rev] = struct{}{}
		allRevs[rev] = struct{}{}
	}
	// in theory, "master-by-default" entries won't even be participating
	// in this.
	for _, revList := range revLists[1:] {
		restrictedRevs := make(map[search.RevisionSpecifier]struct{}, len(revList))
		for _, rev := range revList {
			allRevs[rev] = struct{}{}
			if _, ok := allowedRevs[rev]; ok {
				restrictedRevs[rev] = struct{}{}
			}
		}
		allowedRevs = restrictedRevs
	}
	if len(allowedRevs) > 0 {
		matched = make([]search.RevisionSpecifier, 0, len(allowedRevs))
		for rev := range allowedRevs {
			matched = append(matched, rev)
		}
		sort.Slice(matched, func(i, j int) bool { return matched[i].Less(matched[j]) })
		return
	}
	// build a list of the revspecs which broke this, return it
	// as the "clashing" list.
	clashing = make([]search.RevisionSpecifier, 0, len(allRevs))
	for rev := range allRevs {
		clashing = append(clashing, rev)
	}
	// ensure that lists are always returned in sorted order.
	sort.Slice(clashing, func(i, j int) bool { return clashing[i].Less(clashing[j]) })
	return
}

// findPatternRevs mutates the given list of include patterns to
// be a raw list of the repository name patterns we want, separating
// out their revision specs, if any.
func findPatternRevs(includePatterns []string) (includePatternRevs []patternRevspec, err error) {
	includePatternRevs = make([]patternRevspec, 0, len(includePatterns))
	for i, includePattern := range includePatterns {
		repoPattern, revs := search.ParseRepositoryRevisions(includePattern)
		// Validate pattern now so the error message is more recognizable to the
		// user
		if _, err := regexp.Compile(repoPattern); err != nil {
			return nil, &badRequestError{err}
		}
		repoPattern = optimizeRepoPatternWithHeuristics(repoPattern)
		includePatterns[i] = repoPattern
		if len(revs) > 0 {
			p, err := regexp.Compile("(?i:" + includePatterns[i] + ")")
			if err != nil {
				return nil, &badRequestError{err}
			}
			patternRev := patternRevspec{includePattern: p, revs: revs}
			includePatternRevs = append(includePatternRevs, patternRev)
		}
	}
	return
}

type resolveRepoOp struct {
	repoFilters        []string
	minusRepoFilters   []string
	repoGroupFilters   []string
	versionContextName string
	userSettings       *schema.Settings
	noForks            bool
	onlyForks          bool
	noArchived         bool
	onlyArchived       bool
	commitAfter        string
	onlyPrivate        bool
	onlyPublic         bool
	query              query.QueryInfo
}

func (op *resolveRepoOp) String() string {
	var b strings.Builder
	if len(op.repoFilters) == 0 {
		b.WriteString("r=[]")
	}
	for i, r := range op.repoFilters {
		if i != 0 {
			b.WriteByte(' ')
		}
		b.WriteString(strconv.Quote(r))
	}

	if len(op.minusRepoFilters) > 0 {
		_, _ = fmt.Fprintf(&b, " -r=%v", op.minusRepoFilters)
	}
	if len(op.repoGroupFilters) > 0 {
		_, _ = fmt.Fprintf(&b, " groups=%v", op.repoGroupFilters)
	}
	if op.versionContextName != "" {
		_, _ = fmt.Fprintf(&b, " versionContext=%q", op.versionContextName)
	}
	if op.commitAfter != "" {
		_, _ = fmt.Fprintf(&b, " commitAfter=%q", op.commitAfter)
	}

	if op.noForks {
		b.WriteString(" noForks")
	}
	if op.onlyForks {
		b.WriteString(" onlyForks")
	}
	if op.noArchived {
		b.WriteString(" noArchived")
	}
	if op.onlyArchived {
		b.WriteString(" onlyArchived")
	}
	if op.onlyPrivate {
		b.WriteString(" onlyPrivate")
	}
	if op.onlyPublic {
		b.WriteString(" onlyPublic")
	}

	return b.String()
}

func searchLimits() schema.SearchLimits {
	// Our configuration reader does not set defaults from schema. So we rely
	// on Go default values to mean defaults.
	withDefault := func(x *int, def int) {
		if *x <= 0 {
			*x = def
		}
	}

	c := conf.Get()

	var limits schema.SearchLimits
	if c.SearchLimits != nil {
		limits = *c.SearchLimits
	}

	// If MaxRepos unset use deprecated value
	if limits.MaxRepos == 0 {
		limits.MaxRepos = c.MaxReposToSearch
	}

	withDefault(&limits.MaxRepos, math.MaxInt32>>1)
	withDefault(&limits.CommitDiffMaxRepos, 50)
	withDefault(&limits.CommitDiffWithTimeFilterMaxRepos, 10000)
	withDefault(&limits.MaxTimeoutSeconds, 60)

	return limits
}

func resolveRepositories(ctx context.Context, op resolveRepoOp) (resolvedRepositories, error) {
	var err error
	tr, ctx := trace.New(ctx, "resolveRepositories", op.String())
	defer func() {
		tr.SetError(err)
		tr.Finish()
	}()

	includePatterns := op.repoFilters
	if includePatterns != nil {
		// Copy to avoid race condition.
		includePatterns = append([]string{}, includePatterns...)
	}

	excludePatterns := op.minusRepoFilters

	maxRepoListSize := searchLimits().MaxRepos

	// If any repo groups are specified, take the intersection of the repo
	// groups and the set of repos specified with repo:. (If none are specified
	// with repo:, then include all from the group.)
	if groupNames := op.repoGroupFilters; len(groupNames) > 0 {
		groups, err := resolveRepoGroups(ctx, op.userSettings)
		if err != nil {
			return resolvedRepositories{}, err
		}
		patterns := repoGroupValuesToRegexp(groupNames, groups)
		tr.LazyPrintf("repogroups: adding %d repos to include pattern", len(patterns))
		includePatterns = append(includePatterns, unionRegExps(patterns))

		// Ensure we don't omit any repos explicitly included via a repo group. (Each explicitly
		// listed repo generates at least one pattern.)
		if len(patterns) > maxRepoListSize {
			maxRepoListSize = len(patterns)
		}
	}

	// note that this mutates the strings in includePatterns, stripping their
	// revision specs, if they had any.
	includePatternRevs, err := findPatternRevs(includePatterns)
	if err != nil {
		return resolvedRepositories{}, err
	}

	// If a version context is specified, gather the list of repository names
	// to limit the results to these repositories.
	var versionContextRepositories []string
	var versionContext *schema.VersionContext
	// If a ref is specified we skip using version contexts.
	if len(includePatternRevs) == 0 && op.versionContextName != "" {
		versionContext, err = resolveVersionContext(op.versionContextName)
		if err != nil {
			return resolvedRepositories{}, err
		}

		for _, revision := range versionContext.Revisions {
			versionContextRepositories = append(versionContextRepositories, revision.Repo)
		}
	}

	var defaultRepos []*types.RepoName
	if envvar.SourcegraphDotComMode() && len(includePatterns) == 0 {
		start := time.Now()
		defaultRepos, err = defaultRepositories(ctx, db.DefaultRepos.List, search.Indexed(), excludePatterns)
		if err != nil {
			return resolvedRepositories{}, errors.Wrap(err, "getting list of default repos")
		}
		tr.LazyPrintf("defaultrepos: took %s to add %d repos", time.Since(start), len(defaultRepos))

		// Search all default repos since indexed search is fast.
		if len(defaultRepos) > maxRepoListSize {
			maxRepoListSize = len(defaultRepos)
		}
	}

	var repos []*types.RepoName
	var excluded excludedRepos
	if len(defaultRepos) > 0 {
		repos = defaultRepos
		if len(repos) > maxRepoListSize {
			repos = repos[:maxRepoListSize]
		}
	} else {
		tr.LazyPrintf("Repos.List - start")
		options := db.ReposListOptions{
			IncludePatterns: includePatterns,
			Names:           versionContextRepositories,
			ExcludePattern:  unionRegExps(excludePatterns),
			// List N+1 repos so we can see if there are repos omitted due to our repo limit.
			LimitOffset:  &db.LimitOffset{Limit: maxRepoListSize + 1},
			NoForks:      op.noForks,
			OnlyForks:    op.onlyForks,
			NoArchived:   op.noArchived,
			OnlyArchived: op.onlyArchived,
			NoPrivate:    op.onlyPublic,
			OnlyPrivate:  op.onlyPrivate,
		}

		// PERF: We query concurrently since Count and List call can be slow
		// on Sourcegraph.com (100ms+).
		excludedC := make(chan excludedRepos)
		go func() {
			excludedC <- computeExcludedRepositories(ctx, op.query, options)
		}()

		repos, err = db.Repos.ListRepoNames(ctx, options)
		tr.LazyPrintf("Repos.List - done")

		excluded = <-excludedC
		tr.LazyPrintf("excluded repos: %+v", excluded)

		if err != nil {
			return resolvedRepositories{}, err
		}
	}
	overLimit := len(repos) >= maxRepoListSize
	repoRevs := make([]*search.RepositoryRevisions, 0, len(repos))
	var missingRepoRevs []*search.RepositoryRevisions
	tr.LazyPrintf("Associate/validate revs - start")

	for _, repo := range repos {
		var repoRev search.RepositoryRevisions
		var revs []search.RevisionSpecifier
		// versionContext will be nil if the query contains revision specifiers
		if versionContext != nil {
			for _, vcRepoRev := range versionContext.Revisions {
				if vcRepoRev.Repo == string(repo.Name) {
					repoRev.Repo = repo
					revs = append(revs, search.RevisionSpecifier{RevSpec: vcRepoRev.Rev})
				}
			}
		} else {
			var clashingRevs []search.RevisionSpecifier
			revs, clashingRevs = getRevsForMatchedRepo(repo.Name, includePatternRevs)
			repoRev.Repo = repo
			// if multiple specified revisions clash, report this usefully:
			if len(revs) == 0 && clashingRevs != nil {
				missingRepoRevs = append(missingRepoRevs, &search.RepositoryRevisions{
					Repo: repo,
					Revs: clashingRevs,
				})
			}
		}

		// We do in place filtering to reduce allocations. Common path is no
		// filtering of revs.
		if len(revs) > 0 {
			repoRev.Revs = revs[:0]
		}

		// Check if the repository actually has the revisions that the user specified.
		for _, rev := range revs {
			if rev.RefGlob != "" || rev.ExcludeRefGlob != "" {
				// Do not validate ref patterns. A ref pattern matching 0 refs is not necessarily
				// invalid, so it's not clear what validation would even mean.
				repoRev.Revs = append(repoRev.Revs, rev)
				continue
			}
			if rev.RevSpec == "" { // skip default branch resolution to save time
				repoRev.Revs = append(repoRev.Revs, rev)
				continue
			}

			// Validate the revspec.
			// Do not trigger a repo-updater lookup (e.g.,
			// backend.{GitRepo,Repos.ResolveRev}) because that would slow this operation
			// down by a lot (if we're looping over many repos). This means that it'll fail if a
			// repo is not on gitserver.
			//
			// TODO(sqs): make this NOT send gitserver this revspec in EnsureRevision, to avoid
			// searches like "repo:@foobar" (where foobar is an invalid revspec on most repos)
			// taking a long time because they all ask gitserver to try to fetch from the remote
			// repo.
			trimmedRefSpec := strings.TrimPrefix(rev.RevSpec, "^") // handle negated revisions, such as ^<branch>, ^<tag>, or ^<commit>
			if _, err := git.ResolveRevision(ctx, repoRev.GitserverRepo(), trimmedRefSpec, git.ResolveRevisionOptions{NoEnsureRevision: true}); err != nil {
				if errors.Is(err, context.DeadlineExceeded) {
					return resolvedRepositories{}, context.DeadlineExceeded
				}
				if errors.As(err, &git.BadCommitError{}) {
					return resolvedRepositories{}, err
				}
				if gitserver.IsRevisionNotFound(err) {
					// The revspec does not exist, so don't include it, and report that it's missing.
					if rev.RevSpec == "" {
						// Report as HEAD not "" (empty string) to avoid user confusion.
						rev.RevSpec = "HEAD"
					}
					missingRepoRevs = append(missingRepoRevs, &search.RepositoryRevisions{
						Repo: repo,
						Revs: []search.RevisionSpecifier{{RevSpec: rev.RevSpec}},
					})
				}
				// If err != nil and is not one of the err values checked for above, cloning and other errors will be handled later, so just ignore an error
				// if there is one.
				continue
			}
			repoRev.Revs = append(repoRev.Revs, rev)
		}
		repoRevs = append(repoRevs, &repoRev)
	}

	tr.LazyPrintf("Associate/validate revs - done")

	if op.commitAfter != "" {
		start := time.Now()
		before := len(repoRevs)
		repoRevs, err = filterRepoHasCommitAfter(ctx, repoRevs, op.commitAfter)
		tr.LazyPrintf("repohascommitafter removed %d repos in %s", before-len(repoRevs), time.Since(start))
	}

	return resolvedRepositories{
		repoRevs:        repoRevs,
		missingRepoRevs: missingRepoRevs,
		excludedRepos:   excluded,
		overLimit:       overLimit,
	}, err
}

type defaultReposFunc func(ctx context.Context) ([]*types.RepoName, error)

func defaultRepositories(ctx context.Context, getRawDefaultRepos defaultReposFunc, z *searchbackend.Zoekt, excludePatterns []string) ([]*types.RepoName, error) {
	// Get the list of default repos from the db.
	defaultRepos, err := getRawDefaultRepos(ctx)
	if err != nil {
		return nil, errors.Wrap(err, "querying db for default repos")
	}

	// Remove excluded repos
	if len(excludePatterns) > 0 {
		patterns, _ := regexp.Compile(`(?i)` + unionRegExps(excludePatterns))
		filteredRepos := defaultRepos[:0]
		for _, repo := range defaultRepos {
			if matched := patterns.MatchString(string(repo.Name)); !matched {
				filteredRepos = append(filteredRepos, repo)
			}
		}
		defaultRepos = filteredRepos
	}

	// Ask Zoekt which repos it has indexed
	ctx, cancel := context.WithTimeout(ctx, time.Second)
	defer cancel()
	set, err := z.ListAll(ctx)
	if err != nil {
		return nil, err
	}

	// In place filtering of defaultRepos to only include names from set.
	repos := defaultRepos[:0]
	for _, r := range defaultRepos {
		if _, ok := set[string(r.Name)]; ok {
			repos = append(repos, r)
		}
	}

	return repos, nil
}

func filterRepoHasCommitAfter(ctx context.Context, revisions []*search.RepositoryRevisions, after string) ([]*search.RepositoryRevisions, error) {
	var (
		mut  sync.Mutex
		pass = []*search.RepositoryRevisions{}
		res  = make(chan *search.RepositoryRevisions, 100)
		run  = parallel.NewRun(128)
	)

	goroutine.Go(func() {
		for rev := range res {
			if len(rev.Revs) != 0 {
				mut.Lock()
				pass = append(pass, rev)
				mut.Unlock()
			}
			run.Release()
		}
	})

	for _, revs := range revisions {
		run.Acquire()

		revs := revs
		goroutine.Go(func() {
			var specifiers []search.RevisionSpecifier
			for _, rev := range revs.Revs {
				ok, err := git.HasCommitAfter(ctx, revs.GitserverRepo(), after, rev.RevSpec)
				if err != nil {
					if gitserver.IsRevisionNotFound(err) || vcs.IsRepoNotExist(err) {
						continue
					}

					run.Error(err)
					continue
				}
				if ok {
					specifiers = append(specifiers, rev)
				}
			}
			res <- &search.RepositoryRevisions{Repo: revs.Repo, Revs: specifiers}
		})
	}

	err := run.Wait()
	close(res)

	return pass, err
}

func optimizeRepoPatternWithHeuristics(repoPattern string) string {
	if envvar.SourcegraphDotComMode() && (strings.HasPrefix(string(repoPattern), "github.com") || strings.HasPrefix(string(repoPattern), `github\.com`)) {
		repoPattern = "^" + repoPattern
	}
	// Optimization: make the "." in "github.com" a literal dot
	// so that the regexp can be optimized more effectively.
	repoPattern = strings.Replace(string(repoPattern), "github.com", `github\.com`, -1)
	return repoPattern
}

func (r *searchResolver) suggestFilePaths(ctx context.Context, limit int) ([]*searchSuggestionResolver, error) {
	resolved, err := r.resolveRepositories(ctx, nil)
	if err != nil {
		return nil, err
	}

	if resolved.overLimit {
		// If we've exceeded the repo limit, then we may miss files from repos we care
		// about, so don't bother searching filenames at all.
		return nil, nil
	}

	p, err := r.getPatternInfo(&getPatternInfoOptions{forceFileSearch: true})
	if err != nil {
		return nil, err
	}

	args := search.TextParameters{
		PatternInfo:     p,
		RepoPromise:     (&search.Promise{}).Resolve(resolved.repoRevs),
		Query:           r.query,
		UseFullDeadline: r.searchTimeoutFieldSet(),
		Zoekt:           r.zoekt,
		SearcherURLs:    r.searcherURLs,
	}
	if err := args.PatternInfo.Validate(); err != nil {
		return nil, err
	}

	fileResults, _, err := searchFilesInRepos(ctx, &args)
	if err != nil {
		return nil, err
	}

	var suggestions []*searchSuggestionResolver
	for i, result := range fileResults {
		assumedScore := len(fileResults) - i // Greater score is first, so we inverse the index.
		suggestions = append(suggestions, newSearchSuggestionResolver(result.File(), assumedScore))
	}
	return suggestions, nil
}

func unionRegExps(patterns []string) string {
	if len(patterns) == 0 {
		return ""
	}
	if len(patterns) == 1 {
		return patterns[0]
	}

	// We only need to wrap the pattern in parentheses if it contains a "|" because
	// "|" has the lowest precedence of any operator.
	patterns2 := make([]string, len(patterns))
	for i, p := range patterns {
		if strings.Contains(p, "|") {
			p = "(" + p + ")"
		}
		patterns2[i] = p
	}
	return strings.Join(patterns2, "|")
}

type badRequestError struct {
	err error
}

func (e *badRequestError) BadRequest() bool {
	return true
}

func (e *badRequestError) Error() string {
	return "bad request: " + e.err.Error()
}

func (e *badRequestError) Cause() error {
	return e.err
}

// searchSuggestionResolver is a resolver for the GraphQL union type `SearchSuggestion`
type searchSuggestionResolver struct {
	// result is either a RepositoryResolver or a GitTreeEntryResolver
	result interface{}
	// score defines how well this item matches the query for sorting purposes
	score int
	// length holds the length of the item name as a second sorting criterium
	length int
	// label to sort alphabetically by when all else is equal.
	label string
}

func (r *searchSuggestionResolver) ToRepository() (*RepositoryResolver, bool) {
	res, ok := r.result.(*RepositoryResolver)
	return res, ok
}

func (r *searchSuggestionResolver) ToFile() (*GitTreeEntryResolver, bool) {
	res, ok := r.result.(*GitTreeEntryResolver)
	return res, ok
}

func (r *searchSuggestionResolver) ToGitBlob() (*GitTreeEntryResolver, bool) {
	res, ok := r.result.(*GitTreeEntryResolver)
	return res, ok && res.stat.Mode().IsRegular()
}

func (r *searchSuggestionResolver) ToGitTree() (*GitTreeEntryResolver, bool) {
	res, ok := r.result.(*GitTreeEntryResolver)
	return res, ok && res.stat.Mode().IsDir()
}

func (r *searchSuggestionResolver) ToSymbol() (*symbolResolver, bool) {
	s, ok := r.result.(*searchSymbolResult)
	if !ok {
		return nil, false
	}
	return toSymbolResolver(s.symbol, s.baseURI, s.lang, s.commit), true
}

func (r *searchSuggestionResolver) ToLanguage() (*languageResolver, bool) {
	res, ok := r.result.(*languageResolver)
	return res, ok
}

// newSearchSuggestionResolver returns a new searchSuggestionResolver wrapping the
// given result.
//
// A panic occurs if the type of result is not a *RepositoryResolver, *GitTreeEntryResolver,
// *searchSymbolResult or *languageResolver.
func newSearchSuggestionResolver(result interface{}, score int) *searchSuggestionResolver {
	switch r := result.(type) {
	case *RepositoryResolver:
<<<<<<< HEAD
		return &searchSuggestionResolver{result: r, score: score, length: len(r.innerRepo.Name), label: string(r.innerRepo.Name)}
=======
		return &searchSuggestionResolver{result: r, score: score, length: len(r.innerRepo.Name), label: r.Name()}
>>>>>>> 61bed0b1

	case *GitTreeEntryResolver:
		return &searchSuggestionResolver{result: r, score: score, length: len(r.Path()), label: r.Path()}

	case *searchSymbolResult:
		return &searchSuggestionResolver{result: r, score: score, length: len(r.symbol.Name + " " + r.symbol.Parent), label: r.symbol.Name + " " + r.symbol.Parent}

	case *languageResolver:
		return &searchSuggestionResolver{result: r, score: score, length: len(r.Name()), label: r.Name()}

	default:
		panic("never here")
	}
}

func sortSearchSuggestions(s []*searchSuggestionResolver) {
	sort.Slice(s, func(i, j int) bool {
		// Sort by score
		a, b := s[i], s[j]
		if a.score != b.score {
			return a.score > b.score
		}
		// Prefer shorter strings for the same match score
		// E.g. prefer gorilla/mux over gorilla/muxy, Microsoft/vscode over g3ortega/vscode-crystal
		if a.length != b.length {
			return a.length < b.length
		}

		// All else equal, sort alphabetically.
		return a.label < b.label
	})
}

// handleRepoSearchResult handles the limitHit and searchErr returned by a search function,
// updating common as to reflect that new information. If searchErr is a fatal error,
// it returns a non-nil error; otherwise, if searchErr == nil or a non-fatal error, it returns a
// nil error.
func handleRepoSearchResult(common *searchResultsCommon, repoRev *search.RepositoryRevisions, limitHit, timedOut bool, searchErr error) (fatalErr error) {
	common.limitHit = common.limitHit || limitHit
	if vcs.IsRepoNotExist(searchErr) {
		if vcs.IsCloneInProgress(searchErr) {
			common.cloning = append(common.cloning, repoRev.Repo)
		} else {
			common.missing = append(common.missing, repoRev.Repo)
		}
	} else if gitserver.IsRevisionNotFound(searchErr) {
		if len(repoRev.Revs) == 0 || len(repoRev.Revs) == 1 && repoRev.Revs[0].RevSpec == "" {
			// If we didn't specify an input revision, then the repo is empty and can be ignored.
		} else {
			return searchErr
		}
	} else if errcode.IsNotFound(searchErr) {
		common.missing = append(common.missing, repoRev.Repo)
	} else if errcode.IsTimeout(searchErr) || errcode.IsTemporary(searchErr) || timedOut {
		common.timedout = append(common.timedout, repoRev.Repo)
	} else if searchErr != nil {
		return searchErr
	}
	return nil
}

// getRepos is a wrapper around p.Get. It returns an error if the promise
// contains an underlying type other than []*search.RepositoryRevisions.
func getRepos(ctx context.Context, p *search.Promise) ([]*search.RepositoryRevisions, error) {
	v, err := p.Get(ctx)
	if err != nil {
		return nil, err
	}
	repoRevs, ok := v.([]*search.RepositoryRevisions)
	if !ok {
		return nil, fmt.Errorf("unexpected underlying type (%T) of promise", v)
	}
	return repoRevs, nil
}<|MERGE_RESOLUTION|>--- conflicted
+++ resolved
@@ -1295,11 +1295,7 @@
 func newSearchSuggestionResolver(result interface{}, score int) *searchSuggestionResolver {
 	switch r := result.(type) {
 	case *RepositoryResolver:
-<<<<<<< HEAD
-		return &searchSuggestionResolver{result: r, score: score, length: len(r.innerRepo.Name), label: string(r.innerRepo.Name)}
-=======
 		return &searchSuggestionResolver{result: r, score: score, length: len(r.innerRepo.Name), label: r.Name()}
->>>>>>> 61bed0b1
 
 	case *GitTreeEntryResolver:
 		return &searchSuggestionResolver{result: r, score: score, length: len(r.Path()), label: r.Path()}
