package graphqlbackend

import (
	"context"
	"encoding/json"
	"fmt"
	"math"
	"path"
	"regexp"
	"sort"
	"strconv"
	"sync"
	"time"

	"github.com/cockroachdb/errors"
	"github.com/hashicorp/go-multierror"
	"github.com/inconshreveable/log15"
	"github.com/neelance/parallel"
	"github.com/opentracing/opentracing-go"
	"github.com/opentracing/opentracing-go/ext"
	"github.com/prometheus/client_golang/prometheus"
	"github.com/prometheus/client_golang/prometheus/promauto"
	"golang.org/x/sync/errgroup"
	"golang.org/x/sync/semaphore"

	"github.com/sourcegraph/sourcegraph/cmd/frontend/envvar"
	searchlogs "github.com/sourcegraph/sourcegraph/cmd/frontend/internal/search/logs"
	"github.com/sourcegraph/sourcegraph/internal/actor"
	"github.com/sourcegraph/sourcegraph/internal/api"
	"github.com/sourcegraph/sourcegraph/internal/authz"
	"github.com/sourcegraph/sourcegraph/internal/database"
	"github.com/sourcegraph/sourcegraph/internal/deviceid"
	"github.com/sourcegraph/sourcegraph/internal/featureflag"
	"github.com/sourcegraph/sourcegraph/internal/goroutine"
	"github.com/sourcegraph/sourcegraph/internal/honey"
	searchhoney "github.com/sourcegraph/sourcegraph/internal/honey/search"
	"github.com/sourcegraph/sourcegraph/internal/rcache"
	"github.com/sourcegraph/sourcegraph/internal/search"
	"github.com/sourcegraph/sourcegraph/internal/search/commit"
	"github.com/sourcegraph/sourcegraph/internal/search/filter"
	"github.com/sourcegraph/sourcegraph/internal/search/query"
	searchrepos "github.com/sourcegraph/sourcegraph/internal/search/repos"
	"github.com/sourcegraph/sourcegraph/internal/search/result"
	"github.com/sourcegraph/sourcegraph/internal/search/run"
	"github.com/sourcegraph/sourcegraph/internal/search/searchcontexts"
	"github.com/sourcegraph/sourcegraph/internal/search/streaming"
	"github.com/sourcegraph/sourcegraph/internal/search/symbol"
	"github.com/sourcegraph/sourcegraph/internal/search/unindexed"
	zoektutil "github.com/sourcegraph/sourcegraph/internal/search/zoekt"
	"github.com/sourcegraph/sourcegraph/internal/trace"
	"github.com/sourcegraph/sourcegraph/internal/trace/ot"
	"github.com/sourcegraph/sourcegraph/internal/types"
	"github.com/sourcegraph/sourcegraph/internal/usagestats"
	"github.com/sourcegraph/sourcegraph/internal/vcs/git"
	"github.com/sourcegraph/sourcegraph/schema"
)

func (c *SearchResultsResolver) LimitHit() bool {
	return c.Stats.IsLimitHit || (c.limit > 0 && len(c.Matches) > c.limit)
}

func (c *SearchResultsResolver) matchesRepoIDs() map[api.RepoID]struct{} {
	m := map[api.RepoID]struct{}{}
	for _, id := range c.Matches {
		m[id.RepoName().ID] = struct{}{}
	}
	return m
}

func (c *SearchResultsResolver) Repositories(ctx context.Context) ([]*RepositoryResolver, error) {
	// c.Stats.Repos does not necessarily respect limits that are applied in
	// our graphql layers. Instead we generate the list from the matches.
	m := c.matchesRepoIDs()
	ids := make([]api.RepoID, 0, len(m))
	for id := range m {
		ids = append(ids, id)
	}
	return c.repositoryResolvers(ctx, ids)
}

func (c *SearchResultsResolver) RepositoriesCount() int32 {
	return int32(len(c.matchesRepoIDs()))
}

func (c *SearchResultsResolver) repositoryResolvers(ctx context.Context, ids []api.RepoID) ([]*RepositoryResolver, error) {
	if len(ids) == 0 {
		return nil, nil
	}

	resolvers := make([]*RepositoryResolver, 0, len(ids))
	err := c.db.Repos().StreamMinimalRepos(ctx, database.ReposListOptions{
		IDs: ids,
	}, func(repo *types.MinimalRepo) {
		resolvers = append(resolvers, NewRepositoryResolver(c.db, repo.ToRepo()))
	})
	if err != nil {
		return nil, err
	}

	sort.Slice(resolvers, func(a, b int) bool {
		return resolvers[a].ID() < resolvers[b].ID()
	})
	return resolvers, nil
}

func (c *SearchResultsResolver) repoIDsByStatus(mask search.RepoStatus) []api.RepoID {
	var ids []api.RepoID
	c.Stats.Status.Filter(mask, func(id api.RepoID) {
		ids = append(ids, id)
	})
	return ids
}

func (c *SearchResultsResolver) Cloning(ctx context.Context) ([]*RepositoryResolver, error) {
	return c.repositoryResolvers(ctx, c.repoIDsByStatus(search.RepoStatusCloning))
}

func (c *SearchResultsResolver) Missing(ctx context.Context) ([]*RepositoryResolver, error) {
	return c.repositoryResolvers(ctx, c.repoIDsByStatus(search.RepoStatusMissing))
}

func (c *SearchResultsResolver) Timedout(ctx context.Context) ([]*RepositoryResolver, error) {
	return c.repositoryResolvers(ctx, c.repoIDsByStatus(search.RepoStatusTimedout))
}

func (c *SearchResultsResolver) IndexUnavailable() bool {
	return c.Stats.IsIndexUnavailable
}

// SearchResultsResolver is a resolver for the GraphQL type `SearchResults`
type SearchResultsResolver struct {
	db database.DB
	*SearchResults

	// limit is the maximum number of SearchResults to send back to the user.
	limit int

	// The time it took to compute all results.
	elapsed time.Duration

	// cache for user settings. Ideally this should be set just once in the code path
	// by an upstream resolver
	UserSettings *schema.Settings
}

type SearchResults struct {
	Matches []result.Match
	Stats   streaming.Stats
	Alert   *searchAlert
}

// Results are the results found by the search. It respects the limits set. To
// access all results directly access the SearchResults field.
func (sr *SearchResultsResolver) Results() []SearchResultResolver {
	limited := sr.Matches
	if sr.limit > 0 && sr.limit < len(sr.Matches) {
		limited = sr.Matches[:sr.limit]
	}

	return matchesToResolvers(sr.db, limited)
}

func matchesToResolvers(db database.DB, matches []result.Match) []SearchResultResolver {
	type repoKey struct {
		Name types.MinimalRepo
		Rev  string
	}
	repoResolvers := make(map[repoKey]*RepositoryResolver, 10)
	getRepoResolver := func(repoName types.MinimalRepo, rev string) *RepositoryResolver {
		if existing, ok := repoResolvers[repoKey{repoName, rev}]; ok {
			return existing
		}
		resolver := NewRepositoryResolver(db, repoName.ToRepo())
		resolver.RepoMatch.Rev = rev
		repoResolvers[repoKey{repoName, rev}] = resolver
		return resolver
	}

	resolvers := make([]SearchResultResolver, 0, len(matches))
	for _, match := range matches {
		switch v := match.(type) {
		case *result.FileMatch:
			resolvers = append(resolvers, &FileMatchResolver{
				db:           db,
				FileMatch:    *v,
				RepoResolver: getRepoResolver(v.Repo, ""),
			})
		case *result.RepoMatch:
			resolvers = append(resolvers, getRepoResolver(v.RepoName(), v.Rev))
		case *result.CommitMatch:
			resolvers = append(resolvers, &CommitSearchResultResolver{
				db:          db,
				CommitMatch: *v,
			})
		}
	}
	return resolvers
}

func (sr *SearchResultsResolver) MatchCount() int32 {
	var totalResults int
	for _, result := range sr.Matches {
		totalResults += result.ResultCount()
	}
	return int32(totalResults)
}

// Deprecated. Prefer MatchCount.
func (sr *SearchResultsResolver) ResultCount() int32 { return sr.MatchCount() }

func (sr *SearchResultsResolver) ApproximateResultCount() string {
	count := sr.MatchCount()
	if sr.LimitHit() || sr.Stats.Status.Any(search.RepoStatusCloning|search.RepoStatusTimedout) {
		return fmt.Sprintf("%d+", count)
	}
	return strconv.Itoa(int(count))
}

func (sr *SearchResultsResolver) Alert() *searchAlert { return sr.SearchResults.Alert }

func (sr *SearchResultsResolver) ElapsedMilliseconds() int32 {
	return int32(sr.elapsed.Milliseconds())
}

func (sr *SearchResultsResolver) DynamicFilters(ctx context.Context) []*searchFilterResolver {
	tr, _ := trace.New(ctx, "DynamicFilters", "", trace.Tag{Key: "resolver", Value: "SearchResultsResolver"})
	defer tr.Finish()

	var filters streaming.SearchFilters
	filters.Update(streaming.SearchEvent{
		Results: sr.Matches,
		Stats:   sr.Stats,
	})

	var resolvers []*searchFilterResolver
	for _, f := range filters.Compute() {
		resolvers = append(resolvers, &searchFilterResolver{filter: *f})
	}
	return resolvers
}

type searchFilterResolver struct {
	filter streaming.Filter
}

func (sf *searchFilterResolver) Value() string {
	return sf.filter.Value
}

func (sf *searchFilterResolver) Label() string {
	return sf.filter.Label
}

func (sf *searchFilterResolver) Count() int32 {
	return int32(sf.filter.Count)
}

func (sf *searchFilterResolver) LimitHit() bool {
	return sf.filter.IsLimitHit
}

func (sf *searchFilterResolver) Kind() string {
	return sf.filter.Kind
}

// blameFileMatch blames the specified file match to produce the time at which
// the first line match inside of it was authored.
func (sr *SearchResultsResolver) blameFileMatch(ctx context.Context, fm *result.FileMatch) (t time.Time, err error) {
	span, ctx := ot.StartSpanFromContext(ctx, "blameFileMatch")
	defer func() {
		if err != nil {
			ext.Error.Set(span, true)
			span.SetTag("err", err.Error())
		}
		span.Finish()
	}()

	// Blame the first line match.
	if len(fm.LineMatches) == 0 {
		// No line match
		return time.Time{}, nil
	}
	lm := fm.LineMatches[0]
	hunks, err := git.BlameFile(ctx, fm.Repo.Name, fm.Path, &git.BlameOptions{
		NewestCommit: fm.CommitID,
		StartLine:    int(lm.LineNumber),
		EndLine:      int(lm.LineNumber),
	}, authz.DefaultSubRepoPermsChecker)
	if err != nil {
		return time.Time{}, err
	}

	return hunks[0].Author.Date, nil
}

func (sr *SearchResultsResolver) Sparkline(ctx context.Context) (sparkline []int32, err error) {
	var (
		days     = 30                 // number of days the sparkline represents
		maxBlame = 100                // maximum number of file results to blame for date/time information.
		run      = parallel.NewRun(8) // number of concurrent blame ops
	)

	var (
		sparklineMu sync.Mutex
		blameOps    = 0
	)
	sparkline = make([]int32, days)
	addPoint := func(t time.Time) {
		// Check if the author date of the search result is inside of our sparkline
		// timerange.
		now := time.Now()
		if t.Before(now.Add(-time.Duration(len(sparkline)) * 24 * time.Hour)) {
			// Outside the range of the sparkline.
			return
		}
		sparklineMu.Lock()
		defer sparklineMu.Unlock()
		for n := range sparkline {
			d1 := now.Add(-time.Duration(n) * 24 * time.Hour)
			d2 := now.Add(-time.Duration(n-1) * 24 * time.Hour)
			if t.After(d1) && t.Before(d2) {
				sparkline[n]++ // on the nth day
			}
		}
	}

	// Consider all of our search results as a potential data point in our
	// sparkline.
loop:
	for _, r := range sr.Matches {
		r := r // shadow so it doesn't change in the goroutine
		switch m := r.(type) {
		case *result.RepoMatch:
			// We don't care about repo results here.
			continue
		case *result.CommitMatch:
			// Diff searches are cheap, because we implicitly have author date info.
			addPoint(m.Commit.Author.Date)
		case *result.FileMatch:
			// File match searches are more expensive, because we must blame the
			// (first) line in order to know its placement in our sparkline.
			blameOps++
			if blameOps > maxBlame {
				// We have exceeded our budget of blame operations for
				// calculating this sparkline, so don't do any more file match
				// blaming.
				continue loop
			}

			run.Acquire()
			goroutine.Go(func() {
				defer run.Release()

				// Blame the file match in order to retrieve date informatino.
				var err error
				t, err := sr.blameFileMatch(ctx, m)
				if err != nil {
					log15.Warn("failed to blame fileMatch during sparkline generation", "error", err)
					return
				}
				addPoint(t)
			})
		default:
			panic("SearchResults.Sparkline unexpected union type state")
		}
	}
	span := opentracing.SpanFromContext(ctx)
	span.SetTag("blame_ops", blameOps)
	return sparkline, nil
}

var (
	searchResponseCounter = promauto.NewCounterVec(prometheus.CounterOpts{
		Name: "src_graphql_search_response",
		Help: "Number of searches that have ended in the given status (success, error, timeout, partial_timeout).",
	}, []string{"status", "alert_type", "source", "request_name"})

	searchLatencyHistogram = promauto.NewHistogramVec(prometheus.HistogramOpts{
		Name:    "src_search_response_latency_seconds",
		Help:    "Search response latencies in seconds that have ended in the given status (success, error, timeout, partial_timeout).",
		Buckets: []float64{0.01, 0.02, 0.05, 0.1, 0.2, 0.5, 1, 2, 5, 10, 30},
	}, []string{"status", "alert_type", "source", "request_name"})
)

// LogSearchLatency records search durations in the event database. This
// function may only be called after a search result is performed, because it
// relies on the invariant that query and pattern error checking has already
// been performed.
func LogSearchLatency(ctx context.Context, db database.DB, si *run.SearchInputs, durationMs int32) {
	tr, ctx := trace.New(ctx, "LogSearchLatency", "")
	defer tr.Finish()
	var types []string
	resultTypes, _ := si.Query.StringValues(query.FieldType)
	for _, typ := range resultTypes {
		switch typ {
		case "repo", "symbol", "diff", "commit":
			types = append(types, typ)
		case "path":
			// Map type:path to file
			types = append(types, "file")
		case "file":
			switch {
			case si.PatternType == query.SearchTypeStructural:
				types = append(types, "structural")
			case si.PatternType == query.SearchTypeLiteral:
				types = append(types, "literal")
			case si.PatternType == query.SearchTypeRegex:
				types = append(types, "regexp")
			}
		}
	}

	// Don't record composite searches that specify more than one type:
	// because we can't break down the search timings into multiple
	// categories.
	if len(types) > 1 {
		return
	}

	q, err := query.ToBasicQuery(si.Query)
	if err != nil {
		// Can't convert to a basic query, can't guarantee accurate reporting.
		return
	}
	if !query.IsPatternAtom(q) {
		// Not an atomic pattern, can't guarantee accurate reporting.
		return
	}

	// If no type: was explicitly specified, infer the result type.
	if len(types) == 0 {
		// If a pattern was specified, a content search happened.
		if q.IsLiteral() {
			types = append(types, "literal")
		} else if q.IsRegexp() {
			types = append(types, "regexp")
		} else if q.IsStructural() {
			types = append(types, "structural")
		} else if len(si.Query.Fields()["file"]) > 0 {
			// No search pattern specified and file: is specified.
			types = append(types, "file")
		} else {
			// No search pattern or file: is specified, assume repo.
			// This includes accounting for searches of fields that
			// specify repohasfile: and repohascommitafter:.
			types = append(types, "repo")
		}
	}

	// Only log the time if we successfully resolved one search type.
	if len(types) == 1 {
		a := actor.FromContext(ctx)
		if a.IsAuthenticated() && !a.IsMockUser() { // Do not log in tests
			value := fmt.Sprintf(`{"durationMs": %d}`, durationMs)
			eventName := fmt.Sprintf("search.latencies.%s", types[0])
			featureFlags := featureflag.FromContext(ctx)
			go func() {
				err := usagestats.LogBackendEvent(db, a.UID, deviceid.FromContext(ctx), eventName, json.RawMessage(value), json.RawMessage(value), featureFlags, nil)
				if err != nil {
					log15.Warn("Could not log search latency", "err", err)
				}
			}()
		}
	}
}

func (r *searchResolver) toRepoOptions(q query.Q) search.RepoOptions {
	repoFilters, minusRepoFilters := q.Repositories()

	var settingForks, settingArchived bool
	if v := r.UserSettings.SearchIncludeForks; v != nil {
		settingForks = *v
	}
	if v := r.UserSettings.SearchIncludeArchived; v != nil {
		settingArchived = *v
	}

	fork := query.No
	if searchrepos.ExactlyOneRepo(repoFilters) || settingForks {
		// fork defaults to No unless either of:
		// (1) exactly one repo is being searched, or
		// (2) user/org/global setting includes forks
		fork = query.Yes
	}
	if setFork := q.Fork(); setFork != nil {
		fork = *setFork
	}

	archived := query.No
	if searchrepos.ExactlyOneRepo(repoFilters) || settingArchived {
		// archived defaults to No unless either of:
		// (1) exactly one repo is being searched, or
		// (2) user/org/global setting includes archives in all searches
		archived = query.Yes
	}
	if setArchived := q.Archived(); setArchived != nil {
		archived = *setArchived
	}

	visibilityStr, _ := q.StringValue(query.FieldVisibility)
	visibility := query.ParseVisibility(visibilityStr)

	commitAfter, _ := q.StringValue(query.FieldRepoHasCommitAfter)
	searchContextSpec, _ := q.StringValue(query.FieldContext)

	return search.RepoOptions{
		RepoFilters:       repoFilters,
		MinusRepoFilters:  minusRepoFilters,
		SearchContextSpec: searchContextSpec,
		UserSettings:      r.UserSettings,
		OnlyForks:         fork == query.Only,
		NoForks:           fork == query.No,
		OnlyArchived:      archived == query.Only,
		NoArchived:        archived == query.No,
		Visibility:        visibility,
		CommitAfter:       commitAfter,
		Query:             q,
	}
}

func withMode(args search.TextParameters, st query.SearchType) search.TextParameters {
	isGlobalSearch := func() bool {
		if st == query.SearchTypeStructural {
			return false
		}

		return query.ForAll(args.Query, func(node query.Node) bool {
			n, ok := node.(query.Parameter)
			if !ok {
				return true
			}
			switch n.Field {
			case query.FieldContext:
				return searchcontexts.IsGlobalSearchContextSpec(n.Value)
			case query.FieldRepo:
				// We allow -repo: in global search.
				return n.Negated
			case
				query.FieldRepoHasFile:
				return false
			default:
				return true
			}
		})
	}

	hasGlobalSearchResultType := args.ResultTypes.Has(result.TypeFile | result.TypePath | result.TypeSymbol)
	isIndexedSearch := args.PatternInfo.Index != query.No
	isEmpty := args.PatternInfo.Pattern == "" && args.PatternInfo.ExcludePattern == "" && len(args.PatternInfo.IncludePatterns) == 0
	if isGlobalSearch() && isIndexedSearch && hasGlobalSearchResultType && !isEmpty {
		args.Mode = search.ZoektGlobalSearch
	}
	if isEmpty {
		args.Mode = search.SkipUnindexed
	}
	return args
}

func toFeatures(flags featureflag.FlagSet) search.Features {
	if flags == nil {
		flags = featureflag.FlagSet{}
		metricFeatureFlagUnavailable.Inc()
		log15.Warn("search feature flags are not available")
	}

	return search.Features{
		ContentBasedLangFilters: flags.GetBoolOr("search-content-based-lang-detection", false),
	}
}

// toSearchInputs converts a query parse tree to the _internal_ representation
// needed to run a search. To understand why this conversion matters, think
// about the fact that the query parse tree doesn't know anything about our
// backends or architecture. It doesn't decide certain defaults, like whether we
// should return multiple result types (pattern matches content, or a file name,
// or a repo name). If we want to optimize a Sourcegraph query parse tree for a
// particular backend (e.g., skip repository resolution and just run a Zoekt
// query on all indexed repositories) then we need to convert our tree to
// Zoekt's internal inputs and representation. These concerns are all handled by
// toSearchInputs.
//
// toSearchInputs returns a tuple (args, jobs). `args` represents a large,
// generic object with many values that drive search logic all over the backend.
// `jobs` represent search objects with a Run() method that directly runs the
// search job in question, and the job object comprises only the state to run
// that search. Currently, both return values may be used to evaluate a search.
// In time, it is expected that toSearchInputs migrates to return _only_ jobs,
// where each job contains its separate state for that kind of search and
// backend. To complete the migration to jobs in phases, `args` is kept
// backwards compatibility and represents a generic search.
func (r *searchResolver) toSearchInputs(q query.Q) (*search.TextParameters, []run.Job, error) {
	b, err := query.ToBasicQuery(q)
	if err != nil {
		return nil, nil, err
	}
	p := search.ToTextPatternInfo(b, r.protocol(), query.Identity)

	forceResultTypes := result.TypeEmpty
	if r.PatternType == query.SearchTypeStructural {
		if p.Pattern == "" {
			// Fallback to literal search for searching repos and files if
			// the structural search pattern is empty.
			r.PatternType = query.SearchTypeLiteral
			p.IsStructuralPat = false
			forceResultTypes = result.Types(0)
		} else {
			forceResultTypes = result.TypeStructural
		}
	}

	args := search.TextParameters{
		PatternInfo: p,
		Query:       q,
		Features:    toFeatures(r.SearchInputs.Features),
		Timeout:     search.TimeoutDuration(b),

		// UseFullDeadline if timeout: set or we are streaming.
		UseFullDeadline: q.Timeout() != nil || q.Count() != nil || r.stream != nil,

		Zoekt:        r.zoekt,
		SearcherURLs: r.searcherURLs,
	}
	args = withResultTypes(args, forceResultTypes)
	args = withMode(args, r.PatternType)

	var jobs []run.Job
	{
		// This code block creates search jobs under specific
		// conditions, and depending on generic process of `args` above.
		// It which specializes search logic in doResults. In time, all
		// of the above logic should be used to create search jobs
		// across all of Sourcegraph.

		globalSearch := args.Mode == search.ZoektGlobalSearch
		// skipUnindexed is a value that controls whether to run
		// unindexed search in a specific scenario of queries that
		// contain no repo-affecting filters (global mode). When on
		// sourcegraph.com, we resolve only a subset of all indexed
		// repos to search. This control flow implies len(searcherRepos)
		// is always 0, meaning that we should not create jobs to run
		// unindexed searcher.
		skipUnindexed := args.Mode == search.SkipUnindexed || (globalSearch && envvar.SourcegraphDotComMode())
		// searcherOnly is a value that controls whether to run
		// unindexed search in one of two scenarios. The first scenario
		// depends on if index:no is set (value true). The second
		// scenario happens if queries contain no repo-affecting filters
		// (global mode). When NOT on sourcegraph.com the we _may_
		// resolve some subset of nonindexed repos to search, so wemay
		// generate jobs that run searcher, but it is conditional on
		// whether global zoekt search will run (value true).
		searcherOnly := args.Mode == search.SearcherOnly || (globalSearch && !envvar.SourcegraphDotComMode())

		if globalSearch {
			repoOptions := r.toRepoOptions(args.Query)
			defaultScope, err := zoektutil.DefaultGlobalQueryScope(repoOptions)
			if err != nil {
				return nil, nil, err
			}
			includePrivate := repoOptions.Visibility == query.Private || repoOptions.Visibility == query.Any

			if args.ResultTypes.Has(result.TypeFile | result.TypePath) {
				typ := search.TextRequest
				zoektQuery, err := search.QueryToZoektQuery(args.PatternInfo, &args.Features, typ)
				if err != nil {
					return nil, nil, err
				}

				globalZoektQuery := zoektutil.NewGlobalZoektQuery(zoektQuery, defaultScope, includePrivate)

				zoektArgs := &search.ZoektParameters{
					// TODO(rvantonder): the Query value is set when the global zoekt query is
					// enriched with private repository data in the search job's Run method, and
					// is therefore set to `nil` below.
					// Ideally, The ZoektParameters type should not expose this field for Universe text
					// searches at all, and will be removed once jobs are fully migrated.
					Query:          nil,
					Typ:            typ,
					FileMatchLimit: args.PatternInfo.FileMatchLimit,
					Select:         args.PatternInfo.Select,
					Zoekt:          args.Zoekt,
				}

				jobs = append(jobs, &unindexed.RepoUniverseTextSearch{
					GlobalZoektQuery: globalZoektQuery,
					ZoektArgs:        zoektArgs,
					FileMatchLimit:   args.PatternInfo.FileMatchLimit,

					RepoOptions: repoOptions,
					Db:          r.db,
				})
			}

			if args.ResultTypes.Has(result.TypeSymbol) {
				typ := search.SymbolRequest
				zoektQuery, err := search.QueryToZoektQuery(args.PatternInfo, &args.Features, typ)
				if err != nil {
					return nil, nil, err
				}
				globalZoektQuery := zoektutil.NewGlobalZoektQuery(zoektQuery, defaultScope, includePrivate)

				zoektArgs := &search.ZoektParameters{
					Query:          nil,
					Typ:            typ,
					FileMatchLimit: args.PatternInfo.FileMatchLimit,
					Select:         args.PatternInfo.Select,
					Zoekt:          args.Zoekt,
				}

				jobs = append(jobs, &symbol.RepoUniverseSymbolSearch{
					GlobalZoektQuery: globalZoektQuery,
					ZoektArgs:        zoektArgs,
					PatternInfo:      args.PatternInfo,
					Limit:            r.MaxResults(),

					RepoOptions: repoOptions,
					Db:          r.db,
				})
			}
		}

		if args.ResultTypes.Has(result.TypeFile | result.TypePath) {
			if !skipUnindexed {
				typ := search.TextRequest
				// TODO(rvantonder): we don't always have to run
				// this converter. It depends on whether we run
				// a zoekt search at all.
				zoektQuery, err := search.QueryToZoektQuery(args.PatternInfo, &args.Features, typ)
				if err != nil {
					return nil, nil, err
				}
				zoektArgs := &search.ZoektParameters{
					Query:          zoektQuery,
					Typ:            typ,
					FileMatchLimit: args.PatternInfo.FileMatchLimit,
					Select:         args.PatternInfo.Select,
					Zoekt:          args.Zoekt,
				}

				searcherArgs := &search.SearcherParameters{
					SearcherURLs:    args.SearcherURLs,
					PatternInfo:     args.PatternInfo,
					UseFullDeadline: args.UseFullDeadline,
				}

				jobs = append(jobs, &unindexed.RepoSubsetTextSearch{
					ZoektArgs:         zoektArgs,
					SearcherArgs:      searcherArgs,
					FileMatchLimit:    args.PatternInfo.FileMatchLimit,
					NotSearcherOnly:   !searcherOnly,
					UseIndex:          args.PatternInfo.Index,
					ContainsRefGlobs:  query.ContainsRefGlobs(q),
					OnMissingRepoRevs: zoektutil.MissingRepoRevStatus(r.stream),
				})
			}
		}

		if args.ResultTypes.Has(result.TypeSymbol) && args.PatternInfo.Pattern != "" {
			if !skipUnindexed {
				typ := search.SymbolRequest
				zoektQuery, err := search.QueryToZoektQuery(args.PatternInfo, &args.Features, typ)
				if err != nil {
					return nil, nil, err
				}
				zoektArgs := &search.ZoektParameters{
					Query:          zoektQuery,
					Typ:            typ,
					FileMatchLimit: args.PatternInfo.FileMatchLimit,
					Select:         args.PatternInfo.Select,
					Zoekt:          args.Zoekt,
				}

				jobs = append(jobs, &symbol.RepoSubsetSymbolSearch{
					ZoektArgs:         zoektArgs,
					PatternInfo:       args.PatternInfo,
					Limit:             r.MaxResults(),
					NotSearcherOnly:   !searcherOnly,
					UseIndex:          args.PatternInfo.Index,
					ContainsRefGlobs:  query.ContainsRefGlobs(q),
					OnMissingRepoRevs: zoektutil.MissingRepoRevStatus(r.stream),
				})
			}
		}

		if args.ResultTypes.Has(result.TypeCommit) || args.ResultTypes.Has(result.TypeDiff) {
			repoOptions := r.toRepoOptions(args.Query)

			diff := args.ResultTypes.Has(result.TypeDiff)
			jobs = append(jobs, &commit.CommitSearch{
				Query:         commit.QueryToGitQuery(args.Query, diff),
				RepoOpts:      repoOptions,
				Diff:          diff,
				HasTimeFilter: commit.HasTimeFilter(args.Query),
				Limit:         int(args.PatternInfo.FileMatchLimit),
				Db:            r.db,
			})
		}

		if r.PatternType == query.SearchTypeStructural && p.Pattern != "" {
			typ := search.TextRequest
			zoektQuery, err := search.QueryToZoektQuery(args.PatternInfo, &args.Features, typ)
			if err != nil {
				return nil, nil, err
			}
			zoektArgs := &search.ZoektParameters{
				Query:          zoektQuery,
				Typ:            typ,
				FileMatchLimit: args.PatternInfo.FileMatchLimit,
				Select:         args.PatternInfo.Select,
				Zoekt:          args.Zoekt,
			}

			searcherArgs := &search.SearcherParameters{
				SearcherURLs:    args.SearcherURLs,
				PatternInfo:     args.PatternInfo,
				UseFullDeadline: args.UseFullDeadline,
			}

			jobs = append(jobs, &unindexed.StructuralSearch{
				ZoektArgs:    zoektArgs,
				SearcherArgs: searcherArgs,

				NotSearcherOnly:   !searcherOnly,
				UseIndex:          args.PatternInfo.Index,
				ContainsRefGlobs:  query.ContainsRefGlobs(q),
				OnMissingRepoRevs: zoektutil.MissingRepoRevStatus(r.stream),
			})
		}

		if args.ResultTypes.Has(result.TypeRepo) {
			jobs = append(jobs, &run.RepoSearch{
				Args:  &args,
				Limit: r.MaxResults(),
			})
		}
	}

	for _, job := range jobs {
		switch j := job.(type) {
		case *commit.CommitSearch:
			if args.UseFullDeadline {
				j.IsRequired = true
				continue
			}

			if job.Name() == "Diff" {
				j.IsRequired = (args.ResultTypes.Without(result.TypeDiff) == 0)
			} else {
				j.IsRequired = (args.ResultTypes.Without(result.TypeCommit) == 0)
			}
		case *symbol.RepoSubsetSymbolSearch:
			if args.UseFullDeadline {
				j.IsRequired = true
				continue
			}

			j.IsRequired = (args.ResultTypes.Without(result.TypeSymbol) == 0)
		case *symbol.RepoUniverseSymbolSearch:
			j.IsRequired = true
		case *run.RepoSearch:
			j.IsRequired = true
		case *unindexed.RepoSubsetTextSearch:
			j.IsRequired = true
		case *unindexed.RepoUniverseTextSearch:
			j.IsRequired = true
		case *unindexed.StructuralSearch:
			j.IsRequired = true

		default:
			panic(fmt.Sprintf("unknown job type: %q", j))
		}
	}
	return &args, jobs, nil
}

// evaluateLeaf performs a single search operation and corresponds to the
// evaluation of leaf expression in a query.
func (r *searchResolver) evaluateLeaf(ctx context.Context, args *search.TextParameters, jobs []run.Job) (_ *SearchResults, err error) {
	tr, ctx := trace.New(ctx, "evaluateLeaf", "")
	defer func() {
		tr.SetError(err)
		tr.Finish()
	}()

	return r.resultsWithTimeoutSuggestion(ctx, args, jobs)
}

// intersect returns the intersection of two sets of search result content
// matches, based on whether a single file path contains content matches in both sets.
func intersect(left, right *SearchResults) *SearchResults {
	if left == nil || right == nil {
		return nil
	}
	left.Matches = result.Intersect(left.Matches, right.Matches)
	left.Stats.Update(&right.Stats)
	return left
}

// evaluateAnd performs set intersection on result sets. It collects results for
// all expressions that are ANDed together by searching for each subexpression
// and then intersects those results that are in the same repo/file path. To
// collect N results for count:N, we need to opportunistically ask for more than
// N results for each subexpression (since intersect can never yield more than N,
// and likely yields fewer than N results). If the intersection does not yield N
// results, and is not exhaustive for every expression, we rerun the search by
// doubling count again.
func (r *searchResolver) evaluateAnd(ctx context.Context, q query.Basic) (*SearchResults, error) {
	start := time.Now()

	// Invariant: this function is only reachable from callers that
	// guarantee a root node with one or more operands.
	operands := q.Pattern.(query.Operator).Operands

	var (
		err        error
		result     *SearchResults
		termResult *SearchResults
	)

	// The number of results we want. Note that for intersect, this number
	// corresponds to documents, not line matches. By default, we ask for at
	// least 5 documents to fill the result page.
	want := 5
	// The fraction of file matches two terms share on average
	averageIntersection := 0.05
	// When we retry, cap the max search results we request for each expression
	// if search continues to not be exhaustive. Alert if exceeded.
	maxTryCount := 40000

	// Set an overall timeout in addition to the timeouts that are set for leaf-requests.
	ctx, cancel := context.WithTimeout(ctx, search.TimeoutDuration(q))
	defer cancel()

	if count := q.GetCount(); count != "" {
		want, _ = strconv.Atoi(count) // Invariant: count is validated.
	} else {
		q = q.AddCount(want)
	}

	// tryCount starts small but grows exponentially with the number of operands. It is capped at maxTryCount.
	tryCount := int(math.Floor(float64(want) / math.Pow(averageIntersection, float64(len(operands)-1))))
	if tryCount > maxTryCount {
		tryCount = maxTryCount
	}

	var exhausted bool
	for {
		q = q.MapCount(tryCount)
		result, err = r.evaluatePatternExpression(ctx, q.MapPattern(operands[0]))
		if err != nil {
			return nil, err
		}
		if result == nil {
			return &SearchResults{}, nil
		}
		if len(result.Matches) == 0 {
			// result might contain an alert.
			return result, nil
		}
		exhausted = !result.Stats.IsLimitHit
		for _, term := range operands[1:] {
			// check if we exceed the overall time limit before running the next query.
			select {
			case <-ctx.Done():
				usedTime := time.Since(start)
				suggestTime := longer(2, usedTime)
				return alertForTimeout(usedTime, suggestTime, r).wrapResults(), nil
			default:
			}

			termResult, err = r.evaluatePatternExpression(ctx, q.MapPattern(term))
			if err != nil {
				return nil, err
			}
			if termResult == nil {
				return &SearchResults{}, nil
			}
			if len(termResult.Matches) == 0 {
				// termResult might contain an alert.
				return termResult, nil
			}
			exhausted = exhausted && !termResult.Stats.IsLimitHit
			result = intersect(result, termResult)
		}
		if exhausted {
			break
		}
		if len(result.Matches) >= want {
			break
		}
		// If the result size set is not big enough, and we haven't
		// exhausted search on all expressions, double the tryCount and search more.
		tryCount *= 2
		if tryCount > maxTryCount {
			// We've capped out what we're willing to do, throw alert.
			return alertForCappedAndExpression().wrapResults(), nil
		}
	}
	result.Stats.IsLimitHit = !exhausted
	return result, nil
}

// evaluateOr performs set union on result sets. It collects results for all
// expressions that are ORed together by searching for each subexpression. If
// the maximum number of results are reached after evaluating a subexpression,
// we shortcircuit and return results immediately.
func (r *searchResolver) evaluateOr(ctx context.Context, q query.Basic) (*SearchResults, error) {
	// Invariant: this function is only reachable from callers that
	// guarantee a root node with one or more operands.
	operands := q.Pattern.(query.Operator).Operands

	wantCount := defaultMaxSearchResults
	if count := q.GetCount(); count != "" {
		wantCount, _ = strconv.Atoi(count) // Invariant: count is already validated
	}

	var (
		mu     sync.Mutex
		stats  streaming.Stats
		alerts []*searchAlert
		dedup  = result.NewDeduper()
		// NOTE(tsenart): In the future, when we have the need for more intelligent rate limiting,
		// this concurrency limit should probably be informed by a user's rate limit quota
		// at any given time.
		sem = semaphore.NewWeighted(16)
	)

	g, ctx := errgroup.WithContext(ctx)
	for _, term := range operands {
		term := term
		g.Go(func() error {
			if err := sem.Acquire(ctx, 1); err != nil {
				return err
			}

			defer sem.Release(1)

			new, err := r.evaluatePatternExpression(ctx, q.MapPattern(term))
			if err != nil || new == nil {
				return err
			}

			mu.Lock()
			defer mu.Unlock()

			if new.Alert != nil {
				alerts = append(alerts, new.Alert)
			}

			// Check if another go-routine has already produced enough results.
			if wantCount <= 0 {
				return context.Canceled
			}

			// BUG: When we find enough results we stop adding them to dedupper,
			// but don't adjust the stats accordingly. This bug was here
			// before, and remains after making OR query evaluation concurrent.
			stats.Update(&new.Stats)

			for _, m := range new.Matches {
				wantCount = m.Limit(wantCount)
				if dedup.Add(m); wantCount <= 0 {
					return context.Canceled
				}
			}

			return nil
		})
	}

	if err := g.Wait(); err != nil && err != context.Canceled {
		return nil, err
	}

	var alert *searchAlert
	if len(alerts) > 0 {
		sort.Slice(alerts, func(i, j int) bool {
			return alerts[i].priority > alerts[j].priority
		})
		alert = alerts[0]
	}

	return &SearchResults{
		Matches: dedup.Results(),
		Stats:   stats,
		Alert:   alert,
	}, nil
}

// evaluatePatternExpression evaluates a search pattern containing and/or expressions.
func (r *searchResolver) evaluatePatternExpression(ctx context.Context, q query.Basic) (*SearchResults, error) {
	switch term := q.Pattern.(type) {
	case query.Operator:
		if len(term.Operands) == 0 {
			return &SearchResults{}, nil
		}

		switch term.Kind {
		case query.And:
			return r.evaluateAnd(ctx, q)
		case query.Or:
			return r.evaluateOr(ctx, q)
		case query.Concat:
			args, jobs, err := r.toSearchInputs(q.ToParseTree())
			if err != nil {
				return &SearchResults{}, err
			}
			return r.evaluateLeaf(ctx, args, jobs)
		}
	case query.Pattern:
		args, jobs, err := r.toSearchInputs(q.ToParseTree())
		if err != nil {
			return &SearchResults{}, err
		}
		return r.evaluateLeaf(ctx, args, jobs)
	case query.Parameter:
		// evaluatePatternExpression does not process Parameter nodes.
		return &SearchResults{}, nil
	}
	// Unreachable.
	return nil, errors.Errorf("unrecognized type %T in evaluatePatternExpression", q.Pattern)
}

// evaluate evaluates all expressions of a search query.
func (r *searchResolver) evaluate(ctx context.Context, q query.Basic) (*SearchResults, error) {
	if q.Pattern == nil {
		args, jobs, err := r.toSearchInputs(query.ToNodes(q.Parameters))
		if err != nil {
			return &SearchResults{}, err
		}
		return r.evaluateLeaf(ctx, args, jobs)
	}
	return r.evaluatePatternExpression(ctx, q)
}

func logPrometheusBatch(status, alertType, requestSource, requestName string, elapsed time.Duration) {
	searchResponseCounter.WithLabelValues(
		status,
		alertType,
		requestSource,
		requestName,
	).Inc()

	searchLatencyHistogram.WithLabelValues(
		status,
		alertType,
		requestSource,
		requestName,
	).Observe(elapsed.Seconds())
}

func (r *searchResolver) logBatch(ctx context.Context, srr *SearchResultsResolver, start time.Time, err error) {
	elapsed := time.Since(start)
	if srr != nil {
		srr.elapsed = elapsed
		LogSearchLatency(ctx, r.db, r.SearchInputs, srr.ElapsedMilliseconds())
	}

	var status, alertType string
	status = DetermineStatusForLogs(srr, err)
	if srr != nil && srr.SearchResults.Alert != nil {
		alertType = srr.SearchResults.Alert.PrometheusType()
	}
	requestSource := string(trace.RequestSource(ctx))
	requestName := trace.GraphQLRequestName(ctx)
	logPrometheusBatch(status, alertType, requestSource, requestName, elapsed)

	isSlow := time.Since(start) > searchlogs.LogSlowSearchesThreshold()
	if honey.Enabled() || isSlow {
		var n int
		if srr != nil {
			n = len(srr.Matches)
		}
		ev := searchhoney.SearchEvent(ctx, searchhoney.SearchEventArgs{
			OriginalQuery: r.rawQuery(),
			Typ:           requestName,
			Source:        requestSource,
			Status:        status,
			AlertType:     alertType,
			DurationMs:    elapsed.Milliseconds(),
			ResultSize:    n,
			Error:         err,
		})

		_ = ev.Send()

		if isSlow {
			log15.Warn("slow search request", searchlogs.MapToLog15Ctx(ev.Fields())...)
		}
	}
}

func (r *searchResolver) resultsBatch(ctx context.Context) (*SearchResultsResolver, error) {
	start := time.Now()
	sr, err := r.resultsRecursive(ctx, r.Plan)
	srr := r.resultsToResolver(sr)
	r.logBatch(ctx, srr, start, err)
	return srr, err
}

func (r *searchResolver) resultsStreaming(ctx context.Context) (*SearchResultsResolver, error) {
	if !query.IsStreamingCompatible(r.Plan) {
		// The query is not streaming compatible, but we still want to
		// use the streaming endpoint. Run a batch search then send the
		// results back on the stream.
		endpoint := r.stream
		r.stream = nil // Disables streaming: backends may not use the endpoint.
		srr, err := r.resultsBatch(ctx)
		if srr != nil {
			endpoint.Send(streaming.SearchEvent{
				Results: srr.Matches,
				Stats:   srr.Stats,
			})
		}
		return srr, err
	}
	if sp, _ := r.Plan.ToParseTree().StringValue(query.FieldSelect); sp != "" {
		// Ensure downstream events sent on the stream are processed by `select:`.
		selectPath, _ := filter.SelectPathFromString(sp) // Invariant: error already checked
		r.stream = streaming.WithSelect(r.stream, selectPath)
	}
	sr, err := r.resultsRecursive(ctx, r.Plan)
	srr := r.resultsToResolver(sr)
	return srr, err
}

func (r *searchResolver) resultsToResolver(results *SearchResults) *SearchResultsResolver {
	if results == nil {
		results = &SearchResults{}
	}
	return &SearchResultsResolver{
		SearchResults: results,
		limit:         r.MaxResults(),
		db:            r.db,
		UserSettings:  r.UserSettings,
	}
}

func (r *searchResolver) Results(ctx context.Context) (*SearchResultsResolver, error) {
	if r.stream == nil {
		return r.resultsBatch(ctx)
	}
	return r.resultsStreaming(ctx)
}

// DetermineStatusForLogs determines the final status of a search for logging
// purposes.
func DetermineStatusForLogs(srr *SearchResultsResolver, err error) string {
	switch {
	case err == context.DeadlineExceeded:
		return "timeout"
	case err != nil:
		return "error"
	case srr.Stats.Status.All(search.RepoStatusTimedout) && srr.Stats.Status.Len() == len(srr.Stats.Repos):
		return "timeout"
	case srr.Stats.Status.Any(search.RepoStatusTimedout):
		return "partial_timeout"
	case srr.SearchResults.Alert != nil:
		return "alert"
	default:
		return "success"
	}
}

func (r *searchResolver) resultsRecursive(ctx context.Context, plan query.Plan) (_ *SearchResults, err error) {
	tr, ctx := trace.New(ctx, "Results", "")
	defer func() {
		tr.SetError(err)
		tr.Finish()
	}()

	wantCount := defaultMaxSearchResults
	if count := r.Query.Count(); count != nil {
		wantCount = *count
	}

	var (
		mu     sync.Mutex
		stats  streaming.Stats
		alerts []*searchAlert
		dedup  = result.NewDeduper()
		// NOTE(tsenart): In the future, when we have the need for more intelligent rate limiting,
		// this concurrency limit should probably be informed by a user's rate limit quota
		// at any given time.
		sem = semaphore.NewWeighted(16)
	)

	g, ctx := errgroup.WithContext(ctx)
	for _, q := range plan {
		q := q
		g.Go(func() error {
			if err := sem.Acquire(ctx, 1); err != nil {
				return err
			}

			defer sem.Release(1)

			predicatePlan, err := substitutePredicates(q, func(pred query.Predicate) (*SearchResults, error) {
				// Disable streaming for subqueries so we can use
				// the results rather than sending them back to the caller
				orig := r.stream
				r.stream = nil
				defer func() { r.stream = orig }()

				plan, err := pred.Plan(q)
				if err != nil {
					return nil, err
				}
				return r.resultsRecursive(ctx, plan)
			})
			if errors.Is(err, ErrPredicateNoResults) {
				return nil
			}
			if err != nil {
				// Fail if predicate processing fails.
				return err
			}

			var newResult *SearchResults
			if predicatePlan != nil {
				// If a predicate filter generated a new plan, evaluate that plan.
				newResult, err = r.resultsRecursive(ctx, predicatePlan)
			} else {
				newResult, err = r.evaluate(ctx, q)
			}

			if err != nil || newResult == nil {
				// Fail if any subexpression fails.
				return err
			}

			var selectMatch func(result.Match) result.Match
			if v, _ := q.ToParseTree().StringValue(query.FieldSelect); v != "" {
				sp, _ := filter.SelectPathFromString(v) // Invariant: select already validated
				selectMatch = func(m result.Match) result.Match {
					return m.Select(sp)
				}
			} else {
				selectMatch = func(m result.Match) result.Match {
					return m
				}
			}

			mu.Lock()
			defer mu.Unlock()

			if newResult.Alert != nil {
				alerts = append(alerts, newResult.Alert)
			}

			// Check if another go-routine has already produced enough results.
			if wantCount <= 0 {
				return context.Canceled
			}

			// BUG: When we find enough results we stop adding them to dedupper,
			// but don't adjust the stats accordingly. This bug was here
			// before, and remains after making query evaluation concurrent.
			stats.Update(&newResult.Stats)

			for _, m := range newResult.Matches {
				match := selectMatch(m)

				if match == nil {
					continue
				}

				wantCount = match.Limit(wantCount)

				if dedup.Add(match); wantCount <= 0 {
					return context.Canceled
				}
			}

			return nil
		})
	}

	if err := g.Wait(); err != nil && err != context.Canceled {
		return nil, err
	}

	matches := dedup.Results()
	if len(matches) > 0 {
		r.sortResults(matches)
	}

	var alert *searchAlert
	if len(alerts) > 0 {
		sort.Slice(alerts, func(i, j int) bool {
			return alerts[i].priority > alerts[j].priority
		})
		alert = alerts[0]
	}

	return &SearchResults{
		Matches: matches,
		Stats:   stats,
		Alert:   alert,
	}, err
}

// searchResultsToRepoNodes converts a set of search results into repository nodes
// such that they can be used to replace a repository predicate
func searchResultsToRepoNodes(matches []result.Match) ([]query.Node, error) {
	nodes := make([]query.Node, 0, len(matches))
	for _, match := range matches {
		repoMatch, ok := match.(*result.RepoMatch)
		if !ok {
			return nil, errors.Errorf("expected type %T, but got %T", &result.RepoMatch{}, match)
		}

		repoFieldValue := "^" + regexp.QuoteMeta(string(repoMatch.Name)) + "$"
		if repoMatch.Rev != "" {
			repoFieldValue += "@" + repoMatch.Rev
		}

		nodes = append(nodes, query.Parameter{
			Field: query.FieldRepo,
			Value: repoFieldValue,
		})
	}

	return nodes, nil
}

// searchResultsToFileNodes converts a set of search results into repo/file nodes so that they
// can replace a file predicate
func searchResultsToFileNodes(matches []result.Match) ([]query.Node, error) {
	nodes := make([]query.Node, 0, len(matches))
	for _, match := range matches {
		fileMatch, ok := match.(*result.FileMatch)
		if !ok {
			return nil, errors.Errorf("expected type %T, but got %T", &result.FileMatch{}, match)
		}

		repoFieldValue := "^" + regexp.QuoteMeta(string(fileMatch.Repo.Name)) + "$"
		if fileMatch.InputRev != nil {
			repoFieldValue += "@" + *fileMatch.InputRev
		}

		// We create AND nodes to match both the repo and the file at the same time so
		// we don't get files of the same name from different repositories.
		nodes = append(nodes, query.Operator{
			Kind: query.And,
			Operands: []query.Node{
				query.Parameter{
					Field: query.FieldRepo,
					Value: repoFieldValue,
				},
				query.Parameter{
					Field: query.FieldFile,
					Value: "^" + regexp.QuoteMeta(fileMatch.Path) + "$",
				},
			},
		})
	}

	return nodes, nil
}

// resultsWithTimeoutSuggestion calls doResults, and in case of deadline
// exceeded returns a search alert with a did-you-mean link for the same
// query with a longer timeout.
func (r *searchResolver) resultsWithTimeoutSuggestion(ctx context.Context, args *search.TextParameters, jobs []run.Job) (*SearchResults, error) {
	start := time.Now()
	rr, err := r.doResults(ctx, args, jobs)

	// We have an alert for context timeouts and we have a progress
	// notification for timeouts. We don't want to show both, so we only show
	// it if no repos are marked as timedout. This somewhat couples us to how
	// progress notifications work, but this is the third attempt at trying to
	// fix this behaviour so we are accepting that.
	if errors.Is(err, context.DeadlineExceeded) {
		if rr == nil || !rr.Stats.Status.Any(search.RepoStatusTimedout) {
			usedTime := time.Since(start)
			suggestTime := longer(2, usedTime)
			return alertForTimeout(usedTime, suggestTime, r).wrapResults(), nil
		} else {
			err = nil
		}
	}

	return rr, err
}

// substitutePredicates replaces all the predicates in a query with their expanded form. The predicates
// are expanded using the doExpand function.
func substitutePredicates(q query.Basic, evaluate func(query.Predicate) (*SearchResults, error)) (query.Plan, error) {
	var topErr error
	success := false
	newQ := query.MapParameter(q.ToParseTree(), func(field, value string, neg bool, ann query.Annotation) query.Node {
		orig := query.Parameter{
			Field:      field,
			Value:      value,
			Negated:    neg,
			Annotation: ann,
		}

		if !ann.Labels.IsSet(query.IsPredicate) {
			return orig
		}

		if topErr != nil {
			return orig
		}

		name, params := query.ParseAsPredicate(value)
		predicate := query.DefaultPredicateRegistry.Get(field, name)
		predicate.ParseParams(params)
		srr, err := evaluate(predicate)
		if err != nil {
			topErr = err
			return nil
		}

		var nodes []query.Node
		switch predicate.Field() {
		case query.FieldRepo:
			nodes, err = searchResultsToRepoNodes(srr.Matches)
			if err != nil {
				topErr = err
				return nil
			}
		case query.FieldFile:
			nodes, err = searchResultsToFileNodes(srr.Matches)
			if err != nil {
				topErr = err
				return nil
			}
		default:
			topErr = errors.Errorf("unsupported predicate result type %q", predicate.Field())
			return nil
		}

		// If no results are returned, we need to return a sentinel error rather
		// than an empty expansion because an empty expansion means "everything"
		// rather than "nothing".
		if len(nodes) == 0 {
			topErr = ErrPredicateNoResults
			return nil
		}

		// A predicate was successfully evaluated and has results.
		success = true

		// No need to return an operator for only one result
		if len(nodes) == 1 {
			return nodes[0]
		}

		return query.Operator{
			Kind:     query.Or,
			Operands: nodes,
		}
	})

	if topErr != nil || !success {
		return nil, topErr
	}
	plan, err := query.ToPlan(query.Dnf(newQ))
	if err != nil {
		return nil, err
	}
	return plan, nil
}

var ErrPredicateNoResults = errors.New("no results returned for predicate")

// longer returns a suggested longer time to wait if the given duration wasn't long enough.
func longer(n int, dt time.Duration) time.Duration {
	dt2 := func() time.Duration {
		Ndt := time.Duration(n) * dt
		dceil := func(x float64) time.Duration {
			return time.Duration(math.Ceil(x))
		}
		switch {
		case math.Floor(Ndt.Hours()) > 0:
			return dceil(Ndt.Hours()) * time.Hour
		case math.Floor(Ndt.Minutes()) > 0:
			return dceil(Ndt.Minutes()) * time.Minute
		case math.Floor(Ndt.Seconds()) > 0:
			return dceil(Ndt.Seconds()) * time.Second
		default:
			return 0
		}
	}()
	lowest := 2 * time.Second
	if dt2 < lowest {
		return lowest
	}
	return dt2
}

type searchResultsStats struct {
	JApproximateResultCount string
	JSparkline              []int32

	sr *searchResolver

	once   sync.Once
	srs    *SearchResultsResolver
	srsErr error
}

func (srs *searchResultsStats) ApproximateResultCount() string { return srs.JApproximateResultCount }
func (srs *searchResultsStats) Sparkline() []int32             { return srs.JSparkline }

var (
	searchResultsStatsCache   = rcache.NewWithTTL("search_results_stats", 3600) // 1h
	searchResultsStatsCounter = promauto.NewCounterVec(prometheus.CounterOpts{
		Name: "src_graphql_search_results_stats_cache_hit",
		Help: "Counts cache hits and misses for search results stats (e.g. sparklines).",
	}, []string{"type"})
)

func (r *searchResolver) Stats(ctx context.Context) (stats *searchResultsStats, err error) {
	// Override user context to ensure that stats for this query are cached
	// regardless of the user context's cancellation. For example, if
	// stats/sparklines are slow to load on the homepage and all users navigate
	// away from that page before they load, no user would ever see them and we
	// would never cache them. This fixes that by ensuring the first request
	// 'kicks off loading' and places the result into cache regardless of
	// whether or not the original querier of this information still wants it.
	originalCtx := ctx
	ctx = context.Background()
	ctx = opentracing.ContextWithSpan(ctx, opentracing.SpanFromContext(originalCtx))

	cacheKey := r.rawQuery()
	// Check if value is in the cache.
	jsonRes, ok := searchResultsStatsCache.Get(cacheKey)
	if ok {
		searchResultsStatsCounter.WithLabelValues("hit").Inc()
		if err := json.Unmarshal(jsonRes, &stats); err != nil {
			return nil, err
		}
		stats.sr = r
		return stats, nil
	}

	// Calculate value from scratch.
	searchResultsStatsCounter.WithLabelValues("miss").Inc()
	attempts := 0
	var v *SearchResultsResolver
	for {
		// Query search results.
		var err error
		args, jobs, err := r.toSearchInputs(r.Query)
		if err != nil {
			return nil, err
		}
		results, err := r.doResults(ctx, args, jobs)
		if err != nil {
			return nil, err // do not cache errors.
		}
		v = r.resultsToResolver(results)
		if v.MatchCount() > 0 {
			break
		}

		status := v.Stats.Status
		if !status.Any(search.RepoStatusCloning) && !status.Any(search.RepoStatusTimedout) {
			break // zero results, but no cloning or timed out repos. No point in retrying.
		}

		var cloning, timedout int
		status.Filter(search.RepoStatusCloning, func(api.RepoID) {
			cloning++
		})
		status.Filter(search.RepoStatusTimedout, func(api.RepoID) {
			timedout++
		})

		if attempts > 5 {
			log15.Error("failed to generate sparkline due to cloning or timed out repos", "cloning", cloning, "timedout", timedout)
			return nil, errors.Errorf("failed to generate sparkline due to %d cloning %d timedout repos", cloning, timedout)
		}

		// We didn't find any search results. Some repos are cloning or timed
		// out, so try again in a few seconds.
		attempts++
		log15.Warn("sparkline generation found 0 search results due to cloning or timed out repos (retrying in 5s)", "cloning", cloning, "timedout", timedout)
		time.Sleep(5 * time.Second)
	}

	sparkline, err := v.Sparkline(ctx)
	if err != nil {
		return nil, err // sparkline generation failed, so don't cache.
	}
	stats = &searchResultsStats{
		JApproximateResultCount: v.ApproximateResultCount(),
		JSparkline:              sparkline,
		sr:                      r,
	}

	// Store in the cache if we got non-zero results. If we got zero results,
	// it should be quick and caching is not desired because e.g. it could be
	// a query for a repo that has not been added by the user yet.
	if v.ResultCount() > 0 {
		jsonRes, err = json.Marshal(stats)
		if err != nil {
			return nil, err
		}
		searchResultsStatsCache.Set(cacheKey, jsonRes)
	}
	return stats, nil
}

// withResultTypes populates the ResultTypes field of args, which drives the kind
// of search to run (e.g., text search, symbol search).
func withResultTypes(args search.TextParameters, forceTypes result.Types) search.TextParameters {
	var rts result.Types
	if forceTypes != 0 {
		rts = forceTypes
	} else {
		stringTypes, _ := args.Query.StringValues(query.FieldType)
		if len(stringTypes) == 0 {
			rts = result.TypeFile | result.TypePath | result.TypeRepo
		} else {
			for _, stringType := range stringTypes {
				rts = rts.With(result.TypeFromString[stringType])
			}
		}
	}

	if rts.Has(result.TypeFile) {
		args.PatternInfo.PatternMatchesContent = true
	}

	if rts.Has(result.TypePath) {
		args.PatternInfo.PatternMatchesPath = true
	}
	args.ResultTypes = rts
	return args
}

// doResults is one of the highest level search functions that handles finding results.
//
// If forceOnlyResultType is specified, only results of the given type are returned,
// regardless of what `type:` is specified in the query string.
//
// Partial results AND an error may be returned.
func (r *searchResolver) doResults(ctx context.Context, args *search.TextParameters, jobs []run.Job) (res *SearchResults, err error) {
	tr, ctx := trace.New(ctx, "doResults", r.rawQuery())
	defer func() {
		tr.SetError(err)
		if res != nil {
			tr.LazyPrintf("matches=%d %s", len(res.Matches), &res.Stats)
		}
		tr.Finish()
	}()

	start := time.Now()

	ctx, cancel := context.WithTimeout(ctx, args.Timeout)
	defer cancel()

	limit := r.MaxResults()
	tr.LazyPrintf("resultTypes: %s", args.ResultTypes)
	var (
		requiredWg sync.WaitGroup
		optionalWg sync.WaitGroup
	)

	waitGroup := func(required bool) *sync.WaitGroup {
		if required {
			return &requiredWg
		}
		return &optionalWg
	}

	// For streaming search we want to limit based on all results, not just
	// per backend. This works better than batch based since we have higher
	// defaults.
	stream := r.stream

	if stream != nil {
		var cancelOnLimit context.CancelFunc
		ctx, stream, cancelOnLimit = streaming.WithLimit(ctx, stream, limit)
		defer cancelOnLimit()
	}
<<<<<<< HEAD
	agg := run.NewAggregator(r.db, stream, subRepoFilterFunc(ctx, authz.DefaultSubRepoPermsChecker))
=======

	agg := run.NewAggregator(r.db, stream)
>>>>>>> 1c94b4e2

	// This ensures we properly cleanup in the case of an early return. In
	// particular we want to cancel global searches before returning early.
	hasStartedAllBackends := false
	defer func() {
		if hasStartedAllBackends {
			return
		}
		cancel()
		requiredWg.Wait()
		optionalWg.Wait()
		_, _, _, _ = agg.Get()
	}()

	args.RepoOptions = r.toRepoOptions(args.Query)

	{
		wg := waitGroup(true)
		wg.Add(1)
		goroutine.Go(func() {
			defer wg.Done()

			repositoryResolver := searchrepos.Resolver{DB: r.db}
			excluded, err := repositoryResolver.Excluded(ctx, args.RepoOptions)
			if err != nil {
				agg.Error(err)
				return
			}

			agg.Send(streaming.SearchEvent{
				Stats: streaming.Stats{
					ExcludedArchived: excluded.Archived,
					ExcludedForks:    excluded.Forks,
				},
			})

			tr.LazyPrintf("sent excluded stats %#v", excluded)
		})
	}

	repos := &searchrepos.Resolver{
		Opts: args.RepoOptions,
		DB:   r.db,
	}

	// Start all specific search jobs, if any.
	for _, job := range jobs {
		job := job
		wg := waitGroup(job.Required())
		wg.Add(1)
		goroutine.Go(func() {
			defer wg.Done()
			_ = agg.DoSearch(ctx, job, repos)
		})
	}

	hasStartedAllBackends = true

	// Wait for required searches.
	requiredWg.Wait()

	// Give optional searches some minimum budget in case required searches return quickly.
	// Cancel all remaining searches after this minimum budget.
	budget := 100 * time.Millisecond
	elapsed := time.Since(start)
	timer := time.AfterFunc(budget-elapsed, cancel)

	// Wait for remaining optional searches to finish or get cancelled.
	optionalWg.Wait()

	timer.Stop()

	return r.toSearchResults(ctx, agg)
}

// subRepoFilterFunc returns a filtering function that applies sub-repo permissions
// to search events. It is possible that a nil function is returned.
func subRepoFilterFunc(ctx context.Context, checker authz.SubRepoPermissionChecker) run.EventTransformer {
	if checker == nil || !checker.Enabled() {
		return nil
	}

	a := actor.FromContext(ctx)
	return func(e streaming.SearchEvent) (streaming.SearchEvent, error) {
		errs := &multierror.Error{}
		filtered := streaming.SearchEvent{
			Results: e.Results[:0],
			Stats:   e.Stats,
		}
		for _, r := range e.Results {
			key := r.Key()
			content := authz.RepoContent{
				Repo: key.Repo,
				Path: key.Path,
			}
			perms, err := authz.ActorPermissions(ctx, checker, a, content)
			if err != nil {
				errs = multierror.Append(errs, err)
				continue
			}
			if perms.Include(authz.Read) {
				filtered.Results = append(filtered.Results, r)
			}
		}
		// We don't want to spam our logs or return sensitive authz related errors to the
		// user so we'll return generic error and log something more specific.
		if errs.Len() == 0 {
			return filtered, nil
		}
		return filtered, errors.New("subRepoFilterFunc")
	}
}

// toSearchResults converts an Aggregator to SearchResults.
//
// toSearchResults relies on all WaitGroups being done since it relies on
// collecting from the streams.
func (r *searchResolver) toSearchResults(ctx context.Context, agg *run.Aggregator) (*SearchResults, error) {
	matches, common, matchCount, aggErrs := agg.Get()

	if aggErrs == nil {
		return nil, errors.New("aggErrs should never be nil")
	}

	ao := alertObserver{
		searchResolver: r,
		Inputs:         r.SearchInputs,
		hasResults:     matchCount > 0,
	}
	for _, err := range aggErrs.Errors {
		ao.Error(ctx, err)
	}
	alert, err := ao.Done(&common)

	r.sortResults(matches)

	return &SearchResults{
		Matches: matches,
		Stats:   common,
		Alert:   alert,
	}, err
}

// isContextError returns true if ctx.Err() is not nil or if err
// is an error caused by context cancelation or timeout.
func isContextError(ctx context.Context, err error) bool {
	return ctx.Err() != nil || errors.IsAny(err, context.Canceled, context.DeadlineExceeded)
}

// SearchResultResolver is a resolver for the GraphQL union type `SearchResult`.
//
// Supported types:
//
//   - *RepositoryResolver         // repo name match
//   - *fileMatchResolver          // text match
//   - *commitSearchResultResolver // diff or commit match
//
// Note: Any new result types added here also need to be handled properly in search_results.go:301 (sparklines)
type SearchResultResolver interface {
	ToRepository() (*RepositoryResolver, bool)
	ToFileMatch() (*FileMatchResolver, bool)
	ToCommitSearchResult() (*CommitSearchResultResolver, bool)

	ResultCount() int32
}

// compareFileLengths sorts file paths such that they appear earlier if they
// match file: patterns in the query exactly.
func compareFileLengths(left, right string, exactFilePatterns map[string]struct{}) bool {
	_, aMatch := exactFilePatterns[path.Base(left)]
	_, bMatch := exactFilePatterns[path.Base(right)]
	if aMatch || bMatch {
		if aMatch && bMatch {
			// Prefer shorter file names (ie root files come first)
			if len(left) != len(right) {
				return len(left) < len(right)
			}
			return left < right
		}
		// Prefer exact match
		return aMatch
	}
	return left < right
}

func compareDates(left, right *time.Time) bool {
	if left == nil || right == nil {
		return left != nil // Place the value that is defined first.
	}
	return left.After(*right)
}

// compareSearchResults sorts repository matches, file matches, and commits.
// Repositories and filenames are sorted alphabetically. As a refinement, if any
// filename matches a value in a non-empty set exactFilePatterns, then such
// filenames are listed earlier.
//
// Commits are sorted by date. Commits are not associated with searchrepos, and
// will always list after repository or file match results, if any.
func compareSearchResults(left, right result.Match, exactFilePatterns map[string]struct{}) bool {
	sortKeys := func(match result.Match) (string, string, *time.Time) {
		switch r := match.(type) {
		case *result.RepoMatch:
			return string(r.Name), "", nil
		case *result.FileMatch:
			return string(r.Repo.Name), r.Path, nil
		case *result.CommitMatch:
			// Commits are relatively sorted by date, and after repo
			// or path names. We use ~ as the key for repo and
			// paths,lexicographically last in ASCII.
			return "~", "~", &r.Commit.Author.Date
		}
		// Unreachable.
		panic("unreachable: compareSearchResults expects RepositoryResolver, FileMatchResolver, or CommitSearchResultResolver")
	}

	arepo, afile, adate := sortKeys(left)
	brepo, bfile, bdate := sortKeys(right)

	if arepo == brepo {
		if len(exactFilePatterns) == 0 {
			if afile != bfile {
				return afile < bfile
			}
			return compareDates(adate, bdate)
		}
		return compareFileLengths(afile, bfile, exactFilePatterns)
	}
	return arepo < brepo
}

func (r *searchResolver) sortResults(results []result.Match) {
	var exactPatterns map[string]struct{}
	if getBoolPtr(r.UserSettings.SearchGlobbing, false) {
		exactPatterns = r.getExactFilePatterns()
	}
	sort.Slice(results, func(i, j int) bool { return compareSearchResults(results[i], results[j], exactPatterns) })
}

// getExactFilePatterns returns the set of file patterns without glob syntax.
func (r *searchResolver) getExactFilePatterns() map[string]struct{} {
	m := map[string]struct{}{}
	query.VisitField(
		r.Query,
		query.FieldFile,
		func(value string, negated bool, annotation query.Annotation) {
			originalValue := r.OriginalQuery[annotation.Range.Start.Column+len(query.FieldFile)+1 : annotation.Range.End.Column]
			if !negated && query.ContainsNoGlobSyntax(originalValue) {
				m[originalValue] = struct{}{}
			}
		})
	return m
}

var metricFeatureFlagUnavailable = promauto.NewCounter(prometheus.CounterOpts{
	Name: "src_search_featureflag_unavailable",
	Help: "temporary counter to check if we have feature flag available in practice.",
})<|MERGE_RESOLUTION|>--- conflicted
+++ resolved
@@ -1768,9 +1768,8 @@
 		return &optionalWg
 	}
 
-	// For streaming search we want to limit based on all results, not just
-	// per backend. This works better than batch based since we have higher
-	// defaults.
+	// For streaming search we want to limit based on all results, not just per
+	// backend. This works better than batch based since we have higher defaults.
 	stream := r.stream
 
 	if stream != nil {
@@ -1778,15 +1777,11 @@
 		ctx, stream, cancelOnLimit = streaming.WithLimit(ctx, stream, limit)
 		defer cancelOnLimit()
 	}
-<<<<<<< HEAD
+
 	agg := run.NewAggregator(r.db, stream, subRepoFilterFunc(ctx, authz.DefaultSubRepoPermsChecker))
-=======
-
-	agg := run.NewAggregator(r.db, stream)
->>>>>>> 1c94b4e2
 
 	// This ensures we properly cleanup in the case of an early return. In
-	// particular we want to cancel global searches before returning early.
+	// particular, we want to cancel global searches before returning early.
 	hasStartedAllBackends := false
 	defer func() {
 		if hasStartedAllBackends {
