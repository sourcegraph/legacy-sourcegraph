--- conflicted
+++ resolved
@@ -1807,66 +1807,10 @@
 		tr.Finish()
 	}()
 
-<<<<<<< HEAD
-	start := time.Now()
-
-	ctx, cancel := context.WithTimeout(ctx, timeout)
-	defer cancel()
-
-	limit := r.MaxResults()
-	var (
-		requiredWg sync.WaitGroup
-		optionalWg sync.WaitGroup
-	)
-
-	waitGroup := func(required bool) *sync.WaitGroup {
-		if required {
-			return &requiredWg
-		}
-		return &optionalWg
-	}
-
-	// For streaming search we want to limit based on all results, not just per
-	// backend. This works better than batch based since we have higher defaults.
-	stream := r.stream
-
-	if stream != nil {
-		var cancelOnLimit context.CancelFunc
-		ctx, stream, cancelOnLimit = streaming.WithLimit(ctx, stream, limit)
-		defer cancelOnLimit()
-	}
-
-	agg := run.NewAggregator(r.db, stream, subRepoFilterFunc(ctx, authz.DefaultSubRepoPermsChecker))
-
-	// This ensures we properly cleanup in the case of an early return. In
-	// particular, we want to cancel global searches before returning early.
-	hasStartedAllBackends := false
-	defer func() {
-		if hasStartedAllBackends {
-			return
-		}
-		cancel()
-		requiredWg.Wait()
-		optionalWg.Wait()
-		_, _, _, _ = agg.Get()
-	}()
-
-	repoOptionsCopy := repoOptions
-	{
-		wg := waitGroup(true)
-		wg.Add(1)
-		goroutine.Go(func() {
-			defer wg.Done()
-
-			repositoryResolver := searchrepos.Resolver{DB: r.db}
-			excluded, err := repositoryResolver.Excluded(ctx, repoOptionsCopy)
-			if err != nil {
-				agg.Error(err)
-				return
-			}
-=======
 	agg := run.NewAggregator(r.stream)
->>>>>>> c47e8f3a
+	if authz.SubRepoEnabled(authz.DefaultSubRepoPermsChecker) {
+		agg.SetEventTransformer(subRepoFilterFunc(ctx, authz.DefaultSubRepoPermsChecker))
+	}
 
 	_ = agg.DoSearch(ctx, r.db, job)
 
