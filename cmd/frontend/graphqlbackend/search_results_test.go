--- conflicted
+++ resolved
@@ -12,11 +12,13 @@
 	"time"
 
 	"github.com/cockroachdb/errors"
+	mockrequire "github.com/derision-test/go-mockgen/testutil/require"
 	"github.com/google/go-cmp/cmp"
 	"github.com/google/zoekt"
-	"github.com/stretchr/testify/assert"
 	"github.com/stretchr/testify/require"
 	"go.uber.org/atomic"
+
+	"github.com/sourcegraph/sourcegraph/internal/conf"
 
 	"github.com/sourcegraph/sourcegraph/cmd/frontend/envvar"
 	"github.com/sourcegraph/sourcegraph/internal/api"
@@ -39,17 +41,6 @@
 
 var mockCount = func(_ context.Context, options database.ReposListOptions) (int, error) { return 0, nil }
 
-<<<<<<< HEAD
-=======
-func assertEqual(t *testing.T, got, want interface{}) {
-	t.Helper()
-
-	if diff := cmp.Diff(got, want); diff != "" {
-		t.Errorf("(-want +got):\n%s", diff)
-	}
-}
-
->>>>>>> cc237021
 func TestSearchResults(t *testing.T) {
 	if os.Getenv("CI") != "" {
 		// #25936: Some unit tests rely on external services that break
@@ -57,14 +48,11 @@
 		t.Skip("TestSearchResults only works in local dev and is not reliable in CI")
 	}
 
-<<<<<<< HEAD
 	ctx := context.Background()
 	db := dbmock.NewMockDB()
 
 	wantLimitOffset := &database.LimitOffset{Limit: search.SearchLimits(conf.Get()).MaxRepos + 1}
 
-=======
->>>>>>> cc237021
 	getResults := func(t *testing.T, query, version string) []string {
 		r, err := newSchemaResolver(db).Search(ctx, &SearchArgs{Query: query, Version: version})
 		require.Nil(t, err)
@@ -112,7 +100,6 @@
 		mockDecodedViewerFinalSettings = &schema.Settings{}
 		defer func() { mockDecodedViewerFinalSettings = nil }()
 
-<<<<<<< HEAD
 		repos := dbmock.NewMockRepoStore()
 		repos.ListMinimalReposFunc.SetDefaultHook(func(ctx context.Context, opt database.ReposListOptions) ([]types.MinimalRepo, error) {
 			// Validate that the following options are invariant when calling the DB through
@@ -120,13 +107,6 @@
 			// Search(...) operation.
 			require.Equal(t, wantLimitOffset, opt.LimitOffset)
 			require.Equal(t, []string{"r", "p"}, opt.IncludePatterns)
-=======
-		var calledReposListMinimalRepos bool
-		database.Mocks.Repos.ListMinimalRepos = func(_ context.Context, op database.ReposListOptions) ([]types.MinimalRepo, error) {
-			calledReposListMinimalRepos = true
-
-			assertEqual(t, op.IncludePatterns, []string{"r", "p"})
->>>>>>> cc237021
 
 			return []types.MinimalRepo{{ID: 1, Name: "repo"}}, nil
 		})
@@ -147,7 +127,6 @@
 		mockDecodedViewerFinalSettings = &schema.Settings{}
 		defer func() { mockDecodedViewerFinalSettings = nil }()
 
-<<<<<<< HEAD
 		repos := dbmock.NewMockRepoStore()
 		repos.ListMinimalReposFunc.SetDefaultHook(func(ctx context.Context, opt database.ReposListOptions) ([]types.MinimalRepo, error) {
 			// Validate that the following options are invariant when calling the DB through
@@ -158,18 +137,6 @@
 			return []types.MinimalRepo{{ID: 1, Name: "repo"}}, nil
 		})
 		db.ReposFunc.SetDefaultReturn(repos)
-=======
-		var calledReposListMinimalRepos bool
-		database.Mocks.Repos.ListMinimalRepos = func(_ context.Context, op database.ReposListOptions) ([]types.MinimalRepo, error) {
-			calledReposListMinimalRepos = true
-
-			return []types.MinimalRepo{}, nil
-		}
-		defer func() { database.Mocks = database.MockStores{} }()
-		database.Mocks.Repos.MockGetByName(t, "repo", 1)
-		database.Mocks.Repos.MockGet(t, 1)
-		database.Mocks.Repos.Count = mockCount
->>>>>>> cc237021
 
 		calledSearchSymbols := false
 		symbol.MockSearchSymbols = func(ctx context.Context, args *search.TextParameters, limit int) (res []result.Match, common *streaming.Stats, err error) {
@@ -192,15 +159,7 @@
 		defer func() { unindexed.MockSearchFilesInRepos = nil }()
 
 		testCallResults(t, `foo\d "bar*"`, "V1", []string{"dir/file:123"})
-<<<<<<< HEAD
 		mockrequire.Called(t, repos.ListMinimalReposFunc)
-		if !calledSearchRepositories {
-			t.Error("!calledSearchRepositories")
-=======
-		if !calledReposListMinimalRepos {
-			t.Error("!calledReposListMinimalRepos")
->>>>>>> cc237021
-		}
 		if !calledSearchFilesInRepos.Load() {
 			t.Error("!calledSearchFilesInRepos")
 		}
@@ -213,7 +172,6 @@
 		mockDecodedViewerFinalSettings = &schema.Settings{}
 		defer func() { mockDecodedViewerFinalSettings = nil }()
 
-<<<<<<< HEAD
 		repos := dbmock.NewMockRepoStore()
 		repos.ListMinimalReposFunc.SetDefaultHook(func(ctx context.Context, opt database.ReposListOptions) ([]types.MinimalRepo, error) {
 			// Validate that the following options are invariant when calling the DB through
@@ -224,18 +182,6 @@
 			return []types.MinimalRepo{{ID: 1, Name: "repo"}}, nil
 		})
 		db.ReposFunc.SetDefaultReturn(repos)
-=======
-		var calledReposListMinimalRepos bool
-		database.Mocks.Repos.ListMinimalRepos = func(_ context.Context, op database.ReposListOptions) ([]types.MinimalRepo, error) {
-			calledReposListMinimalRepos = true
-
-			return []types.MinimalRepo{}, nil
-		}
-		defer func() { database.Mocks = database.MockStores{} }()
-		database.Mocks.Repos.MockGetByName(t, "repo", 1)
-		database.Mocks.Repos.MockGet(t, 1)
-		database.Mocks.Repos.Count = mockCount
->>>>>>> cc237021
 
 		calledSearchSymbols := false
 		symbol.MockSearchSymbols = func(ctx context.Context, args *search.TextParameters, limit int) (res []result.Match, common *streaming.Stats, err error) {
@@ -258,15 +204,7 @@
 		defer func() { unindexed.MockSearchFilesInRepos = nil }()
 
 		testCallResults(t, `foo\d "bar*"`, "V2", []string{"dir/file:123"})
-<<<<<<< HEAD
 		mockrequire.Called(t, repos.ListMinimalReposFunc)
-		if !calledSearchRepositories {
-			t.Error("!calledSearchRepositories")
-=======
-		if !calledReposListMinimalRepos {
-			t.Error("!calledReposListMinimalRepos")
->>>>>>> cc237021
-		}
 		if !calledSearchFilesInRepos.Load() {
 			t.Error("!calledSearchFilesInRepos")
 		}
