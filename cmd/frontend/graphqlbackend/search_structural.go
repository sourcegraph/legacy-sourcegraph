package graphqlbackend

import (
	"context"
	"regexp"
	"regexp/syntax"
	"strings"
	"time"
	"unicode/utf8"

	"github.com/google/zoekt"
	zoektquery "github.com/google/zoekt/query"
	"github.com/sourcegraph/sourcegraph/internal/api"
	"github.com/sourcegraph/sourcegraph/internal/lazyregexp"
	"github.com/sourcegraph/sourcegraph/internal/search"
	"github.com/sourcegraph/sourcegraph/internal/types"
)

var matchHoleRegexp = lazyregexp.New(splitOnHolesPattern())

func splitOnHolesPattern() string {
	word := `\w+`
	whitespaceAndOptionalWord := `[ ]+(` + word + `)?`
	holeAnything := `:\[` + word + `\]`
	holeAlphanum := `:\[\[` + word + `\]\]`
	holeWithPunctuation := `:\[` + word + `\.\]`
	holeWithNewline := `:\[` + word + `\\n\]`
	holeWhitespace := `:\[` + whitespaceAndOptionalWord + `\]`
	return strings.Join([]string{
		holeAnything,
		holeAlphanum,
		holeWithPunctuation,
		holeWithNewline,
		holeWhitespace,
	}, "|")
}

var matchRegexpPattern = lazyregexp.New(`:\[(\w+)?~(.*)\]`)

type Term interface {
	term()
	String() string
}

type Literal string
type Hole string

func (Literal) term() {}
func (t Literal) String() string {
	return string(t)
}

func (Hole) term() {}
func (t Hole) String() string {
	return string(t)
}

// parseTemplate parses a comby pattern to a list of Terms where a Term is
// either a literal or hole metasyntax.
func parseTemplate(buf []byte) []Term {
	// Track context of whether we are inside an opening hole, e.g., after
	// ':['. Value is greater than 1 when inside.
	var open int
	// Track whether we are balanced inside a regular expression character
	// set like '[a]' inside an open hole, e.g., :[foo~[a]]. Value is greater
	// than 1 when inside.
	var inside int

	var start int
	var r rune
	var token []rune
	var result []Term

	next := func() rune {
		r, start := utf8.DecodeRune(buf)
		buf = buf[start:]
		return r
	}

	appendTerm := func(term Term) {
		result = append(result, term)
		token = []rune{}
	}

	for len(buf) > 0 {
		r = next()
		switch r {
		case ':':
			if open > 0 {
				// ':' inside a hole, likely part of a regexp pattern.
				token = append(token, ':')
				continue
			}
			if len(buf[start:]) > 0 {
				// Look ahead and see if this is the start of a hole.
				if r, _ := utf8.DecodeRune(buf); r == '[' {
					// It is the start of a hole, consume the '['.
					r = next()
					open++
					appendTerm(Literal(token))
					// Persist the literal token scanned up to this point.
					token = append(token, ':', '[')
					continue
				}
				// Something else, push the ':' we saw and continue.
				token = append(token, ':')
				continue
			}
			// Trailing ':'
			token = append(token, ':')
		case '\\':
			if len(buf[start:]) > 0 && open > 0 {
				// Assume this is an escape sequence for a regexp hole.
				r = next()
				token = append(token, '\\', r)
				continue
			}
			token = append(token, '\\')
		case '[':
			if open > 0 {
				// Assume this is a character set inside a regexp hole.
				inside++
				token = append(token, '[')
				continue
			}
			token = append(token, '[')
		case ']':
			if open > 0 && inside > 0 {
				// This ']' closes a regular expression inside a hole.
				inside--
				token = append(token, ']')
				continue
			}
			if open > 0 {
				// This ']' closes a hole.
				open--
				token = append(token, ']')
				appendTerm(Hole(token))
				continue
			}
			token = append(token, r)
		default:
			token = append(token, r)
		}
	}
	if len(token) > 0 {
		result = append(result, Literal(token))
	}
	return result
}

var onMatchWhitespace = lazyregexp.New(`[\s]+`)

// StructuralPatToRegexpQuery converts a comby pattern to an approximate regular
// expression query. It converts whitespace in the pattern so that content
// across newlines can be matched in the index. As an incomplete approximation,
// we use the regex pattern .*? to scan ahead. A shortcircuit option returns a
// regexp query that may find true matches faster, but may miss all possible
// matches.
//
// Example:
// "ParseInt(:[args]) if err != nil" -> "ParseInt(.*)\s+if\s+err!=\s+nil"
func StructuralPatToRegexpQuery(pattern string, shortcircuit bool) string {
	var pieces []string

	terms := parseTemplate([]byte(pattern))
	for _, term := range terms {
		if term.String() == "" {
			continue
		}
		switch v := term.(type) {
		case Literal:
			piece := regexp.QuoteMeta(v.String())
			piece = onMatchWhitespace.ReplaceAllLiteralString(piece, `[\s]+`)
			pieces = append(pieces, piece)
		case Hole:
			if matchRegexpPattern.MatchString(v.String()) {
				extractedRegexp := matchRegexpPattern.ReplaceAllString(v.String(), `$2`)
				pieces = append(pieces, extractedRegexp)
			}
		default:
			panic("Unreachable")
		}
	}

	if len(pieces) == 0 {
		// Match anything.
		return "(.|\\s)*?"
	}

	if shortcircuit {
		// As a shortcircuit, do not match across newlines of structural search pieces.
		return "(" + strings.Join(pieces, ").*?(") + ")"
	}
	return "(" + strings.Join(pieces, ")(.|\\s)*?(") + ")"
}

func HandleFilePathPatterns(query *search.TextPatternInfo) (zoektquery.Q, error) {
	var and []zoektquery.Q

	// Zoekt uses regular expressions for file paths.
	// Unhandled cases: PathPatternsAreCaseSensitive and whitespace in file path patterns.
	for _, p := range query.IncludePatterns {
		q, err := fileRe(p, query.IsCaseSensitive)
		if err != nil {
			return nil, err
		}
		and = append(and, q)
	}
	if query.ExcludePattern != "" {
		q, err := fileRe(query.ExcludePattern, query.IsCaseSensitive)
		if err != nil {
			return nil, err
		}
		and = append(and, &zoektquery.Not{Child: q})
	}

	// For conditionals that happen on a repo we can use type:repo queries. eg
	// (type:repo file:foo) (type:repo file:bar) will match all repos which
	// contain a filename matching "foo" and a filename matchinb "bar".
	//
	// Note: (type:repo file:foo file:bar) will only find repos with a
	// filename containing both "foo" and "bar".
	for _, p := range query.FilePatternsReposMustInclude {
		q, err := fileRe(p, query.IsCaseSensitive)
		if err != nil {
			return nil, err
		}
		and = append(and, &zoektquery.Type{Type: zoektquery.TypeRepo, Child: q})
	}
	for _, p := range query.FilePatternsReposMustExclude {
		q, err := fileRe(p, query.IsCaseSensitive)
		if err != nil {
			return nil, err
		}
		and = append(and, &zoektquery.Not{Child: &zoektquery.Type{Type: zoektquery.TypeRepo, Child: q}})
	}

	return zoektquery.NewAnd(and...), nil
}

func buildQuery(args *search.TextParameters, repos *indexedRepoRevs, filePathPatterns zoektquery.Q, shortcircuit bool) (zoektquery.Q, error) {
	regexString := StructuralPatToRegexpQuery(args.PatternInfo.Pattern, shortcircuit)
	if len(regexString) == 0 {
		return &zoektquery.Const{Value: true}, nil
	}
	re, err := syntax.Parse(regexString, syntax.ClassNL|syntax.PerlX|syntax.UnicodeGroups)
	if err != nil {
		return nil, err
	}
	return zoektquery.NewAnd(
		&zoektquery.RepoBranches{Set: repos.repoBranches},
		filePathPatterns,
		&zoektquery.Regexp{
			Regexp:        re,
			CaseSensitive: true,
			Content:       true,
		},
	), nil
}

// zoektSearchHEADOnlyFiles searches repositories using zoekt, returning only the file paths containing
// content matching the given pattern.
//
// Timeouts are reported through the context, and as a special case errNoResultsInTimeout
// is returned if no results are found in the given timeout (instead of the more common
// case of finding partial or full results in the given timeout).
func zoektSearchHEADOnlyFiles(ctx context.Context, args *search.TextParameters, repos *indexedRepoRevs, since func(t time.Time) time.Duration) (fm []*FileMatchResolver, limitHit bool, partial map[api.RepoID]struct{}, err error) {
	if len(repos.repoRevs) == 0 {
		return nil, false, nil, nil
	}

	k := zoektResultCountFactor(len(repos.repoBranches), args.PatternInfo.FileMatchLimit, args.Mode == search.ZoektGlobalSearch)
	searchOpts := zoektSearchOpts(ctx, k, args.PatternInfo)

	if args.UseFullDeadline {
		// If the user manually specified a timeout, allow zoekt to use all of the remaining timeout.
		deadline, _ := ctx.Deadline()
		searchOpts.MaxWallTime = time.Until(deadline)

		// We don't want our context's deadline to cut off zoekt so that we can get the results
		// found before the deadline.
		//
		// We'll create a new context that gets cancelled if the other context is cancelled for any
		// reason other than the deadline being exceeded. This essentially means the deadline for the new context
		// will be `deadline + time for zoekt to cancel + network latency`.
		var cancel context.CancelFunc
		ctx, cancel = contextWithoutDeadline(ctx)
		defer cancel()
	}

	filePathPatterns, err := HandleFilePathPatterns(args.PatternInfo)
	if err != nil {
		return nil, false, nil, err
	}

	t0 := time.Now()
	q, err := buildQuery(args, repos, filePathPatterns, true)
	if err != nil {
		return nil, false, nil, err
	}
	resp, err := args.Zoekt.Client.Search(ctx, q, &searchOpts)
	if err != nil {
		return nil, false, nil, err
	}
	if since(t0) >= searchOpts.MaxWallTime {
		return nil, false, nil, errNoResultsInTimeout
	}

	// We always return approximate results (limitHit true) unless we run the branch to perform a more complete search.
	limitHit = true
	// If the previous indexed search did not return a substantial number of matching file candidates or count was
	// manually specified, run a more complete and expensive search.
	if resp.FileCount < 10 || args.PatternInfo.FileMatchLimit != defaultMaxSearchResults {
		q, err = buildQuery(args, repos, filePathPatterns, false)
		if err != nil {
			return nil, false, nil, err
		}
		resp, err = args.Zoekt.Client.Search(ctx, q, &searchOpts)
		if err != nil {
			return nil, false, nil, err
		}
		if since(t0) >= searchOpts.MaxWallTime {
			return nil, false, nil, errNoResultsInTimeout
		}
		// This is the only place limitHit can be set false, meaning we covered everything.
		limitHit = resp.FilesSkipped+resp.ShardsSkipped > 0
	}

	if len(resp.Files) == 0 {
		return nil, false, nil, nil
	}

	limitHit, files, partial := zoektLimitMatches(limitHit, int(args.PatternInfo.FileMatchLimit), resp.Files, func(file *zoekt.FileMatch) (repo *types.Repo, revs []string, ok bool) {
		repo, inputRevs := repos.GetRepoInputRev(file)
		return repo, inputRevs, true
	})
	resp.Files = files

	maxLineMatches := 25 + k
	matches := make([]*FileMatchResolver, len(resp.Files))
	repoResolvers := make(RepositoryResolverCache)
	for i, file := range resp.Files {
		fileLimitHit := false
		if len(file.LineMatches) > maxLineMatches {
			file.LineMatches = file.LineMatches[:maxLineMatches]
			fileLimitHit = true
			limitHit = true
		}
		repoRev := repos.repoRevs[file.Repository]
		if repoResolvers[repoRev.Repo.Name] == nil {
<<<<<<< HEAD
			repoResolvers[repoRev.Repo.Name] = &RepositoryResolver{innerRepo: repoRev.Repo.ToRepo()}
=======
			repoResolvers[repoRev.Repo.Name] = &RepositoryResolver{innerRepo: repoRev.Repo}
>>>>>>> 61bed0b1
		}
		matches[i] = &FileMatchResolver{
			JPath:     file.FileName,
			JLimitHit: fileLimitHit,
			uri:       fileMatchURI(repoRev.Repo.Name, "", file.FileName),
			Repo:      repoResolvers[repoRev.Repo.Name],
			CommitID:  api.CommitID(file.Version),
		}
	}

	return matches, limitHit, partial, nil
}<|MERGE_RESOLUTION|>--- conflicted
+++ resolved
@@ -10,6 +10,7 @@
 
 	"github.com/google/zoekt"
 	zoektquery "github.com/google/zoekt/query"
+
 	"github.com/sourcegraph/sourcegraph/internal/api"
 	"github.com/sourcegraph/sourcegraph/internal/lazyregexp"
 	"github.com/sourcegraph/sourcegraph/internal/search"
@@ -331,7 +332,7 @@
 		return nil, false, nil, nil
 	}
 
-	limitHit, files, partial := zoektLimitMatches(limitHit, int(args.PatternInfo.FileMatchLimit), resp.Files, func(file *zoekt.FileMatch) (repo *types.Repo, revs []string, ok bool) {
+	limitHit, files, partial := zoektLimitMatches(limitHit, int(args.PatternInfo.FileMatchLimit), resp.Files, func(file *zoekt.FileMatch) (repo *types.RepoName, revs []string, ok bool) {
 		repo, inputRevs := repos.GetRepoInputRev(file)
 		return repo, inputRevs, true
 	})
@@ -349,11 +350,7 @@
 		}
 		repoRev := repos.repoRevs[file.Repository]
 		if repoResolvers[repoRev.Repo.Name] == nil {
-<<<<<<< HEAD
 			repoResolvers[repoRev.Repo.Name] = &RepositoryResolver{innerRepo: repoRev.Repo.ToRepo()}
-=======
-			repoResolvers[repoRev.Repo.Name] = &RepositoryResolver{innerRepo: repoRev.Repo}
->>>>>>> 61bed0b1
 		}
 		matches[i] = &FileMatchResolver{
 			JPath:     file.FileName,
