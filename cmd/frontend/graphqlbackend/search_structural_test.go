package graphqlbackend

import (
	"context"
	"errors"
	"testing"
	"time"

	"github.com/google/go-cmp/cmp"
	"github.com/google/zoekt"

	"github.com/sourcegraph/sourcegraph/internal/api"
	"github.com/sourcegraph/sourcegraph/internal/db"
	"github.com/sourcegraph/sourcegraph/internal/endpoint"
	"github.com/sourcegraph/sourcegraph/internal/search"
	searchbackend "github.com/sourcegraph/sourcegraph/internal/search/backend"
	"github.com/sourcegraph/sourcegraph/internal/search/query"
	"github.com/sourcegraph/sourcegraph/internal/types"
	"github.com/sourcegraph/sourcegraph/schema"
)

// Tests that indexed repos are filtered in structural search
func TestStructuralSearchRepoFilter(t *testing.T) {
	repoName := "indexed/one"
	indexedFileName := "indexed.go"

	indexedRepo := &types.RepoName{Name: api.RepoName(repoName)}

	unindexedRepo := &types.RepoName{Name: api.RepoName("unindexed/one")}

	db.Mocks.Repos.ListRepoNames = func(_ context.Context, op db.ReposListOptions) ([]*types.RepoName, error) {
		return []*types.RepoName{indexedRepo, unindexedRepo}, nil
	}
	defer func() { db.Mocks = db.MockStores{} }()

	mockSearchFilesInRepo = func(
		ctx context.Context,
<<<<<<< HEAD
		repo *types.RepoName,
		gitserverRepo gitserver.Repo,
=======
		repo *types.Repo,
		gitserverRepo api.RepoName,
>>>>>>> 61bed0b1
		rev string,
		info *search.TextPatternInfo,
		fetchTimeout time.Duration,
	) (
		matches []*FileMatchResolver,
		limitHit bool,
		err error,
	) {
		repoName := repo.Name
		switch repoName {
		case "indexed/one":
			return []*FileMatchResolver{mkFileMatch(nil, indexedFileName)}, false, nil
		case "unindexed/one":
			return []*FileMatchResolver{mkFileMatch(nil, "unindexed.go")}, false, nil
		default:
			return nil, false, errors.New("Unexpected repo")
		}
	}
	db.Mocks.Repos.Count = mockCount
	defer func() { mockSearchFilesInRepo = nil }()

	zoektRepo := &zoekt.RepoListEntry{
		Repository: zoekt.Repository{
			Name:     string(indexedRepo.Name),
			Branches: []zoekt.RepositoryBranch{{Name: "HEAD", Version: "deadbeef"}},
		},
	}

	zoektFileMatches := []zoekt.FileMatch{{
		FileName:   indexedFileName,
		Repository: string(indexedRepo.Name),
		LineMatches: []zoekt.LineMatch{
			{
				Line: nil,
			},
		},
	}}

	z := &searchbackend.Zoekt{
		Client: &fakeSearcher{
			repos:  []*zoekt.RepoListEntry{zoektRepo},
			result: &zoekt.SearchResult{Files: zoektFileMatches},
		},
		DisableCache: true,
	}

	ctx := context.Background()

	q, err := query.ParseAndCheck(`patterntype:structural index:only foo`)
	if err != nil {
		t.Fatal(err)
	}
	resolver := &searchResolver{
		query:        q,
		patternType:  query.SearchTypeStructural,
		zoekt:        z,
		searcherURLs: endpoint.Static("test"),
		userSettings: &schema.Settings{},
	}
	results, err := resolver.Results(ctx)
	if err != nil {
		t.Fatal("Results:", err)
	}

	fm, _ := results.Results()[0].ToFileMatch()
	if got, want := fm.JPath, indexedFileName; got != want {
		t.Fatalf("wrong indexed filename. want=%s, have=%s\n", want, got)
	}
}

func TestStructuralPatToRegexpQuery(t *testing.T) {
	cases := []struct {
		Name    string
		Pattern string
		Want    string
	}{
		{
			Name:    "Just a hole",
			Pattern: ":[1]",
			Want:    `(.|\s)*?`,
		},
		{
			Name:    "Adjacent holes",
			Pattern: ":[1]:[2]:[3]",
			Want:    `(.|\s)*?`,
		},
		{
			Name:    "Substring between holes",
			Pattern: ":[1] substring :[2]",
			Want:    `([\s]+substring[\s]+)`,
		},
		{
			Name:    "Substring before and after different hole kinds",
			Pattern: "prefix :[[1]] :[2.] suffix",
			Want:    `(prefix[\s]+)(.|\s)*?([\s]+)(.|\s)*?([\s]+suffix)`,
		},
		{
			Name:    "Substrings covering all hole kinds.",
			Pattern: `1. :[1] 2. :[[2]] 3. :[3.] 4. :[4\n] 5. :[ ] 6. :[ 6] done.`,
			Want:    `(1\.[\s]+)(.|\s)*?([\s]+2\.[\s]+)(.|\s)*?([\s]+3\.[\s]+)(.|\s)*?([\s]+4\.[\s]+)(.|\s)*?([\s]+5\.[\s]+)(.|\s)*?([\s]+6\.[\s]+)(.|\s)*?([\s]+done\.)`,
		},
		{
			Name:    "Allow alphanumeric identifiers in holes",
			Pattern: "sub :[alphanum_ident_123] string",
			Want:    `(sub[\s]+)(.|\s)*?([\s]+string)`,
		},

		{
			Name:    "Whitespace separated holes",
			Pattern: ":[1] :[2]",
			Want:    `([\s]+)`,
		},
		{
			Name:    "Expect newline separated pattern",
			Pattern: "ParseInt(:[stuff], :[x]) if err ",
			Want:    `(ParseInt\()(.|\s)*?(,[\s]+)(.|\s)*?(\)[\s]+if[\s]+err[\s]+)`,
		},
		{
			Name: "Contiguous whitespace is replaced by regex",
			Pattern: `ParseInt(:[stuff],    :[x])
             if err `,
			Want: `(ParseInt\()(.|\s)*?(,[\s]+)(.|\s)*?(\)[\s]+if[\s]+err[\s]+)`,
		},
		{
			Name:    "Regex holes extracts regex",
			Pattern: `:[x~[yo]]`,
			Want:    `([yo])`,
		},
		{
			Name:    "Regex holes with escaped space",
			Pattern: `:[x~\ ]`,
			Want:    `(\ )`,
		},
		{
			Name:    "Shorthand",
			Pattern: ":[[1]]",
			Want:    `(.|\s)*?`,
		},
		{
			Name:    "Array-like preserved",
			Pattern: `[:[x]]`,
			Want:    `(\[)(.|\s)*?(\])`,
		},
		{
			Name:    "Shorthand",
			Pattern: ":[[1]]",
			Want:    `(.|\s)*?`,
		},
		{
			Name:    "Not well-formed is undefined",
			Pattern: ":[[",
			Want:    `(:\[\[)`,
		},
		{
			Name:    "Complex regex with character class",
			Pattern: `:[chain~[^(){}\[\],]+\n( +\..*\n)+]`,
			Want:    `([^(){}\[\],]+\n( +\..*\n)+)`,
		},
		{
			Name:    "Colon regex",
			Pattern: `:[~:]`,
			Want:    `(:)`,
		},
		{
			Name:    "Colon prefix",
			Pattern: `::[version]bar`,
			Want:    `(:)(.|\s)*?(bar)`,
		},
		{
			Name:    "Colon prefix",
			Pattern: `::::[version]bar`,
			Want:    `(:::)(.|\s)*?(bar)`,
		},
	}
	for _, tt := range cases {
		t.Run(tt.Name, func(t *testing.T) {
			got := StructuralPatToRegexpQuery(tt.Pattern, false)
			if diff := cmp.Diff(tt.Want, got); diff != "" {
				t.Error(diff)
			}
		})
	}
}

func TestBuildQuery(t *testing.T) {
	pattern := ":[x~*]"
	want := "error parsing regexp: missing argument to repetition operator: `*`"
	t.Run("build query", func(t *testing.T) {
		_, err := buildQuery(
			&search.TextParameters{
				PatternInfo: &search.TextPatternInfo{Pattern: pattern},
			},
			nil,
			nil,
			false,
		)
		if diff := cmp.Diff(err.Error(), want); diff != "" {
			t.Error(diff)
		}
	})
}<|MERGE_RESOLUTION|>--- conflicted
+++ resolved
@@ -35,13 +35,8 @@
 
 	mockSearchFilesInRepo = func(
 		ctx context.Context,
-<<<<<<< HEAD
 		repo *types.RepoName,
-		gitserverRepo gitserver.Repo,
-=======
-		repo *types.Repo,
 		gitserverRepo api.RepoName,
->>>>>>> 61bed0b1
 		rev string,
 		info *search.TextPatternInfo,
 		fetchTimeout time.Duration,
