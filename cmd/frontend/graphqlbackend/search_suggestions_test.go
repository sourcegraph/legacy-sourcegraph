--- conflicted
+++ resolved
@@ -21,17 +21,12 @@
 	getSuggestions := func(t *testing.T, query, version string) []string {
 		t.Helper()
 		r, err := (&schemaResolver{}).Search(&struct {
-<<<<<<< HEAD
-			Query  string
-			Cursor *graphql.ID
-			First  *int32
-		}{Query: query})
-=======
 			Version     string
 			PatternType *string
 			Query       string
+			Cursor      *graphql.ID
+			First       *int32
 		}{Query: query, Version: version})
->>>>>>> 516533b9
 		if err != nil {
 			t.Fatal("Search:", err)
 		}
@@ -127,17 +122,12 @@
 	// This test is only valid for Regexp searches. Literal searches won't return suggestions for an invalid regexp.
 	t.Run("single term invalid regex", func(t *testing.T) {
 		sr, err := (&schemaResolver{}).Search(&struct {
-<<<<<<< HEAD
-			Query  string
-			Cursor *graphql.ID
-			First  *int32
-		}{Query: "[foo"})
-=======
 			Version     string
 			PatternType *string
 			Query       string
+			Cursor      *graphql.ID
+			First       *int32
 		}{Query: "[foo", PatternType: nil, Version: "V1"})
->>>>>>> 516533b9
 		if err != nil {
 			t.Fatal(err)
 		}
