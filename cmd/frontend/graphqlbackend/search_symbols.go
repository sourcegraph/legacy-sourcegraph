--- conflicted
+++ resolved
@@ -77,14 +77,6 @@
 		return nil, nil, err
 	}
 
-<<<<<<< HEAD
-	common.repos = make([]*types.RepoName, len(repos))
-	for i, repo := range repos {
-		common.repos[i] = repo.Repo
-	}
-
-=======
->>>>>>> 37bb63c1
 	var searcherRepos []*search.RepositoryRevisions
 	if indexed.DisableUnindexedSearch {
 		tr.LazyPrintf("disabling unindexed search")
