--- conflicted
+++ resolved
@@ -3,7 +3,6 @@
 import (
 	"context"
 	"encoding/json"
-	"github.com/graph-gophers/graphql-go"
 	"reflect"
 	"testing"
 
@@ -82,22 +81,15 @@
 			vars := map[string]interface{}{"query": tc.searchQuery}
 			db.Mocks.Repos.List = tc.reposListMock
 			sr := &schemaResolver{
-<<<<<<< HEAD
-				recentSearches: &RecentSearchesIgnorer{},
-=======
 				recentSearches: &NopRecentSearches{},
->>>>>>> a8708c53
 			}
 			schema, err := graphql.ParseSchema(Schema, sr, graphql.Tracer(prometheusTracer{}))
 			if err != nil {
 				t.Fatal(err)
 			}
-<<<<<<< HEAD
-=======
 			db.Mocks.ExternalServices.List = tc.externalServicesListMock
 			db.Mocks.Phabricator.GetByName = tc.phabricatorGetRepoByNameMock
 			git.Mocks.ResolveRevision = tc.repoRevsMock
->>>>>>> a8708c53
 			result := schema.Exec(context.Background(), testSearchGQLQuery, "", vars)
 			if len(result.Errors) > 0 {
 				t.Fatalf("graphQL query returned errors: %+v", result.Errors)
@@ -116,13 +108,6 @@
 	}
 }
 
-<<<<<<< HEAD
-type RecentSearchesIgnorer struct{}
-
-func (m *RecentSearchesIgnorer) Log(ctx context.Context, s string) error      { return nil }
-func (m *RecentSearchesIgnorer) List(ctx context.Context) ([]string, error)   { return nil, nil }
-func (m *RecentSearchesIgnorer) Cleanup(ctx context.Context, limit int) error { return nil }
-=======
 type NopRecentSearches struct{}
 
 func (m *NopRecentSearches) Log(ctx context.Context, s string) error { return nil }
@@ -131,7 +116,6 @@
 }
 func (m *NopRecentSearches) List(ctx context.Context) ([]string, error)   { return nil, nil }
 func (m *NopRecentSearches) Cleanup(ctx context.Context, limit int) error { return nil }
->>>>>>> a8708c53
 
 var testSearchGQLQuery = `
 		fragment FileMatchFields on FileMatch {
