package graphqlbackend

import (
	"context"
	"fmt"
	"net/url"
	"reflect"
	"strings"
	"time"

	"github.com/pkg/errors"
	"golang.org/x/sync/errgroup"

	"github.com/sourcegraph/sourcegraph/internal/search/streaming"
	"github.com/sourcegraph/sourcegraph/internal/trace"

	otlog "github.com/opentracing/opentracing-go/log"

	"github.com/inconshreveable/log15"

	"github.com/sourcegraph/sourcegraph/internal/api"
	"github.com/sourcegraph/sourcegraph/internal/endpoint"
	"github.com/sourcegraph/sourcegraph/internal/errcode"
	"github.com/sourcegraph/sourcegraph/internal/mutablelimiter"
	"github.com/sourcegraph/sourcegraph/internal/search"
	querytypes "github.com/sourcegraph/sourcegraph/internal/search/query/types"
	"github.com/sourcegraph/sourcegraph/internal/search/searcher"
	"github.com/sourcegraph/sourcegraph/internal/types"
	"github.com/sourcegraph/sourcegraph/internal/vcs/git"
)

const maxUnindexedRepoRevSearchesPerQuery = 200

// A global limiter on number of concurrent searcher searches.
var textSearchLimiter = mutablelimiter.New(32)

// A light wrapper around the search service. We implement the service here so
// that we can unmarshal the result directly into graphql resolvers.

type FileMatch struct {
	JPath        string       `json:"Path"`
	JLineMatches []*lineMatch `json:"LineMatches"`
	JLimitHit    bool         `json:"LimitHit"`
	MatchCount   int          // Number of matches. Different from len(JLineMatches), as multiple lines may correspond to one logical match.
	symbols      []*searchSymbolResult
	uri          string
	Repo         *types.RepoName
	CommitID     api.CommitID
	// InputRev is the Git revspec that the user originally requested to search. It is used to
	// preserve the original revision specifier from the user instead of navigating them to the
	// absolute commit ID when they select a result.
	InputRev *string
}

// FileMatchResolver is a resolver for the GraphQL type `FileMatch`
type FileMatchResolver struct {
	FileMatch

	RepoResolver *RepositoryResolver
}

func (fm *FileMatchResolver) Equal(other *FileMatchResolver) bool {
	return reflect.DeepEqual(fm, other)
}

func (fm *FileMatchResolver) Key() string {
	return fm.uri
}

func (fm *FileMatchResolver) File() *GitTreeEntryResolver {
	// NOTE(sqs): Omits other commit fields to avoid needing to fetch them
	// (which would make it slow). This GitCommitResolver will return empty
	// values for all other fields.
	return &GitTreeEntryResolver{
		commit: &GitCommitResolver{
			repoResolver: fm.RepoResolver,
			oid:          GitObjectID(fm.CommitID),
			inputRev:     fm.InputRev,
		},
		stat: CreateFileInfo(fm.JPath, false),
	}
}

func (fm *FileMatchResolver) Repository() *RepositoryResolver {
	return fm.RepoResolver
}

func (fm *FileMatchResolver) RevSpec() *gitRevSpec {
	if fm.InputRev == nil || *fm.InputRev == "" {
		return nil // default branch
	}
	return &gitRevSpec{
		expr: &gitRevSpecExpr{expr: *fm.InputRev, repo: fm.Repository()},
	}
}

func (fm *FileMatchResolver) Resource() string {
	return fm.uri
}

func (fm *FileMatchResolver) Symbols() []*symbolResolver {
	symbols := make([]*symbolResolver, len(fm.symbols))
	for i, s := range fm.symbols {
		symbols[i] = toSymbolResolver(s.symbol, s.baseURI, s.lang, s.commit)
	}
	return symbols
}

func (fm *FileMatchResolver) LineMatches() []*lineMatch {
	return fm.JLineMatches
}

func (fm *FileMatchResolver) LimitHit() bool {
	return fm.JLimitHit
}

func (fm *FileMatchResolver) ToRepository() (*RepositoryResolver, bool) { return nil, false }
func (fm *FileMatchResolver) ToFileMatch() (*FileMatchResolver, bool)   { return fm, true }
func (fm *FileMatchResolver) ToCommitSearchResult() (*CommitSearchResultResolver, bool) {
	return nil, false
}

// path returns the path in repository for the file. This isn't directly
// exposed in the GraphQL API (we expose a URI), but is used a lot internally.
func (fm *FileMatchResolver) path() string {
	return fm.JPath
}

// appendMatches appends the line matches from src as well as updating match
// counts and limit.
func (fm *FileMatchResolver) appendMatches(src *FileMatchResolver) {
	fm.JLineMatches = append(fm.JLineMatches, src.JLineMatches...)
	fm.symbols = append(fm.symbols, src.symbols...)
	fm.MatchCount += src.MatchCount
	fm.JLimitHit = fm.JLimitHit || src.JLimitHit
}

func (fm *FileMatchResolver) ResultCount() int32 {
	rc := len(fm.symbols) + fm.MatchCount
	if rc > 0 {
		return int32(rc)
	}
	return 1 // 1 to count "empty" results like type:path results
}

// lineMatch is the struct used by vscode to receive search results for a line
type lineMatch struct {
	JPreview          string     `json:"Preview"`
	JOffsetAndLengths [][2]int32 `json:"OffsetAndLengths"`
	JLineNumber       int32      `json:"LineNumber"`
	JLimitHit         bool       `json:"LimitHit"`
}

func (lm *lineMatch) Preview() string {
	return lm.JPreview
}

func (lm *lineMatch) LineNumber() int32 {
	return lm.JLineNumber
}

func (lm *lineMatch) OffsetAndLengths() [][]int32 {
	r := make([][]int32, len(lm.JOffsetAndLengths))
	for i := range lm.JOffsetAndLengths {
		r[i] = lm.JOffsetAndLengths[i][:]
	}
	return r
}

func (lm *lineMatch) LimitHit() bool {
	return lm.JLimitHit
}

var mockSearchFilesInRepo func(ctx context.Context, repo *types.RepoName, gitserverRepo api.RepoName, rev string, info *search.TextPatternInfo, fetchTimeout time.Duration) (matches []*FileMatchResolver, limitHit bool, err error)

func searchFilesInRepo(ctx context.Context, searcherURLs *endpoint.Map, repo *types.RepoName, gitserverRepo api.RepoName, rev string, indexed bool, info *search.TextPatternInfo, fetchTimeout time.Duration) ([]*FileMatchResolver, bool, error) {
	if mockSearchFilesInRepo != nil {
		return mockSearchFilesInRepo(ctx, repo, gitserverRepo, rev, info, fetchTimeout)
	}

	// Do not trigger a repo-updater lookup (e.g.,
	// backend.{GitRepo,Repos.ResolveRev}) because that would slow this operation
	// down by a lot (if we're looping over many repos). This means that it'll fail if a
	// repo is not on gitserver.
	commit, err := git.ResolveRevision(ctx, gitserverRepo, rev, git.ResolveRevisionOptions{NoEnsureRevision: true})
	if err != nil {
		return nil, false, err
	}

	shouldBeSearched, err := repoShouldBeSearched(ctx, searcherURLs, info, gitserverRepo, commit, fetchTimeout)
	if err != nil {
		return nil, false, err
	}
	if !shouldBeSearched {
		return nil, false, err
	}

	var indexerEndpoints []string
	if info.IsStructuralPat {
		endpoints, err := search.Indexers().Map.Endpoints()
		for key := range endpoints {
			indexerEndpoints = append(indexerEndpoints, key)
		}
		if err != nil {
			return nil, false, err
		}
	}
	matches, limitHit, err := searcher.Search(ctx, searcherURLs, gitserverRepo, rev, commit, indexed, info, fetchTimeout, indexerEndpoints)
	if err != nil {
		return nil, false, err
	}

	workspace := fileMatchURI(repo.Name, rev, "")
	repoResolver := &RepositoryResolver{innerRepo: repo.ToRepo()}
	resolvers := make([]*FileMatchResolver, 0, len(matches))
	for _, fm := range matches {
		lineMatches := make([]*lineMatch, 0, len(fm.LineMatches))
		for _, lm := range fm.LineMatches {
			ranges := make([][2]int32, 0, len(lm.OffsetAndLengths))
			for _, ol := range lm.OffsetAndLengths {
				ranges = append(ranges, [2]int32{int32(ol[0]), int32(ol[1])})
			}
			lineMatches = append(lineMatches, &lineMatch{
				JPreview:          lm.Preview,
				JOffsetAndLengths: ranges,
				JLineNumber:       int32(lm.LineNumber),
				JLimitHit:         lm.LimitHit,
			})
		}

		resolvers = append(resolvers, &FileMatchResolver{
			FileMatch: FileMatch{
				JPath:        fm.Path,
				JLineMatches: lineMatches,
				JLimitHit:    fm.LimitHit,
				MatchCount:   fm.MatchCount,
				Repo:         repo,
				uri:          workspace + fm.Path,
				CommitID:     commit,
				InputRev:     &rev,
			},
			RepoResolver: repoResolver,
		})
	}

	return resolvers, limitHit, err
}

// repoShouldBeSearched determines whether a repository should be searched in, based on whether the repository
// fits in the subset of repositories specified in the query's `repohasfile` and `-repohasfile` flags if they exist.
func repoShouldBeSearched(ctx context.Context, searcherURLs *endpoint.Map, searchPattern *search.TextPatternInfo, gitserverRepo api.RepoName, commit api.CommitID, fetchTimeout time.Duration) (shouldBeSearched bool, err error) {
	shouldBeSearched = true
	flagInQuery := len(searchPattern.FilePatternsReposMustInclude) > 0
	if flagInQuery {
		shouldBeSearched, err = repoHasFilesWithNamesMatching(ctx, searcherURLs, true, searchPattern.FilePatternsReposMustInclude, gitserverRepo, commit, fetchTimeout)
		if err != nil {
			return shouldBeSearched, err
		}
	}
	negFlagInQuery := len(searchPattern.FilePatternsReposMustExclude) > 0
	if negFlagInQuery {
		shouldBeSearched, err = repoHasFilesWithNamesMatching(ctx, searcherURLs, false, searchPattern.FilePatternsReposMustExclude, gitserverRepo, commit, fetchTimeout)
		if err != nil {
			return shouldBeSearched, err
		}
	}
	return shouldBeSearched, nil
}

// repoHasFilesWithNamesMatching searches in a repository for matches for the patterns in the `repohasfile` or `-repohasfile` flags, and returns
// whether or not the repoShouldBeSearched in or not, based on whether matches were returned.
func repoHasFilesWithNamesMatching(ctx context.Context, searcherURLs *endpoint.Map, include bool, repoHasFileFlag []string, gitserverRepo api.RepoName, commit api.CommitID, fetchTimeout time.Duration) (bool, error) {
	for _, pattern := range repoHasFileFlag {
		p := search.TextPatternInfo{IsRegExp: true, FileMatchLimit: 1, IncludePatterns: []string{pattern}, PathPatternsAreCaseSensitive: false, PatternMatchesContent: true, PatternMatchesPath: true}
		matches, _, err := searcher.Search(ctx, searcherURLs, gitserverRepo, "", commit, false, &p, fetchTimeout, []string{})
		if err != nil {
			return false, err
		}
		if include && len(matches) == 0 || !include && len(matches) > 0 {
			// repo shouldn't be searched if it does not have matches for the patterns in `repohasfile`
			// or if it has file matches for the patterns in `-repohasfile`.
			return false, nil
		}
	}

	return true, nil
}

func fileMatchURI(name api.RepoName, ref, path string) string {
	var b strings.Builder
	ref = url.QueryEscape(ref)
	b.Grow(len(name) + len(ref) + len(path) + len("git://?#"))
	b.WriteString("git://")
	b.WriteString(string(name))
	if ref != "" {
		b.WriteByte('?')
		b.WriteString(ref)
	}
	b.WriteByte('#')
	b.WriteString(path)
	return b.String()
}

var mockSearchFilesInRepos func(args *search.TextParameters) ([]*FileMatchResolver, *streaming.Stats, error)

func fileMatchResultsToSearchResults(results []*FileMatchResolver) []SearchResultResolver {
	results2 := make([]SearchResultResolver, len(results))
	for i, result := range results {
		results2[i] = result
	}
	return results2
}

func searchResultsToFileMatchResults(results []SearchResultResolver) ([]*FileMatchResolver, error) {
	results2 := make([]*FileMatchResolver, len(results))
	for i, result := range results {
		fm, ok := result.ToFileMatch()
		if !ok {
			return nil, fmt.Errorf("expected only file match results")
		}
		results2[i] = fm
	}
	return results2, nil
}

// searchFilesInRepoBatch is a convenience function around searchFilesInRepos
// which collects the results from the stream.
func searchFilesInReposBatch(ctx context.Context, args *search.TextParameters) ([]*FileMatchResolver, streaming.Stats, error) {
	results, stats, err := collectStream(func(stream Streamer) error {
		return searchFilesInRepos(ctx, args, stream)
	})
	fms, fmErr := searchResultsToFileMatchResults(results)
	if fmErr != nil && err == nil {
		err = errors.Wrap(fmErr, "searchFilesInReposBatch failed to convert results")
	}
	return fms, stats, err
}

// searchFilesInRepos searches a set of repos for a pattern.
func searchFilesInRepos(ctx context.Context, args *search.TextParameters, stream Streamer) (err error) {
	if mockSearchFilesInRepos != nil {
		results, mockStats, err := mockSearchFilesInRepos(args)
		stream.Send(SearchEvent{
			Results: fileMatchResultsToSearchResults(results),
			Stats:   statsDeref(mockStats),
		})
		return err
	}

	ctx, stream, cleanup := WithLimit(ctx, stream, int(args.PatternInfo.FileMatchLimit))
	defer cleanup()

	tr, ctx := trace.New(ctx, "searchFilesInRepos", fmt.Sprintf("query: %s", args.PatternInfo.Pattern))
	defer func() {
		tr.SetError(err)
		tr.Finish()
	}()
	fields := querytypes.Fields(args.Query.Fields())
	tr.LogFields(
		trace.Stringer("query", &fields),
		trace.Stringer("info", args.PatternInfo),
	)

	indexedTyp := textRequest
	if args.PatternInfo.IsStructuralPat {
		// Structural Patterns queries zoekt just file files to reduce the set
		// of files it searches.
		indexedTyp = fileRequest
	}

	// performance: for global searches, we avoid calling newIndexedSearchRequest
	// because zoekt will anyway have to search all its shards.
	var indexed *indexedSearchRequest
	if args.Mode == search.ZoektGlobalSearch {
		indexed = &indexedSearchRequest{
			args:  args,
			typ:   indexedTyp,
			repos: &indexedRepoRevs{},
		}
	} else {
		indexed, err = newIndexedSearchRequest(ctx, args, indexedTyp)
		if err != nil {
			return err
		}
	}

	if args.PatternInfo.IsEmpty() {
		// Empty query isn't an error, but it has no results.
		return nil
	}

	tr.LazyPrintf("%d indexed repos, %d unindexed repos", len(indexed.Repos()), len(indexed.Unindexed))

	var searcherRepos []*search.RepositoryRevisions
	if indexed.DisableUnindexedSearch {
		tr.LazyPrintf("disabling unindexed search")
		var status search.RepoStatusMap
		for _, r := range indexed.Unindexed {
			status.Update(r.Repo.ID, search.RepoStatusMissing)
		}
		stream.Send(SearchEvent{
			Stats: streaming.Stats{
				Status: status,
			},
		})
	} else {
		// Limit the number of unindexed repositories searched for a single
		// query. Searching more than this will merely flood the system and
		// network with requests that will timeout.
		var missing []*types.RepoName
		searcherRepos, missing = limitSearcherRepos(indexed.Unindexed, maxUnindexedRepoRevSearchesPerQuery)
		if len(missing) > 0 {
			tr.LazyPrintf("limiting unindexed repos searched to %d", maxUnindexedRepoRevSearchesPerQuery)
			var status search.RepoStatusMap
			for _, r := range missing {
				status.Update(r.ID, search.RepoStatusMissing)
			}
			stream.Send(SearchEvent{
				Stats: streaming.Stats{
					Status: status,
				},
			})
		}
	}

	// Indexed regex and literal search go via zoekt
	isIndexedTextSearch := args.Mode != search.SearcherOnly && !args.PatternInfo.IsStructuralPat
	// Structural search goes via zoekt then searcher.
	isStructuralSearch := args.Mode != search.SearcherOnly && args.PatternInfo.IsStructuralPat

	g, ctx := errgroup.WithContext(ctx)

	if isIndexedTextSearch {
		g.Go(func() error {
			return indexed.Search(ctx, stream)
		})
	}

<<<<<<< HEAD
	// callSearcherOverRepos calls searcher on a set of repos.
	// searcherReposFilteredFiles is an optional map of {repo name => file list}
	// that forces the searcher to only include the file list in the
	// search. It is currently only set when Zoekt restricts the file list for structural search.
	callSearcherOverRepos := func(
		searcherRepos []*search.RepositoryRevisions,
		searcherReposFilteredFiles map[string][]string,
		indexed bool,
	) error {
		var fetchTimeout time.Duration
		if len(searcherRepos) == 1 || args.UseFullDeadline {
			// When searching a single repo or when an explicit timeout was specified, give it the remaining deadline to fetch the archive.
			deadline, ok := ctx.Deadline()
			if ok {
				fetchTimeout = time.Until(deadline)
			} else {
				// In practice, this case should not happen because a deadline should always be set
				// but if it does happen just set a long but finite timeout.
				fetchTimeout = time.Minute
=======
	if isStructuralSearch && args.PatternInfo.CombyRule != `where "backcompat" == "backcompat"` {
		g.Go(func() error {
			repos := make([]*search.RepositoryRevisions, 0, len(indexed.Repos()))
			for _, repo := range indexed.Repos() {
				repos = append(repos, repo)
>>>>>>> 8674a4b3
			}

			return callSearcherOverRepos(ctx, args, stream, repos, nil)
		})
	} else if isStructuralSearch {
		g.Go(func() error {
			return structuralSearchBackcompt(ctx, args, stream, indexed)
		})
	}

	// This guard disables
	// - unindexed structural search
	// - unindexed search of negated content
	if !args.PatternInfo.IsStructuralPat {
		g.Go(func() error {
			return callSearcherOverRepos(ctx, args, stream, searcherRepos, nil)
		})
	}

	return g.Wait()
}

// callSearcherOverRepos calls searcher on searcherRepos.
//
// searcherReposFilteredFiles is an optional map of {repo name => file list}
// that forces the searcher to only include the file list in the search. It is
// currently only set when Zoekt restricts the file list for structural
// search.
func callSearcherOverRepos(
	ctx context.Context,
	args *search.TextParameters,
	stream Streamer,
	searcherRepos []*search.RepositoryRevisions,
	searcherReposFilteredFiles map[string][]string,
) (err error) {
	tr, ctx := trace.New(ctx, "searcherOverRepos", fmt.Sprintf("query: %s", args.PatternInfo.Pattern))
	defer func() {
		tr.SetError(err)
		tr.Finish()
	}()

	var fetchTimeout time.Duration
	if len(searcherRepos) == 1 || args.UseFullDeadline {
		// When searching a single repo or when an explicit timeout was specified, give it the remaining deadline to fetch the archive.
		deadline, ok := ctx.Deadline()
		if ok {
			fetchTimeout = time.Until(deadline)
		} else {
			// In practice, this case should not happen because a deadline should always be set
			// but if it does happen just set a long but finite timeout.
			fetchTimeout = time.Minute
		}
	} else {
		// When searching many repos, don't wait long for any single repo to fetch.
		fetchTimeout = 500 * time.Millisecond
	}

	tr.LogFields(
		otlog.Int64("fetch_timeout_ms", fetchTimeout.Milliseconds()),
		otlog.Int64("repos_count", int64(len(searcherRepos))),
		otlog.Int64("repos_filtered_files_count", int64(len(searcherReposFilteredFiles))),
	)

	if len(searcherRepos) == 0 {
		return nil
	}

	// The number of searcher endpoints can change over time. Inform our
	// limiter of the new limit, which is a multiple of the number of
	// searchers.
	eps, err := args.SearcherURLs.Endpoints()
	if err != nil {
		return err
	}
	textSearchLimiter.SetLimit(len(eps) * 32)

	g, ctx := errgroup.WithContext(ctx)
	g.Go(func() error {
		for _, repoAllRevs := range searcherRepos {
			if len(repoAllRevs.Revs) == 0 {
				continue
			}

			revSpecs, err := repoAllRevs.ExpandedRevSpecs(ctx)
			if err != nil {
				return err
			}

			for _, rev := range revSpecs {
				limitCtx, limitDone, err := textSearchLimiter.Acquire(ctx)
				if err != nil {
					return err
				}

				// Make a new repoRev for just the operation of searching this revspec.
				repoRev := &search.RepositoryRevisions{Repo: repoAllRevs.Repo, Revs: []search.RevisionSpecifier{{RevSpec: rev}}}

				g.Go(func() error {
					ctx, done := limitCtx, limitDone
					defer done()

					matches, repoLimitHit, err := searchFilesInRepo(ctx, args.SearcherURLs, repoRev.Repo, repoRev.GitserverRepo(), repoRev.RevSpecs()[0], indexed, args.PatternInfo, fetchTimeout)
					if err != nil {
						tr.LogFields(otlog.String("repo", string(repoRev.Repo.Name)), otlog.Error(err), otlog.Bool("timeout", errcode.IsTimeout(err)), otlog.Bool("temporary", errcode.IsTemporary(err)))
						log15.Warn("searchFilesInRepo failed", "error", err, "repo", repoRev.Repo.Name)
					}
					// non-diff search reports timeout through err, so pass false for timedOut
					stats, err := handleRepoSearchResult(repoRev, repoLimitHit, false, err)
					stream.Send(SearchEvent{
						Results: fileMatchResultsToSearchResults(matches),
						Stats:   stats,
					})
					return err
				})
			}
		}

		return nil
	})

	return g.Wait()
}

// structuralSearchBackcompt is the old way we did structural search. It runs
// a query through zoekt first to get back a list of filepaths to search. Then
// calls searcher limiting it to just those files.
func structuralSearchBackcompt(ctx context.Context, args *search.TextParameters, stream Streamer, indexed *indexedSearchRequest) (err error) {
	tr, ctx := trace.New(ctx, "structuralSearchBackcompt", "")
	defer func() {
		tr.SetError(err)
		tr.Finish()
	}()

	g, ctx := errgroup.WithContext(ctx)

	err = indexed.Search(ctx, StreamFunc(func(event SearchEvent) {
		g.Go(func() error {
			tr.LogFields(otlog.Int("matches.len", len(event.Results)))
			stream.Send(SearchEvent{
				Stats: event.Stats,
			})

<<<<<<< HEAD
			if err := callSearcherOverRepos(repos, nil, true); err != nil {
				setError(ctx, stringerFunc("structural-zoekt"), err)
			}

			if err := callSearcherOverRepos(indexed.Unindexed, nil, false); err != nil {
				setError(ctx, stringerFunc("structural-unindexed"), err)
			}
		}()
	} else if isStructuralSearch {
		wg.Add(1)
		go func() {
			defer wg.Done()
			source := stringerFunc("structural-indexed")
			err := indexed.Search(ctx, StreamFunc(func(event SearchEvent) {
				tr.LogFields(otlog.Int("matches.len", len(event.Results)))
				stream.Send(SearchEvent{
					Stats: event.Stats,
				})

				if len(event.Results) == 0 {
					return
				}
=======
			if len(event.Results) == 0 {
				return nil
			}
>>>>>>> 8674a4b3

			// For structural search, we run callSearcherOverRepos
			// over the set of repos and files known to contain
			// parts of the pattern as determined by Zoekt.

			// A partition of {repo name => file list} that we will build from Zoekt matches
			partition := make(map[string][]string)
			var repos []*search.RepositoryRevisions

			for _, m := range event.Results {
				fm, ok := m.ToFileMatch()
				if !ok {
					return errors.New("structual search: Events from indexed.Search could not be converted to FileMatch")
				}
				name := string(fm.Repo.Name)
				partition[name] = append(partition[name], fm.JPath)
			}

<<<<<<< HEAD
				err := callSearcherOverRepos(repos, partition, true)
				if err != nil {
					setError(ctx, source, err)
=======
			// Filter Zoekt repos that didn't contain matches
			for _, repo := range indexed.Repos() {
				if _, ok := partition[string(repo.Repo.Name)]; ok {
					repos = append(repos, repo)
>>>>>>> 8674a4b3
				}
			}
<<<<<<< HEAD
		}()
	}

	// This guard disables
	// - unindexed structural search
	// - unindexed search of negated content
	if !args.PatternInfo.IsStructuralPat {
		if err := callSearcherOverRepos(searcherRepos, nil, false); err != nil {
			setError(ctx, stringerFunc("searcher"), err)
		}
	}
=======
>>>>>>> 8674a4b3

			return callSearcherOverRepos(ctx, args, stream, repos, partition)
		})
	}))

	if gErr := g.Wait(); gErr != nil {
		err = gErr
	}
	return err
}

// limitSearcherRepos limits the number of repo@revs searched by the unindexed searcher codepath.
// Sending many requests to searcher would otherwise cause a flood of system and network requests
// that result in timeouts or long delays.
//
// It returns the new repositories destined for the unindexed searcher code path, and the
// repositories that are limited / excluded.
//
// A slice to the input list is returned, it is not copied.
func limitSearcherRepos(unindexed []*search.RepositoryRevisions, limit int) (searcherRepos []*search.RepositoryRevisions, limitedSearcherRepos []*types.RepoName) {
	totalRepoRevs := 0
	limitedRepos := 0
	for _, repoRevs := range unindexed {
		totalRepoRevs += len(repoRevs.Revs)
		if totalRepoRevs > limit {
			limitedSearcherRepos = append(limitedSearcherRepos, repoRevs.Repo)
			limitedRepos++
		}
	}
	searcherRepos = unindexed[:len(unindexed)-limitedRepos]
	return
}

type stringerFunc string

func (s stringerFunc) String() string {
	return string(s)
}<|MERGE_RESOLUTION|>--- conflicted
+++ resolved
@@ -173,7 +173,7 @@
 
 var mockSearchFilesInRepo func(ctx context.Context, repo *types.RepoName, gitserverRepo api.RepoName, rev string, info *search.TextPatternInfo, fetchTimeout time.Duration) (matches []*FileMatchResolver, limitHit bool, err error)
 
-func searchFilesInRepo(ctx context.Context, searcherURLs *endpoint.Map, repo *types.RepoName, gitserverRepo api.RepoName, rev string, indexed bool, info *search.TextPatternInfo, fetchTimeout time.Duration) ([]*FileMatchResolver, bool, error) {
+func searchFilesInRepo(ctx context.Context, searcherURLs *endpoint.Map, repo *types.RepoName, gitserverRepo api.RepoName, rev string, index bool, info *search.TextPatternInfo, fetchTimeout time.Duration) ([]*FileMatchResolver, bool, error) {
 	if mockSearchFilesInRepo != nil {
 		return mockSearchFilesInRepo(ctx, repo, gitserverRepo, rev, info, fetchTimeout)
 	}
@@ -205,7 +205,7 @@
 			return nil, false, err
 		}
 	}
-	matches, limitHit, err := searcher.Search(ctx, searcherURLs, gitserverRepo, rev, commit, indexed, info, fetchTimeout, indexerEndpoints)
+	matches, limitHit, err := searcher.Search(ctx, searcherURLs, gitserverRepo, rev, commit, index, info, fetchTimeout, indexerEndpoints)
 	if err != nil {
 		return nil, false, err
 	}
@@ -384,6 +384,12 @@
 		}
 	}
 
+	// if there are no indexed repos and this is a structural search
+	// query, there will be no results. Raise a friendly alert.
+	if args.PatternInfo.IsStructuralPat && len(indexed.Repos()) == 0 {
+		return errors.New("no indexed repositories for structural search")
+	}
+
 	if args.PatternInfo.IsEmpty() {
 		// Empty query isn't an error, but it has no results.
 		return nil
@@ -436,36 +442,18 @@
 		})
 	}
 
-<<<<<<< HEAD
-	// callSearcherOverRepos calls searcher on a set of repos.
-	// searcherReposFilteredFiles is an optional map of {repo name => file list}
-	// that forces the searcher to only include the file list in the
-	// search. It is currently only set when Zoekt restricts the file list for structural search.
-	callSearcherOverRepos := func(
-		searcherRepos []*search.RepositoryRevisions,
-		searcherReposFilteredFiles map[string][]string,
-		indexed bool,
-	) error {
-		var fetchTimeout time.Duration
-		if len(searcherRepos) == 1 || args.UseFullDeadline {
-			// When searching a single repo or when an explicit timeout was specified, give it the remaining deadline to fetch the archive.
-			deadline, ok := ctx.Deadline()
-			if ok {
-				fetchTimeout = time.Until(deadline)
-			} else {
-				// In practice, this case should not happen because a deadline should always be set
-				// but if it does happen just set a long but finite timeout.
-				fetchTimeout = time.Minute
-=======
 	if isStructuralSearch && args.PatternInfo.CombyRule != `where "backcompat" == "backcompat"` {
 		g.Go(func() error {
 			repos := make([]*search.RepositoryRevisions, 0, len(indexed.Repos()))
 			for _, repo := range indexed.Repos() {
 				repos = append(repos, repo)
->>>>>>> 8674a4b3
-			}
-
-			return callSearcherOverRepos(ctx, args, stream, repos, nil)
+			}
+
+			return callSearcherOverRepos(ctx, args, stream, repos, nil, true)
+		})
+
+		g.Go(func() error {
+			return callSearcherOverRepos(ctx, args, stream, indexed.Unindexed, nil, false)
 		})
 	} else if isStructuralSearch {
 		g.Go(func() error {
@@ -478,7 +466,7 @@
 	// - unindexed search of negated content
 	if !args.PatternInfo.IsStructuralPat {
 		g.Go(func() error {
-			return callSearcherOverRepos(ctx, args, stream, searcherRepos, nil)
+			return callSearcherOverRepos(ctx, args, stream, searcherRepos, nil, false)
 		})
 	}
 
@@ -497,6 +485,7 @@
 	stream Streamer,
 	searcherRepos []*search.RepositoryRevisions,
 	searcherReposFilteredFiles map[string][]string,
+	index bool,
 ) (err error) {
 	tr, ctx := trace.New(ctx, "searcherOverRepos", fmt.Sprintf("query: %s", args.PatternInfo.Pattern))
 	defer func() {
@@ -564,7 +553,7 @@
 					ctx, done := limitCtx, limitDone
 					defer done()
 
-					matches, repoLimitHit, err := searchFilesInRepo(ctx, args.SearcherURLs, repoRev.Repo, repoRev.GitserverRepo(), repoRev.RevSpecs()[0], indexed, args.PatternInfo, fetchTimeout)
+					matches, repoLimitHit, err := searchFilesInRepo(ctx, args.SearcherURLs, repoRev.Repo, repoRev.GitserverRepo(), repoRev.RevSpecs()[0], index, args.PatternInfo, fetchTimeout)
 					if err != nil {
 						tr.LogFields(otlog.String("repo", string(repoRev.Repo.Name)), otlog.Error(err), otlog.Bool("timeout", errcode.IsTimeout(err)), otlog.Bool("temporary", errcode.IsTemporary(err)))
 						log15.Warn("searchFilesInRepo failed", "error", err, "repo", repoRev.Repo.Name)
@@ -605,34 +594,9 @@
 				Stats: event.Stats,
 			})
 
-<<<<<<< HEAD
-			if err := callSearcherOverRepos(repos, nil, true); err != nil {
-				setError(ctx, stringerFunc("structural-zoekt"), err)
-			}
-
-			if err := callSearcherOverRepos(indexed.Unindexed, nil, false); err != nil {
-				setError(ctx, stringerFunc("structural-unindexed"), err)
-			}
-		}()
-	} else if isStructuralSearch {
-		wg.Add(1)
-		go func() {
-			defer wg.Done()
-			source := stringerFunc("structural-indexed")
-			err := indexed.Search(ctx, StreamFunc(func(event SearchEvent) {
-				tr.LogFields(otlog.Int("matches.len", len(event.Results)))
-				stream.Send(SearchEvent{
-					Stats: event.Stats,
-				})
-
-				if len(event.Results) == 0 {
-					return
-				}
-=======
 			if len(event.Results) == 0 {
 				return nil
 			}
->>>>>>> 8674a4b3
 
 			// For structural search, we run callSearcherOverRepos
 			// over the set of repos and files known to contain
@@ -651,34 +615,14 @@
 				partition[name] = append(partition[name], fm.JPath)
 			}
 
-<<<<<<< HEAD
-				err := callSearcherOverRepos(repos, partition, true)
-				if err != nil {
-					setError(ctx, source, err)
-=======
 			// Filter Zoekt repos that didn't contain matches
 			for _, repo := range indexed.Repos() {
 				if _, ok := partition[string(repo.Repo.Name)]; ok {
 					repos = append(repos, repo)
->>>>>>> 8674a4b3
 				}
 			}
-<<<<<<< HEAD
-		}()
-	}
-
-	// This guard disables
-	// - unindexed structural search
-	// - unindexed search of negated content
-	if !args.PatternInfo.IsStructuralPat {
-		if err := callSearcherOverRepos(searcherRepos, nil, false); err != nil {
-			setError(ctx, stringerFunc("searcher"), err)
-		}
-	}
-=======
->>>>>>> 8674a4b3
-
-			return callSearcherOverRepos(ctx, args, stream, repos, partition)
+
+			return callSearcherOverRepos(ctx, args, stream, repos, partition, true)
 		})
 	}))
 
