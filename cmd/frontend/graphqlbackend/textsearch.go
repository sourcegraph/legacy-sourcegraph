package graphqlbackend

import (
	"context"
	"fmt"
	"net/url"
	"reflect"
	"sort"
	"strings"
	"sync"
	"time"

	"github.com/pkg/errors"

	"github.com/sourcegraph/sourcegraph/internal/trace"

	otlog "github.com/opentracing/opentracing-go/log"

	"github.com/inconshreveable/log15"

	"github.com/sourcegraph/sourcegraph/internal/api"
	"github.com/sourcegraph/sourcegraph/internal/endpoint"
	"github.com/sourcegraph/sourcegraph/internal/errcode"
	"github.com/sourcegraph/sourcegraph/internal/mutablelimiter"
	"github.com/sourcegraph/sourcegraph/internal/search"
	querytypes "github.com/sourcegraph/sourcegraph/internal/search/query/types"
	"github.com/sourcegraph/sourcegraph/internal/search/searcher"
	"github.com/sourcegraph/sourcegraph/internal/types"
	"github.com/sourcegraph/sourcegraph/internal/vcs/git"
)

const maxUnindexedRepoRevSearchesPerQuery = 200

// A global limiter on number of concurrent searcher searches.
var textSearchLimiter = mutablelimiter.New(32)

// A light wrapper around the search service. We implement the service here so
// that we can unmarshal the result directly into graphql resolvers.

// FileMatchResolver is a resolver for the GraphQL type `FileMatch`
type FileMatchResolver struct {
	JPath        string       `json:"Path"`
	JLineMatches []*lineMatch `json:"LineMatches"`
	JLimitHit    bool         `json:"LimitHit"`
	MatchCount   int          // Number of matches. Different from len(JLineMatches), as multiple lines may correspond to one logical match.
	symbols      []*searchSymbolResult
	uri          string
	Repo         *RepositoryResolver
	CommitID     api.CommitID
	// InputRev is the Git revspec that the user originally requested to search. It is used to
	// preserve the original revision specifier from the user instead of navigating them to the
	// absolute commit ID when they select a result.
	InputRev *string
}

func (fm *FileMatchResolver) Equal(other *FileMatchResolver) bool {
	return reflect.DeepEqual(fm, other)
}

func (fm *FileMatchResolver) Key() string {
	return fm.uri
}

func (fm *FileMatchResolver) File() *GitTreeEntryResolver {
	// NOTE(sqs): Omits other commit fields to avoid needing to fetch them
	// (which would make it slow). This GitCommitResolver will return empty
	// values for all other fields.
	return &GitTreeEntryResolver{
		commit: &GitCommitResolver{
			repoResolver: fm.Repo,
			oid:          GitObjectID(fm.CommitID),
			inputRev:     fm.InputRev,
		},
		stat: CreateFileInfo(fm.JPath, false),
	}
}

func (fm *FileMatchResolver) Repository() *RepositoryResolver {
	return fm.Repo
}

func (fm *FileMatchResolver) RevSpec() *gitRevSpec {
	if fm.InputRev == nil || *fm.InputRev == "" {
		return nil // default branch
	}
	return &gitRevSpec{
		expr: &gitRevSpecExpr{expr: *fm.InputRev, repo: fm.Repository()},
	}
}

func (fm *FileMatchResolver) Resource() string {
	return fm.uri
}

func (fm *FileMatchResolver) Symbols() []*symbolResolver {
	symbols := make([]*symbolResolver, len(fm.symbols))
	for i, s := range fm.symbols {
		symbols[i] = toSymbolResolver(s.symbol, s.baseURI, s.lang, s.commit)
	}
	return symbols
}

func (fm *FileMatchResolver) LineMatches() []*lineMatch {
	return fm.JLineMatches
}

func (fm *FileMatchResolver) LimitHit() bool {
	return fm.JLimitHit
}

func (fm *FileMatchResolver) ToRepository() (*RepositoryResolver, bool) { return nil, false }
func (fm *FileMatchResolver) ToFileMatch() (*FileMatchResolver, bool)   { return fm, true }
func (fm *FileMatchResolver) ToCommitSearchResult() (*CommitSearchResultResolver, bool) {
	return nil, false
}

// path returns the path in repository for the file. This isn't directly
// exposed in the GraphQL API (we expose a URI), but is used a lot internally.
func (fm *FileMatchResolver) path() string {
	return fm.JPath
}

// appendMatches appends the line matches from src as well as updating match
// counts and limit.
func (fm *FileMatchResolver) appendMatches(src *FileMatchResolver) {
	fm.JLineMatches = append(fm.JLineMatches, src.JLineMatches...)
	fm.symbols = append(fm.symbols, src.symbols...)
	fm.MatchCount += src.MatchCount
	fm.JLimitHit = fm.JLimitHit || src.JLimitHit
}

func (fm *FileMatchResolver) resultCount() int32 {
	rc := len(fm.symbols) + fm.MatchCount
	if rc > 0 {
		return int32(rc)
	}
	return 1 // 1 to count "empty" results like type:path results
}

// lineMatch is the struct used by vscode to receive search results for a line
type lineMatch struct {
	JPreview          string     `json:"Preview"`
	JOffsetAndLengths [][2]int32 `json:"OffsetAndLengths"`
	JLineNumber       int32      `json:"LineNumber"`
	JLimitHit         bool       `json:"LimitHit"`
}

func (lm *lineMatch) Preview() string {
	return lm.JPreview
}

func (lm *lineMatch) LineNumber() int32 {
	return lm.JLineNumber
}

func (lm *lineMatch) OffsetAndLengths() [][]int32 {
	r := make([][]int32, len(lm.JOffsetAndLengths))
	for i := range lm.JOffsetAndLengths {
		r[i] = lm.JOffsetAndLengths[i][:]
	}
	return r
}

func (lm *lineMatch) LimitHit() bool {
	return lm.JLimitHit
}

var mockSearchFilesInRepo func(ctx context.Context, repo *types.RepoName, gitserverRepo api.RepoName, rev string, info *search.TextPatternInfo, fetchTimeout time.Duration) (matches []*FileMatchResolver, limitHit bool, err error)

func searchFilesInRepo(ctx context.Context, searcherURLs *endpoint.Map, repo *types.RepoName, gitserverRepo api.RepoName, rev string, info *search.TextPatternInfo, fetchTimeout time.Duration) ([]*FileMatchResolver, bool, error) {
	if mockSearchFilesInRepo != nil {
		return mockSearchFilesInRepo(ctx, repo, gitserverRepo, rev, info, fetchTimeout)
	}

	// Do not trigger a repo-updater lookup (e.g.,
	// backend.{GitRepo,Repos.ResolveRev}) because that would slow this operation
	// down by a lot (if we're looping over many repos). This means that it'll fail if a
	// repo is not on gitserver.
	commit, err := git.ResolveRevision(ctx, gitserverRepo, rev, git.ResolveRevisionOptions{NoEnsureRevision: true})
	if err != nil {
		return nil, false, err
	}

	shouldBeSearched, err := repoShouldBeSearched(ctx, searcherURLs, info, gitserverRepo, commit, fetchTimeout)
	if err != nil {
		return nil, false, err
	}
	if !shouldBeSearched {
		return nil, false, err
	}

	matches, limitHit, err := searcher.Search(ctx, searcherURLs, gitserverRepo, commit, info, fetchTimeout)
	if err != nil {
		return nil, false, err
	}

	workspace := fileMatchURI(repo.Name, rev, "")
	repoResolver := &RepositoryResolver{innerRepo: repo.ToRepo()}
	resolvers := make([]*FileMatchResolver, 0, len(matches))
	for _, fm := range matches {
		lineMatches := make([]*lineMatch, 0, len(fm.LineMatches))
		for _, lm := range fm.LineMatches {
			ranges := make([][2]int32, 0, len(lm.OffsetAndLengths))
			for _, ol := range lm.OffsetAndLengths {
				ranges = append(ranges, [2]int32{int32(ol[0]), int32(ol[1])})
			}
			lineMatches = append(lineMatches, &lineMatch{
				JPreview:          lm.Preview,
				JOffsetAndLengths: ranges,
				JLineNumber:       int32(lm.LineNumber),
				JLimitHit:         lm.LimitHit,
			})
		}

		resolvers = append(resolvers, &FileMatchResolver{
			JPath:        fm.Path,
			JLineMatches: lineMatches,
			JLimitHit:    fm.LimitHit,
			MatchCount:   fm.MatchCount,

			uri:      workspace + fm.Path,
			Repo:     repoResolver,
			CommitID: commit,
			InputRev: &rev,
		})
	}

	return resolvers, limitHit, err
}

// repoShouldBeSearched determines whether a repository should be searched in, based on whether the repository
// fits in the subset of repositories specified in the query's `repohasfile` and `-repohasfile` flags if they exist.
func repoShouldBeSearched(ctx context.Context, searcherURLs *endpoint.Map, searchPattern *search.TextPatternInfo, gitserverRepo api.RepoName, commit api.CommitID, fetchTimeout time.Duration) (shouldBeSearched bool, err error) {
	shouldBeSearched = true
	flagInQuery := len(searchPattern.FilePatternsReposMustInclude) > 0
	if flagInQuery {
		shouldBeSearched, err = repoHasFilesWithNamesMatching(ctx, searcherURLs, true, searchPattern.FilePatternsReposMustInclude, gitserverRepo, commit, fetchTimeout)
		if err != nil {
			return shouldBeSearched, err
		}
	}
	negFlagInQuery := len(searchPattern.FilePatternsReposMustExclude) > 0
	if negFlagInQuery {
		shouldBeSearched, err = repoHasFilesWithNamesMatching(ctx, searcherURLs, false, searchPattern.FilePatternsReposMustExclude, gitserverRepo, commit, fetchTimeout)
		if err != nil {
			return shouldBeSearched, err
		}
	}
	return shouldBeSearched, nil
}

// repoHasFilesWithNamesMatching searches in a repository for matches for the patterns in the `repohasfile` or `-repohasfile` flags, and returns
// whether or not the repoShouldBeSearched in or not, based on whether matches were returned.
func repoHasFilesWithNamesMatching(ctx context.Context, searcherURLs *endpoint.Map, include bool, repoHasFileFlag []string, gitserverRepo api.RepoName, commit api.CommitID, fetchTimeout time.Duration) (bool, error) {
	for _, pattern := range repoHasFileFlag {
		p := search.TextPatternInfo{IsRegExp: true, FileMatchLimit: 1, IncludePatterns: []string{pattern}, PathPatternsAreCaseSensitive: false, PatternMatchesContent: true, PatternMatchesPath: true}
		matches, _, err := searcher.Search(ctx, searcherURLs, gitserverRepo, commit, &p, fetchTimeout)
		if err != nil {
			return false, err
		}
		if include && len(matches) == 0 || !include && len(matches) > 0 {
			// repo shouldn't be searched if it does not have matches for the patterns in `repohasfile`
			// or if it has file matches for the patterns in `-repohasfile`.
			return false, nil
		}
	}

	return true, nil
}

func fileMatchURI(name api.RepoName, ref, path string) string {
	var b strings.Builder
	ref = url.QueryEscape(ref)
	b.Grow(len(name) + len(ref) + len(path) + len("git://?#"))
	b.WriteString("git://")
	b.WriteString(string(name))
	if ref != "" {
		b.WriteByte('?')
		b.WriteString(ref)
	}
	b.WriteByte('#')
	b.WriteString(path)
	return b.String()
}

var mockSearchFilesInRepos func(args *search.TextParameters) ([]*FileMatchResolver, *searchResultsCommon, error)

// searchFilesInRepos searches a set of repos for a pattern.
func searchFilesInRepos(ctx context.Context, args *search.TextParameters) (res []*FileMatchResolver, common *searchResultsCommon, err error) {
	if mockSearchFilesInRepos != nil {
		return mockSearchFilesInRepos(args)
	}

	tr, ctx := trace.New(ctx, "searchFilesInRepos", fmt.Sprintf("query: %s", args.PatternInfo.Pattern))
	defer func() {
		tr.SetError(err)
		tr.Finish()
	}()
	fields := querytypes.Fields(args.Query.Fields())
	tr.LogFields(
		trace.Stringer("query", &fields),
		trace.Stringer("info", args.PatternInfo),
	)

	ctx, cancel := context.WithCancel(ctx)
	defer cancel()

	common = &searchResultsCommon{partial: make(map[api.RepoID]struct{})}

	indexedTyp := textRequest
	if args.PatternInfo.IsStructuralPat {
		// Structural Patterns queries zoekt just file files to reduce the set
		// of files it searches.
		indexedTyp = fileRequest
	}

	// performance: for global searches, we avoid calling newIndexedSearchRequest
	// because zoekt will anyway have to search all its shards.
	var indexed *indexedSearchRequest
	if args.Mode == search.ZoektGlobalSearch {
		indexed = &indexedSearchRequest{
			args:  args,
			typ:   indexedTyp,
			repos: &indexedRepoRevs{},
		}
	} else {
		indexed, err = newIndexedSearchRequest(ctx, args, indexedTyp)
		if err != nil {
			return nil, nil, err
		}
	}

	// if there are no indexed repos and this is a structural search
	// query, there will be no results. Raise a friendly alert.
	if args.PatternInfo.IsStructuralPat && len(indexed.Repos()) == 0 {
		return nil, nil, errors.New("no indexed repositories for structural search")
	}

	if args.PatternInfo.IsEmpty() {
		// Empty query isn't an error, but it has no results.
		return nil, common, nil
	}

	tr.LazyPrintf("%d indexed repos, %d unindexed repos", len(indexed.Repos()), len(indexed.Unindexed))

	var searcherRepos []*search.RepositoryRevisions
	if indexed.DisableUnindexedSearch {
		tr.LazyPrintf("disabling unindexed search")
		common.missing = make([]*types.RepoName, len(indexed.Unindexed))
		for i, r := range indexed.Unindexed {
			common.missing[i] = r.Repo
		}
	} else {
		// Limit the number of unindexed repositories searched for a single
		// query. Searching more than this will merely flood the system and
		// network with requests that will timeout.
		searcherRepos, common.missing = limitSearcherRepos(indexed.Unindexed, maxUnindexedRepoRevSearchesPerQuery)
		if len(common.missing) > 0 {
			tr.LazyPrintf("limiting unindexed repos searched to %d", maxUnindexedRepoRevSearchesPerQuery)
		}
	}

	var (
		// TODO: convert wg to an errgroup
		wg                sync.WaitGroup
		mu                sync.Mutex
		searchErr         error
		unflattened       [][]*FileMatchResolver
		flattenedSize     int
		overLimitCanceled bool // canceled because we were over the limit
	)

	// addMatches assumes the caller holds mu.
	addMatches := func(matches []*FileMatchResolver) {
		if len(matches) > 0 {
			common.resultCount += int32(len(matches))
			sort.Slice(matches, func(i, j int) bool {
				a, b := matches[i].uri, matches[j].uri
				return a > b
			})
			unflattened = append(unflattened, matches)
			flattenedSize += len(matches)

			// Stop searching once we have found enough matches. This does
			// lead to potentially unstable result ordering, but is worth
			// it for the performance benefit.
			if flattenedSize > int(args.PatternInfo.FileMatchLimit) {
				tr.LazyPrintf("cancel due to result size: %d > %d", flattenedSize, args.PatternInfo.FileMatchLimit)
				overLimitCanceled = true
				common.limitHit = true
				cancel()
			}
		}
	}

	// callSearcherOverRepos calls searcher on a set of repos.
	// searcherReposFilteredFiles is an optional map of {repo name => file list}
	// that forces the searcher to only include the file list in the
	// search. It is currently only set when Zoekt restricts the file list for structural search.
	callSearcherOverRepos := func(
		searcherRepos []*search.RepositoryRevisions,
		searcherReposFilteredFiles map[string][]string,
	) error {
		var fetchTimeout time.Duration
		if len(searcherRepos) == 1 || args.UseFullDeadline {
			// When searching a single repo or when an explicit timeout was specified, give it the remaining deadline to fetch the archive.
			deadline, ok := ctx.Deadline()
			if ok {
				fetchTimeout = time.Until(deadline)
			} else {
				// In practice, this case should not happen because a deadline should always be set
				// but if it does happen just set a long but finite timeout.
				fetchTimeout = time.Minute
			}
		} else {
			// When searching many repos, don't wait long for any single repo to fetch.
			fetchTimeout = 500 * time.Millisecond
		}

		if len(searcherRepos) > 0 {
			// The number of searcher endpoints can change over time. Inform our
			// limiter of the new limit, which is a multiple of the number of
			// searchers.
			eps, err := args.SearcherURLs.Endpoints()
			if err != nil {
				return err
			}
			textSearchLimiter.SetLimit(len(eps) * 32)
		}

	outer:
		for _, repoAllRevs := range searcherRepos {
			if len(repoAllRevs.Revs) == 0 {
				continue
			}

			revSpecs, err := repoAllRevs.ExpandedRevSpecs(ctx)
			if err != nil {
				return err
			}

			for _, rev := range revSpecs {
				// Only reason acquire can fail is if ctx is cancelled. So we can stop
				// looping through searcherRepos.
				limitCtx, limitDone, acquireErr := textSearchLimiter.Acquire(ctx)
				if acquireErr != nil {
					break outer
				}

				// Make a new repoRev for just the operation of searching this revspec.
				repoRev := &search.RepositoryRevisions{Repo: repoAllRevs.Repo, Revs: []search.RevisionSpecifier{{RevSpec: rev}}}

				args := *args
				if args.PatternInfo.IsStructuralPat && searcherReposFilteredFiles != nil {
					// Modify the search query to only run for the filtered files
					if v, ok := searcherReposFilteredFiles[string(repoRev.Repo.Name)]; ok {
						patternCopy := *args.PatternInfo
						args.PatternInfo = &patternCopy
						includePatternsCopy := []string{}
						args.PatternInfo.IncludePatterns = append(includePatternsCopy, v...)
					}
				}

				wg.Add(1)
				go func(ctx context.Context, done context.CancelFunc) {
					defer wg.Done()
					defer done()

					matches, repoLimitHit, err := searchFilesInRepo(ctx, args.SearcherURLs, repoRev.Repo, repoRev.GitserverRepo(), repoRev.RevSpecs()[0], args.PatternInfo, fetchTimeout)
					if err != nil {
						tr.LogFields(otlog.String("repo", string(repoRev.Repo.Name)), otlog.Error(err), otlog.Bool("timeout", errcode.IsTimeout(err)), otlog.Bool("temporary", errcode.IsTemporary(err)))
						log15.Warn("searchFilesInRepo failed", "error", err, "repo", repoRev.Repo.Name)
					}
					mu.Lock()
					defer mu.Unlock()
					if ctx.Err() == nil {
						common.searched = append(common.searched, repoRev.Repo)
					}
					if repoLimitHit {
						// We did not return all results in this repository.
						common.partial[repoRev.Repo.ID] = struct{}{}
					}
					// non-diff search reports timeout through err, so pass false for timedOut
					if fatalErr := handleRepoSearchResult(common, repoRev, repoLimitHit, false, err); fatalErr != nil {
						if ctx.Err() == context.Canceled {
							// Our request has been canceled (either because another one of searcherRepos
							// had a fatal error, or otherwise), so we can just ignore these results. We
							// handle this here, not in handleRepoSearchResult, because different callers of
							// handleRepoSearchResult (for different result types) currently all need to
							// handle cancellations differently.
							return
						}
						if searchErr == nil {
							searchErr = errors.Wrapf(err, "failed to search %s", repoRev.String())
							tr.LazyPrintf("cancel due to error: %v", searchErr)
							cancel()
						}
					}
					addMatches(matches)
				}(limitCtx, limitDone) // ends the Go routine for a call to searcher for a repo
			} // ends the for loop iterating over repo's revs
		} // ends the for loop iterating over repos
		return nil
	} // ends callSearcherOverRepos

	if args.Mode != search.SearcherOnly {
		wg.Add(1)
		go func() {
			// TODO limitHit, handleRepoSearchResult
			defer wg.Done()
			indexedCommon, matches, err := indexed.Search(ctx)
			mu.Lock()
			defer mu.Unlock()
			common.update(indexedCommon)
			tr.LogFields(otlog.Error(err), otlog.Bool("overLimitCanceled", overLimitCanceled))
			if err != nil && searchErr == nil && !overLimitCanceled {
				searchErr = err
				tr.LazyPrintf("cancel indexed search due to error: %v", err)
				cancel()
			}

			if args.PatternInfo.IsStructuralPat {
				// A partition of {repo name => file list} that we will build from Zoekt matches
				partition := make(map[string][]string)
				var repos []*search.RepositoryRevisions

				for _, m := range matches {
					name := string(m.Repo.Name())
					partition[name] = append(partition[name], m.JPath)
				}

				// Filter Zoekt repos that didn't contain matches
				for _, repo := range indexed.Repos() {
					for key := range partition {
						if string(repo.Repo.Name) == key {
							repos = append(repos, repo)
						}
					}
				}

				// For structural search, we run callSearcherOverRepos
				// over the set of repos and files known to contain
				// parts of the pattern as determined by Zoekt.
				// callSearcherOverRepos must acquire the lock, so we
				// must release the lock held by Zoekt at this point.
				// The Zoekt part of the search is done here as far as
				// structural search is concerned, so the lock can be
				// freely released.
				mu.Unlock()
				err := callSearcherOverRepos(repos, partition)
				mu.Lock()
				if err != nil {
					searchErr = err
				}
			} else {
				addMatches(matches)
			}
		}()
	}

	// This guard disables
	// - unindexed structural search
	// - unindexed search of negated content
	if !args.PatternInfo.IsStructuralPat {
		if err := callSearcherOverRepos(searcherRepos, nil); err != nil {
			mu.Lock()
			searchErr = err
			mu.Unlock()
		}
	}

	wg.Wait()
	if searchErr != nil {
		return nil, common, searchErr
	}

<<<<<<< HEAD
	repos, err := getRepos(ctx, args.RepoPromise)
	if err != nil {
		return nil, common, err
	}
	common.repos = make([]*types.RepoName, len(repos))
	for i, repo := range repos {
		common.repos[i] = repo.Repo
	}

=======
>>>>>>> 37bb63c1
	flattened := flattenFileMatches(unflattened, int(args.PatternInfo.FileMatchLimit))
	return flattened, common, nil
}

// limitSearcherRepos limits the number of repo@revs searched by the unindexed searcher codepath.
// Sending many requests to searcher would otherwise cause a flood of system and network requests
// that result in timeouts or long delays.
//
// It returns the new repositories destined for the unindexed searcher code path, and the
// repositories that are limited / excluded.
//
// A slice to the input list is returned, it is not copied.
func limitSearcherRepos(unindexed []*search.RepositoryRevisions, limit int) (searcherRepos []*search.RepositoryRevisions, limitedSearcherRepos []*types.RepoName) {
	totalRepoRevs := 0
	limitedRepos := 0
	for _, repoRevs := range unindexed {
		totalRepoRevs += len(repoRevs.Revs)
		if totalRepoRevs > limit {
			limitedSearcherRepos = append(limitedSearcherRepos, repoRevs.Repo)
			limitedRepos++
		}
	}
	searcherRepos = unindexed[:len(unindexed)-limitedRepos]
	return
}

func flattenFileMatches(unflattened [][]*FileMatchResolver, fileMatchLimit int) []*FileMatchResolver {
	// Return early so we don't have to worry about empty lists in later
	// calculations.
	if len(unflattened) == 0 {
		return nil
	}

	// We pass in a limit to each repository so we may end up with R*limit
	// results where R is the number of repositories we searched. To ensure we
	// have results from all repositories unflattened contains the results per
	// repo. We then want to create an idempontent order of results, but
	// ensuring every repo has atleast one result.
	sort.Slice(unflattened, func(i, j int) bool {
		a, b := unflattened[i][0].uri, unflattened[j][0].uri
		return a > b
	})
	var flattened []*FileMatchResolver
	initialPortion := fileMatchLimit / len(unflattened)
	for _, matches := range unflattened {
		if initialPortion < len(matches) {
			flattened = append(flattened, matches[:initialPortion]...)
		} else {
			flattened = append(flattened, matches...)
		}
	}
	// We now have at most initialPortion from each repo. We add the rest of the
	// results until we hit our limit.
	for _, matches := range unflattened {
		low := initialPortion
		high := low + (fileMatchLimit - len(flattened))
		if high <= len(matches) {
			flattened = append(flattened, matches[low:high]...)
		} else if low < len(matches) {
			flattened = append(flattened, matches[low:]...)
		}
	}
	// Sort again since we constructed flattened by adding more results at the
	// end.
	sort.Slice(flattened, func(i, j int) bool {
		a, b := flattened[i].uri, flattened[j].uri
		return a > b
	})

	return flattened
}<|MERGE_RESOLUTION|>--- conflicted
+++ resolved
@@ -574,18 +574,6 @@
 		return nil, common, searchErr
 	}
 
-<<<<<<< HEAD
-	repos, err := getRepos(ctx, args.RepoPromise)
-	if err != nil {
-		return nil, common, err
-	}
-	common.repos = make([]*types.RepoName, len(repos))
-	for i, repo := range repos {
-		common.repos[i] = repo.Repo
-	}
-
-=======
->>>>>>> 37bb63c1
 	flattened := flattenFileMatches(unflattened, int(args.PatternInfo.FileMatchLimit))
 	return flattened, common, nil
 }
