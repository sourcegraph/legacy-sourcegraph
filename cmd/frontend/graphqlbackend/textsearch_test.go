package graphqlbackend

import (
	"context"
	"crypto/md5"
	"encoding/binary"
	"reflect"
	"sort"
	"strings"
	"testing"
	"time"

	"github.com/pkg/errors"

	"github.com/sourcegraph/sourcegraph/cmd/searcher/protocol"
	"github.com/sourcegraph/sourcegraph/internal/api"
	"github.com/sourcegraph/sourcegraph/internal/conf"
	"github.com/sourcegraph/sourcegraph/internal/endpoint"
	"github.com/sourcegraph/sourcegraph/internal/errcode"
	"github.com/sourcegraph/sourcegraph/internal/gitserver"
	"github.com/sourcegraph/sourcegraph/internal/search"
	searchbackend "github.com/sourcegraph/sourcegraph/internal/search/backend"
	"github.com/sourcegraph/sourcegraph/internal/search/query"
	"github.com/sourcegraph/sourcegraph/internal/search/searcher"
	"github.com/sourcegraph/sourcegraph/internal/types"
	"github.com/sourcegraph/sourcegraph/internal/vcs"
	"github.com/sourcegraph/sourcegraph/internal/vcs/git"
	"github.com/sourcegraph/sourcegraph/schema"
)

func TestSearchFilesInRepos(t *testing.T) {
	mockSearchFilesInRepo = func(ctx context.Context, repo *types.RepoName, gitserverRepo api.RepoName, rev string, info *search.TextPatternInfo, fetchTimeout time.Duration) (matches []*FileMatchResolver, limitHit bool, err error) {
		repoName := repo.Name
		switch repoName {
		case "foo/one":
			return []*FileMatchResolver{
				{
					uri: "git://" + string(repoName) + "?" + rev + "#" + "main.go",
				},
			}, false, nil
		case "foo/two":
			return []*FileMatchResolver{
				{
					uri: "git://" + string(repoName) + "?" + rev + "#" + "main.go",
				},
			}, false, nil
		case "foo/empty":
			return nil, false, nil
		case "foo/cloning":
			return nil, false, &vcs.RepoNotExistError{Repo: repoName, CloneInProgress: true}
		case "foo/missing":
			return nil, false, &vcs.RepoNotExistError{Repo: repoName}
		case "foo/missing-db":
			return nil, false, &errcode.Mock{Message: "repo not found: foo/missing-db", IsNotFound: true}
		case "foo/timedout":
			return nil, false, context.DeadlineExceeded
		case "foo/no-rev":
			return nil, false, &gitserver.RevisionNotFoundError{Repo: repoName, Spec: "missing"}
		default:
			return nil, false, errors.New("Unexpected repo")
		}
	}
	defer func() { mockSearchFilesInRepo = nil }()

	zoekt := &searchbackend.Zoekt{Client: &fakeSearcher{}}

	q, err := query.ParseAndCheck("foo")
	if err != nil {
		t.Fatal(err)
	}
	args := &search.TextParameters{
		PatternInfo: &search.TextPatternInfo{
			FileMatchLimit: defaultMaxSearchResults,
			Pattern:        "foo",
		},
		RepoPromise:  (&search.Promise{}).Resolve(makeRepositoryRevisions("foo/one", "foo/two", "foo/empty", "foo/cloning", "foo/missing", "foo/missing-db", "foo/timedout", "foo/no-rev")),
		Query:        q,
		Zoekt:        zoekt,
		SearcherURLs: endpoint.Static("test"),
	}
	results, common, err := searchFilesInRepos(context.Background(), args)
	if err != nil {
		t.Fatal(err)
	}
	if len(results) != 2 {
		t.Errorf("expected two results, got %d", len(results))
	}
	if v := toRepoNames(common.cloning); !reflect.DeepEqual(v, []api.RepoName{"foo/cloning"}) {
		t.Errorf("unexpected cloning: %v", v)
	}
	sort.Slice(common.missing, func(i, j int) bool { return common.missing[i].Name < common.missing[j].Name }) // to make deterministic
	if v := toRepoNames(common.missing); !reflect.DeepEqual(v, []api.RepoName{"foo/missing", "foo/missing-db"}) {
		t.Errorf("unexpected missing: %v", v)
	}
	if v := toRepoNames(common.timedout); !reflect.DeepEqual(v, []api.RepoName{"foo/timedout"}) {
		t.Errorf("unexpected timedout: %v", v)
	}

	// If we specify a rev and it isn't found, we fail the whole search since
	// that should be checked earlier.
	args = &search.TextParameters{
		PatternInfo: &search.TextPatternInfo{
			FileMatchLimit: defaultMaxSearchResults,
			Pattern:        "foo",
		},
		RepoPromise:  (&search.Promise{}).Resolve(makeRepositoryRevisions("foo/no-rev@dev")),
		Query:        q,
		Zoekt:        zoekt,
		SearcherURLs: endpoint.Static("test"),
	}

	_, _, err = searchFilesInRepos(context.Background(), args)
	if !gitserver.IsRevisionNotFound(errors.Cause(err)) {
		t.Fatalf("searching non-existent rev expected to fail with RevisionNotFoundError got: %v", err)
	}
}

func TestSearchFilesInRepos_multipleRevsPerRepo(t *testing.T) {
	mockSearchFilesInRepo = func(ctx context.Context, repo *types.RepoName, gitserverRepo api.RepoName, rev string, info *search.TextPatternInfo, fetchTimeout time.Duration) (matches []*FileMatchResolver, limitHit bool, err error) {
		repoName := repo.Name
		switch repoName {
		case "foo":
			return []*FileMatchResolver{
				{
					uri: "git://" + string(repoName) + "?" + rev + "#" + "main.go",
				},
			}, false, nil
		default:
			panic("unexpected repo")
		}
	}
	defer func() { mockSearchFilesInRepo = nil }()

	trueVal := true
	conf.Mock(&conf.Unified{SiteConfiguration: schema.SiteConfiguration{
		ExperimentalFeatures: &schema.ExperimentalFeatures{SearchMultipleRevisionsPerRepository: &trueVal},
	}})
	defer conf.Mock(nil)

	zoekt := &searchbackend.Zoekt{Client: &fakeSearcher{}}

	q, err := query.ParseAndCheck("foo")
	if err != nil {
		t.Fatal(err)
	}
	args := &search.TextParameters{
		PatternInfo: &search.TextPatternInfo{
			FileMatchLimit: defaultMaxSearchResults,
			Pattern:        "foo",
		},
		RepoPromise:  (&search.Promise{}).Resolve(makeRepositoryRevisions("foo@master:mybranch:*refs/heads/")),
		Query:        q,
		Zoekt:        zoekt,
		SearcherURLs: endpoint.Static("test"),
	}
	repos, _ := getRepos(context.Background(), args.RepoPromise)
	repos[0].ListRefs = func(context.Context, api.RepoName) ([]git.Ref, error) {
		return []git.Ref{{Name: "refs/heads/branch3"}, {Name: "refs/heads/branch4"}}, nil
	}
	results, _, err := searchFilesInRepos(context.Background(), args)
	if err != nil {
		t.Fatal(err)
	}

	resultURIs := make([]string, len(results))
	for i, result := range results {
		resultURIs[i] = result.uri
	}
	sort.Strings(resultURIs)

	wantResultURIs := []string{
		"git://foo?branch3#main.go",
		"git://foo?branch4#main.go",
		"git://foo?master#main.go",
		"git://foo?mybranch#main.go",
	}
	if !reflect.DeepEqual(resultURIs, wantResultURIs) {
		t.Errorf("got %v, want %v", resultURIs, wantResultURIs)
	}
}

func TestRepoShouldBeSearched(t *testing.T) {
	searcher.MockSearch = func(ctx context.Context, repo api.RepoName, commit api.CommitID, p *search.TextPatternInfo, fetchTimeout time.Duration) (matches []*protocol.FileMatch, limitHit bool, err error) {
		repoName := repo
		switch repoName {
		case "foo/one":
			return []*protocol.FileMatch{{Path: "main.go"}}, false, nil
		case "foo/no-filematch":
			return []*protocol.FileMatch{}, false, nil
		default:
			return nil, false, errors.New("Unexpected repo")
		}
	}
	defer func() { searcher.MockSearch = nil }()
	info := &search.TextPatternInfo{
		FileMatchLimit:               defaultMaxSearchResults,
		Pattern:                      "foo",
		FilePatternsReposMustInclude: []string{"main"},
	}

	shouldBeSearched, err := repoShouldBeSearched(context.Background(), nil, info, "foo/one", "1a2b3c", time.Minute)
	if err != nil {
		t.Fatal(err)
	}
	if !shouldBeSearched {
		t.Errorf("expected repo to be searched, got shouldn't be searched")
	}

	shouldBeSearched, err = repoShouldBeSearched(context.Background(), nil, info, "foo/no-filematch", "1a2b3c", time.Minute)
	if err != nil {
		t.Fatal(err)
	}
	if shouldBeSearched {
		t.Errorf("expected repo to not be searched, got should be searched")
	}
}

func makeRepositoryRevisions(repos ...string) []*search.RepositoryRevisions {
	r := make([]*search.RepositoryRevisions, len(repos))
	for i, repospec := range repos {
		repoName, revs := search.ParseRepositoryRevisions(repospec)
		if len(revs) == 0 {
			// treat empty list as preferring master
			revs = []search.RevisionSpecifier{{RevSpec: ""}}
		}
		r[i] = &search.RepositoryRevisions{Repo: mkRepos(repoName)[0], Revs: revs}
	}
	return r
}

func mkRepos(names ...string) []*types.RepoName {
	var repos []*types.RepoName
	for _, name := range names {
		sum := md5.Sum([]byte(name))
		id := api.RepoID(binary.BigEndian.Uint64(sum[:]))
<<<<<<< HEAD
		repos = append(repos, &types.RepoName{ID: id, Name: api.RepoName(name)})
=======
		if id < 0 {
			id = -(id / 2)
		}
		if id == 0 {
			id++
		}
		repos = append(repos, &types.Repo{ID: id, Name: api.RepoName(name)})
>>>>>>> acfa90e4
	}
	return repos
}

func TestLimitSearcherRepos(t *testing.T) {
	repoRevs := func(repoRevs ...string) []*search.RepositoryRevisions {
		var result []*search.RepositoryRevisions
		for _, repoRev := range repoRevs {
			split := strings.Split(repoRev, "@")
			repo, rev := split[0], split[1]

			found := false
			for _, existing := range result {
				if string(existing.Repo.Name) == repo {
					existing.Revs = append(existing.Revs, search.RevisionSpecifier{RevSpec: rev})
					found = true
					break
				}
			}
			if found {
				continue
			}
			result = append(result, &search.RepositoryRevisions{
				Repo: mkRepos(repo)[0],
				Revs: []search.RevisionSpecifier{{RevSpec: rev}},
			})
		}
		return result
	}

	tests := []struct {
		name        string
		limit       int
		input       []*search.RepositoryRevisions
		want        []*search.RepositoryRevisions
		wantLimited []*types.RepoName
	}{
		{
			name:        "non_limited",
			limit:       5,
			input:       repoRevs("a@1", "a@2", "b@1", "c@1"),
			want:        repoRevs("a@1", "a@2", "b@1", "c@1"),
			wantLimited: nil,
		},
		{
			name:        "limited",
			limit:       5,
			input:       repoRevs("a@1", "b@1", "c@1", "d@1", "e@1", "f@1", "g@1"),
			want:        repoRevs("a@1", "b@1", "c@1", "d@1", "e@1"),
			wantLimited: mkRepos("f", "g"),
		},
		{
			name:        "rev_limited",
			limit:       6,
			input:       repoRevs("a@1", "a@2", "b@1", "c@1", "d@1", "e@1", "f@1", "g@1"),
			want:        repoRevs("a@1", "a@2", "b@1", "c@1", "d@1", "e@1"),
			wantLimited: mkRepos("f", "g"),
		},
		{
			name:        "rev_limited_duplication",
			limit:       6,
			input:       repoRevs("a@1", "a@2", "b@1", "c@1", "d@1", "e@1", "f@1", "f@2", "g@1"),
			want:        repoRevs("a@1", "a@2", "b@1", "c@1", "d@1", "e@1"),
			wantLimited: mkRepos("f", "g"),
		},
	}
	for _, tst := range tests {
		t.Run(tst.name, func(t *testing.T) {
			got, gotLimited := limitSearcherRepos(tst.input, tst.limit)
			if !reflect.DeepEqual(got, tst.want) {
				t.Errorf("got %+v want %+v", got, tst.limit)
			}
			if !reflect.DeepEqual(gotLimited, tst.wantLimited) {
				t.Errorf("got limited %+v want %+v", gotLimited, tst.wantLimited)
			}
		})
	}
}<|MERGE_RESOLUTION|>--- conflicted
+++ resolved
@@ -233,17 +233,13 @@
 	for _, name := range names {
 		sum := md5.Sum([]byte(name))
 		id := api.RepoID(binary.BigEndian.Uint64(sum[:]))
-<<<<<<< HEAD
-		repos = append(repos, &types.RepoName{ID: id, Name: api.RepoName(name)})
-=======
 		if id < 0 {
 			id = -(id / 2)
 		}
 		if id == 0 {
 			id++
 		}
-		repos = append(repos, &types.Repo{ID: id, Name: api.RepoName(name)})
->>>>>>> acfa90e4
+		repos = append(repos, &types.RepoName{ID: id, Name: api.RepoName(name)})
 	}
 	return repos
 }
