package graphqlbackend

import (
	"context"
	"crypto/md5"
	"encoding/binary"
	"reflect"
	"sort"
	"strings"
	"testing"
	"time"

	"github.com/pkg/errors"

	"github.com/sourcegraph/sourcegraph/cmd/searcher/protocol"
	"github.com/sourcegraph/sourcegraph/internal/api"
	"github.com/sourcegraph/sourcegraph/internal/conf"
	"github.com/sourcegraph/sourcegraph/internal/endpoint"
	"github.com/sourcegraph/sourcegraph/internal/errcode"
	"github.com/sourcegraph/sourcegraph/internal/gitserver"
	"github.com/sourcegraph/sourcegraph/internal/search"
	searchbackend "github.com/sourcegraph/sourcegraph/internal/search/backend"
	"github.com/sourcegraph/sourcegraph/internal/search/query"
	"github.com/sourcegraph/sourcegraph/internal/search/searcher"
	"github.com/sourcegraph/sourcegraph/internal/types"
	"github.com/sourcegraph/sourcegraph/internal/vcs"
	"github.com/sourcegraph/sourcegraph/internal/vcs/git"
	"github.com/sourcegraph/sourcegraph/schema"
)

func TestSearchFilesInRepos(t *testing.T) {
<<<<<<< HEAD
	mockSearchFilesInRepo = func(ctx context.Context, repo *types.RepoName, gitserverRepo gitserver.Repo, rev string, info *search.TextPatternInfo, fetchTimeout time.Duration) (matches []*FileMatchResolver, limitHit bool, err error) {
=======
	mockSearchFilesInRepo = func(ctx context.Context, repo *types.Repo, gitserverRepo api.RepoName, rev string, info *search.TextPatternInfo, fetchTimeout time.Duration) (matches []*FileMatchResolver, limitHit bool, err error) {
>>>>>>> 61bed0b1
		repoName := repo.Name
		switch repoName {
		case "foo/one":
			return []*FileMatchResolver{
				{
					uri: "git://" + string(repoName) + "?" + rev + "#" + "main.go",
				},
			}, false, nil
		case "foo/two":
			return []*FileMatchResolver{
				{
					uri: "git://" + string(repoName) + "?" + rev + "#" + "main.go",
				},
			}, false, nil
		case "foo/empty":
			return nil, false, nil
		case "foo/cloning":
			return nil, false, &vcs.RepoNotExistError{Repo: repoName, CloneInProgress: true}
		case "foo/missing":
			return nil, false, &vcs.RepoNotExistError{Repo: repoName}
		case "foo/missing-db":
			return nil, false, &errcode.Mock{Message: "repo not found: foo/missing-db", IsNotFound: true}
		case "foo/timedout":
			return nil, false, context.DeadlineExceeded
		case "foo/no-rev":
			return nil, false, &gitserver.RevisionNotFoundError{Repo: repoName, Spec: "missing"}
		default:
			return nil, false, errors.New("Unexpected repo")
		}
	}
	defer func() { mockSearchFilesInRepo = nil }()

	zoekt := &searchbackend.Zoekt{Client: &fakeSearcher{}}

	q, err := query.ParseAndCheck("foo")
	if err != nil {
		t.Fatal(err)
	}
	args := &search.TextParameters{
		PatternInfo: &search.TextPatternInfo{
			FileMatchLimit: defaultMaxSearchResults,
			Pattern:        "foo",
		},
		RepoPromise:  (&search.Promise{}).Resolve(makeRepositoryRevisions("foo/one", "foo/two", "foo/empty", "foo/cloning", "foo/missing", "foo/missing-db", "foo/timedout", "foo/no-rev")),
		Query:        q,
		Zoekt:        zoekt,
		SearcherURLs: endpoint.Static("test"),
	}
	results, common, err := searchFilesInRepos(context.Background(), args)
	if err != nil {
		t.Fatal(err)
	}
	if len(results) != 2 {
		t.Errorf("expected two results, got %d", len(results))
	}
	if v := toRepoNames(common.cloning); !reflect.DeepEqual(v, []api.RepoName{"foo/cloning"}) {
		t.Errorf("unexpected cloning: %v", v)
	}
	sort.Slice(common.missing, func(i, j int) bool { return common.missing[i].Name < common.missing[j].Name }) // to make deterministic
	if v := toRepoNames(common.missing); !reflect.DeepEqual(v, []api.RepoName{"foo/missing", "foo/missing-db"}) {
		t.Errorf("unexpected missing: %v", v)
	}
	if v := toRepoNames(common.timedout); !reflect.DeepEqual(v, []api.RepoName{"foo/timedout"}) {
		t.Errorf("unexpected timedout: %v", v)
	}

	// If we specify a rev and it isn't found, we fail the whole search since
	// that should be checked earlier.
	args = &search.TextParameters{
		PatternInfo: &search.TextPatternInfo{
			FileMatchLimit: defaultMaxSearchResults,
			Pattern:        "foo",
		},
		RepoPromise:  (&search.Promise{}).Resolve(makeRepositoryRevisions("foo/no-rev@dev")),
		Query:        q,
		Zoekt:        zoekt,
		SearcherURLs: endpoint.Static("test"),
	}

	_, _, err = searchFilesInRepos(context.Background(), args)
	if !gitserver.IsRevisionNotFound(errors.Cause(err)) {
		t.Fatalf("searching non-existent rev expected to fail with RevisionNotFoundError got: %v", err)
	}
}

func TestSearchFilesInRepos_multipleRevsPerRepo(t *testing.T) {
<<<<<<< HEAD
	mockSearchFilesInRepo = func(ctx context.Context, repo *types.RepoName, gitserverRepo gitserver.Repo, rev string, info *search.TextPatternInfo, fetchTimeout time.Duration) (matches []*FileMatchResolver, limitHit bool, err error) {
=======
	mockSearchFilesInRepo = func(ctx context.Context, repo *types.Repo, gitserverRepo api.RepoName, rev string, info *search.TextPatternInfo, fetchTimeout time.Duration) (matches []*FileMatchResolver, limitHit bool, err error) {
>>>>>>> 61bed0b1
		repoName := repo.Name
		switch repoName {
		case "foo":
			return []*FileMatchResolver{
				{
					uri: "git://" + string(repoName) + "?" + rev + "#" + "main.go",
				},
			}, false, nil
		default:
			panic("unexpected repo")
		}
	}
	defer func() { mockSearchFilesInRepo = nil }()

	trueVal := true
	conf.Mock(&conf.Unified{SiteConfiguration: schema.SiteConfiguration{
		ExperimentalFeatures: &schema.ExperimentalFeatures{SearchMultipleRevisionsPerRepository: &trueVal},
	}})
	defer conf.Mock(nil)

	zoekt := &searchbackend.Zoekt{Client: &fakeSearcher{}}

	q, err := query.ParseAndCheck("foo")
	if err != nil {
		t.Fatal(err)
	}
	args := &search.TextParameters{
		PatternInfo: &search.TextPatternInfo{
			FileMatchLimit: defaultMaxSearchResults,
			Pattern:        "foo",
		},
		RepoPromise:  (&search.Promise{}).Resolve(makeRepositoryRevisions("foo@master:mybranch:*refs/heads/")),
		Query:        q,
		Zoekt:        zoekt,
		SearcherURLs: endpoint.Static("test"),
	}
	repos, _ := getRepos(context.Background(), args.RepoPromise)
	repos[0].ListRefs = func(context.Context, api.RepoName) ([]git.Ref, error) {
		return []git.Ref{{Name: "refs/heads/branch3"}, {Name: "refs/heads/branch4"}}, nil
	}
	results, _, err := searchFilesInRepos(context.Background(), args)
	if err != nil {
		t.Fatal(err)
	}

	resultURIs := make([]string, len(results))
	for i, result := range results {
		resultURIs[i] = result.uri
	}
	sort.Strings(resultURIs)

	wantResultURIs := []string{
		"git://foo?branch3#main.go",
		"git://foo?branch4#main.go",
		"git://foo?master#main.go",
		"git://foo?mybranch#main.go",
	}
	if !reflect.DeepEqual(resultURIs, wantResultURIs) {
		t.Errorf("got %v, want %v", resultURIs, wantResultURIs)
	}
}

func TestRepoShouldBeSearched(t *testing.T) {
	searcher.MockSearch = func(ctx context.Context, repo api.RepoName, commit api.CommitID, p *search.TextPatternInfo, fetchTimeout time.Duration) (matches []*protocol.FileMatch, limitHit bool, err error) {
		repoName := repo
		switch repoName {
		case "foo/one":
			return []*protocol.FileMatch{{Path: "main.go"}}, false, nil
		case "foo/no-filematch":
			return []*protocol.FileMatch{}, false, nil
		default:
			return nil, false, errors.New("Unexpected repo")
		}
	}
	defer func() { searcher.MockSearch = nil }()
	info := &search.TextPatternInfo{
		FileMatchLimit:               defaultMaxSearchResults,
		Pattern:                      "foo",
		FilePatternsReposMustInclude: []string{"main"},
	}

	shouldBeSearched, err := repoShouldBeSearched(context.Background(), nil, info, "foo/one", "1a2b3c", time.Minute)
	if err != nil {
		t.Fatal(err)
	}
	if !shouldBeSearched {
		t.Errorf("expected repo to be searched, got shouldn't be searched")
	}

	shouldBeSearched, err = repoShouldBeSearched(context.Background(), nil, info, "foo/no-filematch", "1a2b3c", time.Minute)
	if err != nil {
		t.Fatal(err)
	}
	if shouldBeSearched {
		t.Errorf("expected repo to not be searched, got should be searched")
	}
}

func makeRepositoryRevisions(repos ...string) []*search.RepositoryRevisions {
	r := make([]*search.RepositoryRevisions, len(repos))
	for i, repospec := range repos {
		repoName, revs := search.ParseRepositoryRevisions(repospec)
		if len(revs) == 0 {
			// treat empty list as preferring master
			revs = []search.RevisionSpecifier{{RevSpec: ""}}
		}
<<<<<<< HEAD
		r[i] = &search.RepositoryRevisions{Repo: &types.RepoName{Name: api.RepoName(repoName)}, Revs: revs}
=======
		r[i] = &search.RepositoryRevisions{Repo: mkRepos(repoName)[0], Revs: revs}
>>>>>>> 61bed0b1
	}
	return r
}

func mkRepos(names ...string) []*types.RepoName {
	var repos []*types.RepoName
	for _, name := range names {
		sum := md5.Sum([]byte(name))
		id := api.RepoID(binary.BigEndian.Uint64(sum[:]))
		repos = append(repos, &types.RepoName{ID: id, Name: api.RepoName(name)})
	}
	return repos
}

func TestLimitSearcherRepos(t *testing.T) {
	repoRevs := func(repoRevs ...string) []*search.RepositoryRevisions {
		var result []*search.RepositoryRevisions
		for _, repoRev := range repoRevs {
			split := strings.Split(repoRev, "@")
			repo, rev := split[0], split[1]

			found := false
			for _, existing := range result {
				if string(existing.Repo.Name) == repo {
					existing.Revs = append(existing.Revs, search.RevisionSpecifier{RevSpec: rev})
					found = true
					break
				}
			}
			if found {
				continue
			}
			result = append(result, &search.RepositoryRevisions{
				Repo: mkRepos(repo)[0],
				Revs: []search.RevisionSpecifier{{RevSpec: rev}},
			})
		}
		return result
	}

	tests := []struct {
		name        string
		limit       int
		input       []*search.RepositoryRevisions
		want        []*search.RepositoryRevisions
		wantLimited []*types.RepoName
	}{
		{
			name:        "non_limited",
			limit:       5,
			input:       repoRevs("a@1", "a@2", "b@1", "c@1"),
			want:        repoRevs("a@1", "a@2", "b@1", "c@1"),
			wantLimited: nil,
		},
		{
			name:        "limited",
			limit:       5,
			input:       repoRevs("a@1", "b@1", "c@1", "d@1", "e@1", "f@1", "g@1"),
			want:        repoRevs("a@1", "b@1", "c@1", "d@1", "e@1"),
			wantLimited: mkRepos("f", "g"),
		},
		{
			name:        "rev_limited",
			limit:       6,
			input:       repoRevs("a@1", "a@2", "b@1", "c@1", "d@1", "e@1", "f@1", "g@1"),
			want:        repoRevs("a@1", "a@2", "b@1", "c@1", "d@1", "e@1"),
			wantLimited: mkRepos("f", "g"),
		},
		{
			name:        "rev_limited_duplication",
			limit:       6,
			input:       repoRevs("a@1", "a@2", "b@1", "c@1", "d@1", "e@1", "f@1", "f@2", "g@1"),
			want:        repoRevs("a@1", "a@2", "b@1", "c@1", "d@1", "e@1"),
			wantLimited: mkRepos("f", "g"),
		},
	}
	for _, tst := range tests {
		t.Run(tst.name, func(t *testing.T) {
			got, gotLimited := limitSearcherRepos(tst.input, tst.limit)
			if !reflect.DeepEqual(got, tst.want) {
				t.Errorf("got %+v want %+v", got, tst.limit)
			}
			if !reflect.DeepEqual(gotLimited, tst.wantLimited) {
				t.Errorf("got limited %+v want %+v", gotLimited, tst.wantLimited)
			}
		})
	}
}<|MERGE_RESOLUTION|>--- conflicted
+++ resolved
@@ -29,11 +29,7 @@
 )
 
 func TestSearchFilesInRepos(t *testing.T) {
-<<<<<<< HEAD
-	mockSearchFilesInRepo = func(ctx context.Context, repo *types.RepoName, gitserverRepo gitserver.Repo, rev string, info *search.TextPatternInfo, fetchTimeout time.Duration) (matches []*FileMatchResolver, limitHit bool, err error) {
-=======
-	mockSearchFilesInRepo = func(ctx context.Context, repo *types.Repo, gitserverRepo api.RepoName, rev string, info *search.TextPatternInfo, fetchTimeout time.Duration) (matches []*FileMatchResolver, limitHit bool, err error) {
->>>>>>> 61bed0b1
+	mockSearchFilesInRepo = func(ctx context.Context, repo *types.RepoName, gitserverRepo api.RepoName, rev string, info *search.TextPatternInfo, fetchTimeout time.Duration) (matches []*FileMatchResolver, limitHit bool, err error) {
 		repoName := repo.Name
 		switch repoName {
 		case "foo/one":
@@ -120,11 +116,7 @@
 }
 
 func TestSearchFilesInRepos_multipleRevsPerRepo(t *testing.T) {
-<<<<<<< HEAD
-	mockSearchFilesInRepo = func(ctx context.Context, repo *types.RepoName, gitserverRepo gitserver.Repo, rev string, info *search.TextPatternInfo, fetchTimeout time.Duration) (matches []*FileMatchResolver, limitHit bool, err error) {
-=======
-	mockSearchFilesInRepo = func(ctx context.Context, repo *types.Repo, gitserverRepo api.RepoName, rev string, info *search.TextPatternInfo, fetchTimeout time.Duration) (matches []*FileMatchResolver, limitHit bool, err error) {
->>>>>>> 61bed0b1
+	mockSearchFilesInRepo = func(ctx context.Context, repo *types.RepoName, gitserverRepo api.RepoName, rev string, info *search.TextPatternInfo, fetchTimeout time.Duration) (matches []*FileMatchResolver, limitHit bool, err error) {
 		repoName := repo.Name
 		switch repoName {
 		case "foo":
@@ -231,11 +223,7 @@
 			// treat empty list as preferring master
 			revs = []search.RevisionSpecifier{{RevSpec: ""}}
 		}
-<<<<<<< HEAD
-		r[i] = &search.RepositoryRevisions{Repo: &types.RepoName{Name: api.RepoName(repoName)}, Revs: revs}
-=======
 		r[i] = &search.RepositoryRevisions{Repo: mkRepos(repoName)[0], Revs: revs}
->>>>>>> 61bed0b1
 	}
 	return r
 }
