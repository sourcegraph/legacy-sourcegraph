package graphqlbackend

import (
	"context"
	"time"

	"github.com/cockroachdb/errors"
	"github.com/graph-gophers/graphql-go"
	"github.com/inconshreveable/log15"

	"github.com/sourcegraph/sourcegraph/cmd/frontend/backend"
	"github.com/sourcegraph/sourcegraph/cmd/frontend/envvar"
	"github.com/sourcegraph/sourcegraph/internal/authz"
	"github.com/sourcegraph/sourcegraph/internal/conf"
	"github.com/sourcegraph/sourcegraph/internal/database"
)

var timeNow = time.Now

func (r *UserResolver) Emails(ctx context.Context) ([]*userEmailResolver, error) {
	// 🚨 SECURITY: Only the authenticated user can view their email on
	// Sourcegraph.com.
	if envvar.SourcegraphDotComMode() {
		if err := backend.CheckSameUser(ctx, r.user.ID); err != nil {
			return nil, err
		}
	} else {
		// 🚨 SECURITY: Only the self user and site admins can fetch a user's emails.
		if err := backend.CheckSiteAdminOrSameUser(ctx, r.db, r.user.ID); err != nil {
			return nil, err
		}
	}

	userEmails, err := database.UserEmails(r.db).ListByUser(ctx, database.UserEmailsListOptions{
		UserID: r.user.ID,
	})
	if err != nil {
		return nil, err
	}

	rs := make([]*userEmailResolver, len(userEmails))
	for i, userEmail := range userEmails {
		rs[i] = &userEmailResolver{
			db:        r.db,
			userEmail: *userEmail,
			user:      r,
		}
	}
	return rs, nil
}

type userEmailResolver struct {
	db        database.DB
	userEmail database.UserEmail
	user      *UserResolver
}

func (r *userEmailResolver) Email() string { return r.userEmail.Email }

func (r *userEmailResolver) IsPrimary(ctx context.Context) (bool, error) {
	email, _, err := database.UserEmails(r.db).GetPrimaryEmail(ctx, r.user.user.ID)
	if err != nil {
		return false, err
	}
	return email == r.userEmail.Email, nil
}

func (r *userEmailResolver) Verified() bool { return r.userEmail.VerifiedAt != nil }
func (r *userEmailResolver) VerificationPending() bool {
	return !r.Verified() && conf.EmailVerificationRequired()
}
func (r *userEmailResolver) User() *UserResolver { return r.user }

func (r *userEmailResolver) ViewerCanManuallyVerify(ctx context.Context) (bool, error) {
	// 🚨 SECURITY: No one can manually verify user's email on Sourcegraph.com.
	if envvar.SourcegraphDotComMode() {
		return false, nil
	}

<<<<<<< HEAD
	if err := backend.CheckCurrentUserIsSiteAdmin(ctx, database.NewDB(r.db)); err == backend.ErrNotAuthenticated || err == backend.ErrMustBeSiteAdmin {
=======
	if err := backend.CheckCurrentUserIsSiteAdmin(ctx, r.db); err == backend.ErrNotAuthenticated || err == backend.ErrMustBeSiteAdmin {
>>>>>>> 066fefcb
		return false, nil
	} else if err != nil {
		return false, err
	}
	return true, nil
}

type addUserEmailArgs struct {
	User  graphql.ID
	Email string
}

func (r *schemaResolver) AddUserEmail(ctx context.Context, args *addUserEmailArgs) (*EmptyResponse, error) {
	userID, err := UnmarshalUserID(args.User)
	if err != nil {
		return nil, err
	}

	// 🚨 SECURITY: Only the authenticated user can add new email to their accounts
	// on Sourcegraph.com.
	if envvar.SourcegraphDotComMode() {
		if err := backend.CheckSameUser(ctx, userID); err != nil {
			return nil, err
		}
	} else {
		// 🚨 SECURITY: Only the authenticated user or site admins can add new email to
		// users' accounts.
		if err := backend.CheckSiteAdminOrSameUser(ctx, r.db, userID); err != nil {
			return nil, err
		}
	}

	if err := backend.UserEmails.Add(ctx, r.db, userID, args.Email); err != nil {
		return nil, err
	}

	if conf.CanSendEmail() {
		if err := backend.UserEmails.SendUserEmailOnFieldUpdate(ctx, r.db, userID, "added an email"); err != nil {
			log15.Warn("Failed to send email to inform user of email addition", "error", err)
		}
	}

	return &EmptyResponse{}, nil
}

type removeUserEmailArgs struct {
	User  graphql.ID
	Email string
}

func (r *schemaResolver) RemoveUserEmail(ctx context.Context, args *removeUserEmailArgs) (*EmptyResponse, error) {
	userID, err := UnmarshalUserID(args.User)
	if err != nil {
		return nil, err
	}

	// 🚨 SECURITY: Only the authenticated user can remove email from their accounts
	// on Sourcegraph.com.
	if envvar.SourcegraphDotComMode() {
		if err := backend.CheckSameUser(ctx, userID); err != nil {
			return nil, err
		}
	} else {
		// 🚨 SECURITY: Only the authenticated user and site admins can remove email
		// from users' accounts.
		if err := backend.CheckSiteAdminOrSameUser(ctx, r.db, userID); err != nil {
			return nil, err
		}
	}

	if err := r.db.UserEmails().Remove(ctx, userID, args.Email); err != nil {
		return nil, err
	}

	// 🚨 SECURITY: If an email is removed, invalidate any existing password reset tokens that may have been sent to that email.
	if err := r.db.Users().DeletePasswordResetCode(ctx, userID); err != nil {
		return nil, err
	}

	if conf.CanSendEmail() {
		if err := backend.UserEmails.SendUserEmailOnFieldUpdate(ctx, r.db, userID, "removed an email"); err != nil {
			log15.Warn("Failed to send email to inform user of email removal", "error", err)
		}
	}

	return &EmptyResponse{}, nil
}

type setUserEmailPrimaryArgs struct {
	User  graphql.ID
	Email string
}

func (r *schemaResolver) SetUserEmailPrimary(ctx context.Context, args *setUserEmailPrimaryArgs) (*EmptyResponse, error) {
	userID, err := UnmarshalUserID(args.User)
	if err != nil {
		return nil, err
	}

	// 🚨 SECURITY: Only the authenticated user can set the primary email for their
	// accounts on Sourcegraph.com.
	if envvar.SourcegraphDotComMode() {
		if err := backend.CheckSameUser(ctx, userID); err != nil {
			return nil, err
		}
	} else {
		// 🚨 SECURITY: Only the authenticated user and site admins can set the primary
		// email for users' accounts.
		if err := backend.CheckSiteAdminOrSameUser(ctx, r.db, userID); err != nil {
			return nil, err
		}
	}

	if err := database.UserEmails(r.db).SetPrimaryEmail(ctx, userID, args.Email); err != nil {
		return nil, err
	}

	if conf.CanSendEmail() {
		if err := backend.UserEmails.SendUserEmailOnFieldUpdate(ctx, r.db, userID, "changed primary email"); err != nil {
			log15.Warn("Failed to send email to inform user of primary address change", "error", err)
		}
	}

	return &EmptyResponse{}, nil
}

type setUserEmailVerifiedArgs struct {
	User     graphql.ID
	Email    string
	Verified bool
}

func (r *schemaResolver) SetUserEmailVerified(ctx context.Context, args *setUserEmailVerifiedArgs) (*EmptyResponse, error) {
	// 🚨 SECURITY: No one can manually verify user's email on Sourcegraph.com.
	if envvar.SourcegraphDotComMode() {
		return nil, errors.New("manually verify user email is disabled")
	}

	// 🚨 SECURITY: Only site admins (NOT users themselves) can manually set email verification
	// status. Users themselves must go through the normal email verification process.
	if err := backend.CheckCurrentUserIsSiteAdmin(ctx, r.db); err != nil {
		return nil, err
	}

	userID, err := UnmarshalUserID(args.User)
	if err != nil {
		return nil, err
	}
	if err := r.db.UserEmails().SetVerified(ctx, userID, args.Email, args.Verified); err != nil {
		return nil, err
	}

	// Avoid unnecessary calls if the email is set to unverified.
	if args.Verified {
		if err = r.db.Authz().GrantPendingPermissions(ctx, &database.GrantPendingPermissionsArgs{
			UserID: userID,
			Perm:   authz.Read,
			Type:   authz.PermRepos,
		}); err != nil {
			log15.Error("schemaResolver.SetUserEmailVerified: failed to grant user pending permissions",
				"userID", userID,
				"error", err,
			)
		}
	}

	return &EmptyResponse{}, nil
}

type resendVerificationEmailArgs struct {
	User  graphql.ID
	Email string
}

func (r *schemaResolver) ResendVerificationEmail(ctx context.Context, args *resendVerificationEmailArgs) (*EmptyResponse, error) {
	userID, err := UnmarshalUserID(args.User)
	if err != nil {
		return nil, err
	}

	// 🚨 SECURITY: Only the authenticated user can resend verification email for
	// their accounts on Sourcegraph.com.
	if envvar.SourcegraphDotComMode() {
		if err := backend.CheckSameUser(ctx, userID); err != nil {
			return nil, err
		}
	} else {
		// 🚨 SECURITY: Only the authenticated user and site admins can resend
		// verification email for their accounts.
		if err := backend.CheckSiteAdminOrSameUser(ctx, r.db, userID); err != nil {
			return nil, err
		}
	}

	user, err := database.Users(r.db).GetByID(ctx, userID)
	if err != nil {
		return nil, err
	}

	lastSent, err := database.UserEmails(r.db).GetLatestVerificationSentEmail(ctx, args.Email)
	if err != nil {
		return nil, err
	}
	if lastSent != nil &&
		lastSent.LastVerificationSentAt != nil &&
		timeNow().Sub(*lastSent.LastVerificationSentAt) < 1*time.Minute {
		return nil, errors.New("Last verification email sent too recently")
	}

	email, verified, err := database.UserEmails(r.db).Get(ctx, userID, args.Email)
	if err != nil {
		return nil, err
	}
	if verified {
		return &EmptyResponse{}, nil
	}

	code, err := backend.MakeEmailVerificationCode()
	if err != nil {
		return nil, err
	}

	err = database.UserEmails(r.db).SetLastVerification(ctx, userID, email, code)
	if err != nil {
		return nil, err
	}

	err = backend.SendUserEmailVerificationEmail(ctx, user.Username, email, code)
	if err != nil {
		return nil, err
	}

	return &EmptyResponse{}, nil
}<|MERGE_RESOLUTION|>--- conflicted
+++ resolved
@@ -77,11 +77,7 @@
 		return false, nil
 	}
 
-<<<<<<< HEAD
-	if err := backend.CheckCurrentUserIsSiteAdmin(ctx, database.NewDB(r.db)); err == backend.ErrNotAuthenticated || err == backend.ErrMustBeSiteAdmin {
-=======
 	if err := backend.CheckCurrentUserIsSiteAdmin(ctx, r.db); err == backend.ErrNotAuthenticated || err == backend.ErrMustBeSiteAdmin {
->>>>>>> 066fefcb
 		return false, nil
 	} else if err != nil {
 		return false, err
