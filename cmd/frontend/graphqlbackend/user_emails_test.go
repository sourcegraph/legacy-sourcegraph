--- conflicted
+++ resolved
@@ -359,18 +359,6 @@
 			})
 		}
 	})
-<<<<<<< HEAD
-
-	resetMocks()
-	database.Mocks.Users.GetByCurrentAuthUser = func(context.Context) (*types.User, error) {
-		return &types.User{SiteAdmin: true}, nil
-	}
-	database.Mocks.UserEmails.SetVerified = func(context.Context, int32, string, bool) error {
-		return nil
-	}
-	db := database.NewDB(nil)
-=======
->>>>>>> 066fefcb
 
 	tests := []struct {
 		name                                string
