--- conflicted
+++ resolved
@@ -78,23 +78,6 @@
 }
 
 type Event struct {
-<<<<<<< HEAD
-	Event          string
-	UserCookieID   string
-	FirstSourceURL *string
-	LastSourceURL  *string
-	URL            string
-	Source         string
-	Argument       *string
-	CohortID       *string
-	Referrer       *string
-	SessionID      *string
-	PublicArgument *string
-	UserProperties *string
-	DeviceID       *string
-	InsertID       *string
-	EventID        *int32
-=======
 	Event           string
 	UserCookieID    string
 	FirstSourceURL  *string
@@ -110,7 +93,6 @@
 	DeviceID        *string
 	InsertID        *string
 	EventID         *int32
->>>>>>> 26ec8631
 }
 
 type EventBatch struct {
@@ -199,11 +181,7 @@
 			DeviceID:         args.DeviceID,
 			EventID:          args.EventID,
 			InsertID:         args.InsertID,
-<<<<<<< HEAD
-			SessionID:        args.SessionID,
-=======
 			DeviceSessionID:  args.DeviceSessionID,
->>>>>>> 26ec8631
 		})
 	}
 
