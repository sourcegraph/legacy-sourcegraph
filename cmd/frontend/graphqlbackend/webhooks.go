--- conflicted
+++ resolved
@@ -227,7 +227,6 @@
 	return &webhookResolver{hook: webhook, db: r.db}, nil
 }
 
-<<<<<<< HEAD
 const webhookCursorKind = "WebhookCursor"
 
 func MarshalWebhookCursor(cursor *types.Cursor) string {
@@ -246,7 +245,8 @@
 		return nil, err
 	}
 	return spec, nil
-=======
+}
+
 func (r *schemaResolver) DeleteWebhook(ctx context.Context, args *struct{ ID graphql.ID }) (*EmptyResponse, error) {
 	if auth.CheckCurrentUserIsSiteAdmin(ctx, r.db) != nil {
 		return nil, auth.ErrMustBeSiteAdmin
@@ -260,5 +260,4 @@
 		return nil, errors.Wrap(err, "delete webhook")
 	}
 	return &EmptyResponse{}, nil
->>>>>>> ae5e7eb0
 }