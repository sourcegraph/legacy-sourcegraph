--- conflicted
+++ resolved
@@ -7,13 +7,8 @@
 	"strings"
 	"testing"
 
-<<<<<<< HEAD
 	"github.com/google/go-cmp/cmp"
 
-	"github.com/graph-gophers/graphql-go/errors"
-
-=======
->>>>>>> ae5e7eb0
 	"github.com/google/uuid"
 	"github.com/graph-gophers/graphql-go/errors"
 	"github.com/stretchr/testify/assert"
@@ -552,7 +547,6 @@
 	})
 }
 
-<<<<<<< HEAD
 func TestWebhookCursor(t *testing.T) {
 	var (
 		webhookCursor       = types.Cursor{Column: "id", Value: "4", Direction: "next"}
@@ -571,7 +565,9 @@
 		if diff := cmp.Diff(cursor, &webhookCursor); diff != "" {
 			t.Fatal(diff)
 		}
-=======
+	})
+}
+
 func TestDeleteWebhook(t *testing.T) {
 	users := database.NewMockUserStore()
 	users.GetByCurrentAuthUserFunc.SetDefaultReturn(&types.User{SiteAdmin: false}, nil)
@@ -647,6 +643,5 @@
 		Variables: map[string]any{
 			"id": string(id),
 		},
->>>>>>> ae5e7eb0
 	})
 }