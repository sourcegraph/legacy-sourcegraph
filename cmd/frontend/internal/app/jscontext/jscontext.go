// Package jscontext contains functionality for information we pass down into
// the JS webapp.
package jscontext

import (
	"context"
	"net"
	"net/http"
	"runtime"
	"strings"
	"time"

	"github.com/graph-gophers/graphql-go"
	logger "github.com/sourcegraph/log"

	"github.com/sourcegraph/sourcegraph/cmd/frontend/auth/providers"
	"github.com/sourcegraph/sourcegraph/cmd/frontend/enterprise"
	"github.com/sourcegraph/sourcegraph/cmd/frontend/envvar"
	"github.com/sourcegraph/sourcegraph/cmd/frontend/globals"
	"github.com/sourcegraph/sourcegraph/cmd/frontend/graphqlbackend"
	"github.com/sourcegraph/sourcegraph/cmd/frontend/hooks"
	"github.com/sourcegraph/sourcegraph/cmd/frontend/internal/app/assetsutil"
	"github.com/sourcegraph/sourcegraph/cmd/frontend/internal/auth/userpasswd"
	"github.com/sourcegraph/sourcegraph/cmd/frontend/internal/siteid"
	"github.com/sourcegraph/sourcegraph/cmd/frontend/webhooks"
	sgactor "github.com/sourcegraph/sourcegraph/internal/actor"
	"github.com/sourcegraph/sourcegraph/internal/conf"
	"github.com/sourcegraph/sourcegraph/internal/conf/deploy"
	"github.com/sourcegraph/sourcegraph/internal/database"
	"github.com/sourcegraph/sourcegraph/internal/env"
	"github.com/sourcegraph/sourcegraph/internal/lazyregexp"
	"github.com/sourcegraph/sourcegraph/internal/singleprogram/filepicker"
	"github.com/sourcegraph/sourcegraph/internal/types"
	"github.com/sourcegraph/sourcegraph/internal/version"
	"github.com/sourcegraph/sourcegraph/schema"
)

// BillingPublishableKey is the publishable (non-secret) API key for the billing system, if any.
var BillingPublishableKey string

type authProviderInfo struct {
	IsBuiltin         bool   `json:"isBuiltin"`
	DisplayName       string `json:"displayName"`
	ServiceType       string `json:"serviceType"`
	AuthenticationURL string `json:"authenticationURL"`
	ServiceID         string `json:"serviceID"`
}

// GenericPasswordPolicy a generic password policy that holds password requirements
type authPasswordPolicy struct {
	Enabled                   bool `json:"enabled"`
	NumberOfSpecialCharacters int  `json:"numberOfSpecialCharacters"`
	RequireAtLeastOneNumber   bool `json:"requireAtLeastOneNumber"`
	RequireUpperAndLowerCase  bool `json:"requireUpperAndLowerCase"`
}
type UserLatestSettings struct {
	ID       int32                      `json:"id"`       // the unique ID of this settings value
	Contents graphqlbackend.JSONCString `json:"contents"` // the raw JSON (with comments and trailing commas allowed)
}
type UserOrganization struct {
	Typename    string     `json:"__typename"`
	ID          graphql.ID `json:"id"`
	Name        string     `json:"name"`
	DisplayName *string    `json:"displayName"`
	URL         string     `json:"url"`
	SettingsURL *string    `json:"settingsURL"`
}
type UserOrganizationsConnection struct {
	Typename string             `json:"__typename"`
	Nodes    []UserOrganization `json:"nodes"`
}
type UserEmail struct {
	Email     string `json:"email"`
	IsPrimary bool   `json:"isPrimary"`
	Verified  bool   `json:"verified"`
}
type UserSession struct {
	CanSignOut bool `json:"canSignOut"`
}

type TemporarySettings struct {
	GraphQLTypename string `json:"__typename"`
	Contents        string `json:"contents"`
}

type CurrentUser struct {
	GraphQLTypename     string     `json:"__typename"`
	ID                  graphql.ID `json:"id"`
	DatabaseID          int32      `json:"databaseID"`
	Username            string     `json:"username"`
	AvatarURL           *string    `json:"avatarURL"`
	DisplayName         string     `json:"displayName"`
	SiteAdmin           bool       `json:"siteAdmin"`
	URL                 string     `json:"url"`
	SettingsURL         string     `json:"settingsURL"`
	ViewerCanAdminister bool       `json:"viewerCanAdminister"`
	Tags                []string   `json:"tags"`
	TosAccepted         bool       `json:"tosAccepted"`
	Searchable          bool       `json:"searchable"`

	Organizations  *UserOrganizationsConnection `json:"organizations"`
	Session        *UserSession                 `json:"session"`
	Emails         []UserEmail                  `json:"emails"`
	LatestSettings *UserLatestSettings          `json:"latestSettings"`
}

// JSContext is made available to JavaScript code via the
// "sourcegraph/app/context" module.
//
// 🚨 SECURITY: This struct is sent to all users regardless of whether or
// not they are logged in, for example on an auth.public=false private
// server. Including secret fields here is OK if it is based on the user's
// authentication above, but do not include e.g. hard-coded secrets about
// the server instance here as they would be sent to anonymous users.
type JSContext struct {
	AppRoot        string            `json:"appRoot,omitempty"`
	ExternalURL    string            `json:"externalURL,omitempty"`
	XHRHeaders     map[string]string `json:"xhrHeaders"`
	UserAgentIsBot bool              `json:"userAgentIsBot"`
	AssetsRoot     string            `json:"assetsRoot"`
	Version        string            `json:"version"`

	IsAuthenticatedUser bool               `json:"isAuthenticatedUser"`
	CurrentUser         *CurrentUser       `json:"currentUser"`
	TemporarySettings   *TemporarySettings `json:"temporarySettings"`

	SentryDSN     *string               `json:"sentryDSN"`
	OpenTelemetry *schema.OpenTelemetry `json:"openTelemetry"`

	SiteID        string `json:"siteID"`
	SiteGQLID     string `json:"siteGQLID"`
	Debug         bool   `json:"debug"`
	NeedsSiteInit bool   `json:"needsSiteInit"`
	EmailEnabled  bool   `json:"emailEnabled"`

	Site              schema.SiteConfiguration `json:"site"` // public subset of site configuration
	LikelyDockerOnMac bool                     `json:"likelyDockerOnMac"`
	NeedServerRestart bool                     `json:"needServerRestart"`
	DeployType        string                   `json:"deployType"`

	SourcegraphDotComMode bool `json:"sourcegraphDotComMode"`
	SourcegraphAppMode    bool `json:"sourcegraphAppMode"`

	BillingPublishableKey string `json:"billingPublishableKey,omitempty"`

	AccessTokensAllow conf.AccessTokenAllow `json:"accessTokensAllow"`

	AllowSignup bool `json:"allowSignup"`

	ResetPasswordEnabled bool `json:"resetPasswordEnabled"`

	ExternalServicesUserMode string `json:"externalServicesUserMode"`

	AuthMinPasswordLength int                `json:"authMinPasswordLength"`
	AuthPasswordPolicy    authPasswordPolicy `json:"authPasswordPolicy"`

	AuthProviders []authProviderInfo `json:"authProviders"`

	Branding *schema.Branding `json:"branding"`

	BatchChangesEnabled                bool `json:"batchChangesEnabled"`
	BatchChangesDisableWebhooksWarning bool `json:"batchChangesDisableWebhooksWarning"`
	BatchChangesWebhookLogsEnabled     bool `json:"batchChangesWebhookLogsEnabled"`

	ExecutorsEnabled                         bool `json:"executorsEnabled"`
	CodeIntelAutoIndexingEnabled             bool `json:"codeIntelAutoIndexingEnabled"`
	CodeIntelAutoIndexingAllowGlobalPolicies bool `json:"codeIntelAutoIndexingAllowGlobalPolicies"`

	CodeInsightsEnabled bool `json:"codeInsightsEnabled"`

	EmbeddingsEnabled bool `json:"embeddingsEnabled"`

	RedirectUnsupportedBrowser bool `json:"RedirectUnsupportedBrowser"`

	ProductResearchPageEnabled bool `json:"productResearchPageEnabled"`

	ExperimentalFeatures schema.ExperimentalFeatures `json:"experimentalFeatures"`

	LicenseInfo *hooks.LicenseInfo `json:"licenseInfo"`

	OutboundRequestLogLimit int `json:"outboundRequestLogLimit"`

	DisableFeedbackSurvey bool `json:"disableFeedbackSurvey"`

	NeedsRepositoryConfiguration bool `json:"needsRepositoryConfiguration"`

	ExtsvcConfigFileExists bool `json:"extsvcConfigFileExists"`

	ExtsvcConfigAllowEdits bool `json:"extsvcConfigAllowEdits"`

	RunningOnMacOS bool `json:"runningOnMacOS"`

<<<<<<< HEAD
	LocalFilePickerAvailable bool `json:"localFilePickerAvailable"`
=======
	SrcServeGitUrl string `json:"srcServeGitUrl"`
>>>>>>> 9936190d
}

// NewJSContextFromRequest populates a JSContext struct from the HTTP
// request.
func NewJSContextFromRequest(req *http.Request, db database.DB) JSContext {
	ctx := req.Context()
	a := sgactor.FromContext(ctx)

	headers := make(map[string]string)
	headers["x-sourcegraph-client"] = globals.ExternalURL().String()
	headers["X-Requested-With"] = "Sourcegraph" // required for httpapi to use cookie auth

	// Propagate Cache-Control no-cache and max-age=0 directives
	// to the requests made by our client-side JavaScript. This is
	// not a perfect parser, but it catches the important cases.
	if cc := req.Header.Get("cache-control"); strings.Contains(cc, "no-cache") || strings.Contains(cc, "max-age=0") {
		headers["Cache-Control"] = "no-cache"
	}

	siteID := siteid.Get()

	// Show the site init screen?
	globalState, err := db.GlobalState().Get(ctx)
	needsSiteInit := err == nil && !globalState.Initialized

	// Auth providers
	var authProviders []authProviderInfo
	for _, p := range providers.Providers() {
		if p.Config().Github != nil && p.Config().Github.Hidden {
			continue
		}
		info := p.CachedInfo()
		if info != nil {
			authProviders = append(authProviders, authProviderInfo{
				IsBuiltin:         p.Config().Builtin != nil,
				DisplayName:       info.DisplayName,
				ServiceType:       p.ConfigID().Type,
				AuthenticationURL: info.AuthenticationURL,
				ServiceID:         info.ServiceID,
			})
		}
	}

	pp := conf.AuthPasswordPolicy()

	var authPasswordPolicy authPasswordPolicy
	authPasswordPolicy.Enabled = pp.Enabled
	authPasswordPolicy.NumberOfSpecialCharacters = pp.NumberOfSpecialCharacters
	authPasswordPolicy.RequireAtLeastOneNumber = pp.RequireAtLeastOneNumber
	authPasswordPolicy.RequireUpperAndLowerCase = pp.RequireUpperandLowerCase

	var sentryDSN *string
	siteConfig := conf.Get().SiteConfiguration

	if siteConfig.Log != nil && siteConfig.Log.Sentry != nil && siteConfig.Log.Sentry.Dsn != "" {
		sentryDSN = &siteConfig.Log.Sentry.Dsn
	}

	var openTelemetry *schema.OpenTelemetry
	if clientObservability := siteConfig.ObservabilityClient; clientObservability != nil {
		openTelemetry = clientObservability.OpenTelemetry
	}

	var licenseInfo *hooks.LicenseInfo
	var user *types.User
	temporarySettings := "{}"
	if !a.IsAuthenticated() {
		licenseInfo = hooks.GetLicenseInfo(false)
	} else {
		// Ignore err as we don't care if user does not exist
		user, _ = a.User(ctx, db.Users())
		licenseInfo = hooks.GetLicenseInfo(user != nil && user.SiteAdmin)
		if settings, err := db.TemporarySettings().GetTemporarySettings(ctx, user.ID); err == nil {
			temporarySettings = settings.Contents
		}
	}

	siteResolver := graphqlbackend.NewSiteResolver(logger.Scoped("jscontext", "constructing jscontext"), db)
	needsRepositoryConfiguration, err := siteResolver.NeedsRepositoryConfiguration(ctx)
	if err != nil {
		needsRepositoryConfiguration = false
	}

	extsvcConfigFileExists := envvar.ExtsvcConfigFile() != ""
	runningOnMacOS := runtime.GOOS == "darwin"
	srcServeGitUrl := envvar.SrcServeGitUrl()

	// 🚨 SECURITY: This struct is sent to all users regardless of whether or
	// not they are logged in, for example on an auth.public=false private
	// server. Including secret fields here is OK if it is based on the user's
	// authentication above, but do not include e.g. hard-coded secrets about
	// the server instance here as they would be sent to anonymous users.
	return JSContext{
		ExternalURL:         globals.ExternalURL().String(),
		XHRHeaders:          headers,
		UserAgentIsBot:      isBot(req.UserAgent()),
		AssetsRoot:          assetsutil.URL("").String(),
		Version:             version.Version(),
		IsAuthenticatedUser: a.IsAuthenticated(),
		CurrentUser:         createCurrentUser(ctx, user, db),
		TemporarySettings:   &TemporarySettings{GraphQLTypename: "TemporarySettings", Contents: temporarySettings},

		SentryDSN:                  sentryDSN,
		OpenTelemetry:              openTelemetry,
		RedirectUnsupportedBrowser: siteConfig.RedirectUnsupportedBrowser,
		Debug:                      env.InsecureDev,
		SiteID:                     siteID,

		SiteGQLID: string(graphqlbackend.SiteGQLID()),

		NeedsSiteInit:     needsSiteInit,
		EmailEnabled:      conf.CanSendEmail(),
		Site:              publicSiteConfiguration(),
		LikelyDockerOnMac: likelyDockerOnMac(),
		NeedServerRestart: globals.ConfigurationServerFrontendOnly.NeedServerRestart(),
		DeployType:        deploy.Type(),

		SourcegraphDotComMode: envvar.SourcegraphDotComMode(),
		SourcegraphAppMode:    deploy.IsDeployTypeSingleProgram(deploy.Type()),

		BillingPublishableKey: BillingPublishableKey,

		// Experiments. We pass these through explicitly, so we can
		// do the default behavior only in Go land.
		AccessTokensAllow: conf.AccessTokensAllow(),

		ResetPasswordEnabled: userpasswd.ResetPasswordEnabled(),

		ExternalServicesUserMode: conf.ExternalServiceUserMode().String(),

		AllowSignup: conf.AuthAllowSignup(),

		AuthMinPasswordLength: conf.AuthMinPasswordLength(),
		AuthPasswordPolicy:    authPasswordPolicy,

		AuthProviders: authProviders,

		Branding: globals.Branding(),

		BatchChangesEnabled:                enterprise.BatchChangesEnabledForUser(ctx, db) == nil,
		BatchChangesDisableWebhooksWarning: conf.Get().BatchChangesDisableWebhooksWarning,
		BatchChangesWebhookLogsEnabled:     webhooks.LoggingEnabled(conf.Get()),

		ExecutorsEnabled:                         conf.ExecutorsEnabled(),
		CodeIntelAutoIndexingEnabled:             conf.CodeIntelAutoIndexingEnabled(),
		CodeIntelAutoIndexingAllowGlobalPolicies: conf.CodeIntelAutoIndexingAllowGlobalPolicies(),

		CodeInsightsEnabled: graphqlbackend.IsCodeInsightsEnabled(),

		EmbeddingsEnabled: conf.EmbeddingsEnabled(),

		ProductResearchPageEnabled: conf.ProductResearchPageEnabled(),

		ExperimentalFeatures: conf.ExperimentalFeatures(),

		LicenseInfo: licenseInfo,

		OutboundRequestLogLimit: conf.Get().OutboundRequestLogLimit,

		DisableFeedbackSurvey: conf.Get().DisableFeedbackSurvey,

		NeedsRepositoryConfiguration: needsRepositoryConfiguration,

		ExtsvcConfigFileExists: extsvcConfigFileExists,

		ExtsvcConfigAllowEdits: envvar.ExtsvcConfigAllowEdits(),

		RunningOnMacOS: runningOnMacOS,

<<<<<<< HEAD
		LocalFilePickerAvailable: deploy.IsDeployTypeSingleProgram(deploy.Type()) && filepicker.Available(),
=======
		SrcServeGitUrl: srcServeGitUrl,
>>>>>>> 9936190d
	}
}

// createCurrentUser creates CurrentUser object which contains of types.User
// properties along with some extra data such as user emails, organisations,
// session information, etc.
//
// We return a nil CurrentUser object on any error.
func createCurrentUser(ctx context.Context, user *types.User, db database.DB) *CurrentUser {
	if user == nil {
		return nil
	}

	userResolver := graphqlbackend.NewUserResolver(db, user)

	siteAdmin, err := userResolver.SiteAdmin(ctx)
	if err != nil {
		return nil
	}
	canAdminister, err := userResolver.ViewerCanAdminister(ctx)
	if err != nil {
		return nil
	}
	tags, err := userResolver.Tags(ctx)
	if err != nil {
		return nil
	}

	session, err := userResolver.Session(ctx)
	if err != nil && session == nil {
		return nil
	}

	return &CurrentUser{
		GraphQLTypename:     "User",
		AvatarURL:           userResolver.AvatarURL(),
		Session:             &UserSession{session.CanSignOut()},
		DatabaseID:          userResolver.DatabaseID(),
		DisplayName:         derefString(userResolver.DisplayName()),
		Emails:              resolveUserEmails(ctx, userResolver),
		ID:                  userResolver.ID(),
		LatestSettings:      resolveLatestSettings(ctx, userResolver),
		Organizations:       resolveUserOrganizations(ctx, userResolver),
		Searchable:          userResolver.Searchable(ctx),
		SettingsURL:         derefString(userResolver.SettingsURL()),
		SiteAdmin:           siteAdmin,
		Tags:                tags,
		TosAccepted:         userResolver.TosAccepted(ctx),
		URL:                 userResolver.URL(),
		Username:            userResolver.Username(),
		ViewerCanAdminister: canAdminister,
	}
}

func derefString(s *string) string {
	if s == nil {
		return ""
	}
	return *s
}

func resolveUserOrganizations(ctx context.Context, user *graphqlbackend.UserResolver) *UserOrganizationsConnection {
	orgs, err := user.Organizations(ctx)
	if err != nil {
		return nil
	}
	userOrganizations := make([]UserOrganization, 0, len(orgs.Nodes()))
	for _, org := range orgs.Nodes() {
		userOrganizations = append(userOrganizations, UserOrganization{
			Typename:    "Org",
			ID:          org.ID(),
			Name:        org.Name(),
			DisplayName: org.DisplayName(),
			URL:         org.URL(),
			SettingsURL: org.SettingsURL(),
		})
	}
	return &UserOrganizationsConnection{
		Typename: "OrgConnection",
		Nodes:    userOrganizations,
	}
}

func resolveUserEmails(ctx context.Context, user *graphqlbackend.UserResolver) []UserEmail {
	emails, err := user.Emails(ctx)
	if err != nil {
		return nil
	}

	userEmails := make([]UserEmail, 0, len(emails))

	for _, emailResolver := range emails {
		userEmail := UserEmail{
			Email:     emailResolver.Email(),
			IsPrimary: emailResolver.IsPrimary(),
			Verified:  emailResolver.Verified(),
		}
		userEmails = append(userEmails, userEmail)
	}

	return userEmails
}

func resolveLatestSettings(ctx context.Context, user *graphqlbackend.UserResolver) *UserLatestSettings {
	settings, err := user.LatestSettings(ctx)
	if err != nil {
		return nil
	}
	if settings == nil {
		return nil
	}
	return &UserLatestSettings{
		ID:       settings.ID(),
		Contents: settings.Contents(),
	}
}

// publicSiteConfiguration is the subset of the site.schema.json site
// configuration that is necessary for the web app and is not sensitive/secret.
func publicSiteConfiguration() schema.SiteConfiguration {
	c := conf.Get()
	updateChannel := c.UpdateChannel
	if updateChannel == "" {
		updateChannel = "release"
	}
	return schema.SiteConfiguration{
		AuthPublic:                  c.AuthPublic,
		UpdateChannel:               updateChannel,
		AuthzEnforceForSiteAdmins:   c.AuthzEnforceForSiteAdmins,
		DisableNonCriticalTelemetry: c.DisableNonCriticalTelemetry,
	}
}

var isBotPat = lazyregexp.New(`(?i:googlecloudmonitoring|pingdom.com|go .* package http|sourcegraph e2etest|bot|crawl|slurp|spider|feed|rss|camo asset proxy|http-client|sourcegraph-client)`)

func isBot(userAgent string) bool {
	return isBotPat.MatchString(userAgent)
}

func likelyDockerOnMac() bool {
	r := net.DefaultResolver
	ctx, cancel := context.WithTimeout(context.Background(), time.Second*10)
	defer cancel()
	addrs, err := r.LookupHost(ctx, "host.docker.internal")
	if err != nil || len(addrs) == 0 {
		return false //  Assume we're not docker for mac.
	}
	return true
}<|MERGE_RESOLUTION|>--- conflicted
+++ resolved
@@ -190,11 +190,9 @@
 
 	RunningOnMacOS bool `json:"runningOnMacOS"`
 
-<<<<<<< HEAD
 	LocalFilePickerAvailable bool `json:"localFilePickerAvailable"`
-=======
+
 	SrcServeGitUrl string `json:"srcServeGitUrl"`
->>>>>>> 9936190d
 }
 
 // NewJSContextFromRequest populates a JSContext struct from the HTTP
@@ -364,11 +362,9 @@
 
 		RunningOnMacOS: runningOnMacOS,
 
-<<<<<<< HEAD
 		LocalFilePickerAvailable: deploy.IsDeployTypeSingleProgram(deploy.Type()) && filepicker.Available(),
-=======
+
 		SrcServeGitUrl: srcServeGitUrl,
->>>>>>> 9936190d
 	}
 }
 
