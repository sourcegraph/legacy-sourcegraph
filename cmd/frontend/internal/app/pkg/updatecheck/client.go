--- conflicted
+++ resolved
@@ -84,23 +84,13 @@
 	return &message, nil
 }
 
-<<<<<<< HEAD
-func marshalCodeIntelUsageJSON() (*json.RawMessage, error) {
-	days, weeks, months := 2, 1, 1
-	codeIntelUsage, err := usagestats.GetCodeIntelUsageStatistics(context.Background(), &usagestats.CodeIntelUsageStatisticsOptions{
-		DayPeriods:            &days,
-		WeekPeriods:           &weeks,
-		MonthPeriods:          &months,
-		IncludeEventCounts:    !conf.Get().DisableDiagnosticTelemetry,
-=======
 func getAndMarshalCodeIntelUsageJSON(ctx context.Context) (*json.RawMessage, error) {
 	days, weeks, months := 2, 1, 1
 	codeIntelUsage, err := usagestats.GetCodeIntelUsageStatistics(ctx, &usagestats.CodeIntelUsageStatisticsOptions{
 		DayPeriods:            &days,
 		WeekPeriods:           &weeks,
 		MonthPeriods:          &months,
-		IncludeEventCounts:    false,
->>>>>>> 11f2ee6d
+		IncludeEventCounts:    !conf.Get().DisableDiagnosticTelemetry,
 		IncludeEventLatencies: true,
 	})
 	if err != nil {
