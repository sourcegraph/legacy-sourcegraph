package updatecheck

import (
	"bytes"
	"context"
	"encoding/json"
	"fmt"
	"io"
	"io/ioutil"
	"math/rand"
	"net/http"
	"strconv"
	"sync"
	"time"

	"github.com/inconshreveable/log15"
	"github.com/prometheus/client_golang/prometheus"

	"github.com/sourcegraph/sourcegraph/cmd/frontend/envvar"
	"github.com/sourcegraph/sourcegraph/cmd/frontend/internal/pkg/siteid"
	"github.com/sourcegraph/sourcegraph/cmd/frontend/internal/pkg/usagestatsdeprecated"
	"github.com/sourcegraph/sourcegraph/cmd/frontend/internal/usagestats"
	"github.com/sourcegraph/sourcegraph/internal/conf"
	"github.com/sourcegraph/sourcegraph/internal/db"
	"github.com/sourcegraph/sourcegraph/internal/httpcli"
	"github.com/sourcegraph/sourcegraph/internal/metrics"
	"github.com/sourcegraph/sourcegraph/internal/version"
)

// metricsRecorder records operational metrics for methods.
var metricsRecorder = metrics.NewOperationMetrics(prometheus.DefaultRegisterer, "updatecheck_client", metrics.WithLabels("method"))

// Status of the check for software updates for Sourcegraph.
type Status struct {
	Date          time.Time // the time that the last check completed
	Err           error     // the error that occurred, if any. When present, indicates the instance is offline / unable to contact Sourcegraph.com
	UpdateVersion string    // the version string of the updated version, if any
}

// HasUpdate reports whether the status indicates an update is available.
func (s Status) HasUpdate() bool { return s.UpdateVersion != "" }

var (
	mu         sync.Mutex
	startedAt  *time.Time
	lastStatus *Status
)

// Last returns the status of the last-completed software update check.
func Last() *Status {
	mu.Lock()
	defer mu.Unlock()
	if lastStatus == nil {
		return nil
	}
	tmp := *lastStatus
	return &tmp
}

// IsPending returns whether an update check is in progress.
func IsPending() bool {
	mu.Lock()
	defer mu.Unlock()
	return startedAt != nil
}

// recordOperation returns a record fn that is called on any given return err. If an error is encountered
// it will register the err metric. The err is never altered.
func recordOperation(method string) func(*error) {
	start := time.Now()
	return func(err *error) {
		metricsRecorder.Observe(time.Since(start).Seconds(), 1, err, method)
	}
}

func getAndMarshalSiteActivityJSON(ctx context.Context, criticalOnly bool) (_ json.RawMessage, err error) {
	defer recordOperation("getAndMarshalSiteActivityJSON")(&err)
	siteActivity, err := usagestats.GetSiteUsageStats(ctx, criticalOnly)

	if err != nil {
		return nil, err
	}

	return json.Marshal(siteActivity)
}

func hasSearchOccurred(ctx context.Context) (_ bool, err error) {
	defer recordOperation("hasSearchOccurred")(&err)
	return usagestats.HasSearchOccurred(ctx)
}

func hasFindRefsOccurred(ctx context.Context) (_ bool, err error) {
	defer recordOperation("hasSearchOccured")(&err)
	return usagestats.HasFindRefsOccurred(ctx)
}

func getTotalUsersCount(ctx context.Context) (_ int, err error) {
	defer recordOperation("getTotalUsersCount")(&err)
	return db.Users.Count(ctx, &db.UsersListOptions{})
}

func getTotalReposCount(ctx context.Context) (_ int, err error) {
	defer recordOperation("getTotalReposCount")(&err)
	return db.Repos.Count(ctx, db.ReposListOptions{})
}

func getUsersActiveTodayCount(ctx context.Context) (_ int, err error) {
	defer recordOperation("getUsersActiveTodayCount")(&err)
	return usagestatsdeprecated.GetUsersActiveTodayCount(ctx)
}

func getInitialSiteAdminEmail(ctx context.Context) (_ string, err error) {
	defer recordOperation("getInitialSiteAdminEmail")(&err)
	return db.UserEmails.GetInitialSiteAdminEmail(ctx)
}

func getAndMarshalCampaignsUsageJSON(ctx context.Context) (_ json.RawMessage, err error) {
	defer recordOperation("getAndMarshalCampaignsUsageJSON")(&err)

	campaignsUsage, err := usagestats.GetCampaignsUsageStatistics(ctx)
	if err != nil {
		return nil, err
	}
	return json.Marshal(campaignsUsage)
}

func getAndMarshalGrowthStatisticsJSON(ctx context.Context) (_ json.RawMessage, err error) {
	defer recordOperation("getAndMarshalGrowthStatisticsJSON")(&err)

	growthStatistics, err := usagestats.GetGrowthStatistics(ctx)
	if err != nil {
		return nil, err
	}
	return json.Marshal(growthStatistics)
}

func getAndMarshalSavedSearchesJSON(ctx context.Context) (_ json.RawMessage, err error) {
	defer recordOperation("getAndMarshalSavedSearchesJSON")(&err)

	savedSearches, err := usagestats.GetSavedSearches(ctx)
	if err != nil {
		return nil, err
	}
	return json.Marshal(savedSearches)
}

func getAndMarshalAggregatedUsageJSON(ctx context.Context) (_ json.RawMessage, _ json.RawMessage, err error) {
	defer recordOperation("getAndMarshalAggregatedUsageJSON")(&err)

	codeIntelUsage, searchUsage, err := usagestats.GetAggregatedStats(ctx)
	if err != nil {
		return nil, nil, err
	}

	serializedCodeIntelUsage, err := json.Marshal(codeIntelUsage)
	if err != nil {
		return nil, nil, err
	}

	serializedSearchUsage, err := json.Marshal(searchUsage)
	if err != nil {
		return nil, nil, err
	}

	return serializedCodeIntelUsage, serializedSearchUsage, nil
}

func updateBody(ctx context.Context) (io.Reader, error) {
	logFunc := log15.Debug
	if envvar.SourcegraphDotComMode() {
		logFunc = log15.Warn
	}

	r := &pingRequest{
		ClientSiteID:        siteid.Get(),
		DeployType:          conf.DeployType(),
		ClientVersionString: version.Version(),
		LicenseKey:          conf.Get().LicenseKey,
		CodeIntelUsage:      []byte("{}"),
		SearchUsage:         []byte("{}"),
		CampaignsUsage:      []byte("{}"),
		GrowthStatistics:    []byte("{}"),
		SavedSearches:       []byte("{}"),
	}

	totalUsers, err := getTotalUsersCount(ctx)
	if err != nil {
		logFunc("telemetry: db.Users.Count failed", "error", err)
	}
	r.TotalUsers = int32(totalUsers)
	r.InitialAdminEmail, err = getInitialSiteAdminEmail(ctx)
	if err != nil {
		logFunc("telemetry: db.UserEmails.GetInitialSiteAdminEmail failed", "error", err)
	}

	if !conf.Get().DisableNonCriticalTelemetry {
		// TODO(Dan): migrate this to the new usagestats package.
		//
		// For the time being, instances will report daily active users through the legacy package via this argument,
		// as well as using the new package through the `act` argument below. This will allow comparison during the
		// transition.
		count, err := getUsersActiveTodayCount(ctx)
		if err != nil {
			logFunc("telemetry: updatecheck.getUsersActiveToday failed", "error", err)
		}
		r.UniqueUsers = int32(count)
		totalRepos, err := getTotalReposCount(ctx)
		if err != nil {
			logFunc("telemetry: updatecheck.getTotalReposCount failed", "error", err)
		}
		r.HasRepos = totalRepos > 0

		r.EverSearched, err = hasSearchOccurred(ctx)
		if err != nil {
			logFunc("telemetry: updatecheck.hasSearchOccurred failed", "error", err)
		}
		r.EverFindRefs, err = hasFindRefsOccurred(ctx)
		if err != nil {
			logFunc("telemetry: updatecheck.hasFindRefsOccurred failed", "error", err)
		}
		r.CampaignsUsage, err = getAndMarshalCampaignsUsageJSON(ctx)
		if err != nil {
			logFunc("telemetry: updatecheck.getAndMarshalCampaignsUsageJSON failed", "error", err)
		}
		r.GrowthStatistics, err = getAndMarshalGrowthStatisticsJSON(ctx)
		if err != nil {
			logFunc("telemetry: updatecheck.getAndMarshalGrowthStatisticsJSON failed", "error", err)
		}

		r.SavedSearches, err = getAndMarshalSavedSearchesJSON(ctx)
		if err != nil {
			logFunc("telemetry: updatecheck.getAndMarshalSavedSearchesJSON failed", "error", err)
		}

		r.ExternalServices, err = externalServiceKinds(ctx)
		if err != nil {
			logFunc("telemetry: externalServicesKinds failed", "error", err)
		}

		r.HasExtURL = conf.UsingExternalURL()
		r.BuiltinSignupAllowed = conf.IsBuiltinSignupAllowed()
		r.AuthProviders = authProviderTypes()

		// The following methods are the most expensive to calculate, so we do them in
		// parallel.

		var wg sync.WaitGroup

		wg.Add(1)
		go func() {
			defer wg.Done()
			r.Activity, err = getAndMarshalSiteActivityJSON(ctx, false)
			if err != nil {
				logFunc("telemetry: updatecheck.getAndMarshalSiteActivityJSON failed", "error", err)
			}
		}()

		wg.Add(1)
		go func() {
			defer wg.Done()
			r.CodeIntelUsage, r.SearchUsage, err = getAndMarshalAggregatedUsageJSON(ctx)
			if err != nil {
				logFunc("telemetry: updatecheck.getAndMarshalAggregatedUsageJSON failed", "error", err)
			}
		}()
		wg.Wait()
	} else {
		r.Activity, err = getAndMarshalSiteActivityJSON(ctx, true)
		if err != nil {
			logFunc("telemetry: updatecheck.getAndMarshalSiteActivityJSON failed", "error", err)
		}
	}

	contents, err := json.Marshal(r)
	if err != nil {
		return nil, err
	}

	return bytes.NewReader(contents), nil
}

func authProviderTypes() []string {
	ps := conf.Get().AuthProviders
	types := make([]string, len(ps))
	for i, p := range ps {
		types[i] = conf.AuthProviderType(p)
	}
	return types
}

func externalServiceKinds(ctx context.Context) (kinds []string, err error) {
	defer recordOperation("externalServiceKinds")(&err)
	kinds, err = db.ExternalServices.DistinctKinds(ctx)
	return kinds, err
}

// check performs an update check and updates the global state.
func check() {
	ctx, cancel := context.WithTimeout(context.Background(), 300*time.Second)
	defer cancel()

	doCheck := func() (updateVersion string, err error) {
		body, err := updateBody(ctx)
		if err != nil {
			return "", err
		}

		req, err := http.NewRequest("POST", "https://sourcegraph.com/.api/updates", body)
		if err != nil {
			return "", err
		}
		req.Header.Set("Content-Type", "application/json")
		req = req.WithContext(ctx)

		resp, err := httpcli.ExternalHTTPClient().Do(req)
		if err != nil {
			return "", err
		}
		defer resp.Body.Close()
		if resp.StatusCode != http.StatusOK && resp.StatusCode != http.StatusNoContent {
			var description string
			if body, err := ioutil.ReadAll(io.LimitReader(resp.Body, 30)); err != nil {
				description = err.Error()
			} else if len(body) == 0 {
				description = "(no response body)"
			} else {
				description = strconv.Quote(string(bytes.TrimSpace(body)))
			}
			return "", fmt.Errorf("update endpoint returned HTTP error %d: %s", resp.StatusCode, description)
		}

		if resp.StatusCode == http.StatusNoContent {
			return "", nil // no update available
		}

		var latestBuild build
		if err := json.NewDecoder(resp.Body).Decode(&latestBuild); err != nil {
			return "", err
		}
		return latestBuild.Version.String(), nil
	}

	mu.Lock()
	thisCheckStartedAt := time.Now()
	startedAt = &thisCheckStartedAt
	mu.Unlock()

	updateVersion, err := doCheck()

	mu.Lock()
	if startedAt != nil && !startedAt.After(thisCheckStartedAt) {
		startedAt = nil
	}
	lastStatus = &Status{
		Date:          time.Now(),
		Err:           err,
		UpdateVersion: updateVersion,
	}
	mu.Unlock()
}

var started bool

// Start starts checking for software updates periodically.
func Start() {
	if started {
		panic("already started")
	}
	started = true

	if channel := conf.UpdateChannel(); channel != "release" {
		return // no update check
	}

	const delay = 30 * time.Minute
	for {
<<<<<<< HEAD
		check()
=======
		ctx, cancel := context.WithTimeout(ctx, 300*time.Second)
		_, err := check(ctx) // updates global state on its own, can safely ignore return value
		cancel()
		if err != nil {
			log15.Error("telemetry: updatecheck failed: ", err)
		}
>>>>>>> efbc64d6

		// Randomize sleep to prevent thundering herds.
		randomDelay := time.Duration(rand.Intn(600)) * time.Second
		time.Sleep(delay + randomDelay)
	}
}<|MERGE_RESOLUTION|>--- conflicted
+++ resolved
@@ -347,6 +347,10 @@
 
 	updateVersion, err := doCheck()
 
+	if err != nil {
+		log15.Error("telemetry: updatecheck failed", "error", err)
+	}
+
 	mu.Lock()
 	if startedAt != nil && !startedAt.After(thisCheckStartedAt) {
 		startedAt = nil
@@ -374,16 +378,7 @@
 
 	const delay = 30 * time.Minute
 	for {
-<<<<<<< HEAD
 		check()
-=======
-		ctx, cancel := context.WithTimeout(ctx, 300*time.Second)
-		_, err := check(ctx) // updates global state on its own, can safely ignore return value
-		cancel()
-		if err != nil {
-			log15.Error("telemetry: updatecheck failed: ", err)
-		}
->>>>>>> efbc64d6
 
 		// Randomize sleep to prevent thundering herds.
 		randomDelay := time.Duration(rand.Intn(600)) * time.Second
