--- conflicted
+++ resolved
@@ -542,7 +542,6 @@
 		logFunc("getUsersActiveToday failed", log.Error(err))
 	}
 	r.UniqueUsers = int32(count)
-<<<<<<< HEAD
 
 	totalOrgs, err := getTotalOrgsCount(ctx, db)
 	if err != nil {
@@ -592,6 +591,11 @@
 		logFunc("getAndMarshalRepositoriesJSON failed", log.Error(err))
 	}
 
+	r.RepositorySizeHistogram, err = getAndMarshalRepositorySizeHistogramJSON(ctx, db)
+	if err != nil {
+		logFunc("getAndMarshalRepositorySizeHistogramJSON failed", log.Error(err))
+	}
+
 	r.RetentionStatistics, err = getAndMarshalRetentionStatisticsJSON(ctx, db)
 	if err != nil {
 		logFunc("getAndMarshalRetentionStatisticsJSON failed", log.Error(err))
@@ -640,115 +644,11 @@
 	r.ExternalServices, err = externalServiceKinds(ctx, db)
 	if err != nil {
 		logFunc("externalServicesKinds failed", log.Error(err))
-=======
-
-	totalOrgs, err := getTotalOrgsCount(ctx, db)
-	if err != nil {
-		logFunc("database.Orgs.Count failed", log.Error(err))
-	}
-	r.TotalOrgs = int32(totalOrgs)
-
-	r.HasRepos, err = hasRepos(ctx, db)
-	if err != nil {
-		logFunc("hasRepos failed", log.Error(err))
-	}
-
-	r.EverSearched, err = hasSearchOccurred(ctx)
-	if err != nil {
-		logFunc("hasSearchOccurred failed", log.Error(err))
-	}
-	r.EverFindRefs, err = hasFindRefsOccurred(ctx)
-	if err != nil {
-		logFunc("hasFindRefsOccurred failed", log.Error(err))
-	}
-	r.BatchChangesUsage, err = getAndMarshalBatchChangesUsageJSON(ctx, db)
-	if err != nil {
-		logFunc("getAndMarshalBatchChangesUsageJSON failed", log.Error(err))
-	}
-	r.GrowthStatistics, err = getAndMarshalGrowthStatisticsJSON(ctx, db)
-	if err != nil {
-		logFunc("getAndMarshalGrowthStatisticsJSON failed", log.Error(err))
-	}
-
-	r.SavedSearches, err = getAndMarshalSavedSearchesJSON(ctx, db)
-	if err != nil {
-		logFunc("getAndMarshalSavedSearchesJSON failed", log.Error(err))
-	}
-
-	r.HomepagePanels, err = getAndMarshalHomepagePanelsJSON(ctx, db)
-	if err != nil {
-		logFunc("getAndMarshalHomepagePanelsJSON failed", log.Error(err))
-	}
-
-	r.SearchOnboarding, err = getAndMarshalSearchOnboardingJSON(ctx, db)
-	if err != nil {
-		logFunc("getAndMarshalSearchOnboardingJSON failed", log.Error(err))
-	}
-
-	r.Repositories, err = getAndMarshalRepositoriesJSON(ctx, db)
-	if err != nil {
-		logFunc("getAndMarshalRepositoriesJSON failed", log.Error(err))
-	}
-
-	r.RepositorySizeHistogram, err = getAndMarshalRepositorySizeHistogramJSON(ctx, db)
-	if err != nil {
-		logFunc("getAndMarshalRepositorySizeHistogramJSON failed", log.Error(err))
-	}
-
-	r.RetentionStatistics, err = getAndMarshalRetentionStatisticsJSON(ctx, db)
-	if err != nil {
-		logFunc("getAndMarshalRetentionStatisticsJSON failed", log.Error(err))
-	}
-
-	r.ExtensionsUsage, err = getAndMarshalExtensionsUsageStatisticsJSON(ctx, db)
-	if err != nil {
-		logFunc("getAndMarshalExtensionsUsageStatisticsJSON failed", log.Error(err))
-	}
-
-	r.CodeInsightsUsage, err = getAndMarshalCodeInsightsUsageJSON(ctx, db)
-	if err != nil {
-		logFuncWarn("getAndMarshalCodeInsightsUsageJSON failed", log.Error(err))
-	}
-
-	r.CodeMonitoringUsage, err = getAndMarshalCodeMonitoringUsageJSON(ctx, db)
-	if err != nil {
-		logFunc("getAndMarshalCodeMonitoringUsageJSON failed", log.Error(err))
-	}
-
-	r.NotebooksUsage, err = getAndMarshalNotebooksUsageJSON(ctx, db)
-	if err != nil {
-		logFunc("getAndMarshalNotebooksUsageJSON failed", log.Error(err))
-	}
-
-	r.CodeHostIntegrationUsage, err = getAndMarshalCodeHostIntegrationUsageJSON(ctx, db)
-	if err != nil {
-		logFunc("getAndMarshalCodeHostIntegrationUsageJSON failed", log.Error(err))
-	}
-
-	r.IDEExtensionsUsage, err = getAndMarshalIDEExtensionsUsageJSON(ctx, db)
-	if err != nil {
-		logFunc("getAndMarshalIDEExtensionsUsageJSON failed", log.Error(err))
-	}
-
-	r.MigratedExtensionsUsage, err = getAndMarshalMigratedExtensionsUsageJSON(ctx, db)
-	if err != nil {
-		logFunc("getAndMarshalMigratedExtensionsUsageJSON failed", log.Error(err))
-	}
-
-	r.CodeHostVersions, err = getAndMarshalCodeHostVersionsJSON(ctx, db)
-	if err != nil {
-		logFunc("getAndMarshalCodeHostVersionsJSON failed", log.Error(err))
-	}
-
-	r.ExternalServices, err = externalServiceKinds(ctx, db)
-	if err != nil {
-		logFunc("externalServicesKinds failed", log.Error(err))
 	}
 
 	r.OwnUsage, err = getAndMarshalOwnUsageJSON(ctx, db)
 	if err != nil {
 		logFunc("ownUsage failed", log.Error(err))
->>>>>>> ac94dfcd
 	}
 
 	r.HasExtURL = conf.UsingExternalURL()
