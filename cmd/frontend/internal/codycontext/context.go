package codycontext

import (
	"context"
	"fmt"
	"sort"
	"strings"
	"sync"

	lg "log"

	"github.com/grafana/regexp"
	"github.com/sourcegraph/conc/pool"
	"github.com/sourcegraph/log"
	"go.opentelemetry.io/otel/attribute"

	"github.com/sourcegraph/sourcegraph/cmd/frontend/internal/cody"
	"github.com/sourcegraph/sourcegraph/cmd/frontend/internal/search/idf"
	"github.com/sourcegraph/sourcegraph/internal/api"
	"github.com/sourcegraph/sourcegraph/internal/cast"
	"github.com/sourcegraph/sourcegraph/internal/conf"
	"github.com/sourcegraph/sourcegraph/internal/database"
	"github.com/sourcegraph/sourcegraph/internal/embeddings"
	"github.com/sourcegraph/sourcegraph/internal/gitserver"
	"github.com/sourcegraph/sourcegraph/internal/metrics"
	"github.com/sourcegraph/sourcegraph/internal/observation"
	"github.com/sourcegraph/sourcegraph/internal/search"
	"github.com/sourcegraph/sourcegraph/internal/search/client"
	"github.com/sourcegraph/sourcegraph/internal/search/query"
	"github.com/sourcegraph/sourcegraph/internal/search/result"
	"github.com/sourcegraph/sourcegraph/internal/search/streaming"
	"github.com/sourcegraph/sourcegraph/internal/types"
	"github.com/sourcegraph/sourcegraph/lib/errors"
	"github.com/sourcegraph/sourcegraph/lib/pointers"
)

type FileChunkContext struct {
	RepoName  api.RepoName
	RepoID    api.RepoID
	CommitID  api.CommitID
	Path      string
	StartLine int
}

func NewCodyContextClient(obsCtx *observation.Context, db database.DB, embeddingsClient embeddings.Client, searchClient client.SearchClient, gitserverClient gitserver.Client) *CodyContextClient {
	redMetrics := metrics.NewREDMetrics(
		obsCtx.Registerer,
		"codycontext_client",
		metrics.WithLabels("op"),
	)

	op := func(name string) *observation.Operation {
		return obsCtx.Operation(observation.Op{
			Name:              fmt.Sprintf("codycontext.client.%s", name),
			MetricLabelValues: []string{name},
			Metrics:           redMetrics,
			ErrorFilter: func(err error) observation.ErrorFilterBehaviour {
				return observation.EmitForAllExceptLogs
			},
		})
	}

	return &CodyContextClient{
		db:               db,
		embeddingsClient: embeddingsClient,
		searchClient:     searchClient,
		contentFilter:    newRepoContentFilter(obsCtx.Logger, gitserverClient),

		obsCtx:                 obsCtx,
		getCodyContextOp:       op("getCodyContext"),
		getEmbeddingsContextOp: op("getEmbeddingsContext"),
		getKeywordContextOp:    op("getKeywordContext"),
	}
}

type CodyContextClient struct {
	db               database.DB
	embeddingsClient embeddings.Client
	searchClient     client.SearchClient
	contentFilter    repoContentFilter

	obsCtx                 *observation.Context
	getCodyContextOp       *observation.Operation
	getEmbeddingsContextOp *observation.Operation
	getKeywordContextOp    *observation.Operation
}

type GetContextArgs struct {
	Repos            []types.RepoIDName
<<<<<<< HEAD
	RepoStats        map[api.RepoName]*idf.StatsProvider
=======
	FilePatterns     []types.RegexpPattern
>>>>>>> 08a10558
	Query            string
	CodeResultsCount int32
	TextResultsCount int32
}

func (a *GetContextArgs) RepoIDs() []api.RepoID {
	res := make([]api.RepoID, 0, len(a.Repos))
	for _, repo := range a.Repos {
		res = append(res, repo.ID)
	}
	return res
}

func (a *GetContextArgs) Attrs() []attribute.KeyValue {
	return []attribute.KeyValue{
		attribute.Int("numRepos", len(a.Repos)),
		attribute.String("query", a.Query),
		attribute.Int("codeResultsCount", int(a.CodeResultsCount)),
		attribute.Int("textResultsCount", int(a.TextResultsCount)),
	}
}

func (c *CodyContextClient) GetCodyContext(ctx context.Context, args GetContextArgs) (_ []FileChunkContext, err error) {
	ctx, _, endObservation := c.getCodyContextOp.With(ctx, &err, observation.Args{Attrs: args.Attrs()})
	defer endObservation(1, observation.Args{})

	if isEnabled, reason := cody.IsCodyEnabled(ctx, c.db); !isEnabled {
		return nil, errors.Newf("cody is not enabled: %s", reason)
	}

	if err := cody.CheckVerifiedEmailRequirement(ctx, c.db, c.obsCtx.Logger); err != nil {
		return nil, err
	}

	// Generating the content filter removes any repos where the filter can not
	// be determined
	filterableRepos, contextFilter, err := c.contentFilter.getMatcher(ctx, args.Repos)
	if err != nil {
		return nil, err
	}
	args.Repos = filterableRepos

	embeddingRepos, keywordRepos, err := c.partitionRepos(ctx, args.Repos)
	if err != nil {
		return nil, err
	}

	// NOTE: We use a pretty simple heuristic for combining results from
	// embeddings and keyword search. We use the ratio of repos with embeddings
	// to decide how many results out of our limit should be reserved for
	// embeddings results. We can't easily compare the scores between embeddings
	// and keyword search.
	embeddingsResultRatio := float32(len(embeddingRepos)) / float32(len(filterableRepos))

	embeddingsArgs := GetContextArgs{
		Repos:            embeddingRepos,
<<<<<<< HEAD
		RepoStats:        args.RepoStats,
=======
		FilePatterns:     nil, // Not supported for embeddings context (which is currently not in use)
>>>>>>> 08a10558
		Query:            args.Query,
		CodeResultsCount: int32(float32(args.CodeResultsCount) * embeddingsResultRatio),
		TextResultsCount: int32(float32(args.TextResultsCount) * embeddingsResultRatio),
	}
	keywordArgs := GetContextArgs{
<<<<<<< HEAD
		Repos:     keywordRepos,
		RepoStats: args.RepoStats,
		Query:     args.Query,
=======
		Repos:        keywordRepos,
		Query:        args.Query,
		FilePatterns: args.FilePatterns,
>>>>>>> 08a10558
		// Assign the remaining result budget to keyword search
		CodeResultsCount: args.CodeResultsCount - embeddingsArgs.CodeResultsCount,
		TextResultsCount: args.TextResultsCount - embeddingsArgs.TextResultsCount,
	}

	var embeddingsResults, keywordResults []FileChunkContext

	// Fetch keyword results and embeddings results concurrently
	p := pool.New().WithErrors()
	p.Go(func() (err error) {
		embeddingsResults, err = c.getEmbeddingsContext(ctx, embeddingsArgs, contextFilter)
		return err
	})
	p.Go(func() (err error) {
		keywordResults, err = c.getKeywordContext(ctx, keywordArgs, contextFilter)
		return err
	})

	err = p.Wait()
	if err != nil {
		return nil, err
	}

	return append(embeddingsResults, keywordResults...), nil
}

// partitionRepos splits a set of repos into repos with embeddings and repos without embeddings
func (c *CodyContextClient) partitionRepos(ctx context.Context, input []types.RepoIDName) (embedded, notEmbedded []types.RepoIDName, err error) {
	// if embeddings are disabled , return all repos in the notEmbedded slice
	if !conf.EmbeddingsEnabled() {
		return nil, input, nil
	}
	for _, repo := range input {
		exists, err := c.db.Repos().RepoEmbeddingExists(ctx, repo.ID)
		if err != nil {
			return nil, nil, err
		}

		if exists {
			embedded = append(embedded, repo)
		} else {
			notEmbedded = append(notEmbedded, repo)
		}
	}
	return embedded, notEmbedded, nil
}

func (c *CodyContextClient) getEmbeddingsContext(ctx context.Context, args GetContextArgs, matcher fileMatcher) (_ []FileChunkContext, err error) {
	ctx, _, endObservation := c.getEmbeddingsContextOp.With(ctx, &err, observation.Args{Attrs: args.Attrs()})
	defer endObservation(1, observation.Args{})

	if len(args.Repos) == 0 || (args.CodeResultsCount == 0 && args.TextResultsCount == 0) {
		// Don't bother doing an API request if we can't actually have any results.
		return nil, nil
	}

	repoNames := make([]api.RepoName, len(args.Repos))
	repoIDs := make([]api.RepoID, len(args.Repos))
	for i, repo := range args.Repos {
		repoNames[i] = repo.Name
		repoIDs[i] = repo.ID
	}

	results, err := c.embeddingsClient.Search(ctx, embeddings.EmbeddingsSearchParameters{
		RepoNames:        repoNames,
		RepoIDs:          repoIDs,
		Query:            args.Query,
		CodeResultsCount: int(args.CodeResultsCount),
		TextResultsCount: int(args.TextResultsCount),
	})
	if err != nil {
		return nil, err
	}

	idsByName := make(map[api.RepoName]api.RepoID)
	for i, repoName := range repoNames {
		idsByName[repoName] = repoIDs[i]
	}

	res := make([]FileChunkContext, 0, len(results.CodeResults)+len(results.TextResults))
	for _, result := range append(results.CodeResults, results.TextResults...) {
		res = append(res, FileChunkContext{
			RepoName:  result.RepoName,
			RepoID:    idsByName[result.RepoName],
			CommitID:  result.Revision,
			Path:      result.FileName,
			StartLine: result.StartLine,
		})
	}

	filtered := make([]FileChunkContext, 0, len(res))
	for _, chunk := range res {
		if !matcher(chunk.RepoID, chunk.Path) {
			filtered = append(filtered, chunk)
		}
	}
	return filtered, nil
}

func getKeywordContextExcludeFilePathsQuery() string {
	var excludeFilePaths = []string{
		"\\.min\\.js$",
		"\\.map$",
		"\\.tsbuildinfo$",
		"(\\/|^)umd\\/",
		"(\\/|^)amd\\/",
		"(\\/|^)cjs\\/",
	}

	filters := []string{}
	for _, filePath := range excludeFilePaths {
		filters = append(filters, fmt.Sprintf("-file:%v", filePath))
	}

	return strings.Join(filters, " ")
}

// getKeywordContext uses keyword search to find relevant bits of context for Cody
func (c *CodyContextClient) getKeywordContext(ctx context.Context, args GetContextArgs, matcher fileMatcher) (_ []FileChunkContext, err error) {
	ctx, _, endObservation := c.getKeywordContextOp.With(ctx, &err, observation.Args{Attrs: args.Attrs()})
	defer endObservation(1, observation.Args{})

	if len(args.Repos) == 0 {
		// TODO(camdencheek): for some reason the search query `repo:^$`
		// returns all repos, not zero repos, causing searches over zero repos
		// to break in unexpected ways.
		return nil, nil
	}

	// mini-HACK: pass in the scope using repo: filters. In an ideal world, we
	// would not be using query text manipulation for this and would be using
	// the job structs directly.
<<<<<<< HEAD
	var maxTermsPerWord = 5
	transformedQuery := getTransformedQuery(args, maxTermsPerWord)
	lg.Printf("# userQuery -> transformedQuery: %q -> %q", args.Query, transformedQuery)
	fmt.Printf("# userQuery -> transformedQuery: %q -> %q", args.Query, transformedQuery)
	keywordQuery := fmt.Sprintf(`repo:%s %s %s`, reposAsRegexp(args.Repos), getKeywordContextExcludeFilePathsQuery(), transformedQuery)
=======
	keywordQuery := fmt.Sprintf(
		`repo:%s file:%s %s %s`,
		reposAsRegexp(args.Repos),
		"(?:"+strings.Join(cast.ToStrings(args.FilePatterns), "|")+")",
		getKeywordContextExcludeFilePathsQuery(),
		args.Query,
	)
>>>>>>> 08a10558

	ctx, cancel := context.WithCancel(ctx)
	defer cancel()

	patternType := "codycontext"
	plan, err := c.searchClient.Plan(
		ctx,
		"V3",
		&patternType,
		keywordQuery,
		search.Precise,
		search.Streaming,
		pointers.Ptr(int32(0)),
	)

	if err != nil {
		return nil, err
	}

	addLimitsAndFilter(plan, matcher, args)

	var (
		mu        sync.Mutex
		collected []FileChunkContext
	)

	stream := streaming.StreamFunc(func(e streaming.SearchEvent) {
		mu.Lock()
		defer mu.Unlock()

		for _, res := range e.Results {
			if fm, ok := res.(*result.FileMatch); ok {
				collected = append(collected, fileMatchToContextMatch(fm))
			}
		}
	})

	alert, err := c.searchClient.Execute(ctx, stream, plan)
	if err != nil {
		return nil, err
	}

	if alert != nil {
		c.obsCtx.Logger.Warn("received alert from keyword search execution",
			log.String("title", alert.Title),
			log.String("description", alert.Description),
		)
	}

	return collected, nil
}

// reposAsRegexp returns a regex pattern that matches the names of the given repos,
// and only the names of the given repos.
func reposAsRegexp(repos []types.RepoIDName) string {
	anchoredAndEscapedNames := make([]string, len(repos))
	for i, repo := range repos {
		anchoredAndEscapedNames[i] = fmt.Sprintf("^%s$", regexp.QuoteMeta(string(repo.Name)))
	}
	return query.UnionRegExps(anchoredAndEscapedNames)
}

func addLimitsAndFilter(plan *search.Inputs, filter fileMatcher, args GetContextArgs) {
	if plan.Features == nil {
		plan.Features = &search.Features{}
	}

	plan.Features.CodyContextCodeCount = int(args.CodeResultsCount)
	plan.Features.CodyContextTextCount = int(args.TextResultsCount)
	plan.Features.CodyFileMatcher = filter
}

func fileMatchToContextMatch(fm *result.FileMatch) FileChunkContext {
	var startLine int
	if len(fm.Symbols) != 0 {
		startLine = max(0, fm.Symbols[0].Symbol.Line-5) // 5 lines of leading context, clamped to zero
	} else if len(fm.ChunkMatches) != 0 {
		// To provide some context variety, we just use the top-ranked
		// chunk (the first chunk) from each file match.
		startLine = max(0, fm.ChunkMatches[0].ContentStart.Line-5) // 5 lines of leading context, clamped to zero
	} else {
		// If this is a filename-only match, return a single chunk at the start of the file
		startLine = 0
	}

	return FileChunkContext{
		RepoName:  fm.Repo.Name,
		RepoID:    fm.Repo.ID,
		CommitID:  fm.CommitID,
		Path:      fm.Path,
		StartLine: startLine,
	}
}

func getTransformedQuery(args GetContextArgs, maxTermsPerWord int) string {
	if args.RepoStats == nil {
		lg.Printf("# no stats set")
		return args.Query
	}

	for _, repo := range args.Repos {
		if _, ok := args.RepoStats[repo.Name]; !ok {
			// Don't transform query if one of the repositories lacks an IDF table
			lg.Printf("# didn't find stats for repo %s", repo.Name)
			return args.Query
		}
	}

	// TODO(rishabh): currently we are just picking up top-k vocab terms based on idf scores, but we can do a better semantic ranking of terms
	// current matching is fairly limited based on substring matching, but perhaps stemming/lemmatization might be considered?

	var filteredToks []string
	// var maxTermsPerWord = 5

	type termScore struct {
		term  string
		score float32
	}

	for _, word := range strings.Fields(args.Query) {
		if len(word) < 4 {
			continue
		}
		var matches []termScore
		for _, stats := range args.RepoStats {
			for term, score := range stats.GetTerms() {
				if strings.Contains(term, word) && len(term) > 4 && score > 3 {
					matches = append(matches, termScore{term: term, score: score})
				}
			}
		}
		sort.Slice(matches, func(i, j int) bool {
			return matches[i].score > matches[j].score
		})
		for i := 0; i < min(maxTermsPerWord, len(matches)); i++ {
			filteredToks = append(filteredToks, matches[i].term)
		}
	}

	return strings.Join(filteredToks, " ")
}<|MERGE_RESOLUTION|>--- conflicted
+++ resolved
@@ -87,11 +87,8 @@
 
 type GetContextArgs struct {
 	Repos            []types.RepoIDName
-<<<<<<< HEAD
 	RepoStats        map[api.RepoName]*idf.StatsProvider
-=======
 	FilePatterns     []types.RegexpPattern
->>>>>>> 08a10558
 	Query            string
 	CodeResultsCount int32
 	TextResultsCount int32
@@ -148,25 +145,17 @@
 
 	embeddingsArgs := GetContextArgs{
 		Repos:            embeddingRepos,
-<<<<<<< HEAD
 		RepoStats:        args.RepoStats,
-=======
 		FilePatterns:     nil, // Not supported for embeddings context (which is currently not in use)
->>>>>>> 08a10558
 		Query:            args.Query,
 		CodeResultsCount: int32(float32(args.CodeResultsCount) * embeddingsResultRatio),
 		TextResultsCount: int32(float32(args.TextResultsCount) * embeddingsResultRatio),
 	}
 	keywordArgs := GetContextArgs{
-<<<<<<< HEAD
-		Repos:     keywordRepos,
-		RepoStats: args.RepoStats,
-		Query:     args.Query,
-=======
 		Repos:        keywordRepos,
+		RepoStats:    args.RepoStats,
 		Query:        args.Query,
 		FilePatterns: args.FilePatterns,
->>>>>>> 08a10558
 		// Assign the remaining result budget to keyword search
 		CodeResultsCount: args.CodeResultsCount - embeddingsArgs.CodeResultsCount,
 		TextResultsCount: args.TextResultsCount - embeddingsArgs.TextResultsCount,
@@ -299,13 +288,11 @@
 	// mini-HACK: pass in the scope using repo: filters. In an ideal world, we
 	// would not be using query text manipulation for this and would be using
 	// the job structs directly.
-<<<<<<< HEAD
 	var maxTermsPerWord = 5
 	transformedQuery := getTransformedQuery(args, maxTermsPerWord)
 	lg.Printf("# userQuery -> transformedQuery: %q -> %q", args.Query, transformedQuery)
 	fmt.Printf("# userQuery -> transformedQuery: %q -> %q", args.Query, transformedQuery)
-	keywordQuery := fmt.Sprintf(`repo:%s %s %s`, reposAsRegexp(args.Repos), getKeywordContextExcludeFilePathsQuery(), transformedQuery)
-=======
+
 	keywordQuery := fmt.Sprintf(
 		`repo:%s file:%s %s %s`,
 		reposAsRegexp(args.Repos),
@@ -313,7 +300,6 @@
 		getKeywordContextExcludeFilePathsQuery(),
 		args.Query,
 	)
->>>>>>> 08a10558
 
 	ctx, cancel := context.WithCancel(ctx)
 	defer cancel()
