package completions

import (
	"net/http"

	"github.com/sourcegraph/log"

	"github.com/sourcegraph/sourcegraph/internal/completions/types"
	"github.com/sourcegraph/sourcegraph/internal/database"
	"github.com/sourcegraph/sourcegraph/internal/guardrails"
	"github.com/sourcegraph/sourcegraph/internal/redispool"
	"github.com/sourcegraph/sourcegraph/internal/telemetry/telemetryrecorder"
)

// NewCodeCompletionsHandler is an http handler which sends back code completion results.
func NewCodeCompletionsHandler(logger log.Logger, db database.DB, test guardrails.AttributionTest) http.Handler {
	logger = logger.Scoped("code")
	rl := NewRateLimiter(db, redispool.Store, types.CompletionsFeatureCode)
	return newCompletionsHandler(
		logger,
		db,
		db.Users(),
		db.AccessTokens(),
		telemetryrecorder.New(db),
		test,
		types.CompletionsFeatureCode,
		rl,
		"code",
<<<<<<< HEAD
		func(_ context.Context, requestParams types.CodyCompletionRequestParameters, c *conftypes.CompletionsConfig) (string, error) {
			customModel := allowedCustomModel(requestParams.Model)
			if customModel != "" {
				return customModel, nil
			}
			if requestParams.Model != "" {
				return "", errors.Newf("Unsupported code completion model %q", requestParams.Model)
			}
			return c.CompletionModel, nil
		},
	)
}

func allowedCustomModel(model string) string {
	switch model {
	case "fireworks/starcoder",
		"fireworks/starcoder-16b",
		"fireworks/starcoder-7b",
		"fireworks/starcoder2-15b",
		"fireworks/starcoder2-7b",
		"fireworks/" + fireworks.Starcoder16b,
		"fireworks/" + fireworks.Starcoder7b,
		"fireworks/" + fireworks.Llama27bCode,
		"fireworks/" + fireworks.Llama213bCode,
		"fireworks/" + fireworks.Llama213bCodeInstruct,
		"fireworks/" + fireworks.Llama234bCodeInstruct,
		"fireworks/" + fireworks.Mistral7bInstruct,
		"fireworks/" + fireworks.FineTunedFIMVariant1,
		"fireworks/" + fireworks.FineTunedFIMVariant2,
		"fireworks/" + fireworks.FineTunedFIMVariant3,
		"fireworks/" + fireworks.FineTunedFIMVariant4,
		"fireworks/" + fireworks.FineTunedFIMLangSpecificMixtral,
		"fireworks/" + fireworks.DeepseekCoder1p3b,
		"fireworks/" + fireworks.DeepseekCoder7b,
		"anthropic/claude-instant-1.2",
		"anthropic/claude-3-haiku-20240307",
		// Deprecated model identifiers
		"anthropic/claude-instant-v1",
		"anthropic/claude-instant-1",
		"anthropic/claude-instant-1.2-cyan",
		"google/" + google.Gemini15Flash,
		"google/" + google.Gemini15FlashLatest,
		"google/" + google.GeminiPro,
		"google/" + google.GeminiProLatest,
		"fireworks/accounts/sourcegraph/models/starcoder-7b",
		"fireworks/accounts/sourcegraph/models/starcoder-16b",
		"fireworks/accounts/fireworks/models/starcoder-3b-w8a16",
		"fireworks/accounts/fireworks/models/starcoder-1b-w8a16":
		return model
	}

	return ""
=======
		getCodeCompletionModelFn())
>>>>>>> 18c7ba8d
}<|MERGE_RESOLUTION|>--- conflicted
+++ resolved
@@ -26,60 +26,5 @@
 		types.CompletionsFeatureCode,
 		rl,
 		"code",
-<<<<<<< HEAD
-		func(_ context.Context, requestParams types.CodyCompletionRequestParameters, c *conftypes.CompletionsConfig) (string, error) {
-			customModel := allowedCustomModel(requestParams.Model)
-			if customModel != "" {
-				return customModel, nil
-			}
-			if requestParams.Model != "" {
-				return "", errors.Newf("Unsupported code completion model %q", requestParams.Model)
-			}
-			return c.CompletionModel, nil
-		},
-	)
-}
-
-func allowedCustomModel(model string) string {
-	switch model {
-	case "fireworks/starcoder",
-		"fireworks/starcoder-16b",
-		"fireworks/starcoder-7b",
-		"fireworks/starcoder2-15b",
-		"fireworks/starcoder2-7b",
-		"fireworks/" + fireworks.Starcoder16b,
-		"fireworks/" + fireworks.Starcoder7b,
-		"fireworks/" + fireworks.Llama27bCode,
-		"fireworks/" + fireworks.Llama213bCode,
-		"fireworks/" + fireworks.Llama213bCodeInstruct,
-		"fireworks/" + fireworks.Llama234bCodeInstruct,
-		"fireworks/" + fireworks.Mistral7bInstruct,
-		"fireworks/" + fireworks.FineTunedFIMVariant1,
-		"fireworks/" + fireworks.FineTunedFIMVariant2,
-		"fireworks/" + fireworks.FineTunedFIMVariant3,
-		"fireworks/" + fireworks.FineTunedFIMVariant4,
-		"fireworks/" + fireworks.FineTunedFIMLangSpecificMixtral,
-		"fireworks/" + fireworks.DeepseekCoder1p3b,
-		"fireworks/" + fireworks.DeepseekCoder7b,
-		"anthropic/claude-instant-1.2",
-		"anthropic/claude-3-haiku-20240307",
-		// Deprecated model identifiers
-		"anthropic/claude-instant-v1",
-		"anthropic/claude-instant-1",
-		"anthropic/claude-instant-1.2-cyan",
-		"google/" + google.Gemini15Flash,
-		"google/" + google.Gemini15FlashLatest,
-		"google/" + google.GeminiPro,
-		"google/" + google.GeminiProLatest,
-		"fireworks/accounts/sourcegraph/models/starcoder-7b",
-		"fireworks/accounts/sourcegraph/models/starcoder-16b",
-		"fireworks/accounts/fireworks/models/starcoder-3b-w8a16",
-		"fireworks/accounts/fireworks/models/starcoder-1b-w8a16":
-		return model
-	}
-
-	return ""
-=======
 		getCodeCompletionModelFn())
->>>>>>> 18c7ba8d
 }