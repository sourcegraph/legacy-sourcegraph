package completions

import (
	"context"
	"database/sql"
	"encoding/hex"
	"encoding/json"
	"fmt"
	"net/http"
	"strconv"
	"sync"
	"time"

	"github.com/Masterminds/semver"
	"github.com/prometheus/client_golang/prometheus"

	"github.com/sourcegraph/sourcegraph/internal/dotcom"
	"github.com/sourcegraph/sourcegraph/internal/featureflag"
	"github.com/sourcegraph/sourcegraph/internal/guardrails"
	"github.com/sourcegraph/sourcegraph/internal/metrics"
	"github.com/sourcegraph/sourcegraph/lib/errors"

	"github.com/sourcegraph/sourcegraph/internal/accesstoken"
	sgactor "github.com/sourcegraph/sourcegraph/internal/actor"
	"github.com/sourcegraph/sourcegraph/internal/authz"
	"github.com/sourcegraph/sourcegraph/internal/database"
	"github.com/sourcegraph/sourcegraph/internal/hashutil"

	"github.com/sourcegraph/log"

	"github.com/sourcegraph/sourcegraph/cmd/frontend/internal/cody"
	"github.com/sourcegraph/sourcegraph/cmd/frontend/internal/modelconfig"
	"github.com/sourcegraph/sourcegraph/internal/completions/client"
	"github.com/sourcegraph/sourcegraph/internal/completions/types"
	"github.com/sourcegraph/sourcegraph/internal/conf"
	streamhttp "github.com/sourcegraph/sourcegraph/internal/search/streaming/http"
	"github.com/sourcegraph/sourcegraph/internal/telemetry"
	"github.com/sourcegraph/sourcegraph/internal/trace"
)

// maxRequestDuration is the maximum amount of time a request can take before
// being cancelled as DeadlineExceeded.
const maxRequestDuration = 8 * time.Minute

var timeToFirstEventMetrics = metrics.NewREDMetrics(
	prometheus.DefaultRegisterer,
	"completions_stream_first_event",
	metrics.WithLabels("model"),
	metrics.WithDurationBuckets([]float64{0.25, 0.5, 0.75, 1.0, 2.0, 3.0, 4.0, 6.0, 8.0, 10.0, 12.0, 14.0, 16.0, 18.0, 20.0, 25.0, 30.0}),
)

func newCompletionsHandler(
	logger log.Logger,
	db database.DB,
	userStore database.UserStore,
	accessTokenStore database.AccessTokenStore,
	events *telemetry.EventRecorder,
	grAttributionTest guardrails.AttributionTest,
	feature types.CompletionsFeature,
	rl RateLimiter,
	traceFamily string,
	getModel getModelFn,
) http.Handler {
	return http.HandlerFunc(func(w http.ResponseWriter, r *http.Request) {
		if r.Method != "POST" {
			http.Error(w, http.StatusText(http.StatusMethodNotAllowed), http.StatusMethodNotAllowed)
			return
		}

		// Set the context timeout: use the timeout from the request header if provided,
		// otherwise use the default maximum request duration.
		ctxTimeout := maxRequestDuration
		if v := r.Header.Get("X-Timeout-Ms"); v != "" {
			if t, err := strconv.Atoi(v); err == nil {
				ctxTimeout = time.Duration(t) * time.Millisecond
			}
		}
		ctx, cancel := context.WithTimeout(r.Context(), ctxTimeout)
		defer cancel()

		// First check that Cody is enabled for this Sourcegraph instance.
		if isEnabled, reason := cody.IsCodyEnabled(ctx, db); !isEnabled {
			errResponse := fmt.Sprintf("cody is not enabled: %s", reason)
			http.Error(w, errResponse, http.StatusUnauthorized)
			return
		}

		var version types.CompletionsVersion
		switch versionParam := r.URL.Query().Get("api-version"); versionParam {
		case "":
			version = types.CompletionsVersionLegacy
		case "1":
			version = types.CompletionsV1
		default:
			logger.Warn(
				"blocking request because unrecognized CompletionsVersion API param",
				log.String("version", versionParam))
			http.Error(w, "Unsupported API Version (Please update your client)", http.StatusNotAcceptable)
			return
		}

		// Enterprise customers may define instance-wide Cody context filters (aka Cody Ignore) in the site config.
		// To ensure Cody clients respect these restrictions, we enforce the minimum supported client version.
		isDotcom := dotcom.SourcegraphDotComMode()
		if !isDotcom {
			if err := checkClientCodyIgnoreCompatibility(ctx, db, r); err != nil {
				logger.Info("rejecting request due to CodyIngore compat", log.Error(err))
				http.Error(w, err.Error(), err.statusCode)
				return
			}
		}

		// We don't perform any sort of validation. So we would silently accept a totally bogus
		// JSON payload. And just have a zero-value CompletionRequestParameters, e.g. no prompt.
		var requestParams types.CodyCompletionRequestParameters
		if err := json.NewDecoder(r.Body).Decode(&requestParams); err != nil {
			logger.Warn("malformed CodyCompletionRequestParameters", log.Error(err))
			http.Error(w, "could not decode request body", http.StatusBadRequest)
			return
		}

		// Load the current LLM model configuration for the Sourcegraph instance.
		modelConfigSvc := modelconfig.Get()
		currentModelConfig, err := modelConfigSvc.Get()
		if err != nil {
			logger.Error("fetching current LLM model configuration", log.Error(err))
			http.Error(w, "internal error loading model configuration.", http.StatusInternalServerError)
			return
		}

		// Load the Provider and Model configuration data. This is surprisingly tricky, because of
		// various contextual defaults and/or checking the user has access to the model, etc.
		providerConfig, modelConfig, err := resolveRequestedModel(ctx, logger, currentModelConfig, requestParams, getModel)
		if err != nil {
			// NOTE: We return the raw error to the user assuming that it contains relevant
			// user-facing diagnostic information, and doesn't leak any internal details.
			logger.Info("error resolving model", log.Error(err))
			http.Error(w, err.Error(), http.StatusBadRequest)
			return
		}

		ctx, done := Trace(ctx, traceFamily, modelConfig.ModelName, requestParams.MaxTokensToSample).
			WithErrorP(&err).
			WithRequest(r).
			Build()
		defer done()

		// Will the current LLM request be sent to Cody Gateway?
		var willBeSentToCodyGateway bool
		if ssConfig := providerConfig.ServerSideConfig; ssConfig != nil {
			willBeSentToCodyGateway = ssConfig.SourcegraphProvider != nil
		}

		modelConfigInfo := types.ModelConfigInfo{
			Provider: *providerConfig,
			Model:    *modelConfig,

			// For Cody Enterprise, the LLM request will be sent using the credentials
			// found in the site config. However, for Cody Pro, we use an access token
			// tied to the calling user.
			CodyProUserAccessToken: nil,
		}
		if isDotcom {
			// Confirm the required provider is Cody Gateway. We may later support LLM models for Cody Pro
			// that are not proxied through Cody Gateway. But for now, it is the only case and we are just
			// confirming things are configured the way we expect.
			if !willBeSentToCodyGateway {
				logger.Error("the configuration is wrong, dotcom received request that will NOT be routed to Cody Gateway")
				http.Error(w, http.StatusText(http.StatusInternalServerError), http.StatusInternalServerError)
				return
			}
			// Get the Cody Gateway credentials to send.
			codyProUserAccessToken, err := getCallersCodyProAccessToken(ctx, logger, accessTokenStore, r)
			if err != nil {
				logger.Error("error getting Cody Free/Pro user's access token", log.Error(err))
				http.Error(w, "internal error creating gateway credentials", http.StatusInternalServerError)
				return
			}
			modelConfigInfo.CodyProUserAccessToken = &codyProUserAccessToken
		}

		// Finally! With all the necessary information we can now create the CompletionsClient for
		// contacting the LLM and responding to the request.
		completionClient, err := client.Get(
			logger,
			events,
			modelConfigInfo)
		l := trace.Logger(ctx, logger)
		if err != nil {
			http.Error(w, err.Error(), http.StatusInternalServerError)
			return
		}

		if !isDotcom || !willBeSentToCodyGateway {
			// Check rate limit.
			err = rl.TryAcquire(ctx)
			if err != nil {
				if unwrap, ok := err.(RateLimitExceededError); ok {
					actor := sgactor.FromContext(ctx)
					user, err := actor.User(ctx, userStore)
					if err != nil {
						l.Error("Error while fetching user", log.Error(err))
						http.Error(w, "Internal server error", http.StatusInternalServerError)
						return
					}
					subscription, err := cody.SubscriptionForUser(ctx, db, *user)
					if err != nil {
						l.Error("Error while fetching user's cody subscription", log.Error(err))
						http.Error(w, "Internal server error", http.StatusInternalServerError)
						return
					}

					respondRateLimited(w, unwrap, isDotcom, subscription.ApplyProRateLimits)
					return
				}
				l.Warn("Rate limit error", log.Error(err))
				http.Error(w, "Internal server error", http.StatusInternalServerError)
				return
			}
		}

		// Finally serve the request.
		fullCompletionRequest := types.CompletionRequest{
			Feature:         feature,
			ModelConfigInfo: modelConfigInfo,
			Parameters:      requestParams.CompletionRequestParameters,
			Version:         version,
		}
		if requestParams.IsStream(feature) {
			serveStreamingResponse(
				w,
				ctx, db, logger,
				fullCompletionRequest, completionClient, grAttributionTest)
		} else {
			serveSyncResponse(
				w,
				ctx, db, logger,
				fullCompletionRequest, completionClient, grAttributionTest)
		}
	})
}

// getCallersCodyProAccessToken pulls out the credential information for the calling user, and
// will return an access token suitable for passing to Cody Gateway.
func getCallersCodyProAccessToken(
	ctx context.Context, logger log.Logger, accessTokenStore database.AccessTokenStore, r *http.Request) (string, error) {

	callerAPIToken, _, err := authz.ParseAuthorizationHeader(r.Header.Get("Authorization"))
	if err == nil {
		gatewayAccessToken, err := accesstoken.GenerateDotcomUserGatewayAccessToken(callerAPIToken)
		if err != nil {
			trace.Logger(ctx, logger).Info("Access token generation failed", log.Error(err))
			return "", errors.New("access token generation failed")
		}
		return gatewayAccessToken, nil
	}

	// If there was an error fetching the dotcom user's token from the auth header,
	// try to just create one some other way.
	if r.Header.Get("Authorization") != "" || sgactor.FromContext(ctx) == nil {
		trace.Logger(ctx, logger).Info("Error parsing auth header", log.Error(err))
		return "", errors.New("error parsing auth header")
	}

	// Get or create an internal token to use, scoped to the calling actor.
	actor := sgactor.FromContext(ctx)
	apiTokenSha256, err := accessTokenStore.GetOrCreateInternalToken(ctx, actor.UID, []string{"user:all"})
	if err != nil {
		trace.Logger(ctx, logger).Info("Error creating internal access token", log.Error(err))
		return "", errors.New("creating access token")
	}

	// Convert the user's sha256-encoded access token to an "sgd_" token for Cody Gateway.
	// Note: we can't use accesstoken.GenerateDotcomUserGatewayAccessToken here because
	// we only need to hash this once, not twice, as this is already an SHA256-encoding
	// of the original token.
	newAccessToken := accesstoken.DotcomUserGatewayAccessTokenPrefix + hex.EncodeToString(hashutil.ToSHA256Bytes(apiTokenSha256))
	return newAccessToken, nil
}

func respondRateLimited(w http.ResponseWriter, err RateLimitExceededError, isDotcom, isProUser bool) {
	// Rate limit exceeded, write well known headers and return correct status code.
	w.Header().Set("x-ratelimit-limit", strconv.Itoa(err.Limit))
	w.Header().Set("x-ratelimit-remaining", strconv.Itoa(max(err.Limit-err.Used, 0)))
	w.Header().Set("retry-after", err.RetryAfter.Format(time.RFC1123))
	if isDotcom {
		if isProUser {
			w.Header().Set("x-is-cody-pro-user", "true")
		} else {
			w.Header().Set("x-is-cody-pro-user", "false")
		}
	}
	http.Error(w, err.Error(), http.StatusTooManyRequests)
}

// newStreamingResponseHandler handles streaming requests to an LLM provider,
// It writes events to an SSE stream as they come in.
func serveStreamingResponse(
	w http.ResponseWriter,
	ctx context.Context, db database.DB, logger log.Logger,
	compRequest types.CompletionRequest, cc types.CompletionsClient, test guardrails.AttributionTest) {
	var eventWriter = sync.OnceValue[*streamhttp.Writer](func() *streamhttp.Writer {
		// NOTE: The HTTP response defaults to 200 if not set explicitly before writing the response.
		// This means that this function will never serve a non-OK response. (Which makes sense, since
		// we don't know ahead of time if some later SSE event will fail.
		eventWriter, err := streamhttp.NewWriter(w)
		if err != nil {
			http.Error(w, err.Error(), http.StatusInternalServerError)
			return nil
		}
		return eventWriter
	})

	// Isolate writing events.
	var mu sync.Mutex
	writeEvent := func(name string, data any) (err error) {
		// Attribution search is currently panicing. The main hypothesis
		// is calling writeEvent on a finished request in the case of an
		// error. Rather than panicing the whole process we convert it
		// into an error which will get logged.
		//
		// https://github.com/sourcegraph/sourcegraph/issues/60439
		defer func() {
			if rec := recover(); rec != nil {
				err = errors.WithStack(errors.Errorf("recovered panic in completions writeEvent: %v", rec))
			}
		}()

		mu.Lock()
		defer mu.Unlock()
		if ev := eventWriter(); ev != nil {
			return ev.Event(name, data)
		}
		return nil
	}

	// Always send a final done event so clients know the stream is shutting down.
	firstEventObserved := false
	defer func() {
		if firstEventObserved {
			_ = writeEvent("done", map[string]any{})
		}
	}()
	start := time.Now()
	eventSink := func(e types.CompletionResponse) error {
		return writeEvent("completion", e)
	}
	attributionErrorLog := func(err error) {
		l := trace.Logger(ctx, logger)
		if err := writeEvent("attribution-error", map[string]string{"error": err.Error()}); err != nil {
			l.Error("error reporting attribution error", log.Error(err))
		} else {
			return
		}
		l.Error("attribution error", log.Error(err))
	}
	f := guardrails.NoopCompletionsFilter(eventSink)
	if cf := conf.GetConfigFeatures(conf.SiteConfig()); cf != nil && cf.Attribution &&
		featureflag.FromContext(ctx).GetBoolOr("autocomplete-attribution", true) {
		factory := guardrails.NewCompletionsFilter
		// TODO(#61828) - Validate & cleanup:
		// 1.  If experiments are successful on S2 and we do not see any panics,
		//     please switch the feature flag default value to true.
		// 2.  Afterwards cleanup the implementation and only use V2 completion filter.
		//     Remove v1 implementation completely.
		if featureflag.FromContext(ctx).GetBoolOr("autocomplete-attribution-v2", false) {
			factory = guardrails.NewCompletionsFilter2
		}
		ff, err := factory(guardrails.CompletionsFilterConfig{
			Sink:             eventSink,
			Test:             test,
			AttributionError: attributionErrorLog,
		})
		if err != nil {
			attributionErrorLog(err)
		} else {
			f = ff
		}
	}

	// Build and send the completions request.
	modelName := compRequest.ModelConfigInfo.Model.ModelName
	sendEventFn := func(event types.CompletionResponse) error {
		if !firstEventObserved {
			firstEventObserved = true
			timeToFirstEventMetrics.Observe(time.Since(start).Seconds(), 1, nil, modelName)
		}
		return f.Send(ctx, event)
	}
	err := cc.Stream(ctx, logger, compRequest, sendEventFn)
	if err != nil {
		l := trace.Logger(ctx, logger)

		logFields := []log.Field{log.Error(err)}
		if errNotOK, ok := types.IsErrStatusNotOK(err); ok {
			if !firstEventObserved && errNotOK.StatusCode == http.StatusTooManyRequests {
				actor := sgactor.FromContext(ctx)
				user, err := actor.User(ctx, db.Users())
				if err != nil {
					l.Error("Error while fetching user", log.Error(err))
					http.Error(w, "Internal server error", http.StatusInternalServerError)
					return
				}

				subscription, err := cody.SubscriptionForUser(ctx, db, *user)
				if err != nil {
					l.Error("Error while fetching user's cody subscription", log.Error(err))
					http.Error(w, "Internal server error", http.StatusInternalServerError)
					return
				}

				isDotcom := dotcom.SourcegraphDotComMode()
				if isDotcom {
					if subscription.ApplyProRateLimits {
						w.Header().Set("x-is-cody-pro-user", "true")
					} else {
						w.Header().Set("x-is-cody-pro-user", "false")
					}
				}
				errNotOK.WriteHeader(w)
				return

			}
			if tc := errNotOK.SourceTraceContext; tc != nil {
				logFields = append(logFields,
					log.String("sourceTraceContext.traceID", tc.TraceID),
					log.String("sourceTraceContext.spanID", tc.SpanID))
			}
		}
		l.Error("error while streaming completions", logFields...)

		// Note that we do NOT attempt to forward the status code to the
		// client here, since we are using streamhttp.Writer - see
		// streamhttp.NewWriter for more details. Instead, we send an error
		// event, which clients should check as appropriate.
		if !firstEventObserved {
			firstEventObserved = true
			modelName := compRequest.ModelConfigInfo.Model.ModelName
			timeToFirstEventMetrics.Observe(time.Since(start).Seconds(), 1, nil, modelName)
		}
		if err := writeEvent("error", map[string]string{"error": err.Error()}); err != nil {
			l.Error("error reporting streaming completion error", log.Error(err))
		}
		return
	}
	if f != nil { // if autocomplete-attribution enabled
		if err := f.WaitDone(ctx); err != nil {
			l := trace.Logger(ctx, logger)
			if err := writeEvent("error", map[string]string{"error": err.Error()}); err != nil {
				l.Error("error reporting streaming completion error", log.Error(err))
			}
		}
	}
}

// newNonStreamingResponseHandler handles non-streaming requests to an LLM provider,
// awaiting the complete response before writing it back in a structured JSON response
// to the client.
func serveSyncResponse(
	w http.ResponseWriter,
	ctx context.Context, db database.DB, logger log.Logger,
	compRequest types.CompletionRequest, cc types.CompletionsClient, _ guardrails.AttributionTest) {

	completion, err := cc.Complete(ctx, logger, compRequest)
	if err != nil {
		logFields := []log.Field{log.Error(err)}

		// Propagate the upstream headers to the client if available.
		if errNotOK, ok := types.IsErrStatusNotOK(err); ok {
			errNotOK.WriteHeader(w)

			if errNotOK.StatusCode == http.StatusTooManyRequests {
				actor := sgactor.FromContext(ctx)
				user, err := actor.User(ctx, db.Users())
				if err != nil {
					logger.Error("Error while fetching user", log.Error(err))
					http.Error(w, "Internal server error", http.StatusInternalServerError)
					return
				}
				subscription, err := cody.SubscriptionForUser(ctx, db, *user)
				if err != nil {
					logger.Error("Error while fetching user's cody subscription", log.Error(err))
					http.Error(w, "Internal server error", http.StatusInternalServerError)
					return
				}

				isDotcom := dotcom.SourcegraphDotComMode()
				if isDotcom {
					if subscription.ApplyProRateLimits {
						w.Header().Set("x-is-cody-pro-user", "true")
					} else {
						w.Header().Set("x-is-cody-pro-user", "false")
					}
				}
				return

			}

			if tc := errNotOK.SourceTraceContext; tc != nil {
				logFields = append(logFields,
					log.String("sourceTraceContext.traceID", tc.TraceID),
					log.String("sourceTraceContext.spanID", tc.SpanID))
			}
		} else {
			w.WriteHeader(http.StatusInternalServerError)
		}
		_, err = w.Write([]byte(err.Error()))
		if err != nil {
			logger.Error("failed to write", log.Error(err))
		}

		trace.Logger(ctx, logger).Error("error on completion", logFields...)
		return
	}

	completionBytes, err := json.Marshal(completion)
	if err != nil {
		http.Error(w, err.Error(), http.StatusInternalServerError)
		return
	}
	_, _ = w.Write(completionBytes)
}

type codyIgnoreCompatibilityError struct {
	reason     string
	statusCode int
}

func (e *codyIgnoreCompatibilityError) Error() string {
	// prefix value is used to identify specific errors in the Cody clients codebases.
	// When changing its value be sure to update the clients code.
	const prefix = "ClientCodyIgnoreCompatibilityError"
	return fmt.Sprintf("%s: %s", prefix, e.reason)
}

// checkClientCodyIgnoreCompatibility checks if the client version respects Cody context filters (aka Cody Ignore) defined in the site config.
// A non-nil codyIgnoreCompatibilityError implies that the HTTP request should be rejected with the error text and code from the returned error.
// Error text is safe to be surfaced to end user.
func checkClientCodyIgnoreCompatibility(ctx context.Context, db database.DB, r *http.Request) *codyIgnoreCompatibilityError {
	// If Cody context filters are not defined on the instance, we do not restrict client version.
	// Because the site hasn't configured Cody Ignore, no need to enforce it.
	if conf.SiteConfig().CodyContextFilters == nil {
		return nil
	}

	clientName := types.CodyClientName(r.URL.Query().Get("client-name"))
	if clientName == "" {
		return &codyIgnoreCompatibilityError{
			reason:     "\"client-name\" query param is required.",
			statusCode: http.StatusNotAcceptable,
		}
	}

	// If cody-context-filters-clients-test-mode feature flag is enabled, the client version constaint
	// allows pre-release versions (see https://pkg.go.dev/github.com/Masterminds/semver#readme-working-with-pre-release-versions).
	// Intended for development use only.
	flag, err := db.FeatureFlags().GetFeatureFlag(ctx, "cody-context-filters-clients-test-mode")
	if err != nil && !errors.Is(err, sql.ErrNoRows) {
		return &codyIgnoreCompatibilityError{
			reason:     "Failed to get feature flag value.",
			statusCode: http.StatusInternalServerError,
		}
	}
	isClientsTestMode := flag != nil && flag.Bool.Value

	// clientVersionConstraint defines the minimum client version required to support Cody Ignore.
	type clientVersionConstraint struct {
		client     types.CodyClientName
		constraint string // represents client version constraint following the semver spec
	}
	var cvc clientVersionConstraint
	switch clientName {
	case types.CodyClientVscode:
		cvc = clientVersionConstraint{client: clientName, constraint: ">= 1.20.0"}
		if isClientsTestMode {
			// set the constraint to a lower pre-release version to enable testing
			cvc.constraint = ">= 1.16.0-0"
		}
	case types.CodyClientJetbrains:
		cvc = clientVersionConstraint{client: clientName, constraint: ">= 6.0.0"}
		if isClientsTestMode {
			// set the constraint to a lower pre-release version to enable testing
			cvc.constraint = ">= 5.5.8-0"
		}
	case types.CodyClientWeb:
		// Don't require client version for Web because it's versioned with the Sourcegraph instance.
		return nil
	default:
<<<<<<< HEAD
		// By default, allow requests from any client. We only want to reject
		// requests from older client versions that we know definitily don't
		// support context filters. A malicious client can always bypass this
		// check anyways by faking to be "jetbrains". All agent-based clients
		// (JetBrains, Eclipse, Visual Studio) support context filters out of
		// the box since the original support was added for JetBrains GA in May
		// 2024.
		return nil
=======
		// By default, allow requests from any client on any version. We only
		// want to reject requests from older client versions that we know
		// definitely don't support context filters.
		// All agent-based clients (JetBrains, Eclipse, Visual Studio) support
		// context filters out of the box since the original support was added
		// for JetBrains GA in May 2024.
		cvc = clientVersionConstraint{client: clientName, constraint: ">= 0.0.0"}
>>>>>>> d4653a88
	}

	clientVersion := r.URL.Query().Get("client-version")
	if clientVersion == "" {
		return &codyIgnoreCompatibilityError{
			reason:     "\"client-version\" query param is required.",
			statusCode: http.StatusNotAcceptable,
		}
	}

	c, err := semver.NewConstraint(cvc.constraint)
	if err != nil {
		return &codyIgnoreCompatibilityError{
			reason:     fmt.Sprintf("Cody for %s version constraint %q doesn't follow semver spec.", cvc.client, cvc.constraint),
			statusCode: http.StatusInternalServerError,
		}
	}

	v, err := semver.NewVersion(clientVersion)
	if err != nil {
		return &codyIgnoreCompatibilityError{
			reason:     fmt.Sprintf("Cody for %s version %q doesn't follow semver spec.", cvc.client, clientVersion),
			statusCode: http.StatusBadRequest,
		}
	}

	ok := c.Check(v)
	if !ok {
		return &codyIgnoreCompatibilityError{
			reason:     fmt.Sprintf("Cody for %s version %q doesn't match version constraint %q. Please upgrade your client.", cvc.client, clientVersion, cvc.constraint),
			statusCode: http.StatusNotAcceptable,
		}
	}

	return nil
}<|MERGE_RESOLUTION|>--- conflicted
+++ resolved
@@ -586,16 +586,6 @@
 		// Don't require client version for Web because it's versioned with the Sourcegraph instance.
 		return nil
 	default:
-<<<<<<< HEAD
-		// By default, allow requests from any client. We only want to reject
-		// requests from older client versions that we know definitily don't
-		// support context filters. A malicious client can always bypass this
-		// check anyways by faking to be "jetbrains". All agent-based clients
-		// (JetBrains, Eclipse, Visual Studio) support context filters out of
-		// the box since the original support was added for JetBrains GA in May
-		// 2024.
-		return nil
-=======
 		// By default, allow requests from any client on any version. We only
 		// want to reject requests from older client versions that we know
 		// definitely don't support context filters.
@@ -603,7 +593,6 @@
 		// context filters out of the box since the original support was added
 		// for JetBrains GA in May 2024.
 		cvc = clientVersionConstraint{client: clientName, constraint: ">= 0.0.0"}
->>>>>>> d4653a88
 	}
 
 	clientVersion := r.URL.Query().Get("client-version")
