// Package inventory scans a directory tree to identify the
// programming languages, etc., in use.
package inventory

import (
	"bytes"
	"context"
	"fmt"
<<<<<<< HEAD
	"github.com/go-enry/go-enry/v2"
	"github.com/go-enry/go-enry/v2/data"
	"github.com/sourcegraph/log"
	"io"
	"io/fs"

=======
	"io"
	"io/fs"

	"github.com/go-enry/go-enry/v2"      //nolint:depguard - FIXME: replace this usage of enry with languages package
	"github.com/go-enry/go-enry/v2/data" //nolint:depguard - FIXME: replace this usage of enry with languages package
	"go.opentelemetry.io/otel/attribute"

	"github.com/sourcegraph/log"

	"github.com/sourcegraph/sourcegraph/internal/trace"
	"github.com/sourcegraph/sourcegraph/lib/codeintel/languages"
>>>>>>> a426134f
	"github.com/sourcegraph/sourcegraph/lib/errors"
)

// fileReadBufferSize is the size of the buffer we'll use while reading file contents
const fileReadBufferSize = 4 * 1024

// Inventory summarizes a tree's contents (e.g., which programming
// languages are used).
type Inventory struct {
	// Languages are the programming languages used in the tree.
	Languages []Lang `json:"Languages,omitempty"`
}

// Lang represents a programming language used in a directory tree.
type Lang struct {
	// Name is the name of a programming language (e.g., "Go" or
	// "Java").
	Name string `json:"Name,omitempty"`
	// TotalBytes is the total number of bytes of code written in the
	// programming language.
	TotalBytes uint64 `json:"TotalBytes,omitempty"`
	// TotalLines is the total number of lines of code written in the
	// programming language.
	TotalLines uint64 `json:"TotalLines,omitempty"`
}

var newLine = []byte{'\n'}

func getLang(ctx context.Context, file fs.FileInfo, getFileReader func(ctx context.Context, path string) (io.ReadCloser, error), skipEnhancedLanguageDetection bool) (Lang, error) {
	if file == nil {
		return Lang{}, nil
	}
	if !file.Mode().IsRegular() || enry.IsVendor(file.Name()) {
		return Lang{}, nil
	}

	rc, err := getFileReader(ctx, file.Name())
	if err != nil {
		return Lang{}, errors.Wrap(err, "getting file reader")
	}
	if rc != nil {
		defer rc.Close()
	}

	var lang Lang
	// In many cases, GetLanguageByFilename can detect the language conclusively just from the
	// filename. If not, we pass a subset of the file contents for analysis.
	matchedLang, safe := GetLanguageByFilename(file.Name())

	// No content
	if rc == nil || skipEnhancedLanguageDetection {
		lang.Name = matchedLang
		lang.TotalBytes = uint64(file.Size())
		return lang, nil
	}

	buf := make([]byte, fileReadBufferSize)

	if !safe {
		// Detect language from content
		n, err := io.ReadFull(rc, buf)
		if err == io.EOF {
			// No bytes read, indicating an empty file
			return Lang{}, nil
		}
		if err != nil && err != io.ErrUnexpectedEOF {
			return lang, errors.Wrap(err, "reading initial file data")
		}

		// GetLanguages can return multiple matches for ambiguous languages. If there are multiple
		// we will take the first one.
		languages, _ := languages.GetLanguages(file.Name(), func() ([]byte, error) { return buf[:n], nil })
		if len(languages) > 0 {
			matchedLang = languages[0]

			lang.TotalBytes += uint64(n)
			lang.TotalLines += uint64(bytes.Count(buf[:n], newLine))
			lang.Name = matchedLang
			if err == io.ErrUnexpectedEOF {
				// File is smaller than buf, we can exit early
				if !bytes.HasSuffix(buf[:n], newLine) {
					// Add final line
					lang.TotalLines++
				}
				return lang, nil
			}
		}
	}
	lang.Name = matchedLang

	lineCount, byteCount, err := countLines(rc, buf)
	if err != nil {
		return lang, err
	}
	lang.TotalLines += uint64(lineCount)
	lang.TotalBytes += uint64(byteCount)
	return lang, nil
}

// countLines counts the number of lines in the supplied reader
// it uses buf as a temporary buffer
func countLines(r io.Reader, buf []byte) (lineCount int, byteCount int, err error) {
	var trailingNewLine bool
	for {
		n, err := r.Read(buf)
		lineCount += bytes.Count(buf[:n], newLine)
		byteCount += n
		// We need this check because the last read will often
		// return (0, io.EOF) and we want to look at the last
		// valid read to determine if there was a trailing newline
		if n > 0 {
			trailingNewLine = bytes.HasSuffix(buf[:n], newLine)
		}
		if err == io.EOF {
			if !trailingNewLine && byteCount > 0 {
				// Add final line
				lineCount++
			}
			break
		}
		if err != nil {
			return 0, 0, errors.Wrap(err, "counting lines")
		}
	}
	return lineCount, byteCount, nil
}

// GetLanguageByFilename returns the guessed language for the named file (and
// safe == true if this is very likely to be correct).
func GetLanguageByFilename(name string) (language string, safe bool) {
	return enry.GetLanguageByExtension(name)
}

func init() {
	// Treat .tsx and .jsx as TypeScript and JavaScript, respectively, instead of distinct languages
	// called "TSX" and "JSX". This is more consistent with user expectations.
	data.ExtensionsByLanguage["TypeScript"] = append(data.ExtensionsByLanguage["TypeScript"], ".tsx")
	data.LanguagesByExtension[".tsx"] = []string{"TypeScript"}
	data.ExtensionsByLanguage["JavaScript"] = append(data.ExtensionsByLanguage["JavaScript"], ".jsx")
	data.LanguagesByExtension[".jsx"] = []string{"JavaScript"}

	// Prefer more popular languages which share extensions
	preferLanguage("Markdown", ".md") // instead of GCC Machine Description
	preferLanguage("Rust", ".rs")     // instead of RenderScript
}

// preferLanguage updates LanguagesByExtension to have lang listed first for
// ext.
func preferLanguage(lang, ext string) {
	langs := data.LanguagesByExtension[ext]
	for i := range langs {
		if langs[i] == lang {
			// swap to front
			for ; i > 0; i-- {
				langs[i-1], langs[i] = langs[i], langs[i-1]
			}
			return
		}
	}

	log.Scoped("inventory").Fatal(fmt.Sprintf("%q not in %q: %q", lang, ext, langs))
}<|MERGE_RESOLUTION|>--- conflicted
+++ resolved
@@ -6,26 +6,13 @@
 	"bytes"
 	"context"
 	"fmt"
-<<<<<<< HEAD
 	"github.com/go-enry/go-enry/v2"
 	"github.com/go-enry/go-enry/v2/data"
 	"github.com/sourcegraph/log"
 	"io"
 	"io/fs"
 
-=======
-	"io"
-	"io/fs"
-
-	"github.com/go-enry/go-enry/v2"      //nolint:depguard - FIXME: replace this usage of enry with languages package
-	"github.com/go-enry/go-enry/v2/data" //nolint:depguard - FIXME: replace this usage of enry with languages package
-	"go.opentelemetry.io/otel/attribute"
-
-	"github.com/sourcegraph/log"
-
-	"github.com/sourcegraph/sourcegraph/internal/trace"
 	"github.com/sourcegraph/sourcegraph/lib/codeintel/languages"
->>>>>>> a426134f
 	"github.com/sourcegraph/sourcegraph/lib/errors"
 )
 
