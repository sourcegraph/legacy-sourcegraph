package own

import (
	"context"

	"github.com/sourcegraph/sourcegraph/cmd/frontend/enterprise"
	"github.com/sourcegraph/sourcegraph/cmd/frontend/internal/own/resolvers"
	"github.com/sourcegraph/sourcegraph/internal/codeintel"
	"github.com/sourcegraph/sourcegraph/internal/conf/conftypes"
	"github.com/sourcegraph/sourcegraph/internal/database"
	"github.com/sourcegraph/sourcegraph/internal/gitserver"
	"github.com/sourcegraph/sourcegraph/internal/observation"
)

// Init initializes the given enterpriseServices to include the required
// resolvers for Sourcegraph Own.
func Init(
	_ context.Context,
	observationCtx *observation.Context,
	db database.DB,
	_ codeintel.Services,
	_ conftypes.UnifiedWatchable,
	enterpriseServices *enterprise.Services,
) error {
<<<<<<< HEAD
	// TODO: More fine-grained needed?
	g := gitserver.NewClient("graphql.own")
	enterpriseServices.OwnResolver = resolvers.New(db, g, observationCtx.Logger.Scoped("own", "Code ownership"))
=======
	g := gitserver.NewClient()
	enterpriseServices.OwnResolver = resolvers.New(db, g, observationCtx.Logger.Scoped("own"))
>>>>>>> 33aec6bd
	return nil
}<|MERGE_RESOLUTION|>--- conflicted
+++ resolved
@@ -22,13 +22,8 @@
 	_ conftypes.UnifiedWatchable,
 	enterpriseServices *enterprise.Services,
 ) error {
-<<<<<<< HEAD
 	// TODO: More fine-grained needed?
 	g := gitserver.NewClient("graphql.own")
-	enterpriseServices.OwnResolver = resolvers.New(db, g, observationCtx.Logger.Scoped("own", "Code ownership"))
-=======
-	g := gitserver.NewClient()
 	enterpriseServices.OwnResolver = resolvers.New(db, g, observationCtx.Logger.Scoped("own"))
->>>>>>> 33aec6bd
 	return nil
 }