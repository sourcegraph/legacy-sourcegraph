package search

import (
	"github.com/sourcegraph/sourcegraph/internal/search"
	"github.com/sourcegraph/sourcegraph/internal/search/streaming"
	"github.com/sourcegraph/sourcegraph/internal/search/streaming/api"
	streamhttp "github.com/sourcegraph/sourcegraph/internal/search/streaming/http"
)

func newEventWriter(inner *streamhttp.Writer) *eventWriter {
	return &eventWriter{inner: inner}
}

// eventWriter is a type that wraps a streamhttp.Writer with typed
// methods for each of the supported evens in a frontend stream.
type eventWriter struct {
	inner *streamhttp.Writer
}

func (e *eventWriter) Done() error {
	return e.inner.Event("done", map[string]any{})
}

func (e *eventWriter) Progress(current api.Progress) error {
	return e.inner.Event("progress", current)
}

func (e *eventWriter) MatchesJSON(data []byte) error {
	return e.inner.EventBytes("matches", data)
}

func (e *eventWriter) Filters(fs []*streaming.Filter) error {
	if len(fs) > 0 {
		buf := make([]streamhttp.EventFilter, 0, len(fs))
		for _, f := range fs {
			buf = append(buf, streamhttp.EventFilter{
				Value:    f.Value,
				Label:    f.Label,
				Count:    f.Count,
				LimitHit: f.IsLimitHit,
				Kind:     f.Kind,
			})
		}

		return e.inner.Event("filters", buf)
	}
	return nil
}

func (e *eventWriter) Error(err error) error {
	return e.inner.Event("error", streamhttp.EventError{Message: err.Error()})
}

func (e *eventWriter) Alert(alert *search.Alert) error {
	var pqs []streamhttp.QueryDescription
	for _, pq := range alert.ProposedQueries {
		annotations := make([]streamhttp.Annotation, 0, len(pq.Annotations))
		for name, value := range pq.Annotations {
			annotations = append(annotations, streamhttp.Annotation{Name: string(name), Value: value})
		}

		pqs = append(pqs, streamhttp.QueryDescription{
			Description: pq.Description,
			Query:       pq.QueryString(),
<<<<<<< HEAD
			Annotations: pq.Annotations,
=======
			Annotations: annotations,
>>>>>>> 615f37d1
		})
	}
	return e.inner.Event("alert", streamhttp.EventAlert{
		Title:           alert.Title,
		Description:     alert.Description,
		Kind:            alert.Kind,
		ProposedQueries: pqs,
	})
}<|MERGE_RESOLUTION|>--- conflicted
+++ resolved
@@ -62,11 +62,7 @@
 		pqs = append(pqs, streamhttp.QueryDescription{
 			Description: pq.Description,
 			Query:       pq.QueryString(),
-<<<<<<< HEAD
-			Annotations: pq.Annotations,
-=======
 			Annotations: annotations,
->>>>>>> 615f37d1
 		})
 	}
 	return e.inner.Event("alert", streamhttp.EventAlert{
