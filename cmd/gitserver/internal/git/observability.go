--- conflicted
+++ resolved
@@ -343,11 +343,8 @@
 	getCommit       *observation.Operation
 	archiveReader   *observation.Operation
 	resolveRevision *observation.Operation
-<<<<<<< HEAD
 	listRefs        *observation.Operation
-=======
 	revAtTime       *observation.Operation
->>>>>>> 70ef23e7
 }
 
 func newOperations(observationCtx *observation.Context) *operations {
@@ -389,11 +386,8 @@
 		getCommit:       op("get-commit"),
 		archiveReader:   op("archive-reader"),
 		resolveRevision: op("resolve-revision"),
-<<<<<<< HEAD
 		listRefs:        op("list-refs"),
-=======
 		revAtTime:       op("rev-at-time"),
->>>>>>> 70ef23e7
 	}
 }
 
