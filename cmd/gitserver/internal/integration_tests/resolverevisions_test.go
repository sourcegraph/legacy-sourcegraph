package inttests

import (
	"container/list"
	"context"
	"github.com/sourcegraph/sourcegraph/internal/vcs"
	"github.com/sourcegraph/sourcegraph/lib/errors"
	"net/http/httptest"
	"net/url"
	"path/filepath"
	"testing"

	"github.com/sourcegraph/log/logtest"
	"github.com/stretchr/testify/require"
	"golang.org/x/time/rate"

	server "github.com/sourcegraph/sourcegraph/cmd/gitserver/internal"
	common "github.com/sourcegraph/sourcegraph/cmd/gitserver/internal/common"
	"github.com/sourcegraph/sourcegraph/cmd/gitserver/internal/git"
	"github.com/sourcegraph/sourcegraph/cmd/gitserver/internal/git/gitcli"
	"github.com/sourcegraph/sourcegraph/cmd/gitserver/internal/gitserverfs"
	"github.com/sourcegraph/sourcegraph/cmd/gitserver/internal/perforce"
	"github.com/sourcegraph/sourcegraph/cmd/gitserver/internal/vcssyncer"
	"github.com/sourcegraph/sourcegraph/internal/api"
	"github.com/sourcegraph/sourcegraph/internal/database/dbmocks"
	"github.com/sourcegraph/sourcegraph/internal/extsvc"
	"github.com/sourcegraph/sourcegraph/internal/gitserver"
	"github.com/sourcegraph/sourcegraph/internal/gitserver/gitdomain"
	proto "github.com/sourcegraph/sourcegraph/internal/gitserver/v1"
	internalgrpc "github.com/sourcegraph/sourcegraph/internal/grpc"
	"github.com/sourcegraph/sourcegraph/internal/grpc/defaults"
	"github.com/sourcegraph/sourcegraph/internal/observation"
	"github.com/sourcegraph/sourcegraph/internal/ratelimit"
	"github.com/sourcegraph/sourcegraph/internal/types"
	"github.com/sourcegraph/sourcegraph/internal/wrexec"
)

func TestClient_ResolveRevision(t *testing.T) {
	root := t.TempDir()
	remote := createSimpleGitRepo(t, root)
	// These hashes should be stable since we set the timestamps
	// when creating the commits.
	hash1 := "b6602ca96bdc0ab647278577a3c6edcb8fe18fb0"
	hash2 := "c5151eceb40d5e625716589b745248e1a6c6228d"

	tests := []struct {
		input string
		want  api.CommitID
		err   error
	}{{
		input: "",
		want:  api.CommitID(hash2),
	}, {
		input: "HEAD",
		want:  api.CommitID(hash2),
	}, {
		input: "HEAD~1",
		want:  api.CommitID(hash1),
	}, {
		input: "test-ref",
		want:  api.CommitID(hash1),
	}, {
		input: "test-nested-ref",
		want:  api.CommitID(hash1),
	}, {
		input: "test-fake-ref",
		err:   &gitdomain.RevisionNotFoundError{Repo: api.RepoName(remote), Spec: "test-fake-ref^0"},
	}}

	logger := logtest.Scoped(t)
	db := newMockDB()
	ctx := context.Background()

<<<<<<< HEAD
	fs := gitserverfs.New(&observation.TestContext, filepath.Join(root, "repos"))
	require.NoError(t, fs.Initialize())
=======
	getRemoteURLFunc := func(_ context.Context, name api.RepoName) (string, error) { //nolint:unparam
		return remote, nil
	}
>>>>>>> c94efb5a

	s := server.NewServer(&server.ServerOpts{
		Logger: logger,
		FS:     fs,
		GetBackendFunc: func(dir common.GitDir, repoName api.RepoName) git.GitBackend {
			return gitcli.NewBackend(logtest.Scoped(t), wrexec.NewNoOpRecordingCommandFactory(), dir, repoName)
		},
		GetRemoteURLFunc: getRemoteURLFunc,
		GetVCSSyncer: func(ctx context.Context, name api.RepoName) (vcssyncer.VCSSyncer, error) {
			getRemoteURLSource := func(ctx context.Context, name api.RepoName) (vcssyncer.RemoteURLSource, error) {
				return vcssyncer.RemoteURLSourceFunc(func(ctx context.Context) (*vcs.URL, error) {
					raw, err := getRemoteURLFunc(ctx, name)
					if err != nil {
						return nil, errors.Wrapf(err, "failed to get remote URL for %s", name)
					}

					u, err := vcs.ParseURL(raw)
					if err != nil {
						return nil, errors.Wrapf(err, "failed to parse remote URL %q", raw)
					}
					return u, nil
				}), nil
			}
			return vcssyncer.NewGitRepoSyncer(logtest.Scoped(t), wrexec.NewNoOpRecordingCommandFactory(), getRemoteURLSource), nil
		},
		DB:                      db,
		Perforce:                perforce.NewService(ctx, observation.TestContextTB(t), logger, db, list.New()),
		RecordingCommandFactory: wrexec.NewNoOpRecordingCommandFactory(),
		Locker:                  server.NewRepositoryLocker(),
		RPSLimiter:              ratelimit.NewInstrumentedLimiter("GitserverTest", rate.NewLimiter(100, 10)),
	})

	grpcServer := defaults.NewServer(logtest.Scoped(t))
	proto.RegisterGitserverServiceServer(grpcServer, server.NewGRPCServer(s))

	handler := internalgrpc.MultiplexHandlers(grpcServer, s.Handler())
	srv := httptest.NewServer(handler)

	defer srv.Close()

	u, _ := url.Parse(srv.URL)
	addrs := []string{u.Host}
	source := gitserver.NewTestClientSource(t, addrs)

	cli := gitserver.NewTestClient(t).WithClientSource(source)

	for _, test := range tests {
		t.Run("", func(t *testing.T) {
			_, err := cli.RequestRepoUpdate(ctx, api.RepoName(remote))
			require.NoError(t, err)

			got, err := cli.ResolveRevision(ctx, api.RepoName(remote), test.input, gitserver.ResolveRevisionOptions{NoEnsureRevision: true})
			if test.err != nil {
				require.Equal(t, test.err, err)
				return
			}
			require.NoError(t, err)
			require.Equal(t, test.want, got)
		})
	}

}

func newMockDB() *dbmocks.MockDB {
	db := dbmocks.NewMockDB()
	db.GitserverReposFunc.SetDefaultReturn(dbmocks.NewMockGitserverRepoStore())
	db.FeatureFlagsFunc.SetDefaultReturn(dbmocks.NewMockFeatureFlagStore())

	r := dbmocks.NewMockRepoStore()
	r.GetByNameFunc.SetDefaultHook(func(ctx context.Context, repoName api.RepoName) (*types.Repo, error) {
		return &types.Repo{
			Name: repoName,
			ExternalRepo: api.ExternalRepoSpec{
				ServiceType: extsvc.TypeGitHub,
			},
		}, nil
	})
	db.ReposFunc.SetDefaultReturn(r)

	return db
}<|MERGE_RESOLUTION|>--- conflicted
+++ resolved
@@ -3,12 +3,13 @@
 import (
 	"container/list"
 	"context"
-	"github.com/sourcegraph/sourcegraph/internal/vcs"
-	"github.com/sourcegraph/sourcegraph/lib/errors"
 	"net/http/httptest"
 	"net/url"
 	"path/filepath"
 	"testing"
+
+	"github.com/sourcegraph/sourcegraph/internal/vcs"
+	"github.com/sourcegraph/sourcegraph/lib/errors"
 
 	"github.com/sourcegraph/log/logtest"
 	"github.com/stretchr/testify/require"
@@ -71,14 +72,11 @@
 	db := newMockDB()
 	ctx := context.Background()
 
-<<<<<<< HEAD
 	fs := gitserverfs.New(&observation.TestContext, filepath.Join(root, "repos"))
 	require.NoError(t, fs.Initialize())
-=======
 	getRemoteURLFunc := func(_ context.Context, name api.RepoName) (string, error) { //nolint:unparam
 		return remote, nil
 	}
->>>>>>> c94efb5a
 
 	s := server.NewServer(&server.ServerOpts{
 		Logger: logger,
