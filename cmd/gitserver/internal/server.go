// Package internal implements the gitserver service.
package internal

import (
	"bufio"
	"bytes"
	"container/list"
	"context"
	"fmt"
	"io"
	"net/http"
	"os"
	"os/exec"
	"path/filepath"
	"strconv"
	"strings"
	"sync"
	"sync/atomic"
	"time"

	"github.com/prometheus/client_golang/prometheus"
	"github.com/prometheus/client_golang/prometheus/promauto"
	"go.opentelemetry.io/otel/attribute"
	"golang.org/x/sync/errgroup"
	"golang.org/x/sync/semaphore"
	"golang.org/x/time/rate"

	"github.com/sourcegraph/log"

	"github.com/sourcegraph/sourcegraph/cmd/gitserver/internal/accesslog"
	"github.com/sourcegraph/sourcegraph/cmd/gitserver/internal/common"
	"github.com/sourcegraph/sourcegraph/cmd/gitserver/internal/executil"
	"github.com/sourcegraph/sourcegraph/cmd/gitserver/internal/git"
	"github.com/sourcegraph/sourcegraph/cmd/gitserver/internal/git/cli"
	"github.com/sourcegraph/sourcegraph/cmd/gitserver/internal/gitserverfs"
	"github.com/sourcegraph/sourcegraph/cmd/gitserver/internal/perforce"
	"github.com/sourcegraph/sourcegraph/cmd/gitserver/internal/urlredactor"
	"github.com/sourcegraph/sourcegraph/cmd/gitserver/internal/vcssyncer"
	"github.com/sourcegraph/sourcegraph/internal/actor"
	"github.com/sourcegraph/sourcegraph/internal/api"
	"github.com/sourcegraph/sourcegraph/internal/conf"
	"github.com/sourcegraph/sourcegraph/internal/database"
	"github.com/sourcegraph/sourcegraph/internal/env"
	"github.com/sourcegraph/sourcegraph/internal/featureflag"
	"github.com/sourcegraph/sourcegraph/internal/fileutil"
	"github.com/sourcegraph/sourcegraph/internal/gitserver"
	"github.com/sourcegraph/sourcegraph/internal/gitserver/gitdomain"
	"github.com/sourcegraph/sourcegraph/internal/gitserver/protocol"
	"github.com/sourcegraph/sourcegraph/internal/goroutine"
	"github.com/sourcegraph/sourcegraph/internal/honey"
	"github.com/sourcegraph/sourcegraph/internal/lazyregexp"
	"github.com/sourcegraph/sourcegraph/internal/limiter"
	"github.com/sourcegraph/sourcegraph/internal/observation"
	"github.com/sourcegraph/sourcegraph/internal/ratelimit"
	"github.com/sourcegraph/sourcegraph/internal/trace"
	"github.com/sourcegraph/sourcegraph/internal/types"
	"github.com/sourcegraph/sourcegraph/internal/vcs"
	"github.com/sourcegraph/sourcegraph/internal/wrexec"
	"github.com/sourcegraph/sourcegraph/lib/errors"
)

// traceLogs is controlled via the env SRC_GITSERVER_TRACE. If true we trace
// logs to stderr
var traceLogs bool

var (
	lastCheckAt    = make(map[api.RepoName]time.Time)
	lastCheckMutex sync.Mutex
)

// debounce() provides some filtering to prevent spammy requests for the same
// repository. If the last fetch of the repository was within the given
// duration, returns false, otherwise returns true and updates the last
// fetch stamp.
func debounce(name api.RepoName, since time.Duration) bool {
	lastCheckMutex.Lock()
	defer lastCheckMutex.Unlock()
	if t, ok := lastCheckAt[name]; ok && time.Now().Before(t.Add(since)) {
		return false
	}
	lastCheckAt[name] = time.Now()
	return true
}

func init() {
	traceLogs, _ = strconv.ParseBool(env.Get("SRC_GITSERVER_TRACE", "false", "Toggles trace logging to stderr"))
}

// cloneJob abstracts away a repo and necessary metadata to clone it. In the future it may be
// possible to simplify this, but to do that, doClone will need to do a lot less than it does at the
// moment.
type cloneJob struct {
	repo   api.RepoName
	dir    common.GitDir
	syncer vcssyncer.VCSSyncer

	// TODO: cloneJobConsumer should acquire a new lock. We are trying to keep the changes simple
	// for the time being. When we start using the new approach of using long lived goroutines for
	// cloning we will refactor doClone to acquire a new lock.
	lock RepositoryLock

	remoteURL *vcs.URL
	options   CloneOptions
}

// cloneTask is a thin wrapper around a cloneJob to associate the doneFunc with each job.
type cloneTask struct {
	*cloneJob
	done func() time.Duration
}

// NewCloneQueue initializes a new cloneQueue.
func NewCloneQueue(obctx *observation.Context, jobs *list.List) *common.Queue[*cloneJob] {
	return common.NewQueue[*cloneJob](obctx, "clone-queue", jobs)
}

// Server is a gitserver server.
type Server struct {
	// Logger should be used for all logging and logger creation.
	Logger log.Logger

	// ObservationCtx is used to initialize an operations struct
	// with the appropriate metrics register etc.
	ObservationCtx *observation.Context

	// ReposDir is the path to the base directory for gitserver storage.
	ReposDir string

	// GetRemoteURLFunc is a function which returns the remote URL for a
	// repository. This is used when cloning or fetching a repository. In
	// production this will speak to the database to look up the clone URL. In
	// tests this is usually set to clone a local repository or intentionally
	// error.
	GetRemoteURLFunc func(context.Context, api.RepoName) (string, error)

	// GetVCSSyncer is a function which returns the VCS syncer for a repository.
	// This is used when cloning or fetching a repository. In production this will
	// speak to the database to determine the code host type. In tests this is
	// usually set to return a GitRepoSyncer.
	GetVCSSyncer func(context.Context, api.RepoName) (vcssyncer.VCSSyncer, error)

	// Hostname is how we identify this instance of gitserver. Generally it is the
	// actual hostname but can also be overridden by the HOSTNAME environment variable.
	Hostname string

	// DB provides access to datastores.
	DB database.DB

	// CloneQueue is a threadsafe queue used by DoBackgroundClones to process incoming clone
	// requests asynchronously.
	CloneQueue *common.Queue[*cloneJob]

	// Locker is used to lock repositories while fetching to prevent concurrent work.
	Locker RepositoryLocker

	// skipCloneForTests is set by tests to avoid clones.
	skipCloneForTests bool

	// ctx is the context we use for all background jobs. It is done when the
	// server is stopped. Do not directly call this, rather call
	// Server.context()
	ctx      context.Context
	cancel   context.CancelFunc // used to shutdown background jobs
	cancelMu sync.Mutex         // protects canceled
	canceled bool
	wg       sync.WaitGroup // tracks running background jobs

	// cloneLimiter and cloneableLimiter limits the number of concurrent
	// clones and ls-remotes respectively. Use s.acquireCloneLimiter() and
	// s.acquireCloneableLimiter() instead of using these directly.
	cloneLimiter     *limiter.MutableLimiter
	cloneableLimiter *limiter.MutableLimiter

	// RPSLimiter limits the remote code host git operations done per second
	// per gitserver instance
	RPSLimiter *ratelimit.InstrumentedLimiter

	repoUpdateLocksMu sync.Mutex // protects the map below and also updates to locks.once
	repoUpdateLocks   map[api.RepoName]*locks

	// GlobalBatchLogSemaphore is a semaphore shared between all requests to ensure that a
	// maximum number of Git subprocesses are active for all /batch-log requests combined.
	GlobalBatchLogSemaphore *semaphore.Weighted

	// operations provide uniform observability via internal/observation. This value is
	// set by RegisterMetrics when compiled as part of the gitserver binary. The server
	// method ensureOperations should be used in all references to avoid a nil pointer
	// dereferences.
	operations *operations

	// RecordingCommandFactory is a factory that creates recordable commands by wrapping os/exec.Commands.
	// The factory creates recordable commands with a set predicate, which is used to determine whether a
	// particular command should be recorded or not.
	RecordingCommandFactory *wrexec.RecordingCommandFactory

	// Perforce is a plugin-like service attached to Server for all things Perforce.
	Perforce *perforce.Service
}

type locks struct {
	once *sync.Once  // consolidates multiple waiting updates
	mu   *sync.Mutex // prevents updates running in parallel
}

// shortGitCommandSlow returns the threshold for regarding an git command as
// slow. Some commands such as "git archive" are inherently slower than "git
// rev-parse", so this will return an appropriate threshold given the command.
func shortGitCommandSlow(args []string) time.Duration {
	if len(args) < 1 {
		return time.Second
	}
	switch args[0] {
	case "archive":
		return 1 * time.Minute

	case "blame", "ls-tree", "log", "show":
		return 5 * time.Second

	default:
		return 2500 * time.Millisecond
	}
}

// Handler returns the http.Handler that should be used to serve requests.
func (s *Server) Handler() http.Handler {
	s.ctx, s.cancel = context.WithCancel(context.Background())
	s.repoUpdateLocks = make(map[api.RepoName]*locks)

	// GitMaxConcurrentClones controls the maximum number of clones that
	// can happen at once on a single gitserver.
	// Used to prevent throttle limits from a code host. Defaults to 5.
	//
	// The new repo-updater scheduler enforces the rate limit across all gitserver,
	// so ideally this logic could be removed here; however, ensureRevision can also
	// cause an update to happen and it is called on every exec command.
	// Max concurrent clones also means repo updates.
	maxConcurrentClones := conf.GitMaxConcurrentClones()
	s.cloneLimiter = limiter.NewMutable(maxConcurrentClones)
	s.cloneableLimiter = limiter.NewMutable(maxConcurrentClones)

	// TODO: Remove side-effects from this Handler method.
	conf.Watch(func() {
		limit := conf.GitMaxConcurrentClones()
		s.cloneLimiter.SetLimit(limit)
		s.cloneableLimiter.SetLimit(limit)
	})

	mux := http.NewServeMux()

	mux.HandleFunc("/ping", trace.WithRouteName("ping", func(w http.ResponseWriter, _ *http.Request) {
		w.WriteHeader(http.StatusOK)
	}))

	// This endpoint allows us to expose gitserver itself as a "git service"
	// (ETOOMANYGITS!) that allows other services to run commands like "git fetch"
	// directly against a gitserver replica and treat it as a git remote.
	//
	// Example use case for this is a repo migration from one replica to another during
	// scaling events and the new destination gitserver replica can directly clone from
	// the gitserver replica which hosts the repository currently.
	mux.HandleFunc("/git/", trace.WithRouteName("git", accesslog.HTTPMiddleware(
		s.Logger.Scoped("git.accesslog"),
		conf.DefaultClient(),
		func(rw http.ResponseWriter, r *http.Request) {
			http.StripPrefix("/git", s.gitServiceHandler()).ServeHTTP(rw, r)
		},
	)))

	return mux
}

func addrForRepo(ctx context.Context, repoName api.RepoName, gitServerAddrs gitserver.GitserverAddresses) string {
	return gitServerAddrs.AddrForRepo(ctx, filepath.Base(os.Args[0]), repoName)
}

// NewClonePipeline creates a new pipeline that clones repos asynchronously. It
// creates a producer-consumer pipeline that handles clone requests asychronously.
func (s *Server) NewClonePipeline(logger log.Logger, cloneQueue *common.Queue[*cloneJob]) goroutine.BackgroundRoutine {
	return &clonePipelineRoutine{
		tasks:  make(chan *cloneTask),
		logger: logger,
		s:      s,
		queue:  cloneQueue,
	}
}

type clonePipelineRoutine struct {
	logger log.Logger

	tasks chan *cloneTask
	// TODO: Get rid of this dependency.
	s      *Server
	queue  *common.Queue[*cloneJob]
	cancel context.CancelFunc
}

func (p *clonePipelineRoutine) Start() {
	ctx, cancel := context.WithCancel(context.Background())
	p.cancel = cancel
	// Start a go routine for each the producer and the consumer.
	go p.cloneJobConsumer(ctx, p.tasks)
	go p.cloneJobProducer(ctx, p.tasks)
}

func (p *clonePipelineRoutine) Stop() {
	if p.cancel != nil {
		p.cancel()
	}
}

func (p *clonePipelineRoutine) cloneJobProducer(ctx context.Context, tasks chan<- *cloneTask) {
	defer close(tasks)

	for {
		// Acquire the cond mutex lock and wait for a signal if the queue is empty.
		p.queue.Mutex.Lock()
		if p.queue.Empty() {
			// TODO: This should only wait if ctx is not canceled.
			p.queue.Cond.Wait()
		}

		// The queue is not empty and we have a job to process! But don't forget to unlock the cond
		// mutex here as we don't need to hold the lock beyond this point for now.
		p.queue.Mutex.Unlock()

		// Keep popping from the queue until the queue is empty again, in which case we start all
		// over again from the top.
		for {
			job, doneFunc := p.queue.Pop()
			if job == nil {
				break
			}

			select {
			case tasks <- &cloneTask{
				cloneJob: *job,
				done:     doneFunc,
			}:
			case <-ctx.Done():
				p.logger.Error("cloneJobProducer", log.Error(ctx.Err()))
				return
			}
		}
	}
}

func (p *clonePipelineRoutine) cloneJobConsumer(ctx context.Context, tasks <-chan *cloneTask) {
	logger := p.s.Logger.Scoped("cloneJobConsumer")

	for task := range tasks {
		logger := logger.With(log.String("job.repo", string(task.repo)))

		select {
		case <-ctx.Done():
			logger.Error("context done", log.Error(ctx.Err()))
			return
		default:
		}

		ctx, cancel, err := p.s.acquireCloneLimiter(ctx)
		if err != nil {
			logger.Error("acquireCloneLimiter", log.Error(err))
			continue
		}

		go func(task *cloneTask) {
			defer cancel()

			err := p.s.doClone(ctx, task.repo, task.dir, task.syncer, task.lock, task.remoteURL, task.options)
			if err != nil {
				logger.Error("failed to clone repo", log.Error(err))
			}
			// Use a different context in case we failed because the original context failed.
			p.s.setLastErrorNonFatal(p.s.ctx, task.repo, err)
			_ = task.done()
		}(task)
	}
}

// repoCloned checks if dir or `${dir}/.git` is a valid GIT_DIR.
var repoCloned = func(dir common.GitDir) bool {
	_, err := os.Stat(dir.Path("HEAD"))
	return !os.IsNotExist(err)
}

// Stop cancels the running background jobs and returns when done.
func (s *Server) Stop() {
	// idempotent so we can just always set and cancel
	s.cancel()
	s.cancelMu.Lock()
	s.canceled = true
	s.cancelMu.Unlock()
	s.wg.Wait()
}

// serverContext returns a child context tied to the lifecycle of server.
func (s *Server) serverContext() (context.Context, context.CancelFunc) {
	// if we are already canceled don't increment our WaitGroup. This is to
	// prevent a loop somewhere preventing us from ever finishing the
	// WaitGroup, even though all calls fails instantly due to the canceled
	// context.
	s.cancelMu.Lock()
	if s.canceled {
		s.cancelMu.Unlock()
		return s.ctx, func() {}
	}
	s.wg.Add(1)
	s.cancelMu.Unlock()

	ctx, cancel := context.WithCancel(s.ctx)

	// we need to track if we have called cancel, since we are only allowed to
	// call wg.Done() once, but CancelFuncs can be called any number of times.
	var canceled int32
	return ctx, func() {
		ok := atomic.CompareAndSwapInt32(&canceled, 0, 1)
		if ok {
			cancel()
			s.wg.Done()
		}
	}
}

func (s *Server) getRemoteURL(ctx context.Context, name api.RepoName) (*vcs.URL, error) {
	remoteURL, err := s.GetRemoteURLFunc(ctx, name)
	if err != nil {
		return nil, errors.Wrap(err, "GetRemoteURLFunc")
	}

	return vcs.ParseURL(remoteURL)
}

// acquireCloneLimiter() acquires a cancellable context associated with the
// clone limiter.
func (s *Server) acquireCloneLimiter(ctx context.Context) (context.Context, context.CancelFunc, error) {
	pendingClones.Inc()
	defer pendingClones.Dec()
	return s.cloneLimiter.Acquire(ctx)
}

func (s *Server) acquireCloneableLimiter(ctx context.Context) (context.Context, context.CancelFunc, error) {
	lsRemoteQueue.Inc()
	defer lsRemoteQueue.Dec()
	return s.cloneableLimiter.Acquire(ctx)
}

func (s *Server) isRepoCloneable(ctx context.Context, repo api.RepoName) (protocol.IsRepoCloneableResponse, error) {
	// We use an internal actor here as the repo may be private. It is safe since all
	// we return is a bool indicating whether the repo is cloneable or not. Perhaps
	// the only things that could leak here is whether a private repo exists although
	// the endpoint is only available internally so it's low risk.
	remoteURL, err := s.getRemoteURL(actor.WithInternalActor(ctx), repo)
	if err != nil {
		return protocol.IsRepoCloneableResponse{}, errors.Wrap(err, "getRemoteURL")
	}

	syncer, err := s.GetVCSSyncer(ctx, repo)
	if err != nil {
		return protocol.IsRepoCloneableResponse{}, errors.Wrap(err, "GetVCSSyncer")
	}

	resp := protocol.IsRepoCloneableResponse{
		Cloned: repoCloned(gitserverfs.RepoDirFromName(s.ReposDir, repo)),
	}
	err = syncer.IsCloneable(ctx, repo, remoteURL)
	if err != nil {
		resp.Reason = err.Error()
	}
	resp.Cloneable = err == nil

	return resp, nil
}

func (s *Server) repoUpdate(req *protocol.RepoUpdateRequest) protocol.RepoUpdateResponse {
	logger := s.Logger.Scoped("handleRepoUpdate")
	var resp protocol.RepoUpdateResponse
	req.Repo = protocol.NormalizeRepo(req.Repo)
	dir := gitserverfs.RepoDirFromName(s.ReposDir, req.Repo)

	// despite the existence of a context on the request, we don't want to
	// cancel the git commands partway through if the request terminates.
	ctx, cancel1 := s.serverContext()
	defer cancel1()
	ctx, cancel2 := context.WithTimeout(ctx, conf.GitLongCommandTimeout())
	defer cancel2()

	if !repoCloned(dir) && !s.skipCloneForTests {
		_, err := s.CloneRepo(ctx, req.Repo, CloneOptions{Block: true})
		if err != nil {
			logger.Warn("error cloning repo", log.String("repo", string(req.Repo)), log.Error(err))
			resp.Error = err.Error()
		}
		return resp
	}

	var statusErr, updateErr error

	if debounce(req.Repo, req.Since) {
		updateErr = s.doRepoUpdate(ctx, req.Repo, "")
	}

	// attempts to acquire these values are not contingent on the success of
	// the update.
	lastFetched, err := repoLastFetched(dir)
	if err != nil {
		statusErr = err
	} else {
		resp.LastFetched = &lastFetched
	}
	lastChanged, err := repoLastChanged(dir)
	if err != nil {
		statusErr = err
	} else {
		resp.LastChanged = &lastChanged
	}
	if statusErr != nil {
		logger.Error("failed to get status of repo", log.String("repo", string(req.Repo)), log.Error(statusErr))
		// report this error in-band, but still produce a valid response with the
		// other information.
		resp.Error = statusErr.Error()
	}
	// If an error occurred during update, report it but don't actually make
	// it into an http error; we want the client to get the information cleanly.
	// An update error "wins" over a status error.
	if updateErr != nil {
		resp.Error = updateErr.Error()
	} else {
		s.Perforce.EnqueueChangelistMappingJob(perforce.NewChangelistMappingJob(req.Repo, dir))
	}

	return resp
}

<<<<<<< HEAD
// handleRepoClone is an asynchronous (does not wait for update to complete or
// time out) call to clone a repository.
// Asynchronous errors will have to be checked in the gitserver_repos table under last_error.
func (s *Server) handleRepoClone(w http.ResponseWriter, r *http.Request) {
	logger := s.Logger.Scoped("handleRepoClone")
	var req protocol.RepoCloneRequest
	if err := json.NewDecoder(r.Body).Decode(&req); err != nil {
		http.Error(w, err.Error(), http.StatusBadRequest)
		return
	}
	var resp protocol.RepoCloneResponse
	req.Repo = protocol.NormalizeRepo(req.Repo)

	_, err := s.CloneRepo(context.Background(), req.Repo, CloneOptions{Block: false})
	if err != nil {
		logger.Warn("error cloning repo", log.String("repo", string(req.Repo)), log.Error(err))
		resp.Error = err.Error()
	}

	if err := json.NewEncoder(w).Encode(resp); err != nil {
		http.Error(w, err.Error(), http.StatusInternalServerError)
		return
	}
}

func (s *Server) handleArchive(w http.ResponseWriter, r *http.Request) {
	var (
		logger    = s.Logger.Scoped("handleArchive")
		q         = r.URL.Query()
		treeish   = q.Get("treeish")
		repo      = q.Get("repo")
		format    = q.Get("format")
		pathspecs = q["path"]
	)

	// Log which which actor is accessing the repo.
	accesslog.Record(r.Context(), repo,
		log.String("treeish", treeish),
		log.String("format", format),
		log.Strings("path", pathspecs),
	)

	if err := git.CheckSpecArgSafety(treeish); err != nil {
		w.WriteHeader(http.StatusBadRequest)
		s.Logger.Error("gitserver.archive.CheckSpecArgSafety", log.Error(err))
		return
	}

	if repo == "" || format == "" {
		w.WriteHeader(http.StatusBadRequest)
		logger.Error("gitserver.archive", log.String("error", "empty repo or format"))
		return
	}

	req := &protocol.ExecRequest{
		Repo: api.RepoName(repo),
		Args: []string{
			"archive",

			// Suppresses fatal error when the repo contains paths matching **/.git/** and instead
			// includes those files (to allow archiving invalid such repos). This is unexpected
			// behavior; the --worktree-attributes flag should merely let us specify a gitattributes
			// file that contains `**/.git/** export-ignore`, but it actually makes everything work as
			// desired. Tested by the "repo with .git dir" test case.
			"--worktree-attributes",

			"--format=" + format,
		},
	}

	if format == string(gitserver.ArchiveFormatZip) {
		// Compression level of 0 (no compression) seems to perform the
		// best overall on fast network links, but this has not been tuned
		// thoroughly.
		req.Args = append(req.Args, "-0")
	}

	req.Args = append(req.Args, treeish, "--")
	req.Args = append(req.Args, pathspecs...)

	// This is a long time, but this never blocks a user request for this
	// long. Even repos that are not that large can take a long time, for
	// example a search over all repos in an organization may have several
	// large repos. All of those repos will be competing for IO => we need
	// a larger timeout.
	ctx, cancel := context.WithTimeout(r.Context(), conf.GitLongCommandTimeout())
	defer cancel()

	s.execHTTP(w, r.WithContext(ctx), req)
}

func (s *Server) handleSearch(w http.ResponseWriter, r *http.Request) {
	logger := s.Logger.Scoped("handleSearch")
	tr, ctx := trace.New(r.Context(), "handleSearch")
	defer tr.End()

	// Decode the request
	protocol.RegisterGob()
	var args protocol.SearchRequest
	if err := gob.NewDecoder(r.Body).Decode(&args); err != nil {
		http.Error(w, err.Error(), http.StatusBadRequest)
		return
	}

	eventWriter, err := streamhttp.NewWriter(w)
	if err != nil {
		tr.SetError(err)
		http.Error(w, err.Error(), http.StatusInternalServerError)
		return
	}

	var matchesBufMux sync.Mutex
	matchesBuf := streamhttp.NewJSONArrayBuf(8*1024, func(data []byte) error {
		tr.AddEvent("flushing data", attribute.Int("data.len", len(data)))
		return eventWriter.EventBytes("matches", data)
	})

	// Start a goroutine that periodically flushes the buffer
	var flusherWg conc.WaitGroup
	flusherCtx, flusherCancel := context.WithCancel(context.Background())
	defer flusherCancel()
	flusherWg.Go(func() {
		flushTicker := time.NewTicker(50 * time.Millisecond)
		defer flushTicker.Stop()

		for {
			select {
			case <-flushTicker.C:
				matchesBufMux.Lock()
				matchesBuf.Flush()
				matchesBufMux.Unlock()
			case <-flusherCtx.Done():
				return
			}
		}
	})

	// Create a callback that appends the match to the buffer
	var haveFlushed atomic.Bool
	onMatch := func(match *protocol.CommitMatch) error {
		matchesBufMux.Lock()
		defer matchesBufMux.Unlock()

		err := matchesBuf.Append(match)
		if err != nil {
			return err
		}

		// If we haven't sent any results yet, flush immediately
		if !haveFlushed.Load() {
			haveFlushed.Store(true)
			return matchesBuf.Flush()
		}

		return nil
	}

	// Run the search
	limitHit, searchErr := s.searchWithObservability(ctx, tr, &args, onMatch)
	if writeErr := eventWriter.Event("done", protocol.NewSearchEventDone(limitHit, searchErr)); writeErr != nil {
		if !errors.Is(writeErr, syscall.EPIPE) {
			logger.Error("failed to send done event", log.Error(writeErr))
		}
	}

	// Clean up the flusher goroutine, then do one final flush
	flusherCancel()
	flusherWg.Wait()
	matchesBuf.Flush()
}

=======
>>>>>>> c83aca70
func (s *Server) performGitLogCommand(ctx context.Context, repoCommit api.RepoCommit, format string) (output string, isRepoCloned bool, err error) {
	ctx, _, endObservation := s.operations.batchLogSingle.With(ctx, &err, observation.Args{
		Attrs: append(
			[]attribute.KeyValue{
				attribute.String("format", format),
			},
			repoCommit.Attrs()...,
		),
	})
	defer func() {
		endObservation(1, observation.Args{Attrs: []attribute.KeyValue{
			attribute.Bool("isRepoCloned", isRepoCloned),
		}})
	}()

	dir := gitserverfs.RepoDirFromName(s.ReposDir, repoCommit.Repo)
	if !repoCloned(dir) {
		return "", false, nil
	}

	var buf bytes.Buffer

	commitId := string(repoCommit.CommitID)
	// make sure CommitID is not an arg
	if commitId[0] == '-' {
		return "", true, errors.New("commit ID starting with - is not allowed")
	}

	cmd := s.RecordingCommandFactory.Command(ctx, s.Logger, string(repoCommit.Repo), "git", "log", "-n", "1", "--name-only", format, commitId)
	dir.Set(cmd.Unwrap())
	cmd.Unwrap().Stdout = &buf

	if _, err := executil.RunCommand(ctx, cmd); err != nil {
		return "", true, err
	}

	return buf.String(), true, nil
}

func (s *Server) batchGitLogInstrumentedHandler(ctx context.Context, req protocol.BatchLogRequest) (resp protocol.BatchLogResponse, err error) {
	ctx, _, endObservation := s.operations.batchLog.With(ctx, &err, observation.Args{})
	defer func() {
		endObservation(1, observation.Args{Attrs: []attribute.KeyValue{
			attribute.String("results", fmt.Sprintf("%+v", resp.Results)),
		}})
	}()

	// Perform requests in each repository in the input batch. We perform these commands
	// concurrently, but only allow for so many commands to be in-flight at a time so that
	// we don't overwhelm a shard with either a large request or too many concurrent batch
	// requests.

	g, ctx := errgroup.WithContext(ctx)
	results := make([]protocol.BatchLogResult, len(req.RepoCommits))

	if s.GlobalBatchLogSemaphore == nil {
		return protocol.BatchLogResponse{}, errors.New("s.GlobalBatchLogSemaphore not initialized")
	}

	for i, repoCommit := range req.RepoCommits {
		// Avoid capture of loop variables
		i, repoCommit := i, repoCommit

		start := time.Now()
		if err := s.GlobalBatchLogSemaphore.Acquire(ctx, 1); err != nil {
			return resp, err
		}
		s.operations.batchLogSemaphoreWait.Observe(time.Since(start).Seconds())

		g.Go(func() error {
			defer s.GlobalBatchLogSemaphore.Release(1)

			output, isRepoCloned, gitLogErr := s.performGitLogCommand(ctx, repoCommit, req.Format)
			if gitLogErr == nil && !isRepoCloned {
				gitLogErr = errors.Newf("repo not found")
			}
			var errMessage string
			if gitLogErr != nil {
				errMessage = gitLogErr.Error()
			}

			// Concurrently write results to shared slice. This slice is already properly
			// sized, and each goroutine writes to a unique index exactly once. There should
			// be no data race conditions possible here.

			results[i] = protocol.BatchLogResult{
				RepoCommit:    repoCommit,
				CommandOutput: output,
				CommandError:  errMessage,
			}
			return nil
		})
	}

	if err = g.Wait(); err != nil {
		return
	}
	return protocol.BatchLogResponse{Results: results}, nil
}

// ensureOperations returns the non-nil operations value supplied to this server
// via RegisterMetrics (when constructed as part of the gitserver binary), or
// constructs and memoizes a no-op operations value (for use in tests).
func (s *Server) ensureOperations() *operations {
	if s.operations == nil {
		s.operations = newOperations(s.ObservationCtx)
	}

	return s.operations
}

var blockedCommandExecutedCounter = promauto.NewCounter(prometheus.CounterOpts{
	Name: "src_gitserver_exec_blocked_command_received",
	Help: "Incremented each time a command not in the allowlist for gitserver is executed",
})

var ErrInvalidCommand = errors.New("invalid command")

type NotFoundError struct {
	Payload *protocol.NotFoundPayload
}

func (e *NotFoundError) Error() string { return "not found" }

type execStatus struct {
	ExitStatus int
	Stderr     string
	Err        error
}

// TODO: eseliger
// exec runs a git command. After the first write to w, it must not return an error.
// TODO(@camdencheek): once gRPC is the only consumer of this, do everything with errors
// because gRPC can handle trailing errors on a stream.
func (s *Server) exec(ctx context.Context, logger log.Logger, req *protocol.ExecRequest, userAgent string, w io.Writer) (execStatus, error) {
	repoName := protocol.NormalizeRepo(req.Repo)
	dir := gitserverfs.RepoDirFromName(s.ReposDir, repoName)
	backend := cli.NewBackend(s.Logger, s.RecordingCommandFactory, dir, repoName)

	// if !req.NoTimeout {
	// 	var cancel context.CancelFunc
	// 	ctx, cancel = context.WithTimeout(ctx, executil.ShortGitCommandTimeout(req.Args))
	// 	defer cancel()
	// }

	start := time.Now()
	var cmdStart time.Time // set once we have ensured commit
	var status string
	var execErr error
	var exitStatus int = executil.UnsetExitStatus
	ensureRevisionStatus := "noop"

	// Instrumentation
	{
		cmd := ""
		if len(req.Args) > 0 {
			cmd = req.Args[0]
		}
		args := strings.Join(req.Args, " ")

		var tr trace.Trace
		tr, ctx = trace.New(ctx, "exec."+cmd, repoName.Attr())
		tr.SetAttributes(
			attribute.String("args", args),
			attribute.String("ensure_revision", req.EnsureRevision),
		)
		logger = logger.WithTrace(trace.Context(ctx))

		execRunning.WithLabelValues(cmd).Inc()
		defer func() {
			tr.AddEvent(
				"done",
				attribute.String("status", status),
				attribute.String("ensure_revision_status", ensureRevisionStatus),
			)
			tr.SetError(execErr)
			tr.End()

			duration := time.Since(start)
			execRunning.WithLabelValues(cmd).Dec()
			execDuration.WithLabelValues(cmd, status).Observe(duration.Seconds())

			var cmdDuration time.Duration
			var fetchDuration time.Duration
			if !cmdStart.IsZero() {
				cmdDuration = time.Since(cmdStart)
				fetchDuration = cmdStart.Sub(start)
			}

			isSlow := cmdDuration > shortGitCommandSlow(req.Args)
			isSlowFetch := fetchDuration > 10*time.Second
			if honey.Enabled() || traceLogs || isSlow || isSlowFetch {
				act := actor.FromContext(ctx)
				ev := honey.NewEvent("gitserver-exec")
				ev.SetSampleRate(honeySampleRate(cmd, act))
				ev.AddField("repo", repoName)
				ev.AddField("cmd", cmd)
				ev.AddField("args", args)
				ev.AddField("actor", act.UIDString())
				ev.AddField("ensure_revision", req.EnsureRevision)
				ev.AddField("ensure_revision_status", ensureRevisionStatus)
				ev.AddField("client", userAgent)
				ev.AddField("duration_ms", duration.Milliseconds())
				ev.AddField("exit_status", exitStatus)
				ev.AddField("status", status)
				if execErr != nil {
					ev.AddField("error", execErr.Error())
				}
				if !cmdStart.IsZero() {
					ev.AddField("cmd_duration_ms", cmdDuration.Milliseconds())
					ev.AddField("fetch_duration_ms", fetchDuration.Milliseconds())
				}

				if traceID := trace.ID(ctx); traceID != "" {
					ev.AddField("traceID", traceID)
					ev.AddField("trace", trace.URL(traceID, conf.DefaultClient()))
				}

				if honey.Enabled() {
					_ = ev.Send()
				}

				if traceLogs {
					logger.Debug("TRACE gitserver exec", log.Object("ev.Fields", mapToLoggerField(ev.Fields())...))
				}
				if isSlow {
					logger.Warn("Long exec request", log.Object("ev.Fields", mapToLoggerField(ev.Fields())...))
				}
				if isSlowFetch {
					logger.Warn("Slow fetch/clone for exec request", log.Object("ev.Fields", mapToLoggerField(ev.Fields())...))
				}
			}
		}()
	}

	if notFoundPayload, cloned := s.maybeStartClone(ctx, logger, repoName); !cloned {
		if notFoundPayload.CloneInProgress {
			status = "clone-in-progress"
		} else {
			status = "repo-not-found"
		}

		return execStatus{}, &NotFoundError{notFoundPayload}
	}

	if s.ensureRevision(ctx, repoName, req.EnsureRevision, dir) {
		ensureRevisionStatus = "fetched"
	}

	// Special-case `git rev-parse HEAD` requests. These are invoked by search queries for every repo in scope.
	// For searches over large repo sets (> 1k), this leads to too many child process execs, which can lead
	// to a persistent failure mode where every exec takes > 10s, which is disastrous for gitserver performance.
	if len(req.Args) == 2 && req.Args[0] == "rev-parse" && req.Args[1] == "HEAD" {
		if resolved, err := git.QuickRevParseHead(dir); err == nil && gitdomain.IsAbsoluteRevision(resolved) {
			_, _ = w.Write([]byte(resolved))
			return execStatus{}, nil
		}
	}

	// Special-case `git symbolic-ref HEAD` requests. These are invoked by resolvers determining the default branch of a repo.
	// For searches over large repo sets (> 1k), this leads to too many child process execs, which can lead
	// to a persistent failure mode where every exec takes > 10s, which is disastrous for gitserver performance.
	if len(req.Args) == 2 && req.Args[0] == "symbolic-ref" && req.Args[1] == "HEAD" {
		if resolved, err := git.QuickSymbolicRefHead(dir); err == nil {
			_, _ = w.Write([]byte(resolved))
			return execStatus{}, nil
		}
	}

	cmdStart = time.Now()
	stdout, err := backend.Exec(ctx, req.Args...)
	if err != nil {
		return execStatus{}, err
	}
	defer stdout.Close()
	_, execErr = io.Copy(w, stdout)
	if err != nil {
		s.logIfCorrupt(ctx, repoName, dir, err)
		var commandFailedErr cli.CommandFailedError
		if errors.As(err, &commandFailedErr) {
			return execStatus{
				ExitStatus: commandFailedErr.ExitStatus,
				Stderr:     string(commandFailedErr.Stderr),
				Err:        err,
			}, nil
		}
		return execStatus{}, err
	}

	exitStatus = 0
	status = strconv.Itoa(exitStatus)

	return execStatus{ExitStatus: exitStatus}, nil
}

func setLastFetched(ctx context.Context, db database.DB, shardID string, dir common.GitDir, name api.RepoName) error {
	lastFetched, err := repoLastFetched(dir)
	if err != nil {
		return errors.Wrapf(err, "failed to get last fetched for %s", name)
	}

	lastChanged, err := repoLastChanged(dir)
	if err != nil {
		return errors.Wrapf(err, "failed to get last changed for %s", name)
	}

	return db.GitserverRepos().SetLastFetched(ctx, name, database.GitserverFetchData{
		LastFetched: lastFetched,
		LastChanged: lastChanged,
		ShardID:     shardID,
	})
}

// setLastErrorNonFatal will set the last_error column for the repo in the gitserver table.
func (s *Server) setLastErrorNonFatal(ctx context.Context, name api.RepoName, err error) {
	var errString string
	if err != nil {
		errString = err.Error()
	}

	if err := s.DB.GitserverRepos().SetLastError(ctx, name, errString, s.Hostname); err != nil {
		s.Logger.Warn("Setting last error in DB", log.Error(err))
	}
}

func (s *Server) logIfCorrupt(ctx context.Context, repo api.RepoName, dir common.GitDir, err error) {
	var corruptErr cli.ErrRepoCorrupted
	if errors.As(err, &corruptErr) {
		if err := s.DB.GitserverRepos().LogCorruption(ctx, repo, corruptErr.Stderr, s.Hostname); err != nil {
			s.Logger.Warn("failed to log repo corruption", log.String("repo", string(repo)), log.Error(err))
		}
	}
}

// testRepoCorrupter is used by tests to disrupt a cloned repository (e.g. deleting
// HEAD, zeroing it out, etc.)
var testRepoCorrupter func(ctx context.Context, tmpDir common.GitDir)

// cloneOptions specify optional behaviour for the cloneRepo function.
type CloneOptions struct {
	// Block will wait for the clone to finish before returning. If the clone
	// fails, the error will be returned. The passed in context is
	// respected. When not blocking the clone is done with a server background
	// context.
	Block bool

	// Overwrite will overwrite the existing clone.
	Overwrite bool
}

// CloneRepo performs a clone operation for the given repository. It is
// non-blocking by default.
func (s *Server) CloneRepo(ctx context.Context, repo api.RepoName, opts CloneOptions) (cloneProgress string, err error) {
	if isAlwaysCloningTest(repo) {
		return "This will never finish cloning", nil
	}

	dir := gitserverfs.RepoDirFromName(s.ReposDir, repo)

	// PERF: Before doing the network request to check if isCloneable, lets
	// ensure we are not already cloning.
	if progress, cloneInProgress := s.Locker.Status(dir); cloneInProgress {
		return progress, nil
	}

	// We always want to store whether there was an error cloning the repo, but only
	// after we checked if a clone is already in progress, otherwise we would race with
	// the actual running clone for the DB state of last_error.
	defer func() {
		// Use a different context in case we failed because the original context failed.
		s.setLastErrorNonFatal(s.ctx, repo, err)
	}()

	syncer, err := s.GetVCSSyncer(ctx, repo)
	if err != nil {
		return "", errors.Wrap(err, "get VCS syncer")
	}

	// We may be attempting to clone a private repo so we need an internal actor.
	remoteURL, err := s.getRemoteURL(actor.WithInternalActor(ctx), repo)
	if err != nil {
		return "", err
	}

	// isCloneable causes a network request, so we limit the number that can
	// run at one time. We use a separate semaphore to cloning since these
	// checks being blocked by a few slow clones will lead to poor feedback to
	// users. We can defer since the rest of the function does not block this
	// goroutine.
	ctx, cancel, err := s.acquireCloneableLimiter(ctx)
	if err != nil {
		return "", err // err will be a context error
	}
	defer cancel()

	if err = s.RPSLimiter.Wait(ctx); err != nil {
		return "", err
	}

	if err := syncer.IsCloneable(ctx, repo, remoteURL); err != nil {
		redactedErr := urlredactor.New(remoteURL).Redact(err.Error())
		return "", errors.Errorf("error cloning repo: repo %s not cloneable: %s", repo, redactedErr)
	}

	// Mark this repo as currently being cloned. We have to check again if someone else isn't already
	// cloning since we released the lock. We released the lock since isCloneable is a potentially
	// slow operation.
	lock, ok := s.Locker.TryAcquire(dir, "starting clone")
	if !ok {
		// Someone else beat us to it
		status, _ := s.Locker.Status(dir)
		return status, nil
	}

	if s.skipCloneForTests {
		lock.Release()
		return "", nil
	}

	if opts.Block {
		ctx, cancel, err := s.acquireCloneLimiter(ctx)
		if err != nil {
			return "", err
		}
		defer cancel()

		// We are blocking, so use the passed in context.
		err = s.doClone(ctx, repo, dir, syncer, lock, remoteURL, opts)
		err = errors.Wrapf(err, "failed to clone %s", repo)
		return "", err
	}

	// We push the cloneJob to a queue and let the producer-consumer pipeline take over from this
	// point. See definitions of cloneJobProducer and cloneJobConsumer to understand how these jobs
	// are processed.
	s.CloneQueue.Push(&cloneJob{
		repo:      repo,
		dir:       dir,
		syncer:    syncer,
		lock:      lock,
		remoteURL: remoteURL,
		options:   opts,
	})

	return "", nil
}

func (s *Server) doClone(
	ctx context.Context,
	repo api.RepoName,
	dir common.GitDir,
	syncer vcssyncer.VCSSyncer,
	lock RepositoryLock,
	remoteURL *vcs.URL,
	opts CloneOptions,
) (err error) {
	logger := s.Logger.Scoped("doClone").With(log.String("repo", string(repo)))

	defer lock.Release()
	defer func() {
		if err != nil {
			repoCloneFailedCounter.Inc()
		}
	}()
	if err := s.RPSLimiter.Wait(ctx); err != nil {
		return err
	}
	ctx, cancel := context.WithTimeout(ctx, conf.GitLongCommandTimeout())
	defer cancel()

	dstPath := string(dir)
	if !opts.Overwrite {
		// We clone to a temporary directory first, so avoid wasting resources
		// if the directory already exists.
		if _, err := os.Stat(dstPath); err == nil {
			return &os.PathError{
				Op:   "cloneRepo",
				Path: dstPath,
				Err:  os.ErrExist,
			}
		}
	}

	// We clone to a temporary location first to avoid having incomplete
	// clones in the repo tree. This also avoids leaving behind corrupt clones
	// if the clone is interrupted.
	tmpDir, err := gitserverfs.TempDir(s.ReposDir, "clone-")
	if err != nil {
		return err
	}
	defer os.RemoveAll(tmpDir)
	tmpPath := filepath.Join(tmpDir, ".git")

	// It may already be cloned
	if !repoCloned(dir) {
		if err := s.DB.GitserverRepos().SetCloneStatus(ctx, repo, types.CloneStatusCloning, s.Hostname); err != nil {
			s.Logger.Error("Setting clone status in DB", log.Error(err))
		}
	}
	defer func() {
		// Use a background context to ensure we still update the DB even if we time out
		if err := s.DB.GitserverRepos().SetCloneStatus(context.Background(), repo, cloneStatus(repoCloned(dir), false), s.Hostname); err != nil {
			s.Logger.Error("Setting clone status in DB", log.Error(err))
		}
	}()

	logger.Info("cloning repo", log.String("tmp", tmpDir), log.String("dst", dstPath))

	progressReader, progressWriter := io.Pipe()
	// We also capture the entire output in memory for the call to SetLastOutput
	// further down.
	// TODO: This might require a lot of memory depending on the amount of logs
	// produced, the ideal solution would be that readCloneProgress stores it in
	// chunks.
	output := &linebasedBufferedWriter{}
	eg := readCloneProgress(s.DB, logger, lock, io.TeeReader(progressReader, output), repo)

	cloneErr := syncer.Clone(ctx, repo, remoteURL, dir, tmpPath, progressWriter)
	progressWriter.Close()

	if err := eg.Wait(); err != nil {
		s.Logger.Error("reading clone progress", log.Error(err))
	}

	// best-effort update the output of the clone
	if err := s.DB.GitserverRepos().SetLastOutput(context.Background(), repo, output.String()); err != nil {
		s.Logger.Error("Setting last output in DB", log.Error(err))
	}

	if cloneErr != nil {
		// TODO: Should we really return the entire output here in an error?
		// It could be a super big error string.
		return errors.Wrapf(cloneErr, "clone failed. Output: %s", output.String())
	}

	if testRepoCorrupter != nil {
		testRepoCorrupter(ctx, common.GitDir(tmpPath))
	}

	if err := postRepoFetchActions(ctx, logger, s.DB, s.Hostname, s.RecordingCommandFactory, s.ReposDir, repo, common.GitDir(tmpPath), remoteURL, syncer); err != nil {
		return err
	}

	if opts.Overwrite {
		// remove the current repo by putting it into our temporary directory, outside of the git repo.
		err := fileutil.RenameAndSync(dstPath, filepath.Join(tmpDir, "old"))
		if err != nil && !os.IsNotExist(err) {
			return errors.Wrapf(err, "failed to remove old clone")
		}
	}

	if err := os.MkdirAll(filepath.Dir(dstPath), os.ModePerm); err != nil {
		return err
	}
	if err := fileutil.RenameAndSync(tmpPath, dstPath); err != nil {
		return err
	}

	logger.Info("repo cloned")
	repoClonedCounter.Inc()

	s.Perforce.EnqueueChangelistMappingJob(perforce.NewChangelistMappingJob(repo, dir))

	return nil
}

// linebasedBufferedWriter is an io.Writer that writes to a buffer.
// '\r' resets the write offset to the index after last '\n' in the buffer,
// or the beginning of the buffer if a '\n' has not been written yet.
//
// This exists to remove intermediate progress reports from "git clone
// --progress".
type linebasedBufferedWriter struct {
	// writeOffset is the offset in buf where the next write should begin.
	writeOffset int

	// afterLastNewline is the index after the last '\n' in buf
	// or 0 if there is no '\n' in buf.
	afterLastNewline int

	buf []byte
}

func (w *linebasedBufferedWriter) Write(p []byte) (n int, err error) {
	l := len(p)
	for {
		if len(p) == 0 {
			// If p ends in a '\r' we still want to include that in the buffer until it is overwritten.
			break
		}
		idx := bytes.IndexAny(p, "\r\n")
		if idx == -1 {
			w.buf = append(w.buf[:w.writeOffset], p...)
			w.writeOffset = len(w.buf)
			break
		}
		w.buf = append(w.buf[:w.writeOffset], p[:idx+1]...)
		switch p[idx] {
		case '\n':
			w.writeOffset = len(w.buf)
			w.afterLastNewline = len(w.buf)
			p = p[idx+1:]
		case '\r':
			// Record that our next write should overwrite the data after the most recent newline.
			// Don't slice it off immediately here, because we want to be able to return that output
			// until it is overwritten.
			w.writeOffset = w.afterLastNewline
			p = p[idx+1:]
		default:
			panic(fmt.Sprintf("unexpected char %q", p[idx]))
		}
	}
	return l, nil
}

// String returns the contents of the buffer as a string.
func (w *linebasedBufferedWriter) String() string {
	return string(w.buf)
}

// Bytes returns the contents of the buffer.
func (w *linebasedBufferedWriter) Bytes() []byte {
	return w.buf
}

func postRepoFetchActions(
	ctx context.Context,
	logger log.Logger,
	db database.DB,
	shardID string,
	rcf *wrexec.RecordingCommandFactory,
	reposDir string,
	repo api.RepoName,
	dir common.GitDir,
	remoteURL *vcs.URL,
	syncer vcssyncer.VCSSyncer,
) (errs error) {
	backend := cli.NewBackend(logger, rcf, dir, repo)

	// Note: We use a multi error in this function to try to make as many of the
	// post repo fetch actions succeed.

	// We run setHEAD first, because other commands further down can fail when no
	// head exists.
	if err := setHEAD(ctx, logger, rcf, repo, dir, syncer, remoteURL); err != nil {
		errs = errors.Append(errs, errors.Wrapf(err, "failed to ensure HEAD exists for repo %q", repo))
	}

	if err := git.RemoveBadRefs(ctx, dir); err != nil {
		errs = errors.Append(errs, errors.Wrapf(err, "failed to remove bad refs for repo %q", repo))
	}

	if err := git.SetRepositoryType(ctx, backend.Config(), syncer.Type()); err != nil {
		errs = errors.Append(errs, errors.Wrapf(err, "failed to set repository type for repo %q", repo))
	}

	if err := git.SetGitAttributes(dir); err != nil {
		errs = errors.Append(errs, errors.Wrap(err, "setting git attributes"))
	}

	if err := gitSetAutoGC(ctx, backend.Config()); err != nil {
		errs = errors.Append(errs, errors.Wrap(err, "setting git gc mode"))
	}

	// Update the last-changed stamp on disk.
	if err := setLastChanged(logger, dir); err != nil {
		errs = errors.Append(errs, errors.Wrap(err, "failed to update last changed time"))
	}

	// Successfully updated, best-effort updating of db fetch state based on
	// disk state.
	if err := setLastFetched(ctx, db, shardID, dir, repo); err != nil {
		errs = errors.Append(errs, errors.Wrap(err, "failed setting last fetch in DB"))
	}

	// Successfully updated, best-effort calculation of the repo size.
	repoSizeBytes := gitserverfs.DirSize(dir.Path("."))
	if err := db.GitserverRepos().SetRepoSize(ctx, repo, repoSizeBytes, shardID); err != nil {
		errs = errors.Append(errs, errors.Wrap(err, "failed to set repo size"))
	}

	return errs
}

// readCloneProgress scans the reader and saves the most recent line of output
// as the lock status, writes to a log file if siteConfig.cloneProgressLog is
// enabled, and optionally to the database when the feature flag `clone-progress-logging`
// is enabled.
func readCloneProgress(db database.DB, logger log.Logger, lock RepositoryLock, pr io.Reader, repo api.RepoName) *errgroup.Group {
	// Use a background context to ensure we still update the DB even if we
	// time out. IE we intentionally don't take an input ctx.
	ctx := featureflag.WithFlags(context.Background(), db.FeatureFlags())
	enableExperimentalDBCloneProgress := featureflag.FromContext(ctx).GetBoolOr("clone-progress-logging", false)

	var logFile *os.File

	if conf.Get().CloneProgressLog {
		var err error
		logFile, err = os.CreateTemp("", "")
		if err != nil {
			logger.Warn("failed to create temporary clone log file", log.Error(err), log.String("repo", string(repo)))
		} else {
			logger.Info("logging clone output", log.String("file", logFile.Name()), log.String("repo", string(repo)))
			defer logFile.Close()
		}
	}

	dbWritesLimiter := rate.NewLimiter(rate.Limit(1.0), 1)
	scan := bufio.NewScanner(pr)
	scan.Split(scanCRLF)
	store := db.GitserverRepos()

	eg, ctx := errgroup.WithContext(ctx)
	eg.Go(func() error {
		for scan.Scan() {
			progress := scan.Text()
			lock.SetStatus(progress)

			if logFile != nil {
				// Failing to write here is non-fatal and we don't want to spam our logs if there
				// are issues
				_, _ = fmt.Fprintln(logFile, progress)
			}
			// Only write to the database persisted status if line indicates progress
			// which is recognized by presence of a '%'. We filter these writes not to waste
			// rate-limit tokens on log lines that would not be relevant to the user.
			if enableExperimentalDBCloneProgress {
				if strings.Contains(progress, "%") && dbWritesLimiter.Allow() {
					if err := store.SetCloningProgress(ctx, repo, progress); err != nil {
						logger.Error("error updating cloning progress in the db", log.Error(err))
					}
				}
			}
		}
		if err := scan.Err(); err != nil {
			return err
		}

		return nil
	})

	return eg
}

// scanCRLF is similar to bufio.ScanLines except it splits on both '\r' and '\n'
// and it does not return tokens that contain only whitespace.
func scanCRLF(data []byte, atEOF bool) (advance int, token []byte, err error) {
	if atEOF && len(data) == 0 {
		return 0, nil, nil
	}
	trim := func(data []byte) []byte {
		data = bytes.TrimSpace(data)
		if len(data) == 0 {
			// Don't pass back a token that is all whitespace.
			return nil
		}
		return data
	}
	if i := bytes.IndexAny(data, "\r\n"); i >= 0 {
		// We have a full newline-terminated line.
		return i + 1, trim(data[:i]), nil
	}
	// If we're at EOF, we have a final, non-terminated line. Return it.
	if atEOF {
		return len(data), trim(data), nil
	}
	// Request more data.
	return 0, nil, nil
}

var (
	execRunning = promauto.NewGaugeVec(prometheus.GaugeOpts{
		Name: "src_gitserver_exec_running",
		Help: "number of gitserver.GitCommand running concurrently.",
	}, []string{"cmd"})
	execDuration = promauto.NewHistogramVec(prometheus.HistogramOpts{
		Name:    "src_gitserver_exec_duration_seconds",
		Help:    "gitserver.GitCommand latencies in seconds.",
		Buckets: trace.UserLatencyBuckets,
	}, []string{"cmd", "status"})

	searchRunning = promauto.NewGauge(prometheus.GaugeOpts{
		Name: "src_gitserver_search_running",
		Help: "number of gitserver.Search running concurrently.",
	})
	searchDuration = promauto.NewHistogramVec(prometheus.HistogramOpts{
		Name:    "src_gitserver_search_duration_seconds",
		Help:    "gitserver.Search duration in seconds.",
		Buckets: []float64{0.01, 0.05, 0.1, 0.2, 0.5, 1, 2, 5, 10, 30},
	}, []string{"error"})
	searchLatency = promauto.NewHistogram(prometheus.HistogramOpts{
		Name:    "src_gitserver_search_latency_seconds",
		Help:    "gitserver.Search latency (time until first result is sent) in seconds.",
		Buckets: []float64{0.01, 0.05, 0.1, 0.2, 0.5, 1, 2, 5, 10, 30},
	})

	pendingClones = promauto.NewGauge(prometheus.GaugeOpts{
		Name: "src_gitserver_clone_queue",
		Help: "number of repos waiting to be cloned.",
	})
	lsRemoteQueue = promauto.NewGauge(prometheus.GaugeOpts{
		Name: "src_gitserver_lsremote_queue",
		Help: "number of repos waiting to check existence on remote code host (git ls-remote).",
	})
	repoClonedCounter = promauto.NewCounter(prometheus.CounterOpts{
		Name: "src_gitserver_repo_cloned",
		Help: "number of successful git clones run",
	})
	repoCloneFailedCounter = promauto.NewCounter(prometheus.CounterOpts{
		Name: "src_gitserver_repo_cloned_failed",
		Help: "number of failed git clones",
	})
)

var headBranchPattern = lazyregexp.New(`HEAD branch: (.+?)\n`)

func (s *Server) doRepoUpdate(ctx context.Context, repo api.RepoName, revspec string) (err error) {
	tr, ctx := trace.New(ctx, "doRepoUpdate", repo.Attr())
	defer tr.EndWithErr(&err)

	s.repoUpdateLocksMu.Lock()
	l, ok := s.repoUpdateLocks[repo]
	if !ok {
		l = &locks{
			once: new(sync.Once),
			mu:   new(sync.Mutex),
		}
		s.repoUpdateLocks[repo] = l
	}
	once := l.once
	mu := l.mu
	s.repoUpdateLocksMu.Unlock()

	// doBackgroundRepoUpdate can block longer than our context deadline. done will
	// close when its done. We can return when either done is closed or our
	// deadline has passed.
	done := make(chan struct{})
	err = errors.New("another operation is already in progress")
	go func() {
		defer close(done)
		once.Do(func() {
			mu.Lock() // Prevent multiple updates in parallel. It works fine, but it wastes resources.
			defer mu.Unlock()

			s.repoUpdateLocksMu.Lock()
			l.once = new(sync.Once) // Make new requests wait for next update.
			s.repoUpdateLocksMu.Unlock()

			err = s.doBackgroundRepoUpdate(repo, revspec)
			if err != nil {
				// We don't want to spam our logs when the rate limiter has been set to block all
				// updates
				if !errors.Is(err, ratelimit.ErrBlockAll) {
					s.Logger.Error("performing background repo update", log.Error(err))
				}

				// The repo update might have failed due to the repo being corrupt
				// var gitErr *common.GitCommandError
				// if errors.As(err, &gitErr) {
				// 	s.logIfCorrupt(ctx, repo, gitserverfs.RepoDirFromName(s.ReposDir, repo), gitErr.Output)
				// }
			}
			s.setLastErrorNonFatal(s.ctx, repo, err)
		})
	}()

	select {
	case <-done:
		return errors.Wrapf(err, "repo %s:", repo)
	case <-ctx.Done():
		return ctx.Err()
	}
}

var doBackgroundRepoUpdateMock func(api.RepoName) error

func (s *Server) doBackgroundRepoUpdate(repo api.RepoName, revspec string) error {
	logger := s.Logger.Scoped("backgroundRepoUpdate").With(log.String("repo", string(repo)))

	if doBackgroundRepoUpdateMock != nil {
		return doBackgroundRepoUpdateMock(repo)
	}
	// background context.
	ctx, cancel1 := s.serverContext()
	defer cancel1()

	// ensure the background update doesn't hang forever
	ctx, cancel2 := context.WithTimeout(ctx, conf.GitLongCommandTimeout())
	defer cancel2()

	// This background process should use our internal actor
	ctx = actor.WithInternalActor(ctx)

	ctx, cancel2, err := s.acquireCloneLimiter(ctx)
	if err != nil {
		return err
	}
	defer cancel2()

	if err = s.RPSLimiter.Wait(ctx); err != nil {
		return err
	}

	repo = protocol.NormalizeRepo(repo)
	dir := gitserverfs.RepoDirFromName(s.ReposDir, repo)

	remoteURL, err := s.getRemoteURL(ctx, repo)
	if err != nil {
		return errors.Wrap(err, "failed to determine Git remote URL")
	}

	syncer, err := s.GetVCSSyncer(ctx, repo)
	if err != nil {
		return errors.Wrap(err, "get VCS syncer")
	}

	// drop temporary pack files after a fetch. this function won't
	// return until this fetch has completed or definitely-failed,
	// either way they can't still be in use. we don't care exactly
	// when the cleanup happens, just that it does.
	// TODO: Should be done in janitor.
	defer git.CleanTmpPackFiles(s.Logger, dir)

	output, err := syncer.Fetch(ctx, remoteURL, repo, dir, revspec)
	// TODO: Move the redaction also into the VCSSyncer layer here, to be in line
	// with what clone does.
	redactedOutput := urlredactor.New(remoteURL).Redact(string(output))
	// best-effort update the output of the fetch
	if err := s.DB.GitserverRepos().SetLastOutput(context.Background(), repo, redactedOutput); err != nil {
		s.Logger.Warn("Setting last output in DB", log.Error(err))
	}

	if err != nil {
		if output != nil {
			return errors.Wrapf(err, "failed to fetch repo %q with output %q", repo, redactedOutput)
		} else {
			return errors.Wrapf(err, "failed to fetch repo %q", repo)
		}
	}

	return postRepoFetchActions(ctx, logger, s.DB, s.Hostname, s.RecordingCommandFactory, s.ReposDir, repo, dir, remoteURL, syncer)
}

// setHEAD configures git repo defaults (such as what HEAD is) which are
// needed for git commands to work.
func setHEAD(ctx context.Context, logger log.Logger, rcf *wrexec.RecordingCommandFactory, repoName api.RepoName, dir common.GitDir, syncer vcssyncer.VCSSyncer, remoteURL *vcs.URL) error {
	// Verify that there is a HEAD file within the repo, and that it is of
	// non-zero length.
	if err := git.EnsureHEAD(dir); err != nil {
		logger.Error("failed to ensure HEAD exists", log.Error(err), log.String("repo", string(repoName)))
	}

	// Fallback to git's default branch name if git remote show fails.
	headBranch := "master"

	// try to fetch HEAD from origin
	cmd, err := syncer.RemoteShowCommand(ctx, remoteURL)
	if err != nil {
		return errors.Wrap(err, "get remote show command")
	}
	dir.Set(cmd)
	r := urlredactor.New(remoteURL)
	output, err := executil.RunRemoteGitCommand(ctx, rcf.WrapWithRepoName(ctx, logger, repoName, cmd).WithRedactorFunc(r.Redact), true)
	if err != nil {
		logger.Error("Failed to fetch remote info", log.Error(err), log.String("output", string(output)))
		return errors.Wrap(err, "failed to fetch remote info")
	}

	submatches := headBranchPattern.FindSubmatch(output)
	if len(submatches) == 2 {
		submatch := string(submatches[1])
		if submatch != "(unknown)" {
			headBranch = submatch
		}
	}

	// check if branch pointed to by HEAD exists
	cmd = exec.CommandContext(ctx, "git", "rev-parse", headBranch, "--")
	dir.Set(cmd)
	if err := cmd.Run(); err != nil {
		// branch does not exist, pick first branch
		cmd := exec.CommandContext(ctx, "git", "branch")
		dir.Set(cmd)
		output, err := cmd.Output()
		if err != nil {
			logger.Error("Failed to list branches", log.Error(err), log.String("output", string(output)))
			return errors.Wrap(err, "failed to list branches")
		}
		lines := strings.Split(string(output), "\n")
		branch := strings.TrimPrefix(strings.TrimPrefix(lines[0], "* "), "  ")
		if branch != "" {
			headBranch = branch
		}
	}

	// set HEAD
	cmd = exec.CommandContext(ctx, "git", "symbolic-ref", "HEAD", "refs/heads/"+headBranch)
	dir.Set(cmd)
	if output, err := cmd.CombinedOutput(); err != nil {
		logger.Error("Failed to set HEAD", log.Error(err), log.String("output", string(output)))
		return errors.Wrap(err, "Failed to set HEAD")
	}

	return nil
}

// setLastChanged discerns an approximate last-changed timestamp for a
// repository. This can be approximate; it's used to determine how often we
// should run `git fetch`, but is not relied on strongly. The basic plan
// is as follows: If a repository has never had a timestamp before, we
// guess that the right stamp is *probably* the timestamp of the most
// chronologically-recent commit. If there are no commits, we just use the
// current time because that's probably usually a temporary state.
//
// If a timestamp already exists, we want to update it if and only if
// the set of references (as determined by `git show-ref`) has changed.
//
// To accomplish this, we assert that the file `sg_refhash` in the git
// directory should, if it exists, contain a hash of the output of
// `git show-ref`, and have a timestamp of "the last time this changed",
// except that if we're creating that file for the first time, we set
// it to the timestamp of the top commit. We then compute the hash of
// the show-ref output, and store it in the file if and only if it's
// different from the current contents.
//
// If show-ref fails, we use rev-list to determine whether that's just
// an empty repository (not an error) or some kind of actual error
// that is possibly causing our data to be incorrect, which should
// be reported.
func setLastChanged(logger log.Logger, dir common.GitDir) error {
	hashFile := dir.Path("sg_refhash")

	hash, err := git.ComputeRefHash(dir)
	if err != nil {
		return errors.Wrapf(err, "computeRefHash failed for %s", dir)
	}

	var stamp time.Time
	if _, err := os.Stat(hashFile); os.IsNotExist(err) {
		// This is the first time we are calculating the hash. Give a more
		// approriate timestamp for sg_refhash than the current time.
		stamp = git.LatestCommitTimestamp(logger, dir)
	}

	_, err = fileutil.UpdateFileIfDifferent(hashFile, hash)
	if err != nil {
		return errors.Wrapf(err, "failed to update %s", hashFile)
	}

	// If stamp is non-zero we have a more approriate mtime.
	if !stamp.IsZero() {
		err = os.Chtimes(hashFile, stamp, stamp)
		if err != nil {
			return errors.Wrapf(err, "failed to set mtime to the lastest commit timestamp for %s", dir)
		}
	}

	return nil
<<<<<<< HEAD
}

// errorString returns the error string. If err is nil it returns the empty
// string.
func errorString(err error) string {
	if err == nil {
		return ""
	}
	return err.Error()
}

func (s *Server) handleIsPerforcePathCloneable(w http.ResponseWriter, r *http.Request) {
	var req protocol.IsPerforcePathCloneableRequest
	if err := json.NewDecoder(r.Body).Decode(&req); err != nil {
		http.Error(w, err.Error(), http.StatusBadRequest)
		return
	}

	if req.DepotPath == "" {
		http.Error(w, "no DepotPath given", http.StatusBadRequest)
		return
	}

	p4home, err := gitserverfs.MakeP4HomeDir(s.ReposDir)
	if err != nil {
		http.Error(w, err.Error(), http.StatusInternalServerError)
		return
	}

	err = perforce.IsDepotPathCloneable(r.Context(), p4home, req.P4Port, req.P4User, req.P4Passwd, req.DepotPath)
	if err != nil {
		http.Error(w, err.Error(), http.StatusBadRequest)
		return
	}

	if err := json.NewEncoder(w).Encode(protocol.IsPerforcePathCloneableResponse{}); err != nil {
		http.Error(w, err.Error(), http.StatusInternalServerError)
		return
	}
}

func (s *Server) handleCheckPerforceCredentials(w http.ResponseWriter, r *http.Request) {
	var req protocol.CheckPerforceCredentialsRequest
	if err := json.NewDecoder(r.Body).Decode(&req); err != nil {
		http.Error(w, err.Error(), http.StatusBadRequest)
		return
	}

	p4home, err := gitserverfs.MakeP4HomeDir(s.ReposDir)
	if err != nil {
		http.Error(w, err.Error(), http.StatusInternalServerError)
		return
	}

	err = perforce.P4TestWithTrust(r.Context(), p4home, req.P4Port, req.P4User, req.P4Passwd)
	if err != nil {
		http.Error(w, err.Error(), http.StatusBadRequest)
		return
	}

	if err := json.NewEncoder(w).Encode(protocol.CheckPerforceCredentialsResponse{}); err != nil {
		http.Error(w, err.Error(), http.StatusInternalServerError)
		return
	}
}

func (s *Server) handleGetObject(w http.ResponseWriter, r *http.Request) {
	var req protocol.GetObjectRequest
	if err := json.NewDecoder(r.Body).Decode(&req); err != nil {
		http.Error(w, errors.Wrap(err, "decoding body").Error(), http.StatusBadRequest)
		return
	}

	// Log which actor is accessing the repo.
	accesslog.Record(r.Context(), string(req.Repo), log.String("objectname", req.ObjectName))

	repo := protocol.NormalizeRepo(req.Repo)
	dir := gitserverfs.RepoDirFromName(s.ReposDir, repo)

	backend := cli.NewBackend(s.Logger, s.RecordingCommandFactory, dir, repo)

	obj, err := backend.GetObject(r.Context(), req.ObjectName)
	if err != nil {
		http.Error(w, errors.Wrap(err, "getting object").Error(), http.StatusInternalServerError)
		return
	}

	resp := protocol.GetObjectResponse{
		Object: *obj,
	}

	if err := json.NewEncoder(w).Encode(resp); err != nil {
		http.Error(w, err.Error(), http.StatusInternalServerError)
		return
	}
}

func (s *Server) handlePerforceUsers(w http.ResponseWriter, r *http.Request) {
	var req protocol.PerforceUsersRequest
	if err := json.NewDecoder(r.Body).Decode(&req); err != nil {
		http.Error(w, err.Error(), http.StatusBadRequest)
		return
	}

	p4home, err := gitserverfs.MakeP4HomeDir(s.ReposDir)
	if err != nil {
		http.Error(w, err.Error(), http.StatusInternalServerError)
		return
	}

	err = perforce.P4TestWithTrust(r.Context(), p4home, req.P4Port, req.P4User, req.P4Passwd)
	if err != nil {
		http.Error(w, err.Error(), http.StatusBadRequest)
		return
	}

	accesslog.Record(
		r.Context(),
		"<no-repo>",
		log.String("p4user", req.P4User),
		log.String("p4port", req.P4Port),
	)

	users, err := perforce.P4Users(r.Context(), p4home, req.P4Port, req.P4User, req.P4Passwd)
	if err != nil {
		http.Error(w, err.Error(), http.StatusInternalServerError)
		return
	}

	resp := &protocol.PerforceUsersResponse{
		Users: make([]protocol.PerforceUser, 0, len(users)),
	}

	for _, user := range users {
		resp.Users = append(resp.Users, protocol.PerforceUser{
			Username: user.Username,
			Email:    user.Email,
		})
	}

	if err := json.NewEncoder(w).Encode(resp); err != nil {
		http.Error(w, err.Error(), http.StatusInternalServerError)
		return
	}
}

func (s *Server) handlePerforceProtectsForUser(w http.ResponseWriter, r *http.Request) {
	var req protocol.PerforceProtectsForUserRequest
	if err := json.NewDecoder(r.Body).Decode(&req); err != nil {
		http.Error(w, err.Error(), http.StatusBadRequest)
		return
	}

	p4home, err := gitserverfs.MakeP4HomeDir(s.ReposDir)
	if err != nil {
		http.Error(w, err.Error(), http.StatusInternalServerError)
		return
	}

	err = perforce.P4TestWithTrust(r.Context(), p4home, req.P4Port, req.P4User, req.P4Passwd)
	if err != nil {
		http.Error(w, err.Error(), http.StatusBadRequest)
		return
	}

	accesslog.Record(
		r.Context(),
		"<no-repo>",
		log.String("p4user", req.P4User),
		log.String("p4port", req.P4Port),
	)

	protects, err := perforce.P4ProtectsForUser(r.Context(), p4home, req.P4Port, req.P4User, req.P4Passwd, req.Username)
	if err != nil {
		http.Error(w, err.Error(), http.StatusInternalServerError)
		return
	}

	jsonProtects := make([]protocol.PerforceProtect, len(protects))
	for i, p := range protects {
		jsonProtects[i] = protocol.PerforceProtect{
			Level:       p.Level,
			EntityType:  p.EntityType,
			EntityName:  p.EntityName,
			Match:       p.Match,
			IsExclusion: p.IsExclusion,
			Host:        p.Host,
		}
	}

	resp := &protocol.PerforceProtectsForUserResponse{
		Protects: jsonProtects,
	}

	if err := json.NewEncoder(w).Encode(resp); err != nil {
		http.Error(w, err.Error(), http.StatusInternalServerError)
		return
	}
}

func (s *Server) handlePerforceProtectsForDepot(w http.ResponseWriter, r *http.Request) {
	var req protocol.PerforceProtectsForDepotRequest
	if err := json.NewDecoder(r.Body).Decode(&req); err != nil {
		http.Error(w, err.Error(), http.StatusBadRequest)
		return
	}

	p4home, err := gitserverfs.MakeP4HomeDir(s.ReposDir)
	if err != nil {
		http.Error(w, err.Error(), http.StatusInternalServerError)
		return
	}

	err = perforce.P4TestWithTrust(r.Context(), p4home, req.P4Port, req.P4User, req.P4Passwd)
	if err != nil {
		http.Error(w, err.Error(), http.StatusBadRequest)
		return
	}

	accesslog.Record(
		r.Context(),
		"<no-repo>",
		log.String("p4user", req.P4User),
		log.String("p4port", req.P4Port),
	)

	protects, err := perforce.P4ProtectsForDepot(r.Context(), p4home, req.P4Port, req.P4User, req.P4Passwd, req.Depot)
	if err != nil {
		http.Error(w, err.Error(), http.StatusInternalServerError)
		return
	}

	jsonProtects := make([]protocol.PerforceProtect, len(protects))
	for i, p := range protects {
		jsonProtects[i] = protocol.PerforceProtect{
			Level:       p.Level,
			EntityType:  p.EntityType,
			EntityName:  p.EntityName,
			Match:       p.Match,
			IsExclusion: p.IsExclusion,
			Host:        p.Host,
		}
	}

	resp := &protocol.PerforceProtectsForDepotResponse{
		Protects: jsonProtects,
	}

	if err := json.NewEncoder(w).Encode(resp); err != nil {
		http.Error(w, err.Error(), http.StatusInternalServerError)
		return
	}

}

func (s *Server) handlePerforceGroupMembers(w http.ResponseWriter, r *http.Request) {
	var req protocol.PerforceGroupMembersRequest
	if err := json.NewDecoder(r.Body).Decode(&req); err != nil {
		http.Error(w, err.Error(), http.StatusBadRequest)
		return
	}

	p4home, err := gitserverfs.MakeP4HomeDir(s.ReposDir)
	if err != nil {
		http.Error(w, err.Error(), http.StatusInternalServerError)
		return
	}

	err = perforce.P4TestWithTrust(r.Context(), p4home, req.P4Port, req.P4User, req.P4Passwd)
	if err != nil {
		http.Error(w, err.Error(), http.StatusBadRequest)
		return
	}

	accesslog.Record(
		r.Context(),
		"<no-repo>",
		log.String("p4user", req.P4User),
		log.String("p4port", req.P4Port),
	)

	members, err := perforce.P4GroupMembers(r.Context(), p4home, req.P4Port, req.P4User, req.P4Passwd, req.Group)
	if err != nil {
		http.Error(w, err.Error(), http.StatusInternalServerError)
		return
	}

	resp := &protocol.PerforceGroupMembersResponse{
		Usernames: members,
	}

	if err := json.NewEncoder(w).Encode(resp); err != nil {
		http.Error(w, err.Error(), http.StatusInternalServerError)
		return
	}
}

func (s *Server) handleIsPerforceSuperUser(w http.ResponseWriter, r *http.Request) {
	var req protocol.IsPerforceSuperUserRequest
	if err := json.NewDecoder(r.Body).Decode(&req); err != nil {
		http.Error(w, err.Error(), http.StatusBadRequest)
		return
	}

	p4home, err := gitserverfs.MakeP4HomeDir(s.ReposDir)
	if err != nil {
		http.Error(w, err.Error(), http.StatusInternalServerError)
		return
	}

	err = perforce.P4TestWithTrust(r.Context(), p4home, req.P4Port, req.P4User, req.P4Passwd)
	if err != nil {
		http.Error(w, err.Error(), http.StatusBadRequest)
		return
	}

	accesslog.Record(
		r.Context(),
		"<no-repo>",
		log.String("p4user", req.P4User),
		log.String("p4port", req.P4Port),
	)

	err = perforce.P4UserIsSuperUser(r.Context(), p4home, req.P4Port, req.P4User, req.P4Passwd)
	if err != nil {
		if err == perforce.ErrIsNotSuperUser {
			http.Error(w, err.Error(), http.StatusBadRequest)
			return
		}

		http.Error(w, err.Error(), http.StatusInternalServerError)
		return
	}

	resp := &protocol.IsPerforceSuperUserResponse{}

	if err := json.NewEncoder(w).Encode(resp); err != nil {
		http.Error(w, err.Error(), http.StatusInternalServerError)
		return
	}
}

func (s *Server) handlePerforceGetChangelist(w http.ResponseWriter, r *http.Request) {
	var req protocol.PerforceGetChangelistRequest
	if err := json.NewDecoder(r.Body).Decode(&req); err != nil {
		http.Error(w, err.Error(), http.StatusBadRequest)
		return
	}

	p4home, err := gitserverfs.MakeP4HomeDir(s.ReposDir)
	if err != nil {
		http.Error(w, err.Error(), http.StatusInternalServerError)
		return
	}

	err = perforce.P4TestWithTrust(r.Context(), p4home, req.P4Port, req.P4User, req.P4Passwd)
	if err != nil {
		http.Error(w, err.Error(), http.StatusBadRequest)
		return
	}

	accesslog.Record(
		r.Context(),
		"<no-repo>",
		log.String("p4user", req.P4User),
		log.String("p4port", req.P4Port),
	)

	changelist, err := perforce.GetChangelistByID(r.Context(), p4home, req.P4Port, req.P4User, req.P4Passwd, req.ChangelistID)
	if err != nil {
		http.Error(w, err.Error(), http.StatusInternalServerError)
		return
	}

	resp := &protocol.PerforceGetChangelistResponse{
		Changelist: protocol.PerforceChangelist{
			ID:           changelist.ID,
			CreationDate: changelist.CreationDate,
			State:        string(changelist.State),
			Author:       changelist.Author,
			Title:        changelist.Title,
			Message:      changelist.Message,
		},
	}

	if err := json.NewEncoder(w).Encode(resp); err != nil {
		http.Error(w, err.Error(), http.StatusInternalServerError)
		return
	}
=======
>>>>>>> c83aca70
}<|MERGE_RESOLUTION|>--- conflicted
+++ resolved
@@ -531,180 +531,6 @@
 	return resp
 }
 
-<<<<<<< HEAD
-// handleRepoClone is an asynchronous (does not wait for update to complete or
-// time out) call to clone a repository.
-// Asynchronous errors will have to be checked in the gitserver_repos table under last_error.
-func (s *Server) handleRepoClone(w http.ResponseWriter, r *http.Request) {
-	logger := s.Logger.Scoped("handleRepoClone")
-	var req protocol.RepoCloneRequest
-	if err := json.NewDecoder(r.Body).Decode(&req); err != nil {
-		http.Error(w, err.Error(), http.StatusBadRequest)
-		return
-	}
-	var resp protocol.RepoCloneResponse
-	req.Repo = protocol.NormalizeRepo(req.Repo)
-
-	_, err := s.CloneRepo(context.Background(), req.Repo, CloneOptions{Block: false})
-	if err != nil {
-		logger.Warn("error cloning repo", log.String("repo", string(req.Repo)), log.Error(err))
-		resp.Error = err.Error()
-	}
-
-	if err := json.NewEncoder(w).Encode(resp); err != nil {
-		http.Error(w, err.Error(), http.StatusInternalServerError)
-		return
-	}
-}
-
-func (s *Server) handleArchive(w http.ResponseWriter, r *http.Request) {
-	var (
-		logger    = s.Logger.Scoped("handleArchive")
-		q         = r.URL.Query()
-		treeish   = q.Get("treeish")
-		repo      = q.Get("repo")
-		format    = q.Get("format")
-		pathspecs = q["path"]
-	)
-
-	// Log which which actor is accessing the repo.
-	accesslog.Record(r.Context(), repo,
-		log.String("treeish", treeish),
-		log.String("format", format),
-		log.Strings("path", pathspecs),
-	)
-
-	if err := git.CheckSpecArgSafety(treeish); err != nil {
-		w.WriteHeader(http.StatusBadRequest)
-		s.Logger.Error("gitserver.archive.CheckSpecArgSafety", log.Error(err))
-		return
-	}
-
-	if repo == "" || format == "" {
-		w.WriteHeader(http.StatusBadRequest)
-		logger.Error("gitserver.archive", log.String("error", "empty repo or format"))
-		return
-	}
-
-	req := &protocol.ExecRequest{
-		Repo: api.RepoName(repo),
-		Args: []string{
-			"archive",
-
-			// Suppresses fatal error when the repo contains paths matching **/.git/** and instead
-			// includes those files (to allow archiving invalid such repos). This is unexpected
-			// behavior; the --worktree-attributes flag should merely let us specify a gitattributes
-			// file that contains `**/.git/** export-ignore`, but it actually makes everything work as
-			// desired. Tested by the "repo with .git dir" test case.
-			"--worktree-attributes",
-
-			"--format=" + format,
-		},
-	}
-
-	if format == string(gitserver.ArchiveFormatZip) {
-		// Compression level of 0 (no compression) seems to perform the
-		// best overall on fast network links, but this has not been tuned
-		// thoroughly.
-		req.Args = append(req.Args, "-0")
-	}
-
-	req.Args = append(req.Args, treeish, "--")
-	req.Args = append(req.Args, pathspecs...)
-
-	// This is a long time, but this never blocks a user request for this
-	// long. Even repos that are not that large can take a long time, for
-	// example a search over all repos in an organization may have several
-	// large repos. All of those repos will be competing for IO => we need
-	// a larger timeout.
-	ctx, cancel := context.WithTimeout(r.Context(), conf.GitLongCommandTimeout())
-	defer cancel()
-
-	s.execHTTP(w, r.WithContext(ctx), req)
-}
-
-func (s *Server) handleSearch(w http.ResponseWriter, r *http.Request) {
-	logger := s.Logger.Scoped("handleSearch")
-	tr, ctx := trace.New(r.Context(), "handleSearch")
-	defer tr.End()
-
-	// Decode the request
-	protocol.RegisterGob()
-	var args protocol.SearchRequest
-	if err := gob.NewDecoder(r.Body).Decode(&args); err != nil {
-		http.Error(w, err.Error(), http.StatusBadRequest)
-		return
-	}
-
-	eventWriter, err := streamhttp.NewWriter(w)
-	if err != nil {
-		tr.SetError(err)
-		http.Error(w, err.Error(), http.StatusInternalServerError)
-		return
-	}
-
-	var matchesBufMux sync.Mutex
-	matchesBuf := streamhttp.NewJSONArrayBuf(8*1024, func(data []byte) error {
-		tr.AddEvent("flushing data", attribute.Int("data.len", len(data)))
-		return eventWriter.EventBytes("matches", data)
-	})
-
-	// Start a goroutine that periodically flushes the buffer
-	var flusherWg conc.WaitGroup
-	flusherCtx, flusherCancel := context.WithCancel(context.Background())
-	defer flusherCancel()
-	flusherWg.Go(func() {
-		flushTicker := time.NewTicker(50 * time.Millisecond)
-		defer flushTicker.Stop()
-
-		for {
-			select {
-			case <-flushTicker.C:
-				matchesBufMux.Lock()
-				matchesBuf.Flush()
-				matchesBufMux.Unlock()
-			case <-flusherCtx.Done():
-				return
-			}
-		}
-	})
-
-	// Create a callback that appends the match to the buffer
-	var haveFlushed atomic.Bool
-	onMatch := func(match *protocol.CommitMatch) error {
-		matchesBufMux.Lock()
-		defer matchesBufMux.Unlock()
-
-		err := matchesBuf.Append(match)
-		if err != nil {
-			return err
-		}
-
-		// If we haven't sent any results yet, flush immediately
-		if !haveFlushed.Load() {
-			haveFlushed.Store(true)
-			return matchesBuf.Flush()
-		}
-
-		return nil
-	}
-
-	// Run the search
-	limitHit, searchErr := s.searchWithObservability(ctx, tr, &args, onMatch)
-	if writeErr := eventWriter.Event("done", protocol.NewSearchEventDone(limitHit, searchErr)); writeErr != nil {
-		if !errors.Is(writeErr, syscall.EPIPE) {
-			logger.Error("failed to send done event", log.Error(writeErr))
-		}
-	}
-
-	// Clean up the flusher goroutine, then do one final flush
-	flusherCancel()
-	flusherWg.Wait()
-	matchesBuf.Flush()
-}
-
-=======
->>>>>>> c83aca70
 func (s *Server) performGitLogCommand(ctx context.Context, repoCommit api.RepoCommit, format string) (output string, isRepoCloned bool, err error) {
 	ctx, _, endObservation := s.operations.batchLogSingle.With(ctx, &err, observation.Args{
 		Attrs: append(
@@ -1763,396 +1589,4 @@
 	}
 
 	return nil
-<<<<<<< HEAD
-}
-
-// errorString returns the error string. If err is nil it returns the empty
-// string.
-func errorString(err error) string {
-	if err == nil {
-		return ""
-	}
-	return err.Error()
-}
-
-func (s *Server) handleIsPerforcePathCloneable(w http.ResponseWriter, r *http.Request) {
-	var req protocol.IsPerforcePathCloneableRequest
-	if err := json.NewDecoder(r.Body).Decode(&req); err != nil {
-		http.Error(w, err.Error(), http.StatusBadRequest)
-		return
-	}
-
-	if req.DepotPath == "" {
-		http.Error(w, "no DepotPath given", http.StatusBadRequest)
-		return
-	}
-
-	p4home, err := gitserverfs.MakeP4HomeDir(s.ReposDir)
-	if err != nil {
-		http.Error(w, err.Error(), http.StatusInternalServerError)
-		return
-	}
-
-	err = perforce.IsDepotPathCloneable(r.Context(), p4home, req.P4Port, req.P4User, req.P4Passwd, req.DepotPath)
-	if err != nil {
-		http.Error(w, err.Error(), http.StatusBadRequest)
-		return
-	}
-
-	if err := json.NewEncoder(w).Encode(protocol.IsPerforcePathCloneableResponse{}); err != nil {
-		http.Error(w, err.Error(), http.StatusInternalServerError)
-		return
-	}
-}
-
-func (s *Server) handleCheckPerforceCredentials(w http.ResponseWriter, r *http.Request) {
-	var req protocol.CheckPerforceCredentialsRequest
-	if err := json.NewDecoder(r.Body).Decode(&req); err != nil {
-		http.Error(w, err.Error(), http.StatusBadRequest)
-		return
-	}
-
-	p4home, err := gitserverfs.MakeP4HomeDir(s.ReposDir)
-	if err != nil {
-		http.Error(w, err.Error(), http.StatusInternalServerError)
-		return
-	}
-
-	err = perforce.P4TestWithTrust(r.Context(), p4home, req.P4Port, req.P4User, req.P4Passwd)
-	if err != nil {
-		http.Error(w, err.Error(), http.StatusBadRequest)
-		return
-	}
-
-	if err := json.NewEncoder(w).Encode(protocol.CheckPerforceCredentialsResponse{}); err != nil {
-		http.Error(w, err.Error(), http.StatusInternalServerError)
-		return
-	}
-}
-
-func (s *Server) handleGetObject(w http.ResponseWriter, r *http.Request) {
-	var req protocol.GetObjectRequest
-	if err := json.NewDecoder(r.Body).Decode(&req); err != nil {
-		http.Error(w, errors.Wrap(err, "decoding body").Error(), http.StatusBadRequest)
-		return
-	}
-
-	// Log which actor is accessing the repo.
-	accesslog.Record(r.Context(), string(req.Repo), log.String("objectname", req.ObjectName))
-
-	repo := protocol.NormalizeRepo(req.Repo)
-	dir := gitserverfs.RepoDirFromName(s.ReposDir, repo)
-
-	backend := cli.NewBackend(s.Logger, s.RecordingCommandFactory, dir, repo)
-
-	obj, err := backend.GetObject(r.Context(), req.ObjectName)
-	if err != nil {
-		http.Error(w, errors.Wrap(err, "getting object").Error(), http.StatusInternalServerError)
-		return
-	}
-
-	resp := protocol.GetObjectResponse{
-		Object: *obj,
-	}
-
-	if err := json.NewEncoder(w).Encode(resp); err != nil {
-		http.Error(w, err.Error(), http.StatusInternalServerError)
-		return
-	}
-}
-
-func (s *Server) handlePerforceUsers(w http.ResponseWriter, r *http.Request) {
-	var req protocol.PerforceUsersRequest
-	if err := json.NewDecoder(r.Body).Decode(&req); err != nil {
-		http.Error(w, err.Error(), http.StatusBadRequest)
-		return
-	}
-
-	p4home, err := gitserverfs.MakeP4HomeDir(s.ReposDir)
-	if err != nil {
-		http.Error(w, err.Error(), http.StatusInternalServerError)
-		return
-	}
-
-	err = perforce.P4TestWithTrust(r.Context(), p4home, req.P4Port, req.P4User, req.P4Passwd)
-	if err != nil {
-		http.Error(w, err.Error(), http.StatusBadRequest)
-		return
-	}
-
-	accesslog.Record(
-		r.Context(),
-		"<no-repo>",
-		log.String("p4user", req.P4User),
-		log.String("p4port", req.P4Port),
-	)
-
-	users, err := perforce.P4Users(r.Context(), p4home, req.P4Port, req.P4User, req.P4Passwd)
-	if err != nil {
-		http.Error(w, err.Error(), http.StatusInternalServerError)
-		return
-	}
-
-	resp := &protocol.PerforceUsersResponse{
-		Users: make([]protocol.PerforceUser, 0, len(users)),
-	}
-
-	for _, user := range users {
-		resp.Users = append(resp.Users, protocol.PerforceUser{
-			Username: user.Username,
-			Email:    user.Email,
-		})
-	}
-
-	if err := json.NewEncoder(w).Encode(resp); err != nil {
-		http.Error(w, err.Error(), http.StatusInternalServerError)
-		return
-	}
-}
-
-func (s *Server) handlePerforceProtectsForUser(w http.ResponseWriter, r *http.Request) {
-	var req protocol.PerforceProtectsForUserRequest
-	if err := json.NewDecoder(r.Body).Decode(&req); err != nil {
-		http.Error(w, err.Error(), http.StatusBadRequest)
-		return
-	}
-
-	p4home, err := gitserverfs.MakeP4HomeDir(s.ReposDir)
-	if err != nil {
-		http.Error(w, err.Error(), http.StatusInternalServerError)
-		return
-	}
-
-	err = perforce.P4TestWithTrust(r.Context(), p4home, req.P4Port, req.P4User, req.P4Passwd)
-	if err != nil {
-		http.Error(w, err.Error(), http.StatusBadRequest)
-		return
-	}
-
-	accesslog.Record(
-		r.Context(),
-		"<no-repo>",
-		log.String("p4user", req.P4User),
-		log.String("p4port", req.P4Port),
-	)
-
-	protects, err := perforce.P4ProtectsForUser(r.Context(), p4home, req.P4Port, req.P4User, req.P4Passwd, req.Username)
-	if err != nil {
-		http.Error(w, err.Error(), http.StatusInternalServerError)
-		return
-	}
-
-	jsonProtects := make([]protocol.PerforceProtect, len(protects))
-	for i, p := range protects {
-		jsonProtects[i] = protocol.PerforceProtect{
-			Level:       p.Level,
-			EntityType:  p.EntityType,
-			EntityName:  p.EntityName,
-			Match:       p.Match,
-			IsExclusion: p.IsExclusion,
-			Host:        p.Host,
-		}
-	}
-
-	resp := &protocol.PerforceProtectsForUserResponse{
-		Protects: jsonProtects,
-	}
-
-	if err := json.NewEncoder(w).Encode(resp); err != nil {
-		http.Error(w, err.Error(), http.StatusInternalServerError)
-		return
-	}
-}
-
-func (s *Server) handlePerforceProtectsForDepot(w http.ResponseWriter, r *http.Request) {
-	var req protocol.PerforceProtectsForDepotRequest
-	if err := json.NewDecoder(r.Body).Decode(&req); err != nil {
-		http.Error(w, err.Error(), http.StatusBadRequest)
-		return
-	}
-
-	p4home, err := gitserverfs.MakeP4HomeDir(s.ReposDir)
-	if err != nil {
-		http.Error(w, err.Error(), http.StatusInternalServerError)
-		return
-	}
-
-	err = perforce.P4TestWithTrust(r.Context(), p4home, req.P4Port, req.P4User, req.P4Passwd)
-	if err != nil {
-		http.Error(w, err.Error(), http.StatusBadRequest)
-		return
-	}
-
-	accesslog.Record(
-		r.Context(),
-		"<no-repo>",
-		log.String("p4user", req.P4User),
-		log.String("p4port", req.P4Port),
-	)
-
-	protects, err := perforce.P4ProtectsForDepot(r.Context(), p4home, req.P4Port, req.P4User, req.P4Passwd, req.Depot)
-	if err != nil {
-		http.Error(w, err.Error(), http.StatusInternalServerError)
-		return
-	}
-
-	jsonProtects := make([]protocol.PerforceProtect, len(protects))
-	for i, p := range protects {
-		jsonProtects[i] = protocol.PerforceProtect{
-			Level:       p.Level,
-			EntityType:  p.EntityType,
-			EntityName:  p.EntityName,
-			Match:       p.Match,
-			IsExclusion: p.IsExclusion,
-			Host:        p.Host,
-		}
-	}
-
-	resp := &protocol.PerforceProtectsForDepotResponse{
-		Protects: jsonProtects,
-	}
-
-	if err := json.NewEncoder(w).Encode(resp); err != nil {
-		http.Error(w, err.Error(), http.StatusInternalServerError)
-		return
-	}
-
-}
-
-func (s *Server) handlePerforceGroupMembers(w http.ResponseWriter, r *http.Request) {
-	var req protocol.PerforceGroupMembersRequest
-	if err := json.NewDecoder(r.Body).Decode(&req); err != nil {
-		http.Error(w, err.Error(), http.StatusBadRequest)
-		return
-	}
-
-	p4home, err := gitserverfs.MakeP4HomeDir(s.ReposDir)
-	if err != nil {
-		http.Error(w, err.Error(), http.StatusInternalServerError)
-		return
-	}
-
-	err = perforce.P4TestWithTrust(r.Context(), p4home, req.P4Port, req.P4User, req.P4Passwd)
-	if err != nil {
-		http.Error(w, err.Error(), http.StatusBadRequest)
-		return
-	}
-
-	accesslog.Record(
-		r.Context(),
-		"<no-repo>",
-		log.String("p4user", req.P4User),
-		log.String("p4port", req.P4Port),
-	)
-
-	members, err := perforce.P4GroupMembers(r.Context(), p4home, req.P4Port, req.P4User, req.P4Passwd, req.Group)
-	if err != nil {
-		http.Error(w, err.Error(), http.StatusInternalServerError)
-		return
-	}
-
-	resp := &protocol.PerforceGroupMembersResponse{
-		Usernames: members,
-	}
-
-	if err := json.NewEncoder(w).Encode(resp); err != nil {
-		http.Error(w, err.Error(), http.StatusInternalServerError)
-		return
-	}
-}
-
-func (s *Server) handleIsPerforceSuperUser(w http.ResponseWriter, r *http.Request) {
-	var req protocol.IsPerforceSuperUserRequest
-	if err := json.NewDecoder(r.Body).Decode(&req); err != nil {
-		http.Error(w, err.Error(), http.StatusBadRequest)
-		return
-	}
-
-	p4home, err := gitserverfs.MakeP4HomeDir(s.ReposDir)
-	if err != nil {
-		http.Error(w, err.Error(), http.StatusInternalServerError)
-		return
-	}
-
-	err = perforce.P4TestWithTrust(r.Context(), p4home, req.P4Port, req.P4User, req.P4Passwd)
-	if err != nil {
-		http.Error(w, err.Error(), http.StatusBadRequest)
-		return
-	}
-
-	accesslog.Record(
-		r.Context(),
-		"<no-repo>",
-		log.String("p4user", req.P4User),
-		log.String("p4port", req.P4Port),
-	)
-
-	err = perforce.P4UserIsSuperUser(r.Context(), p4home, req.P4Port, req.P4User, req.P4Passwd)
-	if err != nil {
-		if err == perforce.ErrIsNotSuperUser {
-			http.Error(w, err.Error(), http.StatusBadRequest)
-			return
-		}
-
-		http.Error(w, err.Error(), http.StatusInternalServerError)
-		return
-	}
-
-	resp := &protocol.IsPerforceSuperUserResponse{}
-
-	if err := json.NewEncoder(w).Encode(resp); err != nil {
-		http.Error(w, err.Error(), http.StatusInternalServerError)
-		return
-	}
-}
-
-func (s *Server) handlePerforceGetChangelist(w http.ResponseWriter, r *http.Request) {
-	var req protocol.PerforceGetChangelistRequest
-	if err := json.NewDecoder(r.Body).Decode(&req); err != nil {
-		http.Error(w, err.Error(), http.StatusBadRequest)
-		return
-	}
-
-	p4home, err := gitserverfs.MakeP4HomeDir(s.ReposDir)
-	if err != nil {
-		http.Error(w, err.Error(), http.StatusInternalServerError)
-		return
-	}
-
-	err = perforce.P4TestWithTrust(r.Context(), p4home, req.P4Port, req.P4User, req.P4Passwd)
-	if err != nil {
-		http.Error(w, err.Error(), http.StatusBadRequest)
-		return
-	}
-
-	accesslog.Record(
-		r.Context(),
-		"<no-repo>",
-		log.String("p4user", req.P4User),
-		log.String("p4port", req.P4Port),
-	)
-
-	changelist, err := perforce.GetChangelistByID(r.Context(), p4home, req.P4Port, req.P4User, req.P4Passwd, req.ChangelistID)
-	if err != nil {
-		http.Error(w, err.Error(), http.StatusInternalServerError)
-		return
-	}
-
-	resp := &protocol.PerforceGetChangelistResponse{
-		Changelist: protocol.PerforceChangelist{
-			ID:           changelist.ID,
-			CreationDate: changelist.CreationDate,
-			State:        string(changelist.State),
-			Author:       changelist.Author,
-			Title:        changelist.Title,
-			Message:      changelist.Message,
-		},
-	}
-
-	if err := json.NewEncoder(w).Encode(resp); err != nil {
-		http.Error(w, err.Error(), http.StatusInternalServerError)
-		return
-	}
-=======
->>>>>>> c83aca70
 }