// Package internal implements the gitserver service.
package internal

import (
	"bufio"
	"bytes"
	"container/list"
	"context"
	"fmt"
	"io"
	"net/http"
	"os"
	"os/exec"
	"path/filepath"
	"strconv"
	"strings"
	"sync"
	"sync/atomic"
	"time"

	"github.com/prometheus/client_golang/prometheus"
	"github.com/prometheus/client_golang/prometheus/promauto"
	"go.opentelemetry.io/otel/attribute"
	"golang.org/x/sync/errgroup"
	"golang.org/x/time/rate"

	"github.com/sourcegraph/log"

	"github.com/sourcegraph/sourcegraph/cmd/gitserver/internal/accesslog"
	"github.com/sourcegraph/sourcegraph/cmd/gitserver/internal/common"
	"github.com/sourcegraph/sourcegraph/cmd/gitserver/internal/executil"
	"github.com/sourcegraph/sourcegraph/cmd/gitserver/internal/git"
	"github.com/sourcegraph/sourcegraph/cmd/gitserver/internal/git/gitcli"
	"github.com/sourcegraph/sourcegraph/cmd/gitserver/internal/gitserverfs"
	"github.com/sourcegraph/sourcegraph/cmd/gitserver/internal/perforce"
	"github.com/sourcegraph/sourcegraph/cmd/gitserver/internal/urlredactor"
	"github.com/sourcegraph/sourcegraph/cmd/gitserver/internal/vcssyncer"
	"github.com/sourcegraph/sourcegraph/internal/actor"
	"github.com/sourcegraph/sourcegraph/internal/api"
	"github.com/sourcegraph/sourcegraph/internal/conf"
	"github.com/sourcegraph/sourcegraph/internal/database"
	"github.com/sourcegraph/sourcegraph/internal/env"
	"github.com/sourcegraph/sourcegraph/internal/featureflag"
	"github.com/sourcegraph/sourcegraph/internal/fileutil"
	"github.com/sourcegraph/sourcegraph/internal/gitserver/gitdomain"
	"github.com/sourcegraph/sourcegraph/internal/gitserver/protocol"
	"github.com/sourcegraph/sourcegraph/internal/goroutine"
	"github.com/sourcegraph/sourcegraph/internal/honey"
	"github.com/sourcegraph/sourcegraph/internal/lazyregexp"
	"github.com/sourcegraph/sourcegraph/internal/limiter"
	"github.com/sourcegraph/sourcegraph/internal/observation"
	"github.com/sourcegraph/sourcegraph/internal/ratelimit"
	"github.com/sourcegraph/sourcegraph/internal/trace"
	"github.com/sourcegraph/sourcegraph/internal/types"
	"github.com/sourcegraph/sourcegraph/internal/vcs"
	"github.com/sourcegraph/sourcegraph/internal/wrexec"
	"github.com/sourcegraph/sourcegraph/lib/errors"
)

// traceLogs is controlled via the env SRC_GITSERVER_TRACE. If true we trace
// logs to stderr
var traceLogs bool

var (
	lastCheckAt    = make(map[api.RepoName]time.Time)
	lastCheckMutex sync.Mutex
)

// debounce() provides some filtering to prevent spammy requests for the same
// repository. If the last fetch of the repository was within the given
// duration, returns false, otherwise returns true and updates the last
// fetch stamp.
func debounce(name api.RepoName, since time.Duration) bool {
	lastCheckMutex.Lock()
	defer lastCheckMutex.Unlock()
	if t, ok := lastCheckAt[name]; ok && time.Now().Before(t.Add(since)) {
		return false
	}
	lastCheckAt[name] = time.Now()
	return true
}

func init() {
	traceLogs, _ = strconv.ParseBool(env.Get("SRC_GITSERVER_TRACE", "false", "Toggles trace logging to stderr"))
}

// cloneJob abstracts away a repo and necessary metadata to clone it. In the future it may be
// possible to simplify this, but to do that, doClone will need to do a lot less than it does at the
// moment.
type cloneJob struct {
	repo   api.RepoName
	dir    common.GitDir
	syncer vcssyncer.VCSSyncer

	// TODO: cloneJobConsumer should acquire a new lock. We are trying to keep the changes simple
	// for the time being. When we start using the new approach of using long lived goroutines for
	// cloning we will refactor doClone to acquire a new lock.
	lock RepositoryLock

	remoteURL *vcs.URL
	options   CloneOptions
}

// cloneTask is a thin wrapper around a cloneJob to associate the doneFunc with each job.
type cloneTask struct {
	*cloneJob
	done func() time.Duration
}

// NewCloneQueue initializes a new cloneQueue.
func NewCloneQueue(obctx *observation.Context, jobs *list.List) *common.Queue[*cloneJob] {
	return common.NewQueue[*cloneJob](obctx, "clone-queue", jobs)
}

type Backender func(common.GitDir, api.RepoName) git.GitBackend

type ServerOpts struct {
	// Logger should be used for all logging and logger creation.
	Logger log.Logger

	// ReposDir is the path to the base directory for gitserver storage.
	ReposDir string

	// GetBackendFunc is a function which returns the git backend for a
	// repository.
	GetBackendFunc Backender

	// GetRemoteURLFunc is a function which returns the remote URL for a
	// repository. This is used when cloning or fetching a repository. In
	// production this will speak to the database to look up the clone URL. In
	// tests this is usually set to clone a local repository or intentionally
	// error.
	GetRemoteURLFunc func(context.Context, api.RepoName) (string, error)

	// GetVCSSyncer is a function which returns the VCS syncer for a repository.
	// This is used when cloning or fetching a repository. In production this will
	// speak to the database to determine the code host type. In tests this is
	// usually set to return a GitRepoSyncer.
	GetVCSSyncer func(context.Context, api.RepoName) (vcssyncer.VCSSyncer, error)

	// Hostname is how we identify this instance of gitserver. Generally it is the
	// actual hostname but can also be overridden by the HOSTNAME environment variable.
	Hostname string

	// DB provides access to datastores.
	DB database.DB

	// CloneQueue is a threadsafe queue used by DoBackgroundClones to process incoming clone
	// requests asynchronously.
	CloneQueue *common.Queue[*cloneJob]

	// Locker is used to lock repositories while fetching to prevent concurrent work.
	Locker RepositoryLocker

	// RPSLimiter limits the remote code host git operations done per second
	// per gitserver instance
	RPSLimiter *ratelimit.InstrumentedLimiter

	// RecordingCommandFactory is a factory that creates recordable commands by wrapping os/exec.Commands.
	// The factory creates recordable commands with a set predicate, which is used to determine whether a
	// particular command should be recorded or not.
	RecordingCommandFactory *wrexec.RecordingCommandFactory

	// Perforce is a plugin-like service attached to Server for all things Perforce.
	Perforce *perforce.Service
}

func NewServer(opt *ServerOpts) *Server {
	ctx, cancel := context.WithCancel(context.Background())

	// GitMaxConcurrentClones controls the maximum number of clones that
	// can happen at once on a single gitserver.
	// Used to prevent throttle limits from a code host. Defaults to 5.
	//
	// The new repo-updater scheduler enforces the rate limit across all gitserver,
	// so ideally this logic could be removed here; however, ensureRevision can also
	// cause an update to happen and it is called on every exec command.
	// Max concurrent clones also means repo updates.
	maxConcurrentClones := conf.GitMaxConcurrentClones()
	cloneLimiter := limiter.NewMutable(maxConcurrentClones)

	conf.Watch(func() {
		limit := conf.GitMaxConcurrentClones()
		cloneLimiter.SetLimit(limit)
	})

	return &Server{
		logger:                  opt.Logger,
		reposDir:                opt.ReposDir,
		getBackendFunc:          opt.GetBackendFunc,
		getRemoteURLFunc:        opt.GetRemoteURLFunc,
		getVCSSyncer:            opt.GetVCSSyncer,
		hostname:                opt.Hostname,
		db:                      opt.DB,
		cloneQueue:              opt.CloneQueue,
		locker:                  opt.Locker,
		rpsLimiter:              opt.RPSLimiter,
		recordingCommandFactory: opt.RecordingCommandFactory,
		perforce:                opt.Perforce,

		repoUpdateLocks: make(map[api.RepoName]*locks),
		cloneLimiter:    cloneLimiter,
		ctx:             ctx,
		cancel:          cancel,
	}
}

// Server is a gitserver server.
type Server struct {
	// logger should be used for all logging and logger creation.
	logger log.Logger

	// reposDir is the path to the base directory for gitserver storage.
	reposDir string

	// getBackendFunc is a function which returns the git backend for a
	// repository.
	getBackendFunc Backender

	// getRemoteURLFunc is a function which returns the remote URL for a
	// repository. This is used when cloning or fetching a repository. In
	// production this will speak to the database to look up the clone URL. In
	// tests this is usually set to clone a local repository or intentionally
	// error.
	getRemoteURLFunc func(context.Context, api.RepoName) (string, error)

	// getVCSSyncer is a function which returns the VCS syncer for a repository.
	// This is used when cloning or fetching a repository. In production this will
	// speak to the database to determine the code host type. In tests this is
	// usually set to return a GitRepoSyncer.
	getVCSSyncer func(context.Context, api.RepoName) (vcssyncer.VCSSyncer, error)

	// hostname is how we identify this instance of gitserver. Generally it is the
	// actual hostname but can also be overridden by the HOSTNAME environment variable.
	hostname string

	// db provides access to datastores.
	db database.DB

	// cloneQueue is a threadsafe queue used by DoBackgroundClones to process incoming clone
	// requests asynchronously.
	cloneQueue *common.Queue[*cloneJob]

	// locker is used to lock repositories while fetching to prevent concurrent work.
	locker RepositoryLocker

	// skipCloneForTests is set by tests to avoid clones.
	skipCloneForTests bool

	// ctx is the context we use for all background jobs. It is done when the
	// server is stopped. Do not directly call this, rather call
	// Server.context()
	ctx      context.Context
	cancel   context.CancelFunc // used to shutdown background jobs
	cancelMu sync.Mutex         // protects canceled
	canceled bool
	wg       sync.WaitGroup // tracks running background jobs

	// cloneLimiter limits the number of concurrent
	// clones. Use s.acquireCloneLimiter() and instead of using it directly.
	cloneLimiter *limiter.MutableLimiter

	// rpsLimiter limits the remote code host git operations done per second
	// per gitserver instance
	rpsLimiter *ratelimit.InstrumentedLimiter

	repoUpdateLocksMu sync.Mutex // protects the map below and also updates to locks.once
	repoUpdateLocks   map[api.RepoName]*locks

	// recordingCommandFactory is a factory that creates recordable commands by wrapping os/exec.Commands.
	// The factory creates recordable commands with a set predicate, which is used to determine whether a
	// particular command should be recorded or not.
	recordingCommandFactory *wrexec.RecordingCommandFactory

	// perforce is a plugin-like service attached to Server for all things perforce.
	perforce *perforce.Service
}

type locks struct {
	once *sync.Once  // consolidates multiple waiting updates
	mu   *sync.Mutex // prevents updates running in parallel
}

// shortGitCommandSlow returns the threshold for regarding an git command as
// slow. Some commands such as "git archive" are inherently slower than "git
// rev-parse", so this will return an appropriate threshold given the command.
func shortGitCommandSlow(args []string) time.Duration {
	if len(args) < 1 {
		return time.Second
	}
	switch args[0] {
	case "archive":
		return 1 * time.Minute

	case "blame", "ls-tree", "log", "show":
		return 5 * time.Second

	default:
		return 2500 * time.Millisecond
	}
}

// Handler returns the http.Handler that should be used to serve requests.
func (s *Server) Handler() http.Handler {
	mux := http.NewServeMux()

	mux.HandleFunc("/ping", trace.WithRouteName("ping", func(w http.ResponseWriter, _ *http.Request) {
		w.WriteHeader(http.StatusOK)
	}))

	// This endpoint allows us to expose gitserver itself as a "git service"
	// (ETOOMANYGITS!) that allows other services to run commands like "git fetch"
	// directly against a gitserver replica and treat it as a git remote.
	//
	// Example use case for this is a repo migration from one replica to another during
	// scaling events and the new destination gitserver replica can directly clone from
	// the gitserver replica which hosts the repository currently.
	mux.HandleFunc("/git/", trace.WithRouteName("git", accesslog.HTTPMiddleware(
		s.logger.Scoped("git.accesslog"),
		conf.DefaultClient(),
		func(rw http.ResponseWriter, r *http.Request) {
			http.StripPrefix("/git", s.gitServiceHandler()).ServeHTTP(rw, r)
		},
	)))

	return mux
}

// NewClonePipeline creates a new pipeline that clones repos asynchronously. It
// creates a producer-consumer pipeline that handles clone requests asychronously.
func (s *Server) NewClonePipeline(logger log.Logger, cloneQueue *common.Queue[*cloneJob]) goroutine.BackgroundRoutine {
	return &clonePipelineRoutine{
		tasks:  make(chan *cloneTask),
		logger: logger,
		s:      s,
		queue:  cloneQueue,
	}
}

type clonePipelineRoutine struct {
	logger log.Logger

	tasks chan *cloneTask
	// TODO: Get rid of this dependency.
	s      *Server
	queue  *common.Queue[*cloneJob]
	cancel context.CancelFunc
}

func (p *clonePipelineRoutine) Start() {
	ctx, cancel := context.WithCancel(context.Background())
	p.cancel = cancel
	// Start a go routine for each the producer and the consumer.
	go p.cloneJobConsumer(ctx, p.tasks)
	go p.cloneJobProducer(ctx, p.tasks)
}

func (p *clonePipelineRoutine) Stop() {
	if p.cancel != nil {
		p.cancel()
	}
}

func (p *clonePipelineRoutine) cloneJobProducer(ctx context.Context, tasks chan<- *cloneTask) {
	defer close(tasks)

	for {
		// Acquire the cond mutex lock and wait for a signal if the queue is empty.
		p.queue.Mutex.Lock()
		if p.queue.Empty() {
			// TODO: This should only wait if ctx is not canceled.
			p.queue.Cond.Wait()
		}

		// The queue is not empty and we have a job to process! But don't forget to unlock the cond
		// mutex here as we don't need to hold the lock beyond this point for now.
		p.queue.Mutex.Unlock()

		// Keep popping from the queue until the queue is empty again, in which case we start all
		// over again from the top.
		for {
			job, doneFunc := p.queue.Pop()
			if job == nil {
				break
			}

			select {
			case tasks <- &cloneTask{
				cloneJob: *job,
				done:     doneFunc,
			}:
			case <-ctx.Done():
				p.logger.Error("cloneJobProducer", log.Error(ctx.Err()))
				return
			}
		}
	}
}

func (p *clonePipelineRoutine) cloneJobConsumer(ctx context.Context, tasks <-chan *cloneTask) {
	logger := p.s.logger.Scoped("cloneJobConsumer")

	for task := range tasks {
		logger := logger.With(log.String("job.repo", string(task.repo)))

		select {
		case <-ctx.Done():
			logger.Error("context done", log.Error(ctx.Err()))
			return
		default:
		}

		ctx, cancel, err := p.s.acquireCloneLimiter(ctx)
		if err != nil {
			logger.Error("acquireCloneLimiter", log.Error(err))
			continue
		}

		go func(task *cloneTask) {
			defer cancel()

			err := p.s.doClone(ctx, task.repo, task.dir, task.syncer, task.lock, task.remoteURL, task.options)
			if err != nil {
				logger.Error("failed to clone repo", log.Error(err))
			}
			// Use a different context in case we failed because the original context failed.
			p.s.setLastErrorNonFatal(p.s.ctx, task.repo, err)
			_ = task.done()
		}(task)
	}
}

// repoCloned checks if dir or `${dir}/.git` is a valid GIT_DIR.
var repoCloned = func(dir common.GitDir) bool {
	_, err := os.Stat(dir.Path("HEAD"))
	return !os.IsNotExist(err)
}

// Stop cancels the running background jobs and returns when done.
func (s *Server) Stop() {
	// idempotent so we can just always set and cancel
	s.cancel()
	s.cancelMu.Lock()
	s.canceled = true
	s.cancelMu.Unlock()
	s.wg.Wait()
}

// serverContext returns a child context tied to the lifecycle of server.
func (s *Server) serverContext() (context.Context, context.CancelFunc) {
	// if we are already canceled don't increment our WaitGroup. This is to
	// prevent a loop somewhere preventing us from ever finishing the
	// WaitGroup, even though all calls fails instantly due to the canceled
	// context.
	s.cancelMu.Lock()
	if s.canceled {
		s.cancelMu.Unlock()
		return s.ctx, func() {}
	}
	s.wg.Add(1)
	s.cancelMu.Unlock()

	ctx, cancel := context.WithCancel(s.ctx)

	// we need to track if we have called cancel, since we are only allowed to
	// call wg.Done() once, but CancelFuncs can be called any number of times.
	var canceled int32
	return ctx, func() {
		ok := atomic.CompareAndSwapInt32(&canceled, 0, 1)
		if ok {
			cancel()
			s.wg.Done()
		}
	}
}

func (s *Server) getRemoteURL(ctx context.Context, name api.RepoName) (*vcs.URL, error) {
	remoteURL, err := s.getRemoteURLFunc(ctx, name)
	if err != nil {
		return nil, errors.Wrap(err, "GetRemoteURLFunc")
	}

	return vcs.ParseURL(remoteURL)
}

// acquireCloneLimiter() acquires a cancellable context associated with the
// clone limiter.
func (s *Server) acquireCloneLimiter(ctx context.Context) (context.Context, context.CancelFunc, error) {
	pendingClones.Inc()
	defer pendingClones.Dec()
	return s.cloneLimiter.Acquire(ctx)
}

func (s *Server) IsRepoCloneable(ctx context.Context, repo api.RepoName) (protocol.IsRepoCloneableResponse, error) {
	// We use an internal actor here as the repo may be private. It is safe since all
	// we return is a bool indicating whether the repo is cloneable or not. Perhaps
	// the only things that could leak here is whether a private repo exists although
	// the endpoint is only available internally so it's low risk.
	remoteURL, err := s.getRemoteURL(actor.WithInternalActor(ctx), repo)
	if err != nil {
		return protocol.IsRepoCloneableResponse{}, errors.Wrap(err, "getRemoteURL")
	}

	syncer, err := s.getVCSSyncer(ctx, repo)
	if err != nil {
		return protocol.IsRepoCloneableResponse{}, errors.Wrap(err, "GetVCSSyncer")
	}

	resp := protocol.IsRepoCloneableResponse{
		Cloned: repoCloned(gitserverfs.RepoDirFromName(s.reposDir, repo)),
	}
	err = syncer.IsCloneable(ctx, repo, remoteURL)
	if err != nil {
		resp.Reason = err.Error()
	}
	resp.Cloneable = err == nil

	return resp, nil
}

func (s *Server) RepoUpdate(req *protocol.RepoUpdateRequest) protocol.RepoUpdateResponse {
	logger := s.logger.Scoped("handleRepoUpdate")
	var resp protocol.RepoUpdateResponse
	req.Repo = protocol.NormalizeRepo(req.Repo)
	dir := gitserverfs.RepoDirFromName(s.reposDir, req.Repo)

	// despite the existence of a context on the request, we don't want to
	// cancel the git commands partway through if the request terminates.
	ctx, cancel1 := s.serverContext()
	defer cancel1()
	ctx, cancel2 := context.WithTimeout(ctx, conf.GitLongCommandTimeout())
	defer cancel2()

	if !repoCloned(dir) && !s.skipCloneForTests {
		_, err := s.CloneRepo(ctx, req.Repo, CloneOptions{Block: true})
		if err != nil {
			logger.Warn("error cloning repo", log.String("repo", string(req.Repo)), log.Error(err))
			resp.Error = err.Error()
		}
		return resp
	}

	var statusErr, updateErr error

	if debounce(req.Repo, req.Since) {
		updateErr = s.doRepoUpdate(ctx, req.Repo, "")
	}

	// attempts to acquire these values are not contingent on the success of
	// the update.
	lastFetched, err := repoLastFetched(dir)
	if err != nil {
		statusErr = err
	} else {
		resp.LastFetched = &lastFetched
	}
	lastChanged, err := repoLastChanged(dir)
	if err != nil {
		statusErr = err
	} else {
		resp.LastChanged = &lastChanged
	}
	if statusErr != nil {
		logger.Error("failed to get status of repo", log.String("repo", string(req.Repo)), log.Error(statusErr))
		// report this error in-band, but still produce a valid response with the
		// other information.
		resp.Error = statusErr.Error()
	}
	// If an error occurred during update, report it but don't actually make
	// it into an http error; we want the client to get the information cleanly.
	// An update error "wins" over a status error.
	if updateErr != nil {
		resp.Error = updateErr.Error()
	} else {
		s.perforce.EnqueueChangelistMappingJob(perforce.NewChangelistMappingJob(req.Repo, dir))
	}

	return resp
}

type execStatus struct {
	ExitStatus int
	Stderr     string
	Err        error
}

// TODO: eseliger
// Exec runs a git command. After the first write to w, it must not return an error.
// TODO(@camdencheek): once gRPC is the only consumer of this, do everything with errors
// because gRPC can handle trailing errors on a stream.
func (s *Server) Exec(ctx context.Context, req *protocol.ExecRequest, w io.Writer) (execStatus, error) {
	repoName := protocol.NormalizeRepo(req.Repo)
	dir := gitserverfs.RepoDirFromName(s.reposDir, repoName)
	backend := s.getBackendFunc(dir, repoName)

	if req.NoTimeout {
		var cancel context.CancelFunc
		ctx, cancel = context.WithTimeout(ctx, 24*time.Hour)
		defer cancel()
	}

	start := time.Now()
	var cmdStart time.Time // set once we have ensured commit
	var execErr error
	var exitStatus int = executil.UnsetExitStatus
	ensureRevisionStatus := "noop"

	// Instrumentation
	{
		cmd := ""
		if len(req.Args) > 0 {
			cmd = req.Args[0]
		}
		args := strings.Join(req.Args, " ")

		var tr trace.Trace
		tr, ctx = trace.New(ctx, "exec."+cmd, repoName.Attr())
		tr.SetAttributes(
			attribute.String("args", args),
			attribute.String("ensure_revision", req.EnsureRevision),
		)
		logger := s.logger.WithTrace(trace.Context(ctx))

		execRunning.WithLabelValues(cmd).Inc()
		defer func() {
			tr.AddEvent(
				"done",
				attribute.String("ensure_revision_status", ensureRevisionStatus),
			)
			tr.SetError(execErr)
			tr.End()

			duration := time.Since(start)
			execRunning.WithLabelValues(cmd).Dec()
			execDuration.WithLabelValues(cmd).Observe(duration.Seconds())

			var cmdDuration time.Duration
			var fetchDuration time.Duration
			if !cmdStart.IsZero() {
				cmdDuration = time.Since(cmdStart)
				fetchDuration = cmdStart.Sub(start)
			}

			isSlow := cmdDuration > shortGitCommandSlow(req.Args)
			isSlowFetch := fetchDuration > 10*time.Second
			if honey.Enabled() || traceLogs || isSlow || isSlowFetch {
				act := actor.FromContext(ctx)
				ev := honey.NewEvent("gitserver-exec")
				ev.SetSampleRate(honeySampleRate(cmd, act))
				ev.AddField("repo", repoName)
				ev.AddField("cmd", cmd)
				ev.AddField("args", args)
				ev.AddField("actor", act.UIDString())
				ev.AddField("ensure_revision", req.EnsureRevision)
				ev.AddField("ensure_revision_status", ensureRevisionStatus)
				ev.AddField("duration_ms", duration.Milliseconds())
				ev.AddField("exit_status", exitStatus)
				if execErr != nil {
					ev.AddField("error", execErr.Error())
				}
				if !cmdStart.IsZero() {
					ev.AddField("cmd_duration_ms", cmdDuration.Milliseconds())
					ev.AddField("fetch_duration_ms", fetchDuration.Milliseconds())
				}

				if traceID := trace.ID(ctx); traceID != "" {
					ev.AddField("traceID", traceID)
					ev.AddField("trace", trace.URL(traceID, conf.DefaultClient()))
				}

				if honey.Enabled() {
					_ = ev.Send()
				}

				if traceLogs {
					logger.Debug("TRACE gitserver exec", log.Object("ev.Fields", mapToLoggerField(ev.Fields())...))
				}
				if isSlow {
					logger.Warn("Long exec request", log.Object("ev.Fields", mapToLoggerField(ev.Fields())...))
				}
				if isSlowFetch {
					logger.Warn("Slow fetch/clone for exec request", log.Object("ev.Fields", mapToLoggerField(ev.Fields())...))
				}
			}
		}()
	}

	if s.ensureRevision(ctx, repoName, req.EnsureRevision, dir) {
		ensureRevisionStatus = "fetched"
	}

	// Special-case `git rev-parse HEAD` requests. These are invoked by search queries for every repo in scope.
	// For searches over large repo sets (> 1k), this leads to too many child process execs, which can lead
	// to a persistent failure mode where every exec takes > 10s, which is disastrous for gitserver performance.
	if len(req.Args) == 2 && req.Args[0] == "rev-parse" && req.Args[1] == "HEAD" {
		if resolved, err := gitcli.QuickRevParseHead(dir); err == nil && gitdomain.IsAbsoluteRevision(resolved) {
			_, _ = w.Write([]byte(resolved))
			return execStatus{}, nil
		}
	}

	// Special-case `git symbolic-ref HEAD` requests. These are invoked by resolvers determining the default branch of a repo.
	// For searches over large repo sets (> 1k), this leads to too many child process execs, which can lead
	// to a persistent failure mode where every exec takes > 10s, which is disastrous for gitserver performance.
	if len(req.Args) == 2 && req.Args[0] == "symbolic-ref" && req.Args[1] == "HEAD" {
		if resolved, err := gitcli.QuickSymbolicRefHead(dir); err == nil {
			_, _ = w.Write([]byte(resolved))
			return execStatus{}, nil
		}
	}

	cmdStart = time.Now()
	stdout, err := backend.Exec(ctx, req.Args...)
	if err != nil {
		return execStatus{}, err
	}
	defer stdout.Close()

	_, execErr = io.Copy(w, stdout)
	if execErr != nil {
		s.LogIfCorrupt(ctx, repoName, execErr)
		commandFailedErr := &gitcli.CommandFailedError{}
		if errors.As(execErr, &commandFailedErr) {
			exitStatus = commandFailedErr.ExitStatus
			return execStatus{
				ExitStatus: commandFailedErr.ExitStatus,
				Stderr:     string(commandFailedErr.Stderr),
				Err:        commandFailedErr.Unwrap(),
			}, nil
		}
		return execStatus{}, execErr
	}

	exitStatus = 0

	return execStatus{ExitStatus: exitStatus}, nil
}

func setLastFetched(ctx context.Context, db database.DB, shardID string, dir common.GitDir, name api.RepoName) error {
	lastFetched, err := repoLastFetched(dir)
	if err != nil {
		return errors.Wrapf(err, "failed to get last fetched for %s", name)
	}

	lastChanged, err := repoLastChanged(dir)
	if err != nil {
		return errors.Wrapf(err, "failed to get last changed for %s", name)
	}

	return db.GitserverRepos().SetLastFetched(ctx, name, database.GitserverFetchData{
		LastFetched: lastFetched,
		LastChanged: lastChanged,
		ShardID:     shardID,
	})
}

// setLastErrorNonFatal will set the last_error column for the repo in the gitserver table.
func (s *Server) setLastErrorNonFatal(ctx context.Context, name api.RepoName, err error) {
	var errString string
	if err != nil {
		errString = err.Error()
	}

	if err := s.db.GitserverRepos().SetLastError(ctx, name, errString, s.hostname); err != nil {
		s.logger.Warn("Setting last error in DB", log.Error(err))
	}
}

func (s *Server) LogIfCorrupt(ctx context.Context, repo api.RepoName, err error) {
	var corruptErr common.ErrRepoCorrupted
	if errors.As(err, &corruptErr) {
		if err := s.db.GitserverRepos().LogCorruption(ctx, repo, corruptErr.Reason, s.hostname); err != nil {
			s.logger.Warn("failed to log repo corruption", log.String("repo", string(repo)), log.Error(err))
		}
	}
}

// testRepoCorrupter is used by tests to disrupt a cloned repository (e.g. deleting
// HEAD, zeroing it out, etc.)
var testRepoCorrupter func(ctx context.Context, tmpDir common.GitDir)

// cloneOptions specify optional behaviour for the cloneRepo function.
type CloneOptions struct {
	// Block will wait for the clone to finish before returning. If the clone
	// fails, the error will be returned. The passed in context is
	// respected. When not blocking the clone is done with a server background
	// context.
	Block bool

	// Overwrite will overwrite the existing clone.
	Overwrite bool
}

// CloneRepo performs a clone operation for the given repository. It is
// non-blocking by default.
func (s *Server) CloneRepo(ctx context.Context, repo api.RepoName, opts CloneOptions) (cloneProgress string, err error) {
	if isAlwaysCloningTest(repo) {
		return "This will never finish cloning", nil
	}

	dir := gitserverfs.RepoDirFromName(s.reposDir, repo)

	// PERF: Before doing the network request to check if isCloneable, lets
	// ensure we are not already cloning.
	if progress, cloneInProgress := s.locker.Status(dir); cloneInProgress {
		return progress, nil
	}

	// We always want to store whether there was an error cloning the repo, but only
	// after we checked if a clone is already in progress, otherwise we would race with
	// the actual running clone for the DB state of last_error.
	defer func() {
		// Use a different context in case we failed because the original context failed.
		s.setLastErrorNonFatal(s.ctx, repo, err)
	}()

	syncer, err := s.getVCSSyncer(ctx, repo)
	if err != nil {
		return "", errors.Wrap(err, "get VCS syncer")
	}

	// We may be attempting to clone a private repo so we need an internal actor.
	remoteURL, err := s.getRemoteURL(actor.WithInternalActor(ctx), repo)
	if err != nil {
		return "", err
	}

	if err = s.rpsLimiter.Wait(ctx); err != nil {
		return "", err
	}

	if err := syncer.IsCloneable(ctx, repo, remoteURL); err != nil {
		redactedErr := urlredactor.New(remoteURL).Redact(err.Error())
		return "", errors.Errorf("error cloning repo: repo %s not cloneable: %s", repo, redactedErr)
	}

	// Mark this repo as currently being cloned. We have to check again if someone else isn't already
	// cloning since we released the lock. We released the lock since isCloneable is a potentially
	// slow operation.
	lock, ok := s.locker.TryAcquire(dir, "starting clone")
	if !ok {
		// Someone else beat us to it
		status, _ := s.locker.Status(dir)
		return status, nil
	}

	if s.skipCloneForTests {
		lock.Release()
		return "", nil
	}

	if opts.Block {
		ctx, cancel, err := s.acquireCloneLimiter(ctx)
		if err != nil {
			return "", err
		}
		defer cancel()

		// We are blocking, so use the passed in context.
		err = s.doClone(ctx, repo, dir, syncer, lock, remoteURL, opts)
		err = errors.Wrapf(err, "failed to clone %s", repo)
		return "", err
	}

	// We push the cloneJob to a queue and let the producer-consumer pipeline take over from this
	// point. See definitions of cloneJobProducer and cloneJobConsumer to understand how these jobs
	// are processed.
	s.cloneQueue.Push(&cloneJob{
		repo:      repo,
		dir:       dir,
		syncer:    syncer,
		lock:      lock,
		remoteURL: remoteURL,
		options:   opts,
	})

	return "", nil
}

func (s *Server) doClone(
	ctx context.Context,
	repo api.RepoName,
	dir common.GitDir,
	syncer vcssyncer.VCSSyncer,
	lock RepositoryLock,
	remoteURL *vcs.URL,
	opts CloneOptions,
) (err error) {
	logger := s.logger.Scoped("doClone").With(log.String("repo", string(repo)))

	defer lock.Release()
	defer func() {
		if err != nil {
			repoCloneFailedCounter.Inc()
		}
	}()
	if err := s.rpsLimiter.Wait(ctx); err != nil {
		return err
	}
	ctx, cancel := context.WithTimeout(ctx, conf.GitLongCommandTimeout())
	defer cancel()

	dstPath := string(dir)
	if !opts.Overwrite {
		// We clone to a temporary directory first, so avoid wasting resources
		// if the directory already exists.
		if _, err := os.Stat(dstPath); err == nil {
			return &os.PathError{
				Op:   "cloneRepo",
				Path: dstPath,
				Err:  os.ErrExist,
			}
		}
	}

	// We clone to a temporary location first to avoid having incomplete
	// clones in the repo tree. This also avoids leaving behind corrupt clones
	// if the clone is interrupted.
	tmpDir, err := gitserverfs.TempDir(s.reposDir, "clone-")
	if err != nil {
		return err
	}
	defer os.RemoveAll(tmpDir)
	tmpPath := filepath.Join(tmpDir, ".git")

	// It may already be cloned
	if !repoCloned(dir) {
		if err := s.db.GitserverRepos().SetCloneStatus(ctx, repo, types.CloneStatusCloning, s.hostname); err != nil {
			s.logger.Error("Setting clone status in DB", log.Error(err))
		}
	}
	defer func() {
		// Use a background context to ensure we still update the DB even if we time out
		if err := s.db.GitserverRepos().SetCloneStatus(context.Background(), repo, cloneStatus(repoCloned(dir), false), s.hostname); err != nil {
			s.logger.Error("Setting clone status in DB", log.Error(err))
		}
	}()

	logger.Info("cloning repo", log.String("tmp", tmpDir), log.String("dst", dstPath))

	progressReader, progressWriter := io.Pipe()
	// We also capture the entire output in memory for the call to SetLastOutput
	// further down.
	// TODO: This might require a lot of memory depending on the amount of logs
	// produced, the ideal solution would be that readCloneProgress stores it in
	// chunks.
	output := &linebasedBufferedWriter{}
	eg := readCloneProgress(s.db, logger, lock, io.TeeReader(progressReader, output), repo)

	cloneErr := syncer.Clone(ctx, repo, remoteURL, dir, tmpPath, progressWriter)
	progressWriter.Close()

	if err := eg.Wait(); err != nil {
		s.logger.Error("reading clone progress", log.Error(err))
	}

	// best-effort update the output of the clone
	if err := s.db.GitserverRepos().SetLastOutput(context.Background(), repo, output.String()); err != nil {
		s.logger.Error("Setting last output in DB", log.Error(err))
	}

	if cloneErr != nil {
		// TODO: Should we really return the entire output here in an error?
		// It could be a super big error string.
		return errors.Wrapf(cloneErr, "clone failed. Output: %s", output.String())
	}

	if testRepoCorrupter != nil {
		testRepoCorrupter(ctx, common.GitDir(tmpPath))
	}

<<<<<<< HEAD
	if err := postRepoFetchActions(ctx, logger, s.DB, s.GetBackendFunc(common.GitDir(tmpPath), repo), s.Hostname, s.RecordingCommandFactory, repo, common.GitDir(tmpPath), remoteURL, syncer); err != nil {
=======
	if err := postRepoFetchActions(ctx, logger, s.db, s.hostname, s.recordingCommandFactory, repo, common.GitDir(tmpPath), remoteURL, syncer); err != nil {
>>>>>>> 527c3c7d
		return err
	}

	if opts.Overwrite {
		// remove the current repo by putting it into our temporary directory, outside of the git repo.
		err := fileutil.RenameAndSync(dstPath, filepath.Join(tmpDir, "old"))
		if err != nil && !os.IsNotExist(err) {
			return errors.Wrapf(err, "failed to remove old clone")
		}
	}

	if err := os.MkdirAll(filepath.Dir(dstPath), os.ModePerm); err != nil {
		return err
	}
	if err := fileutil.RenameAndSync(tmpPath, dstPath); err != nil {
		return err
	}

	logger.Info("repo cloned")
	repoClonedCounter.Inc()

	s.perforce.EnqueueChangelistMappingJob(perforce.NewChangelistMappingJob(repo, dir))

	return nil
}

// linebasedBufferedWriter is an io.Writer that writes to a buffer.
// '\r' resets the write offset to the index after last '\n' in the buffer,
// or the beginning of the buffer if a '\n' has not been written yet.
//
// This exists to remove intermediate progress reports from "git clone
// --progress".
type linebasedBufferedWriter struct {
	// writeOffset is the offset in buf where the next write should begin.
	writeOffset int

	// afterLastNewline is the index after the last '\n' in buf
	// or 0 if there is no '\n' in buf.
	afterLastNewline int

	buf []byte
}

func (w *linebasedBufferedWriter) Write(p []byte) (n int, err error) {
	l := len(p)
	for {
		if len(p) == 0 {
			// If p ends in a '\r' we still want to include that in the buffer until it is overwritten.
			break
		}
		idx := bytes.IndexAny(p, "\r\n")
		if idx == -1 {
			w.buf = append(w.buf[:w.writeOffset], p...)
			w.writeOffset = len(w.buf)
			break
		}
		w.buf = append(w.buf[:w.writeOffset], p[:idx+1]...)
		switch p[idx] {
		case '\n':
			w.writeOffset = len(w.buf)
			w.afterLastNewline = len(w.buf)
			p = p[idx+1:]
		case '\r':
			// Record that our next write should overwrite the data after the most recent newline.
			// Don't slice it off immediately here, because we want to be able to return that output
			// until it is overwritten.
			w.writeOffset = w.afterLastNewline
			p = p[idx+1:]
		default:
			panic(fmt.Sprintf("unexpected char %q", p[idx]))
		}
	}
	return l, nil
}

// String returns the contents of the buffer as a string.
func (w *linebasedBufferedWriter) String() string {
	return string(w.buf)
}

// Bytes returns the contents of the buffer.
func (w *linebasedBufferedWriter) Bytes() []byte {
	return w.buf
}

func postRepoFetchActions(
	ctx context.Context,
	logger log.Logger,
	db database.DB,
	backend git.GitBackend,
	shardID string,
	rcf *wrexec.RecordingCommandFactory,
	repo api.RepoName,
	dir common.GitDir,
	remoteURL *vcs.URL,
	syncer vcssyncer.VCSSyncer,
) (errs error) {
	// Note: We use a multi error in this function to try to make as many of the
	// post repo fetch actions succeed.

	// We run setHEAD first, because other commands further down can fail when no
	// head exists.
	if err := setHEAD(ctx, logger, rcf, repo, dir, syncer, remoteURL); err != nil {
		errs = errors.Append(errs, errors.Wrapf(err, "failed to ensure HEAD exists for repo %q", repo))
	}

	if err := git.RemoveBadRefs(ctx, dir); err != nil {
		errs = errors.Append(errs, errors.Wrapf(err, "failed to remove bad refs for repo %q", repo))
	}

	if err := git.SetRepositoryType(ctx, backend.Config(), syncer.Type()); err != nil {
		errs = errors.Append(errs, errors.Wrapf(err, "failed to set repository type for repo %q", repo))
	}

	if err := git.SetGitAttributes(dir); err != nil {
		errs = errors.Append(errs, errors.Wrap(err, "setting git attributes"))
	}

	if err := gitSetAutoGC(ctx, backend.Config()); err != nil {
		errs = errors.Append(errs, errors.Wrap(err, "setting git gc mode"))
	}

	// Update the last-changed stamp on disk.
	if err := setLastChanged(logger, dir); err != nil {
		errs = errors.Append(errs, errors.Wrap(err, "failed to update last changed time"))
	}

	// Successfully updated, best-effort updating of db fetch state based on
	// disk state.
	if err := setLastFetched(ctx, db, shardID, dir, repo); err != nil {
		errs = errors.Append(errs, errors.Wrap(err, "failed setting last fetch in DB"))
	}

	// Successfully updated, best-effort calculation of the repo size.
	repoSizeBytes := gitserverfs.DirSize(dir.Path("."))
	if err := db.GitserverRepos().SetRepoSize(ctx, repo, repoSizeBytes, shardID); err != nil {
		errs = errors.Append(errs, errors.Wrap(err, "failed to set repo size"))
	}

	return errs
}

// readCloneProgress scans the reader and saves the most recent line of output
// as the lock status, writes to a log file if siteConfig.cloneProgressLog is
// enabled, and optionally to the database when the feature flag `clone-progress-logging`
// is enabled.
func readCloneProgress(db database.DB, logger log.Logger, lock RepositoryLock, pr io.Reader, repo api.RepoName) *errgroup.Group {
	// Use a background context to ensure we still update the DB even if we
	// time out. IE we intentionally don't take an input ctx.
	ctx := featureflag.WithFlags(context.Background(), db.FeatureFlags())
	enableExperimentalDBCloneProgress := featureflag.FromContext(ctx).GetBoolOr("clone-progress-logging", false)

	var logFile *os.File

	if conf.Get().CloneProgressLog {
		var err error
		logFile, err = os.CreateTemp("", "")
		if err != nil {
			logger.Warn("failed to create temporary clone log file", log.Error(err), log.String("repo", string(repo)))
		} else {
			logger.Info("logging clone output", log.String("file", logFile.Name()), log.String("repo", string(repo)))
			defer logFile.Close()
		}
	}

	dbWritesLimiter := rate.NewLimiter(rate.Limit(1.0), 1)
	scan := bufio.NewScanner(pr)
	scan.Split(scanCRLF)
	store := db.GitserverRepos()

	eg, ctx := errgroup.WithContext(ctx)
	eg.Go(func() error {
		for scan.Scan() {
			progress := scan.Text()
			lock.SetStatus(progress)

			if logFile != nil {
				// Failing to write here is non-fatal and we don't want to spam our logs if there
				// are issues
				_, _ = fmt.Fprintln(logFile, progress)
			}
			// Only write to the database persisted status if line indicates progress
			// which is recognized by presence of a '%'. We filter these writes not to waste
			// rate-limit tokens on log lines that would not be relevant to the user.
			if enableExperimentalDBCloneProgress {
				if strings.Contains(progress, "%") && dbWritesLimiter.Allow() {
					if err := store.SetCloningProgress(ctx, repo, progress); err != nil {
						logger.Error("error updating cloning progress in the db", log.Error(err))
					}
				}
			}
		}
		if err := scan.Err(); err != nil {
			return err
		}

		return nil
	})

	return eg
}

// scanCRLF is similar to bufio.ScanLines except it splits on both '\r' and '\n'
// and it does not return tokens that contain only whitespace.
func scanCRLF(data []byte, atEOF bool) (advance int, token []byte, err error) {
	if atEOF && len(data) == 0 {
		return 0, nil, nil
	}
	trim := func(data []byte) []byte {
		data = bytes.TrimSpace(data)
		if len(data) == 0 {
			// Don't pass back a token that is all whitespace.
			return nil
		}
		return data
	}
	if i := bytes.IndexAny(data, "\r\n"); i >= 0 {
		// We have a full newline-terminated line.
		return i + 1, trim(data[:i]), nil
	}
	// If we're at EOF, we have a final, non-terminated line. Return it.
	if atEOF {
		return len(data), trim(data), nil
	}
	// Request more data.
	return 0, nil, nil
}

var (
	execRunning = promauto.NewGaugeVec(prometheus.GaugeOpts{
		Name: "src_gitserver_exec_running",
		Help: "number of gitserver.GitCommand running concurrently.",
	}, []string{"cmd"})
	execDuration = promauto.NewHistogramVec(prometheus.HistogramOpts{
		Name:    "src_gitserver_exec_duration_seconds",
		Help:    "gitserver.GitCommand latencies in seconds.",
		Buckets: trace.UserLatencyBuckets,
	}, []string{"cmd"})

	searchRunning = promauto.NewGauge(prometheus.GaugeOpts{
		Name: "src_gitserver_search_running",
		Help: "number of gitserver.Search running concurrently.",
	})
	searchDuration = promauto.NewHistogramVec(prometheus.HistogramOpts{
		Name:    "src_gitserver_search_duration_seconds",
		Help:    "gitserver.Search duration in seconds.",
		Buckets: []float64{0.01, 0.05, 0.1, 0.2, 0.5, 1, 2, 5, 10, 30},
	}, []string{"error"})
	searchLatency = promauto.NewHistogram(prometheus.HistogramOpts{
		Name:    "src_gitserver_search_latency_seconds",
		Help:    "gitserver.Search latency (time until first result is sent) in seconds.",
		Buckets: []float64{0.01, 0.05, 0.1, 0.2, 0.5, 1, 2, 5, 10, 30},
	})

	pendingClones = promauto.NewGauge(prometheus.GaugeOpts{
		Name: "src_gitserver_clone_queue",
		Help: "number of repos waiting to be cloned.",
	})
	repoClonedCounter = promauto.NewCounter(prometheus.CounterOpts{
		Name: "src_gitserver_repo_cloned",
		Help: "number of successful git clones run",
	})
	repoCloneFailedCounter = promauto.NewCounter(prometheus.CounterOpts{
		Name: "src_gitserver_repo_cloned_failed",
		Help: "number of failed git clones",
	})
)

var headBranchPattern = lazyregexp.New(`HEAD branch: (.+?)\n`)

func (s *Server) doRepoUpdate(ctx context.Context, repo api.RepoName, revspec string) (err error) {
	tr, ctx := trace.New(ctx, "doRepoUpdate", repo.Attr())
	defer tr.EndWithErr(&err)

	s.repoUpdateLocksMu.Lock()
	l, ok := s.repoUpdateLocks[repo]
	if !ok {
		l = &locks{
			once: new(sync.Once),
			mu:   new(sync.Mutex),
		}
		s.repoUpdateLocks[repo] = l
	}
	once := l.once
	mu := l.mu
	s.repoUpdateLocksMu.Unlock()

	// doBackgroundRepoUpdate can block longer than our context deadline. done will
	// close when its done. We can return when either done is closed or our
	// deadline has passed.
	done := make(chan struct{})
	err = errors.New("another operation is already in progress")
	go func() {
		defer close(done)
		once.Do(func() {
			mu.Lock() // Prevent multiple updates in parallel. It works fine, but it wastes resources.
			defer mu.Unlock()

			s.repoUpdateLocksMu.Lock()
			l.once = new(sync.Once) // Make new requests wait for next update.
			s.repoUpdateLocksMu.Unlock()

			err = s.doBackgroundRepoUpdate(repo, revspec)
			if err != nil {
				// We don't want to spam our logs when the rate limiter has been set to block all
				// updates
				if !errors.Is(err, ratelimit.ErrBlockAll) {
					s.logger.Error("performing background repo update", log.Error(err))
				}

				// The repo update might have failed due to the repo being corrupt
				var corruptErr common.ErrRepoCorrupted
				if errors.As(err, &corruptErr) {
					s.LogIfCorrupt(ctx, repo, corruptErr)
				}
			}
			s.setLastErrorNonFatal(s.ctx, repo, err)
		})
	}()

	select {
	case <-done:
		return errors.Wrapf(err, "repo %s:", repo)
	case <-ctx.Done():
		return ctx.Err()
	}
}

var doBackgroundRepoUpdateMock func(api.RepoName) error

func (s *Server) doBackgroundRepoUpdate(repo api.RepoName, revspec string) error {
	logger := s.logger.Scoped("backgroundRepoUpdate").With(log.String("repo", string(repo)))

	if doBackgroundRepoUpdateMock != nil {
		return doBackgroundRepoUpdateMock(repo)
	}
	// background context.
	ctx, cancel1 := s.serverContext()
	defer cancel1()

	// ensure the background update doesn't hang forever
	ctx, cancel2 := context.WithTimeout(ctx, conf.GitLongCommandTimeout())
	defer cancel2()

	// This background process should use our internal actor
	ctx = actor.WithInternalActor(ctx)

	ctx, cancel2, err := s.acquireCloneLimiter(ctx)
	if err != nil {
		return err
	}
	defer cancel2()

	if err = s.rpsLimiter.Wait(ctx); err != nil {
		return err
	}

	repo = protocol.NormalizeRepo(repo)
	dir := gitserverfs.RepoDirFromName(s.reposDir, repo)

	remoteURL, err := s.getRemoteURL(ctx, repo)
	if err != nil {
		return errors.Wrap(err, "failed to determine Git remote URL")
	}

	syncer, err := s.getVCSSyncer(ctx, repo)
	if err != nil {
		return errors.Wrap(err, "get VCS syncer")
	}

	// drop temporary pack files after a fetch. this function won't
	// return until this fetch has completed or definitely-failed,
	// either way they can't still be in use. we don't care exactly
	// when the cleanup happens, just that it does.
	// TODO: Should be done in janitor.
	defer git.CleanTmpPackFiles(s.logger, dir)

	output, err := syncer.Fetch(ctx, remoteURL, repo, dir, revspec)
	// TODO: Move the redaction also into the VCSSyncer layer here, to be in line
	// with what clone does.
	redactedOutput := urlredactor.New(remoteURL).Redact(string(output))
	// best-effort update the output of the fetch
	if err := s.db.GitserverRepos().SetLastOutput(context.Background(), repo, redactedOutput); err != nil {
		s.logger.Warn("Setting last output in DB", log.Error(err))
	}

	if err != nil {
		if output != nil {
			return errors.Wrapf(err, "failed to fetch repo %q with output %q", repo, redactedOutput)
		} else {
			return errors.Wrapf(err, "failed to fetch repo %q", repo)
		}
	}

<<<<<<< HEAD
	return postRepoFetchActions(ctx, logger, s.DB, s.GetBackendFunc(dir, repo), s.Hostname, s.RecordingCommandFactory, repo, dir, remoteURL, syncer)
=======
	return postRepoFetchActions(ctx, logger, s.db, s.hostname, s.recordingCommandFactory, repo, dir, remoteURL, syncer)
>>>>>>> 527c3c7d
}

// setHEAD configures git repo defaults (such as what HEAD is) which are
// needed for git commands to work.
func setHEAD(ctx context.Context, logger log.Logger, rcf *wrexec.RecordingCommandFactory, repoName api.RepoName, dir common.GitDir, syncer vcssyncer.VCSSyncer, remoteURL *vcs.URL) error {
	// Verify that there is a HEAD file within the repo, and that it is of
	// non-zero length.
	if err := git.EnsureHEAD(dir); err != nil {
		logger.Error("failed to ensure HEAD exists", log.Error(err), log.String("repo", string(repoName)))
	}

	// Fallback to git's default branch name if git remote show fails.
	headBranch := "master"

	// try to fetch HEAD from origin
	cmd, err := syncer.RemoteShowCommand(ctx, remoteURL)
	if err != nil {
		return errors.Wrap(err, "get remote show command")
	}
	dir.Set(cmd)
	r := urlredactor.New(remoteURL)
	output, err := executil.RunRemoteGitCommand(ctx, rcf.WrapWithRepoName(ctx, logger, repoName, cmd).WithRedactorFunc(r.Redact), true)
	if err != nil {
		logger.Error("Failed to fetch remote info", log.Error(err), log.String("output", string(output)))
		return errors.Wrap(err, "failed to fetch remote info")
	}

	submatches := headBranchPattern.FindSubmatch(output)
	if len(submatches) == 2 {
		submatch := string(submatches[1])
		if submatch != "(unknown)" {
			headBranch = submatch
		}
	}

	// check if branch pointed to by HEAD exists
	cmd = exec.CommandContext(ctx, "git", "rev-parse", headBranch, "--")
	dir.Set(cmd)
	if err := cmd.Run(); err != nil {
		// branch does not exist, pick first branch
		cmd := exec.CommandContext(ctx, "git", "branch")
		dir.Set(cmd)
		output, err := cmd.Output()
		if err != nil {
			logger.Error("Failed to list branches", log.Error(err), log.String("output", string(output)))
			return errors.Wrap(err, "failed to list branches")
		}
		lines := strings.Split(string(output), "\n")
		branch := strings.TrimPrefix(strings.TrimPrefix(lines[0], "* "), "  ")
		if branch != "" {
			headBranch = branch
		}
	}

	// set HEAD
	cmd = exec.CommandContext(ctx, "git", "symbolic-ref", "HEAD", "refs/heads/"+headBranch)
	dir.Set(cmd)
	if output, err := cmd.CombinedOutput(); err != nil {
		logger.Error("Failed to set HEAD", log.Error(err), log.String("output", string(output)))
		return errors.Wrap(err, "Failed to set HEAD")
	}

	return nil
}

// setLastChanged discerns an approximate last-changed timestamp for a
// repository. This can be approximate; it's used to determine how often we
// should run `git fetch`, but is not relied on strongly. The basic plan
// is as follows: If a repository has never had a timestamp before, we
// guess that the right stamp is *probably* the timestamp of the most
// chronologically-recent commit. If there are no commits, we just use the
// current time because that's probably usually a temporary state.
//
// If a timestamp already exists, we want to update it if and only if
// the set of references (as determined by `git show-ref`) has changed.
//
// To accomplish this, we assert that the file `sg_refhash` in the git
// directory should, if it exists, contain a hash of the output of
// `git show-ref`, and have a timestamp of "the last time this changed",
// except that if we're creating that file for the first time, we set
// it to the timestamp of the top commit. We then compute the hash of
// the show-ref output, and store it in the file if and only if it's
// different from the current contents.
//
// If show-ref fails, we use rev-list to determine whether that's just
// an empty repository (not an error) or some kind of actual error
// that is possibly causing our data to be incorrect, which should
// be reported.
func setLastChanged(logger log.Logger, dir common.GitDir) error {
	hashFile := dir.Path("sg_refhash")

	hash, err := git.ComputeRefHash(dir)
	if err != nil {
		return errors.Wrapf(err, "computeRefHash failed for %s", dir)
	}

	var stamp time.Time
	if _, err := os.Stat(hashFile); os.IsNotExist(err) {
		// This is the first time we are calculating the hash. Give a more
		// approriate timestamp for sg_refhash than the current time.
		stamp = git.LatestCommitTimestamp(logger, dir)
	}

	_, err = fileutil.UpdateFileIfDifferent(hashFile, hash)
	if err != nil {
		return errors.Wrapf(err, "failed to update %s", hashFile)
	}

	// If stamp is non-zero we have a more approriate mtime.
	if !stamp.IsZero() {
		err = os.Chtimes(hashFile, stamp, stamp)
		if err != nil {
			return errors.Wrapf(err, "failed to set mtime to the lastest commit timestamp for %s", dir)
		}
	}

	return nil
}<|MERGE_RESOLUTION|>--- conflicted
+++ resolved
@@ -969,11 +969,7 @@
 		testRepoCorrupter(ctx, common.GitDir(tmpPath))
 	}
 
-<<<<<<< HEAD
-	if err := postRepoFetchActions(ctx, logger, s.DB, s.GetBackendFunc(common.GitDir(tmpPath), repo), s.Hostname, s.RecordingCommandFactory, repo, common.GitDir(tmpPath), remoteURL, syncer); err != nil {
-=======
-	if err := postRepoFetchActions(ctx, logger, s.db, s.hostname, s.recordingCommandFactory, repo, common.GitDir(tmpPath), remoteURL, syncer); err != nil {
->>>>>>> 527c3c7d
+	if err := postRepoFetchActions(ctx, logger, s.db, s.getBackendFunc(dir, repo), s.hostname, s.recordingCommandFactory, repo, common.GitDir(tmpPath), remoteURL, syncer); err != nil {
 		return err
 	}
 
@@ -1368,11 +1364,7 @@
 		}
 	}
 
-<<<<<<< HEAD
-	return postRepoFetchActions(ctx, logger, s.DB, s.GetBackendFunc(dir, repo), s.Hostname, s.RecordingCommandFactory, repo, dir, remoteURL, syncer)
-=======
-	return postRepoFetchActions(ctx, logger, s.db, s.hostname, s.recordingCommandFactory, repo, dir, remoteURL, syncer)
->>>>>>> 527c3c7d
+	return postRepoFetchActions(ctx, logger, s.db, s.getBackendFunc(dir, repo), s.hostname, s.recordingCommandFactory, repo, dir, remoteURL, syncer)
 }
 
 // setHEAD configures git repo defaults (such as what HEAD is) which are
