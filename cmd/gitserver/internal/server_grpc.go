--- conflicted
+++ resolved
@@ -1185,7 +1185,6 @@
 	}, nil
 }
 
-<<<<<<< HEAD
 func (gs *grpcServer) RevAtTime(ctx context.Context, req *proto.RevAtTimeRequest) (*proto.RevAtTimeResponse, error) {
 	accesslog.Record(
 		ctx,
@@ -1239,9 +1238,6 @@
 	}, nil
 }
 
-func (gs *grpcServer) maybeStartClone(ctx context.Context, repo api.RepoName) error {
-	cloned, state, err := gs.svc.MaybeStartClone(ctx, repo)
-=======
 // checkRepoExists checks if a given repository is cloned on disk, and returns an
 // error otherwise.
 // On Sourcegraph.com, not all repos are managed by the scheduler. We thus
@@ -1249,7 +1245,6 @@
 // ensure it is cloned and managed.
 func (gs *grpcServer) checkRepoExists(ctx context.Context, repo api.RepoName) error {
 	cloned, err := gs.fs.RepoCloned(repo)
->>>>>>> 7b8f9c55
 	if err != nil {
 		return status.New(codes.Internal, errors.Wrap(err, "failed to check if repo is cloned").Error()).Err()
 	}
