--- conflicted
+++ resolved
@@ -811,7 +811,58 @@
 	})
 }
 
-<<<<<<< HEAD
+func TestGRPCServer_RevAtTime(t *testing.T) {
+	ctx := context.Background()
+	t.Run("argument validation", func(t *testing.T) {
+		gs := &grpcServer{}
+		_, err := gs.RevAtTime(ctx, &v1.RevAtTimeRequest{RepoName: "", RevSpec: []byte("HEAD"), Time: timestamppb.Now()})
+		require.ErrorContains(t, err, "repo must be specified")
+		assertGRPCStatusCode(t, err, codes.InvalidArgument)
+	})
+	t.Run("checks for uncloned repo", func(t *testing.T) {
+		fs := gitserverfs.NewMockFS()
+		fs.RepoClonedFunc.SetDefaultReturn(false, nil)
+		locker := NewMockRepositoryLocker()
+		locker.StatusFunc.SetDefaultReturn("cloning", true)
+		gs := &grpcServer{svc: NewMockService(), fs: fs, locker: locker}
+		_, err := gs.RevAtTime(ctx, &v1.RevAtTimeRequest{RepoName: "therepo", RevSpec: []byte("HEAD"), Time: timestamppb.Now()})
+		require.Error(t, err)
+		assertGRPCStatusCode(t, err, codes.NotFound)
+		assertHasGRPCErrorDetailOfType(t, err, &proto.RepoNotFoundPayload{})
+		require.Contains(t, err.Error(), "repo not found")
+		mockassert.Called(t, fs.RepoClonedFunc)
+		mockassert.Called(t, locker.StatusFunc)
+	})
+	t.Run("e2e", func(t *testing.T) {
+		fs := gitserverfs.NewMockFS()
+		// Repo is cloned, proceed!
+		fs.RepoClonedFunc.SetDefaultReturn(true, nil)
+		b := git.NewMockGitBackend()
+		b.RevAtTimeFunc.SetDefaultReturn("deadbeef", nil)
+		svc := NewMockService()
+		gs := &grpcServer{
+			svc: svc,
+			fs:  fs,
+			getBackendFunc: func(common.GitDir, api.RepoName) git.GitBackend {
+				return b
+			},
+		}
+
+		cli := spawnServer(t, gs)
+		res, err := cli.RevAtTime(ctx, &v1.RevAtTimeRequest{
+			RepoName: "therepo",
+			RevSpec:  []byte("HEAD"),
+			Time:     timestamppb.Now(),
+		})
+		require.NoError(t, err)
+		if diff := cmp.Diff(&proto.RevAtTimeResponse{
+			CommitSha: "deadbeef",
+		}, res, cmpopts.IgnoreUnexported(proto.RevAtTimeResponse{})); diff != "" {
+			t.Fatalf("unexpected response (-want +got):\n%s", diff)
+		}
+	})
+}
+
 func TestGRPCServer_ListRefs(t *testing.T) {
 	ctx := context.Background()
 	mockSS := gitserver.NewMockGitserverService_ListRefsServer()
@@ -819,71 +870,41 @@
 	t.Run("argument validation", func(t *testing.T) {
 		gs := &grpcServer{}
 		err := gs.ListRefs(&v1.ListRefsRequest{RepoName: ""}, mockSS)
-=======
-func TestGRPCServer_RevAtTime(t *testing.T) {
-	ctx := context.Background()
-	t.Run("argument validation", func(t *testing.T) {
-		gs := &grpcServer{}
-		_, err := gs.RevAtTime(ctx, &v1.RevAtTimeRequest{RepoName: "", RevSpec: []byte("HEAD"), Time: timestamppb.Now()})
->>>>>>> 70ef23e7
 		require.ErrorContains(t, err, "repo must be specified")
 		assertGRPCStatusCode(t, err, codes.InvalidArgument)
 	})
 	t.Run("checks for uncloned repo", func(t *testing.T) {
-<<<<<<< HEAD
-		svc := NewMockService()
-		svc.MaybeStartCloneFunc.SetDefaultReturn(false, CloneStatus{CloneInProgress: true, CloneProgress: "cloning"}, nil)
-		gs := &grpcServer{svc: svc, fs: gitserverfs.NewMockFS()}
-		err := gs.ListRefs(&v1.ListRefsRequest{RepoName: "therepo"}, mockSS)
-=======
 		fs := gitserverfs.NewMockFS()
 		fs.RepoClonedFunc.SetDefaultReturn(false, nil)
 		locker := NewMockRepositoryLocker()
 		locker.StatusFunc.SetDefaultReturn("cloning", true)
 		gs := &grpcServer{svc: NewMockService(), fs: fs, locker: locker}
-		_, err := gs.RevAtTime(ctx, &v1.RevAtTimeRequest{RepoName: "therepo", RevSpec: []byte("HEAD"), Time: timestamppb.Now()})
->>>>>>> 70ef23e7
+		err := gs.ListRefs(&v1.ListRefsRequest{RepoName: "therepo"}, mockSS)
 		require.Error(t, err)
 		assertGRPCStatusCode(t, err, codes.NotFound)
 		assertHasGRPCErrorDetailOfType(t, err, &proto.RepoNotFoundPayload{})
 		require.Contains(t, err.Error(), "repo not found")
-<<<<<<< HEAD
-		mockassert.Called(t, svc.MaybeStartCloneFunc)
+		mockassert.Called(t, fs.RepoClonedFunc)
+		mockassert.Called(t, locker.StatusFunc)
 	})
 	t.Run("e2e", func(t *testing.T) {
-		svc := NewMockService()
-		// Repo is cloned, proceed!
-		svc.MaybeStartCloneFunc.SetDefaultReturn(true, CloneStatus{}, nil)
+		fs := gitserverfs.NewMockFS()
+		// Repo is cloned, proceed!
+		fs.RepoClonedFunc.SetDefaultReturn(true, nil)
 		b := git.NewMockGitBackend()
 		it := git.NewMockRefIterator()
 		it.NextFunc.PushReturn(&gitdomain.Ref{Name: "refs/heads/master"}, nil)
 		it.NextFunc.PushReturn(nil, io.EOF)
 		b.ListRefsFunc.SetDefaultReturn(it, nil)
 		gs := &grpcServer{
-			svc: svc,
+			svc: NewMockService(),
 			fs:  gitserverfs.NewMockFS(),
-=======
-		mockassert.Called(t, fs.RepoClonedFunc)
-		mockassert.Called(t, locker.StatusFunc)
-	})
-	t.Run("e2e", func(t *testing.T) {
-		fs := gitserverfs.NewMockFS()
-		// Repo is cloned, proceed!
-		fs.RepoClonedFunc.SetDefaultReturn(true, nil)
-		b := git.NewMockGitBackend()
-		b.RevAtTimeFunc.SetDefaultReturn("deadbeef", nil)
-		svc := NewMockService()
-		gs := &grpcServer{
-			svc: svc,
-			fs:  fs,
->>>>>>> 70ef23e7
 			getBackendFunc: func(common.GitDir, api.RepoName) git.GitBackend {
 				return b
 			},
 		}
 
 		cli := spawnServer(t, gs)
-<<<<<<< HEAD
 		cc, err := cli.ListRefs(ctx, &v1.ListRefsRequest{
 			RepoName: "therepo",
 		})
@@ -903,17 +924,6 @@
 				CreatedAt: timestamppb.New(time.Time{}),
 			},
 		}, refs, cmpopts.IgnoreUnexported(v1.GitRef{}, timestamppb.Timestamp{})); diff != "" {
-=======
-		res, err := cli.RevAtTime(ctx, &v1.RevAtTimeRequest{
-			RepoName: "therepo",
-			RevSpec:  []byte("HEAD"),
-			Time:     timestamppb.Now(),
-		})
-		require.NoError(t, err)
-		if diff := cmp.Diff(&proto.RevAtTimeResponse{
-			CommitSha: "deadbeef",
-		}, res, cmpopts.IgnoreUnexported(proto.RevAtTimeResponse{})); diff != "" {
->>>>>>> 70ef23e7
 			t.Fatalf("unexpected response (-want +got):\n%s", diff)
 		}
 	})
