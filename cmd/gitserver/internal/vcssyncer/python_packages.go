package vcssyncer

import (
	"context"
	"io"
	"io/fs"
	"net/url"
	"os"
	"path"
	"strings"

	"github.com/sourcegraph/log"

	"github.com/sourcegraph/sourcegraph/cmd/gitserver/internal/gitserverfs"
	"github.com/sourcegraph/sourcegraph/internal/api"
	"github.com/sourcegraph/sourcegraph/internal/codeintel/dependencies"
	"github.com/sourcegraph/sourcegraph/internal/conf/reposource"
	"github.com/sourcegraph/sourcegraph/internal/extsvc/pypi"
	"github.com/sourcegraph/sourcegraph/internal/unpack"
	"github.com/sourcegraph/sourcegraph/lib/errors"
	"github.com/sourcegraph/sourcegraph/schema"
)

func NewPythonPackagesSyncer(
	connection *schema.PythonPackagesConnection,
	svc *dependencies.Service,
	client *pypi.Client,
<<<<<<< HEAD
	fs gitserverfs.FS,
) VCSSyncer {
	return &vcsPackagesSyncer{
		logger:      log.Scoped("PythonPackagesSyncer"),
		typ:         "python_packages",
		scheme:      dependencies.PythonPackagesScheme,
		placeholder: reposource.ParseVersionedPackage("sourcegraph.com/placeholder@v0.0.0"),
		svc:         svc,
		configDeps:  connection.Dependencies,
		source:      &pythonPackagesSyncer{client: client, fs: fs},
		fs:          fs,
=======
	getRemoteURLSource func(ctx context.Context, name api.RepoName) (RemoteURLSource, error),
	reposDir string,
) VCSSyncer {
	return &vcsPackagesSyncer{
		logger:             log.Scoped("PythonPackagesSyncer"),
		typ:                "python_packages",
		scheme:             dependencies.PythonPackagesScheme,
		placeholder:        reposource.ParseVersionedPackage("sourcegraph.com/placeholder@v0.0.0"),
		svc:                svc,
		configDeps:         connection.Dependencies,
		source:             &pythonPackagesSyncer{client: client, reposDir: reposDir},
		reposDir:           reposDir,
		getRemoteURLSource: getRemoteURLSource,
>>>>>>> c94efb5a
	}
}

// pythonPackagesSyncer implements packagesSource
type pythonPackagesSyncer struct {
	client *pypi.Client
	fs     gitserverfs.FS
}

func (pythonPackagesSyncer) ParseVersionedPackageFromNameAndVersion(name reposource.PackageName, version string) (reposource.VersionedPackage, error) {
	return reposource.ParseVersionedPackage(string(name) + "==" + version), nil
}

func (pythonPackagesSyncer) ParseVersionedPackageFromConfiguration(dep string) (reposource.VersionedPackage, error) {
	return reposource.ParseVersionedPackage(dep), nil
}

func (pythonPackagesSyncer) ParsePackageFromName(name reposource.PackageName) (reposource.Package, error) {
	return reposource.ParsePythonPackageFromName(name), nil
}

func (pythonPackagesSyncer) ParsePackageFromRepoName(repoName api.RepoName) (reposource.Package, error) {
	return reposource.ParsePythonPackageFromRepoName(repoName)
}

func (s *pythonPackagesSyncer) Download(ctx context.Context, dir string, dep reposource.VersionedPackage) error {
	pythonDep := dep.(*reposource.PythonVersionedPackage)
	pypiFile, err := s.client.Version(ctx, pythonDep.Name, pythonDep.Version)
	if err != nil {
		return err
	}
	packageURL := pypiFile.URL
	pkgData, err := s.client.Download(ctx, packageURL)
	if err != nil {
		return errors.Wrap(err, "download")
	}
	defer pkgData.Close()

	mkdirTemp := func() (string, error) {
		return s.fs.TempDir("pypi-packages")
	}

	if err = unpackPythonPackage(pkgData, packageURL, mkdirTemp, dir); err != nil {
		return errors.Wrap(err, "failed to unzip python module")
	}

	return nil
}

// unpackPythonPackage unpacks the given python package archive into workDir, skipping any
// files that aren't valid or that are potentially malicious. It detects the kind of archive
// and compression used with the given packageURL.
func unpackPythonPackage(pkg io.Reader, packageURL string, mkdirTemp func() (string, error), workDir string) error {
	logger := log.Scoped("unpackPythonPackage")
	u, err := url.Parse(packageURL)
	if err != nil {
		return errors.Wrap(err, "bad python package URL")
	}

	filename := path.Base(u.Path)

	opts := unpack.Opts{
		SkipInvalid:    true,
		SkipDuplicates: true,
		Filter: func(path string, file fs.FileInfo) bool {
			size := file.Size()

			const sizeLimit = 15 * 1024 * 1024
			if size >= sizeLimit {
				logger.With(
					log.String("path", file.Name()),
					log.Int64("size", size),
					log.Float64("limit", sizeLimit),
				).Warn("skipping large file in python package")
				return false
			}

			malicious := isPotentiallyMaliciousFilepathInArchive(path, workDir)
			return !malicious
		},
	}

	switch {
	case strings.HasSuffix(filename, ".tar.gz"), strings.HasSuffix(filename, ".tgz"):
		err = unpack.Tgz(pkg, workDir, opts)
		if err != nil {
			return err
		}
	case strings.HasSuffix(filename, ".whl"), strings.HasSuffix(filename, ".zip"):
		// We cannot unzip in a streaming fashion, so we write the zip file to
		// a temporary file. Otherwise, we would need to load the entire zip into
		// memory, which isn't great for multi-megabyte+ files.

		// Create a tmpdir that gitserver manages.
		tmpdir, err := mkdirTemp()
		if err != nil {
			return err
		}
		defer os.RemoveAll(tmpdir)

		// Write the whole package to a temporary file.
		zip, zipLen, err := writeZipToTemp(tmpdir, pkg)
		if err != nil {
			return err
		}
		defer zip.Close()

		err = unpack.Zip(zip, zipLen, workDir, opts)
		if err != nil {
			return err
		}
	case strings.HasSuffix(filename, ".tar"):
		err = unpack.Tar(pkg, workDir, opts)
		if err != nil {
			return err
		}
	default:
		return errors.Errorf("unsupported python package type %q", filename)
	}

	return stripSingleOutermostDirectory(workDir)
}<|MERGE_RESOLUTION|>--- conflicted
+++ resolved
@@ -25,21 +25,8 @@
 	connection *schema.PythonPackagesConnection,
 	svc *dependencies.Service,
 	client *pypi.Client,
-<<<<<<< HEAD
 	fs gitserverfs.FS,
-) VCSSyncer {
-	return &vcsPackagesSyncer{
-		logger:      log.Scoped("PythonPackagesSyncer"),
-		typ:         "python_packages",
-		scheme:      dependencies.PythonPackagesScheme,
-		placeholder: reposource.ParseVersionedPackage("sourcegraph.com/placeholder@v0.0.0"),
-		svc:         svc,
-		configDeps:  connection.Dependencies,
-		source:      &pythonPackagesSyncer{client: client, fs: fs},
-		fs:          fs,
-=======
 	getRemoteURLSource func(ctx context.Context, name api.RepoName) (RemoteURLSource, error),
-	reposDir string,
 ) VCSSyncer {
 	return &vcsPackagesSyncer{
 		logger:             log.Scoped("PythonPackagesSyncer"),
@@ -48,10 +35,9 @@
 		placeholder:        reposource.ParseVersionedPackage("sourcegraph.com/placeholder@v0.0.0"),
 		svc:                svc,
 		configDeps:         connection.Dependencies,
-		source:             &pythonPackagesSyncer{client: client, reposDir: reposDir},
-		reposDir:           reposDir,
+		source:             &pythonPackagesSyncer{client: client, fs: fs},
 		getRemoteURLSource: getRemoteURLSource,
->>>>>>> c94efb5a
+		fs:                 fs,
 	}
 }
 
