--- conflicted
+++ resolved
@@ -25,21 +25,8 @@
 	connection *schema.RubyPackagesConnection,
 	svc *dependencies.Service,
 	client *rubygems.Client,
-<<<<<<< HEAD
 	fs gitserverfs.FS,
-) VCSSyncer {
-	return &vcsPackagesSyncer{
-		logger:      log.Scoped("RubyPackagesSyncer"),
-		typ:         "ruby_packages",
-		scheme:      dependencies.RubyPackagesScheme,
-		placeholder: reposource.NewRubyVersionedPackage("sourcegraph/placeholder", "0.0.0"),
-		svc:         svc,
-		configDeps:  connection.Dependencies,
-		source:      &rubyDependencySource{client: client},
-		fs:          fs,
-=======
 	getRemoteURLSource func(ctx context.Context, name api.RepoName) (RemoteURLSource, error),
-	reposDir string,
 ) VCSSyncer {
 	return &vcsPackagesSyncer{
 		logger:             log.Scoped("RubyPackagesSyncer"),
@@ -48,10 +35,9 @@
 		placeholder:        reposource.NewRubyVersionedPackage("sourcegraph/placeholder", "0.0.0"),
 		svc:                svc,
 		configDeps:         connection.Dependencies,
-		reposDir:           reposDir,
 		source:             &rubyDependencySource{client: client},
+		fs:                 fs,
 		getRemoteURLSource: getRemoteURLSource,
->>>>>>> c94efb5a
 	}
 }
 
