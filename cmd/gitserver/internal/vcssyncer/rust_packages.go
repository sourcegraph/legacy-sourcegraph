--- conflicted
+++ resolved
@@ -22,21 +22,8 @@
 	connection *schema.RustPackagesConnection,
 	svc *dependencies.Service,
 	client *crates.Client,
-<<<<<<< HEAD
 	fs gitserverfs.FS,
-) VCSSyncer {
-	return &vcsPackagesSyncer{
-		logger:      log.Scoped("RustPackagesSyncer"),
-		typ:         "rust_packages",
-		scheme:      dependencies.RustPackagesScheme,
-		placeholder: reposource.ParseRustVersionedPackage("sourcegraph.com/placeholder@0.0.0"),
-		svc:         svc,
-		configDeps:  connection.Dependencies,
-		source:      &rustDependencySource{client: client},
-		fs:          fs,
-=======
 	getRemoteURLSource func(ctx context.Context, name api.RepoName) (RemoteURLSource, error),
-	reposDir string,
 ) VCSSyncer {
 	return &vcsPackagesSyncer{
 		logger:             log.Scoped("RustPackagesSyncer"),
@@ -45,10 +32,9 @@
 		placeholder:        reposource.ParseRustVersionedPackage("sourcegraph.com/placeholder@0.0.0"),
 		svc:                svc,
 		configDeps:         connection.Dependencies,
-		reposDir:           reposDir,
 		source:             &rustDependencySource{client: client},
+		fs:                 fs,
 		getRemoteURLSource: getRemoteURLSource,
->>>>>>> c94efb5a
 	}
 }
 
