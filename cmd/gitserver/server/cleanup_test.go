--- conflicted
+++ resolved
@@ -118,8 +118,7 @@
 	}
 }
 
-<<<<<<< HEAD
-func TestCleanupWrongShard(t *testing.T) {
+func TestRemoveWrongShard(t *testing.T) {
 	root, err := ioutil.TempDir("", "gitserver-test-")
 	if err != nil {
 		t.Fatal(err)
@@ -155,8 +154,6 @@
 	}
 }
 
-=======
->>>>>>> dcb2d98d
 // Note that the exact values (e.g. 50 commits) below are related to git's
 // internal heuristics regarding whether or not to invoke `git gc --auto`.
 //
@@ -550,7 +547,6 @@
 	s := &Server{
 		ReposDir: root,
 		DB:       db,
-		hostname: "test",
 	}
 
 	// Remove everything but github.com/foo/survivor
