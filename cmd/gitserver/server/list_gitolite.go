--- conflicted
+++ resolved
@@ -41,12 +41,7 @@
 
 	// 🚨 SECURITY: If gitoliteHost is a non-empty string that fails hostname validation, return an error
 	if gitoliteHost != "" && !security.ValidateRemoteAddr(gitoliteHost) {
-<<<<<<< HEAD
-		err = errors.New("invalid gitolite host")
-		return nil, err
-=======
 		return nil, errors.New("invalid gitolite host")
->>>>>>> 79a6718b
 	}
 
 	if repos, err = g.client.ListRepos(ctx, gitoliteHost); err != nil {
