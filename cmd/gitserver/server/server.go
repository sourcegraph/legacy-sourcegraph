--- conflicted
+++ resolved
@@ -1468,16 +1468,10 @@
 		}})
 	}()
 
-<<<<<<< HEAD
 	// Perform requests in each repository in the input batch. We perform these commands
 	// concurrently, but only allow for so many commands to be in-flight at a time so that
 	// we don't overwhelm a shard with either a large request or too many concurrent batch
 	// requests.
-=======
-		if _, err := runCommand(ctx, cmd); err != nil {
-			return "", true, err
-		}
->>>>>>> 79a6718b
 
 	g, ctx := errgroup.WithContext(ctx)
 	results := make([]protocol.BatchLogResult, len(req.RepoCommits))
