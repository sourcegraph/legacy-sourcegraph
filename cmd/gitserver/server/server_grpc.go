--- conflicted
+++ resolved
@@ -381,23 +381,6 @@
 	return grpcResp.ToProto(), nil
 }
 
-<<<<<<< HEAD
-=======
-func (gs *GRPCServer) ReposStats(_ context.Context, _ *proto.ReposStatsRequest) (*proto.ReposStatsResponse, error) {
-	b, err := readReposStatsFile(filepath.Join(gs.Server.ReposDir, reposStatsName))
-	if err != nil {
-		return nil, status.Errorf(codes.Internal, "failed to read %s: %s", reposStatsName, err.Error())
-	}
-
-	var stats *protocol.ReposStats
-	if err := json.Unmarshal(b, &stats); err != nil {
-		return nil, status.Errorf(codes.Internal, "failed to unmarshal %s: %s", reposStatsName, err.Error())
-	}
-
-	return stats.ToProto(), nil
-}
-
->>>>>>> 98eb3f9d
 func (gs *GRPCServer) IsRepoCloneable(ctx context.Context, req *proto.IsRepoCloneableRequest) (*proto.IsRepoCloneableResponse, error) {
 	repo := api.RepoName(req.GetRepo())
 	resp, err := gs.Server.isRepoCloneable(ctx, repo)
