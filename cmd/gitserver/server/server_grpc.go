--- conflicted
+++ resolved
@@ -30,14 +30,8 @@
 
 func (gs *GRPCServer) CreateCommitFromPatchBinary(ctx context.Context, req *proto.CreateCommitFromPatchBinaryRequest) (*proto.CreateCommitFromPatchBinaryResponse, error) {
 	var r protocol.CreateCommitFromPatchRequest
-<<<<<<< HEAD
-	var resp protocol.CreateCommitFromPatchResponse
-	r.FromProto(req)
-	_, resp = gs.Server.createCommitFromPatch(ctx, r)
-=======
 	r.FromProto(req)
 	_, resp := gs.Server.createCommitFromPatch(ctx, r)
->>>>>>> 08ff4c47
 
 	if resp.Error != nil {
 		return resp.ToProto(), resp.Error
@@ -161,7 +155,6 @@
 
 }
 
-<<<<<<< HEAD
 func (gs *GRPCServer) GetObject(ctx context.Context, req *proto.GetObjectRequest) (*proto.GetObjectResponse, error) {
 	gitAdapter := &adapters.Git{
 		ReposDir: gs.Server.ReposDir,
@@ -189,8 +182,6 @@
 	return resp.ToProto(), nil
 }
 
-=======
->>>>>>> 08ff4c47
 func (gs *GRPCServer) P4Exec(req *proto.P4ExecRequest, ss proto.GitserverService_P4ExecServer) error {
 	var internalReq protocol.P4ExecRequest
 	internalReq.FromProto(req)
