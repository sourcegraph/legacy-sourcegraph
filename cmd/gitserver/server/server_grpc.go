--- conflicted
+++ resolved
@@ -29,14 +29,8 @@
 
 func (gs *GRPCServer) CreateCommitFromPatchBinary(ctx context.Context, req *proto.CreateCommitFromPatchBinaryRequest) (*proto.CreateCommitFromPatchBinaryResponse, error) {
 	var r protocol.CreateCommitFromPatchRequest
-<<<<<<< HEAD
-	var resp protocol.CreateCommitFromPatchResponse
-	r.FromProto(req)
-	_, resp = gs.Server.createCommitFromPatch(ctx, r)
-=======
 	r.FromProto(req)
 	_, resp := gs.Server.createCommitFromPatch(ctx, r)
->>>>>>> a688cb33
 
 	if resp.Error != nil {
 		return resp.ToProto(), resp.Error
@@ -212,7 +206,6 @@
 	return execStatus.Err
 }
 
-<<<<<<< HEAD
 func (gs *GRPCServer) ListGitolite(ctx context.Context, req *proto.ListGitoliteRequest) (*proto.ListGitoliteResponse, error) {
 	host := req.GetGitoliteHost()
 	repos, err := defaultGitolite.listRepos(ctx, host)
@@ -231,8 +224,6 @@
 	}, nil
 }
 
-=======
->>>>>>> a688cb33
 func (gs *GRPCServer) Search(req *proto.SearchRequest, ss proto.GitserverService_SearchServer) error {
 	args, err := protocol.SearchRequestFromProto(req)
 	if err != nil {
