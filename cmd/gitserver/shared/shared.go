// gitserver is the gitserver server.
package shared

import (
	"container/list"
	"context"
	"database/sql"
	"fmt"
	"net/http"
	"os"
	"os/exec"
	"path/filepath"
	"runtime"
	"strings"

	jsoniter "github.com/json-iterator/go"
	"github.com/sourcegraph/log"
	"golang.org/x/sync/semaphore"
	"google.golang.org/grpc"

	"github.com/sourcegraph/sourcegraph/cmd/gitserver/server"
	"github.com/sourcegraph/sourcegraph/cmd/gitserver/server/accesslog"
	"github.com/sourcegraph/sourcegraph/cmd/gitserver/server/cloneurl"
	"github.com/sourcegraph/sourcegraph/cmd/gitserver/server/perforce"
	"github.com/sourcegraph/sourcegraph/internal/actor"
	"github.com/sourcegraph/sourcegraph/internal/api"
	"github.com/sourcegraph/sourcegraph/internal/authz"
	"github.com/sourcegraph/sourcegraph/internal/authz/subrepoperms"
	"github.com/sourcegraph/sourcegraph/internal/codeintel/dependencies"
	"github.com/sourcegraph/sourcegraph/internal/collections"
	"github.com/sourcegraph/sourcegraph/internal/conf"
	"github.com/sourcegraph/sourcegraph/internal/conf/conftypes"
	"github.com/sourcegraph/sourcegraph/internal/database"
	connections "github.com/sourcegraph/sourcegraph/internal/database/connections/live"
	"github.com/sourcegraph/sourcegraph/internal/encryption/keyring"
	"github.com/sourcegraph/sourcegraph/internal/env"
	"github.com/sourcegraph/sourcegraph/internal/extsvc"
	"github.com/sourcegraph/sourcegraph/internal/extsvc/crates"
	"github.com/sourcegraph/sourcegraph/internal/extsvc/gomodproxy"
	"github.com/sourcegraph/sourcegraph/internal/extsvc/npm"
	"github.com/sourcegraph/sourcegraph/internal/extsvc/pypi"
	"github.com/sourcegraph/sourcegraph/internal/extsvc/rubygems"
	proto "github.com/sourcegraph/sourcegraph/internal/gitserver/v1"
	"github.com/sourcegraph/sourcegraph/internal/goroutine"
	"github.com/sourcegraph/sourcegraph/internal/goroutine/recorder"
	internalgrpc "github.com/sourcegraph/sourcegraph/internal/grpc"
	"github.com/sourcegraph/sourcegraph/internal/grpc/defaults"
	"github.com/sourcegraph/sourcegraph/internal/httpcli"
	"github.com/sourcegraph/sourcegraph/internal/httpserver"
	"github.com/sourcegraph/sourcegraph/internal/instrumentation"
	"github.com/sourcegraph/sourcegraph/internal/jsonc"
	"github.com/sourcegraph/sourcegraph/internal/observation"
	"github.com/sourcegraph/sourcegraph/internal/ratelimit"
	"github.com/sourcegraph/sourcegraph/internal/requestclient"
	"github.com/sourcegraph/sourcegraph/internal/service"
	"github.com/sourcegraph/sourcegraph/internal/trace"
	"github.com/sourcegraph/sourcegraph/internal/wrexec"
	"github.com/sourcegraph/sourcegraph/lib/errors"
	"github.com/sourcegraph/sourcegraph/schema"
)

func Main(ctx context.Context, observationCtx *observation.Context, ready service.ReadyFunc, config *Config) error {
	logger := observationCtx.Logger

	// Load and validate configuration.
	if err := config.Validate(); err != nil {
		return errors.Wrap(err, "failed to validate configuration")
	}

	// Prepare the file system.
	{
		// Ensure the ReposDir exists.
		if err := os.MkdirAll(config.ReposDir, os.ModePerm); err != nil {
			return errors.Wrap(err, "creating SRC_REPOS_DIR")
		}
		// Ensure the Perforce Dir exists.
		p4Home := filepath.Join(config.ReposDir, server.P4HomeName)
		if err := os.MkdirAll(p4Home, os.ModePerm); err != nil {
			return errors.Wrapf(err, "ensuring p4Home exists: %q", p4Home)
		}
		// Ensure the tmp dir exists, is cleaned up, and TMP_DIR is set properly.
		tmpDir, err := setupAndClearTmp(logger, config.ReposDir)
		if err != nil {
			return errors.Wrap(err, "failed to setup temporary directory")
		}
		// Additionally, set TMP_DIR so other temporary files we may accidentally
		// create are on the faster RepoDir mount.
		if err := os.Setenv("TMP_DIR", tmpDir); err != nil {
			return errors.Wrap(err, "setting TMP_DIR")
		}

		// Delete the old reposStats file, which was used on gitserver prior to
		// 2023-08-14.
		if err := os.Remove(filepath.Join(config.ReposDir, "repos-stats.json")); err != nil && !os.IsNotExist(err) {
			logger.Error("failed to remove old reposStats file", log.Error(err))
		}
	}

	// Create a database connection.
	sqlDB, err := getDB(observationCtx)
	if err != nil {
		return errors.Wrap(err, "initializing database stores")
	}
	db := database.NewDB(observationCtx.Logger, sqlDB)

	// Initialize the keyring.
	err = keyring.Init(ctx)
	if err != nil {
		return errors.Wrap(err, "initializing keyring")
	}

	authz.DefaultSubRepoPermsChecker, err = subrepoperms.NewSubRepoPermsClient(db.SubRepoPerms())
	if err != nil {
		return errors.Wrap(err, "failed to create sub-repo client")
	}

	// Setup our server megastruct.
	recordingCommandFactory := wrexec.NewRecordingCommandFactory(nil, 0)
	cloneQueue := server.NewCloneQueue(observationCtx, list.New())
	locker := server.NewRepositoryLocker()
	gitserver := server.Server{
		Logger:         logger,
		ObservationCtx: observationCtx,
		ReposDir:       config.ReposDir,
		GetRemoteURLFunc: func(ctx context.Context, repo api.RepoName) (string, error) {
			return getRemoteURLFunc(ctx, logger, db, repo)
		},
		GetVCSSyncer: func(ctx context.Context, repo api.RepoName) (server.VCSSyncer, error) {
			return getVCSSyncer(ctx, &newVCSSyncerOpts{
				externalServiceStore:    db.ExternalServices(),
				repoStore:               db.Repos(),
				depsSvc:                 dependencies.NewService(observationCtx, db),
				repo:                    repo,
				reposDir:                config.ReposDir,
				coursierCacheDir:        config.CoursierCacheDir,
				recordingCommandFactory: recordingCommandFactory,
			})
		},
		Hostname:                config.ExternalAddress,
		DB:                      db,
		CloneQueue:              cloneQueue,
		GlobalBatchLogSemaphore: semaphore.NewWeighted(int64(config.BatchLogGlobalConcurrencyLimit)),
		Perforce:                perforce.NewService(ctx, observationCtx, logger, db, list.New()),
		RecordingCommandFactory: recordingCommandFactory,
		Locker:                  locker,
		RPSLimiter: ratelimit.NewInstrumentedLimiter(
			ratelimit.GitRPSLimiterBucketName,
			ratelimit.NewGlobalRateLimiter(logger, ratelimit.GitRPSLimiterBucketName),
		),
	}

	// Make sure we watch for config updates that affect the recordingCommandFactory.
	go conf.Watch(func() {
		// We update the factory with a predicate func. Each subsequent recordable command will use this predicate
		// to determine whether a command should be recorded or not.
		recordingConf := conf.Get().SiteConfig().GitRecorder
		if recordingConf == nil {
			recordingCommandFactory.Disable()
			return
		}
		recordingCommandFactory.Update(recordCommandsOnRepos(recordingConf.Repos, recordingConf.IgnoredGitCommands), recordingConf.Size)
	})

	gitserver.RegisterMetrics(observationCtx, db)

	// Create Handler now since it also initializes state
	// TODO: Why do we set server state as a side effect of creating our handler?
	handler := gitserver.Handler()
	handler = actor.HTTPMiddleware(logger, handler)
	handler = requestclient.InternalHTTPMiddleware(handler)
	handler = trace.HTTPMiddleware(logger, handler, conf.DefaultClient())
	handler = instrumentation.HTTPMiddleware("", handler)
	handler = internalgrpc.MultiplexHandlers(makeGRPCServer(logger, &gitserver), handler)

	ctx, cancel := context.WithCancel(context.Background())
	defer cancel()

	routines := []goroutine.BackgroundRoutine{
		httpserver.NewFromAddr(config.ListenAddress, &http.Server{
			Handler: handler,
		}),
		gitserver.NewClonePipeline(logger, cloneQueue),
		server.NewRepoStateSyncer(
			ctx,
			logger,
			db,
			locker,
			gitserver.Hostname,
			config.ReposDir,
			config.SyncRepoStateInterval,
			config.SyncRepoStateBatchSize,
			config.SyncRepoStateUpdatePerSecond,
		),
	}

	if runtime.GOOS == "windows" {
		// See https://github.com/sourcegraph/sourcegraph/issues/54317 for details.
		logger.Warn("Janitor is disabled on windows")
	} else {
		routines = append(
			routines,
			server.NewJanitor(
				ctx,
				server.JanitorConfig{
					ShardID:            gitserver.Hostname,
					JanitorInterval:    config.JanitorInterval,
					ReposDir:           config.ReposDir,
					DesiredPercentFree: config.JanitorReposDesiredPercentFree,
				},
				db,
				recordingCommandFactory,
				gitserver.CloneRepo,
				logger,
			),
		)
	}

	// Register recorder in all routines that support it.
	recorderCache := recorder.GetCache()
	rec := recorder.New(observationCtx.Logger, env.MyName, recorderCache)
	for _, r := range routines {
		if recordable, ok := r.(recorder.Recordable); ok {
			// Set the hostname to the shardID so we record the routines per
			// gitserver instance.
			recordable.SetJobName(fmt.Sprintf("gitserver %s", gitserver.Hostname))
			recordable.RegisterRecorder(rec)
			rec.Register(recordable)
		}
	}
	rec.RegistrationDone()

	logger.Info("git-server: listening", log.String("addr", config.ListenAddress))

	// We're ready!
	ready()

	// Launch all routines!
	goroutine.MonitorBackgroundRoutines(ctx, routines...)

	// The most important thing this does is kill all our clones. If we just
	// shutdown they will be orphaned and continue running.
	gitserver.Stop()

	return nil
}

// makeGRPCServer creates a new *grpc.Server for the gitserver endpoints and registers
// it with methods on the given server.
func makeGRPCServer(logger log.Logger, s *server.Server) *grpc.Server {
	configurationWatcher := conf.DefaultClient()

	var additionalServerOptions []grpc.ServerOption

	for method, scopedLogger := range map[string]log.Logger{
		proto.GitserverService_Exec_FullMethodName:      logger.Scoped("exec.accesslog", "exec endpoint access log"),
		proto.GitserverService_Archive_FullMethodName:   logger.Scoped("archive.accesslog", "archive endpoint access log"),
		proto.GitserverService_P4Exec_FullMethodName:    logger.Scoped("p4exec.accesslog", "p4-exec endpoint access log"),
		proto.GitserverService_GetObject_FullMethodName: logger.Scoped("get-object.accesslog", "get-object endpoint access log"),
	} {
		streamInterceptor := accesslog.StreamServerInterceptor(scopedLogger, configurationWatcher)
		unaryInterceptor := accesslog.UnaryServerInterceptor(scopedLogger, configurationWatcher)

		additionalServerOptions = append(additionalServerOptions,
			grpc.ChainStreamInterceptor(methodSpecificStreamInterceptor(method, streamInterceptor)),
			grpc.ChainUnaryInterceptor(methodSpecificUnaryInterceptor(method, unaryInterceptor)),
		)
	}

	grpcServer := defaults.NewServer(logger, additionalServerOptions...)
	proto.RegisterGitserverServiceServer(grpcServer, &server.GRPCServer{
		Server: s,
	})

	return grpcServer
}

func configureFusionClient(conn schema.PerforceConnection) server.FusionConfig {
	// Set up default settings first
	fc := server.FusionConfig{
		Enabled:             false,
		Client:              conn.P4Client,
		LookAhead:           2000,
		NetworkThreads:      12,
		NetworkThreadsFetch: 12,
		PrintBatch:          10,
		Refresh:             100,
		Retries:             10,
		MaxChanges:          -1,
		IncludeBinaries:     false,
		FsyncEnable:         false,
	}

	if conn.FusionClient == nil {
		return fc
	}

	// Required
	fc.Enabled = conn.FusionClient.Enabled
	fc.LookAhead = conn.FusionClient.LookAhead

	// Optional
	if conn.FusionClient.NetworkThreads > 0 {
		fc.NetworkThreads = conn.FusionClient.NetworkThreads
	}
	if conn.FusionClient.NetworkThreadsFetch > 0 {
		fc.NetworkThreadsFetch = conn.FusionClient.NetworkThreadsFetch
	}
	if conn.FusionClient.PrintBatch > 0 {
		fc.PrintBatch = conn.FusionClient.PrintBatch
	}
	if conn.FusionClient.Refresh > 0 {
		fc.Refresh = conn.FusionClient.Refresh
	}
	if conn.FusionClient.Retries > 0 {
		fc.Retries = conn.FusionClient.Retries
	}
	if conn.FusionClient.MaxChanges > 0 {
		fc.MaxChanges = conn.FusionClient.MaxChanges
	}
	fc.IncludeBinaries = conn.FusionClient.IncludeBinaries
	fc.FsyncEnable = conn.FusionClient.FsyncEnable

	return fc
}

// getDB initializes a connection to the database and returns a dbutil.DB
func getDB(observationCtx *observation.Context) (*sql.DB, error) {
	// Gitserver is an internal actor. We rely on the frontend to do authz checks for
	// user requests.
	//
	// This call to SetProviders is here so that calls to GetProviders don't block.
	authz.SetProviders(true, []authz.Provider{})

	dsn := conf.GetServiceConnectionValueAndRestartOnChange(func(serviceConnections conftypes.ServiceConnections) string {
		return serviceConnections.PostgresDSN
	})
	return connections.EnsureNewFrontendDB(observationCtx, dsn, "gitserver")
}

// getRemoteURLFunc returns a remote URL for the given repo, if any external service
// connections reference it. The first external service mentioned in repo.Sources
// will be used to construct the URL and get credentials.
// Since r.Sources is a map, a random referencing service will be used, so this
// function is not idempotent.
// This allows us to try different tokens, to maximize the chances of a repo eventually
// cloning successfully.
func getRemoteURLFunc(
	ctx context.Context,
	logger log.Logger,
	db database.DB,
	repo api.RepoName,
) (string, error) {
	r, err := db.Repos().GetByName(ctx, repo)
	if err != nil {
		return "", err
	}

	for _, info := range r.Sources {
		// build the clone url using the external service config instead of using
		// the source CloneURL field
		svc, err := db.ExternalServices().GetByID(ctx, info.ExternalServiceID())
		if err != nil {
			return "", err
		}

<<<<<<< HEAD
		if svc.CloudDefault && r.Private {
			// We won't be able to use this remote URL, so we should skip it. This can happen
			// if a repo moves from being public to private while belonging to both a cloud
			// default external service and another external service with a token that has
			// access to the private repo.
			// TODO: This should not be possible anymore, can we remove this check?
			continue
		}

		return cloneurl.ForEncryptableConfig(ctx, logger.Scoped("repos.CloneURL", ""), db, svc.Kind, svc.Config, r)
=======
		return repos.EncryptableCloneURL(ctx, logger.Scoped("repos.CloneURL", ""), db, svc.Kind, svc.Config, r)
>>>>>>> 9f547867
	}
	return "", errors.Errorf("no sources for %q", repo)
}

type newVCSSyncerOpts struct {
	externalServiceStore    database.ExternalServiceStore
	repoStore               database.RepoStore
	depsSvc                 *dependencies.Service
	repo                    api.RepoName
	reposDir                string
	coursierCacheDir        string
	recordingCommandFactory *wrexec.RecordingCommandFactory
}

func getVCSSyncer(ctx context.Context, opts *newVCSSyncerOpts) (server.VCSSyncer, error) {
	// We need an internal actor in case we are trying to access a private repo. We
	// only need access in order to find out the type of code host we're using, so
	// it's safe.
	r, err := opts.repoStore.GetByName(actor.WithInternalActor(ctx), opts.repo)
	if err != nil {
		return nil, errors.Wrap(err, "get repository")
	}

	extractOptions := func(connection any) (string, error) {
		for _, info := range r.Sources {
			extSvc, err := opts.externalServiceStore.GetByID(ctx, info.ExternalServiceID())
			if err != nil {
				return "", errors.Wrap(err, "get external service")
			}
			rawConfig, err := extSvc.Config.Decrypt(ctx)
			if err != nil {
				return "", err
			}
			normalized, err := jsonc.Parse(rawConfig)
			if err != nil {
				return "", errors.Wrap(err, "normalize JSON")
			}
			if err = jsoniter.Unmarshal(normalized, connection); err != nil {
				return "", errors.Wrap(err, "unmarshal JSON")
			}
			return extSvc.URN(), nil
		}
		return "", errors.Errorf("unexpected empty Sources map in %v", r)
	}

	switch r.ExternalRepo.ServiceType {
	case extsvc.TypePerforce:
		var c schema.PerforceConnection
		if _, err := extractOptions(&c); err != nil {
			return nil, err
		}

		p4Home := filepath.Join(opts.reposDir, server.P4HomeName)
		// Ensure the directory exists
		if err := os.MkdirAll(p4Home, os.ModePerm); err != nil {
			return nil, errors.Wrapf(err, "ensuring p4Home exists: %q", p4Home)
		}

		return &server.PerforceDepotSyncer{
			MaxChanges:   int(c.MaxChanges),
			Client:       c.P4Client,
			FusionConfig: configureFusionClient(c),
			P4Home:       p4Home,
		}, nil
	case extsvc.TypeJVMPackages:
		var c schema.JVMPackagesConnection
		if _, err := extractOptions(&c); err != nil {
			return nil, err
		}
		return server.NewJVMPackagesSyncer(&c, opts.depsSvc, opts.coursierCacheDir), nil
	case extsvc.TypeNpmPackages:
		var c schema.NpmPackagesConnection
		urn, err := extractOptions(&c)
		if err != nil {
			return nil, err
		}
		cli, err := npm.NewHTTPClient(urn, c.Registry, c.Credentials, httpcli.ExternalClientFactory)
		if err != nil {
			return nil, err
		}
		return server.NewNpmPackagesSyncer(c, opts.depsSvc, cli), nil
	case extsvc.TypeGoModules:
		var c schema.GoModulesConnection
		urn, err := extractOptions(&c)
		if err != nil {
			return nil, err
		}
		cli := gomodproxy.NewClient(urn, c.Urls, httpcli.ExternalClientFactory)
		return server.NewGoModulesSyncer(&c, opts.depsSvc, cli), nil
	case extsvc.TypePythonPackages:
		var c schema.PythonPackagesConnection
		urn, err := extractOptions(&c)
		if err != nil {
			return nil, err
		}
		cli, err := pypi.NewClient(urn, c.Urls, httpcli.ExternalClientFactory)
		if err != nil {
			return nil, err
		}
		return server.NewPythonPackagesSyncer(&c, opts.depsSvc, cli, opts.reposDir), nil
	case extsvc.TypeRustPackages:
		var c schema.RustPackagesConnection
		urn, err := extractOptions(&c)
		if err != nil {
			return nil, err
		}
		cli, err := crates.NewClient(urn, httpcli.ExternalClientFactory)
		if err != nil {
			return nil, err
		}
		return server.NewRustPackagesSyncer(&c, opts.depsSvc, cli), nil
	case extsvc.TypeRubyPackages:
		var c schema.RubyPackagesConnection
		urn, err := extractOptions(&c)
		if err != nil {
			return nil, err
		}
		cli, err := rubygems.NewClient(urn, c.Repository, httpcli.ExternalClientFactory)
		if err != nil {
			return nil, err
		}
		return server.NewRubyPackagesSyncer(&c, opts.depsSvc, cli), nil
	}
	return server.NewGitRepoSyncer(opts.recordingCommandFactory), nil
}

// methodSpecificStreamInterceptor returns a gRPC stream server interceptor that only calls the next interceptor if the method matches.
//
// The returned interceptor will call next if the invoked gRPC method matches the method parameter. Otherwise, it will call handler directly.
func methodSpecificStreamInterceptor(method string, next grpc.StreamServerInterceptor) grpc.StreamServerInterceptor {
	return func(srv interface{}, ss grpc.ServerStream, info *grpc.StreamServerInfo, handler grpc.StreamHandler) error {
		if method != info.FullMethod {
			return handler(srv, ss)
		}

		return next(srv, ss, info, handler)
	}
}

// methodSpecificUnaryInterceptor returns a gRPC unary server interceptor that only calls the next interceptor if the method matches.
//
// The returned interceptor will call next if the invoked gRPC method matches the method parameter. Otherwise, it will call handler directly.
func methodSpecificUnaryInterceptor(method string, next grpc.UnaryServerInterceptor) grpc.UnaryServerInterceptor {
	return func(ctx context.Context, req interface{}, info *grpc.UnaryServerInfo, handler grpc.UnaryHandler) (resp interface{}, err error) {
		if method != info.FullMethod {
			return handler(ctx, req)
		}

		return next(ctx, req, info, handler)
	}
}

var defaultIgnoredGitCommands = []string{
	"show",
	"rev-parse",
	"log",
	"diff",
	"ls-tree",
}

// recordCommandsOnRepos returns a ShouldRecordFunc which determines whether the given command should be recorded
// for a particular repository.
func recordCommandsOnRepos(repos []string, ignoredGitCommands []string) wrexec.ShouldRecordFunc {
	// empty repos, means we should never record since there is nothing to match on
	if len(repos) == 0 {
		return func(ctx context.Context, c *exec.Cmd) bool {
			return false
		}
	}

	if len(ignoredGitCommands) == 0 {
		ignoredGitCommands = append(ignoredGitCommands, defaultIgnoredGitCommands...)
	}

	// we won't record any git commands with these commands since they are considered to be not destructive
	ignoredGitCommandsMap := collections.NewSet(ignoredGitCommands...)

	return func(ctx context.Context, cmd *exec.Cmd) bool {
		base := filepath.Base(cmd.Path)
		if base != "git" {
			return false
		}

		repoMatch := false
		// If repos contains a single "*" element, it means to record commands
		// for all repositories.
		if len(repos) == 1 && repos[0] == "*" {
			repoMatch = true
		} else {
			for _, repo := range repos {
				// We need to check the suffix, because we can have some common parts in
				// different repo names. E.g. "sourcegraph/sourcegraph" and
				// "sourcegraph/sourcegraph-code-ownership" will both be allowed even if only the
				// first name is included in the config.
				if strings.HasSuffix(cmd.Dir, repo+"/.git") {
					repoMatch = true
					break
				}
			}
		}

		// If the repo doesn't match, no use in checking if it is a command we should record.
		if !repoMatch {
			return false
		}
		// we have to scan the Args, since it isn't guaranteed that the Arg at index 1 is the git command:
		// git -c "protocol.version=2" remote show
		for _, arg := range cmd.Args {
			if ok := ignoredGitCommandsMap.Has(arg); ok {
				return false
			}
		}
		return true
	}
}

// setupAndClearTmp sets up the tempdir for reposDir as well as clearing it
// out. It returns the temporary directory location.
func setupAndClearTmp(logger log.Logger, reposDir string) (string, error) {
	logger = logger.Scoped("setupAndClearTmp", "sets up the the tempdir for ReposDir as well as clearing it out")

	// Additionally, we create directories with the prefix .tmp-old which are
	// asynchronously removed. We do not remove in place since it may be a
	// slow operation to block on. Our tmp dir will be ${s.ReposDir}/.tmp
	dir := filepath.Join(reposDir, server.TempDirName) // .tmp
	oldPrefix := server.TempDirName + "-old"
	if _, err := os.Stat(dir); err == nil {
		// Rename the current tmp file, so we can asynchronously remove it. Use
		// a consistent pattern so if we get interrupted, we can clean it
		// another time.
		oldTmp, err := os.MkdirTemp(reposDir, oldPrefix)
		if err != nil {
			return "", err
		}
		// oldTmp dir exists, so we need to use a child of oldTmp as the
		// rename target.
		if err := os.Rename(dir, filepath.Join(oldTmp, server.TempDirName)); err != nil {
			return "", err
		}
	}

	if err := os.MkdirAll(dir, os.ModePerm); err != nil {
		return "", err
	}

	// Asynchronously remove old temporary directories.
	// TODO: Why async?
	files, err := os.ReadDir(reposDir)
	if err != nil {
		logger.Error("failed to do tmp cleanup", log.Error(err))
	} else {
		for _, f := range files {
			// Remove older .tmp directories as well as our older tmp-
			// directories we would place into ReposDir. In September 2018 we
			// can remove support for removing tmp- directories.
			if !strings.HasPrefix(f.Name(), oldPrefix) && !strings.HasPrefix(f.Name(), "tmp-") {
				continue
			}
			go func(path string) {
				if err := os.RemoveAll(path); err != nil {
					logger.Error("failed to remove old temporary directory", log.String("path", path), log.Error(err))
				}
			}(filepath.Join(reposDir, f.Name()))
		}
	}

	return dir, nil
}<|MERGE_RESOLUTION|>--- conflicted
+++ resolved
@@ -363,20 +363,7 @@
 			return "", err
 		}
 
-<<<<<<< HEAD
-		if svc.CloudDefault && r.Private {
-			// We won't be able to use this remote URL, so we should skip it. This can happen
-			// if a repo moves from being public to private while belonging to both a cloud
-			// default external service and another external service with a token that has
-			// access to the private repo.
-			// TODO: This should not be possible anymore, can we remove this check?
-			continue
-		}
-
 		return cloneurl.ForEncryptableConfig(ctx, logger.Scoped("repos.CloneURL", ""), db, svc.Kind, svc.Config, r)
-=======
-		return repos.EncryptableCloneURL(ctx, logger.Scoped("repos.CloneURL", ""), db, svc.Kind, svc.Config, r)
->>>>>>> 9f547867
 	}
 	return "", errors.Errorf("no sources for %q", repo)
 }
