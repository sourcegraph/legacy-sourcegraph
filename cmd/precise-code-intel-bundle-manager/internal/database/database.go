package database

import (
	"context"
	"fmt"
	"sort"

	"github.com/opentracing/opentracing-go/ext"
	pkgerrors "github.com/pkg/errors"
	"github.com/sourcegraph/sourcegraph/internal/codeintel/bundles/client"
	"github.com/sourcegraph/sourcegraph/internal/codeintel/bundles/persistence"
	"github.com/sourcegraph/sourcegraph/internal/codeintel/bundles/types"
	"github.com/sourcegraph/sourcegraph/internal/trace/ot"
)

// Database wraps access to a single processed bundle.
type Database interface {
	// Close closes the underlying reader.
	Close() error

	// Exists determines if the path exists in the database.
	Exists(ctx context.Context, path string) (bool, error)

	// Definitions returns the set of locations defining the symbol at the given position.
	Definitions(ctx context.Context, path string, line, character int) ([]client.Location, error)

	// References returns the set of locations referencing the symbol at the given position.
	References(ctx context.Context, path string, line, character int) ([]client.Location, error)

	// Hover returns the hover text of the symbol at the given position.
	Hover(ctx context.Context, path string, line, character int) (string, client.Range, bool, error)

	// Diagnostics returns the diagnostics for the documents that have the given path prefix.
	Diagnostics(ctx context.Context, prefix string) ([]client.Diagnostic, error)

	// MonikersByPosition returns all monikers attached ranges containing the given position. If multiple
	// ranges contain the position, then this method will return multiple sets of monikers. Each slice
	// of monikers are attached to a single range. The order of the output slice is "outside-in", so that
	// the range attached to earlier monikers enclose the range attached to later monikers.
	MonikersByPosition(ctx context.Context, path string, line, character int) ([][]client.MonikerData, error)

	// MonikerResults returns the locations that define or reference the given moniker. This method
	// also returns the size of the complete result set to aid in pagination (along with skip and take).
	MonikerResults(ctx context.Context, tableName, scheme, identifier string, skip, take int) ([]client.Location, int, error)

	// PackageInformation looks up package information data by identifier.
	PackageInformation(ctx context.Context, path string, packageInformationID string) (client.PackageInformationData, bool, error)
}

type databaseImpl struct {
	filename        string
	reader          persistence.Reader // database file reader
	numResultChunks int                // numResultChunks value from meta row
}

var _ Database = &databaseImpl{}

func newRange(startLine, startCharacter, endLine, endCharacter int) client.Range {
	return client.Range{
		Start: client.Position{
			Line:      startLine,
			Character: startCharacter,
		},
		End: client.Position{
			Line:      endLine,
			Character: endCharacter,
		},
	}
}

// DocumentPathRangeID denotes a range qualified by its containing document.
type DocumentPathRangeID struct {
	Path    string
	RangeID types.ID
}

// ErrMalformedBundle is returned when a bundle is missing an expected map key.
type ErrMalformedBundle struct {
	Filename string // the filename of the malformed bundle
	Name     string // the type of value key should contain
	Key      string // the missing key
}

func (e ErrMalformedBundle) Error() string {
	return fmt.Sprintf("malformed bundle: unknown %s %s", e.Name, e.Key)
}

// OpenDatabase opens a handle to the bundle file at the given path.
func OpenDatabase(ctx context.Context, filename string, reader persistence.Reader) (Database, error) {
	meta, err := reader.ReadMeta(ctx)
	if err != nil {
		return nil, pkgerrors.Wrap(err, "reader.ReadMeta")
	}

	return &databaseImpl{
		filename:        filename,
		reader:          reader,
		numResultChunks: meta.NumResultChunks,
	}, nil
}

// Close closes the underlying reader.
func (db *databaseImpl) Close() error {
	return db.reader.Close()
}

// Exists determines if the path exists in the database.
func (db *databaseImpl) Exists(ctx context.Context, path string) (bool, error) {
	_, exists, err := db.getDocumentData(ctx, path)
	return exists, pkgerrors.Wrap(err, "db.getDocumentData")
}

// Definitions returns the set of locations defining the symbol at the given position.
func (db *databaseImpl) Definitions(ctx context.Context, path string, line, character int) ([]client.Location, error) {
	_, ranges, exists, err := db.getRangeByPosition(ctx, path, line, character)
	if err != nil || !exists {
		return nil, pkgerrors.Wrap(err, "db.getRangeByPosition")
	}

	for _, r := range ranges {
		if r.DefinitionResultID == "" {
			continue
		}

		definitionResults, err := db.getResultByID(ctx, r.DefinitionResultID)
		if err != nil {
			return nil, pkgerrors.Wrap(err, "db.getResultByID")
		}

		locations, err := db.convertRangesToLocations(ctx, definitionResults)
		if err != nil {
			return nil, pkgerrors.Wrap(err, "db.convertRangesToLocations")
		}

		return locations, nil
	}

	return []client.Location{}, nil
}

// References returns the set of locations referencing the symbol at the given position.
func (db *databaseImpl) References(ctx context.Context, path string, line, character int) ([]client.Location, error) {
	_, ranges, exists, err := db.getRangeByPosition(ctx, path, line, character)
	if err != nil || !exists {
		return nil, pkgerrors.Wrap(err, "db.getRangeByPosition")
	}

	var allLocations []client.Location
	for _, r := range ranges {
		if r.ReferenceResultID == "" {
			continue
		}

		referenceResults, err := db.getResultByID(ctx, r.ReferenceResultID)
		if err != nil {
			return nil, pkgerrors.Wrap(err, "db.getResultByID")
		}

		locations, err := db.convertRangesToLocations(ctx, referenceResults)
		if err != nil {
			return nil, pkgerrors.Wrap(err, "db.convertRangesToLocations")
		}

		allLocations = append(allLocations, locations...)
	}

	return allLocations, nil
}

// Hover returns the hover text of the symbol at the given position.
func (db *databaseImpl) Hover(ctx context.Context, path string, line, character int) (string, client.Range, bool, error) {
	documentData, ranges, exists, err := db.getRangeByPosition(ctx, path, line, character)
	if err != nil || !exists {
		return "", client.Range{}, false, pkgerrors.Wrap(err, "db.getRangeByPosition")
	}

	for _, r := range ranges {
		if r.HoverResultID == "" {
			continue
		}

		text, exists := documentData.HoverResults[r.HoverResultID]
		if !exists {
			return "", client.Range{}, false, ErrMalformedBundle{
				Filename: db.filename,
				Name:     "hoverResult",
				Key:      string(r.HoverResultID),
				// TODO(efritz) - add document context
			}
		}

		return text, newRange(r.StartLine, r.StartCharacter, r.EndLine, r.EndCharacter), true, nil
	}

	return "", client.Range{}, false, nil
}

// Diagnostics returns the diagnostics for the documents that have the given path prefix.
func (db *databaseImpl) Diagnostics(ctx context.Context, prefix string) ([]client.Diagnostic, error) {
	paths, err := db.getPathsWithPrefix(ctx, prefix)
	if err != nil {
		return nil, pkgerrors.Wrap(err, "db.getPathsWithPrefix")
	}

	var diagnostics []client.Diagnostic
	for _, path := range paths {
<<<<<<< HEAD
		documentData, exists, err := db.getDocumentData(ctx, prefix)
=======
		documentData, exists, err := db.getDocumentData(ctx, path)
>>>>>>> 060217a5
		if err != nil {
			return nil, pkgerrors.Wrap(err, "db.getDocumentData")
		}
		if !exists {
			return nil, nil
		}

		for _, diagnostic := range documentData.Diagnostics {
			diagnostics = append(diagnostics, client.Diagnostic{
				Path:           path,
				Severity:       diagnostic.Severity,
				Code:           diagnostic.Code,
				Message:        diagnostic.Message,
				Source:         diagnostic.Source,
				StartLine:      diagnostic.StartLine,
				StartCharacter: diagnostic.StartCharacter,
				EndLine:        diagnostic.EndLine,
				EndCharacter:   diagnostic.EndCharacter,
			})
		}
	}

	return diagnostics, nil
}

// MonikersByPosition returns all monikers attached ranges containing the given position. If multiple
// ranges contain the position, then this method will return multiple sets of monikers. Each slice
// of monikers are attached to a single range. The order of the output slice is "outside-in", so that
// the range attached to earlier monikers enclose the range attached to later monikers.
func (db *databaseImpl) MonikersByPosition(ctx context.Context, path string, line, character int) ([][]client.MonikerData, error) {
	documentData, ranges, exists, err := db.getRangeByPosition(ctx, path, line, character)
	if err != nil || !exists {
		return nil, pkgerrors.Wrap(err, "db.getRangeByPosition")
	}

	var monikerData [][]client.MonikerData
	for _, r := range ranges {
		var batch []client.MonikerData
		for _, monikerID := range r.MonikerIDs {
			moniker, exists := documentData.Monikers[monikerID]
			if !exists {
				return nil, ErrMalformedBundle{
					Filename: db.filename,
					Name:     "moniker",
					Key:      string(monikerID),
					// TODO(efritz) - add document context
				}
			}

			batch = append(batch, client.MonikerData{
				Kind:                 moniker.Kind,
				Scheme:               moniker.Scheme,
				Identifier:           moniker.Identifier,
				PackageInformationID: string(moniker.PackageInformationID),
			})
		}

		monikerData = append(monikerData, batch)
	}

	return monikerData, nil
}

// MonikerResults returns the locations that define or reference the given moniker. This method
// also returns the size of the complete result set to aid in pagination (along with skip and take).
func (db *databaseImpl) MonikerResults(ctx context.Context, tableName, scheme, identifier string, skip, take int) (_ []client.Location, _ int, err error) {
	span, ctx := ot.StartSpanFromContext(ctx, "getResultChunkByResultID")
	span.SetTag("filename", db.filename)
	span.SetTag("tableName", tableName)
	span.SetTag("scheme", scheme)
	span.SetTag("identifier", identifier)
	defer func() {
		if err != nil {
			ext.Error.Set(span, true)
			span.SetTag("err", err.Error())
		}
		span.Finish()
	}()

	var rows []types.Location
	var totalCount int
	if tableName == "definitions" {
		if rows, totalCount, err = db.reader.ReadDefinitions(ctx, scheme, identifier, skip, take); err != nil {
			err = pkgerrors.Wrap(err, "reader.ReadDefinitions")
		}
	} else if tableName == "references" {
		if rows, totalCount, err = db.reader.ReadReferences(ctx, scheme, identifier, skip, take); err != nil {
			err = pkgerrors.Wrap(err, "reader.ReadReferences")
		}
	}

	if err != nil {
		return nil, 0, err
	}

	var locations []client.Location
	for _, row := range rows {
		locations = append(locations, client.Location{
			Path:  row.URI,
			Range: newRange(row.StartLine, row.StartCharacter, row.EndLine, row.EndCharacter),
		})
	}

	return locations, totalCount, nil
}

// PackageInformation looks up package information data by identifier.
func (db *databaseImpl) PackageInformation(ctx context.Context, path string, packageInformationID string) (client.PackageInformationData, bool, error) {
	documentData, exists, err := db.getDocumentData(ctx, path)
	if err != nil {
		return client.PackageInformationData{}, false, pkgerrors.Wrap(err, "db.getDocumentData")
	}
	if !exists {
		return client.PackageInformationData{}, false, nil
	}

	packageInformationData, exists := documentData.PackageInformation[types.ID(packageInformationID)]
	if exists {
		return client.PackageInformationData{
			Name:    packageInformationData.Name,
			Version: packageInformationData.Version,
		}, true, nil
	}

	return client.PackageInformationData{}, false, nil
}

func (db *databaseImpl) getPathsWithPrefix(ctx context.Context, prefix string) (_ []string, err error) {
	span, ctx := ot.StartSpanFromContext(ctx, "getPathsWithPrefix")
	span.SetTag("filename", db.filename)
	span.SetTag("prefix", prefix)
	defer func() {
		if err != nil {
			ext.Error.Set(span, true)
			span.SetTag("err", err.Error())
		}
		span.Finish()
	}()

	return db.reader.PathsWithPrefix(ctx, prefix)
}

// getDocumentData fetches and unmarshals the document data or the given path. This method caches
// document data by a unique key prefixed by the database filename.
func (db *databaseImpl) getDocumentData(ctx context.Context, path string) (_ types.DocumentData, _ bool, err error) {
	span, ctx := ot.StartSpanFromContext(ctx, "getDocumentData")
	span.SetTag("filename", db.filename)
	span.SetTag("path", path)
	defer func() {
		if err != nil {
			ext.Error.Set(span, true)
			span.SetTag("err", err.Error())
		}
		span.Finish()
	}()

	documentData, ok, err := db.reader.ReadDocument(ctx, path)
	if err != nil {
		return types.DocumentData{}, false, pkgerrors.Wrap(err, "reader.ReadDocument")
	}
	return documentData, ok, nil
}

// getRangeByPosition returns the ranges the given position. The order of the output slice is "outside-in",
// so that earlier ranges properly enclose later ranges.
func (db *databaseImpl) getRangeByPosition(ctx context.Context, path string, line, character int) (types.DocumentData, []types.RangeData, bool, error) {
	documentData, exists, err := db.getDocumentData(ctx, path)
	if err != nil {
		return types.DocumentData{}, nil, false, pkgerrors.Wrap(err, "db.getDocumentData")
	}
	if !exists {
		return types.DocumentData{}, nil, false, nil
	}

	return documentData, findRanges(documentData.Ranges, line, character), true, nil
}

// getResultByID fetches and unmarshals a definition or reference result by identifier.
// This method caches result chunk data by a unique key prefixed by the database filename.
func (db *databaseImpl) getResultByID(ctx context.Context, id types.ID) ([]DocumentPathRangeID, error) {
	resultChunkData, exists, err := db.getResultChunkByResultID(ctx, id)
	if err != nil {
		return nil, pkgerrors.Wrap(err, "db.getResultChunkByResultID")
	}
	if !exists {
		return nil, ErrMalformedBundle{
			Filename: db.filename,
			Name:     "result chunk",
			Key:      string(id),
		}
	}

	documentIDRangeIDs, exists := resultChunkData.DocumentIDRangeIDs[id]
	if !exists {
		return nil, ErrMalformedBundle{
			Filename: db.filename,
			Name:     "result",
			Key:      string(id),
			// TODO(efritz) - add result chunk context
		}
	}

	var resultData []DocumentPathRangeID
	for _, documentIDRangeID := range documentIDRangeIDs {
		path, ok := resultChunkData.DocumentPaths[documentIDRangeID.DocumentID]
		if !ok {
			return nil, ErrMalformedBundle{
				Filename: db.filename,
				Name:     "documentPath",
				Key:      string(documentIDRangeID.DocumentID),
				// TODO(efritz) - add result chunk context
			}
		}

		resultData = append(resultData, DocumentPathRangeID{
			Path:    path,
			RangeID: documentIDRangeID.RangeID,
		})
	}

	return resultData, nil
}

// getResultChunkByResultID fetches and unmarshals the result chunk data with the given identifier.
// This method caches result chunk data by a unique key prefixed by the database filename.
func (db *databaseImpl) getResultChunkByResultID(ctx context.Context, id types.ID) (_ types.ResultChunkData, _ bool, err error) {
	span, ctx := ot.StartSpanFromContext(ctx, "getResultChunkByResultID")
	span.SetTag("filename", db.filename)
	span.SetTag("id", id)
	defer func() {
		if err != nil {
			ext.Error.Set(span, true)
			span.SetTag("err", err.Error())
		}
		span.Finish()
	}()

	resultChunkData, ok, err := db.reader.ReadResultChunk(ctx, types.HashKey(id, db.numResultChunks))
	if err != nil {
		return types.ResultChunkData{}, false, pkgerrors.Wrap(err, "reader.ReadResultChunk")
	}
	return resultChunkData, ok, nil
}

// convertRangesToLocations converts pairs of document paths and range identifiers
// to a list of locations.
func (db *databaseImpl) convertRangesToLocations(ctx context.Context, resultData []DocumentPathRangeID) ([]client.Location, error) {
	// We potentially have to open a lot of documents. Reduce possible pressure on the
	// cache by ordering our queries so we only have to read and unmarshal each document
	// once.

	groupedResults := map[string][]types.ID{}
	for _, documentPathRangeID := range resultData {
		groupedResults[documentPathRangeID.Path] = append(groupedResults[documentPathRangeID.Path], documentPathRangeID.RangeID)
	}

	paths := []string{}
	for path := range groupedResults {
		paths = append(paths, path)
	}
	sort.Strings(paths)

	var locations []client.Location
	for _, path := range paths {
		documentData, exists, err := db.getDocumentData(ctx, path)
		if err != nil {
			return nil, pkgerrors.Wrap(err, "db.getDocumentData")
		}

		if !exists {
			return nil, ErrMalformedBundle{
				Filename: db.filename,
				Name:     "document",
				Key:      string(path),
			}
		}

		for _, rangeID := range groupedResults[path] {
			r, exists := documentData.Ranges[rangeID]
			if !exists {
				return nil, ErrMalformedBundle{
					Filename: db.filename,
					Name:     "range",
					Key:      string(rangeID),
					// TODO(efritz) - add document context
				}
			}

			locations = append(locations, client.Location{
				Path:  path,
				Range: newRange(r.StartLine, r.StartCharacter, r.EndLine, r.EndCharacter),
			})
		}
	}

	return locations, nil
}<|MERGE_RESOLUTION|>--- conflicted
+++ resolved
@@ -204,11 +204,7 @@
 
 	var diagnostics []client.Diagnostic
 	for _, path := range paths {
-<<<<<<< HEAD
-		documentData, exists, err := db.getDocumentData(ctx, prefix)
-=======
 		documentData, exists, err := db.getDocumentData(ctx, path)
->>>>>>> 060217a5
 		if err != nil {
 			return nil, pkgerrors.Wrap(err, "db.getDocumentData")
 		}
