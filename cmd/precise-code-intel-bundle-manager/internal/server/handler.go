--- conflicted
+++ resolved
@@ -200,11 +200,7 @@
 // GET /dbs/{id:[0-9]+}/diagnostics
 func (s *Server) handleDiagnostics(w http.ResponseWriter, r *http.Request) {
 	s.dbQuery(w, r, func(ctx context.Context, db database.Database) (interface{}, error) {
-<<<<<<< HEAD
-		diagnostics, err := db.Diagnostics(ctx, getQuery(r, "path"))
-=======
 		diagnostics, err := db.Diagnostics(ctx, getQuery(r, "prefix"))
->>>>>>> c532d0d6
 		if err != nil {
 			return nil, pkgerrors.Wrap(err, "db.Diagnostics")
 		}
