--- conflicted
+++ resolved
@@ -72,13 +72,8 @@
 	if err = process(ctx, jobHandle.DB(), w.bundleManagerClient, w.gitserverClient, upload, jobHandle); err != nil {
 		log15.Warn("Failed to process upload", "id", upload.ID, "err", err)
 
-<<<<<<< HEAD
-		if markErr := jobHandle.MarkErrored(err.Error(), ""); markErr != nil {
+		if markErr := jobHandle.MarkErrored(ctx, err.Error(), ""); markErr != nil {
 			return false, errors.Wrap(markErr, "jobHandle.MarkErrored")
-=======
-		if markErr := jobHandle.MarkErrored(ctx, err.Error(), ""); markErr != nil {
-			return false, markErr
->>>>>>> e0200418
 		}
 	}
 
@@ -143,13 +138,8 @@
 	// update the upload record with an error message but do not want to alter any other data in
 	// the database. Rolling back to this savepoint will allow us to discard any other changes
 	// but still commit the transaction as a whole.
-<<<<<<< HEAD
-	if err := jobHandle.Savepoint(); err != nil {
+	if err := jobHandle.Savepoint(ctx); err != nil {
 		return errors.Wrap(err, "jobHandle.Savepoint")
-=======
-	if err := jobHandle.Savepoint(ctx); err != nil {
-		return err
->>>>>>> e0200418
 	}
 	defer func() {
 		if err != nil {
@@ -160,55 +150,32 @@
 	}()
 
 	// Update package and package reference data to support cross-repo queries.
-<<<<<<< HEAD
-	if err := db.UpdatePackages(context.Background(), jobHandle.Tx(), packages); err != nil {
+	if err := db.UpdatePackages(ctx, packages); err != nil {
 		return errors.Wrap(err, "db.UpdatePackages")
 	}
-	if err := db.UpdatePackageReferences(context.Background(), jobHandle.Tx(), packageReferences); err != nil {
+	if err := db.UpdatePackageReferences(ctx, packageReferences); err != nil {
 		return errors.Wrap(err, "db.UpdatePackageReferences")
-=======
-	if err := db.UpdatePackages(ctx, packages); err != nil {
-		return err
-	}
-	if err := db.UpdatePackageReferences(ctx, packageReferences); err != nil {
-		return err
->>>>>>> e0200418
 	}
 
 	// Before we mark the upload as complete, we need to delete any existing completed uploads
 	// that have the same repository_id, commit, root, and indexer values. Otherwise the transaction
 	// will fail as these values form a unique constraint.
-<<<<<<< HEAD
-	if err := db.DeleteOverlappingDumps(ctx, jobHandle.Tx(), upload.RepositoryID, upload.Commit, upload.Root, upload.Indexer); err != nil {
+	if err := db.DeleteOverlappingDumps(ctx, upload.RepositoryID, upload.Commit, upload.Root, upload.Indexer); err != nil {
 		return errors.Wrap(err, "db.DeleteOverlappingDumps")
-=======
-	if err := db.DeleteOverlappingDumps(ctx, upload.RepositoryID, upload.Commit, upload.Root, upload.Indexer); err != nil {
-		return err
->>>>>>> e0200418
 	}
 
 	// Almost-success: we need to mark this upload as complete at this point as the next step changes
 	// the visibility of the dumps for this repository. This requires that the new dump be available in
 	// the lsif_dumps view, which requires a change of state. In the event of a future failure we can
 	// still roll back to the save point and mark the upload as errored.
-<<<<<<< HEAD
-	if err := jobHandle.MarkComplete(); err != nil {
+	if err := jobHandle.MarkComplete(ctx); err != nil {
 		return errors.Wrap(err, "jobHandle.MarkComplete")
-=======
-	if err := jobHandle.MarkComplete(ctx); err != nil {
-		return err
->>>>>>> e0200418
 	}
 
 	// Discover commits around the current tip commit and the commit of this upload. Upsert these
 	// commits into the lsif_commits table, then update the visibility of all dumps for this repository.
-<<<<<<< HEAD
-	if err := updateCommitsAndVisibility(ctx, db, gitserverClient, jobHandle.Tx(), upload.RepositoryID, upload.Commit); err != nil {
+	if err := updateCommitsAndVisibility(ctx, db, gitserverClient, upload.RepositoryID, upload.Commit); err != nil {
 		return errors.Wrap(err, "updateCommitsAndVisibility")
-=======
-	if err := updateCommitsAndVisibility(ctx, db, gitserverClient, upload.RepositoryID, upload.Commit); err != nil {
-		return err
->>>>>>> e0200418
 	}
 
 	f, err := os.Open(newFilename)
@@ -252,23 +219,12 @@
 		}
 	}
 
-<<<<<<< HEAD
-	// TODO - need to do same discover on query
-	// TODO - determine if we know about these commits first
-	if err := db.UpdateCommits(ctx, tx, repositoryID, newCommits); err != nil {
+	if err := db.UpdateCommits(ctx, repositoryID, newCommits); err != nil {
 		return errors.Wrap(err, "db.UpdateCommits")
 	}
 
-	if err := db.UpdateDumpsVisibleFromTip(ctx, tx, repositoryID, tipCommit); err != nil {
+	if err := db.UpdateDumpsVisibleFromTip(ctx, repositoryID, tipCommit); err != nil {
 		return errors.Wrap(err, "db.UpdateDumpsVisibleFromTip")
-=======
-	if err := db.UpdateCommits(ctx, repositoryID, newCommits); err != nil {
-		return err
-	}
-
-	if err := db.UpdateDumpsVisibleFromTip(ctx, repositoryID, tipCommit); err != nil {
-		return err
->>>>>>> e0200418
 	}
 
 	return nil
