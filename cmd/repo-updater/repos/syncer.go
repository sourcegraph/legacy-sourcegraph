--- conflicted
+++ resolved
@@ -247,13 +247,8 @@
 			return errors.Wrap(err, "checking user tag")
 		}
 
-<<<<<<< HEAD
-		if syncPublicOnly {
+		if !ok {
 			sourced = sourced.Filter(func(r *types.Repo) bool { return !r.Private })
-=======
-		if !ok {
-			sourced = sourced.Filter(func(r *Repo) bool { return !r.Private })
->>>>>>> 09120d5a
 		}
 	}
 
