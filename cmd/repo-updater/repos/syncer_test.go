package repos_test

import (
	"context"
	"fmt"
	"sort"
	"strings"
	"testing"
	"time"

	"github.com/gitchander/permutation"
	"github.com/google/go-cmp/cmp"
	"github.com/google/go-cmp/cmp/cmpopts"
	"github.com/pkg/errors"
	"github.com/sourcegraph/sourcegraph/cmd/repo-updater/repos"
	"github.com/sourcegraph/sourcegraph/internal/api"
	"github.com/sourcegraph/sourcegraph/internal/extsvc"
	"github.com/sourcegraph/sourcegraph/internal/extsvc/awscodecommit"
	"github.com/sourcegraph/sourcegraph/internal/extsvc/bitbucketcloud"
	"github.com/sourcegraph/sourcegraph/internal/extsvc/bitbucketserver"
	"github.com/sourcegraph/sourcegraph/internal/extsvc/github"
	"github.com/sourcegraph/sourcegraph/internal/extsvc/gitlab"
	"github.com/sourcegraph/sourcegraph/internal/extsvc/gitolite"
)

func TestSyncer_Sync(t *testing.T) {
	t.Parallel()

	testSyncerSync(new(repos.FakeStore))(t)

	github := repos.ExternalService{ID: 1, Kind: extsvc.KindGitHub}
	gitlab := repos.ExternalService{ID: 2, Kind: extsvc.KindGitLab}

	for _, tc := range []struct {
		name    string
		sourcer repos.Sourcer
		store   repos.Store
		err     string
	}{
		{
			name:    "sourcer error aborts sync",
			sourcer: repos.NewFakeSourcer(errors.New("boom")),
			store:   new(repos.FakeStore),
			err:     "syncer.sync.sourced: 1 error occurred:\n\t* boom\n\n",
		},
		{
			name: "sources partial errors aborts sync",
			sourcer: repos.NewFakeSourcer(nil,
				repos.NewFakeSource(&github, nil),
				repos.NewFakeSource(&gitlab, errors.New("boom")),
			),
			store: new(repos.FakeStore),
			err:   "syncer.sync.sourced: 1 error occurred:\n\t* boom\n\n",
		},
		{
			name:    "store list error aborts sync",
			sourcer: repos.NewFakeSourcer(nil, repos.NewFakeSource(&github, nil)),
			store:   &repos.FakeStore{ListReposError: errors.New("boom")},
			err:     "syncer.sync.store.list-repos: boom",
		},
		{
			name:    "store upsert error aborts sync",
			sourcer: repos.NewFakeSourcer(nil, repos.NewFakeSource(&github, nil)),
			store:   &repos.FakeStore{UpsertReposError: errors.New("booya")},
			err:     "syncer.sync.store.upsert-repos: booya",
		},
	} {
		tc := tc
		t.Run(tc.name, func(t *testing.T) {
			clock := repos.NewFakeClock(time.Now(), time.Second)
			now := clock.Now
			ctx := context.Background()

			syncer := &repos.Syncer{
				Store:   tc.store,
				Sourcer: tc.sourcer,
				Now:     now,
			}
			err := syncer.Sync(ctx)

			if have, want := fmt.Sprint(err), tc.err; have != want {
				t.Errorf("have error %q, want %q", have, want)
			}

			if have, want := fmt.Sprint(syncer.LastSyncError()), tc.err; have != want {
				t.Errorf("have LastSyncError %q, want %q", have, want)
			}
		})
	}
}

func testSyncerSync(s repos.Store) func(*testing.T) {
	githubService := &repos.ExternalService{
		ID:   1,
		Kind: extsvc.KindGitHub,
	}

	githubRepo := (&repos.Repo{
		Name:     "github.com/org/foo",
		Metadata: &github.Repository{},
		ExternalRepo: api.ExternalRepoSpec{
			ID:          "foo-external-12345",
			ServiceID:   "https://github.com/",
			ServiceType: extsvc.TypeGitHub,
		},
	}).With(
		repos.Opt.RepoSources(githubService.URN()),
	)

	gitlabService := &repos.ExternalService{
		ID:   10,
		Kind: extsvc.KindGitLab,
	}

	gitlabRepo := (&repos.Repo{
		Name:     "gitlab.com/org/foo",
		Metadata: &gitlab.Project{},
		ExternalRepo: api.ExternalRepoSpec{
			ID:          "12345",
			ServiceID:   "https://gitlab.com/",
			ServiceType: extsvc.TypeGitLab,
		},
	}).With(
		repos.Opt.RepoSources(gitlabService.URN()),
	)

	bitbucketServerService := &repos.ExternalService{
		ID:   20,
		Kind: extsvc.KindBitbucketServer,
	}

	bitbucketServerRepo := (&repos.Repo{
		Name:     "bitbucketserver.mycorp.com/org/foo",
		Metadata: &bitbucketserver.Repo{},
		ExternalRepo: api.ExternalRepoSpec{
			ID:          "23456",
			ServiceID:   "https://bitbucketserver.mycorp.com/",
			ServiceType: "bitbucketServer",
		},
	}).With(
		repos.Opt.RepoSources(bitbucketServerService.URN()),
	)

	awsCodeCommitService := &repos.ExternalService{
		ID:   30,
		Kind: extsvc.KindAWSCodeCommit,
	}

	awsCodeCommitRepo := (&repos.Repo{
		Name:     "git-codecommit.us-west-1.amazonaws.com/stripe-go",
		Metadata: &awscodecommit.Repository{},
		ExternalRepo: api.ExternalRepoSpec{
			ID:          "f001337a-3450-46fd-b7d2-650c0EXAMPLE",
			ServiceID:   "arn:aws:codecommit:us-west-1:999999999999:",
			ServiceType: extsvc.TypeAWSCodeCommit,
		},
	}).With(
		repos.Opt.RepoSources(awsCodeCommitService.URN()),
	)

	otherService := &repos.ExternalService{
		ID:   40,
		Kind: extsvc.KindOther,
	}

	otherRepo := (&repos.Repo{
		Name: "git-host.com/org/foo",
		ExternalRepo: api.ExternalRepoSpec{
			ID:          "git-host.com/org/foo",
			ServiceID:   "https://git-host.com/",
			ServiceType: extsvc.TypeOther,
		},
	}).With(
		repos.Opt.RepoSources(otherService.URN()),
	)

	gitoliteService := &repos.ExternalService{
		ID:   50,
		Kind: extsvc.KindGitolite,
	}

	gitoliteRepo := (&repos.Repo{
		Name:     "gitolite.mycorp.com/foo",
		Metadata: &gitolite.Repo{},
		ExternalRepo: api.ExternalRepoSpec{
			ID:          "foo",
			ServiceID:   "git@gitolite.mycorp.com",
			ServiceType: extsvc.TypeGitolite,
		},
	}).With(
		repos.Opt.RepoSources(gitoliteService.URN()),
	)

	bitbucketCloudService := &repos.ExternalService{
		ID:   60,
		Kind: extsvc.KindBitbucketCloud,
	}

	bitbucketCloudRepo := (&repos.Repo{
		Name:     "bitbucket.org/team/foo",
		Metadata: &bitbucketcloud.Repo{},
		ExternalRepo: api.ExternalRepoSpec{
			ID:          "{e164a64c-bd73-4a40-b447-d71b43f328a8}",
			ServiceID:   "https://bitbucket.org/",
			ServiceType: extsvc.TypeBitbucketCloud,
		},
	}).With(
		repos.Opt.RepoSources(bitbucketCloudService.URN()),
	)

	clock := repos.NewFakeClock(time.Now(), 0)

	type testCase struct {
		name    string
		sourcer repos.Sourcer
		store   repos.Store
		stored  repos.Repos
		ctx     context.Context
		now     func() time.Time
		diff    repos.Diff
		err     string
	}

	var testCases []testCase
	for _, tc := range []struct {
		repo *repos.Repo
		svc  *repos.ExternalService
	}{
		{repo: githubRepo, svc: githubService},
		{repo: gitlabRepo, svc: gitlabService},
		{repo: bitbucketServerRepo, svc: bitbucketServerService},
		{repo: awsCodeCommitRepo, svc: awsCodeCommitService},
		{repo: otherRepo, svc: otherService},
		{repo: gitoliteRepo, svc: gitoliteService},
		{repo: bitbucketCloudRepo, svc: bitbucketCloudService},
	} {
		svcdup := tc.svc.With(repos.Opt.ExternalServiceID(tc.svc.ID + 1))
		testCases = append(testCases,
			testCase{
				name: "new repo",
				sourcer: repos.NewFakeSourcer(nil,
					repos.NewFakeSource(tc.svc.Clone(), nil, tc.repo.Clone()),
				),
				store:  s,
				stored: repos.Repos{},
				now:    clock.Now,
				diff: repos.Diff{Added: repos.Repos{tc.repo.With(
					repos.Opt.RepoCreatedAt(clock.Time(1)),
					repos.Opt.RepoSources(tc.svc.Clone().URN()),
				)}},
				err: "<nil>",
			},
			testCase{
				name: "new repo sources",
				sourcer: repos.NewFakeSourcer(nil,
					repos.NewFakeSource(tc.svc.Clone(), nil, tc.repo.Clone()),
					repos.NewFakeSource(svcdup.Clone(), nil, tc.repo.Clone()),
				),
				store:  s,
				stored: repos.Repos{tc.repo.Clone()},
				now:    clock.Now,
				diff: repos.Diff{Modified: repos.Repos{tc.repo.With(
					repos.Opt.RepoModifiedAt(clock.Time(1)),
					repos.Opt.RepoSources(tc.svc.URN(), svcdup.URN()),
				)}},
				err: "<nil>",
			},
			testCase{
				name: "deleted repo source",
				sourcer: repos.NewFakeSourcer(nil,
					repos.NewFakeSource(tc.svc.Clone(), nil, tc.repo.Clone()),
				),
				store: s,
				stored: repos.Repos{tc.repo.With(
					repos.Opt.RepoSources(tc.svc.URN(), svcdup.URN()),
				)},
				now: clock.Now,
				diff: repos.Diff{Modified: repos.Repos{tc.repo.With(
					repos.Opt.RepoModifiedAt(clock.Time(1)),
				)}},
				err: "<nil>",
			},
			testCase{
				name:    "deleted ALL repo sources",
				sourcer: repos.NewFakeSourcer(nil),
				store:   s,
				stored: repos.Repos{tc.repo.With(
					repos.Opt.RepoSources(tc.svc.URN(), svcdup.URN()),
				)},
				now: clock.Now,
				diff: repos.Diff{Deleted: repos.Repos{tc.repo.With(
					repos.Opt.RepoDeletedAt(clock.Time(1)),
				)}},
				err: "<nil>",
			},
			testCase{
				name:    "renamed repo is detected via external_id",
				sourcer: repos.NewFakeSourcer(nil, repos.NewFakeSource(tc.svc.Clone(), nil, tc.repo.Clone())),
				store:   s,
				stored: repos.Repos{tc.repo.With(func(r *repos.Repo) {
					r.Name = "old-name"
				})},
				now: clock.Now,
				diff: repos.Diff{Modified: repos.Repos{
					tc.repo.With(
						repos.Opt.RepoModifiedAt(clock.Time(1))),
				}},
				err: "<nil>",
			},
			testCase{
				name: "repo got renamed to another repo that gets deleted",
				sourcer: repos.NewFakeSourcer(nil,
					repos.NewFakeSource(tc.svc.Clone(), nil,
						tc.repo.With(func(r *repos.Repo) { r.ExternalRepo.ID = "another-id" }),
					),
				),
				store: s,
				stored: repos.Repos{
					tc.repo.Clone(),
					tc.repo.With(func(r *repos.Repo) {
						r.Name = "another-repo"
						r.ExternalRepo.ID = "another-id"
					}),
				},
				now: clock.Now,
				diff: repos.Diff{
					Deleted: repos.Repos{
						tc.repo.With(func(r *repos.Repo) {
							r.Sources = map[string]*repos.SourceInfo{}
							r.DeletedAt = clock.Time(0)
							r.UpdatedAt = clock.Time(0)
						}),
					},
					Modified: repos.Repos{
						tc.repo.With(
							repos.Opt.RepoModifiedAt(clock.Time(1)),
							func(r *repos.Repo) { r.ExternalRepo.ID = "another-id" },
						),
					},
				},
				err: "<nil>",
			},
			testCase{
				name: "repo inserted with same name as another repo that gets deleted",
				sourcer: repos.NewFakeSourcer(nil,
					repos.NewFakeSource(tc.svc.Clone(), nil,
						tc.repo,
					),
				),
				store: s,
				stored: repos.Repos{
					tc.repo.With(repos.Opt.RepoExternalID("another-id")),
				},
				now: clock.Now,
				diff: repos.Diff{
					Added: repos.Repos{
						tc.repo.With(
							repos.Opt.RepoCreatedAt(clock.Time(1)),
							repos.Opt.RepoModifiedAt(clock.Time(1)),
						),
					},
					Deleted: repos.Repos{
						tc.repo.With(func(r *repos.Repo) {
							r.ExternalRepo.ID = "another-id"
							r.Sources = map[string]*repos.SourceInfo{}
							r.DeletedAt = clock.Time(0)
							r.UpdatedAt = clock.Time(0)
						}),
					},
				},
				err: "<nil>",
			},
			testCase{
				name: "repo inserted with same name as repo without id",
				sourcer: repos.NewFakeSourcer(nil,
					repos.NewFakeSource(tc.svc.Clone(), nil,
						tc.repo,
					),
				),
				store: s,
				stored: repos.Repos{
					tc.repo.With(repos.Opt.RepoName("old-name")),  // same external id as sourced
					tc.repo.With(repos.Opt.RepoExternalID("bar")), // same name as sourced
				}.With(repos.Opt.RepoCreatedAt(clock.Time(1))),
				now: clock.Now,
				diff: repos.Diff{
					Modified: repos.Repos{
						tc.repo.With(
							repos.Opt.RepoCreatedAt(clock.Time(1)),
							repos.Opt.RepoModifiedAt(clock.Time(1)),
						),
					},
					Deleted: repos.Repos{
						tc.repo.With(func(r *repos.Repo) {
							r.ExternalRepo.ID = ""
							r.Sources = map[string]*repos.SourceInfo{}
							r.DeletedAt = clock.Time(0)
							r.UpdatedAt = clock.Time(0)
							r.CreatedAt = clock.Time(0)
						}),
					},
				},
				err: "<nil>",
			},
			testCase{
				name:    "renamed repo which was deleted is detected and added",
				sourcer: repos.NewFakeSourcer(nil, repos.NewFakeSource(tc.svc.Clone(), nil, tc.repo.Clone())),
				store:   s,
				stored: repos.Repos{tc.repo.With(func(r *repos.Repo) {
					r.Sources = map[string]*repos.SourceInfo{}
					r.Name = "old-name"
					r.DeletedAt = clock.Time(0)
				})},
				now: clock.Now,
				diff: repos.Diff{Added: repos.Repos{
					tc.repo.With(
						repos.Opt.RepoCreatedAt(clock.Time(1))),
				}},
				err: "<nil>",
			},
			testCase{
				name: "repos have their names swapped",
				sourcer: repos.NewFakeSourcer(nil, repos.NewFakeSource(tc.svc.Clone(), nil,
					tc.repo.With(func(r *repos.Repo) {
						r.Name = "foo"
						r.ExternalRepo.ID = "1"
					}),
					tc.repo.With(func(r *repos.Repo) {
						r.Name = "bar"
						r.ExternalRepo.ID = "2"
					}),
				)),
				now:   clock.Now,
				store: s,
				stored: repos.Repos{
					tc.repo.With(func(r *repos.Repo) {
						r.Name = "bar"
						r.ExternalRepo.ID = "1"
					}),
					tc.repo.With(func(r *repos.Repo) {
						r.Name = "foo"
						r.ExternalRepo.ID = "2"
					}),
				},
				diff: repos.Diff{
					Modified: repos.Repos{
						tc.repo.With(func(r *repos.Repo) {
							r.Name = "foo"
							r.ExternalRepo.ID = "1"
							r.UpdatedAt = clock.Time(0)
						}),
						tc.repo.With(func(r *repos.Repo) {
							r.Name = "bar"
							r.ExternalRepo.ID = "2"
							r.UpdatedAt = clock.Time(0)
						}),
					},
				},
				err: "<nil>",
			},
			testCase{
				name: "case insensitive name",
				sourcer: repos.NewFakeSourcer(nil, repos.NewFakeSource(tc.svc.Clone(), nil,
					tc.repo.Clone(),
					tc.repo.With(repos.Opt.RepoName(strings.ToUpper(tc.repo.Name))),
				)),
				store:  s,
				stored: repos.Repos{tc.repo.With(repos.Opt.RepoName(strings.ToUpper(tc.repo.Name)))},
				now:    clock.Now,
				diff:   repos.Diff{Modified: repos.Repos{tc.repo.With(repos.Opt.RepoModifiedAt(clock.Time(0)))}},
				err:    "<nil>",
			},
			func() testCase {
				var update interface{}
				typ, ok := extsvc.ParseServiceType(tc.repo.ExternalRepo.ServiceType)
				if !ok {
					panic(fmt.Sprintf("test must be extended with new external service kind: %q", strings.ToLower(tc.repo.ExternalRepo.ServiceType)))
				}
				switch typ {
				case extsvc.TypeGitHub:
					update = &github.Repository{IsArchived: true}
				case extsvc.TypeGitLab:
					update = &gitlab.Project{Archived: true}
				case extsvc.TypeBitbucketServer:
					update = &bitbucketserver.Repo{Public: true}
				case extsvc.TypeBitbucketCloud:
					update = &bitbucketcloud.Repo{IsPrivate: true}
				case extsvc.TypeAWSCodeCommit:
					update = &awscodecommit.Repository{Description: "new description"}
				case extsvc.TypeOther, extsvc.TypeGitolite:
					return testCase{}
				default:
					panic(fmt.Sprintf("test must be extended with new external service kind: %q", strings.ToLower(tc.repo.ExternalRepo.ServiceType)))
				}

				return testCase{
					name: "metadata update",
					sourcer: repos.NewFakeSourcer(nil, repos.NewFakeSource(tc.svc.Clone(), nil,
						tc.repo.With(repos.Opt.RepoModifiedAt(clock.Time(1)),
							repos.Opt.RepoMetadata(update)),
					)),
					store:  s,
					stored: repos.Repos{tc.repo.Clone()},
					now:    clock.Now,
					diff: repos.Diff{Modified: repos.Repos{tc.repo.With(
						repos.Opt.RepoModifiedAt(clock.Time(1)),
						repos.Opt.RepoMetadata(update),
					)}},
					err: "<nil>",
				}
			}(),
		)

	}

	return func(t *testing.T) {
		t.Helper()

		for _, tc := range testCases {
			if tc.name == "" {
				continue
			}

			tc := tc
			ctx := context.Background()

			t.Run(tc.name, transact(ctx, tc.store, func(t testing.TB, st repos.Store) {
				defer func() {
					if err := recover(); err != nil {
						t.Fatalf("%q panicked: %v", tc.name, err)
					}
				}()

				now := tc.now
				if now == nil {
					clock := repos.NewFakeClock(time.Now(), time.Second)
					now = clock.Now
				}

				ctx := tc.ctx
				if ctx == nil {
					ctx = context.Background()
				}

				if st != nil && len(tc.stored) > 0 {
					if err := st.UpsertRepos(ctx, tc.stored.Clone()...); err != nil {
						t.Fatalf("failed to prepare store: %v", err)
					}
				}

				syncer := &repos.Syncer{
					Store:   st,
					Sourcer: tc.sourcer,
					Now:     now,
				}
				err := syncer.Sync(ctx)

				if have, want := fmt.Sprint(err), tc.err; have != want {
					t.Errorf("have error %q, want %q", have, want)
				}

				if err != nil {
					return
				}

				if st != nil {
					var want, have repos.Repos
					want.Concat(tc.diff.Added, tc.diff.Modified, tc.diff.Unmodified)
					have, _ = st.ListRepos(ctx, repos.StoreListReposArgs{})

					want = want.With(repos.Opt.RepoID(0))
					have = have.With(repos.Opt.RepoID(0))
					sort.Sort(want)
					sort.Sort(have)

					repos.Assert.ReposEqual(want...)(t, have)
				}
			}))
		}
	}
}

func TestSync_SyncSubset(t *testing.T) {
	t.Parallel()

	testSyncSubset(new(repos.FakeStore))(t)
}

func testSyncSubset(s repos.Store) func(*testing.T) {
	clock := repos.NewFakeClock(time.Now(), time.Second)

	repo := &repos.Repo{
		ID:          0, // explicitly make default value for sourced repo
		Name:        "github.com/foo/bar",
		Description: "The description",
		Language:    "barlang",
		Archived:    false,
		Fork:        false,
		ExternalRepo: api.ExternalRepoSpec{
			ID:          "AAAAAAAAAAAAAAAAAAAAAAAAAAAAAA==",
			ServiceType: extsvc.TypeGitHub,
			ServiceID:   "https://github.com/",
		},
		Sources: map[string]*repos.SourceInfo{
			"extsvc:123": {
				ID:       "extsvc:123",
				CloneURL: "git@github.com:foo/bar.git",
			},
		},
		Metadata: &github.Repository{
			ID:            "AAAAAAAAAAAAAAAAAAAAAAAAAAAAAA==",
			URL:           "github.com/foo/bar",
			DatabaseID:    1234,
			Description:   "The description",
			NameWithOwner: "foo/bar",
		},
	}

	testCases := []struct {
		name    string
		sourced repos.Repos
		stored  repos.Repos
		assert  repos.ReposAssertion
	}{{
		name:   "no sourced",
		stored: repos.Repos{repo.With(repos.Opt.RepoCreatedAt(clock.Time(2)))},
		assert: repos.Assert.ReposEqual(repo.With(repos.Opt.RepoCreatedAt(clock.Time(2)))),
	}, {
		name:    "insert",
		sourced: repos.Repos{repo},
		assert:  repos.Assert.ReposEqual(repo.With(repos.Opt.RepoCreatedAt(clock.Time(2)))),
	}, {
		name:    "update",
		sourced: repos.Repos{repo},
		stored:  repos.Repos{repo.With(repos.Opt.RepoCreatedAt(clock.Time(2)))},
		assert: repos.Assert.ReposEqual(repo.With(
			repos.Opt.RepoModifiedAt(clock.Time(2)),
			repos.Opt.RepoCreatedAt(clock.Time(2)))),
	}, {
		name:    "update name",
		sourced: repos.Repos{repo},
		stored: repos.Repos{repo.With(
			repos.Opt.RepoName("old/name"),
			repos.Opt.RepoCreatedAt(clock.Time(2)))},
		assert: repos.Assert.ReposEqual(repo.With(
			repos.Opt.RepoModifiedAt(clock.Time(2)),
			repos.Opt.RepoCreatedAt(clock.Time(2)))),
	}, {
		name:    "delete conflicting name",
		sourced: repos.Repos{repo},
		stored: repos.Repos{repo.With(
			repos.Opt.RepoExternalID("old id"),
			repos.Opt.RepoCreatedAt(clock.Time(2)))},
		assert: repos.Assert.ReposEqual(repo.With(
			repos.Opt.RepoCreatedAt(clock.Time(2)))),
	}, {
		name:    "rename and delete conflicting name",
		sourced: repos.Repos{repo},
		stored: repos.Repos{
			repo.With(
				repos.Opt.RepoExternalID("old id"),
				repos.Opt.RepoCreatedAt(clock.Time(2))),
			repo.With(
				repos.Opt.RepoName("old name"),
				repos.Opt.RepoCreatedAt(clock.Time(2))),
		},
		assert: repos.Assert.ReposEqual(repo.With(
			repos.Opt.RepoCreatedAt(clock.Time(2)))),
	}}

	return func(t *testing.T) {
		t.Helper()

		for _, tc := range testCases {
			if tc.name == "" {
				continue
			}

			tc := tc
			ctx := context.Background()

			t.Run(tc.name, transact(ctx, s, func(t testing.TB, st repos.Store) {
				defer func() {
					if err := recover(); err != nil {
						t.Fatalf("%q panicked: %v", tc.name, err)
					}
				}()

				if len(tc.stored) > 0 {
					if err := st.UpsertRepos(ctx, tc.stored.Clone()...); err != nil {
						t.Fatalf("failed to prepare store: %v", err)
					}
				}

				clock := clock
				syncer := &repos.Syncer{
					Store: st,
					Now:   clock.Now,
				}
				err := syncer.SyncSubset(ctx, tc.sourced.Clone()...)
				if err != nil {
					t.Fatal(err)
				}

				have, err := st.ListRepos(ctx, repos.StoreListReposArgs{})
				if err != nil {
					t.Fatal(err)
				}

				tc.assert(t, have)
			}))
		}
	}
}

func TestDiff(t *testing.T) {
	t.Parallel()

	eid := func(id string) api.ExternalRepoSpec {
		return api.ExternalRepoSpec{
			ID:          id,
			ServiceType: "fake",
			ServiceID:   "https://fake.com",
		}
	}
	now := time.Now()

	type testCase struct {
		name   string
		store  repos.Repos
		source repos.Repos
		diff   repos.Diff
	}

	cases := []testCase{
		{
			name: "empty",
			diff: repos.Diff{},
		},
		{
			name:   "added",
			source: repos.Repos{{ExternalRepo: eid("1")}},
			diff:   repos.Diff{Added: repos.Repos{{ExternalRepo: eid("1")}}},
		},
		{
			name:  "deleted",
			store: repos.Repos{{ExternalRepo: eid("1")}},
			diff:  repos.Diff{Deleted: repos.Repos{{ExternalRepo: eid("1")}}},
		},
		{
			name: "modified",
			store: repos.Repos{
				{ExternalRepo: eid("1"), Name: "foo", Description: "foo"},
				{ExternalRepo: eid("2"), Name: "bar"},
			},
			source: repos.Repos{
				{ExternalRepo: eid("1"), Name: "foo", Description: "bar"},
				{ExternalRepo: eid("2"), Name: "bar", URI: "2"},
			},
			diff: repos.Diff{Modified: repos.Repos{
				{ExternalRepo: eid("1"), Name: "foo", Description: "bar"},
				{ExternalRepo: eid("2"), Name: "bar", URI: "2"},
			}},
		},
		{
			name:   "unmodified",
			store:  repos.Repos{{ExternalRepo: eid("1"), Description: "foo"}},
			source: repos.Repos{{ExternalRepo: eid("1"), Description: "foo"}},
			diff: repos.Diff{Unmodified: repos.Repos{
				{ExternalRepo: eid("1"), Description: "foo"},
			}},
		},
		{
			name: "duplicates in source are merged",
			source: repos.Repos{
				{ExternalRepo: eid("1"), Description: "foo", Sources: map[string]*repos.SourceInfo{
					"a": {ID: "a"},
				}},
				{ExternalRepo: eid("1"), Description: "bar", Sources: map[string]*repos.SourceInfo{
					"b": {ID: "b"},
				}},
			},
			diff: repos.Diff{Added: repos.Repos{
				{ExternalRepo: eid("1"), Description: "bar", Sources: map[string]*repos.SourceInfo{
					"a": {ID: "a"},
					"b": {ID: "b"},
				}},
			}},
		},
		{
			name: "duplicate with a changed name is merged correctly",
			store: repos.Repos{
				{Name: "1", ExternalRepo: eid("1"), Description: "foo"},
			},
			source: repos.Repos{
				{Name: "2", ExternalRepo: eid("1"), Description: "foo"},
			},
			diff: repos.Diff{Modified: repos.Repos{
				{Name: "2", ExternalRepo: eid("1"), Description: "foo"},
			}},
		},
		{
			name: "unmodified preserves stored repo",
			store: repos.Repos{
				{ExternalRepo: eid("1"), Description: "foo", UpdatedAt: now},
			},
			source: repos.Repos{
				{ExternalRepo: eid("1"), Description: "foo"},
			},
			diff: repos.Diff{Unmodified: repos.Repos{
				{ExternalRepo: eid("1"), Description: "foo", UpdatedAt: now},
			}},
		},
	}

	permutedCases := []testCase{
		{
			// Repo renamed and repo created with old name
			name: "renamed repo",
			store: repos.Repos{
				{Name: "1", ExternalRepo: eid("old"), Description: "foo"},
			},
			source: repos.Repos{
				{Name: "2", ExternalRepo: eid("old"), Description: "foo"},
				{Name: "1", ExternalRepo: eid("new"), Description: "bar"},
			},
			diff: repos.Diff{
				Modified: repos.Repos{
					{Name: "2", ExternalRepo: eid("old"), Description: "foo"},
				},
				Added: repos.Repos{
					{Name: "1", ExternalRepo: eid("new"), Description: "bar"},
				},
			},
		},
		{
			name:  "repo renamed to an already deleted repo",
			store: repos.Repos{},
			source: repos.Repos{
				{Name: "a", ExternalRepo: eid("b")},
			},
			diff: repos.Diff{
				Added: repos.Repos{
					{Name: "a", ExternalRepo: eid("b")},
				},
			},
		},
		{
			name: "repo renamed to a repo that gets deleted",
			store: repos.Repos{
				{Name: "a", ExternalRepo: eid("a")},
				{Name: "b", ExternalRepo: eid("b")},
			},
			source: repos.Repos{
				{Name: "a", ExternalRepo: eid("b")},
			},
			diff: repos.Diff{
				Deleted:  repos.Repos{{Name: "a", ExternalRepo: eid("a")}},
				Modified: repos.Repos{{Name: "a", ExternalRepo: eid("b")}},
			},
		},
		{
			name: "swapped repo",
			store: repos.Repos{
				{Name: "foo", ExternalRepo: eid("1"), Description: "foo"},
				{Name: "bar", ExternalRepo: eid("2"), Description: "bar"},
			},
			source: repos.Repos{
				{Name: "bar", ExternalRepo: eid("1"), Description: "bar"},
				{Name: "foo", ExternalRepo: eid("2"), Description: "foo"},
			},
			diff: repos.Diff{
				Modified: repos.Repos{
					{Name: "bar", ExternalRepo: eid("1"), Description: "bar"},
					{Name: "foo", ExternalRepo: eid("2"), Description: "foo"},
				},
			},
		},
		{
			name: "deterministic merging of source",
			source: repos.Repos{
				{Name: "foo", ExternalRepo: eid("1"), Description: "desc1", Sources: map[string]*repos.SourceInfo{"a": nil}},
				{Name: "foo", ExternalRepo: eid("1"), Description: "desc2", Sources: map[string]*repos.SourceInfo{"b": nil}},
			},
			diff: repos.Diff{
				Added: repos.Repos{
					{Name: "foo", ExternalRepo: eid("1"), Description: "desc2", Sources: map[string]*repos.SourceInfo{"a": nil, "b": nil}},
				},
			},
		},
		{
			name: "conflict on case insensitive name",
			source: repos.Repos{
				{Name: "foo", ExternalRepo: eid("1")},
				{Name: "Foo", ExternalRepo: eid("2")},
			},
			diff: repos.Diff{
				Added: repos.Repos{
					{Name: "Foo", ExternalRepo: eid("2")},
				},
			},
		},
		{
			name: "conflict on case insensitive name exists 1",
			store: repos.Repos{
				{Name: "foo", ExternalRepo: eid("1")},
			},
			source: repos.Repos{
				{Name: "foo", ExternalRepo: eid("1")},
				{Name: "Foo", ExternalRepo: eid("2")},
			},
			diff: repos.Diff{
				Added: repos.Repos{
					{Name: "Foo", ExternalRepo: eid("2")},
				},
				Deleted: repos.Repos{
					{Name: "foo", ExternalRepo: eid("1")},
				},
			},
		},
		{
			name: "conflict on case insensitive name exists 2",
			store: repos.Repos{
				{Name: "Foo", ExternalRepo: eid("2")},
			},
			source: repos.Repos{
				{Name: "foo", ExternalRepo: eid("1")},
				{Name: "Foo", ExternalRepo: eid("2")},
			},
			diff: repos.Diff{
				Unmodified: repos.Repos{
					{Name: "Foo", ExternalRepo: eid("2")},
				},
			},
		},
		// 🚨 SECURITY: Tests to ensure we detect repository visibility changes.
		{
			name: "repository visiblity changed",
			store: repos.Repos{
				{Name: "foo", ExternalRepo: eid("1"), Description: "foo", Private: false},
			},
			source: repos.Repos{
				{Name: "foo", ExternalRepo: eid("1"), Description: "foo", Private: true},
			},
			diff: repos.Diff{
				Modified: repos.Repos{
					{Name: "foo", ExternalRepo: eid("1"), Description: "foo", Private: true},
				},
			},
		},
	}

	for _, tc := range permutedCases {
		store := permutation.New(tc.store)
		for i := 0; store.Next(); i++ {
			source := permutation.New(tc.source)
			for j := 0; source.Next(); j++ {
				cases = append(cases, testCase{
					name:   fmt.Sprintf("%s/permutation_%d_%d", tc.name, i, j),
					store:  tc.store.Clone(),
					source: tc.source.Clone(),
					diff:   tc.diff,
				})
			}
		}
	}

	for _, tc := range cases {
		tc := tc
		t.Run(tc.name, func(t *testing.T) {
			t.Parallel()

			diff := repos.NewDiff(tc.source, tc.store)
			diff.Sort()
			tc.diff.Sort()
			if cDiff := cmp.Diff(diff, tc.diff); cDiff != "" {
				// t.Logf("have: %s\nwant: %s\n", pp.Sprint(diff), pp.Sprint(tc.diff))
				t.Fatalf("unexpected diff:\n%s", cDiff)
			}
		})
	}
}

func TestSync_Run(t *testing.T) {
	t.Parallel()

	ctx, cancel := context.WithCancel(context.Background())

	// some ceremony to setup metadata on our test repos
	svc := &repos.ExternalService{ID: 1, Kind: extsvc.KindGitHub}
	mk := func(name string) *repos.Repo {
		return &repos.Repo{
			Name:     name,
			Metadata: &github.Repository{},
			ExternalRepo: api.ExternalRepoSpec{
				ID:          name,
				ServiceID:   "https://github.com",
				ServiceType: svc.Kind,
			},
		}
	}

	// Our test will have 1 initial repo, and discover a new repo on sourcing.
	stored := repos.Repos{mk("initial")}.With(repos.Opt.RepoSources(svc.URN()))
	sourced := repos.Repos{mk("initial"), mk("new")}

	syncer := &repos.Syncer{
		Store:        &repos.FakeStore{},
		Sourcer:      repos.NewFakeSourcer(nil, repos.NewFakeSource(svc, nil, sourced...)),
		Synced:       make(chan repos.Diff),
		SubsetSynced: make(chan repos.Diff),
		Now:          time.Now,
	}

	// Initial repos in store
	syncer.Store.UpsertRepos(ctx, stored...)

	done := make(chan struct{})
	go func() {
		defer close(done)
		syncer.Run(ctx, func() time.Duration { return 0 })
	}()

	// Ignore fields store adds
	ignore := cmpopts.IgnoreFields(repos.Repo{}, "ID", "CreatedAt", "UpdatedAt", "Sources")

<<<<<<< HEAD
	// The first thing sent down Synced is the list of repos in store.
	diff := <-syncer.Synced
	if d := cmp.Diff(repos.Diff{Unmodified: stored}, diff, ignore); d != "" {
		t.Fatalf("initial Synced mismatch (-want +got):\n%s", d)
	}

	// Next up it should find the new repo and send it down SubsetSynced
	diff = <-syncer.SubsetSynced
=======
	// First thing it should find the new repo and send it down SubsetSynced
	diff := <-syncer.SubsetSynced
>>>>>>> 9356045d
	if d := cmp.Diff(repos.Diff{Added: repos.Repos{mk("new")}}, diff, ignore); d != "" {
		t.Fatalf("SubsetSynced mismatch (-want +got):\n%s", d)
	}

	// Finally we get the final diff, which will have everything listed as
	// Unmodified since we added when we did SubsetSynced.
	diff = <-syncer.Synced
	if d := cmp.Diff(repos.Diff{Unmodified: sourced}, diff, ignore); d != "" {
		t.Fatalf("final Synced mismatch (-want +got):\n%s", d)
	}

	// We check synced again to test us going around the Run loop 2 times in
	// total.
	diff = <-syncer.Synced
	if d := cmp.Diff(repos.Diff{Unmodified: sourced}, diff, ignore); d != "" {
		t.Fatalf("second final Synced mismatch (-want +got):\n%s", d)
	}

	// Cancel context and the run loop should stop
	cancel()
	<-done
}<|MERGE_RESOLUTION|>--- conflicted
+++ resolved
@@ -1024,7 +1024,6 @@
 	// Ignore fields store adds
 	ignore := cmpopts.IgnoreFields(repos.Repo{}, "ID", "CreatedAt", "UpdatedAt", "Sources")
 
-<<<<<<< HEAD
 	// The first thing sent down Synced is the list of repos in store.
 	diff := <-syncer.Synced
 	if d := cmp.Diff(repos.Diff{Unmodified: stored}, diff, ignore); d != "" {
@@ -1033,10 +1032,6 @@
 
 	// Next up it should find the new repo and send it down SubsetSynced
 	diff = <-syncer.SubsetSynced
-=======
-	// First thing it should find the new repo and send it down SubsetSynced
-	diff := <-syncer.SubsetSynced
->>>>>>> 9356045d
 	if d := cmp.Diff(repos.Diff{Added: repos.Repos{mk("new")}}, diff, ignore); d != "" {
 		t.Fatalf("SubsetSynced mismatch (-want +got):\n%s", d)
 	}
