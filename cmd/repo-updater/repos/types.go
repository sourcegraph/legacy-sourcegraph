--- conflicted
+++ resolved
@@ -93,7 +93,6 @@
 	return names
 }
 
-<<<<<<< HEAD
 func (rs Repos) Len() int {
 	return len(rs)
 }
@@ -107,11 +106,11 @@
 		return rs[i].ExternalRepo.Compare(rs[j].ExternalRepo) == -1
 	}
 	return rs[i].Name < rs[j].Name
-=======
+}
+
 // Apply applies the given functional options to the Repo.
 func (rs Repos) Apply(opts ...func(*Repo)) {
 	for _, r := range rs {
 		r.Apply(opts...)
 	}
->>>>>>> e2e64036
 }