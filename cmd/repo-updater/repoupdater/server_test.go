package repoupdater

import (
	"bytes"
	"context"
	"database/sql"
	"encoding/json"
	"errors"
	"flag"
	"fmt"
	"net/http"
	"net/http/httptest"
	"reflect"
	"strings"
	"testing"
	"time"

	"github.com/google/go-cmp/cmp"
	"github.com/google/uuid"
	"github.com/inconshreveable/log15"
	"github.com/opentracing/opentracing-go"

	"github.com/sourcegraph/sourcegraph/internal/api"
	"github.com/sourcegraph/sourcegraph/internal/db/dbtest"
	"github.com/sourcegraph/sourcegraph/internal/db/dbtesting"
	"github.com/sourcegraph/sourcegraph/internal/extsvc"
	"github.com/sourcegraph/sourcegraph/internal/extsvc/awscodecommit"
	"github.com/sourcegraph/sourcegraph/internal/extsvc/bitbucketserver"
	"github.com/sourcegraph/sourcegraph/internal/extsvc/github"
	"github.com/sourcegraph/sourcegraph/internal/extsvc/gitlab"
	"github.com/sourcegraph/sourcegraph/internal/gitserver"
	"github.com/sourcegraph/sourcegraph/internal/jsonc"
	"github.com/sourcegraph/sourcegraph/internal/repos"
	"github.com/sourcegraph/sourcegraph/internal/repoupdater"
	"github.com/sourcegraph/sourcegraph/internal/repoupdater/protocol"
	"github.com/sourcegraph/sourcegraph/internal/trace"
	"github.com/sourcegraph/sourcegraph/internal/types"
)

var dsn = flag.String("dsn", "", "Database connection string to use in integration tests")

func TestIntegration(t *testing.T) {
	if testing.Short() {
		t.Skip()
	}

	t.Parallel()

	db := dbtest.NewDB(t, *dsn)

	dbstore := repos.NewDBStore(db, sql.TxOptions{
		Isolation: sql.LevelSerializable,
	})

	lg := log15.New()
	lg.SetHandler(log15.DiscardHandler())

	store := repos.NewObservedStore(
		dbstore,
		lg,
		repos.NewStoreMetrics(),
		trace.Tracer{Tracer: opentracing.GlobalTracer()},
	)

	for _, tc := range []struct {
		name string
		test func(*testing.T, repos.Store) func(*testing.T)
	}{
		{"Server/SetRepoEnabled", testServerSetRepoEnabled},
		{"Server/EnqueueRepoUpdate", testServerEnqueueRepoUpdate},
		{"Server/RepoExternalServices", testServerRepoExternalServices},
		{"Server/StatusMessages", testServerStatusMessages},
		{"Server/RepoLookup", testRepoLookup(db)},
	} {
		t.Run(tc.name, func(t *testing.T) {
			t.Cleanup(func() {
				if _, err := db.Exec(`DELETE FROM external_service_sync_jobs; DELETE FROM external_service_repos; DELETE FROM external_services; DELETE FROM repo;`); err != nil {
					t.Fatalf("cleaning up external services failed: %v", err)
				}
			})

			tc.test(t, store)(t)
		})
	}
}

func TestServer_handleRepoLookup(t *testing.T) {
	s := &Server{}

	h := ObservedHandler(
		log15.Root(),
		NewHandlerMetrics(),
		opentracing.NoopTracer{},
	)(s.Handler())

	repoLookup := func(t *testing.T, repo api.RepoName) (resp *protocol.RepoLookupResult, statusCode int) {
		t.Helper()
		rr := httptest.NewRecorder()
		body, err := json.Marshal(protocol.RepoLookupArgs{Repo: repo})
		if err != nil {
			t.Fatal(err)
		}
		req := httptest.NewRequest("GET", "/repo-lookup", bytes.NewReader(body))
		h.ServeHTTP(rr, req)
		if rr.Code == http.StatusOK {
			if err := json.NewDecoder(rr.Body).Decode(&resp); err != nil {
				t.Fatal(err)
			}
		}
		return resp, rr.Code
	}
	repoLookupResult := func(t *testing.T, repo api.RepoName) protocol.RepoLookupResult {
		t.Helper()
		resp, statusCode := repoLookup(t, repo)
		if statusCode != http.StatusOK {
			t.Fatalf("http non-200 status %d", statusCode)
		}
		return *resp
	}

	t.Run("args", func(t *testing.T) {
		called := false
		mockRepoLookup = func(args protocol.RepoLookupArgs) (*protocol.RepoLookupResult, error) {
			called = true
			if want := api.RepoName("github.com/a/b"); args.Repo != want {
				t.Errorf("got owner %q, want %q", args.Repo, want)
			}
			return &protocol.RepoLookupResult{Repo: nil}, nil
		}
		defer func() { mockRepoLookup = nil }()

		repoLookupResult(t, "github.com/a/b")
		if !called {
			t.Error("!called")
		}
	})

	t.Run("not found", func(t *testing.T) {
		mockRepoLookup = func(protocol.RepoLookupArgs) (*protocol.RepoLookupResult, error) {
			return &protocol.RepoLookupResult{Repo: nil}, nil
		}
		defer func() { mockRepoLookup = nil }()

		if got, want := repoLookupResult(t, "github.com/a/b"), (protocol.RepoLookupResult{}); !reflect.DeepEqual(got, want) {
			t.Errorf("got %+v, want %+v", got, want)
		}
	})

	t.Run("unexpected error", func(t *testing.T) {
		mockRepoLookup = func(protocol.RepoLookupArgs) (*protocol.RepoLookupResult, error) {
			return nil, errors.New("x")
		}
		defer func() { mockRepoLookup = nil }()

		result, statusCode := repoLookup(t, "github.com/a/b")
		if result != nil {
			t.Errorf("got result %+v, want nil", result)
		}
		if want := http.StatusInternalServerError; statusCode != want {
			t.Errorf("got HTTP status code %d, want %d", statusCode, want)
		}
	})

	t.Run("found", func(t *testing.T) {
		want := protocol.RepoLookupResult{
			Repo: &protocol.RepoInfo{
				ExternalRepo: api.ExternalRepoSpec{
					ID:          "a",
					ServiceType: extsvc.TypeGitHub,
					ServiceID:   "https://github.com/",
				},
				Name:        "github.com/c/d",
				Description: "b",
				Fork:        true,
			},
		}
		mockRepoLookup = func(protocol.RepoLookupArgs) (*protocol.RepoLookupResult, error) {
			return &want, nil
		}
		defer func() { mockRepoLookup = nil }()
		if got := repoLookupResult(t, "github.com/c/d"); !reflect.DeepEqual(got, want) {
			t.Errorf("got %+v, want %+v", got, want)
		}
	})
}

func testServerSetRepoEnabled(t *testing.T, store repos.Store) func(t *testing.T) {
	return func(t *testing.T) {
		githubService := &types.ExternalService{
			ID:          1,
			Kind:        extsvc.KindGitHub,
			DisplayName: "github.com - test",
			Config: formatJSON(`
		{
			// Some comment
			"url": "https://github.com",
			"repositoryQuery": ["none"],
			"token": "secret"
		}`),
		}

		githubRepo := (&types.Repo{
			Name: "github.com/foo/bar",
			ExternalRepo: api.ExternalRepoSpec{
				ID:          "bar",
				ServiceType: extsvc.TypeGitHub,
				ServiceID:   "http://github.com",
			},
<<<<<<< HEAD
			RepoFields: &types.RepoFields{
				Sources: map[string]*types.SourceInfo{},
				Metadata: &github.Repository{
					ID:            "bar",
					NameWithOwner: "foo/bar",
				},
=======
			Sources: map[string]*types.SourceInfo{},
			Metadata: &github.Repository{
				ID:            "bar",
				NameWithOwner: "foo/bar",
>>>>>>> b23a28ce
			},
		}).With(types.Opt.RepoSources(githubService.URN()))

		gitlabService := &types.ExternalService{
			ID:          1,
			Kind:        extsvc.KindGitLab,
			DisplayName: "gitlab.com - test",
			Config: formatJSON(`
		{
			// Some comment
			"url": "https://gitlab.com",
			"projectQuery": ["none"],
			"token": "secret"
		}`),
		}

		gitlabRepo := (&types.Repo{
			Name: "gitlab.com/foo/bar",
			ExternalRepo: api.ExternalRepoSpec{
				ID:          "1",
				ServiceType: extsvc.TypeGitLab,
				ServiceID:   "http://gitlab.com",
			},
<<<<<<< HEAD
			RepoFields: &types.RepoFields{
				Sources: map[string]*types.SourceInfo{},
				Metadata: &gitlab.Project{
					ProjectCommon: gitlab.ProjectCommon{
						ID:                1,
						PathWithNamespace: "foo/bar",
					},
=======
			Sources: map[string]*types.SourceInfo{},
			Metadata: &gitlab.Project{
				ProjectCommon: gitlab.ProjectCommon{
					ID:                1,
					PathWithNamespace: "foo/bar",
>>>>>>> b23a28ce
				},
			},
		}).With(types.Opt.RepoSources(gitlabService.URN()))

		bitbucketServerService := &types.ExternalService{
			ID:          1,
			Kind:        extsvc.KindBitbucketServer,
			DisplayName: "Bitbucket Server - Test",
			Config: formatJSON(`
		{
			// Some comment
			"url": "https://bitbucketserver.mycorp.com",
			"token": "secret",
			"username": "alice",
			"repositoryQuery": ["none"]
		}`),
		}

		bitbucketServerRepo := (&types.Repo{
			Name: "bitbucketserver.mycorp.com/foo/bar",
			ExternalRepo: api.ExternalRepoSpec{
				ID:          "1",
				ServiceType: "bitbucketServer",
				ServiceID:   "http://bitbucketserver.mycorp.com",
			},
<<<<<<< HEAD
			RepoFields: &types.RepoFields{
				Sources: map[string]*types.SourceInfo{},
				Metadata: &bitbucketserver.Repo{
					ID:   1,
					Slug: "bar",
					Project: &bitbucketserver.Project{
						Key: "foo",
					},
=======
			Sources: map[string]*types.SourceInfo{},
			Metadata: &bitbucketserver.Repo{
				ID:   1,
				Slug: "bar",
				Project: &bitbucketserver.Project{
					Key: "foo",
>>>>>>> b23a28ce
				},
			},
		}).With(types.Opt.RepoSources(bitbucketServerService.URN()))

		type testCase struct {
			name  string
			svcs  types.ExternalServices // stored services
			repos types.Repos            // stored repos
			kind  string
			res   *protocol.ExcludeRepoResponse
			err   string
		}

		var testCases []testCase

		for _, k := range []struct {
			svc  *types.ExternalService
			repo *types.Repo
		}{
			{githubService, githubRepo},
			{bitbucketServerService, bitbucketServerRepo},
			{gitlabService, gitlabRepo},
		} {
			svcs := types.ExternalServices{
				k.svc,
				k.svc.With(func(e *types.ExternalService) {
					e.ID++
					e.DisplayName += " - Duplicate"
				}),
			}

			testCases = append(testCases, testCase{
				name:  "excluded from every external service of the same kind/" + k.svc.Kind,
				svcs:  svcs,
<<<<<<< HEAD
				repos: types.Repos{k.repo}.With(repos.Opt.RepoSources()),
=======
				repos: types.Repos{k.repo}.With(types.Opt.RepoSources()),
>>>>>>> b23a28ce
				kind:  k.svc.Kind,
				res: &protocol.ExcludeRepoResponse{
					ExternalServices: apiExternalServices(svcs.With(func(e *types.ExternalService) {
						tmp := &types.Repo{
							ID:           k.repo.ID,
							ExternalRepo: k.repo.ExternalRepo,
							Name:         api.RepoName(k.repo.Name),
							Private:      k.repo.Private,
							URI:          k.repo.URI,
							Description:  k.repo.Description,
							Fork:         k.repo.Fork,
							Archived:     k.repo.Archived,
							Cloned:       k.repo.Cloned,
							CreatedAt:    k.repo.CreatedAt,
							UpdatedAt:    k.repo.UpdatedAt,
							DeletedAt:    k.repo.DeletedAt,
							Metadata:     k.repo.Metadata,
						}

						if err := e.Exclude(tmp); err != nil {
							panic(err)
						}
					})...),
				},
			})
		}

		for _, tc := range testCases {
			tc := tc
			t.Run(tc.name, func(t *testing.T) {
				ctx := context.Background()

				storedSvcs := tc.svcs.Clone()
				err := store.UpsertExternalServices(ctx, storedSvcs...)
				if err != nil {
					t.Fatalf("failed to prepare store: %v", err)
				}

				storedRepos := tc.repos.Clone()
				err = store.InsertRepos(ctx, storedRepos...)
				if err != nil {
					t.Fatalf("failed to prepare store: %v", err)
				}

				s := &Server{Store: store}
				srv := httptest.NewServer(s.Handler())
				defer srv.Close()
				cli := repoupdater.Client{URL: srv.URL}

				if tc.err == "" {
					tc.err = "<nil>"
				}

				exclude := storedRepos.Filter(func(r *types.Repo) bool {
					return strings.EqualFold(r.ExternalRepo.ServiceType, tc.kind)
				})

				if len(exclude) != 1 {
					t.Fatalf("no stored repo of kind %q", tc.kind)
				}

				res, err := cli.ExcludeRepo(ctx, exclude[0].ID)
				if have, want := fmt.Sprint(err), tc.err; have != want {
					t.Errorf("have err: %q, want: %q", have, want)
				}

				if have, want := res, tc.res; !reflect.DeepEqual(have, want) {
					// t.Logf("have: %s\nwant: %s\n", pp.Sprint(have), pp.Sprint(want))
					t.Errorf("response:\n%s", cmp.Diff(have, want))
				}

				if res == nil || len(res.ExternalServices) == 0 {
					return
				}

				ids := make([]int64, 0, len(res.ExternalServices))
				for _, s := range res.ExternalServices {
					ids = append(ids, s.ID)
				}

				svcs, err := store.ListExternalServices(ctx, repos.StoreListExternalServicesArgs{
					IDs: ids,
				})
				if err != nil {
					t.Fatalf("failed to read from store: %v", err)
				}

				have, want := apiExternalServices(svcs...), res.ExternalServices
				if !reflect.DeepEqual(have, want) {
					t.Errorf("stored external services:\n%s", cmp.Diff(have, want))
				}
			})
		}
	}
}

func testServerEnqueueRepoUpdate(t *testing.T, store repos.Store) func(t *testing.T) {
	return func(t *testing.T) {
		ctx := context.Background()

		svc := types.ExternalService{
			Kind: extsvc.KindGitHub,
			Config: `{
"URL": "https://github.com",
"Token": "secret-token"
}`,
		}

		if err := store.UpsertExternalServices(ctx, &svc); err != nil {
			t.Fatal(err)
		}

		repo := types.Repo{
			Name: "github.com/foo/bar",
			ExternalRepo: api.ExternalRepoSpec{
				ID:          "bar",
				ServiceType: extsvc.TypeGitHub,
				ServiceID:   "http://github.com",
			},
<<<<<<< HEAD
			RepoFields: &types.RepoFields{
				Metadata: new(github.Repository),
				Sources: map[string]*types.SourceInfo{
					svc.URN(): {
						ID:       svc.URN(),
						CloneURL: "https://secret-token@github.com/foo/bar",
					},
=======
			Metadata: new(github.Repository),
			Sources: map[string]*types.SourceInfo{
				svc.URN(): {
					ID:       svc.URN(),
					CloneURL: "https://secret-token@github.com/foo/bar",
>>>>>>> b23a28ce
				},
			},
		}

		repoWithMissingCloneURL := types.Repo{
			Name: "github.com/foo/baz",
			ExternalRepo: api.ExternalRepoSpec{
				ID:          "missingURL",
				ServiceType: extsvc.TypeGitHub,
				ServiceID:   "http://github.com",
			},
<<<<<<< HEAD
			RepoFields: &types.RepoFields{
				Metadata: new(github.Repository),
				Sources: map[string]*types.SourceInfo{
					svc.URN(): {
						ID: svc.URN(),
					},
=======
			Metadata: new(github.Repository),
			Sources: map[string]*types.SourceInfo{
				svc.URN(): {
					ID: svc.URN(),
>>>>>>> b23a28ce
				},
			},
		}

		if err := store.InsertRepos(ctx, &repo, &repoWithMissingCloneURL); err != nil {
			t.Fatal(err)
		}

		type testCase struct {
			name  string
			store repos.Store
			repo  gitserver.Repo
			res   *protocol.RepoUpdateResponse
			err   string
		}

		var testCases []testCase
		testCases = append(testCases,
			func() testCase {
				err := errors.New("boom")
				return testCase{
					name: "returns an error on store failure",
					store: &storeWithErrors{
						Store:        store,
						ListReposErr: err,
					},
					err: `store.list-repos: boom`,
				}
			}(),
			testCase{
				name:  "missing repo",
				store: store, // empty store
				repo:  gitserver.Repo{Name: "foo"},
				err:   `repo "foo" not found in store`,
			},
			func() testCase {
				repo := repoWithMissingCloneURL.Clone()

				return testCase{
					name:  "missing clone URL",
					store: store,
					repo:  gitserver.Repo{Name: api.RepoName(repo.Name)},
					res: &protocol.RepoUpdateResponse{
						ID:   repo.ID,
						Name: string(repo.Name),
					},
				}
			}(),
			func() testCase {
				repo := repo.Clone()
				cloneURL := "https://user:password@github.com/foo/bar"
				return testCase{
					name:  "given clone URL is preferred",
					store: store,
					repo:  gitserver.Repo{Name: api.RepoName(repo.Name), URL: cloneURL},
					res: &protocol.RepoUpdateResponse{
						ID:   repo.ID,
						Name: string(repo.Name),
						URL:  cloneURL,
					},
				}
			}(),
			func() testCase {
				repo := repo.Clone()
				return testCase{
					name:  "if missing, clone URL is set when stored",
					store: store,
					repo:  gitserver.Repo{Name: api.RepoName(repo.Name)},
					res: &protocol.RepoUpdateResponse{
						ID:   repo.ID,
						Name: string(repo.Name),
						URL:  repo.CloneURLs()[0],
					},
				}
			}(),
		)

		for _, tc := range testCases {
			tc := tc
			ctx := context.Background()

			t.Run(tc.name, func(t *testing.T) {
				s := &Server{Store: tc.store, Scheduler: &fakeScheduler{}}
				srv := httptest.NewServer(s.Handler())
				defer srv.Close()
				cli := repoupdater.Client{URL: srv.URL}

				if tc.err == "" {
					tc.err = "<nil>"
				}

				res, err := cli.EnqueueRepoUpdate(ctx, tc.repo)
				if have, want := fmt.Sprint(err), tc.err; have != want {
					t.Errorf("have err: %q, want: %q", have, want)
				}

				if have, want := res, tc.res; !reflect.DeepEqual(have, want) {
					t.Errorf("response: %s", cmp.Diff(have, want))
				}
			})
		}
	}
}

func testServerRepoExternalServices(t *testing.T, store repos.Store) func(t *testing.T) {
	return func(t *testing.T) {

		service1 := &types.ExternalService{
			Kind:        extsvc.KindGitHub,
			DisplayName: "github.com - test",
			Config: formatJSON(`
		{
			// Some comment
			"url": "https://github.com",
			"token": "secret"
		}`),
		}

		service2 := &types.ExternalService{
			Kind:        extsvc.KindGitHub,
			DisplayName: "github.com - test2",
			Config: formatJSON(`
		{
			// Some comment
			"url": "https://github.com",
			"token": "secret"
		}`),
		}

		// We share the store across test cases. Initialize now so we have IDs
		// set for test cases.
		ctx := context.Background()

		if err := store.UpsertExternalServices(ctx, service1, service2); err != nil {
			t.Fatal(err)
		}

		// No sources are repos that are not managed by the syncer
		repoNoSources := &types.Repo{
			Name: "gitolite.example.com/oldschool",
			ExternalRepo: api.ExternalRepoSpec{
				ID:          "nosources",
				ServiceType: extsvc.TypeGitolite,
				ServiceID:   "http://gitolite.my.corp",
			},
		}

		repoSources := (&types.Repo{
			Name: "github.com/foo/sources",
			ExternalRepo: api.ExternalRepoSpec{
				ID:          "sources",
				ServiceType: extsvc.TypeGitHub,
				ServiceID:   "http://github.com",
			},
<<<<<<< HEAD
			RepoFields: &types.RepoFields{
				Metadata: new(github.Repository),
			},
		}).With(repos.Opt.RepoSources(service1.URN(), service2.URN()))
=======
			Metadata: new(github.Repository),
		}).With(types.Opt.RepoSources(service1.URN(), service2.URN()))
>>>>>>> b23a28ce

		if err := store.InsertRepos(ctx, repoNoSources, repoSources); err != nil {
			t.Fatal(err)
		}

		testCases := []struct {
			name   string
			repoID api.RepoID
			svcs   []api.ExternalService
			err    string
		}{{
			name:   "repo no sources",
			repoID: repoNoSources.ID,
			svcs:   nil,
			err:    "<nil>",
		}, {
			name:   "repo sources",
			repoID: repoSources.ID,
			svcs:   apiExternalServices(service1, service2),
			err:    "<nil>",
		}, {
			name:   "repo not in store",
			repoID: 42,
			svcs:   nil,
			err:    "repository with ID 42 does not exist",
		}}

		s := &Server{Store: store}
		srv := httptest.NewServer(s.Handler())
		defer srv.Close()
		cli := repoupdater.Client{URL: srv.URL}
		for _, tc := range testCases {
			tc := tc
			t.Run(tc.name, func(t *testing.T) {
				res, err := cli.RepoExternalServices(ctx, tc.repoID)
				if have, want := fmt.Sprint(err), tc.err; have != want {
					t.Errorf("have err: %q, want: %q", have, want)
				}

				if have, want := res, tc.svcs; !reflect.DeepEqual(have, want) {
					t.Errorf("response:\n%s", cmp.Diff(have, want))
				}
			})
		}
	}
}

func testServerStatusMessages(t *testing.T, store repos.Store) func(t *testing.T) {
	return func(t *testing.T) {
		ctx := context.Background()

		githubService := &types.ExternalService{
			ID:          1,
			Config:      `{}`,
			Kind:        extsvc.KindGitHub,
			DisplayName: "github.com - test",
		}

		err := store.UpsertExternalServices(ctx, githubService)
		if err != nil {
			t.Fatal(err)
		}

		testCases := []struct {
			name            string
			stored          types.Repos
			gitserverCloned []string
			sourcerErr      error
			listRepoErr     error
			res             *protocol.StatusMessagesResponse
			err             string
		}{
			{
				name:            "all cloned",
				gitserverCloned: []string{"foobar"},
<<<<<<< HEAD
				stored:          []*types.Repo{{Name: "foobar", RepoFields: &types.RepoFields{Cloned: true}}},
=======
				stored:          []*types.Repo{{Name: "foobar", Cloned: true}},
>>>>>>> b23a28ce
				res: &protocol.StatusMessagesResponse{
					Messages: []protocol.StatusMessage{},
				},
			},
			{
				name:            "nothing cloned",
				stored:          []*types.Repo{{Name: "foobar"}},
				gitserverCloned: []string{},
				res: &protocol.StatusMessagesResponse{
					Messages: []protocol.StatusMessage{
						{
							Cloning: &protocol.CloningProgress{
								Message: "1 repositories enqueued for cloning...",
							},
						},
					},
				},
			},
			{
				name:            "subset cloned",
<<<<<<< HEAD
				stored:          []*types.Repo{{Name: "foobar", RepoFields: &types.RepoFields{Cloned: true}}, {Name: "barfoo"}},
=======
				stored:          []*types.Repo{{Name: "foobar", Cloned: true}, {Name: "barfoo"}},
>>>>>>> b23a28ce
				gitserverCloned: []string{"foobar"},
				res: &protocol.StatusMessagesResponse{
					Messages: []protocol.StatusMessage{
						{
							Cloning: &protocol.CloningProgress{
								Message: "1 repositories enqueued for cloning...",
							},
						},
					},
				},
			},
			{
				name:            "more cloned than stored",
<<<<<<< HEAD
				stored:          []*types.Repo{{Name: "foobar", RepoFields: &types.RepoFields{Cloned: true}}},
=======
				stored:          []*types.Repo{{Name: "foobar", Cloned: true}},
>>>>>>> b23a28ce
				gitserverCloned: []string{"foobar", "barfoo"},
				res: &protocol.StatusMessagesResponse{
					Messages: []protocol.StatusMessage{},
				},
			},
			{
				name:            "cloned different than stored",
				stored:          []*types.Repo{{Name: "foobar"}, {Name: "barfoo"}},
				gitserverCloned: []string{"one", "two", "three"},
				res: &protocol.StatusMessagesResponse{
					Messages: []protocol.StatusMessage{
						{
							Cloning: &protocol.CloningProgress{
								Message: "2 repositories enqueued for cloning...",
							},
						},
					},
				},
			},
			{
				name:            "case insensitivity",
				gitserverCloned: []string{"foobar"},
<<<<<<< HEAD
				stored:          []*types.Repo{{Name: "FOOBar", RepoFields: &types.RepoFields{Cloned: true}}},
=======
				stored:          []*types.Repo{{Name: "FOOBar", Cloned: true}},
>>>>>>> b23a28ce
				res: &protocol.StatusMessagesResponse{
					Messages: []protocol.StatusMessage{},
				},
			},
			{
				name:            "case insensitivity to gitserver names",
				gitserverCloned: []string{"FOOBar"},
<<<<<<< HEAD
				stored:          []*types.Repo{{Name: "FOOBar", RepoFields: &types.RepoFields{Cloned: true}}},
=======
				stored:          []*types.Repo{{Name: "FOOBar", Cloned: true}},
>>>>>>> b23a28ce
				res: &protocol.StatusMessagesResponse{
					Messages: []protocol.StatusMessage{},
				},
			},
			{
				name:       "one external service syncer err",
				sourcerErr: errors.New("github is down"),
				res: &protocol.StatusMessagesResponse{
					Messages: []protocol.StatusMessage{
						{
							ExternalServiceSyncError: &protocol.ExternalServiceSyncError{
								Message:           "github is down",
								ExternalServiceId: githubService.ID,
							},
						},
					},
				},
			},
			{
				name:        "one syncer err",
				listRepoErr: errors.New("could not connect to database"),
				res: &protocol.StatusMessagesResponse{
					Messages: []protocol.StatusMessage{
						{
							SyncError: &protocol.SyncError{
								Message: "syncer.sync.store.list-repos: could not connect to database",
							},
						},
					},
				},
			},
		}

		for _, tc := range testCases {
			tc := tc
			ctx := context.Background()

			t.Run(tc.name, func(t *testing.T) {
				gitserverClient := &fakeGitserverClient{listClonedResponse: tc.gitserverCloned}

				stored := tc.stored.Clone()
				var cloned []string
				for _, r := range stored {
					r.ExternalRepo = api.ExternalRepoSpec{
						ID:          uuid.New().String(),
						ServiceType: extsvc.TypeGitHub,
						ServiceID:   "https://github.com/",
					}
<<<<<<< HEAD
					if r.RepoFields != nil && r.Cloned {
=======
					if r.Cloned {
>>>>>>> b23a28ce
						cloned = append(cloned, string(r.Name))
					}
				}

				err := store.InsertRepos(ctx, stored...)
				if err != nil {
					t.Fatal(err)
				}

				t.Cleanup(func() {
					ids := make([]api.RepoID, 0, len(stored))
					for _, r := range stored {
						ids = append(ids, r.ID)
					}
					err := store.DeleteRepos(ctx, ids...)
					if err != nil {
						t.Fatal(err)
					}
				})

				err = store.SetClonedRepos(ctx, cloned...)
				if err != nil {
					t.Fatal(err)
				}

				clock := dbtesting.NewFakeClock(time.Now(), 0)
				syncer := &repos.Syncer{
					Now: clock.Now,
				}

				if tc.sourcerErr != nil || tc.listRepoErr != nil {
					store = &storeWithErrors{
						Store:        store,
						ListReposErr: tc.listRepoErr,
					}
					sourcer := repos.NewFakeSourcer(tc.sourcerErr, repos.NewFakeSource(githubService, nil))
					// Run Sync so that possibly `LastSyncErrors` is set
					syncer.Sourcer = sourcer
					_ = syncer.SyncExternalService(ctx, store, githubService.ID, time.Millisecond)
				}

				s := &Server{
					Syncer:          syncer,
					Store:           store,
					GitserverClient: gitserverClient,
				}

				srv := httptest.NewServer(s.Handler())
				defer srv.Close()
				cli := repoupdater.Client{URL: srv.URL}

				if tc.err == "" {
					tc.err = "<nil>"
				}

				res, err := cli.StatusMessages(ctx)
				if have, want := fmt.Sprint(err), tc.err; have != want {
					t.Errorf("have err: %q, want: %q", have, want)
				}

				if have, want := res, tc.res; !reflect.DeepEqual(have, want) {
					t.Errorf("response: %s", cmp.Diff(have, want))
				}
			})
		}
	}
}

func apiExternalServices(es ...*types.ExternalService) []api.ExternalService {
	if len(es) == 0 {
		return nil
	}

	svcs := make([]api.ExternalService, 0, len(es))
	for _, e := range es {
		svc := api.ExternalService{
			ID:          e.ID,
			Kind:        e.Kind,
			DisplayName: e.DisplayName,
			Config:      e.Config,
			CreatedAt:   e.CreatedAt,
			UpdatedAt:   e.UpdatedAt,
		}

		if e.IsDeleted() {
			svc.DeletedAt = e.DeletedAt
		}

		svcs = append(svcs, svc)
	}

	return svcs
}

func testRepoLookup(db *sql.DB) func(t *testing.T, repoStore repos.Store) func(t *testing.T) {
	return func(t *testing.T, store repos.Store) func(t *testing.T) {
		return func(t *testing.T) {
			ctx := context.Background()
			clock := dbtesting.NewFakeClock(time.Now(), 0)
			now := clock.Now()

			githubSource := types.ExternalService{
				Kind:   extsvc.KindGitHub,
				Config: `{}`,
			}
			awsSource := types.ExternalService{
				Kind:   extsvc.KindAWSCodeCommit,
				Config: `{}`,
			}
			gitlabSource := types.ExternalService{
				Kind:   extsvc.KindGitLab,
				Config: `{}`,
			}

			if err := store.UpsertExternalServices(ctx, &githubSource, &awsSource, &gitlabSource); err != nil {
				t.Fatal(err)
			}

			githubRepository := &types.Repo{
<<<<<<< HEAD
				Name: "github.com/foo/bar",
=======
				Name:        "github.com/foo/bar",
				Description: "The description",
				Archived:    false,
				Fork:        false,
				CreatedAt:   now,
				UpdatedAt:   now,
>>>>>>> b23a28ce
				ExternalRepo: api.ExternalRepoSpec{
					ID:          "AAAAAAAAAAAAAAAAAAAAAAAAAAAAAA==",
					ServiceType: extsvc.TypeGitHub,
					ServiceID:   "https://github.com/",
				},
<<<<<<< HEAD
				RepoFields: &types.RepoFields{
					Description: "The description",
					Archived:    false,
					Fork:        false,
					CreatedAt:   now,
					UpdatedAt:   now,
					Sources: map[string]*types.SourceInfo{
						githubSource.URN(): {
							ID:       githubSource.URN(),
							CloneURL: "git@github.com:foo/bar.git",
						},
					},
					Metadata: &github.Repository{
						ID:            "AAAAAAAAAAAAAAAAAAAAAAAAAAAAAA==",
						URL:           "github.com/foo/bar",
						DatabaseID:    1234,
						Description:   "The description",
						NameWithOwner: "foo/bar",
=======
				Sources: map[string]*types.SourceInfo{
					githubSource.URN(): {
						ID:       githubSource.URN(),
						CloneURL: "git@github.com:foo/bar.git",
>>>>>>> b23a28ce
					},
				},
			}

			awsCodeCommitRepository := &types.Repo{
<<<<<<< HEAD
				Name: "git-codecommit.us-west-1.amazonaws.com/stripe-go",
=======
				Name:        "git-codecommit.us-west-1.amazonaws.com/stripe-go",
				Description: "The stripe-go lib",
				Archived:    false,
				Fork:        false,
				CreatedAt:   now,
>>>>>>> b23a28ce
				ExternalRepo: api.ExternalRepoSpec{
					ID:          "f001337a-3450-46fd-b7d2-650c0EXAMPLE",
					ServiceType: extsvc.TypeAWSCodeCommit,
					ServiceID:   "arn:aws:codecommit:us-west-1:999999999999:",
				},
<<<<<<< HEAD
				RepoFields: &types.RepoFields{
					Description: "The stripe-go lib",
					Archived:    false,
					Fork:        false,
					CreatedAt:   now,
					Sources: map[string]*types.SourceInfo{
						awsSource.URN(): {
							ID:       awsSource.URN(),
							CloneURL: "git@git-codecommit.us-west-1.amazonaws.com/v1/repos/stripe-go",
						},
					},
					Metadata: &awscodecommit.Repository{
						ARN:          "arn:aws:codecommit:us-west-1:999999999999:stripe-go",
						AccountID:    "999999999999",
						ID:           "f001337a-3450-46fd-b7d2-650c0EXAMPLE",
						Name:         "stripe-go",
						Description:  "The stripe-go lib",
						HTTPCloneURL: "https://git-codecommit.us-west-1.amazonaws.com/v1/repos/stripe-go",
						LastModified: &now,
=======
				Sources: map[string]*types.SourceInfo{
					awsSource.URN(): {
						ID:       awsSource.URN(),
						CloneURL: "git@git-codecommit.us-west-1.amazonaws.com/v1/repos/stripe-go",
>>>>>>> b23a28ce
					},
				},
			}

			gitlabRepository := &types.Repo{
<<<<<<< HEAD
				Name: "gitlab.com/gitlab-org/gitaly",
=======
				Name:        "gitlab.com/gitlab-org/gitaly",
				Description: "Gitaly is a Git RPC service for handling all the git calls made by GitLab",
				URI:         "gitlab.com/gitlab-org/gitaly",
				CreatedAt:   now,
				UpdatedAt:   now,
>>>>>>> b23a28ce
				ExternalRepo: api.ExternalRepoSpec{
					ID:          "2009901",
					ServiceType: extsvc.TypeGitLab,
					ServiceID:   "https://gitlab.com/",
				},
<<<<<<< HEAD
				RepoFields: &types.RepoFields{
					Description: "Gitaly is a Git RPC service for handling all the git calls made by GitLab",
					URI:         "gitlab.com/gitlab-org/gitaly",
					CreatedAt:   now,
					UpdatedAt:   now,
					Sources: map[string]*types.SourceInfo{
						gitlabSource.URN(): {
							ID:       gitlabSource.URN(),
							CloneURL: "https://gitlab.com/gitlab-org/gitaly.git",
						},
=======
				Sources: map[string]*types.SourceInfo{
					gitlabSource.URN(): {
						ID:       gitlabSource.URN(),
						CloneURL: "https://gitlab.com/gitlab-org/gitaly.git",
>>>>>>> b23a28ce
					},
					Metadata: &gitlab.Project{
						ProjectCommon: gitlab.ProjectCommon{
							ID:                2009901,
							PathWithNamespace: "gitlab-org/gitaly",
							Description:       "Gitaly is a Git RPC service for handling all the git calls made by GitLab",
							WebURL:            "https://gitlab.com/gitlab-org/gitaly",
							HTTPURLToRepo:     "https://gitlab.com/gitlab-org/gitaly.git",
							SSHURLToRepo:      "git@gitlab.com:gitlab-org/gitaly.git",
						},
						Visibility: "",
						Archived:   false,
					},
				},
			}

			testCases := []struct {
				name               string
				args               protocol.RepoLookupArgs
				stored             types.Repos
				result             *protocol.RepoLookupResult
				githubDotComSource *fakeRepoSource
				gitlabDotComSource *fakeRepoSource
				assert             types.ReposAssertion
				assertDelay        time.Duration
				err                string
			}{
				{
					name: "not found",
					args: protocol.RepoLookupArgs{
						Repo: api.RepoName("github.com/a/b"),
					},
					result: &protocol.RepoLookupResult{ErrorNotFound: true},
					err:    fmt.Sprintf("repository not found (name=%s notfound=%v)", api.RepoName("github.com/a/b"), true),
				},
				{
					name: "found - GitHub",
					args: protocol.RepoLookupArgs{
						Repo: api.RepoName("github.com/foo/bar"),
					},
					stored: []*types.Repo{githubRepository},
					result: &protocol.RepoLookupResult{Repo: &protocol.RepoInfo{
						ExternalRepo: api.ExternalRepoSpec{
							ID:          "AAAAAAAAAAAAAAAAAAAAAAAAAAAAAA==",
							ServiceType: extsvc.TypeGitHub,
							ServiceID:   "https://github.com/",
						},
						Name:        "github.com/foo/bar",
						Description: "The description",
						VCS:         protocol.VCSInfo{URL: "git@github.com:foo/bar.git"},
						Links: &protocol.RepoLinks{
							Root:   "github.com/foo/bar",
							Tree:   "github.com/foo/bar/tree/{rev}/{path}",
							Blob:   "github.com/foo/bar/blob/{rev}/{path}",
							Commit: "github.com/foo/bar/commit/{commit}",
						},
					}},
				},
				{
					name: "found - AWS CodeCommit",
					args: protocol.RepoLookupArgs{
						Repo: api.RepoName("git-codecommit.us-west-1.amazonaws.com/stripe-go"),
					},
					stored: []*types.Repo{awsCodeCommitRepository},
					result: &protocol.RepoLookupResult{Repo: &protocol.RepoInfo{
						ExternalRepo: api.ExternalRepoSpec{
							ID:          "f001337a-3450-46fd-b7d2-650c0EXAMPLE",
							ServiceType: extsvc.TypeAWSCodeCommit,
							ServiceID:   "arn:aws:codecommit:us-west-1:999999999999:",
						},
						Name:        "git-codecommit.us-west-1.amazonaws.com/stripe-go",
						Description: "The stripe-go lib",
						VCS:         protocol.VCSInfo{URL: "git@git-codecommit.us-west-1.amazonaws.com/v1/repos/stripe-go"},
						Links: &protocol.RepoLinks{
							Root:   "https://us-west-1.console.aws.amazon.com/codesuite/codecommit/repositories/stripe-go/browse",
							Tree:   "https://us-west-1.console.aws.amazon.com/codesuite/codecommit/repositories/stripe-go/browse/{rev}/--/{path}",
							Blob:   "https://us-west-1.console.aws.amazon.com/codesuite/codecommit/repositories/stripe-go/browse/{rev}/--/{path}",
							Commit: "https://us-west-1.console.aws.amazon.com/codesuite/codecommit/repositories/stripe-go/commit/{commit}",
						},
					}},
				},
				{
					name: "found - GitHub.com on Sourcegraph.com",
					args: protocol.RepoLookupArgs{
						Repo: api.RepoName("github.com/foo/bar"),
					},
					stored: []*types.Repo{},
					githubDotComSource: &fakeRepoSource{
						repo: githubRepository,
					},
					result: &protocol.RepoLookupResult{Repo: &protocol.RepoInfo{
						ExternalRepo: api.ExternalRepoSpec{
							ID:          "AAAAAAAAAAAAAAAAAAAAAAAAAAAAAA==",
							ServiceType: extsvc.TypeGitHub,
							ServiceID:   "https://github.com/",
						},
						Name:        "github.com/foo/bar",
						Description: "The description",
						VCS:         protocol.VCSInfo{URL: "git@github.com:foo/bar.git"},
						Links: &protocol.RepoLinks{
							Root:   "github.com/foo/bar",
							Tree:   "github.com/foo/bar/tree/{rev}/{path}",
							Blob:   "github.com/foo/bar/blob/{rev}/{path}",
							Commit: "github.com/foo/bar/commit/{commit}",
						},
					}},
					assert: types.Assert.ReposEqual(githubRepository),
				},
				{
					name: "found - GitHub.com on Sourcegraph.com already exists",
					args: protocol.RepoLookupArgs{
						Repo: api.RepoName("github.com/foo/bar"),
					},
					stored: []*types.Repo{githubRepository},
					githubDotComSource: &fakeRepoSource{
						repo: githubRepository,
					},
					result: &protocol.RepoLookupResult{Repo: &protocol.RepoInfo{
						ExternalRepo: api.ExternalRepoSpec{
							ID:          "AAAAAAAAAAAAAAAAAAAAAAAAAAAAAA==",
							ServiceType: extsvc.TypeGitHub,
							ServiceID:   "https://github.com/",
						},
						Name:        "github.com/foo/bar",
						Description: "The description",
						VCS:         protocol.VCSInfo{URL: "git@github.com:foo/bar.git"},
						Links: &protocol.RepoLinks{
							Root:   "github.com/foo/bar",
							Tree:   "github.com/foo/bar/tree/{rev}/{path}",
							Blob:   "github.com/foo/bar/blob/{rev}/{path}",
							Commit: "github.com/foo/bar/commit/{commit}",
						},
					}},
				},
				{
					name: "not found - GitHub.com on Sourcegraph.com",
					args: protocol.RepoLookupArgs{
						Repo: api.RepoName("github.com/foo/bar"),
					},
					githubDotComSource: &fakeRepoSource{
						err: github.ErrNotFound,
					},
					result: &protocol.RepoLookupResult{ErrorNotFound: true},
					err:    fmt.Sprintf("repository not found (name=%s notfound=%v)", api.RepoName("github.com/foo/bar"), true),
					assert: types.Assert.ReposEqual(),
				},
				{
					name: "unauthorized - GitHub.com on Sourcegraph.com",
					args: protocol.RepoLookupArgs{
						Repo: api.RepoName("github.com/foo/bar"),
					},
					githubDotComSource: &fakeRepoSource{
						err: &github.APIError{Code: http.StatusUnauthorized},
					},
					result: &protocol.RepoLookupResult{ErrorUnauthorized: true},
					err:    fmt.Sprintf("not authorized (name=%s noauthz=%v)", api.RepoName("github.com/foo/bar"), true),
					assert: types.Assert.ReposEqual(),
				},
				{
					name: "temporarily unavailable - GitHub.com on Sourcegraph.com",
					args: protocol.RepoLookupArgs{
						Repo: api.RepoName("github.com/foo/bar"),
					},
					githubDotComSource: &fakeRepoSource{
						err: &github.APIError{Message: "API rate limit exceeded"},
					},
					result: &protocol.RepoLookupResult{ErrorTemporarilyUnavailable: true},
					err:    fmt.Sprintf("repository temporarily unavailable (name=%s istemporary=%v)", api.RepoName("github.com/foo/bar"), true),
					assert: types.Assert.ReposEqual(),
				},
				{
					name: "found - gitlab.com on Sourcegraph.com",
					args: protocol.RepoLookupArgs{
						Repo: api.RepoName("gitlab.com/foo/bar"),
					},
					stored: []*types.Repo{},
					gitlabDotComSource: &fakeRepoSource{
						repo: gitlabRepository,
					},
					result: &protocol.RepoLookupResult{Repo: &protocol.RepoInfo{
						Name:        "gitlab.com/gitlab-org/gitaly",
						Description: "Gitaly is a Git RPC service for handling all the git calls made by GitLab",
						Fork:        false,
						Archived:    false,
						VCS: protocol.VCSInfo{
							URL: "https://gitlab.com/gitlab-org/gitaly.git",
						},
						Links: &protocol.RepoLinks{
							Root:   "https://gitlab.com/gitlab-org/gitaly",
							Tree:   "https://gitlab.com/gitlab-org/gitaly/tree/{rev}/{path}",
							Blob:   "https://gitlab.com/gitlab-org/gitaly/blob/{rev}/{path}",
							Commit: "https://gitlab.com/gitlab-org/gitaly/commit/{commit}",
						},
						ExternalRepo: gitlabRepository.ExternalRepo,
					}},
					assert: types.Assert.ReposEqual(gitlabRepository),
				},
				{
					name: "found - gitlab.com on Sourcegraph.com already exists",
					args: protocol.RepoLookupArgs{
						Repo: api.RepoName("gitlab.com/foo/bar"),
					},
					stored: []*types.Repo{gitlabRepository},
					gitlabDotComSource: &fakeRepoSource{
						repo: gitlabRepository,
					},
					result: &protocol.RepoLookupResult{Repo: &protocol.RepoInfo{
						Name:        "gitlab.com/gitlab-org/gitaly",
						Description: "Gitaly is a Git RPC service for handling all the git calls made by GitLab",
						Fork:        false,
						Archived:    false,
						VCS: protocol.VCSInfo{
							URL: "https://gitlab.com/gitlab-org/gitaly.git",
						},
						Links: &protocol.RepoLinks{
							Root:   "https://gitlab.com/gitlab-org/gitaly",
							Tree:   "https://gitlab.com/gitlab-org/gitaly/tree/{rev}/{path}",
							Blob:   "https://gitlab.com/gitlab-org/gitaly/blob/{rev}/{path}",
							Commit: "https://gitlab.com/gitlab-org/gitaly/commit/{commit}",
						},
						ExternalRepo: gitlabRepository.ExternalRepo,
					}},
				},
				{
					name: "GithubDotcomSource on Sourcegraph.com ignores non-Github.com repos",
					args: protocol.RepoLookupArgs{
						Repo: api.RepoName("git-codecommit.us-west-1.amazonaws.com/stripe-go"),
					},
					githubDotComSource: &fakeRepoSource{
						repo: githubRepository,
					},
					result: &protocol.RepoLookupResult{ErrorNotFound: true},
					err:    fmt.Sprintf("repository not found (name=%s notfound=%v)", api.RepoName("git-codecommit.us-west-1.amazonaws.com/stripe-go"), true),
				},
				{
					name: "Private repos are not supported on sourcegraph.com",
					args: protocol.RepoLookupArgs{
						Repo: api.RepoName(githubRepository.Name),
					},
					githubDotComSource: &fakeRepoSource{
						repo: githubRepository.With(func(r *types.Repo) {
							r.Private = true
						}),
					},
					result: &protocol.RepoLookupResult{ErrorNotFound: true},
					err:    fmt.Sprintf("repository not found (name=%s notfound=%v)", api.RepoName(githubRepository.Name), true),
				},
				{
					name: "Private repos that used to be public should be removed asynchronously",
					args: protocol.RepoLookupArgs{
						Repo: api.RepoName(githubRepository.Name),
					},
					githubDotComSource: &fakeRepoSource{
						err: github.ErrNotFound,
					},
					stored: []*types.Repo{githubRepository},
					result: &protocol.RepoLookupResult{Repo: &protocol.RepoInfo{
						ExternalRepo: api.ExternalRepoSpec{
							ID:          "AAAAAAAAAAAAAAAAAAAAAAAAAAAAAA==",
							ServiceType: extsvc.TypeGitHub,
							ServiceID:   "https://github.com/",
						},
						Name:        "github.com/foo/bar",
						Description: "The description",
						VCS:         protocol.VCSInfo{URL: "git@github.com:foo/bar.git"},
						Links: &protocol.RepoLinks{
							Root:   "github.com/foo/bar",
							Tree:   "github.com/foo/bar/tree/{rev}/{path}",
							Blob:   "github.com/foo/bar/blob/{rev}/{path}",
							Commit: "github.com/foo/bar/commit/{commit}",
						},
					}},
					assertDelay: time.Second,
					assert:      types.Assert.ReposEqual(),
				},
			}

			for _, tc := range testCases {
				tc := tc

				t.Run(tc.name, func(t *testing.T) {
					ctx := context.Background()

					rs := tc.stored.Clone()
					err := store.InsertRepos(ctx, rs...)
					if err != nil {
						t.Fatal(err)
					}
					t.Cleanup(func() {
						_, err := db.ExecContext(ctx, "DELETE FROM repo")
						if err != nil {
							t.Fatal(err)
						}
					})

					t.Cleanup(func() {
						ids := make([]api.RepoID, 0, len(tc.stored))
						for _, r := range tc.stored {
							ids = append(ids, r.ID)
						}
						err := store.DeleteRepos(ctx, ids...)
						if err != nil {
							t.Fatal(err)
						}
					})

					clock := clock
					syncer := &repos.Syncer{
						Now: clock.Now,
					}
					s := &Server{Syncer: syncer, Store: store}
					if tc.githubDotComSource != nil {
						s.SourcegraphDotComMode = true
						s.GithubDotComSource = tc.githubDotComSource
					}

					if tc.gitlabDotComSource != nil {
						s.SourcegraphDotComMode = true
						s.GitLabDotComSource = tc.gitlabDotComSource
					}

					srv := httptest.NewServer(s.Handler())
					defer srv.Close()

					cli := repoupdater.Client{URL: srv.URL}

					if tc.err == "" {
						tc.err = "<nil>"
					}

					res, err := cli.RepoLookup(ctx, tc.args)
					if have, want := fmt.Sprint(err), tc.err; have != want {
						t.Errorf("have err: %q, want: %q", have, want)
					}

					if have, want := res, tc.result; !reflect.DeepEqual(have, want) {
						t.Errorf("response: %s", cmp.Diff(have, want))
					}

					if diff := cmp.Diff(res, tc.result); diff != "" {
						t.Fatalf("RepoLookup:\n%s", diff)
					}

					if tc.assert != nil {
						if tc.assertDelay != 0 {
							time.Sleep(tc.assertDelay)
						}
						rs, err := store.ListRepos(ctx, repos.StoreListReposArgs{})
						if err != nil {
							t.Fatal(err)
						}
						tc.assert(t, rs)
					}
				})
			}
		}
	}
}

type fakeRepoSource struct {
	repo *types.Repo
	err  error
}

func (s *fakeRepoSource) GetRepo(context.Context, string) (*types.Repo, error) {
	return s.repo.Clone(), s.err
}

type fakeScheduler struct{}

func (s *fakeScheduler) UpdateOnce(_ api.RepoID, _ api.RepoName, _ string) {}
func (s *fakeScheduler) ScheduleInfo(id api.RepoID) *protocol.RepoUpdateSchedulerInfoResult {
	return &protocol.RepoUpdateSchedulerInfoResult{}
}

type fakeGitserverClient struct {
	listClonedResponse []string
}

func (g *fakeGitserverClient) ListCloned(ctx context.Context) ([]string, error) {
	return g.listClonedResponse, nil
}

type fakePermsSyncer struct{}

func (*fakePermsSyncer) ScheduleUsers(ctx context.Context, userIDs ...int32) {
}

func (*fakePermsSyncer) ScheduleRepos(ctx context.Context, repoIDs ...api.RepoID) {
}

func TestServer_handleSchedulePermsSync(t *testing.T) {
	tests := []struct {
		name           string
		permsSyncer    *fakePermsSyncer
		body           string
		wantStatusCode int
		wantBody       string
	}{
		{
			name:           "PermsSyncer not available",
			wantStatusCode: http.StatusForbidden,
			wantBody:       "null",
		},
		{
			name:           "bad JSON",
			permsSyncer:    &fakePermsSyncer{},
			body:           "{",
			wantStatusCode: http.StatusBadRequest,
			wantBody:       "unexpected EOF",
		},
		{
			name:           "missing ids",
			permsSyncer:    &fakePermsSyncer{},
			body:           "{}",
			wantStatusCode: http.StatusBadRequest,
			wantBody:       "neither user and repo ids provided",
		},

		{
			name:           "successful call with user IDs",
			permsSyncer:    &fakePermsSyncer{},
			body:           `{"user_ids": [1]}`,
			wantStatusCode: http.StatusOK,
			wantBody:       "null",
		},
		{
			name:           "successful call with repo IDs",
			permsSyncer:    &fakePermsSyncer{},
			body:           `{"repo_ids":[1]}`,
			wantStatusCode: http.StatusOK,
			wantBody:       "null",
		},
		{
			name:           "successful call with both IDs",
			permsSyncer:    &fakePermsSyncer{},
			body:           `{"user_ids": [1], "repo_ids":[1]}`,
			wantStatusCode: http.StatusOK,
			wantBody:       "null",
		},
	}
	for _, test := range tests {
		t.Run(test.name, func(t *testing.T) {
			r := httptest.NewRequest("POST", "/schedule-perms-sync", strings.NewReader(test.body))
			w := httptest.NewRecorder()

			s := &Server{}
			// NOTE: An interface has nil value is not a nil interface,
			// so should only assign to the interface when the value is not nil.
			if test.permsSyncer != nil {
				s.PermsSyncer = test.permsSyncer
			}
			s.handleSchedulePermsSync(w, r)

			if w.Code != test.wantStatusCode {
				t.Fatalf("Code: want %v but got %v", test.wantStatusCode, w.Code)
			} else if diff := cmp.Diff(test.wantBody, w.Body.String()); diff != "" {
				t.Fatalf("Body mismatch (-want +got):\n%s", diff)
			}
		})
	}
}

func formatJSON(s string) string {
	formatted, err := jsonc.Format(s, nil)
	if err != nil {
		panic(err)
	}
	return formatted
}

type storeWithErrors struct {
	repos.Store

	ListReposErr   error
	UpsertReposErr error
}

func (s *storeWithErrors) ListRepos(ctx context.Context, args repos.StoreListReposArgs) ([]*types.Repo, error) {
	if s.ListReposErr != nil {
		return nil, s.ListReposErr
	}
	return s.Store.ListRepos(ctx, args)
}

func (s *storeWithErrors) UpsertRepos(ctx context.Context, repos ...*types.Repo) error {
	if s.UpsertReposErr != nil {
		return s.UpsertReposErr
	}
	return s.Store.UpsertRepos(ctx, repos...)
}<|MERGE_RESOLUTION|>--- conflicted
+++ resolved
@@ -206,19 +206,10 @@
 				ServiceType: extsvc.TypeGitHub,
 				ServiceID:   "http://github.com",
 			},
-<<<<<<< HEAD
-			RepoFields: &types.RepoFields{
-				Sources: map[string]*types.SourceInfo{},
-				Metadata: &github.Repository{
-					ID:            "bar",
-					NameWithOwner: "foo/bar",
-				},
-=======
 			Sources: map[string]*types.SourceInfo{},
 			Metadata: &github.Repository{
 				ID:            "bar",
 				NameWithOwner: "foo/bar",
->>>>>>> b23a28ce
 			},
 		}).With(types.Opt.RepoSources(githubService.URN()))
 
@@ -242,21 +233,11 @@
 				ServiceType: extsvc.TypeGitLab,
 				ServiceID:   "http://gitlab.com",
 			},
-<<<<<<< HEAD
-			RepoFields: &types.RepoFields{
-				Sources: map[string]*types.SourceInfo{},
-				Metadata: &gitlab.Project{
-					ProjectCommon: gitlab.ProjectCommon{
-						ID:                1,
-						PathWithNamespace: "foo/bar",
-					},
-=======
 			Sources: map[string]*types.SourceInfo{},
 			Metadata: &gitlab.Project{
 				ProjectCommon: gitlab.ProjectCommon{
 					ID:                1,
 					PathWithNamespace: "foo/bar",
->>>>>>> b23a28ce
 				},
 			},
 		}).With(types.Opt.RepoSources(gitlabService.URN()))
@@ -282,23 +263,12 @@
 				ServiceType: "bitbucketServer",
 				ServiceID:   "http://bitbucketserver.mycorp.com",
 			},
-<<<<<<< HEAD
-			RepoFields: &types.RepoFields{
-				Sources: map[string]*types.SourceInfo{},
-				Metadata: &bitbucketserver.Repo{
-					ID:   1,
-					Slug: "bar",
-					Project: &bitbucketserver.Project{
-						Key: "foo",
-					},
-=======
 			Sources: map[string]*types.SourceInfo{},
 			Metadata: &bitbucketserver.Repo{
 				ID:   1,
 				Slug: "bar",
 				Project: &bitbucketserver.Project{
 					Key: "foo",
->>>>>>> b23a28ce
 				},
 			},
 		}).With(types.Opt.RepoSources(bitbucketServerService.URN()))
@@ -333,11 +303,7 @@
 			testCases = append(testCases, testCase{
 				name:  "excluded from every external service of the same kind/" + k.svc.Kind,
 				svcs:  svcs,
-<<<<<<< HEAD
-				repos: types.Repos{k.repo}.With(repos.Opt.RepoSources()),
-=======
 				repos: types.Repos{k.repo}.With(types.Opt.RepoSources()),
->>>>>>> b23a28ce
 				kind:  k.svc.Kind,
 				res: &protocol.ExcludeRepoResponse{
 					ExternalServices: apiExternalServices(svcs.With(func(e *types.ExternalService) {
@@ -457,21 +423,11 @@
 				ServiceType: extsvc.TypeGitHub,
 				ServiceID:   "http://github.com",
 			},
-<<<<<<< HEAD
-			RepoFields: &types.RepoFields{
-				Metadata: new(github.Repository),
-				Sources: map[string]*types.SourceInfo{
-					svc.URN(): {
-						ID:       svc.URN(),
-						CloneURL: "https://secret-token@github.com/foo/bar",
-					},
-=======
 			Metadata: new(github.Repository),
 			Sources: map[string]*types.SourceInfo{
 				svc.URN(): {
 					ID:       svc.URN(),
 					CloneURL: "https://secret-token@github.com/foo/bar",
->>>>>>> b23a28ce
 				},
 			},
 		}
@@ -483,19 +439,10 @@
 				ServiceType: extsvc.TypeGitHub,
 				ServiceID:   "http://github.com",
 			},
-<<<<<<< HEAD
-			RepoFields: &types.RepoFields{
-				Metadata: new(github.Repository),
-				Sources: map[string]*types.SourceInfo{
-					svc.URN(): {
-						ID: svc.URN(),
-					},
-=======
 			Metadata: new(github.Repository),
 			Sources: map[string]*types.SourceInfo{
 				svc.URN(): {
 					ID: svc.URN(),
->>>>>>> b23a28ce
 				},
 			},
 		}
@@ -650,15 +597,8 @@
 				ServiceType: extsvc.TypeGitHub,
 				ServiceID:   "http://github.com",
 			},
-<<<<<<< HEAD
-			RepoFields: &types.RepoFields{
-				Metadata: new(github.Repository),
-			},
-		}).With(repos.Opt.RepoSources(service1.URN(), service2.URN()))
-=======
 			Metadata: new(github.Repository),
 		}).With(types.Opt.RepoSources(service1.URN(), service2.URN()))
->>>>>>> b23a28ce
 
 		if err := store.InsertRepos(ctx, repoNoSources, repoSources); err != nil {
 			t.Fatal(err)
@@ -734,11 +674,7 @@
 			{
 				name:            "all cloned",
 				gitserverCloned: []string{"foobar"},
-<<<<<<< HEAD
-				stored:          []*types.Repo{{Name: "foobar", RepoFields: &types.RepoFields{Cloned: true}}},
-=======
 				stored:          []*types.Repo{{Name: "foobar", Cloned: true}},
->>>>>>> b23a28ce
 				res: &protocol.StatusMessagesResponse{
 					Messages: []protocol.StatusMessage{},
 				},
@@ -759,11 +695,7 @@
 			},
 			{
 				name:            "subset cloned",
-<<<<<<< HEAD
-				stored:          []*types.Repo{{Name: "foobar", RepoFields: &types.RepoFields{Cloned: true}}, {Name: "barfoo"}},
-=======
 				stored:          []*types.Repo{{Name: "foobar", Cloned: true}, {Name: "barfoo"}},
->>>>>>> b23a28ce
 				gitserverCloned: []string{"foobar"},
 				res: &protocol.StatusMessagesResponse{
 					Messages: []protocol.StatusMessage{
@@ -777,11 +709,7 @@
 			},
 			{
 				name:            "more cloned than stored",
-<<<<<<< HEAD
-				stored:          []*types.Repo{{Name: "foobar", RepoFields: &types.RepoFields{Cloned: true}}},
-=======
 				stored:          []*types.Repo{{Name: "foobar", Cloned: true}},
->>>>>>> b23a28ce
 				gitserverCloned: []string{"foobar", "barfoo"},
 				res: &protocol.StatusMessagesResponse{
 					Messages: []protocol.StatusMessage{},
@@ -804,11 +732,7 @@
 			{
 				name:            "case insensitivity",
 				gitserverCloned: []string{"foobar"},
-<<<<<<< HEAD
-				stored:          []*types.Repo{{Name: "FOOBar", RepoFields: &types.RepoFields{Cloned: true}}},
-=======
 				stored:          []*types.Repo{{Name: "FOOBar", Cloned: true}},
->>>>>>> b23a28ce
 				res: &protocol.StatusMessagesResponse{
 					Messages: []protocol.StatusMessage{},
 				},
@@ -816,11 +740,7 @@
 			{
 				name:            "case insensitivity to gitserver names",
 				gitserverCloned: []string{"FOOBar"},
-<<<<<<< HEAD
-				stored:          []*types.Repo{{Name: "FOOBar", RepoFields: &types.RepoFields{Cloned: true}}},
-=======
 				stored:          []*types.Repo{{Name: "FOOBar", Cloned: true}},
->>>>>>> b23a28ce
 				res: &protocol.StatusMessagesResponse{
 					Messages: []protocol.StatusMessage{},
 				},
@@ -869,11 +789,7 @@
 						ServiceType: extsvc.TypeGitHub,
 						ServiceID:   "https://github.com/",
 					}
-<<<<<<< HEAD
-					if r.RepoFields != nil && r.Cloned {
-=======
 					if r.Cloned {
->>>>>>> b23a28ce
 						cloned = append(cloned, string(r.Name))
 					}
 				}
@@ -993,140 +909,88 @@
 			}
 
 			githubRepository := &types.Repo{
-<<<<<<< HEAD
-				Name: "github.com/foo/bar",
-=======
 				Name:        "github.com/foo/bar",
 				Description: "The description",
 				Archived:    false,
 				Fork:        false,
 				CreatedAt:   now,
 				UpdatedAt:   now,
->>>>>>> b23a28ce
 				ExternalRepo: api.ExternalRepoSpec{
 					ID:          "AAAAAAAAAAAAAAAAAAAAAAAAAAAAAA==",
 					ServiceType: extsvc.TypeGitHub,
 					ServiceID:   "https://github.com/",
 				},
-<<<<<<< HEAD
-				RepoFields: &types.RepoFields{
-					Description: "The description",
-					Archived:    false,
-					Fork:        false,
-					CreatedAt:   now,
-					UpdatedAt:   now,
-					Sources: map[string]*types.SourceInfo{
-						githubSource.URN(): {
-							ID:       githubSource.URN(),
-							CloneURL: "git@github.com:foo/bar.git",
-						},
-					},
-					Metadata: &github.Repository{
-						ID:            "AAAAAAAAAAAAAAAAAAAAAAAAAAAAAA==",
-						URL:           "github.com/foo/bar",
-						DatabaseID:    1234,
-						Description:   "The description",
-						NameWithOwner: "foo/bar",
-=======
 				Sources: map[string]*types.SourceInfo{
 					githubSource.URN(): {
 						ID:       githubSource.URN(),
 						CloneURL: "git@github.com:foo/bar.git",
->>>>>>> b23a28ce
-					},
+					},
+				},
+				Metadata: &github.Repository{
+					ID:            "AAAAAAAAAAAAAAAAAAAAAAAAAAAAAA==",
+					URL:           "github.com/foo/bar",
+					DatabaseID:    1234,
+					Description:   "The description",
+					NameWithOwner: "foo/bar",
 				},
 			}
 
 			awsCodeCommitRepository := &types.Repo{
-<<<<<<< HEAD
-				Name: "git-codecommit.us-west-1.amazonaws.com/stripe-go",
-=======
 				Name:        "git-codecommit.us-west-1.amazonaws.com/stripe-go",
 				Description: "The stripe-go lib",
 				Archived:    false,
 				Fork:        false,
 				CreatedAt:   now,
->>>>>>> b23a28ce
 				ExternalRepo: api.ExternalRepoSpec{
 					ID:          "f001337a-3450-46fd-b7d2-650c0EXAMPLE",
 					ServiceType: extsvc.TypeAWSCodeCommit,
 					ServiceID:   "arn:aws:codecommit:us-west-1:999999999999:",
 				},
-<<<<<<< HEAD
-				RepoFields: &types.RepoFields{
-					Description: "The stripe-go lib",
-					Archived:    false,
-					Fork:        false,
-					CreatedAt:   now,
-					Sources: map[string]*types.SourceInfo{
-						awsSource.URN(): {
-							ID:       awsSource.URN(),
-							CloneURL: "git@git-codecommit.us-west-1.amazonaws.com/v1/repos/stripe-go",
-						},
-					},
-					Metadata: &awscodecommit.Repository{
-						ARN:          "arn:aws:codecommit:us-west-1:999999999999:stripe-go",
-						AccountID:    "999999999999",
-						ID:           "f001337a-3450-46fd-b7d2-650c0EXAMPLE",
-						Name:         "stripe-go",
-						Description:  "The stripe-go lib",
-						HTTPCloneURL: "https://git-codecommit.us-west-1.amazonaws.com/v1/repos/stripe-go",
-						LastModified: &now,
-=======
 				Sources: map[string]*types.SourceInfo{
 					awsSource.URN(): {
 						ID:       awsSource.URN(),
 						CloneURL: "git@git-codecommit.us-west-1.amazonaws.com/v1/repos/stripe-go",
->>>>>>> b23a28ce
-					},
+					},
+				},
+				Metadata: &awscodecommit.Repository{
+					ARN:          "arn:aws:codecommit:us-west-1:999999999999:stripe-go",
+					AccountID:    "999999999999",
+					ID:           "f001337a-3450-46fd-b7d2-650c0EXAMPLE",
+					Name:         "stripe-go",
+					Description:  "The stripe-go lib",
+					HTTPCloneURL: "https://git-codecommit.us-west-1.amazonaws.com/v1/repos/stripe-go",
+					LastModified: &now,
 				},
 			}
 
 			gitlabRepository := &types.Repo{
-<<<<<<< HEAD
-				Name: "gitlab.com/gitlab-org/gitaly",
-=======
 				Name:        "gitlab.com/gitlab-org/gitaly",
 				Description: "Gitaly is a Git RPC service for handling all the git calls made by GitLab",
 				URI:         "gitlab.com/gitlab-org/gitaly",
 				CreatedAt:   now,
 				UpdatedAt:   now,
->>>>>>> b23a28ce
 				ExternalRepo: api.ExternalRepoSpec{
 					ID:          "2009901",
 					ServiceType: extsvc.TypeGitLab,
 					ServiceID:   "https://gitlab.com/",
 				},
-<<<<<<< HEAD
-				RepoFields: &types.RepoFields{
-					Description: "Gitaly is a Git RPC service for handling all the git calls made by GitLab",
-					URI:         "gitlab.com/gitlab-org/gitaly",
-					CreatedAt:   now,
-					UpdatedAt:   now,
-					Sources: map[string]*types.SourceInfo{
-						gitlabSource.URN(): {
-							ID:       gitlabSource.URN(),
-							CloneURL: "https://gitlab.com/gitlab-org/gitaly.git",
-						},
-=======
 				Sources: map[string]*types.SourceInfo{
 					gitlabSource.URN(): {
 						ID:       gitlabSource.URN(),
 						CloneURL: "https://gitlab.com/gitlab-org/gitaly.git",
->>>>>>> b23a28ce
-					},
-					Metadata: &gitlab.Project{
-						ProjectCommon: gitlab.ProjectCommon{
-							ID:                2009901,
-							PathWithNamespace: "gitlab-org/gitaly",
-							Description:       "Gitaly is a Git RPC service for handling all the git calls made by GitLab",
-							WebURL:            "https://gitlab.com/gitlab-org/gitaly",
-							HTTPURLToRepo:     "https://gitlab.com/gitlab-org/gitaly.git",
-							SSHURLToRepo:      "git@gitlab.com:gitlab-org/gitaly.git",
-						},
-						Visibility: "",
-						Archived:   false,
-					},
+					},
+				},
+				Metadata: &gitlab.Project{
+					ProjectCommon: gitlab.ProjectCommon{
+						ID:                2009901,
+						PathWithNamespace: "gitlab-org/gitaly",
+						Description:       "Gitaly is a Git RPC service for handling all the git calls made by GitLab",
+						WebURL:            "https://gitlab.com/gitlab-org/gitaly",
+						HTTPURLToRepo:     "https://gitlab.com/gitlab-org/gitaly.git",
+						SSHURLToRepo:      "git@gitlab.com:gitlab-org/gitaly.git",
+					},
+					Visibility: "",
+					Archived:   false,
 				},
 			}
 
