--- conflicted
+++ resolved
@@ -119,42 +119,6 @@
 		SourcegraphDotComMode: envvar.SourcegraphDotComMode(),
 	}
 
-<<<<<<< HEAD
-	// Attempt to perform an initial sync with all external services
-	if err := server.RateLimitSyncer.SyncRateLimiters(ctx); err != nil {
-		// This is not a fatal error since the syncer has been added to the server above
-		// and will still be run whenever an external service is added or updated
-		logger.Error("Performing initial rate limit sync", log.Error(err))
-	}
-
-=======
-	serviceServer := &repoupdater.RepoUpdaterServiceServer{
-		Server: server,
-	}
-
-	syncer := &repos.Syncer{
-		Sourcer: src,
-		Store:   store,
-		// We always want to listen on the Synced channel since external service syncing
-		// happens on both Cloud and non Cloud instances.
-		Synced:  make(chan repos.Diff),
-		Now:     clock,
-		ObsvCtx: observation.ContextWithLogger(logger.Scoped("syncer", "repo syncer"), observationCtx),
-	}
-
-	server.Syncer = syncer
-
-	// All dependencies ready
-	debugDumpers := make(map[string]debugserver.Dumper)
-
-	debug, _ := strconv.ParseBool(os.Getenv("DEBUG"))
-	if debug {
-		observationCtx.Logger.Info("enterprise edition")
-	}
-
-	kr := keyring.Default()
-
->>>>>>> 5d365b42
 	// No Batch Changes on dotcom, so we don't need to spawn the
 	// background jobs for this feature.
 	if !envvar.SourcegraphDotComMode() {
@@ -230,7 +194,6 @@
 	debugserverEndpoints.repoUpdaterStateEndpoint = repoUpdaterStatsHandler(debugDumpers)
 	debugserverEndpoints.listAuthzProvidersEndpoint = listAuthzProvidersHandler()
 	debugserverEndpoints.gitserverReposStatusEndpoint = gitserverReposStatusHandler(db)
-	debugserverEndpoints.rateLimiterStateEndpoint = rateLimiterStateHandler
 	debugserverEndpoints.manualPurgeEndpoint = manualPurgeHandler(db)
 
 	// We mark the service as ready now AFTER assigning the additional endpoints in
@@ -279,23 +242,6 @@
 	reflection.Register(grpcServer)
 	handler = internalgrpc.MultiplexHandlers(grpcServer, handler)
 
-<<<<<<< HEAD
-=======
-	go globals.WatchExternalURL()
-
-	debugDumpers["repos"] = updateScheduler
-	debugserverEndpoints.repoUpdaterStateEndpoint = repoUpdaterStatsHandler(debugDumpers)
-	debugserverEndpoints.listAuthzProvidersEndpoint = listAuthzProvidersHandler()
-	debugserverEndpoints.gitserverReposStatusEndpoint = gitserverReposStatusHandler(db)
-	debugserverEndpoints.manualPurgeEndpoint = manualPurgeHandler(db)
-
-	// We mark the service as ready now AFTER assigning the additional endpoints in
-	// the debugserver constructed at the top of this function. This ensures we don't
-	// have a race between becoming ready and a debugserver request failing directly
-	// after being unblocked.
-	ready()
-
->>>>>>> 5d365b42
 	// NOTE: Internal actor is required to have full visibility of the repo table
 	// 	(i.e. bypass repository authorization).
 	authzBypass := func(f http.Handler) http.HandlerFunc {
