--- conflicted
+++ resolved
@@ -18,248 +18,10 @@
 	"github.com/sourcegraph/sourcegraph/lib/errors"
 )
 
-func regexSearchBatch(ctx context.Context, m matcher, pm *pathMatcher, zf *zipFile, limit int, patternMatchesContent, patternMatchesPaths bool, isPatternNegated bool) ([]protocol.FileMatch, bool, error) {
-	ctx, cancel, sender := newLimitedStreamCollector(ctx, limit)
-	defer cancel()
-	err := regexSearch(ctx, m, pm, zf, patternMatchesContent, patternMatchesPaths, isPatternNegated, sender)
-	return sender.collected, sender.LimitHit(), err
-}
-
-// regexSearch concurrently searches files in zr looking for matches using m.
-//
-// This code is base on reading the techniques detailed in
-// http://blog.burntsushi.net/ripgrep/
-//
-// The stdlib regexp is pretty powerful and in fact implements many of the
-// features in ripgrep. Our implementation gives high performance via pruning
-// aggressively which files to consider (non-binary under a limit) and
-// optimizing for assuming most lines will not contain a match.
-//
-// If there is no more low-hanging fruit and perf is not acceptable, we could
-// consider using ripgrep directly (modify it to search zip archives).
-//
-// TODO(keegan) return search statistics
-<<<<<<< HEAD
-func regexSearch(ctx context.Context, m matcher, pm *pathMatcher, zf *zipFile, patternMatchesContent, patternMatchesPaths bool, isPatternNegated bool, sender matchSender) (err error) {
-=======
-type readerGrep struct {
-	// re is the regexp to match, or nil if empty ("match all files' content").
-	re *regexp.Regexp
-
-	// ignoreCase if true means we need to do case insensitive matching.
-	ignoreCase bool
-
-	// transformBuf is reused between file searches to avoid
-	// re-allocating. It is only used if we need to transform the input
-	// before matching. For example we lower case the input in the case of
-	// ignoreCase.
-	transformBuf []byte
-
-	// matchPath is compiled from the include/exclude path patterns and reports
-	// whether a file path matches (and should be searched).
-	matchPath *pathMatcher
-
-	// literalSubstring is used to test if a file is worth considering for
-	// matches. literalSubstring is guaranteed to appear in any match found by
-	// re. It is the output of the longestLiteral function. It is only set if
-	// the regex has an empty LiteralPrefix.
-	literalSubstring []byte
-}
-
-// compile returns a readerGrep for matching p.
-func compile(p *protocol.PatternInfo) (*readerGrep, error) {
-	var (
-		re               *regexp.Regexp
-		literalSubstring []byte
-	)
-	if p.Pattern != "" {
-		expr := p.Pattern
-		if !p.IsRegExp {
-			expr = regexp.QuoteMeta(expr)
-		}
-		if p.IsWordMatch {
-			expr = `\b` + expr + `\b`
-		}
-		if p.IsRegExp {
-			// We don't do the search line by line, therefore we want the
-			// regex engine to consider newlines for anchors (^$).
-			expr = "(?m:" + expr + ")"
-		}
-
-		// Transforms on the parsed regex
-		{
-			re, err := syntax.Parse(expr, syntax.Perl)
-			if err != nil {
-				return nil, err
-			}
-
-			if !p.IsCaseSensitive {
-				// We don't just use (?i) because regexp library doesn't seem
-				// to contain good optimizations for case insensitive
-				// search. Instead we lowercase the input and pattern.
-				casetransform.LowerRegexpASCII(re)
-			}
-
-			// OptimizeRegexp currently only converts capture groups into
-			// non-capture groups (faster for stdlib regexp to execute).
-			re = query.OptimizeRegexp(re, syntax.Perl)
-
-			expr = re.String()
-		}
-
-		var err error
-		re, err = regexp.Compile(expr)
-		if err != nil {
-			return nil, err
-		}
-
-		// Only use literalSubstring optimization if the regex engine doesn't
-		// have a prefix to use.
-		if pre, _ := re.LiteralPrefix(); pre == "" {
-			ast, err := syntax.Parse(expr, syntax.Perl)
-			if err != nil {
-				return nil, err
-			}
-			ast = ast.Simplify()
-			literalSubstring = []byte(longestLiteral(ast))
-		}
-	}
-
-	matchPath, err := compilePathPatterns(p.IncludePatterns, p.ExcludePattern, p.PathPatternsAreCaseSensitive)
-	if err != nil {
-		return nil, err
-	}
-
-	return &readerGrep{
-		re:               re,
-		ignoreCase:       !p.IsCaseSensitive,
-		matchPath:        matchPath,
-		literalSubstring: literalSubstring,
-	}, nil
-}
-
-// Copy returns a copied version of rg that is safe to use from another
-// goroutine.
-func (rg *readerGrep) Copy() *readerGrep {
-	return &readerGrep{
-		re:               rg.re,
-		ignoreCase:       rg.ignoreCase,
-		matchPath:        rg.matchPath,
-		literalSubstring: rg.literalSubstring,
-	}
-}
-
-// matchString returns whether rg's regexp pattern matches s. It is intended to be
-// used to match file paths.
-func (rg *readerGrep) matchString(s string) bool {
-	if rg.re == nil {
-		return true
-	}
-	if rg.ignoreCase {
-		s = strings.ToLower(s)
-	}
-	return rg.re.MatchString(s)
-}
-
-// Find returns a LineMatch for each line that matches rg in reader.
-// LimitHit is true if some matches may not have been included in the result.
-// NOTE: This is not safe to use concurrently.
-func (rg *readerGrep) Find(zf *zipFile, f *srcFile, limit int, contextLines int32) (matches []protocol.ChunkMatch, err error) {
-	// fileMatchBuf is what we run match on, fileBuf is the original
-	// data (for Preview).
-	fileBuf := zf.DataFor(f)
-	fileMatchBuf := fileBuf
-
-	// If we are ignoring case, we transform the input instead of
-	// relying on the regular expression engine which can be
-	// slow. compile has already lowercased the pattern. We also
-	// trade some correctness for perf by using a non-utf8 aware
-	// lowercase function.
-	if rg.ignoreCase {
-		if rg.transformBuf == nil {
-			rg.transformBuf = make([]byte, zf.MaxLen)
-		}
-		fileMatchBuf = rg.transformBuf[:len(fileBuf)]
-		casetransform.BytesToLowerASCII(fileMatchBuf, fileBuf)
-	}
-
-	// Most files will not have a match and we bound the number of matched
-	// files we return. So we can avoid the overhead of parsing out new lines
-	// and repeatedly running the regex engine by running a single match over
-	// the whole file. This does mean we duplicate work when actually
-	// searching for results. We use the same approach when we search
-	// per-line. Additionally if we have a non-empty literalSubstring, we use
-	// that to prune out files since doing bytes.Index is very fast.
-	if !bytes.Contains(fileMatchBuf, rg.literalSubstring) {
-		return nil, nil
-	}
-
-	// find limit+1 matches so we know whether we hit the limit
-	locs := rg.re.FindAllIndex(fileMatchBuf, limit+1)
-	if len(locs) == 0 {
-		return nil, nil // short-circuit if we have no matches
-	}
-	ranges := locsToRanges(fileBuf, locs)
-	chunks := chunkRanges(ranges, contextLines*2)
-	return chunksToMatches(fileBuf, chunks, contextLines), nil
-}
-
-// locs must be sorted, non-overlapping, and must be valid slices of buf.
-func locsToRanges(buf []byte, locs [][]int) []protocol.Range {
-	ranges := make([]protocol.Range, 0, len(locs))
-
-	prevEnd := 0
-	prevEndLine := 0
-
-	for _, loc := range locs {
-		start, end := loc[0], loc[1]
-
-		startLine := prevEndLine + bytes.Count(buf[prevEnd:start], []byte{'\n'})
-		endLine := startLine + bytes.Count(buf[start:end], []byte{'\n'})
-
-		firstLineStart := 0
-		if off := bytes.LastIndexByte(buf[:start], '\n'); off >= 0 {
-			firstLineStart = off + 1
-		}
-
-		lastLineStart := firstLineStart
-		if off := bytes.LastIndexByte(buf[:end], '\n'); off >= 0 {
-			lastLineStart = off + 1
-		}
-
-		ranges = append(ranges, protocol.Range{
-			Start: protocol.Location{
-				Offset: int32(start),
-				Line:   int32(startLine),
-				Column: int32(utf8.RuneCount(buf[firstLineStart:start])),
-			},
-			End: protocol.Location{
-				Offset: int32(end),
-				Line:   int32(endLine),
-				Column: int32(utf8.RuneCount(buf[lastLineStart:end])),
-			},
-		})
-
-		prevEnd = end
-		prevEndLine = endLine
-	}
-
-	return ranges
-}
-
-// FindZip is a convenience function to run Find on f.
-func (rg *readerGrep) FindZip(zf *zipFile, f *srcFile, limit int, contextLines int32) (protocol.FileMatch, error) {
-	cms, err := rg.Find(zf, f, limit, contextLines)
-	return protocol.FileMatch{
-		Path:         f.Name,
-		ChunkMatches: cms,
-		LimitHit:     false,
-	}, err
-}
-
 func regexSearchBatch(
 	ctx context.Context,
-	rg *readerGrep,
+	m matcher,
+	pm *pathMatcher,
 	zf *zipFile,
 	limit int,
 	patternMatchesContent, patternMatchesPaths bool,
@@ -268,21 +30,34 @@
 ) ([]protocol.FileMatch, bool, error) {
 	ctx, cancel, sender := newLimitedStreamCollector(ctx, limit)
 	defer cancel()
-	err := regexSearch(ctx, rg, zf, patternMatchesContent, patternMatchesPaths, isPatternNegated, sender, contextLines)
+	err := regexSearch(ctx, m, pm, zf, patternMatchesContent, patternMatchesPaths, isPatternNegated, sender, contextLines)
 	return sender.collected, sender.LimitHit(), err
 }
 
-// regexSearch concurrently searches files in zr looking for matches using rg.
+// regexSearch concurrently searches files in zr looking for matches using m.
+//
+// This code is base on reading the techniques detailed in
+// http://blog.burntsushi.net/ripgrep/
+//
+// The stdlib regexp is pretty powerful and in fact implements many of the
+// features in ripgrep. Our implementation gives high performance via pruning
+// aggressively which files to consider (non-binary under a limit) and
+// optimizing for assuming most lines will not contain a match.
+//
+// If there is no more low-hanging fruit and perf is not acceptable, we could
+// consider using ripgrep directly (modify it to search zip archives).
+//
+// TODO(keegan) return search statistics
 func regexSearch(
 	ctx context.Context,
-	rg *readerGrep,
+	m matcher,
+	pm *pathMatcher,
 	zf *zipFile,
 	patternMatchesContent, patternMatchesPaths bool,
 	isPatternNegated bool,
 	sender matchSender,
 	contextLines int32,
 ) (err error) {
->>>>>>> 6f9e6479
 	tr, ctx := trace.New(ctx, "regexSearch")
 	defer tr.EndWithErr(&err)
 
@@ -364,7 +139,6 @@
 				}
 				filesSearched.Inc()
 
-<<<<<<< HEAD
 				// fileMatchBuf is what we run match on, fileBuf is the original
 				// data (for Preview).
 				fileBuf := zf.DataFor(f)
@@ -380,17 +154,10 @@
 					}
 					fileMatchBuf = transformBuf[:len(fileBuf)]
 					casetransform.BytesToLowerASCII(fileMatchBuf, fileBuf)
-=======
-				// process
-				fm, err := rg.FindZip(zf, f, sender.Remaining(), contextLines)
-				if err != nil {
-					return err
->>>>>>> 6f9e6479
 				}
 
 				locs := m.MatchesFile(fileMatchBuf, sender.Remaining())
-				fm := locsToFileMatch(fileBuf, f.Name, locs)
-
+				fm := locsToFileMatch(fileBuf, f.Name, locs, contextLines)
 				match := len(fm.ChunkMatches) > 0
 				if !match && patternMatchesPaths {
 					// Try matching against the file path.
@@ -452,7 +219,7 @@
 	}
 }
 
-func locsToFileMatch(fileBuf []byte, name string, locs [][]int) protocol.FileMatch {
+func locsToFileMatch(fileBuf []byte, name string, locs [][]int, contextLines int32) protocol.FileMatch {
 	if len(locs) == 0 {
 		return protocol.FileMatch{
 			Path:     name,
@@ -460,8 +227,8 @@
 		}
 	}
 	ranges := locsToRanges(fileBuf, locs)
-	chunks := chunkRanges(ranges, 0)
-	cms := chunksToMatches(fileBuf, chunks)
+	chunks := chunkRanges(ranges, contextLines*2)
+	cms := chunksToMatches(fileBuf, chunks, contextLines)
 	return protocol.FileMatch{
 		Path:         name,
 		ChunkMatches: cms,
