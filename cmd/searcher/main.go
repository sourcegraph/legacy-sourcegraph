// Command searcher is a simple service which exposes an API to text search a
// repo at a specific commit. See the searcher package for more information.
package main

import (
	"context"
	"io"
	"log"
	"net"
	"net/http"
	"os"
	"os/signal"
	"path/filepath"
	"strconv"
	"syscall"
	"time"

	"github.com/inconshreveable/log15"

	"github.com/sourcegraph/sourcegraph/cmd/searcher/search"
	"github.com/sourcegraph/sourcegraph/internal/actor"
	"github.com/sourcegraph/sourcegraph/internal/api"
	"github.com/sourcegraph/sourcegraph/internal/conf"
	"github.com/sourcegraph/sourcegraph/internal/debugserver"
	"github.com/sourcegraph/sourcegraph/internal/env"
	"github.com/sourcegraph/sourcegraph/internal/gitserver"
	"github.com/sourcegraph/sourcegraph/internal/goroutine"
	"github.com/sourcegraph/sourcegraph/internal/logging"
	"github.com/sourcegraph/sourcegraph/internal/sentry"
	"github.com/sourcegraph/sourcegraph/internal/store"
	"github.com/sourcegraph/sourcegraph/internal/trace"
	"github.com/sourcegraph/sourcegraph/internal/trace/ot"
	"github.com/sourcegraph/sourcegraph/internal/tracer"
)

var (
	cacheDir    = env.Get("CACHE_DIR", "/tmp", "directory to store cached archives.")
	cacheSizeMB = env.Get("SEARCHER_CACHE_SIZE_MB", "100000", "maximum size of the on disk cache in megabytes")
)

const port = "3181"

func main() {
	env.Lock()
	env.HandleHelpFlag()
	log.SetFlags(0)
	conf.Init()
	logging.Init()
	tracer.Init(conf.DefaultClient())
	sentry.Init(conf.DefaultClient())
	trace.Init()

	// Ready immediately
	ready := make(chan struct{})
	close(ready)
	go debugserver.NewServerRoutine(ready).Start()

	var cacheSizeBytes int64
	if i, err := strconv.ParseInt(cacheSizeMB, 10, 64); err != nil {
		log.Fatalf("invalid int %q for SEARCHER_CACHE_SIZE_MB: %s", cacheSizeMB, err)
	} else {
		cacheSizeBytes = i * 1000 * 1000
	}

	service := &search.Service{
		Store: &store.Store{
			FetchTar: func(ctx context.Context, repo api.RepoName, commit api.CommitID) (io.ReadCloser, error) {
				return gitserver.DefaultClient.Archive(ctx, repo, gitserver.ArchiveOptions{Treeish: string(commit), Format: "tar"})
			},
			FilterTar:         search.NewFilter,
			Path:              filepath.Join(cacheDir, "searcher-archives"),
			MaxCacheSizeBytes: cacheSizeBytes,
		},
		Log: log15.Root(),
	}
	service.Store.Start()

	// Set up handler middleware
<<<<<<< HEAD
	handler := actor.HTTPMiddleware(service)
	handler = trace.HTTPTraceMiddleware(handler, conf.DefaultClient())
	handler = ot.Middleware(handler)
=======
	handler := trace.HTTPTraceMiddleware(service, conf.DefaultClient())
	handler = ot.HTTPMiddleware(handler)
>>>>>>> 97c0064c

	host := ""
	if env.InsecureDev {
		host = "127.0.0.1"
	}
	addr := net.JoinHostPort(host, port)
	server := &http.Server{
		ReadTimeout:  75 * time.Second,
		WriteTimeout: 10 * time.Minute,
		Addr:         addr,
		Handler: http.HandlerFunc(func(w http.ResponseWriter, r *http.Request) {
			// For cluster liveness and readiness probes
			if r.URL.Path == "/healthz" {
				w.WriteHeader(200)
				_, _ = w.Write([]byte("ok"))
				return
			}
			handler.ServeHTTP(w, r)
		}),
	}

	log15.Info("searcher: listening", "addr", server.Addr)
	if err := server.ListenAndServe(); err != http.ErrServerClosed {
		log.Fatal(err)
	}

	// Listen for shutdown signals. When we receive one attempt to clean up,
	// but do an insta-shutdown if we receive more than one signal.
	c := make(chan os.Signal, 2)
	signal.Notify(c, syscall.SIGINT, syscall.SIGHUP, syscall.SIGTERM)

	// Once we receive one of the signals from above, continues with the shutdown
	// process.
	<-c
	go func() {
		// If a second signal is received, exit immediately.
		<-c
		os.Exit(0)
	}()

	// Wait for at most for the configured shutdown timeout.
	ctx, cancel := context.WithTimeout(context.Background(), goroutine.GracefulShutdownTimeout)
	defer cancel()
	// Stop accepting requests.
	if err := server.Shutdown(ctx); err != nil {
		log15.Error("shutting down http server", "error", err)
	}
}<|MERGE_RESOLUTION|>--- conflicted
+++ resolved
@@ -76,14 +76,9 @@
 	service.Store.Start()
 
 	// Set up handler middleware
-<<<<<<< HEAD
 	handler := actor.HTTPMiddleware(service)
 	handler = trace.HTTPTraceMiddleware(handler, conf.DefaultClient())
-	handler = ot.Middleware(handler)
-=======
-	handler := trace.HTTPTraceMiddleware(service, conf.DefaultClient())
 	handler = ot.HTTPMiddleware(handler)
->>>>>>> 97c0064c
 
 	host := ""
 	if env.InsecureDev {
