// Package protocol contains structures used by the searcher API.
package protocol

import (
	"fmt"
	"strings"
	"time"

	"github.com/sourcegraph/sourcegraph/cmd/searcher/proto"
	"github.com/sourcegraph/sourcegraph/internal/api"
	"google.golang.org/protobuf/types/known/durationpb"
)

// Request represents a request to searcher
type Request struct {
	// Repo is the name of the repository to search. eg "github.com/gorilla/mux"
	Repo api.RepoName

	// RepoID is the Sourcegraph repository id of the repo to search.
	RepoID api.RepoID

	// URL specifies the repository's Git remote URL (for gitserver). It is optional. See
	// (gitserver.ExecRequest).URL for documentation on what it is used for.
	URL string

	// Commit is which commit to search. It is required to be resolved,
	// not a ref like HEAD or master. eg
	// "599cba5e7b6137d46ddf58fb1765f5d928e69604"
	Commit api.CommitID

	// Branch is used for structural search as an alternative to Commit
	// because Zoekt only takes branch names
	Branch string

	PatternInfo

	// The amount of time to wait for a repo archive to fetch.
	// It is parsed with time.ParseDuration.
	//
	// This timeout should be low when searching across many repos
	// so that unfetched repos don't delay the search, and because we are likely
	// to get results from the repos that have already been fetched.
	//
	// This timeout should be high when searching across a single repo
	// because returning results slowly is better than returning no results at all.
	//
	// This only times out how long we wait for the fetch request;
	// the fetch will still happen in the background so future requests don't have to wait.
	FetchTimeout time.Duration

	// Whether the revision to be searched is indexed or unindexed. This matters for
	// structural search because it will query Zoekt for indexed structural search.
	Indexed bool

	// FeatHybrid is a feature flag which enables hybrid search. Hybrid search
	// will only search what has changed since Zoekt has indexed as well as
	// including Zoekt results.
	FeatHybrid bool `json:"feat_hybrid,omitempty"`
}

// PatternInfo describes a search request on a repo. Most of the fields
// are based on PatternInfo used in vscode.
type PatternInfo struct {
	// Pattern is the search query. It is a regular expression if IsRegExp
	// is true, otherwise a fixed string. eg "route variable"
	Pattern string

	// IsNegated if true will invert the matching logic for regexp searches. IsNegated=true is
	// not supported for structural searches.
	IsNegated bool

	// IsRegExp if true will treat the Pattern as a regular expression.
	IsRegExp bool

	// IsStructuralPat if true will treat the pattern as a Comby structural search pattern.
	IsStructuralPat bool

	// IsWordMatch if true will only match the pattern at word boundaries.
	IsWordMatch bool

	// IsCaseSensitive if false will ignore the case of text and pattern
	// when finding matches.
	IsCaseSensitive bool

	// ExcludePattern is a pattern that may not match the returned files' paths.
	// eg '**/node_modules'
	ExcludePattern string

	// IncludePatterns is a list of patterns that must *all* match the returned
	// files' paths.
	// eg '**/node_modules'
	//
	// The patterns are ANDed together; a file's path must match all patterns
	// for it to be kept. That is also why it is a list (unlike the singular
	// ExcludePattern); it is not possible in general to construct a single
	// glob or Go regexp that represents multiple such patterns ANDed together.
	IncludePatterns []string

	// IncludeExcludePatternAreCaseSensitive indicates that ExcludePattern, IncludePattern,
	// and IncludePatterns are case sensitive.
	PathPatternsAreCaseSensitive bool

	// Limit is the cap on the total number of matches returned.
	// A match is either a path match, or a fragment of a line matched by the query.
	Limit int

	// PatternMatchesPath is whether the pattern should be matched against the content
	// of files.
	PatternMatchesContent bool

	// PatternMatchesPath is whether a file whose path matches Pattern (but whose contents don't) should be
	// considered a match.
	PatternMatchesPath bool

	// Languages is the languages passed via the lang filters (e.g., "lang:c")
	Languages []string

	// CombyRule is a rule that constrains matching for structural search.
	// It only applies when IsStructuralPat is true.
	// As a temporary measure, the expression `where "backcompat" == "backcompat"` acts as
	// a flag to activate the old structural search path, which queries zoekt for the
	// file list in the frontend and passes it to searcher.
	CombyRule string

	// Select is the value of the the select field in the query. It is not necessary to
	// use it since selection is done after the query completes, but exposing it can enable
	// optimizations.
	Select string
}

func (p *PatternInfo) String() string {
	args := []string{fmt.Sprintf("%q", p.Pattern)}
	if p.IsRegExp {
		args = append(args, "re")
	}
	if p.IsStructuralPat {
		if p.CombyRule != "" {
			args = append(args, fmt.Sprintf("comby:%s", p.CombyRule))
		} else {
			args = append(args, "comby")
		}
	}
	if p.IsWordMatch {
		args = append(args, "word")
	}
	if p.IsCaseSensitive {
		args = append(args, "case")
	}
	if !p.PatternMatchesContent {
		args = append(args, "nocontent")
	}
	if !p.PatternMatchesPath {
		args = append(args, "nopath")
	}
	if p.Limit > 0 {
		args = append(args, fmt.Sprintf("limit:%d", p.Limit))
	}
	for _, lang := range p.Languages {
		args = append(args, fmt.Sprintf("lang:%s", lang))
	}
	if p.Select != "" {
		args = append(args, fmt.Sprintf("select:%s", p.Select))
	}

	path := "f"
	if p.PathPatternsAreCaseSensitive {
		path = "F"
	}
	if p.ExcludePattern != "" {
		args = append(args, fmt.Sprintf("-%s:%q", path, p.ExcludePattern))
	}
	for _, inc := range p.IncludePatterns {
		args = append(args, fmt.Sprintf("%s:%q", path, inc))
	}

	return fmt.Sprintf("PatternInfo{%s}", strings.Join(args, ","))
}

func (r *Request) ToProto() *proto.SearchRequest {
	return &proto.SearchRequest{
		Repo:      string(r.Repo),
		RepoId:    uint32(r.RepoID),
		CommitOid: string(r.Commit),
		Branch:    r.Branch,
		Indexed:   r.Indexed,
		Url:       r.URL,
		PatternInfo: &proto.PatternInfo{
			Pattern:                      r.PatternInfo.Pattern,
			IsNegated:                    r.PatternInfo.IsNegated,
			IsRegexp:                     r.PatternInfo.IsRegExp,
			IsStructural:                 r.PatternInfo.IsStructuralPat,
			IsWordMatch:                  r.PatternInfo.IsWordMatch,
			IsCaseSensitive:              r.PatternInfo.IsCaseSensitive,
			ExcludePattern:               r.PatternInfo.ExcludePattern,
			IncludePatterns:              r.PatternInfo.IncludePatterns,
			PathPatternsAreCaseSensitive: r.PatternInfo.PathPatternsAreCaseSensitive,
			Limit:                        int64(r.PatternInfo.Limit),
			PatternMatchesContent:        r.PatternInfo.PatternMatchesContent,
			PatternMatchesPath:           r.PatternInfo.PatternMatchesPath,
			CombyRule:                    r.PatternInfo.CombyRule,
			Languages:                    r.PatternInfo.Languages,
			Select:                       r.PatternInfo.Select,
		},
		FetchTimeout: durationpb.New(r.FetchTimeout),
		FeatHybrid:   r.FeatHybrid,
	}
}

func (r *Request) FromProto(req *proto.SearchRequest) {
	*r = Request{
		Repo:   api.RepoName(req.Repo),
		RepoID: api.RepoID(req.RepoId),
		URL:    req.Url,
		Commit: api.CommitID(req.CommitOid),
		Branch: req.Branch,
		PatternInfo: PatternInfo{
			Pattern:                      req.PatternInfo.Pattern,
			IsNegated:                    req.PatternInfo.IsNegated,
			IsRegExp:                     req.PatternInfo.IsRegexp,
			IsStructuralPat:              req.PatternInfo.IsStructural,
			IsWordMatch:                  req.PatternInfo.IsWordMatch,
			IsCaseSensitive:              req.PatternInfo.IsCaseSensitive,
			ExcludePattern:               req.PatternInfo.ExcludePattern,
			IncludePatterns:              req.PatternInfo.IncludePatterns,
			PathPatternsAreCaseSensitive: req.PatternInfo.PathPatternsAreCaseSensitive,
			Limit:                        int(req.PatternInfo.Limit),
			PatternMatchesContent:        req.PatternInfo.PatternMatchesContent,
			PatternMatchesPath:           req.PatternInfo.PatternMatchesPath,
			Languages:                    req.PatternInfo.Languages,
			CombyRule:                    req.PatternInfo.CombyRule,
			Select:                       req.PatternInfo.Select,
		},
		FetchTimeout: req.FetchTimeout.AsDuration(),
		Indexed:      req.Indexed,
		FeatHybrid:   req.FeatHybrid,
	}
}

// Response represents the response from a Search request.
type Response struct {
	Matches []FileMatch

	// LimitHit is true if Matches may not include all FileMatches because a match limit was hit.
	LimitHit bool

	// DeadlineHit is true if Matches may not include all FileMatches because a deadline was hit.
	DeadlineHit bool
}

// FileMatch is the struct used by vscode to receive search results
type FileMatch struct {
	Path string

	ChunkMatches []ChunkMatch

	// LimitHit is true if LineMatches may not include all LineMatches.
	LimitHit bool
}

func (fm *FileMatch) ToProto() *proto.FileMatch {
	chunkMatches := make([]*proto.ChunkMatch, len(fm.ChunkMatches))
	for i, cm := range fm.ChunkMatches {
		chunkMatches[i] = cm.ToProto()
	}
	return &proto.FileMatch{
		Path:         fm.Path,
		ChunkMatches: chunkMatches,
		LimitHit:     fm.LimitHit,
	}
}

func (fm *FileMatch) FromProto(pm *proto.FileMatch) {
	chunkMatches := make([]ChunkMatch, len(pm.ChunkMatches))
	for i, cm := range pm.ChunkMatches {
		chunkMatches[i].FromProto(cm)
	}
	*fm = FileMatch{
		Path:         pm.Path,
		ChunkMatches: chunkMatches,
		LimitHit:     pm.LimitHit,
	}
}

func (fm FileMatch) MatchCount() int {
	if len(fm.ChunkMatches) == 0 {
		return 1 // path match is still one match
	}
	count := 0
	for _, cm := range fm.ChunkMatches {
		count += len(cm.Ranges)
	}
	return count
}

func (fm *FileMatch) Limit(limit int) {
	for i := range fm.ChunkMatches {
		l := len(fm.ChunkMatches[i].Ranges)
		if l <= limit {
			limit -= l
			continue
		}

		// invariant: limit < l
		fm.ChunkMatches[i].Ranges = fm.ChunkMatches[i].Ranges[:limit]
		if limit > 0 {
			fm.ChunkMatches = fm.ChunkMatches[:i+1]
		} else {
			fm.ChunkMatches = fm.ChunkMatches[:i]
		}
		fm.LimitHit = true
		return
	}
}

type ChunkMatch struct {
	Content      string
	ContentStart Location
	Ranges       []Range
}

func (cm ChunkMatch) MatchedContent() []string {
	res := make([]string, 0, len(cm.Ranges))
	for _, rr := range cm.Ranges {
		res = append(res, cm.Content[rr.Start.Offset-cm.ContentStart.Offset:rr.End.Offset-cm.ContentStart.Offset])
	}
	return res
}

func (cm *ChunkMatch) ToProto() *proto.ChunkMatch {
	ranges := make([]*proto.Range, len(cm.Ranges))
	for i, r := range cm.Ranges {
		ranges[i] = r.ToProto()
	}
	return &proto.ChunkMatch{
		Content:      cm.Content,
		ContentStart: cm.ContentStart.ToProto(),
		Ranges:       ranges,
	}
}

func (cm *ChunkMatch) FromProto(pm *proto.ChunkMatch) {
	var contentStart Location
<<<<<<< HEAD
	contentStart.FromProto(pm.ContentStart)

	ranges := make([]Range, len(pm.Ranges))
	for i, r := range pm.Ranges {
=======
	contentStart.FromProto(pm.GetContentStart())

	ranges := make([]Range, len(pm.GetRanges()))
	for i, r := range pm.GetRanges() {
>>>>>>> 553e9027
		ranges[i].FromProto(r)
	}

	*cm = ChunkMatch{
<<<<<<< HEAD
		Content:      pm.Content,
=======
		Content:      pm.GetContent(),
>>>>>>> 553e9027
		ContentStart: contentStart,
		Ranges:       ranges,
	}
}

type Range struct {
	Start Location
	End   Location
}

func (r *Range) ToProto() *proto.Range {
	return &proto.Range{
		Start: r.Start.ToProto(),
		End:   r.End.ToProto(),
	}
}

func (r *Range) FromProto(pr *proto.Range) {
<<<<<<< HEAD
	r.Start.FromProto(pr.Start)
	r.End.FromProto(pr.End)
=======
	r.Start.FromProto(pr.GetStart())
	r.End.FromProto(pr.GetEnd())
>>>>>>> 553e9027
}

type Location struct {
	// The byte offset from the beginning of the file.
	Offset int32

	// Line is the count of newlines before the offset in the file.
	// Line is 0-based.
	Line int32

	// Column is the rune offset from the beginning of the last line.
	Column int32
}

func (l *Location) ToProto() *proto.Location {
	return &proto.Location{
		Offset: l.Offset,
		Line:   l.Line,
		Column: l.Column,
	}
}

func (l *Location) FromProto(pl *proto.Location) {
	*l = Location{
<<<<<<< HEAD
		Offset: pl.Offset,
		Line:   pl.Line,
		Column: pl.Column,
=======
		Offset: pl.GetOffset(),
		Line:   pl.GetLine(),
		Column: pl.GetColumn(),
>>>>>>> 553e9027
	}
}<|MERGE_RESOLUTION|>--- conflicted
+++ resolved
@@ -340,26 +340,15 @@
 
 func (cm *ChunkMatch) FromProto(pm *proto.ChunkMatch) {
 	var contentStart Location
-<<<<<<< HEAD
-	contentStart.FromProto(pm.ContentStart)
-
-	ranges := make([]Range, len(pm.Ranges))
-	for i, r := range pm.Ranges {
-=======
 	contentStart.FromProto(pm.GetContentStart())
 
 	ranges := make([]Range, len(pm.GetRanges()))
 	for i, r := range pm.GetRanges() {
->>>>>>> 553e9027
 		ranges[i].FromProto(r)
 	}
 
 	*cm = ChunkMatch{
-<<<<<<< HEAD
-		Content:      pm.Content,
-=======
 		Content:      pm.GetContent(),
->>>>>>> 553e9027
 		ContentStart: contentStart,
 		Ranges:       ranges,
 	}
@@ -378,13 +367,8 @@
 }
 
 func (r *Range) FromProto(pr *proto.Range) {
-<<<<<<< HEAD
-	r.Start.FromProto(pr.Start)
-	r.End.FromProto(pr.End)
-=======
 	r.Start.FromProto(pr.GetStart())
 	r.End.FromProto(pr.GetEnd())
->>>>>>> 553e9027
 }
 
 type Location struct {
@@ -409,14 +393,8 @@
 
 func (l *Location) FromProto(pl *proto.Location) {
 	*l = Location{
-<<<<<<< HEAD
-		Offset: pl.Offset,
-		Line:   pl.Line,
-		Column: pl.Column,
-=======
 		Offset: pl.GetOffset(),
 		Line:   pl.GetLine(),
 		Column: pl.GetColumn(),
->>>>>>> 553e9027
 	}
 }