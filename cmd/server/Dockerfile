FROM alpine:3.9@sha256:644fcb1a676b5165371437feaa922943aaf7afcfa8bfee4472f6860aad1ef2a0 AS ctags

# hadolint ignore=DL3003,DL3018,DL4006
RUN apk --no-cache add --virtual build-deps curl jansson-dev \
    libseccomp-dev linux-headers autoconf pkgconfig make automake \
    gcc g++ binutils

ENV CTAGS_VERSION=1a94658c2cb47304d0e9811d49e0a5f48bdb3a0a

# hadolint ignore=DL3003
RUN curl -fsSL -o ctags.tar.gz "https://codeload.github.com/universal-ctags/ctags/tar.gz/$CTAGS_VERSION" && \
    tar -C /tmp -xzf ctags.tar.gz && cd /tmp/ctags-$CTAGS_VERSION && \
    ./autogen.sh && LDFLAGS=-static ./configure --program-prefix=universal- --enable-json --enable-seccomp && \
    make -j8 && make install && cd && \
    rm -rf /tmp/ctags-$CTAGS_VERSION && \
    apk --no-cache --purge del build-deps

# TODO: Make this image use our sourcegraph/alpine:3.9 base image.
FROM alpine:3.9@sha256:644fcb1a676b5165371437feaa922943aaf7afcfa8bfee4472f6860aad1ef2a0

ARG COMMIT_SHA="unknown"
ARG DATE="unknown"
ARG VERSION="unknown"

LABEL org.opencontainers.image.revision=${COMMIT_SHA}
LABEL org.opencontainers.image.created=${DATE}
LABEL org.opencontainers.image.version=${VERSION}
LABEL com.sourcegraph.github.url=https://github.com/sourcegraph/sourcegraph/commit/${COMMIT_SHA}

RUN echo "@edge http://dl-cdn.alpinelinux.org/alpine/edge/main" >> /etc/apk/repositories && \
    echo "@edge http://dl-cdn.alpinelinux.org/alpine/edge/testing" >> /etc/apk/repositories && \
    echo "@edge http://dl-cdn.alpinelinux.org/alpine/edge/community" >> /etc/apk/repositories && \
    echo "http://dl-cdn.alpinelinux.org/alpine/edge/main" >> /etc/apk/repositories && \
    echo "http://dl-cdn.alpinelinux.org/alpine/edge/testing" >> /etc/apk/repositories && \
    echo "http://dl-cdn.alpinelinux.org/alpine/edge/community" >> /etc/apk/repositories && \
    echo "http://dl-cdn.alpinelinux.org/alpine/v3.6/main" >> /etc/apk/repositories && \
    echo "http://dl-cdn.alpinelinux.org/alpine/v3.6/community" >> /etc/apk/repositories

# hadolint ignore=DL3018
RUN apk update && apk add --no-cache \
    # NOTE that the Postgres version we run is different
    # from our *Minimum Supported Version* which alone dictates
    # the features we can depend on. See this link for more information:
    # https://github.com/sourcegraph/sourcegraph/blob/master/doc/dev/postgresql.md#version-requirements
    'bash=4.4.19-r1' 'postgresql-contrib=11.4-r0' 'postgresql=11.4-r0' \
    'redis=3.2.12-r0' bind-tools ca-certificates git@edge \
<<<<<<< HEAD
    mailcap nginx openssh-client pcre su-exec tini
=======
    mailcap nginx openssh-client su-exec tini nodejs=10.14.2-r0
>>>>>>> c7084ff6

# IMPORTANT: If you update the syntect_server version below, you MUST confirm
# the ENV variables from its Dockerfile (https://github.com/sourcegraph/syntect_server/blob/master/Dockerfile)
# have been appropriately set in cmd/server/shared/shared.go.
# hadolint ignore=DL3022
COPY --from=comby/comby:0.7.0 /usr/local/bin/comby /usr/local/bin/comby
# hadolint ignore=DL3022
COPY --from=sourcegraph/syntect_server:5e1efbb@sha256:6ec136246b302a6c8fc113f087a66d5f9a89a9f5b851e9abb917c8b5e1d8c4b1 /syntect_server /usr/local/bin/
COPY --from=ctags /usr/local/bin/universal-* /usr/local/bin/

# hadolint ignore=DL3022
COPY --from=libsqlite3-pcre /sqlite3-pcre/pcre.so /libsqlite3-pcre.so
ENV LIBSQLITE3_PCRE /libsqlite3-pcre.so
COPY . /

RUN echo "hosts: files dns" > /etc/nsswitch.conf

ENV GO111MODULES=on LANG=en_US.utf8
ENTRYPOINT ["/sbin/tini", "--", "/usr/local/bin/server"]<|MERGE_RESOLUTION|>--- conflicted
+++ resolved
@@ -44,11 +44,7 @@
     # https://github.com/sourcegraph/sourcegraph/blob/master/doc/dev/postgresql.md#version-requirements
     'bash=4.4.19-r1' 'postgresql-contrib=11.4-r0' 'postgresql=11.4-r0' \
     'redis=3.2.12-r0' bind-tools ca-certificates git@edge \
-<<<<<<< HEAD
-    mailcap nginx openssh-client pcre su-exec tini
-=======
-    mailcap nginx openssh-client su-exec tini nodejs=10.14.2-r0
->>>>>>> c7084ff6
+    mailcap nginx openssh-client pcre su-exec tini nodejs=10.14.2-r0
 
 # IMPORTANT: If you update the syntect_server version below, you MUST confirm
 # the ENV variables from its Dockerfile (https://github.com/sourcegraph/syntect_server/blob/master/Dockerfile)
