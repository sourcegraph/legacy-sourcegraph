--- conflicted
+++ resolved
@@ -26,7 +26,7 @@
 	// than the frontend address.
 	SetDefaultEnv("SRC_NGINX_HTTP_ADDR", ":7080")
 
-	return fmt.Sprintf(`nginx: nginx -p . -g 'daemon off;' -c %s | grep -v 'could not open error log file'`, path), nil
+	return fmt.Sprintf(`nginx: nginx -p . -g 'daemon off;' -c %s 2>&1 | grep -v 'could not open error log file' 1>&2`, path), nil
 }
 
 // nginxWriteFiles writes the nginx related configuration files to
@@ -65,9 +65,5 @@
 		}
 	}
 
-<<<<<<< HEAD
-	return fmt.Sprintf(`nginx: nginx -p . -g 'daemon off;' -c %s 2>&1 | grep -v 'could not open error log file' 1>&2`, path), nil
-=======
 	return path, nil
->>>>>>> 17b4c897
 }