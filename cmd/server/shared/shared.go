// Package shared provides the entrypoint to Sourcegraph's single docker
// image. It has functionality to setup the shared environment variables, as
// well as create the Procfile for goreman to run.
package shared

import (
	"encoding/json"
	"flag"
	"log"
	"os"
	"path/filepath"
	"strings"

	"github.com/joho/godotenv"

	"github.com/sourcegraph/sourcegraph/cmd/server/internal/goreman"
)

// FrontendInternalHost is the value of SRC_FRONTEND_INTERNAL.
const FrontendInternalHost = "127.0.0.1:3090"

// defaultEnv is environment variables that will be set if not already set.
var defaultEnv = map[string]string{
	// Sourcegraph services running in this container
	"SRC_GIT_SERVERS":       "127.0.0.1:3178",
	"SEARCHER_URL":          "http://127.0.0.1:3181",
	"REPO_UPDATER_URL":      "http://127.0.0.1:3182",
	"QUERY_RUNNER_URL":      "http://127.0.0.1:3183",
	"SRC_SYNTECT_SERVER":    "http://127.0.0.1:9238",
	"SYMBOLS_URL":           "http://127.0.0.1:3184",
	"REPLACER_URL":          "http://127.0.0.1:3185",
	"LSIF_SERVER_URL":       "http://127.0.0.1:3186",
	"SRC_HTTP_ADDR":         ":8080",
	"SRC_HTTPS_ADDR":        ":8443",
	"SRC_FRONTEND_INTERNAL": FrontendInternalHost,
	"GITHUB_BASE_URL":       "http://127.0.0.1:3180", // points to github-proxy

	// Limit our cache size to 100GB, same as prod. We should probably update
	// searcher/symbols to ensure this value isn't larger than the volume for
	// CACHE_DIR.
	"SEARCHER_CACHE_SIZE_MB": "50000",
	"REPLACER_CACHE_SIZE_MB": "50000",
	"SYMBOLS_CACHE_SIZE_MB":  "50000",

	// Used to differentiate between deployments on dev, Docker, and Kubernetes.
	"DEPLOY_TYPE": "docker-container",

	// enables the debug proxy (/-/debug)
	"SRC_PROF_HTTP": "",

	"LOGO":          "t",
	"SRC_LOG_LEVEL": "warn",

	// TODO other bits
	// * DEBUG LOG_REQUESTS https://github.com/sourcegraph/sourcegraph/issues/8458
}

// Set verbosity based on simple interpretation of env var to avoid external dependencies (such as
// on github.com/sourcegraph/sourcegraph/pkg/env).
var verbose = os.Getenv("SRC_LOG_LEVEL") == "dbug" || os.Getenv("SRC_LOG_LEVEL") == "info"

// Main is the main server command function which is shared between Sourcegraph
// server's open-source and enterprise variant.
func Main() {
	flag.Parse()
	log.SetFlags(0)

	// Ensure CONFIG_DIR and DATA_DIR

	// Load $CONFIG_DIR/env before we set any defaults
	{
		configDir := SetDefaultEnv("CONFIG_DIR", "/etc/sourcegraph")
		err := os.MkdirAll(configDir, 0755)
		if err != nil {
			log.Fatalf("failed to ensure CONFIG_DIR exists: %s", err)
		}

		err = godotenv.Load(filepath.Join(configDir, "env"))
		if err != nil && !os.IsNotExist(err) {
			log.Fatalf("failed to load %s: %s", filepath.Join(configDir, "env"), err)
		}

		// Load the legacy config file if it exists.
		//
		// TODO(slimsag): Remove this code in the next significant version of
		// Sourcegraph after 3.0.
		configPath := os.Getenv("SOURCEGRAPH_CONFIG_FILE")
		if configPath == "" {
			configPath = filepath.Join(configDir, "sourcegraph-config.json")
		}
		_, err = os.Stat(configPath)
		if err == nil {
			if err := os.Setenv("SOURCEGRAPH_CONFIG_FILE", configPath); err != nil {
				log.Fatal(err)
			}
		}
	}

	// Next persistence
	{
		SetDefaultEnv("SRC_REPOS_DIR", filepath.Join(DataDir, "repos"))
		SetDefaultEnv("LSIF_STORAGE_ROOT", filepath.Join(DataDir, "lsif-storage"))
		SetDefaultEnv("CACHE_DIR", filepath.Join(DataDir, "cache"))
	}

	// Special case some convenience environment variables
	if redis, ok := os.LookupEnv("REDIS"); ok {
		SetDefaultEnv("REDIS_ENDPOINT", redis)
	}

	data, err := json.MarshalIndent(SrcProfServices, "", "  ")
	if err != nil {
		log.Println("Failed to marshal default SRC_PROF_SERVICES")
	} else {
		SetDefaultEnv("SRC_PROF_SERVICES", string(data))
	}

	for k, v := range defaultEnv {
		SetDefaultEnv(k, v)
	}

	// Now we put things in the right place on the FS
	if err := copySSH(); err != nil {
		// TODO There are likely several cases where we don't need SSH
		// working, we shouldn't prevent setup in those cases. The main one
		// that comes to mind is an ORIGIN_MAP which creates https clone URLs.
		log.Println("Failed to setup SSH authorization:", err)
		log.Fatal("SSH authorization required for cloning from your codehost. Please see README.")
	}
	if err := copyNetrc(); err != nil {
		log.Fatal("Failed to copy netrc:", err)
	}

	// TODO validate known_hosts contains all code hosts in config.

	nginx, err := nginxProcFile()
	if err != nil {
		log.Fatal("Failed to setup nginx:", err)
	}

	procfile := []string{
		nginx,
		`frontend: env CONFIGURATION_MODE=server frontend`,
		`gitserver: gitserver`,
		`query-runner: query-runner`,
		`symbols: symbols`,
<<<<<<< HEAD
		`lsif-server: node /lsif/out/server.bundle.js | grep -v 'Listening for HTTP requests'`,
		`lsif-worker: node /lsif/out/worker.bundle.js | grep -v 'Listening for uploads'`,
=======
		`lsif-server: node /lsif/out/server.js`,
>>>>>>> 7a54b023
		`management-console: management-console`,
		`searcher: searcher`,
		`github-proxy: github-proxy`,
		`repo-updater: repo-updater`,
		`syntect_server: sh -c 'env QUIET=true ROCKET_ENV=production ROCKET_PORT=9238 ROCKET_LIMITS='"'"'{json=10485760}'"'"' ROCKET_SECRET_KEY='"'"'SeerutKeyIsI7releuantAndknvsuZPluaseIgnorYA='"'"' ROCKET_KEEP_ALIVE=0 ROCKET_ADDRESS='"'"'"127.0.0.1"'"'"' syntect_server | grep -v "Rocket has launched" | grep -v "Warning: environment is"' | grep -v 'Configured for production'`,
		`prometheus: prometheus -config.file=/etc/prometheus/prometheus_local.yml  -storage.local.path=/var/opt/sourcegraph/prometheus -web.console.libraries=/etc/prometheus/console_libraries  -web.console.templates=/etc/prometheus/consoles >> /var/opt/sourcegraph/prometheus.log 2>&1`,
		`grafana: env GF_AUTH_ANONYMOUS_ENABLED=true GF_AUTH_ANONYMOUS_ORG_NAME=Sourcegraph GF_AUTH_ANONYMOUS_ORG_ROLE=Editor GF_USERS_ALLOW_SIGN_UP=false GF_USERS_AUTO_ASSIGN_ORG=true GF_USERS_AUTO_ASSIGN_ORG_ROLE=Editor /usr/share/grafana/bin/grafana-server -config /etc/grafana/grafana-single-container.ini -homepath /usr/share/grafana >> /var/opt/sourcegraph/grafana.log 2>&1`,
	}
	procfile = append(procfile, ProcfileAdditions...)

	redisStoreLine, err := maybeRedisStoreProcFile()
	if err != nil {
		log.Fatal(err)
	}
	if redisStoreLine != "" {
		procfile = append(procfile, redisStoreLine)
	}
	redisCacheLine, err := maybeRedisCacheProcFile()
	if err != nil {
		log.Fatal(err)
	}
	if redisCacheLine != "" {
		procfile = append(procfile, redisCacheLine)
	}

	if line, err := maybePostgresProcFile(); err != nil {
		log.Fatal(err)
	} else if line != "" {
		procfile = append(procfile, line)
	}

	procfile = append(procfile, maybeZoektProcFile()...)

	const goremanAddr = "127.0.0.1:5005"
	if err := os.Setenv("GOREMAN_RPC_ADDR", goremanAddr); err != nil {
		log.Fatal(err)
	}

	err = goreman.Start(goremanAddr, []byte(strings.Join(procfile, "\n")))
	if err != nil {
		log.Fatal(err)
	}
}<|MERGE_RESOLUTION|>--- conflicted
+++ resolved
@@ -144,12 +144,8 @@
 		`gitserver: gitserver`,
 		`query-runner: query-runner`,
 		`symbols: symbols`,
-<<<<<<< HEAD
-		`lsif-server: node /lsif/out/server.bundle.js | grep -v 'Listening for HTTP requests'`,
-		`lsif-worker: node /lsif/out/worker.bundle.js | grep -v 'Listening for uploads'`,
-=======
-		`lsif-server: node /lsif/out/server.js`,
->>>>>>> 7a54b023
+		`lsif-server: node /lsif/out/server.js | grep -v 'Listening for HTTP requests'`,
+		`lsif-worker: node /lsif/out/worker.js | grep -v 'Listening for uploads'`,
 		`management-console: management-console`,
 		`searcher: searcher`,
 		`github-proxy: github-proxy`,
