load("@io_bazel_rules_go//go:def.bzl", "go_binary", "go_library")

go_library(
    name = "sourcegraph_lib",
    srcs = ["main.go"],
    importpath = "github.com/sourcegraph/sourcegraph/cmd/sourcegraph",
    visibility = ["//visibility:private"],
    deps = [
        "//cmd/blobstore/shared",
        "//cmd/embeddings/shared",
        "//cmd/executor/singlebinary",
        "//cmd/frontend/shared",
        "//cmd/gitserver/shared",
        "//cmd/precise-code-intel-worker/shared",
        "//cmd/repo-updater/shared",
        "//cmd/searcher/shared",
        "//cmd/sourcegraph/osscmd",
<<<<<<< HEAD
=======
        "//cmd/worker/shared",
        "//enterprise/cmd/embeddings/shared",
>>>>>>> 8f8eff9f
        "//enterprise/cmd/symbols/shared",
        "//internal/sanitycheck",
        "//internal/service",
        "//internal/service/localcodehost",
        "//internal/service/servegit",
        "//ui/assets",
        "//ui/assets/enterprise",
    ],
)

go_binary(
    name = "sourcegraph",
    embed = [":sourcegraph_lib"],
    # -trimpath removes useless information like e.g. /Users/stephen/stephen@sourcegraph.com/
    # prefixes from import paths in stack traces
    gc_goopts = ["-trimpath"],

    # The options below reduce the final binary size considerably.
    #
    # -s strips debug symbols (not needed for stack traces)
    # -w strips the DWARF debug symbol table (not needed for stack traces)
    gc_linkopts = [
        "-s",
        "-w",
    ],
    visibility = ["//visibility:public"],
    x_defs = {
        "github.com/sourcegraph/sourcegraph/internal/conf/deploy.forceType": "app",
        "github.com/sourcegraph/sourcegraph/internal/version.version": "{STABLE_VERSION}",
        "github.com/sourcegraph/sourcegraph/internal/version.timestamp": "{VERSION_TIMESTAMP}",
    },
)<|MERGE_RESOLUTION|>--- conflicted
+++ resolved
@@ -15,11 +15,7 @@
         "//cmd/repo-updater/shared",
         "//cmd/searcher/shared",
         "//cmd/sourcegraph/osscmd",
-<<<<<<< HEAD
-=======
         "//cmd/worker/shared",
-        "//enterprise/cmd/embeddings/shared",
->>>>>>> 8f8eff9f
         "//enterprise/cmd/symbols/shared",
         "//internal/sanitycheck",
         "//internal/service",
