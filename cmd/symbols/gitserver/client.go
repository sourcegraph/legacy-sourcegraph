package gitserver

import (
	"bytes"
	"context"
	"io"

	"github.com/opentracing/opentracing-go/log"

	"github.com/sourcegraph/sourcegraph/internal/api"
	"github.com/sourcegraph/sourcegraph/internal/database"
	"github.com/sourcegraph/sourcegraph/internal/gitserver"
	"github.com/sourcegraph/sourcegraph/internal/observation"
	"github.com/sourcegraph/sourcegraph/internal/vcs/git"
	"github.com/sourcegraph/sourcegraph/lib/errors"
)

type GitserverClient interface {
	// FetchTar returns an io.ReadCloser to a tar archive of a repository at the specified Git
	// remote URL and commit ID. If the error implements "BadRequest() bool", it will be used to
	// determine if the error is a bad request (eg invalid repo).
	FetchTar(context.Context, api.RepoName, api.CommitID, []string) (io.ReadCloser, error)

	// GitDiff returns the paths that have changed between two commits.
	GitDiff(context.Context, api.RepoName, api.CommitID, api.CommitID) (Changes, error)
}

// Changes are added, deleted, and modified paths.
type Changes struct {
	Added    []string
	Modified []string
	Deleted  []string
}

type gitserverClient struct {
	db         database.DB
	operations *operations
}

func NewClient(observationContext *observation.Context) GitserverClient {
	return &gitserverClient{
		operations: newOperations(observationContext),
	}
}

func (c *gitserverClient) FetchTar(ctx context.Context, repo api.RepoName, commit api.CommitID, paths []string) (_ io.ReadCloser, err error) {
	ctx, endObservation := c.operations.fetchTar.With(ctx, &err, observation.Args{LogFields: []log.Field{
		log.String("repo", string(repo)),
		log.String("commit", string(commit)),
		log.Int("paths", len(paths)),
	}})
	defer endObservation(1, observation.Args{})

	opts := gitserver.ArchiveOptions{
		Treeish: string(commit),
		Format:  "tar",
		Paths:   paths,
	}

<<<<<<< HEAD
	// Note: the sub-repo perms checker is nil here because we do the sub-repo filtering at a higher level
	return git.ArchiveReader(ctx, nil, repo, opts)
=======
	return git.ArchiveReader(ctx, c.db, repo, opts)
>>>>>>> 7e61ffee
}

func (c *gitserverClient) GitDiff(ctx context.Context, repo api.RepoName, commitA, commitB api.CommitID) (_ Changes, err error) {
	ctx, endObservation := c.operations.gitDiff.With(ctx, &err, observation.Args{LogFields: []log.Field{
		log.String("repo", string(repo)),
		log.String("commitA", string(commitA)),
		log.String("commitB", string(commitB)),
	}})
	defer endObservation(1, observation.Args{})

	output, err := git.DiffSymbols(ctx, c.db, repo, commitA, commitB)

	changes, err := parseGitDiffOutput(output)
	if err != nil {
		return Changes{}, errors.Wrap(err, "failed to parse git diff output")
	}

	return changes, nil
}

var NUL = []byte{0}

// parseGitDiffOutput parses the output of a git diff command, which consists
// of a repeated sequence of `<status> NUL <path> NUL` where NUL is the 0 byte.
func parseGitDiffOutput(output []byte) (changes Changes, _ error) {
	if len(output) == 0 {
		return Changes{}, nil
	}

	slices := bytes.Split(bytes.TrimRight(output, string(NUL)), NUL)
	if len(slices)%2 != 0 {
		return changes, errors.Newf("uneven pairs")
	}

	for i := 0; i < len(slices); i += 2 {
		switch slices[i][0] {
		case 'A':
			changes.Added = append(changes.Added, string(slices[i+1]))
		case 'M':
			changes.Modified = append(changes.Modified, string(slices[i+1]))
		case 'D':
			changes.Deleted = append(changes.Deleted, string(slices[i+1]))
		}
	}

	return changes, nil
}<|MERGE_RESOLUTION|>--- conflicted
+++ resolved
@@ -57,12 +57,8 @@
 		Paths:   paths,
 	}
 
-<<<<<<< HEAD
 	// Note: the sub-repo perms checker is nil here because we do the sub-repo filtering at a higher level
-	return git.ArchiveReader(ctx, nil, repo, opts)
-=======
-	return git.ArchiveReader(ctx, c.db, repo, opts)
->>>>>>> 7e61ffee
+	return git.ArchiveReader(ctx, c.db, nil, repo, opts)
 }
 
 func (c *gitserverClient) GitDiff(ctx context.Context, repo api.RepoName, commitA, commitB api.CommitID) (_ Changes, err error) {
