package shared

import (
	"net"
	"strconv"
	"time"

	"github.com/sourcegraph/sourcegraph/internal/env"
	"github.com/sourcegraph/sourcegraph/lib/errors"
)

type IndexingWorkerConfig struct {
	env.BaseConfig
	PollInterval         time.Duration
	Concurrency          int
	MaximumRuntimePerJob time.Duration
	CliPath              string
}

type Config struct {
	env.BaseConfig

	IndexingWorker *IndexingWorkerConfig

	ListenAddress string
}

const DefaultPort = 3188

func scopedEnv(name string) string {
	return "SYNTACTIC_CODE_INTEL_" + name
}

func (c *IndexingWorkerConfig) Load() {

	c.PollInterval = c.GetInterval(scopedEnv("INDEXING_POLL_INTERVAL"), "1s", "Interval between queries to the repository queue")
	c.Concurrency = c.GetInt(scopedEnv("INDEXING_CONCURRENCY"), "1", "The maximum number of repositories that can be processed concurrently.")
	c.MaximumRuntimePerJob = c.GetInterval(scopedEnv("INDEXING_MAXIMUM_RUNTIME_PER_JOB"), "5m", "The maximum time a single repository indexing job can take")

<<<<<<< HEAD
	c.CliPath = c.Get("SCIP_TREESITTER_PATH", "scip-treesitter", "TODO: fill in description")
}

func (c *Config) Load() {
	c.IndexingWorker = &IndexingWorkerConfig{}
	c.IndexingWorker.Load()
=======
	c.CliPath = c.Get("SCIP_SYNTAX_PATH", "scip-syntax", "TODO: fill in description")
>>>>>>> 265d8dbc

	c.ListenAddress = c.GetOptional("SYNTACTIC_CODE_INTEL_WORKER_ADDR", "The address under which the syntactic codeintel worker API listens. Can include a port.")
	// Fall back to a reasonable default.
	if c.ListenAddress == "" {
		port := strconv.Itoa(DefaultPort)
		host := ""
		if env.InsecureDev {
			host = "127.0.0.1"
		}
		c.ListenAddress = net.JoinHostPort(host, port)
	}
}

func (c *Config) Validate() error {
	var errs error
	errs = errors.Append(errs, c.BaseConfig.Validate())
	errs = errors.Append(errs, c.IndexingWorker.Validate())
	return errs
}<|MERGE_RESOLUTION|>--- conflicted
+++ resolved
@@ -36,18 +36,12 @@
 	c.PollInterval = c.GetInterval(scopedEnv("INDEXING_POLL_INTERVAL"), "1s", "Interval between queries to the repository queue")
 	c.Concurrency = c.GetInt(scopedEnv("INDEXING_CONCURRENCY"), "1", "The maximum number of repositories that can be processed concurrently.")
 	c.MaximumRuntimePerJob = c.GetInterval(scopedEnv("INDEXING_MAXIMUM_RUNTIME_PER_JOB"), "5m", "The maximum time a single repository indexing job can take")
-
-<<<<<<< HEAD
-	c.CliPath = c.Get("SCIP_TREESITTER_PATH", "scip-treesitter", "TODO: fill in description")
+	c.CliPath = c.Get("SCIP_SYNTAX_PATH", "scip-syntax", "TODO: fill in description")
 }
 
 func (c *Config) Load() {
 	c.IndexingWorker = &IndexingWorkerConfig{}
 	c.IndexingWorker.Load()
-=======
-	c.CliPath = c.Get("SCIP_SYNTAX_PATH", "scip-syntax", "TODO: fill in description")
->>>>>>> 265d8dbc
-
 	c.ListenAddress = c.GetOptional("SYNTACTIC_CODE_INTEL_WORKER_ADDR", "The address under which the syntactic codeintel worker API listens. Can include a port.")
 	// Fall back to a reasonable default.
 	if c.ListenAddress == "" {
