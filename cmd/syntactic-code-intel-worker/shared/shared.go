--- conflicted
+++ resolved
@@ -23,11 +23,7 @@
 	}
 
 	logger.Info("Syntactic code intel worker running",
-<<<<<<< HEAD
-		log.String("path to scip-treesitter CLI", config.IndexingWorker.CliPath),
-=======
 		log.String("path to scip-syntax CLI", config.CliPath),
->>>>>>> 265d8dbc
 		log.String("API address", config.ListenAddress))
 
 	workerStore, _ := NewStore(observationCtx, "syntactic-code-intel-indexer")
