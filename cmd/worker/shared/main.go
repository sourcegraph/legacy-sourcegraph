package shared

import (
	"context"
	"fmt"
	"log"
	"net/http"
	"sort"
	"strings"
	"sync"
	"time"

	"github.com/inconshreveable/log15"
	"github.com/prometheus/client_golang/prometheus"

	"github.com/sourcegraph/sourcegraph/cmd/worker/internal/codeintel"
	"github.com/sourcegraph/sourcegraph/cmd/worker/internal/migrations"
	"github.com/sourcegraph/sourcegraph/cmd/worker/internal/migrations/migrators"
	"github.com/sourcegraph/sourcegraph/cmd/worker/internal/webhooks"
	"github.com/sourcegraph/sourcegraph/cmd/worker/job"
	"github.com/sourcegraph/sourcegraph/internal/conf"
	"github.com/sourcegraph/sourcegraph/internal/database"
	"github.com/sourcegraph/sourcegraph/internal/debugserver"
	"github.com/sourcegraph/sourcegraph/internal/encryption/keyring"
	"github.com/sourcegraph/sourcegraph/internal/env"
	"github.com/sourcegraph/sourcegraph/internal/goroutine"
	"github.com/sourcegraph/sourcegraph/internal/httpserver"
	"github.com/sourcegraph/sourcegraph/internal/logging"
	"github.com/sourcegraph/sourcegraph/internal/oobmigration"
	"github.com/sourcegraph/sourcegraph/internal/profiler"
	"github.com/sourcegraph/sourcegraph/internal/sentry"
	"github.com/sourcegraph/sourcegraph/internal/trace"
	"github.com/sourcegraph/sourcegraph/internal/tracer"
)

const addr = ":3189"

// Start runs the worker. This method does not return.
func Start(additionalJobs map[string]job.Job, registerEnterpriseMigrations func(db database.DB, outOfBandMigrationRunner *oobmigration.Runner) error) {
	registerMigrations := composeRegisterMigrations(migrators.RegisterOSSMigrations, registerEnterpriseMigrations)

	builtins := map[string]job.Job{
		"webhook-log-janitor":                   webhooks.NewJanitor(),
		"out-of-band-migrations":                migrations.NewMigrator(registerMigrations),
<<<<<<< HEAD
		"codeintel-upload-janitor":              codeintel.NewUploadJanitorJob(),
		"codeintel-upload-expirer":              codeintel.NewUploadExpirerJob(),
		"codeintel-commitgraph-updater":         codeintel.NewCommitGraphUpdaterJob(),
=======
		"codeintel-documents-indexer":           codeintel.NewDocumentsIndexerJob(),
>>>>>>> 1b80f459
		"codeintel-autoindexing-scheduler":      codeintel.NewAutoindexingSchedulerJob(),
		"codeintel-dependencies-indexer":        codeintel.NewDependenciesIndexerJob(),
		"codeintel-policies-repository-matcher": codeintel.NewPoliciesRepositoryMatcherJob(),
	}

	jobs := map[string]job.Job{}
	for name, job := range builtins {
		jobs[name] = job
	}
	for name, job := range additionalJobs {
		jobs[name] = job
	}

	// Setup environment variables
	loadConfigs(jobs)

	// Set up Google Cloud Profiler when running in Cloud
	if err := profiler.Init(); err != nil {
		log.Fatalf("Failed to start profiler: %v", err)
	}

	env.Lock()
	env.HandleHelpFlag()
	conf.Init()
	logging.Init()
	tracer.Init(conf.DefaultClient())
	sentry.Init(conf.DefaultClient())
	trace.Init()
	if err := keyring.Init(context.Background()); err != nil {
		log.Fatalf("Failed to intialise keyring: %v", err)
	}

	// Start debug server
	ready := make(chan struct{})
	go debugserver.NewServerRoutine(ready).Start()

	// Validate environment variables
	mustValidateConfigs(jobs)

	// Emit metrics to help site admins detect instances that accidentally
	// omit a job from from the instance's deployment configuration.
	emitJobCountMetrics(jobs)

	// Create the background routines that the worker will monitor for its
	// lifetime. There may be a non-trivial startup time on this step as we
	// connect to external databases, wait for migrations, etc.
	allRoutines := mustCreateBackgroundRoutines(jobs)

	// Initialize health server
	server := httpserver.NewFromAddr(addr, &http.Server{
		ReadTimeout:  75 * time.Second,
		WriteTimeout: 10 * time.Minute,
		Handler:      httpserver.NewHandler(nil),
	})
	allRoutines = append(allRoutines, server)

	// We're all set up now
	// Respond positively to ready checks
	close(ready)

	goroutine.MonitorBackgroundRoutines(context.Background(), allRoutines...)
}

// loadConfigs calls Load on the configs of each of the jobs registered in this binary.
// All configs will be loaded regardless if they would later be validated - this is the
// best place we have to manipulate the environment before the call to env.Lock.
func loadConfigs(jobs map[string]job.Job) {
	// Load the worker config
	config.names = jobNames(jobs)
	config.Load()

	// Load all other registered configs
	for _, j := range jobs {
		for _, c := range j.Config() {
			c.Load()
		}
	}
}

// mustValidateConfigs calls Validate on the configs of each of the jobs that will be run
// by this instance of the worker. If any config has a validation error, a fatal log message
// will be emitted.
func mustValidateConfigs(jobs map[string]job.Job) {
	validationErrors := map[string][]error{}
	if err := config.Validate(); err != nil {
		log.Fatalf("Failed to load configuration: %s", err)
	}

	if len(validationErrors) == 0 {
		// If the worker config is valid, validate the children configs. We guard this
		// in the case of worker config errors because we don't want to spew validation
		// errors for things that should be disabled.
		for name, job := range jobs {
			if !shouldRunJob(name) {
				continue
			}

			for _, c := range job.Config() {
				if err := c.Validate(); err != nil {
					validationErrors[name] = append(validationErrors[name], err)
				}
			}
		}
	}

	if len(validationErrors) != 0 {
		var descriptions []string
		for name, errs := range validationErrors {
			for _, err := range errs {
				descriptions = append(descriptions, fmt.Sprintf("  - %s: %s ", name, err))
			}
		}
		sort.Strings(descriptions)

		log.Fatalf("Failed to load configuration:\n%s", strings.Join(descriptions, "\n"))
	}
}

// emitJobCountMetrics registers and emits an initial value for gauges referencing each of
// the jobs that will be run by this instance of the worker. Since these metrics are summed
// over all instances (and we don't change the jobs that are registered to a running worker),
// we only need to emit an initial count once.
func emitJobCountMetrics(jobs map[string]job.Job) {
	gauge := prometheus.NewGaugeVec(prometheus.GaugeOpts{
		Name: "src_worker_jobs",
		Help: "Total number of jobs running in the worker.",
	}, []string{"job_name"})

	prometheus.DefaultRegisterer.MustRegister(gauge)

	for name := range jobs {
		if !shouldRunJob(name) {
			continue
		}

		gauge.WithLabelValues(name).Set(1)
	}
}

// mustCreateBackgroundRoutines runs the Routines function of each of the given jobs concurrently.
// If an error occurs from any of them, a fatal log message will be emitted. Otherwise, the set
// of background routines from each job will be returned.
func mustCreateBackgroundRoutines(jobs map[string]job.Job) []goroutine.BackgroundRoutine {
	var (
		allRoutines  []goroutine.BackgroundRoutine
		descriptions []string
	)

	for result := range runRoutinesConcurrently(jobs) {
		if result.err == nil {
			allRoutines = append(allRoutines, result.routines...)
		} else {
			descriptions = append(descriptions, fmt.Sprintf("  - %s: %s", result.name, result.err))
		}
	}
	sort.Strings(descriptions)

	if len(descriptions) != 0 {
		log.Fatalf("Failed to initialize worker:\n%s", strings.Join(descriptions, "\n"))
	}

	return allRoutines
}

type routinesResult struct {
	name     string
	routines []goroutine.BackgroundRoutine
	err      error
}

// runRoutinesConcurrently returns a channel that will be populated with the return value of
// the Routines function from each given job. Each function is called concurrently. If an
// error occurs in one function, the context passed to all its siblings will be canceled.
func runRoutinesConcurrently(jobs map[string]job.Job) chan routinesResult {
	results := make(chan routinesResult, len(jobs))
	defer close(results)

	var wg sync.WaitGroup
	ctx, cancel := context.WithCancel(context.Background())
	defer cancel()

	for _, name := range jobNames(jobs) {
		jobLogger := log15.New("name", name)

		if !shouldRunJob(name) {
			jobLogger.Info("Skipping job")
			continue
		}

		wg.Add(1)
		jobLogger.Info("Running job")

		go func(name string) {
			defer wg.Done()

			routines, err := jobs[name].Routines(ctx)
			results <- routinesResult{name, routines, err}

			if err == nil {
				jobLogger.Info("Finished initializing job")
			} else {
				cancel()
			}
		}(name)
	}

	wg.Wait()
	return results
}

// jobNames returns an ordered slice of keys from the given map.
func jobNames(jobs map[string]job.Job) []string {
	names := make([]string, 0, len(jobs))
	for name := range jobs {
		names = append(names, name)
	}
	sort.Strings(names)

	return names
}

func composeRegisterMigrations(fns ...func(db database.DB, outOfBandMigrationRunner *oobmigration.Runner) error) func(db database.DB, outOfBandMigrationRunner *oobmigration.Runner) error {
	return func(db database.DB, outOfBandMigrationRunner *oobmigration.Runner) error {
		for _, fn := range fns {
			if fn != nil {
				if err := fn(db, outOfBandMigrationRunner); err != nil {
					return err
				}
			}
		}

		return nil
	}
}<|MERGE_RESOLUTION|>--- conflicted
+++ resolved
@@ -42,13 +42,10 @@
 	builtins := map[string]job.Job{
 		"webhook-log-janitor":                   webhooks.NewJanitor(),
 		"out-of-band-migrations":                migrations.NewMigrator(registerMigrations),
-<<<<<<< HEAD
 		"codeintel-upload-janitor":              codeintel.NewUploadJanitorJob(),
 		"codeintel-upload-expirer":              codeintel.NewUploadExpirerJob(),
 		"codeintel-commitgraph-updater":         codeintel.NewCommitGraphUpdaterJob(),
-=======
 		"codeintel-documents-indexer":           codeintel.NewDocumentsIndexerJob(),
->>>>>>> 1b80f459
 		"codeintel-autoindexing-scheduler":      codeintel.NewAutoindexingSchedulerJob(),
 		"codeintel-dependencies-indexer":        codeintel.NewDependenciesIndexerJob(),
 		"codeintel-policies-repository-matcher": codeintel.NewPoliciesRepositoryMatcherJob(),
