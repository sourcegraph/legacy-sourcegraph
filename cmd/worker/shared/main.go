package shared

import (
	"context"
	"fmt"
	"log"
	"net/http"
	"sort"
	"strings"
	"sync"
	"time"

	"github.com/inconshreveable/log15"
	"github.com/prometheus/client_golang/prometheus"

	"github.com/sourcegraph/sourcegraph/cmd/worker/internal/codeintel"
	"github.com/sourcegraph/sourcegraph/cmd/worker/internal/migrations"
	"github.com/sourcegraph/sourcegraph/cmd/worker/internal/migrations/migrators"
	"github.com/sourcegraph/sourcegraph/cmd/worker/internal/webhooks"
	"github.com/sourcegraph/sourcegraph/cmd/worker/job"
	"github.com/sourcegraph/sourcegraph/internal/conf"
	"github.com/sourcegraph/sourcegraph/internal/database"
	"github.com/sourcegraph/sourcegraph/internal/debugserver"
	"github.com/sourcegraph/sourcegraph/internal/encryption/keyring"
	"github.com/sourcegraph/sourcegraph/internal/env"
	"github.com/sourcegraph/sourcegraph/internal/goroutine"
	"github.com/sourcegraph/sourcegraph/internal/httpserver"
	"github.com/sourcegraph/sourcegraph/internal/logging"
	"github.com/sourcegraph/sourcegraph/internal/oobmigration"
	"github.com/sourcegraph/sourcegraph/internal/profiler"
	"github.com/sourcegraph/sourcegraph/internal/sentry"
	"github.com/sourcegraph/sourcegraph/internal/trace"
	"github.com/sourcegraph/sourcegraph/internal/tracer"
)

const addr = ":3189"

// Start runs the worker. This method does not return.
func Start(additionalJobs map[string]job.Job, registerEnterpriseMigrations func(db database.DB, outOfBandMigrationRunner *oobmigration.Runner) error) {
	registerMigrations := composeRegisterMigrations(migrators.RegisterOSSMigrations, registerEnterpriseMigrations)

	builtins := map[string]job.Job{
		"webhook-log-janitor":                   webhooks.NewJanitor(),
		"out-of-band-migrations":                migrations.NewMigrator(registerMigrations),
<<<<<<< HEAD
		"codeintel-documents-indexer":           codeintel.NewDocumentsIndexerJob(),
=======
		"codeintel-dependencies-indexer":        codeintel.NewDependenciesIndexerJob(),
>>>>>>> f02ea60c
		"codeintel-policies-repository-matcher": codeintel.NewPoliciesRepositoryMatcherJob(),
	}

	jobs := map[string]job.Job{}
	for name, job := range builtins {
		jobs[name] = job
	}
	for name, job := range additionalJobs {
		jobs[name] = job
	}

	// Setup environment variables
	loadConfigs(jobs)

	// Set up Google Cloud Profiler when running in Cloud
	if err := profiler.Init(); err != nil {
		log.Fatalf("Failed to start profiler: %v", err)
	}

	env.Lock()
	env.HandleHelpFlag()
	conf.Init()
	logging.Init()
	tracer.Init(conf.DefaultClient())
	sentry.Init(conf.DefaultClient())
	trace.Init()
	if err := keyring.Init(context.Background()); err != nil {
		log.Fatalf("Failed to intialise keyring: %v", err)
	}

	// Start debug server
	ready := make(chan struct{})
	go debugserver.NewServerRoutine(ready).Start()

	// Validate environment variables
	mustValidateConfigs(jobs)

	// Emit metrics to help site admins detect instances that accidentally
	// omit a job from from the instance's deployment configuration.
	emitJobCountMetrics(jobs)

	// Create the background routines that the worker will monitor for its
	// lifetime. There may be a non-trivial startup time on this step as we
	// connect to external databases, wait for migrations, etc.
	allRoutines := mustCreateBackgroundRoutines(jobs)

	// Initialize health server
	server := httpserver.NewFromAddr(addr, &http.Server{
		ReadTimeout:  75 * time.Second,
		WriteTimeout: 10 * time.Minute,
		Handler:      httpserver.NewHandler(nil),
	})
	allRoutines = append(allRoutines, server)

	// We're all set up now
	// Respond positively to ready checks
	close(ready)

	goroutine.MonitorBackgroundRoutines(context.Background(), allRoutines...)
}

// loadConfigs calls Load on the configs of each of the jobs registered in this binary.
// All configs will be loaded regardless if they would later be validated - this is the
// best place we have to manipulate the environment before the call to env.Lock.
func loadConfigs(jobs map[string]job.Job) {
	// Load the worker config
	config.names = jobNames(jobs)
	config.Load()

	// Load all other registered configs
	for _, j := range jobs {
		for _, c := range j.Config() {
			c.Load()
		}
	}
}

// mustValidateConfigs calls Validate on the configs of each of the jobs that will be run
// by this instance of the worker. If any config has a validation error, a fatal log message
// will be emitted.
func mustValidateConfigs(jobs map[string]job.Job) {
	validationErrors := map[string][]error{}
	if err := config.Validate(); err != nil {
		log.Fatalf("Failed to load configuration: %s", err)
	}

	if len(validationErrors) == 0 {
		// If the worker config is valid, validate the children configs. We guard this
		// in the case of worker config errors because we don't want to spew validation
		// errors for things that should be disabled.
		for name, job := range jobs {
			if !shouldRunJob(name) {
				continue
			}

			for _, c := range job.Config() {
				if err := c.Validate(); err != nil {
					validationErrors[name] = append(validationErrors[name], err)
				}
			}
		}
	}

	if len(validationErrors) != 0 {
		var descriptions []string
		for name, errs := range validationErrors {
			for _, err := range errs {
				descriptions = append(descriptions, fmt.Sprintf("  - %s: %s ", name, err))
			}
		}
		sort.Strings(descriptions)

		log.Fatalf("Failed to load configuration:\n%s", strings.Join(descriptions, "\n"))
	}
}

// emitJobCountMetrics registers and emits an initial value for gauges referencing each of
// the jobs that will be run by this instance of the worker. Since these metrics are summed
// over all instances (and we don't change the jobs that are registered to a running worker),
// we only need to emit an initial count once.
func emitJobCountMetrics(jobs map[string]job.Job) {
	gauge := prometheus.NewGaugeVec(prometheus.GaugeOpts{
		Name: "src_worker_jobs",
		Help: "Total number of jobs running in the worker.",
	}, []string{"job_name"})

	prometheus.DefaultRegisterer.MustRegister(gauge)

	for name := range jobs {
		if !shouldRunJob(name) {
			continue
		}

		gauge.WithLabelValues(name).Set(1)
	}
}

// mustCreateBackgroundRoutines runs the Routines function of each of the given jobs concurrently.
// If an error occurs from any of them, a fatal log message will be emitted. Otherwise, the set
// of background routines from each job will be returned.
func mustCreateBackgroundRoutines(jobs map[string]job.Job) []goroutine.BackgroundRoutine {
	var (
		allRoutines  []goroutine.BackgroundRoutine
		descriptions []string
	)

	for result := range runRoutinesConcurrently(jobs) {
		if result.err == nil {
			allRoutines = append(allRoutines, result.routines...)
		} else {
			descriptions = append(descriptions, fmt.Sprintf("  - %s: %s", result.name, result.err))
		}
	}
	sort.Strings(descriptions)

	if len(descriptions) != 0 {
		log.Fatalf("Failed to initialize worker:\n%s", strings.Join(descriptions, "\n"))
	}

	return allRoutines
}

type routinesResult struct {
	name     string
	routines []goroutine.BackgroundRoutine
	err      error
}

// runRoutinesConcurrently returns a channel that will be populated with the return value of
// the Routines function from each given job. Each function is called concurrently. If an
// error occurs in one function, the context passed to all its siblings will be canceled.
func runRoutinesConcurrently(jobs map[string]job.Job) chan routinesResult {
	results := make(chan routinesResult, len(jobs))
	defer close(results)

	var wg sync.WaitGroup
	ctx, cancel := context.WithCancel(context.Background())
	defer cancel()

	for _, name := range jobNames(jobs) {
		jobLogger := log15.New("name", name)

		if !shouldRunJob(name) {
			jobLogger.Info("Skipping job")
			continue
		}

		wg.Add(1)
		jobLogger.Info("Running job")

		go func(name string) {
			defer wg.Done()

			routines, err := jobs[name].Routines(ctx)
			results <- routinesResult{name, routines, err}

			if err == nil {
				jobLogger.Info("Finished initializing job")
			} else {
				cancel()
			}
		}(name)
	}

	wg.Wait()
	return results
}

// jobNames returns an ordered slice of keys from the given map.
func jobNames(jobs map[string]job.Job) []string {
	names := make([]string, 0, len(jobs))
	for name := range jobs {
		names = append(names, name)
	}
	sort.Strings(names)

	return names
}

func composeRegisterMigrations(fns ...func(db database.DB, outOfBandMigrationRunner *oobmigration.Runner) error) func(db database.DB, outOfBandMigrationRunner *oobmigration.Runner) error {
	return func(db database.DB, outOfBandMigrationRunner *oobmigration.Runner) error {
		for _, fn := range fns {
			if fn != nil {
				if err := fn(db, outOfBandMigrationRunner); err != nil {
					return err
				}
			}
		}

		return nil
	}
}<|MERGE_RESOLUTION|>--- conflicted
+++ resolved
@@ -42,13 +42,9 @@
 	builtins := map[string]job.Job{
 		"webhook-log-janitor":                   webhooks.NewJanitor(),
 		"out-of-band-migrations":                migrations.NewMigrator(registerMigrations),
-<<<<<<< HEAD
 		"codeintel-documents-indexer":           codeintel.NewDocumentsIndexerJob(),
-=======
 		"codeintel-dependencies-indexer":        codeintel.NewDependenciesIndexerJob(),
->>>>>>> f02ea60c
 		"codeintel-policies-repository-matcher": codeintel.NewPoliciesRepositoryMatcherJob(),
-	}
 
 	jobs := map[string]job.Job{}
 	for name, job := range builtins {
