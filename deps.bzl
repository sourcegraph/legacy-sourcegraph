--- conflicted
+++ resolved
@@ -6334,22 +6334,13 @@
         name = "com_github_sourcegraph_zoekt",
         build_file_proto_mode = "disable_global",
         importpath = "github.com/sourcegraph/zoekt",
-<<<<<<< HEAD
         patches = [
             "//third_party/com_github_sourcegraph_zoekt:zoekt_archive_index.patch",
             "//third_party/com_github_sourcegraph_zoekt:zoekt_git_index.patch",
             "//third_party/com_github_sourcegraph_zoekt:zoekt_webserver.patch",
             "//third_party/com_github_sourcegraph_zoekt:zoekt_indexserver.patch",
         ],
-=======
->>>>>>> 6db7f72c
         patch_args = ["-p1"],
-        patches = [
-            "//third_party/com_github_sourcegraph_zoekt:zoekt_archive_index.patch",
-            "//third_party/com_github_sourcegraph_zoekt:zoekt_git_index.patch",
-            "//third_party/com_github_sourcegraph_zoekt:zoekt_webserver.patch",
-            "//third_party/com_github_sourcegraph_zoekt:zoekt_indexserver.patch",
-        ],
         sum = "h1:lCxBFbLdzt0m789CNyYWEqPURhta69aRA9ixPyWilvI=",
         version = "v0.0.0-20230503105159-f818d968ddad",
     )
