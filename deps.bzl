--- conflicted
+++ resolved
@@ -5437,8 +5437,6 @@
     )
 
     go_repository(
-<<<<<<< HEAD
-=======
         # This is no longer used but we keep it for backwards compatability
         # tests while on 5.0.x.
         name = "com_github_opentracing_contrib_go_stdlib",
@@ -5448,7 +5446,6 @@
         version = "v1.0.0",
     ) # keep
     go_repository(
->>>>>>> 8333ff97
         name = "com_github_opentracing_opentracing_go",
         build_file_proto_mode = "disable_global",
         importpath = "github.com/opentracing/opentracing-go",
