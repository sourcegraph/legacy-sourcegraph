--- conflicted
+++ resolved
@@ -1515,8 +1515,6 @@
         importpath = "github.com/crewjam/saml",
         sum = "h1:TYHggH/hwP7eArqiXSJUvtOPNzQDyQ7vwmwEqlFWhMc=",
         version = "v0.4.13",
-<<<<<<< HEAD
-=======
     )
     go_repository(
         name = "com_github_crewjam_saml_samlidp",
@@ -1524,9 +1522,7 @@
         importpath = "github.com/crewjam/saml/samlidp",
         sum = "h1:13Ix7LoUJ0Yu5F+s6Aw8Afc8x+n98RSJNGHpxEbcYus=",
         version = "v0.0.0-20221211125903-d951aa2d145a",
->>>>>>> 1388d128
-    )
-
+    )
     go_repository(
         name = "com_github_cyphar_filepath_securejoin",
         build_file_proto_mode = "disable_global",
